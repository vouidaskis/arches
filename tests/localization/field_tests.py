--- conflicted
+++ resolved
@@ -183,7 +183,15 @@
         self.assertEqual(str(m.name), "Marco")
         self.assertEqual(m.name.raw_value, {"en": "Marco"})
 
-<<<<<<< HEAD
+    def test_equality(self):
+        value = I18n_String("toast")
+        self.assertEqual(value, "toast")
+
+        value = I18n_String('{"de": "genau", "en": "precisely"}')
+        translation.activate("de")
+        self.assertEqual(value, "genau")
+        translation.activate("en")
+        self.assertEqual(value, "precisely")
 
 class Customi18nJSONFieldTests(ArchesTestCase):
     
@@ -328,15 +336,4 @@
             "min_length": 19
         }
         m = self.LocalizationTestJsonModel.objects.get(pk=2)
-        self.assertEqual(m.config.raw_value, expected_output)
-=======
-    def test_equality(self):
-        value = I18n_String("toast")
-        self.assertEqual(value, "toast")
-
-        value = I18n_String('{"de": "genau", "en": "precisely"}')
-        translation.activate("de")
-        self.assertEqual(value, "genau")
-        translation.activate("en")
-        self.assertEqual(value, "precisely")
->>>>>>> b51b41d2
+        self.assertEqual(m.config.raw_value, expected_output)