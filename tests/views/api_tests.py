"""
ARCHES - a program developed to inventory and manage immovable cultural heritage.
Copyright (C) 2013 J. Paul Getty Trust and World Monuments Fund

This program is free software: you can redistribute it and/or modify
it under the terms of the GNU Affero General Public License as
published by the Free Software Foundation, either version 3 of the
License, or (at your option) any later version.

This program is distributed in the hope that it will be useful,
but WITHOUT ANY WARRANTY; without even the implied warranty of
MERCHANTABILITY or FITNESS FOR A PARTICULAR PURPOSE. See the
GNU Affero General Public License for more details.

You should have received a copy of the GNU Affero General Public License
along with this program. If not, see <http://www.gnu.org/licenses/>.
"""

"""
This file demonstrates writing tests using the unittest module. These will pass
when you run "manage.py test".

Replace this with more appropriate tests for your application.
"""

import os
from tests import test_settings
from tests.base_test import ArchesTestCase
from django.urls import reverse
from django.core import management
from django.test.client import RequestFactory, Client
from arches.app.views.api import APIBase
from arches.app.models import models
from arches.app.models.graph import Graph
from arches.app.models.resource import Resource
from arches.app.models.tile import Tile
from arches.app.utils.betterJSONSerializer import JSONSerializer, JSONDeserializer
from django.contrib.auth.models import User, Group, AnonymousUser

# these tests can be run from the command line via
# python manage.py test tests/views/api_tests.py --pattern="*.py" --settings="tests.test_settings"


class APITests(ArchesTestCase):
    def setUp(self):
        pass

    def tearDown(self):
        pass

    @classmethod
    def setUpClass(cls):
        geojson_nodeid = "3ebc6785-fa61-11e6-8c85-14109fd34195"
        cls.loadOntology()
        with open(os.path.join("tests/fixtures/resource_graphs/unique_graph_shape.json"), "rU") as f:
            json = JSONDeserializer().deserialize(f)
            cls.unique_graph = Graph(json["graph"][0])
            cls.unique_graph.save()

        with open(os.path.join("tests/fixtures/resource_graphs/ambiguous_graph_shape.json"), "rU") as f:
            json = JSONDeserializer().deserialize(f)
            cls.ambiguous_graph = Graph(json["graph"][0])
            cls.ambiguous_graph.save()

        with open(os.path.join("tests/fixtures/resource_graphs/phase_type_assignment.json"), "rU") as f:
            json = JSONDeserializer().deserialize(f)
            cls.phase_type_assignment_graph = Graph(json["graph"][0])
            cls.phase_type_assignment_graph.save()

        # Load the test package to provide resources graph.
        test_pkg_path = os.path.join(test_settings.TEST_ROOT, "fixtures", "testing_prj", "testing_prj", "pkg")
        management.call_command("packages", operation="load_package", source=test_pkg_path, yes=True)

    def test_api_base_view(self):
        """
        Test that our custom header parameters get pushed on to the GET QueryDict

        """

        factory = RequestFactory(HTTP_X_ARCHES_VER="2.1")
        view = APIBase.as_view()

        request = factory.get(reverse("mobileprojects", kwargs={}), {"ver": "2.0"})
        request.user = None
        response = view(request)
        self.assertEqual(request.GET.get("ver"), "2.0")

        request = factory.get(reverse("mobileprojects"), kwargs={})
        request.user = None
        response = view(request)
        self.assertEqual(request.GET.get("ver"), "2.1")

    def test_api_resources_archesjson(self):
        """
        Test that resources POST and PUT accept arches-json format data.
        Uses GET and DELETE in testing.

        """
        # ==Arrange=========================================================================================

        test_resource_simple = {
            "displaydescription": " We're knights of the Round Table, we dance whene'er we're able.",
            "displayname": " Knights of Camelot",
            "graph_id": "330802c5-95bd-11e8-b7ac-acde48001122",
            "legacyid": "I have to push the pram a lot.",
            "map_popup": "We're knights of the Round Table, we dance whene'er we're able.",
            "resourceinstanceid": "075957c4-d97f-4986-8d27-c32b6dec8e62",
            "tiles": [
                {
                    "data": {
                        "46f4da0c-95bd-11e8-8f87-acde48001122": None,
                        "4f553551-95bd-11e8-8b48-acde48001122": {"en": {"value": "Knights of Camelot", "direction": "ltr"}},
                        "65f87f4c-95bd-11e8-b7a6-acde48001122": {
                            "en": {"value": "We're knights of the Round Table, we dance whene'er we're able.", "direction": "ltr"}
                        },
                    },
                    "nodegroup_id": "46f4da0c-95bd-11e8-8f87-acde48001122",
                    "parenttile_id": None,
                    "provisionaledits": None,
                    "resourceinstance_id": "075957c4-d97f-4986-8d27-c32b6dec8e62",
                    "sortorder": 0,
                    "tileid": "39cd6433-370c-471d-85a7-64de182fce6b",
                },
                {
                    "data": {
                        "be993840-95c3-11e8-b08a-acde48001122": None,
                        "dfb05368-95c3-11e8-809b-acde48001122": [
                            {
                                "file_id": "64d698ae-9c5f-433c-967a-f037261dc369",
                                "name": "ffffff",
                                "status": "",
                                "type": "",
                                "url": "/files/uploadedfiles/ffffff",
                            }
                        ],
                    },
                    "nodegroup_id": "be993840-95c3-11e8-b08a-acde48001122",
                    "parenttile_id": None,
                    "provisionaledits": None,
                    "resourceinstance_id": "075957c4-d97f-4986-8d27-c32b6dec8e62",
                    "sortorder": 0,
                    "tileid": "a559fff5-2113-49c6-a34e-2e8b92a08a90",
                },
                {
                    "data": {"e7364d1e-95c4-11e8-9e7c-acde48001122": None, "f08a3057-95c4-11e8-9761-acde48001122": 63.0},
                    "nodegroup_id": "e7364d1e-95c4-11e8-9e7c-acde48001122",
                    "parenttile_id": None,
                    "provisionaledits": None,
                    "resourceinstance_id": "075957c4-d97f-4986-8d27-c32b6dec8e62",
                    "sortorder": 0,
                    "tileid": "ecd96a8e-9f95-490a-8093-bbe157089656",
                },
                {
                    "data": {
                        "c0197fe6-95c5-11e8-8394-acde48001122": None,
                        "c7d493b3-95c5-11e8-b554-acde48001122": "true",
                        "df6311f3-95ed-11e8-a289-acde48001122": "true",
                    },
                    "nodegroup_id": "c0197fe6-95c5-11e8-8394-acde48001122",
                    "parenttile_id": None,
                    "provisionaledits": None,
                    "resourceinstance_id": "075957c4-d97f-4986-8d27-c32b6dec8e62",
                    "sortorder": 0,
                    "tileid": "1c115557-8a9d-47a7-994f-11624e2efc88",
                },
                {
                    "data": {
                        "2e3b04c0-95ed-11e8-b68c-acde48001122": None,
                        "38870840-95ed-11e8-b2a9-acde48001122": {
                            "features": [
                                {
                                    "geometry": {"coordinates": [-122.3368509095547, 37.10722439718975], "type": "Point"},
                                    "id": "c2923742-99bc-48dc-acd0-1236dc728582",
                                    "properties": {},
                                    "type": "Feature",
                                }
                            ],
                            "type": "FeatureCollection",
                        },
                    },
                    "nodegroup_id": "2e3b04c0-95ed-11e8-b68c-acde48001122",
                    "parenttile_id": None,
                    "provisionaledits": None,
                    "resourceinstance_id": "075957c4-d97f-4986-8d27-c32b6dec8e62",
                    "sortorder": 0,
                    "tileid": "7e981761-0605-42ec-82bb-db42113daa60",
                },
                {
                    "data": {
                        "318c9e2b-a017-11e8-a36c-0200ec49ad01": [
                            "8c08196e-90bb-4359-b4ca-733861409de6",
                            "118b4e63-4466-494c-94ac-4cb98886c372",
                        ],
                        "ba84cc78-95bd-11e8-b8f5-acde48001122": None,
                        "c386a030-95bd-11e8-bff6-acde48001122": "118b4e63-4466-494c-94ac-4cb98886c372",
                        "d3089738-95bd-11e8-aa23-acde48001122": "118b4e63-4466-494c-94ac-4cb98886c372",
                        "feee2b85-a017-11e8-8460-0200ec49ad01": [
                            "8c08196e-90bb-4359-b4ca-733861409de6",
                            "118b4e63-4466-494c-94ac-4cb98886c372",
                        ],
                    },
                    "nodegroup_id": "ba84cc78-95bd-11e8-b8f5-acde48001122",
                    "parenttile_id": None,
                    "provisionaledits": None,
                    "resourceinstance_id": "075957c4-d97f-4986-8d27-c32b6dec8e62",
                    "sortorder": 0,
                    "tileid": "dc342949-661e-4ed0-9234-97f18d9ae483",
                },
                {
                    "data": {
                        "340c4817-95c3-11e8-b9e1-acde48001122": None,
                        "3dcfea07-95c3-11e8-b4da-acde48001122": "3d4ad50d-d855-4e40-8e78-911922977ba8",
                        "4ff64c70-95c3-11e8-8c25-acde48001122": "ad1aa626-7380-4b1c-8133-11fa1fed05eb",
                        "57b9e1a1-a017-11e8-b8c2-0200ec49ad01": [
                            "9561c1ae-0ae8-478c-b465-33ae8f6f27ca",
                            "ccfc0ac3-17b1-4672-8183-e02d419fe133",
                        ],
                    },
                    "nodegroup_id": "340c4817-95c3-11e8-b9e1-acde48001122",
                    "parenttile_id": None,
                    "provisionaledits": None,
                    "resourceinstance_id": "075957c4-d97f-4986-8d27-c32b6dec8e62",
                    "sortorder": 0,
                    "tileid": "57ec7d61-e71c-481b-bcad-6ec9a0631dec",
                },
                {
                    "data": {
                        "10fef7c0-a017-11e8-99b0-0200ec49ad01": "2010-10",
                        "5ebe6bc2-95c4-11e8-9dac-acde48001122": "1926-01-06",
                        "d3e98b97-95c3-11e8-a9b2-acde48001122": None,
                    },
                    "nodegroup_id": "d3e98b97-95c3-11e8-a9b2-acde48001122",
                    "parenttile_id": None,
                    "provisionaledits": None,
                    "resourceinstance_id": "075957c4-d97f-4986-8d27-c32b6dec8e62",
                    "sortorder": 0,
                    "tileid": "0c63341c-0663-4c39-b554-df69f0bd7904",
                },
            ],
        }

        payload = JSONSerializer().serialize(test_resource_simple)
        content_type = "application/json"
        self.client.login(username="admin", password="admin")

        # ==POST============================================================================================

        # ==Act : POST resource to database (N.B. resourceid supplied will be overwritten by arches)========
        resp_post = self.client.post(
            reverse("resources", kwargs={"resourceid": "075957c4-d97f-4986-8d27-c32b6dec8e62"}) + "?format=arches-json",
            payload,
            content_type,
        )
        # ==Assert==========================================================================================
        self.assertEqual(resp_post.status_code, 201)  # resource created.
        my_resource = JSONDeserializer().deserialize(resp_post.content)  # get the resourceinstance returned.
        self.assertEqual(my_resource[0]["legacyid"], "I have to push the pram a lot.")  # Success, we were returned the right one.
        my_resource_resourceinstanceid = my_resource[0]["resourceinstanceid"]  # get resourceinstanceid.
        # ==================================================================================================

        # ==Act : GET confirmation that resource does now exist in database=================================
        resp_get_confirm = self.client.get(
            reverse("resources", kwargs={"resourceid": my_resource_resourceinstanceid}) + "?format=arches-json"
        )
        # ==Assert==========================================================================================
        self.assertEqual(resp_get_confirm.status_code, 200)  # Success, we got one.
        data_get_confirm = JSONDeserializer().deserialize(resp_get_confirm.content)
        self.assertEqual(
            data_get_confirm["tiles"][0]["data"]["65f87f4c-95bd-11e8-b7a6-acde48001122"]["en"]["value"],
            "We're knights of the Round Table, we dance whene'er we're able.",
        )  # Success, we got the right one.
        # ==================================================================================================

        # ==Arrange=========================================================================================

        # modify test_resource_simple
        test_resource_simple["tiles"][0]["data"]["65f87f4c-95bd-11e8-b7a6-acde48001122"] = {
            "en": {"value": "We do routines and chorus scenes with footwork impec-cable..", "direction": "ltr"}
        }
        test_resource_simple["legacyid"] = "we eat ham and jam and Spam a lot."  # legacyid has a unique index constraint.
        payload_modified = JSONSerializer().serialize(test_resource_simple)

        # ==PUT=============================================================================================

        # ==Act : GET confirmation that resource does not exist in database=================================
        with self.assertRaises(models.ResourceInstance.DoesNotExist) as context:
            resp_get = self.client.get(
                reverse("resources", kwargs={"resourceid": "075957c4-d97f-4986-8d27-c32b6dec8e62"}) + "?format=arches-json"
            )
        # ==Assert==========================================================================================
        self.assertTrue("Resource matching query does not exist." in str(context.exception))  # Check exception message.
        # ==================================================================================================

        # ==Act : PUT resource changes to database for new resourceinstanceid to create new resource=========
        resp_put_create = self.client.put(
            reverse("resources", kwargs={"resourceid": "075957c4-d97f-4986-8d27-c32b6dec8e62"}) + "?format=arches-json",
            payload_modified,
            content_type,
        )

        # ==Assert==========================================================================================
        self.assertEqual(resp_put_create.status_code, 201)  # resource created.
        resp_put_create_resource = JSONDeserializer().deserialize(resp_put_create.content)  # get the resourceinstance returned.
        self.assertEqual(
            resp_put_create_resource[0]["legacyid"], "we eat ham and jam and Spam a lot."
        )  # Success, we returned the right one.
        # ==================================================================================================

        # ==Act : GET confirmation that resource does now exist in database=================================
        resp_put_get_confirm = self.client.get(
            reverse("resources", kwargs={"resourceid": "075957c4-d97f-4986-8d27-c32b6dec8e62"}) + "?format=arches-json"
        )
        # ==Assert==========================================================================================
        self.assertEqual(resp_put_get_confirm.status_code, 200)  # Success, we got one.
        data_put_get_confirm = JSONDeserializer().deserialize(resp_put_get_confirm.content)

<<<<<<< HEAD
        self.assertEqual(
            data_put_get_confirm["tiles"][0]["data"]["65f87f4c-95bd-11e8-b7a6-acde48001122"]["en"]["value"],
=======
        tile = next(x for x in data_put_get_confirm["tiles"] if x["tileid"] == "39cd6433-370c-471d-85a7-64de182fce6b")
        self.assertEqual(
            tile["data"]["65f87f4c-95bd-11e8-b7a6-acde48001122"],
>>>>>>> 60b6e516
            "We do routines and chorus scenes with footwork impec-cable..",
        )  # Success, we got the right one.
        # ==================================================================================================

        # ==Act : PUT resource changes to database, with invalid URI========================================
        resp_put_uri_diff = self.client.put(
            reverse("resources", kwargs={"resourceid": "001fe587-ad3d-4d0d-a3c9-814028766434"}) + "?format=arches-json",
            payload_modified,
            content_type,
        )
        # ==Assert==========================================================================================
        self.assertEqual(resp_put_uri_diff.status_code, 400)  # Bad Request.
        # ==================================================================================================

        # ==Arrange=========================================================================================

        # modify resourceinstanceid on modified test_resource_simple to that of initial POST resource.
        test_resource_simple["resourceinstanceid"] = my_resource_resourceinstanceid
        test_resource_simple["legacyid"] = "we sing from the diaphragm a lot."  # legacyid has a unique index constraint.
        payload_modified = JSONSerializer().serialize(test_resource_simple)

        # ==Act : PUT resource changes to initial POST database resource to overwrite=======================
        resp_put = self.client.put(
            reverse("resources", kwargs={"resourceid": my_resource_resourceinstanceid}) + "?format=arches-json",
            payload_modified,
            content_type,
        )

        # ==Assert==========================================================================================
        self.assertEqual(resp_put.status_code, 201)  # resource created.
        data_resp_put_confirm_mod = JSONDeserializer().deserialize(resp_put.content)
        self.assertEqual(
            data_resp_put_confirm_mod[0]["legacyid"], "we sing from the diaphragm a lot."
        )  # Success, we returned the right one.
        # ==================================================================================================

        # ==Act : GET confirmation that resource is now changed in database=================================
        resp_get_confirm_mod = self.client.get(
            reverse("resources", kwargs={"resourceid": my_resource_resourceinstanceid}) + "?format=arches-json"
        )
        # ==Assert==========================================================================================
        self.assertEqual(resp_get_confirm_mod.status_code, 200)  # Success, we got one.
        data_get_confirm_mod = JSONDeserializer().deserialize(resp_get_confirm_mod.content)

        tile = next(x for x in data_put_get_confirm["tiles"] if x["tileid"] == "39cd6433-370c-471d-85a7-64de182fce6b")
        self.assertEqual(
<<<<<<< HEAD
            data_get_confirm_mod["tiles"][0]["data"]["65f87f4c-95bd-11e8-b7a6-acde48001122"]["en"]["value"],
=======
            tile["data"]["65f87f4c-95bd-11e8-b7a6-acde48001122"],
>>>>>>> 60b6e516
            "We do routines and chorus scenes with footwork impec-cable..",
        )
        # ==================================================================================================

        # ==Act : DELETE resource from database=============================================================
        resp_delete = self.client.delete(reverse("resources", kwargs={"resourceid": my_resource_resourceinstanceid}))
        # ==Assert==========================================================================================
        self.assertEqual(resp_delete.status_code, 200)  # Success, we got rid of one.
        # ==================================================================================================

        # ==Act : GET confirmation that resource does not exist in database=================================
        with self.assertRaises(models.ResourceInstance.DoesNotExist) as context_del:
            resp_get_deleted = self.client.get(
                reverse("resources", kwargs={"resourceid": my_resource_resourceinstanceid}) + "?format=arches-json"
            )
        # ==Assert==========================================================================================
        self.assertTrue("Resource matching query does not exist." in str(context_del.exception))  # Check exception message.
        # ==================================================================================================<|MERGE_RESOLUTION|>--- conflicted
+++ resolved
@@ -314,14 +314,11 @@
         self.assertEqual(resp_put_get_confirm.status_code, 200)  # Success, we got one.
         data_put_get_confirm = JSONDeserializer().deserialize(resp_put_get_confirm.content)
 
-<<<<<<< HEAD
-        self.assertEqual(
-            data_put_get_confirm["tiles"][0]["data"]["65f87f4c-95bd-11e8-b7a6-acde48001122"]["en"]["value"],
-=======
+        # self.assertEqual(
+        #     data_put_get_confirm["tiles"][0]["data"]["65f87f4c-95bd-11e8-b7a6-acde48001122"]["en"]["value"],
         tile = next(x for x in data_put_get_confirm["tiles"] if x["tileid"] == "39cd6433-370c-471d-85a7-64de182fce6b")
         self.assertEqual(
-            tile["data"]["65f87f4c-95bd-11e8-b7a6-acde48001122"],
->>>>>>> 60b6e516
+            tile["data"]["65f87f4c-95bd-11e8-b7a6-acde48001122"]["en"]["value"],
             "We do routines and chorus scenes with footwork impec-cable..",
         )  # Success, we got the right one.
         # ==================================================================================================
@@ -368,11 +365,8 @@
 
         tile = next(x for x in data_put_get_confirm["tiles"] if x["tileid"] == "39cd6433-370c-471d-85a7-64de182fce6b")
         self.assertEqual(
-<<<<<<< HEAD
-            data_get_confirm_mod["tiles"][0]["data"]["65f87f4c-95bd-11e8-b7a6-acde48001122"]["en"]["value"],
-=======
-            tile["data"]["65f87f4c-95bd-11e8-b7a6-acde48001122"],
->>>>>>> 60b6e516
+            # data_get_confirm_mod["tiles"][0]["data"]["65f87f4c-95bd-11e8-b7a6-acde48001122"]["en"]["value"],
+            tile["data"]["65f87f4c-95bd-11e8-b7a6-acde48001122"]["en"]["value"],
             "We do routines and chorus scenes with footwork impec-cable..",
         )
         # ==================================================================================================
