--- conflicted
+++ resolved
@@ -36,12 +36,9 @@
 class GraphManagerViewTests(ArchesTestCase):
     @classmethod
     def setUpClass(cls):
-<<<<<<< HEAD
         LanguageSynchronizer.synchronize_settings_with_db()
-=======
         super().setUpClass()
 
->>>>>>> a4793874
         cls.loadOntology()
 
     def setUp(self):
