from django.conf import settings
from django.conf.urls.static import static
from django.conf.urls.i18n import i18n_patterns
from django.urls import include, path

<<<<<<< HEAD
urlpatterns = [url(r"^", include("arches.urls"))] + static(
    settings.MEDIA_URL, document_root=settings.MEDIA_ROOT
)
=======
urlpatterns = [
    path("", include("arches.urls")),
] + static(settings.MEDIA_URL, document_root=settings.MEDIA_ROOT)

# Only handle i18n routing in active project. This will still handle the routes provided by Arches core and Arches applications,
# but handling i18n routes in multiple places causes application errors.
if (
    settings.APP_NAME != "Arches"
    and settings.APP_NAME not in settings.ARCHES_APPLICATIONS
):
    if settings.SHOW_LANGUAGE_SWITCH is True:
        urlpatterns = i18n_patterns(*urlpatterns)

    urlpatterns.append(path("i18n/", include("django.conf.urls.i18n")))
>>>>>>> c87c7de2
<|MERGE_RESOLUTION|>--- conflicted
+++ resolved
@@ -3,11 +3,6 @@
 from django.conf.urls.i18n import i18n_patterns
 from django.urls import include, path
 
-<<<<<<< HEAD
-urlpatterns = [url(r"^", include("arches.urls"))] + static(
-    settings.MEDIA_URL, document_root=settings.MEDIA_ROOT
-)
-=======
 urlpatterns = [
     path("", include("arches.urls")),
 ] + static(settings.MEDIA_URL, document_root=settings.MEDIA_ROOT)
@@ -21,5 +16,4 @@
     if settings.SHOW_LANGUAGE_SWITCH is True:
         urlpatterns = i18n_patterns(*urlpatterns)
 
-    urlpatterns.append(path("i18n/", include("django.conf.urls.i18n")))
->>>>>>> c87c7de2
+    urlpatterns.append(path("i18n/", include("django.conf.urls.i18n")))