--- conflicted
+++ resolved
@@ -17,11 +17,7 @@
             "en": {
               "description": "Undefined",
               "map_popup": "Undefined",
-<<<<<<< HEAD
-              "name": "Prehistoric building, 181-183 High Street"
-=======
               "name": "Prehistoric building,181-183 High Street"
->>>>>>> 2f14f279
             },
             "en-gb": {
               "description": "Undefined",
@@ -35,26 +31,17 @@
             }
           },
           "graph_id": "ab74af76-fa0e-11e6-9e3e-026d961c88e6",
-<<<<<<< HEAD
-          "legacyid": "b546621a-9556-4955-8997-8be88dcabf2b",
-          "name": "Prehistoric building, 181-183 High Street",
-=======
           "graph_publication_id": "f546e4de-aa0d-11ec-99a5-8e0f431ffc6d",
           "legacyid": "b546621a-9556-4955-8997-8be88dcabf2b",
           "name": "Prehistoric building,181-183 High Street",
->>>>>>> 2f14f279
           "publication_id": "f546e4de-aa0d-11ec-99a5-8e0f431ffc6d",
           "resourceinstanceid": "b546621a-9556-4955-8997-8be88dcabf2b"
         },
         "tiles": [
           {
-<<<<<<< HEAD
-            "data": {},
-=======
             "data": {
               "677f236e-09cc-11e7-8ff7-6c4008b05c4c": null
             },
->>>>>>> 2f14f279
             "nodegroup": {
               "cardinality": "1",
               "legacygroupid": null,
@@ -78,16 +65,6 @@
               },
               "ab74affa-fa0e-11e6-9e3e-026d961c88e6": "7949d7b5-6e57-469a-8f38-87aac08e1788",
               "ab74b016-fa0e-11e6-9e3e-026d961c88e6": null
-<<<<<<< HEAD
-            },
-            "nodegroup": {
-              "cardinality": "n",
-              "legacygroupid": null,
-              "nodegroupid": "ab74afc8-fa0e-11e6-9e3e-026d961c88e6",
-              "parentnodegroup_id": null
-            },
-            "nodegroup_id": "ab74afc8-fa0e-11e6-9e3e-026d961c88e6",
-=======
             },
             "nodegroup": {
               "cardinality": "n",
@@ -115,28 +92,10 @@
               "parentnodegroup_id": null
             },
             "nodegroup_id": "ab74af95-fa0e-11e6-9e3e-026d961c88e6",
->>>>>>> 2f14f279
-            "parenttile_id": null,
-            "provisionaledits": null,
-            "resourceinstance_id": "b546621a-9556-4955-8997-8be88dcabf2b",
-            "sortorder": 0,
-<<<<<<< HEAD
-            "tileid": "18249662-5ad3-4c9c-bcc3-39033bfb2a3e"
-          },
-          {
-            "data": {
-              "ab74af95-fa0e-11e6-9e3e-026d961c88e6": null,
-              "ab74afe2-fa0e-11e6-9e3e-026d961c88e6": null,
-              "ab74affd-fa0e-11e6-9e3e-026d961c88e6": "9fa56006-6828-480f-8395-ad5c5a84726b"
-            },
-            "nodegroup": {
-              "cardinality": "n",
-              "legacygroupid": null,
-              "nodegroupid": "ab74af95-fa0e-11e6-9e3e-026d961c88e6",
-              "parentnodegroup_id": null
-            },
-            "nodegroup_id": "ab74af95-fa0e-11e6-9e3e-026d961c88e6",
-=======
+            "parenttile_id": null,
+            "provisionaledits": null,
+            "resourceinstance_id": "b546621a-9556-4955-8997-8be88dcabf2b",
+            "sortorder": 0,
             "tileid": "229e13a5-becc-4a01-9e41-4bc6777e3751"
           },
           {
@@ -150,29 +109,10 @@
               "parentnodegroup_id": null
             },
             "nodegroup_id": "6ead3ef0-09cc-11e7-a37d-6c4008b05c4c",
->>>>>>> 2f14f279
-            "parenttile_id": null,
-            "provisionaledits": null,
-            "resourceinstance_id": "b546621a-9556-4955-8997-8be88dcabf2b",
-            "sortorder": 0,
-<<<<<<< HEAD
-            "tileid": "229e13a5-becc-4a01-9e41-4bc6777e3751"
-          },
-          {
-            "data": {},
-            "nodegroup": {
-              "cardinality": "1",
-              "legacygroupid": null,
-              "nodegroupid": "6ead3ef0-09cc-11e7-a37d-6c4008b05c4c",
-              "parentnodegroup_id": null
-            },
-            "nodegroup_id": "6ead3ef0-09cc-11e7-a37d-6c4008b05c4c",
-            "parenttile_id": null,
-            "provisionaledits": null,
-            "resourceinstance_id": "b546621a-9556-4955-8997-8be88dcabf2b",
-            "sortorder": 0,
-=======
->>>>>>> 2f14f279
+            "parenttile_id": null,
+            "provisionaledits": null,
+            "resourceinstance_id": "b546621a-9556-4955-8997-8be88dcabf2b",
+            "sortorder": 0,
             "tileid": "726ccc5b-38de-4a05-b565-2192cea8fd12"
           },
           {
@@ -219,7 +159,6 @@
               "677f3b75-09cc-11e7-ac1e-6c4008b05c4c": null,
               "677f3c4f-09cc-11e7-92a9-6c4008b05c4c": null,
               "677f3d2b-09cc-11e7-ba91-6c4008b05c4c": null
-<<<<<<< HEAD
             },
             "nodegroup": {
               "cardinality": "1",
@@ -227,15 +166,6 @@
               "nodegroupid": "677f1d5e-09cc-11e7-8716-6c4008b05c4c",
               "parentnodegroup_id": "677f236e-09cc-11e7-8ff7-6c4008b05c4c"
             },
-=======
-            },
-            "nodegroup": {
-              "cardinality": "1",
-              "legacygroupid": null,
-              "nodegroupid": "677f1d5e-09cc-11e7-8716-6c4008b05c4c",
-              "parentnodegroup_id": "677f236e-09cc-11e7-8ff7-6c4008b05c4c"
-            },
->>>>>>> 2f14f279
             "nodegroup_id": "677f1d5e-09cc-11e7-8716-6c4008b05c4c",
             "parenttile_id": "074c5da1-9aad-495a-a5f7-043679f44de6",
             "provisionaledits": null,
@@ -248,19 +178,6 @@
               "677f303d-09cc-11e7-9aa6-6c4008b05c4c": {
                 "en": {
                   "direction": "ltr",
-<<<<<<< HEAD
-                  "value": "Prehistoric building, 181-183 High Street"
-                }
-              },
-              "677f39a8-09cc-11e7-834a-6c4008b05c4c": "7949d7b5-6e57-469a-8f38-87aac08e1788"
-            },
-            "nodegroup": {
-              "cardinality": "n",
-              "legacygroupid": null,
-              "nodegroupid": "677f303d-09cc-11e7-9aa6-6c4008b05c4c",
-              "parentnodegroup_id": "677f236e-09cc-11e7-8ff7-6c4008b05c4c"
-            },
-=======
                   "value": "Prehistoric building,181-183 High Street"
                 }
               },
@@ -272,7 +189,6 @@
               "nodegroupid": "677f303d-09cc-11e7-9aa6-6c4008b05c4c",
               "parentnodegroup_id": "677f236e-09cc-11e7-8ff7-6c4008b05c4c"
             },
->>>>>>> 2f14f279
             "nodegroup_id": "677f303d-09cc-11e7-9aa6-6c4008b05c4c",
             "parenttile_id": "074c5da1-9aad-495a-a5f7-043679f44de6",
             "provisionaledits": null,
@@ -303,25 +219,15 @@
             "tileid": "e0085315-dd30-4f6c-ace8-d4f78f4ebb99"
           },
           {
-<<<<<<< HEAD
-            "data": {},
+            "data": {
+              "e456023d-fa36-11e6-9e3e-026d961c88e6": null
+            },
             "nodegroup": {
               "cardinality": "n",
               "legacygroupid": null,
               "nodegroupid": "e456023d-fa36-11e6-9e3e-026d961c88e6",
               "parentnodegroup_id": null
             },
-=======
-            "data": {
-              "e456023d-fa36-11e6-9e3e-026d961c88e6": null
-            },
-            "nodegroup": {
-              "cardinality": "n",
-              "legacygroupid": null,
-              "nodegroupid": "e456023d-fa36-11e6-9e3e-026d961c88e6",
-              "parentnodegroup_id": null
-            },
->>>>>>> 2f14f279
             "nodegroup_id": "e456023d-fa36-11e6-9e3e-026d961c88e6",
             "parenttile_id": null,
             "provisionaledits": null,
@@ -347,11 +253,7 @@
             "en": {
               "description": "Undefined",
               "map_popup": "Undefined",
-<<<<<<< HEAD
-              "name": "Prehistoric building, 181-183 High Street"
-=======
               "name": "Prehistoric building,181-183 High Street"
->>>>>>> 2f14f279
             },
             "en-gb": {
               "description": "Undefined",
@@ -365,26 +267,17 @@
             }
           },
           "graph_id": "ab74af76-fa0e-11e6-9e3e-026d961c88e6",
-<<<<<<< HEAD
-          "legacyid": "75226cdb-6ecb-4dab-8f83-3537fa298ca3",
-          "name": "Prehistoric building, 181-183 High Street",
-=======
           "graph_publication_id": "f546e4de-aa0d-11ec-99a5-8e0f431ffc6d",
           "legacyid": "75226cdb-6ecb-4dab-8f83-3537fa298ca3",
           "name": "Prehistoric building,181-183 High Street",
->>>>>>> 2f14f279
           "publication_id": "f546e4de-aa0d-11ec-99a5-8e0f431ffc6d",
           "resourceinstanceid": "75226cdb-6ecb-4dab-8f83-3537fa298ca3"
         },
         "tiles": [
           {
-<<<<<<< HEAD
-            "data": {},
-=======
             "data": {
               "6ead3ef0-09cc-11e7-a37d-6c4008b05c4c": null
             },
->>>>>>> 2f14f279
             "nodegroup": {
               "cardinality": "1",
               "legacygroupid": null,
@@ -478,13 +371,9 @@
             "tileid": "6553453c-d044-4d81-96fa-0a5f37e28812"
           },
           {
-<<<<<<< HEAD
-            "data": {},
-=======
             "data": {
               "677f236e-09cc-11e7-8ff7-6c4008b05c4c": null
             },
->>>>>>> 2f14f279
             "nodegroup": {
               "cardinality": "1",
               "legacygroupid": null,
@@ -543,13 +432,9 @@
             "tileid": "97b14ee9-db22-47fe-abc1-a47c970de721"
           },
           {
-<<<<<<< HEAD
-            "data": {},
-=======
             "data": {
               "e456023d-fa36-11e6-9e3e-026d961c88e6": null
             },
->>>>>>> 2f14f279
             "nodegroup": {
               "cardinality": "n",
               "legacygroupid": null,
@@ -568,11 +453,7 @@
               "677f303d-09cc-11e7-9aa6-6c4008b05c4c": {
                 "en": {
                   "direction": "ltr",
-<<<<<<< HEAD
-                  "value": "Prehistoric building, 181-183 High Street"
-=======
                   "value": "Prehistoric building,181-183 High Street"
->>>>>>> 2f14f279
                 }
               },
               "677f39a8-09cc-11e7-834a-6c4008b05c4c": "9fa56006-6828-480f-8395-ad5c5a84726b"
