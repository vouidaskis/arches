--- conflicted
+++ resolved
@@ -481,19 +481,6 @@
             "functions_x_graphs": [
                 {
                     "config": {
-<<<<<<< HEAD
-                        "description": {
-                            "nodegroup_id": "",
-                            "string_template": ""
-                        },
-                        "map_popup": {
-                            "nodegroup_id": "",
-                            "string_template": ""
-                        },
-                        "name": {
-                            "nodegroup_id": "0117d6e8-df31-11e8-b51b-a4d18cec433a",
-                            "string_template": "<String>"
-=======
                         "module": "arches.app.functions.primary_descriptors",
                         "class_name": "PrimaryDescriptorsFunction",
                         "descriptor_types": {
@@ -509,7 +496,6 @@
                                 "nodegroup_id": "0117d6e8-df31-11e8-b51b-a4d18cec433a",
                                 "string_template": "<String>"
                             }
->>>>>>> e129b59c
                         },
                         "triggering_nodegroups": []
                     },
@@ -521,10 +507,7 @@
             "graphid": "c35fe0a1-df30-11e8-b280-a4d18cec433a",
             "iconclass": "",
             "is_editable": false,
-<<<<<<< HEAD
-=======
             "isactive": true,
->>>>>>> e129b59c
             "isresource": true,
             "jsonldcontext": "https://linked.art/ns/v1/linked-art.json",
             "name": "Import Test - Object",
@@ -941,7 +924,6 @@
                 }
             ],
             "ontology_id": "e6e8db47-2ccf-11e6-927e-b8f6b115d7dd",
-<<<<<<< HEAD
             "publication": {
                 "graph_id": "c35fe0a1-df30-11e8-b280-a4d18cec433a",
                 "notes": "Initial migration.",
@@ -949,8 +931,6 @@
                 "published_time": "2022-03-22T13:29:06.593",
                 "user_id": null
             },
-=======
->>>>>>> e129b59c
             "relatable_resource_model_ids": [],
             "resource_2_resource_constraints": [],
             "root": {
