--- conflicted
+++ resolved
@@ -98,7 +98,6 @@
         rdf = skos.read_file('tests/fixtures/jsonld_base/rdm/5098-collections.xml')
         ret = skos.save_concepts_from_skos(rdf)
 
-        # Load up the models and data only once
         with open(os.path.join('tests/fixtures/jsonld_base/models/5098_concept_list.json'), 'rU') as f:
             archesfile = JSONDeserializer().deserialize(f)
         ResourceGraphImporter(archesfile['graph'])
@@ -194,31 +193,6 @@
         self.assertTrue(js['@id'] == "http://localhost:8000/resources/12345678-abcd-11e9-9cbb-3af9d3b32b71")
 
     def test_3_5098_concepts(self):
-<<<<<<< HEAD
-
-        # 2019-11-01 - This fails due to #5098
-
-
-        # Load up the models and data only once
-        with open(os.path.join('tests/fixtures/jsonld_base/models/5098_concept_list.json'), 'rU') as f:
-            archesfile = JSONDeserializer().deserialize(f)
-        ResourceGraphImporter(archesfile['graph'])
-
-        data = """
-{"@id": "http://localhost:8001/resources/0b4439a8-beca-11e9-b4dc-0242ac160002", 
-"@type": "http://www.cidoc-crm.org/cidoc-crm/E21_Person", 
-"http://www.cidoc-crm.org/cidoc-crm/P67i_is_referred_to_by": 
-  {"@id": "http://localhost:8001/tile/cad329aa-1802-416e-bbce-5f71e21b1a47/node/accb030c-bec9-11e9-b4dc-0242ac160002", 
-    "@type": "http://www.cidoc-crm.org/cidoc-crm/E33_Linguistic_Object", 
-    "http://www.cidoc-crm.org/cidoc-crm/P2_has_type": [
-      {"@id": "http://localhost:8001/concepts/c3c4b8a8-39bb-41e7-af45-3a0c60fa4ddf", 
-      "@type": "http://www.cidoc-crm.org/cidoc-crm/E55_Type", "http://www.w3.org/2000/01/rdf-schema#label": "Concept 2"}, 
-      {"@id": "http://localhost:8001/concepts/0bb450bc-8fe3-46cb-968e-2b56849e6e96", 
-      "@type": "http://www.cidoc-crm.org/cidoc-crm/E55_Type", "http://www.w3.org/2000/01/rdf-schema#label": "Concept 1"}]
-  }
-}
-"""
-=======
         data = """
             {
                 "@id": "http://localhost:8000/resources/0b4439a8-beca-11e9-b4dc-0242ac160002",
@@ -241,7 +215,7 @@
                 }
             }
         """
->>>>>>> 81436088
+
 
         url = reverse('resources_graphid', kwargs={"graphid": "92ccf5aa-bec9-11e9-bd39-0242ac160002", 
             "resourceid": '0b4439a8-beca-11e9-b4dc-0242ac160002'})
@@ -258,36 +232,14 @@
         types = js["http://www.cidoc-crm.org/cidoc-crm/P67i_is_referred_to_by"]["http://www.cidoc-crm.org/cidoc-crm/P2_has_type"]   
         self.assertTrue(type(types) == list)
         self.assertTrue(len(types) == 2)
-<<<<<<< HEAD
-        cids = ["http://localhost:8001/concepts/c3c4b8a8-39bb-41e7-af45-3a0c60fa4ddf", 
-            "http://localhost:8001/concepts/0bb450bc-8fe3-46cb-968e-2b56849e6e96"]
-=======
         cids = ["http://localhost:8000/concepts/c3c4b8a8-39bb-41e7-af45-3a0c60fa4ddf", "http://localhost:8000/concepts/0bb450bc-8fe3-46cb-968e-2b56849e6e96"]
->>>>>>> 81436088
         self.assertTrue(types[0]['@id'] in cids)
         self.assertTrue(types[1]['@id'] in cids)
         self.assertTrue(types[0]['@id'] != types[1]['@id'])
 
     def test_4_5098_resinst(self):
-<<<<<<< HEAD
-        # 2019-11-01 - This passes, as the resource instance list as not in a branch
-
-        data = """
-{"@id": "http://localhost:8000/resources/abcd1234-1234-1129-b6e7-3af9d3b32b71", 
-"@type": "http://www.cidoc-crm.org/cidoc-crm/E22_Man-Made_Object", 
-"http://www.cidoc-crm.org/cidoc-crm/P130_shows_features_of": [{
-    "@id": "http://localhost:8000/resources/12bbf5bc-fa85-11e9-91b8-3af9d3b32b71", 
-    "@type": "http://www.cidoc-crm.org/cidoc-crm/E22_Man-Made_Object"}, {
-    "@id": "http://localhost:8000/resources/24d0d25a-fa75-11e9-b369-3af9d3b32b71", 
-    "@type": "http://www.cidoc-crm.org/cidoc-crm/E22_Man-Made_Object"}], 
-"http://www.cidoc-crm.org/cidoc-crm/P3_has_note": "res inst list import"}
-"""
-
-=======
->>>>>>> 81436088
         # Make instances for this new one to reference
-        BusinessDataImporter('tests/fixtures/jsonld_base/data/test_2_instances.json').import_business_data()  
-        
+        BusinessDataImporter('tests/fixtures/jsonld_base/data/test_2_instances.json').import_business_data()   
         data = """
             {
                 "@id": "http://localhost:8000/resources/abcd1234-1234-1129-b6e7-3af9d3b32b71",
@@ -390,17 +342,16 @@
         ResourceGraphImporter(archesfile['graph'])
 
         data = """
-<<<<<<< HEAD
-{
-        "@id": "http://localhost:8001/resources/69a4af50-c055-11e9-b4dc-0242ac160002", 
-        "@type": "http://www.cidoc-crm.org/cidoc-crm/E22_Man-Made_Object", 
-        "http://www.cidoc-crm.org/cidoc-crm/P2_has_type": {
-                "@id": "http://vocab.getty.edu/aat/300404216", 
-                "@type": "http://www.cidoc-crm.org/cidoc-crm/E55_Type", 
-                "http://www.w3.org/2000/01/rdf-schema#label": "aquarelles (paintings)"
-        }
-}
-"""
+             {
+                "@id": "http://localhost:8000/resources/69a4af50-c055-11e9-b4dc-0242ac160002",
+                "@type": "http://www.cidoc-crm.org/cidoc-crm/E22_Man-Made_Object",
+                "http://www.cidoc-crm.org/cidoc-crm/P2_has_type": {
+                    "@id": "http://vocab.getty.edu/aat/300404216",
+                    "@type": "http://www.cidoc-crm.org/cidoc-crm/E55_Type",
+                    "http://www.w3.org/2000/01/rdf-schema#label": "aquarelles (paintings)"
+                }
+            }
+        """
         url = reverse('resources_graphid', kwargs={"graphid": "09e3dc8a-c055-11e9-b4dc-0242ac160002", 
             "resourceid": "69a4af50-c055-11e9-b4dc-0242ac160002"})
         response = self.client.put(url, data=data, HTTP_AUTHORIZATION=f'Bearer {self.token}')
@@ -515,26 +466,4 @@
         self.assertTrue(js['@id'] == 'http://localhost:8000/resources/940a2c82-bfa8-11e9-bd39-0242ac160002')
         self.assertTrue('http://www.cidoc-crm.org/cidoc-crm/P51_has_former_or_current_owner' in js)
         owner = js['http://www.cidoc-crm.org/cidoc-crm/P51_has_former_or_current_owner']
-        self.assertTrue(owners['@id'] == "http://localhost:8000/resources/923a5fa8-bfa8-11e9-bd39-0242ac160002")
-=======
-            {
-                "@id": "http://localhost:8000/resources/69a4af50-c055-11e9-b4dc-0242ac160002",
-                "@type": "http://www.cidoc-crm.org/cidoc-crm/E22_Man-Made_Object",
-                "http://www.cidoc-crm.org/cidoc-crm/P2_has_type": {
-                    "@id": "http://vocab.getty.edu/aat/300404216",
-                    "@type": "http://www.cidoc-crm.org/cidoc-crm/E55_Type",
-                    "http://www.w3.org/2000/01/rdf-schema#label": "aquarelles (paintings)"
-                }
-            }
-        """
-        url = reverse('resources_graphid', kwargs={"graphid": "09e3dc8a-c055-11e9-b4dc-0242ac160002", "resourceid": "69a4af50-c055-11e9-b4dc-0242ac160002"})
-        response = self.client.put(url, data=data, HTTP_AUTHORIZATION=f'Bearer {self.token}')
-        self.assertEqual(response.status_code, 201)
-        js = response.json()
-        if type(js) == list:
-            js = js[0]
-
-        print(f"Got JSON for test 5: {js}")
-        self.assertTrue('@id' in js)
-        self.assertTrue(js['@id'] == 'http://localhost:8000/resources/69a4af50-c055-11e9-b4dc-0242ac160002')
->>>>>>> 81436088
+        self.assertTrue(owners['@id'] == "http://localhost:8000/resources/923a5fa8-bfa8-11e9-bd39-0242ac160002")