import os
import json
import csv
import base64
from io import BytesIO
from tests import test_settings
from operator import itemgetter
from django.core import management
from django.test.client import RequestFactory, Client
from django.contrib.auth.models import User, Group, AnonymousUser
from django.urls import reverse
from django.db import connection
from tests.base_test import ArchesTestCase
from arches.app.utils.skos import SKOSReader
from arches.app.models.models import TileModel, ResourceInstance
from arches.app.utils.betterJSONSerializer import JSONSerializer, JSONDeserializer
from arches.app.utils.data_management.resources.importer import BusinessDataImporter
from arches.app.utils.data_management.resources.exporter import ResourceExporter as BusinessDataExporter
from arches.app.utils.data_management.resource_graphs.importer import import_graph as ResourceGraphImporter


# these tests can be run from the command line via
# python manage.py test tests/importer/jsonld_import_tests.py --settings="tests.test_settings"


class JsonLDImportTests(ArchesTestCase):
    @classmethod
    def setUpClass(cls):
        # This runs once per instantiation
        cls.loadOntology()
        cls.factory = RequestFactory()

        sql = """
            INSERT INTO public.oauth2_provider_application(
                id,client_id, redirect_uris, client_type, authorization_grant_type,
                client_secret,
                name, user_id, skip_authorization, created, updated)
            VALUES (
                44,'{oauth_client_id}', 'http://localhost:8000/test', 'public', 'client-credentials',
                '{oauth_client_secret}',
                'TEST APP', {user_id}, false, '1-1-2000', '1-1-2000')
            ON CONFLICT DO NOTHING;
            INSERT INTO public.oauth2_provider_accesstoken(
                token, expires, scope, application_id, user_id, created, updated)
                VALUES ('{token}', '1-1-2068', 'read write', 44, {user_id}, '1-1-2018', '1-1-2018')
                ON CONFLICT DO NOTHING;
        """

        cls.token = "abc"
        cls.oauth_client_id = "AAac4uRQSqybRiO6hu7sHT50C4wmDp9fAmsPlCj9"
        cls.oauth_client_secret = "7fos0s7qIhFqUmalDI1QiiYj0rAtEdVMY4hYQDQjOxltbRCBW3dIydOeMD4MytDM9ogCPiYFiMBW6o6ye5bMh5dkeU7pg1cH86wF6Bap9Ke2aaAZaeMPejzafPSj96ID"

        sql = sql.format(
            token=cls.token, user_id=1, oauth_client_id=cls.oauth_client_id, oauth_client_secret=cls.oauth_client_secret  # admin is 1
        )

        cursor = connection.cursor()
        cursor.execute(sql)

        key = "{0}:{1}".format(cls.oauth_client_id, cls.oauth_client_secret)
        cls.client = Client(HTTP_AUTHORIZATION="Bearer %s" % cls.token)

        skos = SKOSReader()
        rdf = skos.read_file("tests/fixtures/jsonld_base/rdm/jsonld_test_thesaurus.xml")
        ret = skos.save_concepts_from_skos(rdf)

        skos = SKOSReader()
        rdf = skos.read_file("tests/fixtures/jsonld_base/rdm/jsonld_test_collections.xml")
        ret = skos.save_concepts_from_skos(rdf)

        skos = SKOSReader()
        rdf = skos.read_file("tests/fixtures/jsonld_base/rdm/5098-thesaurus.xml")
        ret = skos.save_concepts_from_skos(rdf)

        skos = SKOSReader()
        rdf = skos.read_file("tests/fixtures/jsonld_base/rdm/5098-collections.xml")
        ret = skos.save_concepts_from_skos(rdf)

        # Load up the models and data only once
        with open(os.path.join("tests/fixtures/jsonld_base/models/test_1_basic_object.json"), "rU") as f:
            archesfile = JSONDeserializer().deserialize(f)
        ResourceGraphImporter(archesfile["graph"])

        with open(os.path.join("tests/fixtures/jsonld_base/models/test_2_complex_object.json"), "rU") as f:
            archesfile2 = JSONDeserializer().deserialize(f)
        ResourceGraphImporter(archesfile2["graph"])

        skos = SKOSReader()
        rdf = skos.read_file("tests/fixtures/jsonld_base/rdm/5098-thesaurus.xml")
        ret = skos.save_concepts_from_skos(rdf)

        skos = SKOSReader()
        rdf = skos.read_file("tests/fixtures/jsonld_base/rdm/5098-collections.xml")
        ret = skos.save_concepts_from_skos(rdf)

        with open(os.path.join("tests/fixtures/jsonld_base/models/5098_concept_list.json"), "rU") as f:
            archesfile = JSONDeserializer().deserialize(f)
        ResourceGraphImporter(archesfile["graph"])

        management.call_command("datatype", "register", source="tests/fixtures/datatypes/color.py")
        management.call_command("datatype", "register", source="tests/fixtures/datatypes/semantic_like.py")

        with open(os.path.join("tests/fixtures/jsonld_base/models/5299-basic.json"), "rU") as f:
            archesfile2 = JSONDeserializer().deserialize(f)
        ResourceGraphImporter(archesfile2["graph"])
        with open(os.path.join("tests/fixtures/jsonld_base/models/5299_complex.json"), "rU") as f:
            archesfile2 = JSONDeserializer().deserialize(f)
        ResourceGraphImporter(archesfile2["graph"])

    def setUp(self):
        pass

    @classmethod
    def tearDownClass(cls):
        pass

    def tearDown(self):
        pass

    def test_1_basic_import(self):
        data = """{
            "@id": "http://localhost:8000/resources/221d1154-fa8e-11e9-9cbb-3af9d3b32b71",
            "@type": "http://www.cidoc-crm.org/cidoc-crm/E22_Man-Made_Object",
            "http://www.cidoc-crm.org/cidoc-crm/P3_has_note": "test!"
            }"""

        url = reverse(
            "resources_graphid",
            kwargs={"graphid": "bf734b4e-f6b5-11e9-8f09-a4d18cec433a", "resourceid": "221d1154-fa8e-11e9-9cbb-3af9d3b32b71"},
        )
        response = self.client.put(url, data=data, HTTP_AUTHORIZATION=f"Bearer {self.token}")
        self.assertEqual(response.status_code, 201)
        js = response.json()
        if type(js) == list:
            js = js[0]

        self.assertTrue("@id" in js)
        self.assertTrue(js["@id"] == "http://localhost:8000/resources/221d1154-fa8e-11e9-9cbb-3af9d3b32b71")
        self.assertTrue("http://www.cidoc-crm.org/cidoc-crm/P3_has_note" in js)
        self.assertTrue(js["http://www.cidoc-crm.org/cidoc-crm/P3_has_note"] == "test!")

    def test_2_complex_import_data(self):

        # Note that this tests #5136, as the P101 -> P2 is a concept with a concept

        data = """
            {
                "@id": "http://localhost:8000/resources/12345678-abcd-11e9-9cbb-3af9d3b32b71",
                "@type": "http://www.cidoc-crm.org/cidoc-crm/E22_Man-Made_Object",
                "http://www.cidoc-crm.org/cidoc-crm/P101_had_as_general_use": {
                    "@id": "http://localhost:8000/concepts/fb457e76-e018-41e7-9be3-0f986816450a",
                    "@type": "http://www.cidoc-crm.org/cidoc-crm/E55_Type",
                    "http://www.cidoc-crm.org/cidoc-crm/P2_has_type": {
                        "@id": "http://localhost:8000/concepts/14c92c17-5e2f-413a-95c2-3c5e41ee87d2",
                        "@type": "http://www.cidoc-crm.org/cidoc-crm/E55_Type",
                        "http://www.w3.org/2000/01/rdf-schema#label": "Meta Type A"
                    },
                    "http://www.w3.org/2000/01/rdf-schema#label": "Test Type A"
                },
                "http://www.cidoc-crm.org/cidoc-crm/P160_has_temporal_projection": {
                    "@id": "http://localhost:8000/tile/9c1ec6b9-1094-427f-acf6-e9c3fca643b6/node/127193ea-fa6d-11e9-b369-3af9d3b32b71",
                    "@type": "http://www.cidoc-crm.org/cidoc-crm/E52_Time-Span",
                    "http://www.cidoc-crm.org/cidoc-crm/P79_beginning_is_qualified_by": "example",
                    "http://www.cidoc-crm.org/cidoc-crm/P82a_begin_of_the_begin": {
                        "@type": "http://www.w3.org/2001/XMLSchema#dateTime",
                        "@value": "2019-10-01"
                    }
                },
                "http://www.cidoc-crm.org/cidoc-crm/P2_has_type": {
                    "@id": "http://localhost:8000/concepts/6bac5802-a6f8-427c-ba5f-d4b30d5b070e",
                    "@type": "http://www.cidoc-crm.org/cidoc-crm/E55_Type",
                    "http://www.w3.org/2000/01/rdf-schema#label": "Single Type A"
                },
                "http://www.cidoc-crm.org/cidoc-crm/P3_has_note": "Test Data",
                "http://www.cidoc-crm.org/cidoc-crm/P45_consists_of": [
                    {
                        "@id": "http://localhost:8000/concepts/9b61c995-71d8-4bce-987b-0ffa3da4c71c",
                        "@type": "http://www.cidoc-crm.org/cidoc-crm/E57_Material",
                        "http://www.w3.org/2000/01/rdf-schema#label": "material b"
                    },
                    {
                        "@id": "http://localhost:8000/concepts/36c8d7a3-32e7-49e4-bd4c-2169a06b240a",
                        "@type": "http://www.cidoc-crm.org/cidoc-crm/E57_Material",
                        "http://www.w3.org/2000/01/rdf-schema#label": "material a"
                    }
                ],
                "http://www.cidoc-crm.org/cidoc-crm/P57_has_number_of_parts": 12
            }
        """

        url = reverse(
            "resources_graphid",
            kwargs={"graphid": "ee72fb1e-fa6c-11e9-b369-3af9d3b32b71", "resourceid": "12345678-abcd-11e9-9cbb-3af9d3b32b71"},
        )
        response = self.client.put(url, data=data, HTTP_AUTHORIZATION=f"Bearer {self.token}")
        self.assertEqual(response.status_code, 201)
        js = response.json()
        if type(js) == list:
            js = js[0]

        self.assertTrue("@id" in js)
        self.assertTrue(js["@id"] == "http://localhost:8000/resources/12345678-abcd-11e9-9cbb-3af9d3b32b71")

    def test_3_5098_concepts(self):
        data = """
            {
                "@id": "http://localhost:8000/resources/0b4439a8-beca-11e9-b4dc-0242ac160002",
                "@type": "http://www.cidoc-crm.org/cidoc-crm/E21_Person",
                "http://www.cidoc-crm.org/cidoc-crm/P67i_is_referred_to_by": {
                    "@id": "http://localhost:8000/tile/cad329aa-1802-416e-bbce-5f71e21b1a47/node/accb030c-bec9-11e9-b4dc-0242ac160002",
                    "@type": "http://www.cidoc-crm.org/cidoc-crm/E33_Linguistic_Object",
                    "http://www.cidoc-crm.org/cidoc-crm/P2_has_type": [
                        {
                            "@id": "http://localhost:8000/concepts/c3c4b8a8-39bb-41e7-af45-3a0c60fa4ddf",
                            "@type": "http://www.cidoc-crm.org/cidoc-crm/E55_Type",
                            "http://www.w3.org/2000/01/rdf-schema#label": "Concept 2"
                        },
                        {
                            "@id": "http://localhost:8000/concepts/0bb450bc-8fe3-46cb-968e-2b56849e6e96",
                            "@type": "http://www.cidoc-crm.org/cidoc-crm/E55_Type",
                            "http://www.w3.org/2000/01/rdf-schema#label": "Concept 1"
                        }
                    ]
                }
            }
        """

        url = reverse(
            "resources_graphid",
            kwargs={"graphid": "92ccf5aa-bec9-11e9-bd39-0242ac160002", "resourceid": "0b4439a8-beca-11e9-b4dc-0242ac160002"},
        )
        response = self.client.put(url, data=data, HTTP_AUTHORIZATION=f"Bearer {self.token}")
        self.assertEqual(response.status_code, 201)
        js = response.json()
        if type(js) == list:
            js = js[0]

        self.assertTrue("@id" in js)
        self.assertTrue(js["@id"] == "http://localhost:8000/resources/0b4439a8-beca-11e9-b4dc-0242ac160002")

        print(f"Got JSON for test 3: {js}")
        types = js["http://www.cidoc-crm.org/cidoc-crm/P67i_is_referred_to_by"]["http://www.cidoc-crm.org/cidoc-crm/P2_has_type"]
        self.assertTrue(type(types) == list)
        self.assertTrue(len(types) == 2)
        cids = [
            "http://localhost:8000/concepts/c3c4b8a8-39bb-41e7-af45-3a0c60fa4ddf",
            "http://localhost:8000/concepts/0bb450bc-8fe3-46cb-968e-2b56849e6e96",
        ]
        self.assertTrue(types[0]["@id"] in cids)
        self.assertTrue(types[1]["@id"] in cids)
        self.assertTrue(types[0]["@id"] != types[1]["@id"])

    def test_4_5098_resinst(self):
        # Make instances for this new one to reference
        BusinessDataImporter("tests/fixtures/jsonld_base/data/test_2_instances.json").import_business_data()
        data = """
            {
                "@id": "http://localhost:8000/resources/abcd1234-1234-1129-b6e7-3af9d3b32b71",
                "@type": "http://www.cidoc-crm.org/cidoc-crm/E22_Man-Made_Object",
                "http://www.cidoc-crm.org/cidoc-crm/P130_shows_features_of": [
                    {
                        "@id": "http://localhost:8000/resources/12bbf5bc-fa85-11e9-91b8-3af9d3b32b71",
                        "@type": "http://www.cidoc-crm.org/cidoc-crm/E22_Man-Made_Object"
                    },
                    {
                        "@id": "http://localhost:8000/resources/24d0d25a-fa75-11e9-b369-3af9d3b32b71",
                        "@type": "http://www.cidoc-crm.org/cidoc-crm/E22_Man-Made_Object"
                    }
                ],
                "http://www.cidoc-crm.org/cidoc-crm/P3_has_note": "res inst list import"
            }
        """

        url = reverse(
            "resources_graphid",
            kwargs={"graphid": "ee72fb1e-fa6c-11e9-b369-3af9d3b32b71", "resourceid": "abcd1234-1234-1129-b6e7-3af9d3b32b71"},
        )
        response = self.client.put(url, data=data, HTTP_AUTHORIZATION=f"Bearer {self.token}")
        self.assertEqual(response.status_code, 201)
        js = response.json()
        if type(js) == list:
            js = js[0]

        print(f"Got json for test 4: {js}")
        self.assertTrue("@id" in js)
        self.assertTrue(js["@id"] == "http://localhost:8000/resources/abcd1234-1234-1129-b6e7-3af9d3b32b71")
        self.assertTrue("http://www.cidoc-crm.org/cidoc-crm/P130_shows_features_of" in js)
        feats = js["http://www.cidoc-crm.org/cidoc-crm/P130_shows_features_of"]
        self.assertTrue(type(feats) == list)
        self.assertTrue(len(feats) == 2)
        rids = [
            "http://localhost:8000/resources/12bbf5bc-fa85-11e9-91b8-3af9d3b32b71",
            "http://localhost:8000/resources/24d0d25a-fa75-11e9-b369-3af9d3b32b71",
        ]
        self.assertTrue(feats[0]["@id"] in rids)
        self.assertTrue(feats[1]["@id"] in rids)

    def test_5_5098_resinst_branch(self):
        # 2019-11-01 - Conversely this fails, as it is in a branch

        BusinessDataImporter("tests/fixtures/jsonld_base/data/test_2_instances.json").import_business_data()

        data = """
            {
                "@id": "http://localhost:8000/resources/7fffffff-faa1-11e9-84de-3af9d3b32b71",
                "@type": "http://www.cidoc-crm.org/cidoc-crm/E22_Man-Made_Object",
                "http://www.cidoc-crm.org/cidoc-crm/P67i_is_referred_to_by": {
                    "@id": "http://localhost:8000/tile/a4896405-5c73-49f4-abd3-651911e82fde/node/51c3ede8-faa1-11e9-84de-3af9d3b32b71",
                    "@type": "http://www.cidoc-crm.org/cidoc-crm/E33_Linguistic_Object",
                    "http://www.cidoc-crm.org/cidoc-crm/P128i_is_carried_by": [
                        {
                            "@id": "http://localhost:8000/resources/24d0d25a-fa75-11e9-b369-3af9d3b32b71",
                            "@type": "http://www.cidoc-crm.org/cidoc-crm/E22_Man-Made_Object"
                        },
                        {
                            "@id": "http://localhost:8000/resources/12bbf5bc-fa85-11e9-91b8-3af9d3b32b71",
                            "@type": "http://www.cidoc-crm.org/cidoc-crm/E22_Man-Made_Object"
                        }
                    ]
                }
            }
        """

        # Load up the models and data only once
        with open(os.path.join("tests/fixtures/jsonld_base/models/5098_b_resinst.json"), "rU") as f:
            archesfile = JSONDeserializer().deserialize(f)
        ResourceGraphImporter(archesfile["graph"])

        url = reverse(
            "resources_graphid",
            kwargs={"graphid": "40dbcffa-faa1-11e9-84de-3af9d3b32b71", "resourceid": "7fffffff-faa1-11e9-84de-3af9d3b32b71"},
        )
        response = self.client.put(url, data=data, HTTP_AUTHORIZATION=f"Bearer {self.token}")
        self.assertEqual(response.status_code, 201)
        js = response.json()
        if type(js) == list:
            js = js[0]

        print(f"Got json for test 5: {js}")
        self.assertTrue("@id" in js)
        self.assertTrue(js["@id"] == "http://localhost:8000/resources/7fffffff-faa1-11e9-84de-3af9d3b32b71")
        self.assertTrue("http://www.cidoc-crm.org/cidoc-crm/P67i_is_referred_to_by" in js)
        feats = js["http://www.cidoc-crm.org/cidoc-crm/P67i_is_referred_to_by"]["http://www.cidoc-crm.org/cidoc-crm/P128i_is_carried_by"]
        self.assertTrue(type(feats) == list)
        self.assertTrue(len(feats) == 2)

    def test_6_5126_collection_filter(self):
        # 2019-11-01 - Fails due to #5126, the concept is not checked against the collection

        skos = SKOSReader()
        rdf = skos.read_file("tests/fixtures/jsonld_base/rdm/5126-thesaurus.xml")
        ret = skos.save_concepts_from_skos(rdf)

        skos = SKOSReader()
        rdf = skos.read_file("tests/fixtures/jsonld_base/rdm/5126-collections.xml")
        ret = skos.save_concepts_from_skos(rdf)

        # Load up the models and data only once
        with open(os.path.join("tests/fixtures/jsonld_base/models/5126_collection_ambiguity.json"), "rU") as f:
            archesfile = JSONDeserializer().deserialize(f)
        ResourceGraphImporter(archesfile["graph"])

        data = """
            {
                "@id": "http://localhost:8000/resources/69a4af50-c055-11e9-b4dc-0242ac160002",
                "@type": "http://www.cidoc-crm.org/cidoc-crm/E22_Man-Made_Object",
                "http://www.cidoc-crm.org/cidoc-crm/P2_has_type": {
                    "@id": "http://vocab.getty.edu/aat/300404216",
                    "@type": "http://www.cidoc-crm.org/cidoc-crm/E55_Type",
                    "http://www.w3.org/2000/01/rdf-schema#label": "aquarelles (paintings)"
                }
            }
        """
        url = reverse(
            "resources_graphid",
            kwargs={"graphid": "09e3dc8a-c055-11e9-b4dc-0242ac160002", "resourceid": "69a4af50-c055-11e9-b4dc-0242ac160002"},
        )
        response = self.client.put(url, data=data, HTTP_AUTHORIZATION=f"Bearer {self.token}")
        print(f"Test 6 response: {response.content}")
        self.assertTrue(response.status_code == 201)
        js = response.json()
        if type(js) == list:
            js = js[0]

        print(f"Got JSON for test 6: {js}")
        self.assertTrue("@id" in js)
        self.assertTrue(js["@id"] == "http://localhost:8000/resources/69a4af50-c055-11e9-b4dc-0242ac160002")

        self.assertTrue("http://www.cidoc-crm.org/cidoc-crm/P2_has_type" in js)
        typ = js["http://www.cidoc-crm.org/cidoc-crm/P2_has_type"]
        self.assertTrue(typ["@id"] == "http://vocab.getty.edu/aat/300404216")

    def test_7_5121_branches(self):
        # 2019-11-01 - This fails due to #5121, the presence of content is not used to rule out the resource-instance branch

        # Load up the models and data only once
        with open(os.path.join("tests/fixtures/jsonld_base/models/5121_false_ambiguity.json"), "rU") as f:
            archesfile = JSONDeserializer().deserialize(f)
        ResourceGraphImporter(archesfile["graph"])

        with open(os.path.join("tests/fixtures/jsonld_base/models/5121_external_model.json"), "rU") as f:
            archesfile = JSONDeserializer().deserialize(f)
        ResourceGraphImporter(archesfile["graph"])

        data = """
            {
                "@id": "http://localhost:8000/resources/87654321-c000-1100-b400-0242ac160002",
                "@type": "http://www.cidoc-crm.org/cidoc-crm/E21_Person",
                "http://www.cidoc-crm.org/cidoc-crm/P67i_is_referred_to_by": {
                    "@id": "http://localhost:8000/tile/17fa1306-d48f-434e-ad37-fc4c9b09d979/node/d1af9e9e-bf96-11e9-b4dc-0242ac160002",
                    "@type": "http://www.cidoc-crm.org/cidoc-crm/E33_Linguistic_Object",
                    "http://www.cidoc-crm.org/cidoc-crm/P2_has_type": {
                        "@id": "http://localhost:8000/concepts/0bb450bc-8fe3-46cb-968e-2b56849e6e96",
                        "@type": "http://www.cidoc-crm.org/cidoc-crm/E55_Type",
                        "http://www.w3.org/2000/01/rdf-schema#label": "Concept 1"
                    },
                    "http://www.cidoc-crm.org/cidoc-crm/P3_has_note": "Test Content"
                }
            }
        """

        url = reverse(
            "resources_graphid",
            kwargs={"graphid": "9f716aa2-bf96-11e9-bd39-0242ac160002", "resourceid": "87654321-c000-1100-b400-0242ac160002"},
        )
        response = self.client.put(url, data=data, HTTP_AUTHORIZATION=f"Bearer {self.token}")
        print(f"Test 7 response: {response.content}")
        self.assertTrue(response.status_code == 201)
        js = response.json()
        if type(js) == list:
            js = js[0]

        print(f"Got JSON for test 6: {js}")
        self.assertTrue("@id" in js)
        self.assertTrue(js["@id"] == "http://localhost:8000/resources/87654321-c000-1100-b400-0242ac160002")

        lo = js["http://www.cidoc-crm.org/cidoc-crm/P67i_is_referred_to_by"]
        self.assertTrue("http://www.cidoc-crm.org/cidoc-crm/P3_has_note" in lo)
        self.assertTrue(lo["http://www.cidoc-crm.org/cidoc-crm/P3_has_note"] == "Test Content")

    def test_8_4564_resinst_models(self):
        # 2019-11-01 - This fails as the model uses Actor, not Group, per #4564
        # and the import does not look at the referenced model's class

        with open(os.path.join("tests/fixtures/jsonld_base/models/4564-person.json"), "rU") as f:
            archesfile = JSONDeserializer().deserialize(f)
        ResourceGraphImporter(archesfile["graph"])
        with open(os.path.join("tests/fixtures/jsonld_base/models/4564-group.json"), "rU") as f:
            archesfile = JSONDeserializer().deserialize(f)
        ResourceGraphImporter(archesfile["graph"])
        with open(os.path.join("tests/fixtures/jsonld_base/models/4564-referenced.json"), "rU") as f:
            archesfile = JSONDeserializer().deserialize(f)
        ResourceGraphImporter(archesfile["graph"])

        aux_data = """
            {
                "@id": "http://localhost:8000/resources/923a5fa8-bfa8-11e9-bd39-0242ac160002",
                "@type": "http://www.cidoc-crm.org/cidoc-crm/E74_Group",
                "http://www.cidoc-crm.org/cidoc-crm/P3_has_note": "Test Group"
            }
        """

        url = reverse(
            "resources_graphid",
            kwargs={"graphid": "2c03ddcc-bfa8-11e9-b4dc-0242ac160002", "resourceid": "923a5fa8-bfa8-11e9-bd39-0242ac160002"},
        )
        response = self.client.put(url, data=aux_data, HTTP_AUTHORIZATION=f"Bearer {self.token}")
        # this should have worked
        self.assertTrue(response.status_code == 201)

        data = """
            {
                "@id": "http://localhost:8000/resources/940a2c82-bfa8-11e9-bd39-0242ac160002",
                "@type": "http://www.cidoc-crm.org/cidoc-crm/E22_Man-Made_Object",
                "http://www.cidoc-crm.org/cidoc-crm/P51_has_former_or_current_owner": {
                        "@id": "http://localhost:8000/resources/923a5fa8-bfa8-11e9-bd39-0242ac160002",
                        "@type": "http://www.cidoc-crm.org/cidoc-crm/E74_Group"
                }
            }
        """

        url = reverse(
            "resources_graphid",
            kwargs={"graphid": "e3d4505e-bfa7-11e9-b4dc-0242ac160002", "resourceid": "940a2c82-bfa8-11e9-bd39-0242ac160002"},
        )
        response = self.client.put(url, data=data, HTTP_AUTHORIZATION=f"Bearer {self.token}")
        print(f"Test 8 response: {response.content}")
        # this does not currently work
        self.assertTrue(response.status_code == 201)
        js = response.json()
        if type(js) == list:
            js = js[0]

        print(f"Got JSON for test 8: {js}")
        self.assertTrue("@id" in js)
        self.assertTrue(js["@id"] == "http://localhost:8000/resources/940a2c82-bfa8-11e9-bd39-0242ac160002")
        self.assertTrue("http://www.cidoc-crm.org/cidoc-crm/P51_has_former_or_current_owner" in js)
        owner = js["http://www.cidoc-crm.org/cidoc-crm/P51_has_former_or_current_owner"]
        self.assertTrue(owner["@id"] == "http://localhost:8000/resources/923a5fa8-bfa8-11e9-bd39-0242ac160002")

    def test_9_5299_basic(self):

        url = reverse(
            "resources_graphid",
            kwargs={"graphid": "0cadd978-071a-11ea-8d9a-acde48001122", "resourceid": "faceb004-dead-11e9-bd39-0242ac160002"},
        )

        data = """
            {
                "@id": "http://localhost:8000/resources/faceb004-dead-11e9-bd39-0242ac160002",
                "@type": "http://www.cidoc-crm.org/cidoc-crm/E22_Man-Made_Object",
                "http://www.cidoc-crm.org/cidoc-crm/P108i_was_produced_by": {
                    "@id": "http://localhost:8000/tile/1580cf8b-1ead-42b7-a22a-cc92bff0aafb/node/1ae420ba-071a-11ea-8d9a-acde48001122",
                    "@type": "http://www.cidoc-crm.org/cidoc-crm/E12_Production",
                    "http://www.cidoc-crm.org/cidoc-crm/P3_has_note": "Production"
                },
                "http://www.cidoc-crm.org/cidoc-crm/P3_has_note": "#ff00ff"
            }
        """

        response = self.client.put(url, data=data, HTTP_AUTHORIZATION=f"Bearer {self.token}")
        print(f"Test 9 response: {response.content}")
        self.assertTrue(response.status_code == 201)
        js = response.json()
        if type(js) == list:
            js = js[0]

        prod = "http://www.cidoc-crm.org/cidoc-crm/P108i_was_produced_by"
        note = "http://www.cidoc-crm.org/cidoc-crm/P3_has_note"

        self.assertTrue("@id" in js)
        self.assertTrue(js["@id"] == "http://localhost:8000/resources/faceb004-dead-11e9-bd39-0242ac160002")
        self.assertTrue(prod in js)
        prodjs = js[prod]
        self.assertTrue(note in prodjs)
        self.assertTrue(prodjs[note] == "Production")
        self.assertTrue(note in js)
        self.assertTrue(js[note] == "#ff00ff")

    def test_a_5299_complex(self):

        url = reverse(
            "resources_graphid",
            kwargs={"graphid": "f348bbda-0721-11ea-b628-acde48001122", "resourceid": "deadface-0000-11e9-bd39-0242ac160002"},
        )

        data = """
            {
                "@id": "http://localhost:8000/resources/deadface-0000-11ea-b628-acde48001122",
                "@type": "http://www.cidoc-crm.org/cidoc-crm/E22_Man-Made_Object",
                "http://www.cidoc-crm.org/cidoc-crm/P108i_was_produced_by": {
                    "@id": "http://localhost:8000/tile/caced9b0-f717-4557-9c64-ef87f646c9c1/node/fdbc4f50-0721-11ea-b628-acde48001122",
                    "@type": "http://www.cidoc-crm.org/cidoc-crm/E12_Production",
                    "http://www.cidoc-crm.org/cidoc-crm/P10i_contains": [
                        {
                            "@id": "http://localhost:8000/tile/caced9b0-f717-4557-9c64-ef87f646c9c1/node/222d5c4e-0722-11ea-b628-acde48001122",
                            "@type": "http://www.cidoc-crm.org/cidoc-crm/E4_Period",
                            "http://www.cidoc-crm.org/cidoc-crm/P3_has_note": "Import Note"
                        },
                        {
                            "@id": "http://localhost:8000/tile/caced9b0-f717-4557-9c64-ef87f646c9c1/node/080d16b0-0722-11ea-b628-acde48001122",
                            "@type": "http://www.cidoc-crm.org/cidoc-crm/E4_Period",
                            "http://www.cidoc-crm.org/cidoc-crm/P4_has_time-span": {
                                "@id": "http://localhost:8000/tile/caced9b0-f717-4557-9c64-ef87f646c9c1/node/3d38c276-0722-11ea-b628-acde48001122",
                                "@type": "http://www.cidoc-crm.org/cidoc-crm/E52_Time-Span",
                                "http://www.cidoc-crm.org/cidoc-crm/P82a_begin_of_the_begin": {
                                    "@type": "http://www.w3.org/2001/XMLSchema#dateTime",
                                    "@value": "2018-01-01"
                                }
                            }
                        }
                    ]
                }
            }
        """

        response = self.client.put(url, data=data, HTTP_AUTHORIZATION=f"Bearer {self.token}")
        print(f"Test 9 response: {response.content}")
        self.assertTrue(response.status_code == 201)
        js = response.json()
        if type(js) == list:
            js = js[0]

        self.assertTrue("@id" in js)
        self.assertTrue(js["@id"] == "http://localhost:8000/resources/deadface-0000-11e9-bd39-0242ac160002")

        prod = "http://www.cidoc-crm.org/cidoc-crm/P108i_was_produced_by"
        note = "http://www.cidoc-crm.org/cidoc-crm/P3_has_note"
        conts = "http://www.cidoc-crm.org/cidoc-crm/P10i_contains"
        ts = "http://www.cidoc-crm.org/cidoc-crm/P4_has_time-span"
        botb = "http://www.cidoc-crm.org/cidoc-crm/P82a_begin_of_the_begin"
        prodjs = js[prod]
        contl = prodjs[conts]

        self.assertTrue(len(contl) == 2)
        if note in contl[0]:
            print(f"note data: {contl[0]}")
            self.assertTrue(contl[0][note] == "Import Note")
            jsts = contl[1][ts]
        else:
            print(f"note data: {contl[1]}")
            self.assertTrue(contl[1][note] == "Import Note")
            jsts = contl[0][ts]
<<<<<<< HEAD
        self.assertTrue(jsts[botb]["@value"] == "2018-01-01")
=======
        self.assertTrue(ts[botb]["@value"] == "2018-01-01")

    def test_b_5600_concept_label(self):

        skos = SKOSReader()
        rdf = skos.read_file("tests/fixtures/jsonld_base/rdm/5600-external-thesaurus.xml")
        ret = skos.save_concepts_from_skos(rdf)

        skos = SKOSReader()
        rdf = skos.read_file("tests/fixtures/jsonld_base/rdm/5600-external-collections.xml")
        ret = skos.save_concepts_from_skos(rdf)

        with open(os.path.join("tests/fixtures/jsonld_base/models/5600-external-label.json"), "rU") as f:
            archesfile = JSONDeserializer().deserialize(f)
        ResourceGraphImporter(archesfile["graph"])

        data = """
{"@id": "http://localhost:8000/resources/61787e78-0e3f-11ea-b4f1-acde48001122", 
 "@type": "http://www.cidoc-crm.org/cidoc-crm/E22_Man-Made_Object", 
 "http://www.cidoc-crm.org/cidoc-crm/P1_is_identified_by": {
  "@id": "http://localhost:8000/tile/f1ebfcc1-eb02-4f47-8ef1-e0a66a0a87cc/node/2ec7c360-0e41-11ea-b4f1-acde48001122", 
  "@type": "http://www.cidoc-crm.org/cidoc-crm/E42_Identifier", 
  "http://www.cidoc-crm.org/cidoc-crm/P3_has_note": "madonna bla bla", 
  "http://www.cidoc-crm.org/cidoc-crm/P67i_is_referred_to_by": {
    "@id": "http://localhost:8000/tile/f1ebfcc1-eb02-4f47-8ef1-e0a66a0a87cc/node/4f71d2c2-0e41-11ea-b4f1-acde48001122", 
    "@type": "http://www.cidoc-crm.org/cidoc-crm/E33_Linguistic_Object", 
    "http://www.cidoc-crm.org/cidoc-crm/P3_has_note": "sale bla bla"}},
 "http://www.cidoc-crm.org/cidoc-crm/P2_has_type": {
   "@id": "http://vocab.getty.edu/aat/300033898", 
   "@type": "http://www.cidoc-crm.org/cidoc-crm/E55_Type", 
   "http://www.w3.org/2000/01/rdf-schema#label": "History"}, 
 "http://www.cidoc-crm.org/cidoc-crm/P3_has_note": "visual work of madonna bla bla"}       
"""

        url = reverse(
            "resources_graphid",
            kwargs={"graphid": "9d2c2ca0-0e3d-11ea-b4f1-acde48001122", "resourceid": "61787e78-0e3f-11ea-b4f1-acde48001122"},
        )
        response = self.client.put(url, data=data, HTTP_AUTHORIZATION=f"Bearer {self.token}")

        print(f"\n\n\nTest b response: {response.content}")
        self.assertTrue(response.status_code == 201)
        js = response.json()
        if type(js) == list:
            js = js[0]

        self.assertTrue("@id" in js)
        self.assertTrue(js["@id"] == "http://localhost:8000/resources/61787e78-0e3f-11ea-b4f1-acde48001122")
>>>>>>> 061ecfba
<|MERGE_RESOLUTION|>--- conflicted
+++ resolved
@@ -601,10 +601,7 @@
             print(f"note data: {contl[1]}")
             self.assertTrue(contl[1][note] == "Import Note")
             jsts = contl[0][ts]
-<<<<<<< HEAD
         self.assertTrue(jsts[botb]["@value"] == "2018-01-01")
-=======
-        self.assertTrue(ts[botb]["@value"] == "2018-01-01")
 
     def test_b_5600_concept_label(self):
 
@@ -621,22 +618,27 @@
         ResourceGraphImporter(archesfile["graph"])
 
         data = """
-{"@id": "http://localhost:8000/resources/61787e78-0e3f-11ea-b4f1-acde48001122", 
- "@type": "http://www.cidoc-crm.org/cidoc-crm/E22_Man-Made_Object", 
- "http://www.cidoc-crm.org/cidoc-crm/P1_is_identified_by": {
-  "@id": "http://localhost:8000/tile/f1ebfcc1-eb02-4f47-8ef1-e0a66a0a87cc/node/2ec7c360-0e41-11ea-b4f1-acde48001122", 
-  "@type": "http://www.cidoc-crm.org/cidoc-crm/E42_Identifier", 
-  "http://www.cidoc-crm.org/cidoc-crm/P3_has_note": "madonna bla bla", 
-  "http://www.cidoc-crm.org/cidoc-crm/P67i_is_referred_to_by": {
-    "@id": "http://localhost:8000/tile/f1ebfcc1-eb02-4f47-8ef1-e0a66a0a87cc/node/4f71d2c2-0e41-11ea-b4f1-acde48001122", 
-    "@type": "http://www.cidoc-crm.org/cidoc-crm/E33_Linguistic_Object", 
-    "http://www.cidoc-crm.org/cidoc-crm/P3_has_note": "sale bla bla"}},
- "http://www.cidoc-crm.org/cidoc-crm/P2_has_type": {
-   "@id": "http://vocab.getty.edu/aat/300033898", 
-   "@type": "http://www.cidoc-crm.org/cidoc-crm/E55_Type", 
-   "http://www.w3.org/2000/01/rdf-schema#label": "History"}, 
- "http://www.cidoc-crm.org/cidoc-crm/P3_has_note": "visual work of madonna bla bla"}       
-"""
+            {
+                "@id": "http://localhost:8000/resources/61787e78-0e3f-11ea-b4f1-acde48001122",
+                "@type": "http://www.cidoc-crm.org/cidoc-crm/E22_Man-Made_Object",
+                "http://www.cidoc-crm.org/cidoc-crm/P1_is_identified_by": {
+                    "@id": "http://localhost:8000/tile/f1ebfcc1-eb02-4f47-8ef1-e0a66a0a87cc/node/2ec7c360-0e41-11ea-b4f1-acde48001122",
+                    "@type": "http://www.cidoc-crm.org/cidoc-crm/E42_Identifier",
+                    "http://www.cidoc-crm.org/cidoc-crm/P3_has_note": "madonna bla bla",
+                    "http://www.cidoc-crm.org/cidoc-crm/P67i_is_referred_to_by": {
+                        "@id": "http://localhost:8000/tile/f1ebfcc1-eb02-4f47-8ef1-e0a66a0a87cc/node/4f71d2c2-0e41-11ea-b4f1-acde48001122",
+                        "@type": "http://www.cidoc-crm.org/cidoc-crm/E33_Linguistic_Object",
+                        "http://www.cidoc-crm.org/cidoc-crm/P3_has_note": "sale bla bla"
+                    }
+                },
+                "http://www.cidoc-crm.org/cidoc-crm/P2_has_type": {
+                    "@id": "http://vocab.getty.edu/aat/300033898",
+                    "@type": "http://www.cidoc-crm.org/cidoc-crm/E55_Type",
+                    "http://www.w3.org/2000/01/rdf-schema#label": "History"
+                },
+                "http://www.cidoc-crm.org/cidoc-crm/P3_has_note": "visual work of madonna bla bla"
+            }     
+        """
 
         url = reverse(
             "resources_graphid",
@@ -651,5 +653,4 @@
             js = js[0]
 
         self.assertTrue("@id" in js)
-        self.assertTrue(js["@id"] == "http://localhost:8000/resources/61787e78-0e3f-11ea-b4f1-acde48001122")
->>>>>>> 061ecfba
+        self.assertTrue(js["@id"] == "http://localhost:8000/resources/61787e78-0e3f-11ea-b4f1-acde48001122")