--- conflicted
+++ resolved
@@ -560,12 +560,8 @@
         nodes_count_before = models.Node.objects.count()
         edges_count_before = models.Edge.objects.count()
         nodegroups_count_before = models.NodeGroup.objects.count()
-<<<<<<< HEAD
         card_count_before = models.Card.objects.count()
         
-=======
-
->>>>>>> f235c412
         # test that data is persisited propertly when creating a new graph
         graph = Graph.new(is_resource=False)
 
@@ -605,12 +601,8 @@
         graph.save()
 
         nodegroups_count_after = models.NodeGroup.objects.count()
-<<<<<<< HEAD
         card_count_after = models.Card.objects.count()
         
-=======
-
->>>>>>> f235c412
         self.assertEqual(nodegroups_count_after-nodegroups_count_before, 1)
         #self.assertEqual(card_count_after-card_count_before, 1)
 
@@ -656,11 +648,7 @@
         node_count = models.Node.objects.filter(graph_id=self.NODE_NODETYPE_GRAPHID).count()
         edge_count = models.Edge.objects.filter(graph_id=self.NODE_NODETYPE_GRAPHID).count()
         self.assertEqual(node_count,0)
-<<<<<<< HEAD
         self.assertEqual(edge_count,0)
-=======
-        self.assertEqual(edge_count,0)
-        self.assertEqual(nodegroups_count_before-nodegroup_count_after, 1)
 
     def test_delete_node(self):
         """
@@ -680,5 +668,4 @@
         node = models.Node.objects.get(graph=graph,name="Node Type")
         graph.delete_node(node)
         graph = Graph.objects.get(graphid=graph.pk)
-        self.assertEqual(len(graph.nodes),2)
->>>>>>> f235c412
+        self.assertEqual(len(graph.nodes),2)