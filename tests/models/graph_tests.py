"""
ARCHES - a program developed to inventory and manage immovable cultural heritage.
Copyright (C) 2013 J. Paul Getty Trust and World Monuments Fund

This program is free software: you can redistribute it and/or modify
it under the terms of the GNU Affero General Public License as
published by the Free Software Foundation, either version 3 of the
License, or (at your option) any later version.

This program is distributed in the hope that it will be useful,
but WITHOUT ANY WARRANTY; without even the implied warranty of
MERCHANTABILITY or FITNESS FOR A PARTICULAR PURPOSE. See the
GNU Affero General Public License for more details.

You should have received a copy of the GNU Affero General Public License
along with this program. If not, see <http://www.gnu.org/licenses/>.
"""

import os, json, uuid
from django.contrib.auth.models import User
from tests.base_test import ArchesTestCase
from arches.app.models import models
from arches.app.models.graph import Graph, GraphValidationError
from arches.app.models.card import Card
from arches.app.utils.betterJSONSerializer import JSONSerializer, JSONDeserializer

# these tests can be run from the command line via
# python manage.py test tests.models.graph_tests --settings="tests.test_settings"


class GraphTests(ArchesTestCase):
    @classmethod
    def setUpClass(cls):
        super().setUpClass()

        cls.loadOntology()
        cls.ensure_resource_test_model_loaded()

        cls.NODE_NODETYPE_GRAPHID = "22000000-0000-0000-0000-000000000001"
        cls.SINGLE_NODE_GRAPHID = "22000000-0000-0000-0000-000000000000"

        # Node Branch
        graph_dict = {
            "author": "Arches",
            "color": None,
            "deploymentdate": None,
            "deploymentfile": None,
            "description": "Represents a single node in a graph",
            "graphid": cls.SINGLE_NODE_GRAPHID,
            "iconclass": "fa fa-circle",
            "isresource": False,
            "name": "Node",
            "ontology_id": "e6e8db47-2ccf-11e6-927e-b8f6b115d7dd",
            "subtitle": "Represents a single node in a graph.",
            "version": "v1",
        }
        models.GraphModel.objects.create(**graph_dict).save()

        node_dict = {
            "config": None,
            "datatype": "semantic",
            "description": "Represents a single node in a graph",
            "graph_id": cls.SINGLE_NODE_GRAPHID,
            "isrequired": False,
            "issearchable": True,
            "istopnode": True,
            "name": "Node",
            "nodegroup_id": None,
            "nodeid": "20000000-0000-0000-0000-100000000000",
            "ontologyclass": "http://www.cidoc-crm.org/cidoc-crm/E1_CRM_Entity",
        }
        models.Node.objects.create(**node_dict).save()

        # Node/Node Type Branch
        graph_dict = {
            "author": "Arches",
            "color": None,
            "deploymentdate": None,
            "deploymentfile": None,
            "description": "Represents a node and node type pairing",
            "graphid": cls.NODE_NODETYPE_GRAPHID,
            "iconclass": "fa fa-angle-double-down",
            "isresource": False,
            "name": "Node/Node Type",
            "ontology_id": "e6e8db47-2ccf-11e6-927e-b8f6b115d7dd",
            "subtitle": "Represents a node and node type pairing",
            "version": "v1",
        }
        models.GraphModel.objects.create(**graph_dict).save()

        nodegroup_dict = {
            "cardinality": "n",
            "legacygroupid": "",
            "nodegroupid": "20000000-0000-0000-0000-100000000001",
            "parentnodegroup_id": None,
        }
        models.NodeGroup.objects.create(**nodegroup_dict).save()

        card_dict = {
            "active": True,
            "cardid": "bf9ea150-3eaa-11e8-8b2b-c3a348661f61",
            "description": "Represents a node and node type pairing",
            "graph_id": cls.NODE_NODETYPE_GRAPHID,
            "helpenabled": False,
            "helptext": None,
            "helptitle": None,
            "instructions": "",
            "name": "Node/Node Type",
            "nodegroup_id": "20000000-0000-0000-0000-100000000001",
            "sortorder": None,
            "visible": True,
        }
        models.CardModel.objects.create(**card_dict).save()

        nodes = [
            {
                "config": None,
                "datatype": "string",
                "description": "",
                "graph_id": cls.NODE_NODETYPE_GRAPHID,
                "isrequired": False,
                "issearchable": True,
                "istopnode": True,
                "name": "Node",
                "nodegroup_id": "20000000-0000-0000-0000-100000000001",
                "nodeid": "20000000-0000-0000-0000-100000000001",
                "ontologyclass": "http://www.cidoc-crm.org/cidoc-crm/E1_CRM_Entity",
            },
            {
                "config": {"rdmCollection": None},
                "datatype": "concept",
                "description": "",
                "graph_id": cls.NODE_NODETYPE_GRAPHID,
                "isrequired": False,
                "issearchable": True,
                "istopnode": False,
                "name": "Node Type",
                "nodegroup_id": "20000000-0000-0000-0000-100000000001",
                "nodeid": "20000000-0000-0000-0000-100000000002",
                "ontologyclass": "http://www.cidoc-crm.org/cidoc-crm/E55_Type",
            },
        ]

        for node in nodes:
            models.Node.objects.create(**node).save()

        edges_dict = {
            "description": None,
            "domainnode_id": "20000000-0000-0000-0000-100000000001",
            "edgeid": "22200000-0000-0000-0000-000000000001",
            "graph_id": cls.NODE_NODETYPE_GRAPHID,
            "name": None,
            "ontologyproperty": "http://www.cidoc-crm.org/cidoc-crm/P2_has_type",
            "rangenode_id": "20000000-0000-0000-0000-100000000002",
        }
        models.Edge.objects.create(**edges_dict).save()

    def setUp(self):
        graph = Graph.new()
        graph.name = "TEST GRAPH"
        graph.subtitle = "ARCHES TEST GRAPH"
        graph.author = "Arches"
        graph.description = "ARCHES TEST GRAPH"
        graph.ontology_id = "e6e8db47-2ccf-11e6-927e-b8f6b115d7dd"
        graph.version = "v1.0.0"
        graph.iconclass = "fa fa-building"
        graph.nodegroups = []
        graph.root.ontologyclass = "http://www.cidoc-crm.org/cidoc-crm/E1_CRM_Entity"
        graph.save()

        graph.root.name = "ROOT NODE"
        graph.root.description = "Test Root Node"
        graph.root.datatype = "semantic"
        graph.root.save()

        self.rootNode = graph.root

    def tearDown(self):
        self.deleteGraph(self.rootNode.graph_id)

    def test_new_graph(self):
        name = "TEST NEW GRAPH"
        author = "ARCHES TEST"
        graph = Graph.new(name=name, is_resource=True, author=author)
        self.assertEqual(graph.name, name)
        self.assertEqual(graph.author, author)
        self.assertTrue(graph.isresource)
        self.assertFalse(graph.root.is_collector)
        self.assertEqual(len(graph.nodes), 1)
        self.assertEqual(len(graph.cards), 0)
        self.assertEqual(len(graph.get_nodegroups()), 0)

        graph = Graph.new(name=name, is_resource=False, author=author)
        self.assertEqual(graph.name, name)
        self.assertEqual(graph.author, author)
        self.assertFalse(graph.isresource)
        self.assertTrue(graph.root.is_collector)
        self.assertEqual(len(graph.nodes), 1)
        self.assertEqual(len(graph.cards), 1)
        self.assertEqual(len(graph.get_nodegroups()), 1)

    def test_graph_doesnt_pollute_db(self):
        """
        test that the mere act of creating a Graph instance doesn't save anything to the database

        """

        graph_obj = {
            "name": "TEST GRAPH",
            "subtitle": "ARCHES TEST GRAPH",
            "author": "Arches",
            "description": "ARCHES TEST GRAPH",
            "version": "v1.0.0",
            "isresource": True,
            "iconclass": "fa fa-building",
            "nodegroups": [],
            "nodes": [
                {
                    "status": None,
                    "description": "",
                    "name": "ROOT_NODE",
                    "istopnode": True,
                    "ontologyclass": "",
                    "nodeid": "55555555-343e-4af3-8857-f7322dc9eb4b",
                    "nodegroup_id": "",
                    "datatype": "semantic",
                },
                {
                    "status": None,
                    "description": "",
                    "name": "NODE_NAME",
                    "istopnode": False,
                    "ontologyclass": "",
                    "nodeid": "66666666-24c9-4226-bde2-2c40ee60a26c",
                    "nodegroup_id": "66666666-24c9-4226-bde2-2c40ee60a26c",
                    "datatype": "string",
                },
            ],
            "edges": [
                {
                    "rangenode_id": "66666666-24c9-4226-bde2-2c40ee60a26c",
                    "name": "",
                    "edgeid": "11111111-d50f-11e5-8754-80e6500ee4e4",
                    "domainnode_id": "55555555-343e-4af3-8857-f7322dc9eb4b",
                    "ontologyproperty": "P2",
                    "description": "",
                }
            ],
            "cards": [
                {
                    "name": "NODE_NAME",
                    "description": "",
                    "instructions": "",
                    "helptext": "",
                    "cardinality": "n",
                    "nodegroup_id": "66666666-24c9-4226-bde2-2c40ee60a26c",
                }
            ],
            "functions": [],
        }

        nodes_count_before = models.Node.objects.count()
        edges_count_before = models.Edge.objects.count()
        cards_count_before = models.CardModel.objects.count()
        nodegroups_count_before = models.NodeGroup.objects.count()

        graph = Graph(graph_obj)

        self.assertEqual(models.Node.objects.count() - nodes_count_before, 0)
        self.assertEqual(models.Edge.objects.count() - edges_count_before, 0)
        self.assertEqual(models.CardModel.objects.count() - cards_count_before, 0)
        self.assertEqual(models.NodeGroup.objects.count() - nodegroups_count_before, 0)
        self.assertEqual(graph_obj["name"], graph.name)
        self.assertEqual(graph_obj["subtitle"], graph.subtitle)
        self.assertEqual(graph_obj["author"], graph.author)
        self.assertEqual(graph_obj["description"], graph.description)
        self.assertEqual(graph_obj["version"], graph.version)
        self.assertEqual(graph_obj["isresource"], graph.isresource)
        self.assertEqual(graph_obj["iconclass"], graph.iconclass)

    def test_nodes_are_byref(self):
        """
        test that the nodes referred to in the Graph.edges are exact references to
        the nodes as opposed to a node with the same attribute values

        """

        graph = Graph.objects.get(graphid=self.rootNode.graph_id)
        graph.append_branch("http://www.ics.forth.gr/isl/CRMdig/L54_is_same-as", graphid=self.NODE_NODETYPE_GRAPHID)
        graph.save()

        node_mapping = {nodeid: id(node) for nodeid, node in list(graph.nodes.items())}

        for key, edge in list(graph.edges.items()):
            self.assertEqual(node_mapping[edge.domainnode.pk], id(edge.domainnode))
            self.assertEqual(node_mapping[edge.rangenode.pk], id(edge.rangenode))

        for key, node in list(graph.nodes.items()):
            for key, edge in list(graph.edges.items()):
                newid = uuid.uuid4()
                if edge.domainnode.pk == node.pk:
                    node.pk = newid
                    self.assertEqual(edge.domainnode.pk, newid)
                elif edge.rangenode.pk == node.pk:
                    node.pk = newid
                    self.assertEqual(edge.rangenode.pk, newid)

    def test_copy_graph(self):
        """
        test that a copy of a graph has the same number of nodes and edges and that the primary keys have been changed
        and that the actual node references are different

        """

        graph = Graph.new(name="TEST RESOURCE")
        graph.append_branch("http://www.cidoc-crm.org/cidoc-crm/P1_is_identified_by", graphid=self.NODE_NODETYPE_GRAPHID)
        graph_copy = graph.copy()["copy"]

        self.assertEqual(len(graph_copy.nodes), 3)
        self.assertEqual(len(graph_copy.edges), 2)
        self.assertEqual(len(graph_copy.cards), 2)
        self.assertEqual(len(graph_copy.get_nodegroups()), 2)
        self.assertEqual(len(graph.nodes), len(graph_copy.nodes))
        self.assertEqual(len(graph.edges), len(graph_copy.edges))
        self.assertEqual(len(graph.cards), len(graph_copy.cards))
        self.assertEqual(len(graph.get_nodegroups()), len(graph_copy.get_nodegroups()))

        # assert the copied nodegroup heirarchy is maintained
        for nodegroup in graph_copy.get_nodegroups():
            if graph_copy.nodes[nodegroup.pk] is graph_copy.root:
                parentnodegroup_copy = nodegroup
            else:
                childnodegroup_copy = nodegroup
        self.assertTrue(parentnodegroup_copy.parentnodegroup is None)
        self.assertEqual(childnodegroup_copy.parentnodegroup, parentnodegroup_copy)
        self.assertFalse(parentnodegroup_copy.parentnodegroup_id)
        self.assertEqual(childnodegroup_copy.parentnodegroup_id, parentnodegroup_copy.pk)

        # assert the copied node groups are not equal to the originals
        for nodegroup in graph.get_nodegroups():
            if graph.nodes[nodegroup.pk] is graph.root:
                parentnodegroup = nodegroup
            else:
                childnodegroup = nodegroup

        self.assertNotEqual(parentnodegroup, parentnodegroup_copy)
        self.assertNotEqual(parentnodegroup.pk, parentnodegroup_copy.pk)
        self.assertNotEqual(childnodegroup, childnodegroup_copy)
        self.assertNotEqual(childnodegroup.pk, childnodegroup_copy.pk)

        # assert the nodegroups attached to the cards are heirarchically correct
        for card in list(graph_copy.cards.values()):
            if str(card.nodegroup_id) == str(graph_copy.root.nodeid):
                parentcard_copy = card
            else:
                childcard_copy = card

        self.assertTrue(parentcard_copy.nodegroup is not None)
        self.assertTrue(childcard_copy.nodegroup is not None)
        self.assertTrue(parentcard_copy.nodegroup.parentnodegroup is None)
        self.assertTrue(childcard_copy.nodegroup.parentnodegroup is not None)
        self.assertEqual(parentcard_copy.nodegroup, childcard_copy.nodegroup.parentnodegroup)

        def findNodeByName(graph, name):
            for node in list(graph.nodes.values()):
                if node.name == name:
                    return node
            return None

        def findCardByName(graph, name):
            for card in list(graph.cards.values()):
                if card.name == name:
                    return card
            return None

        for node in list(graph.nodes.values()):
            node_copy = findNodeByName(graph_copy, node.name)
            self.assertIsNotNone(node_copy)
            self.assertNotEqual(node.pk, node_copy.pk)
            self.assertNotEqual(id(node), id(node_copy))
            self.assertEqual(node.is_collector, node_copy.is_collector)
            if node.nodegroup is not None:
                self.assertNotEqual(node.nodegroup, node_copy.nodegroup)

        for card in list(graph.cards.values()):
            card_copy = findCardByName(graph_copy, card.name)
            self.assertIsNotNone(card_copy)
            self.assertNotEqual(card.pk, card_copy.pk)
            self.assertNotEqual(id(card), id(card_copy))
            self.assertNotEqual(card.nodegroup, card_copy.nodegroup)

        for newedge in list(graph_copy.edges.values()):
            self.assertIsNotNone(graph_copy.nodes[newedge.domainnode_id])
            self.assertIsNotNone(graph_copy.nodes[newedge.rangenode_id])
            self.assertEqual(newedge.domainnode, graph_copy.nodes[newedge.domainnode.pk])
            self.assertEqual(newedge.rangenode, graph_copy.nodes[newedge.rangenode.pk])
            with self.assertRaises(KeyError):
                graph.edges[newedge.pk]

    def test_branch_append_with_ontology(self):
        """
        test if a branch is properly appended to a graph that defines an ontology

        """

        nodes_count_before = models.Node.objects.count()
        edges_count_before = models.Edge.objects.count()
        cards_count_before = models.CardModel.objects.count()
        nodegroups_count_before = models.NodeGroup.objects.count()

        graph = Graph.objects.get(pk=self.rootNode.graph.graphid)
        self.assertEqual(len(graph.nodes), 1)
        self.assertEqual(len(graph.edges), 0)
        self.assertEqual(len(graph.cards), 1)
        self.assertEqual(len(graph.get_nodegroups()), 1)

        appended_graph = graph.append_branch("http://www.ics.forth.gr/isl/CRMdig/L54_is_same-as", graphid=self.NODE_NODETYPE_GRAPHID)
        graph.save()

        self.assertEqual(len(graph.nodes), 3)
        self.assertEqual(len(graph.edges), 2)
        self.assertEqual(len(graph.cards), 2)
        self.assertEqual(len(graph.get_nodegroups()), 2)

        self.assertEqual(models.Node.objects.count() - nodes_count_before, 2)
        self.assertEqual(models.Edge.objects.count() - edges_count_before, 2)
        self.assertEqual(models.CardModel.objects.count() - cards_count_before, 1)
        self.assertEqual(models.NodeGroup.objects.count() - nodegroups_count_before, 1)

        for key, edge in list(graph.edges.items()):
            self.assertIsNotNone(graph.nodes[edge.domainnode_id])
            self.assertIsNotNone(graph.nodes[edge.rangenode_id])
            self.assertEqual(edge.domainnode, graph.nodes[edge.domainnode.pk])
            self.assertEqual(edge.rangenode, graph.nodes[edge.rangenode.pk])
            self.assertIsNotNone(edge.ontologyproperty)

        for key, node in list(graph.nodes.items()):
            self.assertIsNotNone(node.ontologyclass)
            if node.istopnode:
                self.assertEqual(node, self.rootNode)

        # confirm that a non-grouped node takes on the parent group when appended
        appended_branch = graph.append_branch("http://www.ics.forth.gr/isl/CRMdig/L54_is_same-as", graphid=self.SINGLE_NODE_GRAPHID)
        self.assertEqual(len(graph.nodes), 4)
        self.assertEqual(len(graph.edges), 3)
        self.assertEqual(len(graph.cards), 2)
        self.assertEqual(len(graph.get_nodegroups()), 2)
        self.assertEqual(appended_branch.root.nodegroup, self.rootNode.nodegroup)

        graph.save()
        self.assertEqual(models.Node.objects.count() - nodes_count_before, 3)
        self.assertEqual(models.Edge.objects.count() - edges_count_before, 3)
        self.assertEqual(models.CardModel.objects.count() - cards_count_before, 1)
        self.assertEqual(models.NodeGroup.objects.count() - nodegroups_count_before, 1)

    def test_rules_for_appending(self):
        """
        test the rules that control the appending of branches to graphs

        """

        graph = Graph.objects.get(node=self.rootNode)
        graph.isresource = True
        self.assertIsNotNone(graph.append_branch("http://www.ics.forth.gr/isl/CRMdig/L54_is_same-as", graphid=self.NODE_NODETYPE_GRAPHID))

        graph = Graph.new()
        graph.root.datatype = "string"
        graph.update_node(JSONSerializer().serializeToPython(graph.root))

        # create card collector graph to use for appending on to other graphs
        collector_graph = Graph.new()
        collector_graph.append_branch("http://www.ics.forth.gr/isl/CRMdig/L54_is_same-as", graphid=self.NODE_NODETYPE_GRAPHID)
        collector_graph.save()

    def test_node_update(self):
        """
        test to make sure that node groups and card are properly managed
        when changing a nodegroup value on a node being updated

        """

        # create a graph, append the node/node type graph and confirm is has the correct
        # number of nodegroups then remove the appended branches group and reconfirm that
        # the proper number of groups are properly relfected in the graph

        graph = Graph.objects.get(pk=self.rootNode.graph.graphid)
        graph.append_branch("http://www.cidoc-crm.org/cidoc-crm/P1_is_identified_by", graphid=self.NODE_NODETYPE_GRAPHID)

        node_to_update = None
        for node_id, node in list(graph.nodes.items()):
            if node.name == "Node":
                node_to_update = JSONDeserializer().deserialize(JSONSerializer().serialize(node))
            if node.name == "Node Type":
                node_type_node = JSONDeserializer().deserialize(JSONSerializer().serialize(node))

        # confirm that nulling out a child group will then make that group a part of the parent group
        node_to_update["nodegroup_id"] = None
        graph.update_node(node_to_update)
        self.assertEqual(len(graph.get_nodegroups()), 1)
        self.assertEqual(len(graph.cards), 1)
        for node in list(graph.nodes.values()):
            self.assertEqual(graph.root.nodegroup, node.nodegroup)

        graph.append_branch(
            "http://www.cidoc-crm.org/cidoc-crm/P1_is_identified_by", nodeid=node_type_node["nodeid"], graphid=self.SINGLE_NODE_GRAPHID
        )
        for edge in list(graph.edges.values()):
            if str(edge.domainnode_id) == str(node_type_node["nodeid"]):
                child_nodegroup_node = JSONDeserializer().deserialize(JSONSerializer().serialize(edge.rangenode))

        # make a node group with a single node and confirm that that node is now not part of it's parent node group
        child_nodegroup_node["nodegroup_id"] = child_nodegroup_node["nodeid"]
        graph.update_node(child_nodegroup_node)
        self.assertEqual(len(graph.get_nodegroups()), 2)
        for node_id, node in list(graph.nodes.items()):
            if node_id == child_nodegroup_node["nodeid"]:
                self.assertNotEqual(graph.root.nodegroup, node.nodegroup)
            else:
                self.assertEqual(graph.root.nodegroup, node.nodegroup)

        # make another node group with a node (that has a child) and confirm that that node and
        # it's child are now not part of it's parent node group and that both nodes are grouped together
        node_to_update["nodegroup_id"] = node_to_update["nodeid"]
        graph.update_node(node_to_update)
        self.assertEqual(len(graph.get_nodegroups()), 3)
        children = graph.get_child_nodes(node_to_update["nodeid"])
        for child in children:
            if child.nodeid == child_nodegroup_node["nodeid"]:
                self.assertEqual(child.nodeid, child.nodegroup_id)
            else:
                self.assertEqual(child.nodegroup_id, node_to_update["nodegroup_id"])

        # remove a node's node group and confirm that that node takes the node group of it's parent
        child_nodegroup_node["nodegroup_id"] = None
        graph.update_node(child_nodegroup_node)
        self.assertEqual(len(graph.get_nodegroups()), 2)
        children = graph.get_child_nodes(node_to_update["nodeid"])
        for child in children:
            self.assertEqual(child.nodegroup_id, node_to_update["nodegroup_id"])

    def test_move_node(self):
        """
        test if a node can be successfully moved to another node in the graph

        """

        # test moving a single node to another branch
        # this node should be grouped with it's new parent nodegroup
        graph = Graph.objects.get(pk=self.rootNode.graph.graphid)
        branch_one = graph.append_branch("http://www.ics.forth.gr/isl/CRMdig/L54_is_same-as", graphid=self.NODE_NODETYPE_GRAPHID)
        for node in list(branch_one.nodes.values()):
            if node is branch_one.root:
                node.name = "branch_one_root"
            else:
                node.name = "branch_one_child"
        branch_two = graph.append_branch("http://www.ics.forth.gr/isl/CRMdig/L54_is_same-as", graphid=self.NODE_NODETYPE_GRAPHID)
        for node in list(branch_two.nodes.values()):
            if node is branch_two.root:
                node.name = "branch_two_root"
            else:
                node.name = "branch_two_child"
        branch_three = graph.append_branch("http://www.ics.forth.gr/isl/CRMdig/L54_is_same-as", graphid=self.SINGLE_NODE_GRAPHID)
        branch_three.root.name = "branch_three_root"
        self.assertEqual(len(graph.edges), 5)
        self.assertEqual(len(graph.nodes), 6)

        branch_three_nodeid = next(iter(list(branch_three.nodes.keys())))
        branch_one_rootnodeid = branch_one.root.nodeid
        graph.move_node(branch_three_nodeid, "http://www.ics.forth.gr/isl/CRMdig/L54_is_same-as", branch_one_rootnodeid)
        self.assertEqual(len(graph.edges), 5)
        self.assertEqual(len(graph.nodes), 6)

        new_parent_nodegroup = None
        moved_branch_nodegroup = None
        for node_id, node in list(graph.nodes.items()):
            if node_id == branch_one_rootnodeid:
                new_parent_nodegroup = node.nodegroup
            if node_id == branch_three_nodeid:
                moved_branch_nodegroup = node.nodegroup

        self.assertIsNotNone(new_parent_nodegroup)
        self.assertIsNotNone(moved_branch_nodegroup)
        self.assertEqual(new_parent_nodegroup, moved_branch_nodegroup)

        # test moving a branch to another branch
        # this branch should NOT be grouped with it's new parent nodegroup
        branch_two_rootnodeid = branch_two.root.nodeid
        graph.move_node(
            branch_one_rootnodeid, "http://www.ics.forth.gr/isl/CRMdig/L54_is_same-as", branch_two_rootnodeid, skip_validation=True
        )
        self.assertEqual(len(graph.edges), 5)
        self.assertEqual(len(graph.nodes), 6)

        new_parent_nodegroup = None
        moved_branch_nodegroup = None
        for node_id, node in list(graph.nodes.items()):
            if node_id == branch_two_rootnodeid:
                new_parent_nodegroup = node.nodegroup
            if node_id == branch_one_rootnodeid:
                moved_branch_nodegroup = node.nodegroup

        self.assertIsNotNone(new_parent_nodegroup)
        self.assertIsNotNone(moved_branch_nodegroup)
        self.assertNotEqual(new_parent_nodegroup, moved_branch_nodegroup)

        updated_edge = None
        for edge_id, edge in list(graph.edges.items()):
            if edge.domainnode_id == branch_two_rootnodeid and edge.rangenode_id == branch_one_rootnodeid:
                updated_edge = edge

        self.assertIsNotNone(updated_edge)

        # save and retrieve the graph from the database and confirm that
        # the graph shape has been saved properly
        graph.save()
        for node in list(branch_two.nodes.values()):
            node.datatype = "semantic"
        graph.save()
        graph = Graph.objects.get(pk=self.rootNode.graph.graphid)
        tree = graph.get_tree()

        self.assertEqual(len(tree["children"]), 1)
        level_one_node = tree["children"][0]

        self.assertEqual(branch_two_rootnodeid, level_one_node["node"].nodeid)
        self.assertEqual(len(level_one_node["children"]), 2)
        for child in level_one_node["children"]:
            if child["node"].nodeid == branch_one_rootnodeid:
                self.assertEqual(len(child["children"]), 2)
                found_branch_three = False
                for child in child["children"]:
                    if child["node"].nodeid == branch_three_nodeid:
                        found_branch_three = True
                self.assertTrue(found_branch_three)
            else:
                self.assertEqual(len(child["children"]), 0)

        # Pressumed final graph shape
        #
        #                                                self.rootNode
        #                                                      |
        #                                            branch_two_rootnodeid (Node)
        #                                                    /   \
        #                         branch_one_rootnodeid (Node)    branch_two_child (NodeType)
        #                                 /   \
        # branch_one_childnodeid (NodeType)    branch_three_nodeid (Node)

    def test_get_valid_ontology_classes(self):
        """
        test to see if we return the proper ontology classes for a graph that uses an ontology system

        """

        graph = Graph.objects.get(pk=self.rootNode.graph.graphid)
        ret = graph.get_valid_ontology_classes(nodeid=self.rootNode.nodeid)
        self.assertTrue(len(ret) == 1)

        self.assertEqual(ret[0]["ontology_property"], "")
        self.assertEqual(len(ret[0]["ontology_classes"]), models.OntologyClass.objects.filter(ontology_id=graph.ontology_id).count())

    def test_get_valid_ontology_classes_on_resource_with_no_ontology_set(self):
        """
        test to see if we return the proper ontology classes for a graph that doesn't use an ontology system

        """

        self.rootNode.graph.ontology_id = None
        graph = Graph.objects.get(pk=self.rootNode.graph.graphid)

        graph.ontology_id = None
        ret = graph.get_valid_ontology_classes(nodeid=self.rootNode.nodeid)
        self.assertTrue(len(ret) == 0)

    def test_append_branch_to_resource_with_no_ontology_system(self):
        """
        test to see that we remove all ontologyclass and ontologyproperty references when appending a
        graph that uses an ontology system to a graph that doesn't

        """

        graph = Graph.objects.get(pk=self.rootNode.graph.graphid)
        graph.clear_ontology_references()
        graph.append_branch("http://www.cidoc-crm.org/cidoc-crm/P1_is_identified_by", graphid=self.NODE_NODETYPE_GRAPHID)
        for node_id, node in list(graph.nodes.items()):
            self.assertTrue(node.ontologyclass is None)
        for edge_id, edge in list(graph.edges.items()):
            self.assertTrue(edge.ontologyproperty is None)

    def test_save_and_update_dont_orphan_records_in_the_db(self):
        """
        test that the proper number of nodes, edges, nodegroups, and cards are persisted
        to the database during save and update opertaions

        """

        nodes_count_before = models.Node.objects.count()
        edges_count_before = models.Edge.objects.count()
        nodegroups_count_before = models.NodeGroup.objects.count()
        card_count_before = models.CardModel.objects.count()

        # test that data is persisited propertly when creating a new graph
        graph = Graph.new(is_resource=False)
        graph.create_editable_future_graph()

        nodes_count_after = models.Node.objects.count()
        edges_count_after = models.Edge.objects.count()
        nodegroups_count_after = models.NodeGroup.objects.count()
        card_count_after = models.CardModel.objects.count()

        self.assertEqual(nodes_count_after - nodes_count_before, 2)  # one for new graph, one for editable_future_graph
        self.assertEqual(edges_count_after - edges_count_before, 0)
        self.assertEqual(nodegroups_count_after - nodegroups_count_before, 2)  # one for new graph, one for editable_future_graph
        self.assertEqual(card_count_after - card_count_before, 2)  # one for new graph, one for editable_future_graph

        # test that data is persisited propertly during an append opertation
        graph.append_branch("http://www.cidoc-crm.org/cidoc-crm/P1_is_identified_by", graphid=self.NODE_NODETYPE_GRAPHID)
        graph.save()

        nodes_count_after = models.Node.objects.count()
        edges_count_after = models.Edge.objects.count()
        nodegroups_count_after = models.NodeGroup.objects.count()
        card_count_after = models.CardModel.objects.count()

        self.assertEqual(nodes_count_after - nodes_count_before, 4)
        self.assertEqual(edges_count_after - edges_count_before, 2)
        self.assertEqual(nodegroups_count_after - nodegroups_count_before, 3)
        self.assertEqual(card_count_after - card_count_before, 3)

        # test that removing a node group by setting it to None, removes it from the db
        node_to_update = None
        for node_id, node in list(graph.nodes.items()):
            if node.name == "Node":
                self.assertTrue(node.is_collector)
                node_to_update = JSONDeserializer().deserialize(JSONSerializer().serialize(node))

        node_to_update["nodegroup_id"] = None
        graph.update_node(node_to_update.copy())
        graph.save()

        nodegroups_count_after = models.NodeGroup.objects.count()
        card_count_after = models.CardModel.objects.count()

        self.assertEqual(nodegroups_count_after - nodegroups_count_before, 2)
        self.assertEqual(card_count_after - card_count_before, 2)

        # test that adding back a node group adds it back to the db
        node_to_update["nodegroup_id"] = node_to_update["nodeid"]
        graph.update_node(node_to_update)
        graph.save()

        nodegroups_count_after = models.NodeGroup.objects.count()
        card_count_after = models.CardModel.objects.count()

        self.assertEqual(nodegroups_count_after - nodegroups_count_before, 3)
        self.assertEqual(card_count_after - card_count_before, 3)

    def test_delete_graph(self):
        """
        test the graph delete method

        """

        graph = Graph.objects.get(graphid=self.NODE_NODETYPE_GRAPHID)
        self.assertEqual(len(graph.nodes), 2)
        self.assertEqual(len(graph.edges), 1)
        self.assertEqual(len(graph.get_nodegroups()), 1)

        nodes_count_before = models.Node.objects.count()
        edges_count_before = models.Edge.objects.count()
        nodegroups_count_before = models.NodeGroup.objects.count()
        card_count_before = models.CardModel.objects.count()

        graph.delete()

        nodes_count_after = models.Node.objects.count()
        edges_count_after = models.Edge.objects.count()
        nodegroups_count_after = models.NodeGroup.objects.count()
        card_count_after = models.CardModel.objects.count()

        self.assertEqual(nodes_count_before - nodes_count_after, 2)
        self.assertEqual(edges_count_before - edges_count_after, 1)
        self.assertEqual(nodegroups_count_before - nodegroups_count_after, 1)
        self.assertEqual(card_count_before - card_count_after, 1)

        node_count = models.Node.objects.filter(graph_id=self.NODE_NODETYPE_GRAPHID).count()
        edge_count = models.Edge.objects.filter(graph_id=self.NODE_NODETYPE_GRAPHID).count()
        self.assertEqual(node_count, 0)
        self.assertEqual(edge_count, 0)

    def test_delete_node(self):
        """
        test the node delete method

        """
        graph = Graph.new(name="TEST", is_resource=False, author="TEST")
        graph.append_branch("http://www.cidoc-crm.org/cidoc-crm/P1_is_identified_by", graphid=self.NODE_NODETYPE_GRAPHID)
        graph.save()
        node = models.Node.objects.get(graph=graph, name="Node")

        nodes_count_before = models.Node.objects.count()
        edges_count_before = models.Edge.objects.count()
        nodegroups_count_before = models.NodeGroup.objects.count()
        card_count_before = models.CardModel.objects.count()

        graph.delete_node(node)

        nodes_count_after = models.Node.objects.count()
        edges_count_after = models.Edge.objects.count()
        nodegroups_count_after = models.NodeGroup.objects.count()
        card_count_after = models.CardModel.objects.count()

        self.assertEqual(nodes_count_before - nodes_count_after, 2)
        self.assertEqual(edges_count_before - edges_count_after, 2)
        self.assertEqual(nodegroups_count_before - nodegroups_count_after, 1)
        self.assertEqual(card_count_before - card_count_after, 1)

        graph = Graph.objects.get(graphid=graph.pk)
        self.assertEqual(len(graph.nodes), 1)
        self.assertEqual(len(graph.edges), 0)
        self.assertEqual(len(graph.cards), 1)
        self.assertEqual(len(graph.get_nodegroups()), 1)

        graph.append_branch("http://www.cidoc-crm.org/cidoc-crm/P1_is_identified_by", graphid=self.NODE_NODETYPE_GRAPHID)
        graph.save()
        node = models.Node.objects.get(graph=graph, name="Node Type")
        graph.delete_node(node)
        graph = Graph.objects.get(graphid=graph.pk)
        self.assertEqual(len(graph.nodes), 2)
        self.assertEqual(len(graph.edges), 1)
        self.assertEqual(len(graph.cards), 2)
        self.assertEqual(len(graph.get_nodegroups()), 2)

    def test_derive_card_values(self):
        """
        test to make sure we get the proper name and description for display in the ui

        """

        # TESTING A GRAPH
        graph = Graph.new(name="TEST", is_resource=False, author="TEST")
        graph.description = "A test description"

        self.assertEqual(len(graph.cards), 1)
        for card in graph.get_cards():
            self.assertEqual(card["name"], graph.name)
            self.assertEqual(card["description"], graph.description)
            card = Card.objects.get(pk=card["cardid"])
            card.name = "TEST card name"
            card.description = "TEST card description"
            card.save()

        for card in graph.get_cards():
            self.assertEqual(card["name"], "TEST")
            self.assertEqual(card["description"], "A test description")

        graph.append_branch("http://www.cidoc-crm.org/cidoc-crm/P1_is_identified_by", graphid=self.SINGLE_NODE_GRAPHID)
        graph.save()

        for node in list(graph.nodes.values()):
            if node is not graph.root:
                nodeJson = JSONSerializer().serializeToPython(node)
                nodeJson["nodegroup_id"] = nodeJson["nodeid"]
                graph.update_node(nodeJson)

        graph.save()

        self.assertEqual(len(graph.get_cards()), 2)
        for card in graph.get_cards():
            if str(card["nodegroup_id"]) == str(graph.root.nodegroup_id):
                self.assertEqual(card["name"], graph.name)
                self.assertEqual(card["description"], graph.description)
            else:
                self.assertTrue(len(graph.nodes[card["nodegroup_id"]].name) > 0)
                self.assertTrue(len(graph.nodes[card["nodegroup_id"]].description) > 0)
                self.assertEqual(card["name"], graph.nodes[card["nodegroup_id"]].name)
                self.assertEqual(card["description"], graph.nodes[card["nodegroup_id"]].description)

        # TESTING A RESOURCE
        resource_graph = Graph.new(name="TEST RESOURCE", is_resource=True, author="TEST")
        resource_graph.description = "A test resource description"
        resource_graph.append_branch("http://www.cidoc-crm.org/cidoc-crm/P1_is_identified_by", graphid=graph.graphid)
        resource_graph.save()

        self.assertEqual(len(resource_graph.get_cards()), 2)

        for card in resource_graph.get_cards():
            cardobj = Card.objects.get(pk=card["cardid"])
            if cardobj.nodegroup.parentnodegroup is None:
                self.assertEqual(card["name"], graph.name)
                self.assertEqual(card["description"], graph.description)
            else:
                self.assertEqual(card["name"], resource_graph.nodes[card["nodegroup_id"]].name)
                self.assertEqual(card["description"], resource_graph.nodes[card["nodegroup_id"]].description)
                self.assertTrue(len(resource_graph.nodes[card["nodegroup_id"]].name) > 0)
                self.assertTrue(len(resource_graph.nodes[card["nodegroup_id"]].description) > 0)

        resource_graph.delete()

        # TESTING A RESOURCE
        resource_graph = Graph.new(name="TEST", is_resource=True, author="TEST")
        resource_graph.description = "A test description"
        resource_graph.append_branch("http://www.cidoc-crm.org/cidoc-crm/P1_is_identified_by", graphid=self.NODE_NODETYPE_GRAPHID)
        resource_graph.save()

        self.assertEqual(len(resource_graph.cards), 1)
        the_card = next(iter(list(resource_graph.cards.values())))
        for card in resource_graph.get_cards():
            self.assertEqual(card["name"], the_card.name)
            self.assertEqual(card["description"], the_card.description)

        # after removing the card name and description, the cards should take on the node name and description
        the_card.name = ""
        the_card.description = ""
        for card in resource_graph.get_cards():
            self.assertEqual(card["name"], resource_graph.nodes[card["nodegroup_id"]].name)
            self.assertEqual(card["description"], resource_graph.nodes[card["nodegroup_id"]].description)

    def test_get_root_nodegroup(self):
        """
        test we can get the right parent NodeGroup

        """

        graph = Graph.new(name="TEST", is_resource=False, author="TEST")
        graph.append_branch("http://www.cidoc-crm.org/cidoc-crm/P1_is_identified_by", graphid=self.NODE_NODETYPE_GRAPHID)

        for node in list(graph.nodes.values()):
            if node.is_collector:
                if node.nodegroup.parentnodegroup is None:
                    self.assertEqual(graph.get_root_nodegroup(), node.nodegroup)

    def test_get_root_card(self):
        """
        test we can get the right parent card

        """

        graph = Graph.new(name="TEST", is_resource=False, author="TEST")
        graph.append_branch("http://www.cidoc-crm.org/cidoc-crm/P1_is_identified_by", graphid=self.NODE_NODETYPE_GRAPHID)

        for card in list(graph.cards.values()):
            if card.nodegroup.parentnodegroup is None:
                self.assertEqual(graph.get_root_card(), card)

    def test_graph_validation_of_null_ontology_class(self):
        """
        test to make sure null ontology classes aren't allowed

        """

        graph = Graph.objects.get(graphid=self.rootNode.graph_id)
        new_node = graph.add_node({"nodeid": uuid.uuid1(), "datatype": "semantic"})  # A blank node with no ontology class is specified
        graph.add_edge({"domainnode_id": self.rootNode.pk, "rangenode_id": new_node.pk, "ontologyproperty": None})

        with self.assertRaises(GraphValidationError) as cm:
            graph.save()
        the_exception = cm.exception
        self.assertEqual(the_exception.code, 1000)

    def test_graph_validation_of_invalid_ontology_class(self):
        """
        test to make sure invalid ontology classes aren't allowed

        """

        graph = Graph.objects.get(graphid=self.rootNode.graph_id)
        new_node = graph.add_node(
            {"nodeid": uuid.uuid1(), "datatype": "semantic", "ontologyclass": "InvalidOntologyClass"}
        )  # A blank node with an invalid ontology class specified
        graph.add_edge({"domainnode_id": self.rootNode.pk, "rangenode_id": new_node.pk, "ontologyproperty": None})

        with self.assertRaises(GraphValidationError) as cm:
            graph.save()
        the_exception = cm.exception
        self.assertEqual(the_exception.code, 1001)

    def test_graph_validation_of_null_ontology_property(self):
        """
        test to make sure null ontology properties aren't allowed

        """

        graph = Graph.objects.get(graphid=self.rootNode.graph_id)
        graph.append_branch(None, graphid=self.NODE_NODETYPE_GRAPHID)

        with self.assertRaises(GraphValidationError) as cm:
            graph.save()
        the_exception = cm.exception
        self.assertEqual(the_exception.code, 1002)

    def test_graph_validation_of_incorrect_ontology_property(self):
        """
        test to make sure a valid ontology property but incorrect use of the property fails

        """

        graph = Graph.objects.get(graphid=self.rootNode.graph_id)
        graph.append_branch("http://www.cidoc-crm.org/cidoc-crm/P1_is_identified_by", graphid=self.NODE_NODETYPE_GRAPHID)

        with self.assertRaises(GraphValidationError) as cm:
            graph.save()
        the_exception = cm.exception
        self.assertEqual(the_exception.code, 1003)

    def test_graph_validation_of_invalid_ontology_property(self):
        """
        test to make sure we use a valid ontology property value

        """

        graph = Graph.objects.get(graphid=self.rootNode.graph_id)
        graph.append_branch("some invalid property", graphid=self.NODE_NODETYPE_GRAPHID)

        with self.assertRaises(GraphValidationError) as cm:
            graph.save()
        the_exception = cm.exception
        self.assertEqual(the_exception.code, 1003)

    def test_graph_validation_of_branch_with_ontology_appended_to_graph_with_no_ontology(self):
        """
        test to make sure we can't append a branch with ontology defined to a graph with no ontology defined

        """

        graph = Graph.new()
        graph.name = "TEST GRAPH"
        graph.ontology = None
        graph.save()

        graph.root.name = "ROOT NODE"
        graph.root.description = "Test Root Node"
        graph.root.ontologyclass = "http://www.cidoc-crm.org/cidoc-crm/E1_CRM_Entity"
        graph.root.datatype = "semantic"
        graph.root.save()

        with self.assertRaises(GraphValidationError) as cm:
            graph.save()
        the_exception = cm.exception
        self.assertEqual(the_exception.code, 1005)

    def test_appending_a_branch_with_an_invalid_ontology_property(self):
        graph = Graph.objects.get(graphid=self.NODE_NODETYPE_GRAPHID)
        graph.append_branch("http://www.cidoc-crm.org/cidoc-crm/P43_has_dimension", graphid=self.NODE_NODETYPE_GRAPHID)

        with self.assertRaises(GraphValidationError) as cm:
            graph.save()

    def test_appending_a_branch_with_an_invalid_ontology_class(self):
        graph = Graph.new()
        graph.name = "TEST GRAPH"
        graph.subtitle = "ARCHES TEST GRAPH"
        graph.author = "Arches"
        graph.description = "ARCHES TEST GRAPH"
        graph.ontology = models.Ontology.objects.get(pk="e6e8db47-2ccf-11e6-927e-b8f6b115d7dd")
        graph.version = "v1.0.0"
        graph.iconclass = "fa fa-building"
        graph.nodegroups = []

        graph.root.name = "ROOT NODE"
        graph.root.description = "Test Root Node"
        graph.root.ontologyclass = "http://www.cidoc-crm.org/cidoc-crm/E21_Person"
        graph.root.datatype = "semantic"

        graph.save()

        graph.append_branch("http://www.cidoc-crm.org/cidoc-crm/P43_has_dimension", graphid=self.NODE_NODETYPE_GRAPHID)

        with self.assertRaises(GraphValidationError) as cm:
            graph.save()

<<<<<<< HEAD
    def test_update_empty_graph_from_editable_future_graph(self):
        source_graph = Graph.new(name="TEST RESOURCE")
        editable_future_graph = source_graph.create_editable_future_graph()  # TODO: replace with db lookup after 9114 signal work

        editable_future_graph.append_branch("http://www.cidoc-crm.org/cidoc-crm/E1_Entity", graphid=source_graph.pk)
        editable_future_graph.save()
        serialized_editable_future_graph = JSONDeserializer().deserialize(JSONSerializer().serialize(editable_future_graph))

        updated_source_graph = source_graph.update_from_editable_future_graph()
        serialized_updated_source_graph = JSONDeserializer().deserialize(JSONSerializer().serialize(updated_source_graph))

        for idx, editable_future_graph_serialized_card in enumerate(serialized_editable_future_graph["cards"]):
            updated_source_graph_serialized_card = serialized_updated_source_graph["cards"][idx]

            # ensures all relevant values are equal between graphs
            for key, value in editable_future_graph_serialized_card.items():
                if key not in ["graph_id", "nodegroup_id", "name", "cardid", "source_identifier_id"]:
                    if type(value) == "dict":
                        self.assertDictEqual(value, updated_source_graph_serialized_card[key])
                    else:
                        updated_value = updated_source_graph_serialized_card[key]
                        if updated_value == '{"en": ""}':  # workaround for updated str default values
                            updated_value = ""

                        self.assertEqual(value, updated_value)

            # ensures all superflous values relating to `editable_future_graph` have been deleted
            try:
                future_card_from_database = models.CardModel.objects.get(pk=editable_future_graph_serialized_card["cardid"])
                self.assertEqual(str(future_card_from_database.graph_id), updated_source_graph_serialized_card["graph_id"])
            except models.CardModel.DoesNotExist:
                pass  # card has been successfully deleted

        for idx, editable_future_graph_serialized_node in enumerate(serialized_editable_future_graph["nodes"]):
            updated_source_graph_serialized_node = serialized_updated_source_graph["nodes"][idx]

            # ensures all relevant values are equal between graphs
            for key, value in editable_future_graph_serialized_node.items():
                if key not in ["graph_id", "nodegroup_id", "nodeid", "source_identifier_id"]:
                    if type(value) == "dict":
                        self.assertDictEqual(value, updated_source_graph_serialized_node[key])
                    else:
                        updated_value = updated_source_graph_serialized_node[key]
                        if updated_value == '{"en": ""}':  # workaround for updated str default values
                            updated_value = ""

                        self.assertEqual(value, updated_value)

            # ensures all superflous values relating to `editable_future_graph` have been deleted
            try:
                future_node_from_database = models.Node.objects.get(pk=editable_future_graph_serialized_node["nodeid"])
                self.assertEqual(str(future_node_from_database.graph_id), updated_source_graph_serialized_node["graph_id"])
            except models.Node.DoesNotExist:
                pass  # node has been successfully deleted

        for idx, editable_future_graph_serialized_edge in enumerate(serialized_editable_future_graph["edges"]):
            updated_source_graph_serialized_edge = serialized_updated_source_graph["edges"][idx]

            # ensures all relevant values are equal between graphs
            for key, value in editable_future_graph_serialized_edge.items():
                if key not in ["graph_id", "domainnode_id", "rangenode_id", "edgeid", "source_identifier_id"]:
                    if type(value) == "dict":
                        self.assertDictEqual(value, updated_source_graph_serialized_edge[key])
                    else:
                        self.assertEqual(value, updated_source_graph_serialized_edge[key])

            # ensures all superflous values relating to `editable_future_graph` have been deleted
            try:
                future_edge_from_database = models.Edge.objects.get(pk=editable_future_graph_serialized_edge["edgeid"])
                self.assertEqual(str(future_edge_from_database.graph_id), updated_source_graph_serialized_edge["graph_id"])
            except models.Edge.DoesNotExist:
                pass  # edge has been successfully deleted

        for idx, editable_future_graph_serialized_nodegroup in enumerate(serialized_editable_future_graph["nodegroups"]):
            updated_source_graph_serialized_nodegroup = serialized_updated_source_graph["nodegroups"][idx]

            # ensures all relevant values are equal between graphs
            for key, value in editable_future_graph_serialized_nodegroup.items():
                if key not in ["parentnodegroup_id", "nodegroupid", "legacygroupid"]:
                    if type(value) == "dict":
                        self.assertDictEqual(value, updated_source_graph_serialized_nodegroup[key])
                    else:
                        self.assertEqual(value, updated_source_graph_serialized_nodegroup[key])

        for key, value in serialized_editable_future_graph.items():
            if key == "name":
                self.assertEqual(value, serialized_updated_source_graph[key])
            elif key not in [
                "graphid",
                "cards",
                "nodes",
                "edges",
                "nodegroups",
                "functions",
                "root",
                "widgets",
                "source_identifier",
                "source_identifier_id",
                "publication_id",
            ]:
                if type(value) == "dict":
                    self.assertDictEqual(value, serialized_updated_source_graph[key])
                else:
                    self.assertEqual(value, serialized_updated_source_graph[key])

    def test_update_graph_from_editable_future_graph_after_node_deletion(self):
        source_graph = Graph.new(name="TEST RESOURCE")

        source_graph.append_branch("http://www.ics.forth.gr/isl/CRMdig/L54_is_same-as", graphid=self.NODE_NODETYPE_GRAPHID)
        source_graph.save()

        self.assertEqual(len(source_graph.nodes), 3)

        editable_future_graph = source_graph.create_editable_future_graph()  # TODO: replace with db lookup after 9114 signal work

        child_node = [node for node in editable_future_graph.nodes.values()][len(editable_future_graph.nodes.values()) - 1]
        child_node_source_identifier = child_node.source_identifier_id

        editable_future_graph.delete_node(child_node)
        editable_future_graph = Graph.objects.get(pk=editable_future_graph.pk)  # updates from DB to refresh node list

        updated_source_graph = source_graph.update_from_editable_future_graph()

        with self.assertRaises(Exception):
            models.Node.objects.get(pk=child_node_source_identifier)

        self.assertEqual(len(updated_source_graph.nodes), 2)
=======
    def test_appending_to_published_graph(self):
        graph = Graph.objects.get(node=self.rootNode)
        admin = User.objects.get(username="admin")
        graph.publish(user=admin)

        with self.assertRaises(GraphValidationError) as cm:
            graph.append_node()
        self.assertEqual(cm.exception.code, 1012)
        with self.assertRaises(GraphValidationError) as cm:
            graph.append_branch("http://www.nasa.gov/", graphid=self.NODE_NODETYPE_GRAPHID)
        self.assertEqual(cm.exception.code, 1012)

    def test_appending_published_branch_to_unpublished_graph(self):
        graph = Graph.objects.get(node=self.rootNode)
        admin = User.objects.get(username="admin")
        branch = Graph.objects.get(graphid=self.NODE_NODETYPE_GRAPHID)
        branch.publish(user=admin)

        graph.append_branch("http://www.nasa.gov/", graphid=self.NODE_NODETYPE_GRAPHID)
>>>>>>> 7145e682
<|MERGE_RESOLUTION|>--- conflicted
+++ resolved
@@ -1068,7 +1068,6 @@
         with self.assertRaises(GraphValidationError) as cm:
             graph.save()
 
-<<<<<<< HEAD
     def test_update_empty_graph_from_editable_future_graph(self):
         source_graph = Graph.new(name="TEST RESOURCE")
         editable_future_graph = source_graph.create_editable_future_graph()  # TODO: replace with db lookup after 9114 signal work
@@ -1195,25 +1194,4 @@
         with self.assertRaises(Exception):
             models.Node.objects.get(pk=child_node_source_identifier)
 
-        self.assertEqual(len(updated_source_graph.nodes), 2)
-=======
-    def test_appending_to_published_graph(self):
-        graph = Graph.objects.get(node=self.rootNode)
-        admin = User.objects.get(username="admin")
-        graph.publish(user=admin)
-
-        with self.assertRaises(GraphValidationError) as cm:
-            graph.append_node()
-        self.assertEqual(cm.exception.code, 1012)
-        with self.assertRaises(GraphValidationError) as cm:
-            graph.append_branch("http://www.nasa.gov/", graphid=self.NODE_NODETYPE_GRAPHID)
-        self.assertEqual(cm.exception.code, 1012)
-
-    def test_appending_published_branch_to_unpublished_graph(self):
-        graph = Graph.objects.get(node=self.rootNode)
-        admin = User.objects.get(username="admin")
-        branch = Graph.objects.get(graphid=self.NODE_NODETYPE_GRAPHID)
-        branch.publish(user=admin)
-
-        graph.append_branch("http://www.nasa.gov/", graphid=self.NODE_NODETYPE_GRAPHID)
->>>>>>> 7145e682
+        self.assertEqual(len(updated_source_graph.nodes), 2)