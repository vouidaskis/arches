'''
ARCHES - a program developed to inventory and manage immovable cultural heritage.
Copyright (C) 2013 J. Paul Getty Trust and World Monuments Fund

This program is free software: you can redistribute it and/or modify
it under the terms of the GNU Affero General Public License as
published by the Free Software Foundation, either version 3 of the
License, or (at your option) any later version.

This program is distributed in the hope that it will be useful,
but WITHOUT ANY WARRANTY; without even the implied warranty of
MERCHANTABILITY or FITNESS FOR A PARTICULAR PURPOSE. See the
GNU Affero General Public License for more details.

You should have received a copy of the GNU Affero General Public License
along with this program. If not, see <http://www.gnu.org/licenses/>.
'''

import os, json, uuid
from tests import test_settings
from tests.base_test import ArchesTestCase
from arches.management.commands.package_utils import resource_graphs
from arches.app.models import models
from arches.app.models.graph import Graph
from arches.app.utils.betterJSONSerializer import JSONSerializer


class GraphTests(ArchesTestCase):

    @classmethod
    def setUpClass(cls):
        resource_graphs.load_graphs(os.path.join(test_settings.RESOURCE_GRAPH_LOCATIONS))

        cls.NODE_NODETYPE_GRAPHID = '22000000-0000-0000-0000-000000000001'
        cls.SINGLE_NODE_GRAPHID = '22000000-0000-0000-0000-000000000000'
        cls.HERITAGE_RESOURCE_FIXTURE = 'd8f4db21-343e-4af3-8857-f7322dc9eb4b'

    @classmethod
    def tearDownClass(cls):
        root = models.Node.objects.get(pk=cls.HERITAGE_RESOURCE_FIXTURE)
        cls.deleteGraph(root)

    def setUp(self):
        newid = uuid.uuid1()
        newgroup = models.NodeGroup.objects.create(
            pk=newid,
            cardinality='1'
        )
        metadata = models.Graph.objects.create(
            name="TEST GRAPH",
            subtitle="ARCHES TEST GRAPH",
            author="Arches",
            description="ARCHES TEST GRAPH",
            version="v1.0.0",
            isresource=True,
            isactive=False,
            iconclass="fa fa-building"
        )
        self.rootNode = models.Node.objects.create(
            pk=newid,
            name='ROOT NODE',
            description='Test Root Node',
            istopnode=True,
            ontologyclass_id='c03db431-4564-34eb-ba86-4c8169e4276c',
            datatype='semantic',
            nodegroup=newgroup,
            graph=metadata
        )

    def tearDown(self):
        self.deleteGraph(self.rootNode)

    def test_graph_doesnt_polute_db(self):
        """
        test that the mere act of creating a Graph instance
        doesn't save anything to the database

        """

        graph_obj = {
            "metadata": {
                "name": "TEST GRAPH",
                "subtitle": "ARCHES TEST GRAPH",
                "author": "Arches",
                "description": "ARCHES TEST GRAPH",
                "version": "v1.0.0",
                "isresource": True,
                "isactive": False,
                "iconclass": "fa fa-building"
            },
            'nodes':[{
                "status": None,
                "description": "",
                "name": "ROOT_NODE",
                "istopnode": True,
                "ontologyclass": "",
                "nodeid": "55555555-343e-4af3-8857-f7322dc9eb4b",
                "nodegroupid": "55555555-343e-4af3-8857-f7322dc9eb4b",
                "datatype": "semantic",
                "cardinality": "1"
            },{
                "status": None,
                "description": "",
                "name": "NODE_NAME",
                "istopnode": False,
                "ontologyclass": "",
                "nodeid": "66666666-24c9-4226-bde2-2c40ee60a26c",
                "nodegroupid": "55555555-343e-4af3-8857-f7322dc9eb4b",
                "datatype": "string",
                "cardinality": "n"
            }],
            'edges':[{
                "rangenodeid": "66666666-24c9-4226-bde2-2c40ee60a26c",
                "name": "",
                "edgeid": "11111111-d50f-11e5-8754-80e6500ee4e4",
                "domainnodeid": "55555555-343e-4af3-8857-f7322dc9eb4b",
                "ontologyproperty": "P2",
                "description": ""
            }]
        }

        nodes_count_before = models.Node.objects.count()
        edges_count_before = models.Edge.objects.count()
        nodegroups_count_before = models.NodeGroup.objects.count()

        graph = Graph(graph_obj)

        self.assertEqual(models.Node.objects.count()-nodes_count_before, 0)
        self.assertEqual(models.Edge.objects.count()-edges_count_before, 0)
        self.assertEqual(models.NodeGroup.objects.count()-nodegroups_count_before, 0)

    def test_nodes_are_byref(self):
        """
        test that the nodes referred to in the Graph.edges are exact references to
        the nodes as opposed to a node with the same attribute values

        """
        root = models.Node.objects.get(pk=self.HERITAGE_RESOURCE_FIXTURE)
        graph = Graph(root)

        node_mapping = {nodeid:id(node) for nodeid, node in graph.nodes.iteritems()}

        for key, edge in graph.edges.iteritems():
            self.assertEqual(node_mapping[edge.domainnode.pk], id(edge.domainnode))
            self.assertEqual(node_mapping[edge.rangenode.pk], id(edge.rangenode))

        for key, node in graph.nodes.iteritems():
            for key, edge in graph.edges.iteritems():
                newid = uuid.uuid4()
                if (edge.domainnode.pk == node.pk):
                    node.pk = newid
                    self.assertEqual(edge.domainnode.pk, newid)
                elif (edge.rangenode.pk == node.pk):
                    node.pk = newid
                    self.assertEqual(edge.rangenode.pk, newid)

    def test_copy_graph(self):
        """
        test that a copy of a graph has the same number of nodes and edges and that the primary keys have been changed
        and that the actual node references are different

        """
        root = models.Node.objects.get(pk=self.HERITAGE_RESOURCE_FIXTURE)
        graph = Graph(root)
        graph_copy = graph.copy()

        self.assertEqual(len(graph.nodes), len(graph_copy.nodes))
        self.assertEqual(len(graph.edges), len(graph_copy.edges))
        self.assertEqual(len(graph.nodegroups), len(graph_copy.nodegroups))

        def findNodeByName(graph, name):
            for key, node in graph.nodes.iteritems():
                if node.name == name:
                    return node
            return None

        for key, node in graph.nodes.iteritems():
            node_copy = findNodeByName(graph_copy, node.name)
            self.assertIsNotNone(node_copy)
            self.assertNotEqual(node.pk, node_copy.pk)
            self.assertNotEqual(id(node), id(node_copy))
            self.assertEqual(node.is_collector(), node_copy.is_collector())
            if node.nodegroup != None:
                self.assertNotEqual(node.nodegroup, node_copy.nodegroup)

        for key, newedge in graph_copy.edges.iteritems():
            self.assertIsNotNone(graph_copy.nodes[newedge.domainnode_id])
            self.assertIsNotNone(graph_copy.nodes[newedge.rangenode_id])
            self.assertEqual(newedge.domainnode, graph_copy.nodes[newedge.domainnode.pk])
            self.assertEqual(newedge.rangenode, graph_copy.nodes[newedge.rangenode.pk])
            with self.assertRaises(KeyError):
                graph.edges[newedge.pk]

    def test_branch_append(self):
        """
        test if a branch is properly appended to a graph

        """

        nodes_count_before = models.Node.objects.count()
        edges_count_before = models.Edge.objects.count()
        nodegroups_count_before = models.NodeGroup.objects.count()

        graph = Graph(self.rootNode)
<<<<<<< HEAD
        graph.append_branch('9bf487d8-c0a3-3510-b228-1b5cd74f4c56', graphmetadataid=self.NODE_NODETYPE_GRAPHMETADATAID)
=======
        graph.append_branch('P1', graphid=self.NODE_NODETYPE_GRAPHID)
>>>>>>> db2c0ca4
        graph.save()

        self.assertEqual(len(graph.nodes), 3)
        self.assertEqual(len(graph.edges), 2)
        self.assertEqual(len(graph.nodegroups), 2)

        self.assertEqual(models.Node.objects.count()-nodes_count_before, 2)
        self.assertEqual(models.Edge.objects.count()-edges_count_before, 2)
        self.assertEqual(models.NodeGroup.objects.count()-nodegroups_count_before, 1)

        for key, edge in graph.edges.iteritems():
            self.assertIsNotNone(graph.nodes[edge.domainnode_id])
            self.assertIsNotNone(graph.nodes[edge.rangenode_id])
            self.assertEqual(edge.domainnode, graph.nodes[edge.domainnode.pk])
            self.assertEqual(edge.rangenode, graph.nodes[edge.rangenode.pk])

        for key, node in graph.nodes.iteritems():
            if node.istopnode:
                self.assertEqual(node, self.rootNode)


<<<<<<< HEAD
        appended_branch = graph.append_branch('9bf487d8-c0a3-3510-b228-1b5cd74f4c56', graphmetadataid=self.SINGLE_NODE_GRAPHMETADATAID)
=======
        appended_branch = graph.append_branch('P1', graphid=self.SINGLE_NODE_GRAPHID)
>>>>>>> db2c0ca4
        graph.save()
        self.assertEqual(len(graph.nodes), 4)
        self.assertEqual(len(graph.edges), 3)
        self.assertEqual(len(graph.nodegroups), 2)

        self.assertEqual(models.Node.objects.count()-nodes_count_before, 3)
        self.assertEqual(models.Edge.objects.count()-edges_count_before, 3)
        self.assertEqual(models.NodeGroup.objects.count()-nodegroups_count_before, 1)

        self.assertEqual(appended_branch.root.nodegroup,self.rootNode.nodegroup)

    def test_move_node(self):
        """
        test if a node can be successfully moved to another node in the graph

        """

        # test moving a single node to another branch
        # this node should be grouped with it's new parent nodegroup
        graph = Graph(self.rootNode)
<<<<<<< HEAD
        branch_one = graph.append_branch('9bf487d8-c0a3-3510-b228-1b5cd74f4c56', graphmetadataid=self.NODE_NODETYPE_GRAPHMETADATAID)
        branch_two = graph.append_branch('9bf487d8-c0a3-3510-b228-1b5cd74f4c56', graphmetadataid=self.NODE_NODETYPE_GRAPHMETADATAID)
        branch_three = graph.append_branch('9bf487d8-c0a3-3510-b228-1b5cd74f4c56', graphmetadataid=self.SINGLE_NODE_GRAPHMETADATAID)
=======
        branch_one = graph.append_branch('P1', graphid=self.NODE_NODETYPE_GRAPHID)
        branch_two = graph.append_branch('P1', graphid=self.NODE_NODETYPE_GRAPHID)
        branch_three = graph.append_branch('P1', graphid=self.SINGLE_NODE_GRAPHID)
>>>>>>> db2c0ca4

        branch_three_nodeid = branch_three.nodes.iterkeys().next()
        branch_one_rootnodeid = branch_one.root.nodeid
        graph.move_node(branch_three_nodeid, '9bf487d8-c0a3-3510-b228-1b5cd74f4c56', branch_one_rootnodeid)

        new_parent_nodegroup = None
        moved_branch_nodegroup = None
        for node_id, node in graph.nodes.iteritems():
            if node_id == branch_one_rootnodeid:
                new_parent_nodegroup = node.nodegroup
            if node_id == branch_three_nodeid:
                moved_branch_nodegroup = node.nodegroup

        self.assertIsNotNone(new_parent_nodegroup)
        self.assertIsNotNone(moved_branch_nodegroup)
        self.assertEqual(new_parent_nodegroup, moved_branch_nodegroup)


        # test moving a branch to another branch
        # this branch should NOT be grouped with it's new parent nodegroup
        branch_two_rootnodeid = branch_two.root.nodeid
        graph.move_node(branch_one_rootnodeid, '9bf487d8-c0a3-3510-b228-1b5cd74f4c56', branch_two_rootnodeid)

        new_parent_nodegroup = None
        moved_branch_nodegroup = None
        for node_id, node in graph.nodes.iteritems():
            if node_id == branch_two_rootnodeid:
                new_parent_nodegroup = node.nodegroup
            if node_id == branch_one_rootnodeid:
                moved_branch_nodegroup = node.nodegroup

        self.assertIsNotNone(new_parent_nodegroup)
        self.assertIsNotNone(moved_branch_nodegroup)
        self.assertNotEqual(new_parent_nodegroup, moved_branch_nodegroup)

        updated_edge = None
        for edge_id, edge in graph.edges.iteritems():
            if (edge.domainnode_id == branch_two_rootnodeid and
                edge.rangenode_id == branch_one_rootnodeid):
                updated_edge = edge

        self.assertIsNotNone(updated_edge)

        # save and retrieve the graph from the database and confirm that
        # the graph shape has been saved properly
        graph.save()
        graph = Graph(self.rootNode)
        tree = graph.get_tree()

        self.assertEqual(len(tree['children']), 1)
        level_one_node = tree['children'][0]

        self.assertEqual(branch_two_rootnodeid, level_one_node['node'].nodeid)
        self.assertEqual(len(level_one_node['children']), 2)
        for child in level_one_node['children']:
            if child['node'].nodeid == branch_one_rootnodeid:
                self.assertEqual(len(child['children']), 2)
                found_branch_three = False
                for child in child['children']:
                    if child['node'].nodeid == branch_three_nodeid:
                        found_branch_three = True
                self.assertTrue(found_branch_three)
            else:
                self.assertEqual(len(child['children']), 0)


# Pressumed final graph shape
#
#                                                self.rootNode
#                                                      |
#                                            branch_two_rootnodeid (Node)
#                                                    /   \
#                         branch_one_rootnodeid (Node)    branch_two_child (NodeType)
#                                 /   \
# branch_one_childnodeid (NodeType)    branch_three_nodeid (Node)<|MERGE_RESOLUTION|>--- conflicted
+++ resolved
@@ -202,11 +202,7 @@
         nodegroups_count_before = models.NodeGroup.objects.count()
 
         graph = Graph(self.rootNode)
-<<<<<<< HEAD
-        graph.append_branch('9bf487d8-c0a3-3510-b228-1b5cd74f4c56', graphmetadataid=self.NODE_NODETYPE_GRAPHMETADATAID)
-=======
-        graph.append_branch('P1', graphid=self.NODE_NODETYPE_GRAPHID)
->>>>>>> db2c0ca4
+        graph.append_branch('9bf487d8-c0a3-3510-b228-1b5cd74f4c56', graphid=self.NODE_NODETYPE_GRAPHID)
         graph.save()
 
         self.assertEqual(len(graph.nodes), 3)
@@ -228,11 +224,7 @@
                 self.assertEqual(node, self.rootNode)
 
 
-<<<<<<< HEAD
-        appended_branch = graph.append_branch('9bf487d8-c0a3-3510-b228-1b5cd74f4c56', graphmetadataid=self.SINGLE_NODE_GRAPHMETADATAID)
-=======
-        appended_branch = graph.append_branch('P1', graphid=self.SINGLE_NODE_GRAPHID)
->>>>>>> db2c0ca4
+        appended_branch = graph.append_branch('9bf487d8-c0a3-3510-b228-1b5cd74f4c56', graphid=self.SINGLE_NODE_GRAPHID)
         graph.save()
         self.assertEqual(len(graph.nodes), 4)
         self.assertEqual(len(graph.edges), 3)
@@ -253,15 +245,9 @@
         # test moving a single node to another branch
         # this node should be grouped with it's new parent nodegroup
         graph = Graph(self.rootNode)
-<<<<<<< HEAD
-        branch_one = graph.append_branch('9bf487d8-c0a3-3510-b228-1b5cd74f4c56', graphmetadataid=self.NODE_NODETYPE_GRAPHMETADATAID)
-        branch_two = graph.append_branch('9bf487d8-c0a3-3510-b228-1b5cd74f4c56', graphmetadataid=self.NODE_NODETYPE_GRAPHMETADATAID)
-        branch_three = graph.append_branch('9bf487d8-c0a3-3510-b228-1b5cd74f4c56', graphmetadataid=self.SINGLE_NODE_GRAPHMETADATAID)
-=======
-        branch_one = graph.append_branch('P1', graphid=self.NODE_NODETYPE_GRAPHID)
-        branch_two = graph.append_branch('P1', graphid=self.NODE_NODETYPE_GRAPHID)
-        branch_three = graph.append_branch('P1', graphid=self.SINGLE_NODE_GRAPHID)
->>>>>>> db2c0ca4
+        branch_one = graph.append_branch('9bf487d8-c0a3-3510-b228-1b5cd74f4c56', graphid=self.NODE_NODETYPE_GRAPHID)
+        branch_two = graph.append_branch('9bf487d8-c0a3-3510-b228-1b5cd74f4c56', graphid=self.NODE_NODETYPE_GRAPHID)
+        branch_three = graph.append_branch('9bf487d8-c0a3-3510-b228-1b5cd74f4c56', graphid=self.SINGLE_NODE_GRAPHID)
 
         branch_three_nodeid = branch_three.nodes.iterkeys().next()
         branch_one_rootnodeid = branch_one.root.nodeid
