'''
ARCHES - a program developed to inventory and manage immovable cultural heritage.
Copyright (C) 2013 J. Paul Getty Trust and World Monuments Fund

This program is free software: you can redistribute it and/or modify
it under the terms of the GNU Affero General Public License as
published by the Free Software Foundation, either version 3 of the
License, or (at your option) any later version.

This program is distributed in the hope that it will be useful,
but WITHOUT ANY WARRANTY; without even the implied warranty of
MERCHANTABILITY or FITNESS FOR A PARTICULAR PURPOSE. See the
GNU Affero General Public License for more details.

You should have received a copy of the GNU Affero General Public License
along with this program. If not, see <http://www.gnu.org/licenses/>.
'''

import os, json, uuid
from tests import test_settings
from tests.base_test import ArchesTestCase
from arches.management.commands.package_utils import resource_graphs
from arches.app.models import models
from arches.app.models.graph import Graph
from arches.app.utils.betterJSONSerializer import JSONSerializer


class GraphTests(ArchesTestCase):

    @classmethod
    def setUpClass(cls):
        resource_graphs.load_graphs(os.path.join(test_settings.RESOURCE_GRAPH_LOCATIONS))

        cls.NODE_NODETYPE_GRAPHMETADATAID = '22000000-0000-0000-0000-000000000001'
        cls.SINGLE_NODE_GRAPHMETADATAID = '22000000-0000-0000-0000-000000000000'
        cls.HERITAGE_RESOURCE_FIXTURE = 'd8f4db21-343e-4af3-8857-f7322dc9eb4b'

    @classmethod
    def tearDownClass(cls):
        root = models.Node.objects.get(pk=cls.HERITAGE_RESOURCE_FIXTURE)
        cls.deleteGraph(root)

    def setUp(self):
        newid = uuid.uuid1()
        newgroup = models.NodeGroup.objects.create(
            pk=newid,
            cardinality='1'
        )
        self.rootNode = models.Node.objects.create(
            pk=newid,
            name='ROOT NODE',
            description='Test Root Node',
            istopnode=True,
<<<<<<< HEAD
            isresource=True,
            isactive=False,
            ontologyclass_id='c03db431-4564-34eb-ba86-4c8169e4276c',
=======
            ontologyclass='E1',
>>>>>>> 9d595f24
            datatype='semantic',
            nodegroup=newgroup
        )

    def tearDown(self):
        self.deleteGraph(self.rootNode)

    def test_graph_doesnt_polute_db(self):
        """
        test that the mere act of creating a Graph instance
        doesn't save anything to the database

        """

        graph_obj = {
            'nodes':[{
                "status": None,
                "graphmetadataid": None,
                "description": "",
                "name": "ROOT_NODE",
                "istopnode": True,
                "ontologyclass": "",
                "nodeid": "55555555-343e-4af3-8857-f7322dc9eb4b",
                "nodegroupid": "55555555-343e-4af3-8857-f7322dc9eb4b",
                "datatype": "semantic",
                "cardinality": "1"
            },{
                "status": None,
                "graphmetadataid": None,
                "description": "",
                "name": "NODE_NAME",
                "istopnode": False,
                "ontologyclass": "",
                "nodeid": "66666666-24c9-4226-bde2-2c40ee60a26c",
                "nodegroupid": "55555555-343e-4af3-8857-f7322dc9eb4b",
                "datatype": "string",
                "cardinality": "n"
            }],
            'edges':[{
                "graphmetadataid": None,
                "rangenodeid": "66666666-24c9-4226-bde2-2c40ee60a26c",
                "name": "",
                "edgeid": "11111111-d50f-11e5-8754-80e6500ee4e4",
                "domainnodeid": "55555555-343e-4af3-8857-f7322dc9eb4b",
                "ontologyproperty": "P2",
                "description": ""
            }]
        }

        nodes_count_before = models.Node.objects.count()
        edges_count_before = models.Edge.objects.count()
        nodegroups_count_before = models.NodeGroup.objects.count()

        graph = Graph(graph_obj)

        self.assertEqual(models.Node.objects.count()-nodes_count_before, 0)
        self.assertEqual(models.Edge.objects.count()-edges_count_before, 0)
        self.assertEqual(models.NodeGroup.objects.count()-nodegroups_count_before, 0)

    def test_nodes_are_byref(self):
        """
        test that the nodes referred to in the Graph.edges are exact references to
        the nodes as opposed to a node with the same attribute values

        """

        graph = Graph(self.HERITAGE_RESOURCE_FIXTURE)

        node_mapping = {nodeid:id(node) for nodeid, node in graph.nodes.iteritems()}

        for key, edge in graph.edges.iteritems():
            self.assertEqual(node_mapping[edge.domainnode.pk], id(edge.domainnode))
            self.assertEqual(node_mapping[edge.rangenode.pk], id(edge.rangenode))

        for key, node in graph.nodes.iteritems():
            for key, edge in graph.edges.iteritems():
                newid = uuid.uuid4()
                if (edge.domainnode.pk == node.pk):
                    node.pk = newid
                    self.assertEqual(edge.domainnode.pk, newid)
                elif (edge.rangenode.pk == node.pk):
                    node.pk = newid
                    self.assertEqual(edge.rangenode.pk, newid)

    def test_copy_graph(self):
        """
        test that a copy of a graph has the same number of nodes and edges and that the primary keys have been changed
        and that the actual node references are different

        """

        graph = Graph(self.HERITAGE_RESOURCE_FIXTURE)
        graph_copy = graph.copy()

        self.assertEqual(len(graph.nodes), len(graph_copy.nodes))
        self.assertEqual(len(graph.edges), len(graph_copy.edges))
        self.assertEqual(len(graph.nodegroups), len(graph_copy.nodegroups))

        def findNodeByName(graph, name):
            for key, node in graph.nodes.iteritems():
                if node.name == name:
                    return node
            return None

        for key, node in graph.nodes.iteritems():
            node_copy = findNodeByName(graph_copy, node.name)
            self.assertIsNotNone(node_copy)
            self.assertNotEqual(node.pk, node_copy.pk)
            self.assertNotEqual(id(node), id(node_copy))
            self.assertEqual(node.is_collector(), node_copy.is_collector())
            if node.nodegroup != None:
                self.assertNotEqual(node.nodegroup, node_copy.nodegroup)

        for key, newedge in graph_copy.edges.iteritems():
            self.assertIsNotNone(graph_copy.nodes[newedge.domainnode_id])
            self.assertIsNotNone(graph_copy.nodes[newedge.rangenode_id])
            self.assertEqual(newedge.domainnode, graph_copy.nodes[newedge.domainnode.pk])
            self.assertEqual(newedge.rangenode, graph_copy.nodes[newedge.rangenode.pk])
            with self.assertRaises(KeyError):
                graph.edges[newedge.pk]

    def test_branch_append(self):
        """
        test if a branch is properly appended to a graph

        """

        nodes_count_before = models.Node.objects.count()
        edges_count_before = models.Edge.objects.count()
        nodegroups_count_before = models.NodeGroup.objects.count()

        graph = Graph(self.rootNode)
        graph.append_branch('P1', graphmetadataid=self.NODE_NODETYPE_GRAPHMETADATAID)
        graph.save()

        self.assertEqual(len(graph.nodes), 3)
        self.assertEqual(len(graph.edges), 2)
        self.assertEqual(len(graph.nodegroups), 2)

        self.assertEqual(models.Node.objects.count()-nodes_count_before, 2)
        self.assertEqual(models.Edge.objects.count()-edges_count_before, 2)
        self.assertEqual(models.NodeGroup.objects.count()-nodegroups_count_before, 1)

        for key, edge in graph.edges.iteritems():
            self.assertIsNotNone(graph.nodes[edge.domainnode_id])
            self.assertIsNotNone(graph.nodes[edge.rangenode_id])
            self.assertEqual(edge.domainnode, graph.nodes[edge.domainnode.pk])
            self.assertEqual(edge.rangenode, graph.nodes[edge.rangenode.pk])

        for key, node in graph.nodes.iteritems():
            if node.istopnode:
                self.assertEqual(node, self.rootNode)


        appended_branch = graph.append_branch('P1', graphmetadataid=self.SINGLE_NODE_GRAPHMETADATAID)
        graph.save()
        self.assertEqual(len(graph.nodes), 4)
        self.assertEqual(len(graph.edges), 3)
        self.assertEqual(len(graph.nodegroups), 2)

        self.assertEqual(models.Node.objects.count()-nodes_count_before, 3)
        self.assertEqual(models.Edge.objects.count()-edges_count_before, 3)
        self.assertEqual(models.NodeGroup.objects.count()-nodegroups_count_before, 1)

        self.assertEqual(appended_branch.root.nodegroup,self.rootNode.nodegroup)

    def test_move_node(self):
        """
        test if a node can be successfully moved to another node in the graph

        """

        # test moving a single node to another branch
        # this node should be grouped with it's new parent nodegroup
        graph = Graph(self.rootNode)
        branch_one = graph.append_branch('P1', graphmetadataid=self.NODE_NODETYPE_GRAPHMETADATAID)
        branch_two = graph.append_branch('P1', graphmetadataid=self.NODE_NODETYPE_GRAPHMETADATAID)
        branch_three = graph.append_branch('P1', graphmetadataid=self.SINGLE_NODE_GRAPHMETADATAID)

        branch_three_nodeid = branch_three.nodes.iterkeys().next()
        branch_one_rootnodeid = branch_one.root.nodeid
        graph.move_node(branch_three_nodeid, 'P1', branch_one_rootnodeid)

        new_parent_nodegroup = None
        moved_branch_nodegroup = None
        for node_id, node in graph.nodes.iteritems():
            if node_id == branch_one_rootnodeid:
                new_parent_nodegroup = node.nodegroup
            if node_id == branch_three_nodeid:
                moved_branch_nodegroup = node.nodegroup

        self.assertIsNotNone(new_parent_nodegroup)
        self.assertIsNotNone(moved_branch_nodegroup)
        self.assertEqual(new_parent_nodegroup, moved_branch_nodegroup)


        # test moving a branch to another branch
        # this branch should NOT be grouped with it's new parent nodegroup
        branch_two_rootnodeid = branch_two.root.nodeid
        graph.move_node(branch_one_rootnodeid, 'P1', branch_two_rootnodeid)

        new_parent_nodegroup = None
        moved_branch_nodegroup = None
        for node_id, node in graph.nodes.iteritems():
            if node_id == branch_two_rootnodeid:
                new_parent_nodegroup = node.nodegroup
            if node_id == branch_one_rootnodeid:
                moved_branch_nodegroup = node.nodegroup

        self.assertIsNotNone(new_parent_nodegroup)
        self.assertIsNotNone(moved_branch_nodegroup)
        self.assertNotEqual(new_parent_nodegroup, moved_branch_nodegroup)

        updated_edge = None
        for edge_id, edge in graph.edges.iteritems():
            if (edge.domainnode_id == branch_two_rootnodeid and
                edge.rangenode_id == branch_one_rootnodeid):
                updated_edge = edge

        self.assertIsNotNone(updated_edge)

        # save and retrieve the graph from the database and confirm that
        # the graph shape has been saved properly
        graph.save()
        graph = Graph(self.rootNode)
        tree = graph.get_tree()

        self.assertEqual(len(tree['children']), 1)
        level_one_node = tree['children'][0]

        self.assertEqual(branch_two_rootnodeid, level_one_node['node'].nodeid)
        self.assertEqual(len(level_one_node['children']), 2)
        for child in level_one_node['children']:
            if child['node'].nodeid == branch_one_rootnodeid:
                self.assertEqual(len(child['children']), 2)
                found_branch_three = False
                for child in child['children']:
                    if child['node'].nodeid == branch_three_nodeid:
                        found_branch_three = True
                self.assertTrue(found_branch_three)
            else:
                self.assertEqual(len(child['children']), 0)


# Pressumed final graph shape
#
#                                                self.rootNode
#                                                      |
#                                            branch_two_rootnodeid (Node)
#                                                    /   \
#                         branch_one_rootnodeid (Node)    branch_two_child (NodeType)
#                                 /   \
# branch_one_childnodeid (NodeType)    branch_three_nodeid (Node)<|MERGE_RESOLUTION|>--- conflicted
+++ resolved
@@ -51,13 +51,7 @@
             name='ROOT NODE',
             description='Test Root Node',
             istopnode=True,
-<<<<<<< HEAD
-            isresource=True,
-            isactive=False,
-            ontologyclass_id='c03db431-4564-34eb-ba86-4c8169e4276c',
-=======
-            ontologyclass='E1',
->>>>>>> 9d595f24
+            ontologyclass='c03db431-4564-34eb-ba86-4c8169e4276c',
             datatype='semantic',
             nodegroup=newgroup
         )
