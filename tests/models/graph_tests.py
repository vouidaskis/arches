'''
ARCHES - a program developed to inventory and manage immovable cultural heritage.
Copyright (C) 2013 J. Paul Getty Trust and World Monuments Fund

This program is free software: you can redistribute it and/or modify
it under the terms of the GNU Affero General Public License as
published by the Free Software Foundation, either version 3 of the
License, or (at your option) any later version.

This program is distributed in the hope that it will be useful,
but WITHOUT ANY WARRANTY; without even the implied warranty of
MERCHANTABILITY or FITNESS FOR A PARTICULAR PURPOSE. See the
GNU Affero General Public License for more details.

You should have received a copy of the GNU Affero General Public License
along with this program. If not, see <http://www.gnu.org/licenses/>.
'''

import os, json, uuid
from django.core import management
from tests import test_settings
from tests.base_test import ArchesTestCase
from arches.management.commands.package_utils import resource_graphs
from arches.app.models import models
from arches.app.models.graph import Graph, GraphValidationError
from arches.app.utils.betterJSONSerializer import JSONSerializer, JSONDeserializer

# these tests can be run from the command line via
# python manage.py test tests/models/graph_tests.py --pattern="*.py" --settings="tests.test_settings"

class GraphTests(ArchesTestCase):

    @classmethod
    def setUpClass(cls):
        management.call_command('packages', operation='import_graphs', data_source=os.path.join(test_settings.RESOURCE_GRAPH_LOCATIONS))

        cls.NODE_NODETYPE_GRAPHID = '22000000-0000-0000-0000-000000000001'
        cls.SINGLE_NODE_GRAPHID = '22000000-0000-0000-0000-000000000000'

    @classmethod
    def tearDownClass(cls):
        cls.deleteGraph("2f7f8e40-adbc-11e6-ac7f-14109fd34195")

    def setUp(self):
        graph = Graph.new()
        graph.name = "TEST GRAPH"
        graph.subtitle = "ARCHES TEST GRAPH"
        graph.author = "Arches"
        graph.description = "ARCHES TEST GRAPH"
        graph.ontology_id = "e6e8db47-2ccf-11e6-927e-b8f6b115d7dd"
        graph.version = "v1.0.0"
        graph.isactive = False
        graph.iconclass = "fa fa-building"
        graph.nodegroups = []
        graph.save()

        graph.root.name = 'ROOT NODE'
        graph.root.description = 'Test Root Node'
        graph.root.ontologyclass = 'E1_CRM_Entity'
        graph.root.datatype = 'semantic'
        graph.root.save()

        self.rootNode = graph.root

    def tearDown(self):
        self.deleteGraph(self.rootNode.graph_id)

    def test_new_graph(self):
        name = "TEST NEW GRAPH"
        author = "ARCHES TEST"
        graph = Graph.new(name=name,is_resource=True,author=author)
        self.assertEqual(graph.name, name)
        self.assertEqual(graph.author, author)
        self.assertTrue(graph.isresource)
        self.assertFalse(graph.root.is_collector)
        self.assertEqual(len(graph.nodes), 1)
        self.assertEqual(len(graph.cards), 0)
        self.assertEqual(len(graph.get_nodegroups()), 0)

        graph = Graph.new(name=name,is_resource=False,author=author)
        self.assertEqual(graph.name, name)
        self.assertEqual(graph.author, author)
        self.assertFalse(graph.isresource)
        self.assertTrue(graph.root.is_collector)
        self.assertEqual(len(graph.nodes), 1)
        self.assertEqual(len(graph.cards), 1)
        self.assertEqual(len(graph.get_nodegroups()), 1)

    def test_graph_doesnt_polute_db(self):
        """
        test that the mere act of creating a Graph instance doesn't save anything to the database

        """

        graph_obj = {
            "name": "TEST GRAPH",
            "subtitle": "ARCHES TEST GRAPH",
            "author": "Arches",
            "description": "ARCHES TEST GRAPH",
            "version": "v1.0.0",
            "isresource": True,
            "isactive": False,
            "iconclass": "fa fa-building",
            "nodegroups": [],
            'nodes':[{
                "status": None,
                "description": "",
                "name": "ROOT_NODE",
                "istopnode": True,
                "ontologyclass": "",
                "nodeid": "55555555-343e-4af3-8857-f7322dc9eb4b",
                "nodegroup_id": "",
                "datatype": "semantic"
            },{
                "status": None,
                "description": "",
                "name": "NODE_NAME",
                "istopnode": False,
                "ontologyclass": "",
                "nodeid": "66666666-24c9-4226-bde2-2c40ee60a26c",
                "nodegroup_id": "66666666-24c9-4226-bde2-2c40ee60a26c",
                "datatype": "string"
            }],
            'edges':[{
                "rangenode_id": "66666666-24c9-4226-bde2-2c40ee60a26c",
                "name": "",
                "edgeid": "11111111-d50f-11e5-8754-80e6500ee4e4",
                "domainnode_id": "55555555-343e-4af3-8857-f7322dc9eb4b",
                "ontologyproperty": "P2",
                "description": ""
            }],
            'cards':[{
                "name": "NODE_NAME",
                "description": "",
                "instructions": "",
                "helptext": "",
                "cardinality": "n",
                "nodegroup_id": "66666666-24c9-4226-bde2-2c40ee60a26c"
            }],
            'functions':[]
        }

        nodes_count_before = models.Node.objects.count()
        edges_count_before = models.Edge.objects.count()
        cards_count_before = models.CardModel.objects.count()
        nodegroups_count_before = models.NodeGroup.objects.count()

        graph = Graph(graph_obj)

        self.assertEqual(models.Node.objects.count()-nodes_count_before, 0)
        self.assertEqual(models.Edge.objects.count()-edges_count_before, 0)
        self.assertEqual(models.CardModel.objects.count()-cards_count_before, 0)
        self.assertEqual(models.NodeGroup.objects.count()-nodegroups_count_before, 0)
        self.assertEqual(graph_obj['name'], graph.name)
        self.assertEqual(graph_obj['subtitle'], graph.subtitle)
        self.assertEqual(graph_obj['author'], graph.author)
        self.assertEqual(graph_obj['description'], graph.description)
        self.assertEqual(graph_obj['version'], graph.version)
        self.assertEqual(graph_obj['isresource'], graph.isresource)
        self.assertEqual(graph_obj['isactive'], graph.isactive)
        self.assertEqual(graph_obj['iconclass'], graph.iconclass)

    def test_nodes_are_byref(self):
        """
        test that the nodes referred to in the Graph.edges are exact references to
        the nodes as opposed to a node with the same attribute values

        """

        graph = Graph.objects.get(graphid=self.rootNode.graph_id)
        graph.append_branch('L54_is_same-as', graphid=self.NODE_NODETYPE_GRAPHID)
        graph.save()

        node_mapping = {nodeid:id(node) for nodeid, node in graph.nodes.iteritems()}

        for key, edge in graph.edges.iteritems():
            self.assertEqual(node_mapping[edge.domainnode.pk], id(edge.domainnode))
            self.assertEqual(node_mapping[edge.rangenode.pk], id(edge.rangenode))

        for key, node in graph.nodes.iteritems():
            for key, edge in graph.edges.iteritems():
                newid = uuid.uuid4()
                if (edge.domainnode.pk == node.pk):
                    node.pk = newid
                    self.assertEqual(edge.domainnode.pk, newid)
                elif (edge.rangenode.pk == node.pk):
                    node.pk = newid
                    self.assertEqual(edge.rangenode.pk, newid)

    def test_copy_graph(self):
        """
        test that a copy of a graph has the same number of nodes and edges and that the primary keys have been changed
        and that the actual node references are different

        """

        graph = Graph.new(name='TEST RESOURCE')
        graph.append_branch('P1_is_identified_by', graphid=self.NODE_NODETYPE_GRAPHID)
        graph_copy = graph.copy()['copy']

        self.assertEqual(len(graph_copy.nodes), 3)
        self.assertEqual(len(graph_copy.edges), 2)
        self.assertEqual(len(graph_copy.cards), 2)
        self.assertEqual(len(graph_copy.get_nodegroups()), 2)
        self.assertEqual(len(graph.nodes), len(graph_copy.nodes))
        self.assertEqual(len(graph.edges), len(graph_copy.edges))
        self.assertEqual(len(graph.cards), len(graph_copy.cards))
        self.assertEqual(len(graph.get_nodegroups()), len(graph_copy.get_nodegroups()))

        # assert the copied nodegroup heirarchy is maintained
        for nodegroup in graph_copy.get_nodegroups():
            if graph_copy.nodes[nodegroup.pk] is graph_copy.root:
                parentnodegroup_copy = nodegroup;
            else:
                childnodegroup_copy = nodegroup
        self.assertTrue(parentnodegroup_copy.parentnodegroup is None)
        self.assertEqual(childnodegroup_copy.parentnodegroup, parentnodegroup_copy)
        self.assertFalse(parentnodegroup_copy.parentnodegroup_id)
        self.assertEqual(childnodegroup_copy.parentnodegroup_id, parentnodegroup_copy.pk)

        # assert the copied node groups are not equal to the originals
        for nodegroup in graph.get_nodegroups():
            if graph.nodes[nodegroup.pk] is graph.root:
                parentnodegroup = nodegroup;
            else:
                childnodegroup = nodegroup

        self.assertNotEqual(parentnodegroup, parentnodegroup_copy)
        self.assertNotEqual(parentnodegroup.pk, parentnodegroup_copy.pk)
        self.assertNotEqual(childnodegroup, childnodegroup_copy)
        self.assertNotEqual(childnodegroup.pk, childnodegroup_copy.pk)

        # assert the nodegroups attached to the cards are heirarchically correct
        for card in graph_copy.cards.itervalues():
            if str(card.nodegroup_id) == str(graph_copy.root.nodeid):
                parentcard_copy = card
            else:
                childcard_copy = card

        self.assertTrue(parentcard_copy.nodegroup is not None)
        self.assertTrue(childcard_copy.nodegroup is not None)
        self.assertTrue(parentcard_copy.nodegroup.parentnodegroup is None)
        self.assertTrue(childcard_copy.nodegroup.parentnodegroup is not None)
        self.assertEqual(parentcard_copy.nodegroup, childcard_copy.nodegroup.parentnodegroup)


        def findNodeByName(graph, name):
            for node in graph.nodes.itervalues():
                if node.name == name:
                    return node
            return None

        def findCardByName(graph, name):
            for card in graph.cards.itervalues():
                if card.name == name:
                    return card
            return None

        for node in graph.nodes.itervalues():
            node_copy = findNodeByName(graph_copy, node.name)
            self.assertIsNotNone(node_copy)
            self.assertNotEqual(node.pk, node_copy.pk)
            self.assertNotEqual(id(node), id(node_copy))
            self.assertEqual(node.is_collector, node_copy.is_collector)
            if node.nodegroup != None:
                self.assertNotEqual(node.nodegroup, node_copy.nodegroup)

        for card in graph.cards.itervalues():
            card_copy = findCardByName(graph_copy, card.name)
            self.assertIsNotNone(card_copy)
            self.assertNotEqual(card.pk, card_copy.pk)
            self.assertNotEqual(id(card), id(card_copy))
            self.assertNotEqual(card.nodegroup, card_copy.nodegroup)

        for newedge in graph_copy.edges.itervalues():
            self.assertIsNotNone(graph_copy.nodes[newedge.domainnode_id])
            self.assertIsNotNone(graph_copy.nodes[newedge.rangenode_id])
            self.assertEqual(newedge.domainnode, graph_copy.nodes[newedge.domainnode.pk])
            self.assertEqual(newedge.rangenode, graph_copy.nodes[newedge.rangenode.pk])
            with self.assertRaises(KeyError):
                graph.edges[newedge.pk]

    def test_branch_append_with_ontology(self):
        """
        test if a branch is properly appended to a graph that defines an ontology

        """

        nodes_count_before = models.Node.objects.count()
        edges_count_before = models.Edge.objects.count()
        cards_count_before = models.CardModel.objects.count()
        nodegroups_count_before = models.NodeGroup.objects.count()

        graph = Graph.objects.get(pk=self.rootNode.graph.graphid)
        self.assertEqual(len(graph.nodes), 1)
        self.assertEqual(len(graph.edges), 0)
        self.assertEqual(len(graph.cards), 1)
        self.assertEqual(len(graph.get_nodegroups()), 1)

        appended_graph = graph.append_branch('L54_is_same-as', graphid=self.NODE_NODETYPE_GRAPHID)
        graph.save()

        self.assertEqual(len(graph.nodes), 3)
        self.assertEqual(len(graph.edges), 2)
        self.assertEqual(len(graph.cards), 2)
        self.assertEqual(len(graph.get_nodegroups()), 2)

        self.assertEqual(models.Node.objects.count()-nodes_count_before, 2)
        self.assertEqual(models.Edge.objects.count()-edges_count_before, 2)
        self.assertEqual(models.CardModel.objects.count()-cards_count_before, 1)
        self.assertEqual(models.NodeGroup.objects.count()-nodegroups_count_before, 1)

        for key, edge in graph.edges.iteritems():
            self.assertIsNotNone(graph.nodes[edge.domainnode_id])
            self.assertIsNotNone(graph.nodes[edge.rangenode_id])
            self.assertEqual(edge.domainnode, graph.nodes[edge.domainnode.pk])
            self.assertEqual(edge.rangenode, graph.nodes[edge.rangenode.pk])
            self.assertIsNotNone(edge.ontologyproperty)

        for key, node in graph.nodes.iteritems():
            self.assertIsNotNone(node.ontologyclass)
            if node.istopnode:
                self.assertEqual(node, self.rootNode)


        # confirm that a non-grouped node takes on the parent group when appended
        appended_branch = graph.append_branch('L54_is_same-as', graphid=self.SINGLE_NODE_GRAPHID)
        self.assertEqual(len(graph.nodes), 4)
        self.assertEqual(len(graph.edges), 3)
        self.assertEqual(len(graph.cards), 2)
        self.assertEqual(len(graph.get_nodegroups()), 2)
        self.assertEqual(appended_branch.root.nodegroup, self.rootNode.nodegroup)

        graph.save()
        self.assertEqual(models.Node.objects.count()-nodes_count_before, 3)
        self.assertEqual(models.Edge.objects.count()-edges_count_before, 3)
        self.assertEqual(models.CardModel.objects.count()-cards_count_before, 1)
        self.assertEqual(models.NodeGroup.objects.count()-nodegroups_count_before, 1)

    def test_rules_for_appending(self):
        """
        test the rules that control the appending of branches to graphs

        """

        graph = Graph.objects.get(node=self.rootNode)
        graph.isresource = True
        self.assertIsNotNone(graph.append_branch('L54_is_same-as', graphid=self.NODE_NODETYPE_GRAPHID))

        # try to append to any other node that is not the root
        for node in graph.nodes.itervalues():
            if node is not graph.root:
                with self.assertRaises(GraphValidationError):
                    graph.append_branch('L54_is_same-as', graphid=self.NODE_NODETYPE_GRAPHID, nodeid=node.nodeid)

        # try to append a non-grouped graph
        with self.assertRaises(GraphValidationError):
            graph.append_branch('P1_is_identified_by', graphid=self.SINGLE_NODE_GRAPHID)


        graph = Graph.objects.get(graphid=self.SINGLE_NODE_GRAPHID)
        # test that we can't append a single non-grouped node to a graph that is a single non grouped node
        with self.assertRaises(GraphValidationError):
            graph.append_branch('P1_is_identified_by', graphid=self.SINGLE_NODE_GRAPHID)

        graph = Graph.new()
        graph.root.datatype = 'string'
        graph.update_node(JSONSerializer().serializeToPython(graph.root))

        # test that we can't append a card to a graph that is a card that at it's root is not semantic
        with self.assertRaises(GraphValidationError):
            graph.append_branch('L54_is_same-as', graphid=self.NODE_NODETYPE_GRAPHID)

        # test that we can't append a card as a child to another card
        graph.append_branch('P1_is_identified_by', graphid=self.SINGLE_NODE_GRAPHID)
        for node in graph.nodes.itervalues():
            if node != graph.root:
                with self.assertRaises(GraphValidationError):
                    graph.append_branch('L54_is_same-as', graphid=self.NODE_NODETYPE_GRAPHID, nodeid=node.nodeid)


        # create card collector graph to use for appending on to other graphs
        collector_graph = Graph.new()
        collector_graph.append_branch('L54_is_same-as', graphid=self.NODE_NODETYPE_GRAPHID)
        collector_graph.save()

        # test that we can't append a card collector on to a graph that is a card
        graph = Graph.new()
        with self.assertRaises(GraphValidationError):
            graph.append_branch('P1_is_identified_by', graphid=collector_graph.graphid)

        # test that we can't append a card collector to another card collector
<<<<<<< HEAD
        collector_copy = collector_graph.copy()['copy']
        with self.assertRaises(ValidationError):
=======
        collector_copy = collector_graph.copy()
        with self.assertRaises(GraphValidationError):
>>>>>>> 8d0324f0
            collector_copy.append_branch('P1_is_identified_by', graphid=collector_graph.graphid)

        # test that we can't append a card to a node in a child card within a card collector
        for node in collector_graph.nodes.itervalues():
            if node != collector_graph.root:
                with self.assertRaises(GraphValidationError):
                    collector_graph.append_branch('P1_is_identified_by', graphid=graph.graphid, nodeid=node.nodeid)

    def test_node_update(self):
        """
        test to make sure that node groups and card are properly managed
        when changing a nodegroup value on a node being updated

        """

        # create a graph, append the node/node type graph and confirm is has the correct
        # number of nodegroups then remove the appended branches group and reconfirm that
        # the proper number of groups are properly relfected in the graph

        graph = Graph.objects.get(pk=self.rootNode.graph.graphid)
        graph.append_branch('P1_is_identified_by', graphid=self.NODE_NODETYPE_GRAPHID)

        node_to_update = None
        for node_id, node in graph.nodes.iteritems():
            if node.name == 'Node':
                node_to_update = JSONDeserializer().deserialize(JSONSerializer().serialize(node))
            if node.name == 'Node Type':
                node_type_node = JSONDeserializer().deserialize(JSONSerializer().serialize(node))

        # confirm that nulling out a child group will then make that group a part of the parent group
        node_to_update['nodegroup_id'] = None
        graph.update_node(node_to_update)
        self.assertEqual(len(graph.get_nodegroups()), 1)
        self.assertEqual(len(graph.cards), 1)
        for node in graph.nodes.itervalues():
            self.assertEqual(graph.root.nodegroup, node.nodegroup)

        graph.append_branch('P1_is_identified_by', nodeid=node_type_node['nodeid'], graphid=self.SINGLE_NODE_GRAPHID)
        for edge in graph.edges.itervalues():
            if str(edge.domainnode_id) == str(node_type_node['nodeid']):
                child_nodegroup_node = JSONDeserializer().deserialize(JSONSerializer().serialize(edge.rangenode))

        # make a node group with a single node and confirm that that node is now not part of it's parent node group
        child_nodegroup_node['nodegroup_id'] = child_nodegroup_node['nodeid']
        graph.update_node(child_nodegroup_node)
        self.assertEqual(len(graph.get_nodegroups()), 2)
        for node_id, node in graph.nodes.iteritems():
            if node_id == child_nodegroup_node['nodeid']:
                self.assertNotEqual(graph.root.nodegroup, node.nodegroup)
            else:
                self.assertEqual(graph.root.nodegroup, node.nodegroup)

        # make another node group with a node (that has a child) and confirm that that node and
        # it's child are now not part of it's parent node group and that both nodes are grouped together
        node_to_update['nodegroup_id'] = node_to_update['nodeid']
        graph.update_node(node_to_update)
        self.assertEqual(len(graph.get_nodegroups()), 3)
        children = graph.get_child_nodes(node_to_update['nodeid'])
        for child in children:
            if child.nodeid == child_nodegroup_node['nodeid']:
                self.assertEqual(child.nodeid, child.nodegroup_id)
            else:
                self.assertEqual(child.nodegroup_id, node_to_update['nodegroup_id'])

        # remove a node's node group and confirm that that node takes the node group of it's parent
        child_nodegroup_node['nodegroup_id'] = None
        graph.update_node(child_nodegroup_node)
        self.assertEqual(len(graph.get_nodegroups()), 2)
        children = graph.get_child_nodes(node_to_update['nodeid'])
        for child in children:
            self.assertEqual(child.nodegroup_id, node_to_update['nodegroup_id'])

    def test_move_node(self):
        """
        test if a node can be successfully moved to another node in the graph

        """

        # test moving a single node to another branch
        # this node should be grouped with it's new parent nodegroup
        graph = Graph.objects.get(pk=self.rootNode.graph.graphid)
        branch_one = graph.append_branch('L54_is_same-as', graphid=self.NODE_NODETYPE_GRAPHID)
        for node in branch_one.nodes.itervalues():
            if node is branch_one.root:
                node.name = 'branch_one_root'
            else:
                node.name = 'branch_one_child'
        branch_two = graph.append_branch('L54_is_same-as', graphid=self.NODE_NODETYPE_GRAPHID)
        for node in branch_two.nodes.itervalues():
            if node is branch_two.root:
                node.name = 'branch_two_root'
            else:
                node.name = 'branch_two_child'
        branch_three = graph.append_branch('L54_is_same-as', graphid=self.SINGLE_NODE_GRAPHID)
        branch_three.root.name = 'branch_three_root'
        self.assertEqual(len(graph.edges), 5)
        self.assertEqual(len(graph.nodes), 6)

        branch_three_nodeid = branch_three.nodes.iterkeys().next()
        branch_one_rootnodeid = branch_one.root.nodeid
        graph.move_node(branch_three_nodeid, 'L54_is_same-as', branch_one_rootnodeid)
        self.assertEqual(len(graph.edges), 5)
        self.assertEqual(len(graph.nodes), 6)

        new_parent_nodegroup = None
        moved_branch_nodegroup = None
        for node_id, node in graph.nodes.iteritems():
            if node_id == branch_one_rootnodeid:
                new_parent_nodegroup = node.nodegroup
            if node_id == branch_three_nodeid:
                moved_branch_nodegroup = node.nodegroup

        self.assertIsNotNone(new_parent_nodegroup)
        self.assertIsNotNone(moved_branch_nodegroup)
        self.assertEqual(new_parent_nodegroup, moved_branch_nodegroup)


        # test moving a branch to another branch
        # this branch should NOT be grouped with it's new parent nodegroup
        branch_two_rootnodeid = branch_two.root.nodeid
        with self.assertRaises(GraphValidationError):
            graph.move_node(branch_one_rootnodeid, 'L54_is_same-as', branch_two_rootnodeid)
        graph.move_node(branch_one_rootnodeid, 'L54_is_same-as', branch_two_rootnodeid, skip_validation=True)
        self.assertEqual(len(graph.edges), 5)
        self.assertEqual(len(graph.nodes), 6)

        new_parent_nodegroup = None
        moved_branch_nodegroup = None
        for node_id, node in graph.nodes.iteritems():
            if node_id == branch_two_rootnodeid:
                new_parent_nodegroup = node.nodegroup
            if node_id == branch_one_rootnodeid:
                moved_branch_nodegroup = node.nodegroup

        self.assertIsNotNone(new_parent_nodegroup)
        self.assertIsNotNone(moved_branch_nodegroup)
        self.assertNotEqual(new_parent_nodegroup, moved_branch_nodegroup)

        updated_edge = None
        for edge_id, edge in graph.edges.iteritems():
            if (edge.domainnode_id == branch_two_rootnodeid and
                edge.rangenode_id == branch_one_rootnodeid):
                updated_edge = edge

        self.assertIsNotNone(updated_edge)

        # save and retrieve the graph from the database and confirm that
        # the graph shape has been saved properly
        # have to set the parentnodegroup nodes to semantic datatype to pass validation
        with self.assertRaises(GraphValidationError):
            graph.save()
        for node in branch_two.nodes.itervalues():
            node.datatype = 'semantic'
        graph.save()
        graph = Graph.objects.get(pk=self.rootNode.graph.graphid)
        tree = graph.get_tree()

        self.assertEqual(len(tree['children']), 1)
        level_one_node = tree['children'][0]

        self.assertEqual(branch_two_rootnodeid, level_one_node['node'].nodeid)
        self.assertEqual(len(level_one_node['children']), 2)
        for child in level_one_node['children']:
            if child['node'].nodeid == branch_one_rootnodeid:
                self.assertEqual(len(child['children']), 2)
                found_branch_three = False
                for child in child['children']:
                    if child['node'].nodeid == branch_three_nodeid:
                        found_branch_three = True
                self.assertTrue(found_branch_three)
            else:
                self.assertEqual(len(child['children']), 0)


        # Pressumed final graph shape
        #
        #                                                self.rootNode
        #                                                      |
        #                                            branch_two_rootnodeid (Node)
        #                                                    /   \
        #                         branch_one_rootnodeid (Node)    branch_two_child (NodeType)
        #                                 /   \
        # branch_one_childnodeid (NodeType)    branch_three_nodeid (Node)

    def test_get_valid_ontology_classes(self):
        """
        test to see if we return the proper ontology classes for a graph that uses an ontology system

        """

        graph = Graph.objects.get(pk=self.rootNode.graph.graphid)
        ret = graph.get_valid_ontology_classes(nodeid=self.rootNode.nodeid)
        self.assertTrue(len(ret) == 1)

        self.assertEqual(ret[0]['ontology_property'], '')
        self.assertEqual(len(ret[0]['ontology_classes']), models.OntologyClass.objects.filter(ontology_id=graph.ontology_id).count())

    def test_get_valid_ontology_classes_on_resource_with_no_ontology_set(self):
        """
        test to see if we return the proper ontology classes for a graph that doesn't use an ontology system

        """

        self.rootNode.graph.ontology_id = None
        graph = Graph.objects.get(pk=self.rootNode.graph.graphid)

        graph.ontology_id = None
        ret = graph.get_valid_ontology_classes(nodeid=self.rootNode.nodeid)
        self.assertTrue(len(ret) == 0)

    def test_append_branch_to_resource_with_no_ontology_system(self):
        """
        test to see that we remove all ontologyclass and ontologyproperty references when appending a
        graph that uses an ontology system to a graph that doesn't

        """

        graph = Graph.objects.get(pk=self.rootNode.graph.graphid)
        graph.clear_ontology_references()
        graph.append_branch('P1_is_identified_by', graphid=self.NODE_NODETYPE_GRAPHID)
        for node_id, node in graph.nodes.iteritems():
            self.assertTrue(node.ontologyclass is None)
        for edge_id, edge in graph.edges.iteritems():
            self.assertTrue(edge.ontologyproperty is None)

    def test_save_and_update_dont_orphan_records_in_the_db(self):
        """
        test that the proper number of nodes, edges, nodegroups, and cards are persisted
        to the database during save and update opertaions

        """

        nodes_count_before = models.Node.objects.count()
        edges_count_before = models.Edge.objects.count()
        nodegroups_count_before = models.NodeGroup.objects.count()
        card_count_before = models.CardModel.objects.count()

        # test that data is persisited propertly when creating a new graph
        graph = Graph.new(is_resource=False)

        nodes_count_after = models.Node.objects.count()
        edges_count_after = models.Edge.objects.count()
        nodegroups_count_after = models.NodeGroup.objects.count()
        card_count_after = models.CardModel.objects.count()

        self.assertEqual(nodes_count_after-nodes_count_before, 1)
        self.assertEqual(edges_count_after-edges_count_before, 0)
        self.assertEqual(nodegroups_count_after-nodegroups_count_before, 1)
        self.assertEqual(card_count_after-card_count_before, 1)

        # test that data is persisited propertly during an append opertation
        graph.append_branch('P1_is_identified_by', graphid=self.NODE_NODETYPE_GRAPHID)
        graph.save()

        nodes_count_after = models.Node.objects.count()
        edges_count_after = models.Edge.objects.count()
        nodegroups_count_after = models.NodeGroup.objects.count()
        card_count_after = models.CardModel.objects.count()

        self.assertEqual(nodes_count_after-nodes_count_before, 3)
        self.assertEqual(edges_count_after-edges_count_before, 2)
        self.assertEqual(nodegroups_count_after-nodegroups_count_before, 2)
        self.assertEqual(card_count_after-card_count_before, 2)

        # test that removing a node group by setting it to None, removes it from the db
        node_to_update = None
        for node_id, node in graph.nodes.iteritems():
            if node.name == 'Node':
                self.assertTrue(node.is_collector)
                node_to_update = JSONDeserializer().deserialize(JSONSerializer().serialize(node))

        node_to_update['nodegroup_id'] = None
        graph.update_node(node_to_update.copy())
        graph.save()

        nodegroups_count_after = models.NodeGroup.objects.count()
        card_count_after = models.CardModel.objects.count()

        self.assertEqual(nodegroups_count_after-nodegroups_count_before, 1)
        self.assertEqual(card_count_after-card_count_before, 1)

        # test that adding back a node group adds it back to the db
        node_to_update['nodegroup_id'] = node_to_update['nodeid']
        graph.update_node(node_to_update)
        graph.save()

        nodegroups_count_after = models.NodeGroup.objects.count()
        card_count_after = models.CardModel.objects.count()

        self.assertEqual(nodegroups_count_after-nodegroups_count_before, 2)
        self.assertEqual(card_count_after-card_count_before, 2)

    def test_delete_graph(self):
        """
        test the graph delete method

        """

        graph = Graph.objects.get(graphid=self.NODE_NODETYPE_GRAPHID)
        self.assertEqual(len(graph.nodes), 2)
        self.assertEqual(len(graph.edges), 1)
        self.assertEqual(len(graph.get_nodegroups()), 1)

        nodes_count_before = models.Node.objects.count()
        edges_count_before = models.Edge.objects.count()
        nodegroups_count_before = models.NodeGroup.objects.count()
        card_count_before = models.CardModel.objects.count()

        graph.delete()

        nodes_count_after = models.Node.objects.count()
        edges_count_after = models.Edge.objects.count()
        nodegroups_count_after = models.NodeGroup.objects.count()
        card_count_after = models.CardModel.objects.count()

        self.assertEqual(nodes_count_before-nodes_count_after, 2)
        self.assertEqual(edges_count_before-edges_count_after, 1)
        self.assertEqual(nodegroups_count_before-nodegroups_count_after, 1)
        self.assertEqual(card_count_before-card_count_after, 1)

        node_count = models.Node.objects.filter(graph_id=self.NODE_NODETYPE_GRAPHID).count()
        edge_count = models.Edge.objects.filter(graph_id=self.NODE_NODETYPE_GRAPHID).count()
        self.assertEqual(node_count, 0)
        self.assertEqual(edge_count, 0)

    def test_delete_node(self):
        """
        test the node delete method

        """
        graph = Graph.new(name='TEST',is_resource=False,author='TEST')
        graph.append_branch('P1_is_identified_by', graphid=self.NODE_NODETYPE_GRAPHID)
        graph.save()
        node = models.Node.objects.get(graph=graph,name="Node")

        nodes_count_before = models.Node.objects.count()
        edges_count_before = models.Edge.objects.count()
        nodegroups_count_before = models.NodeGroup.objects.count()
        card_count_before = models.CardModel.objects.count()

        graph.delete_node(node)

        nodes_count_after = models.Node.objects.count()
        edges_count_after = models.Edge.objects.count()
        nodegroups_count_after = models.NodeGroup.objects.count()
        card_count_after = models.CardModel.objects.count()

        self.assertEqual(nodes_count_before-nodes_count_after, 2)
        self.assertEqual(edges_count_before-edges_count_after, 2)
        self.assertEqual(nodegroups_count_before-nodegroups_count_after, 1)
        self.assertEqual(card_count_before-card_count_after, 1)

        graph = Graph.objects.get(graphid=graph.pk)
        self.assertEqual(len(graph.nodes), 1)
        self.assertEqual(len(graph.edges), 0)
        self.assertEqual(len(graph.cards), 1)
        self.assertEqual(len(graph.get_nodegroups()), 1)

        graph.append_branch('P1_is_identified_by', graphid=self.NODE_NODETYPE_GRAPHID)
        graph.save()
        node = models.Node.objects.get(graph=graph,name="Node Type")
        graph.delete_node(node)
        graph = Graph.objects.get(graphid=graph.pk)
        self.assertEqual(len(graph.nodes), 2)
        self.assertEqual(len(graph.edges), 1)
        self.assertEqual(len(graph.cards), 2)
        self.assertEqual(len(graph.get_nodegroups()), 2)

    def test_derive_card_values(self):
        """
        test to make sure we get the proper name and description for display in the ui

        """

        # TESTING A GRAPH
        graph = Graph.new(name='TEST',is_resource=False,author='TEST')
        graph.description = 'A test description'

        self.assertEqual(len(graph.cards), 1)
        for card in graph.get_cards():
            self.assertEqual(card.name, graph.name)
            self.assertEqual(card.description, graph.description)
            card.name = 'TEST card name'
            card.description = 'TEST card description'
            card.save()

        for card in graph.get_cards():
            self.assertEqual(card.name, 'TEST')
            self.assertEqual(card.description, 'A test description')

        graph.append_branch('P1_is_identified_by', graphid=self.SINGLE_NODE_GRAPHID)
        graph.save()

        for node in graph.nodes.itervalues():
            if node is not graph.root:
                nodeJson = JSONSerializer().serializeToPython(node)
                nodeJson['nodegroup_id'] = nodeJson['nodeid']
                graph.update_node(nodeJson)

        graph.save()

        self.assertEqual(len(graph.get_cards()), 2)
        for card in graph.get_cards():
            if str(card.nodegroup_id) == str(graph.root.nodegroup_id):
                self.assertEqual(card.name, graph.name)
                self.assertEqual(card.description, graph.description)
            else:
                self.assertTrue(len(graph.nodes[card.nodegroup.pk].name) > 0)
                self.assertTrue(len(graph.nodes[card.nodegroup.pk].description) > 0)
                self.assertEqual(card.name, graph.nodes[card.nodegroup.pk].name)
                self.assertEqual(card.description, graph.nodes[card.nodegroup.pk].description)


        # TESTING A RESOURCE
        resource_graph = Graph.new(name='TEST RESOURCE',is_resource=True,author='TEST')
        resource_graph.description = 'A test resource description'
        resource_graph.append_branch('P1_is_identified_by', graphid=graph.graphid)
        resource_graph.save()

        self.assertEqual(len(resource_graph.get_cards()), 2)
        for card in resource_graph.get_cards():
            if card.nodegroup.parentnodegroup is None:
                self.assertEqual(card.name, graph.name)
                self.assertEqual(card.description, graph.description)
                card.name = 'altered root card name'
                card.description = 'altered root card description'
            else:
                self.assertTrue(len(resource_graph.nodes[card.nodegroup.pk].name) > 0)
                self.assertTrue(len(resource_graph.nodes[card.nodegroup.pk].description) > 0)
                self.assertEqual(card.name, resource_graph.nodes[card.nodegroup.pk].name)
                self.assertEqual(card.description, resource_graph.nodes[card.nodegroup.pk].description)
                card.name = 'altered child card name'
                card.description = 'altered child card description'

        # loop through the cards again now looking for the updated desctiptions
        for card in resource_graph.get_cards():
            if card.nodegroup.parentnodegroup is None:
                self.assertEqual(card.name, 'altered root card name')
                self.assertEqual(card.description, 'altered root card description')
            else:
                self.assertEqual(card.name, 'altered child card name')
                self.assertEqual(card.description, 'altered child card description')

        resource_graph.delete()


        # TESTING A RESOURCE
        resource_graph = Graph.new(name='TEST',is_resource=True,author='TEST')
        resource_graph.description = 'A test description'
        resource_graph.append_branch('P1_is_identified_by', graphid=self.NODE_NODETYPE_GRAPHID)
        resource_graph.save()

        self.assertEqual(len(resource_graph.cards), 1)
        the_card = resource_graph.cards.itervalues().next()
        for card in resource_graph.get_cards():
            self.assertEqual(card.name, the_card.name)
            self.assertEqual(card.description, the_card.description)

        # after removing the card name and description, the cards should take on the node name and description
        the_card.name = ''
        the_card.description = ''
        for card in resource_graph.get_cards():
            self.assertEqual(card.name, resource_graph.nodes[card.nodegroup.pk].name)
            self.assertEqual(card.description, resource_graph.nodes[card.nodegroup.pk].description)

    def test_get_root_nodegroup(self):
        """
        test we can get the right parent NodeGroup

        """

        graph = Graph.new(name='TEST',is_resource=False,author='TEST')
        graph.append_branch('P1_is_identified_by', graphid=self.NODE_NODETYPE_GRAPHID)

        for node in graph.nodes.itervalues():
            if node.is_collector:
                if node.nodegroup.parentnodegroup is None:
                    self.assertEqual(graph.get_root_nodegroup(), node.nodegroup)

    def test_get_root_card(self):
        """
        test we can get the right parent card

        """

        graph = Graph.new(name='TEST',is_resource=False,author='TEST')
        graph.append_branch('P1_is_identified_by', graphid=self.NODE_NODETYPE_GRAPHID)

        for card in graph.cards.itervalues():
            if card.nodegroup.parentnodegroup is None:
                self.assertEqual(graph.get_root_card(), card)

    def test_graph_validation_of_invalid_ontology_class(self):
        """
        test to make sure invalid ontology classes aren't allowed

        """

        graph = Graph.objects.get(graphid=self.rootNode.graph_id)
        new_node = graph.add_node({'nodeid':uuid.uuid1()}) # A blank node with no ontology class is specified
        graph.add_edge({'domainnode_id':self.rootNode.pk, 'rangenode_id':new_node.pk, 'ontologyproperty':None})
<<<<<<< HEAD

        with self.assertRaises(ValidationError) as cm:
=======
        
        with self.assertRaises(GraphValidationError) as cm:
>>>>>>> 8d0324f0
            graph.save()
        the_exception = cm.exception
        self.assertEqual(the_exception.code, 1001)

    def test_graph_validation_of_null_ontology_property(self):
        """
        test to make sure null ontology properties aren't allowed

        """

        graph = Graph.objects.get(graphid=self.rootNode.graph_id)
        graph.append_branch(None, graphid=self.NODE_NODETYPE_GRAPHID)
<<<<<<< HEAD

        with self.assertRaises(ValidationError) as cm:
=======
        
        with self.assertRaises(GraphValidationError) as cm:
>>>>>>> 8d0324f0
            graph.save()
        the_exception = cm.exception
        self.assertEqual(the_exception.code, 1002)

    def test_graph_validation_of_incorrect_ontology_property(self):
        """
        test to make sure a valid ontology property but incorrect use of the property fails

        """

        graph = Graph.objects.get(graphid=self.rootNode.graph_id)
        graph.append_branch('P1_is_identified_by', graphid=self.NODE_NODETYPE_GRAPHID)
<<<<<<< HEAD

        with self.assertRaises(ValidationError) as cm:
=======
        
        with self.assertRaises(GraphValidationError) as cm:
>>>>>>> 8d0324f0
            graph.save()
        the_exception = cm.exception
        self.assertEqual(the_exception.code, 1003)

    def test_graph_validation_of_invalid_ontology_property(self):
        """
        test to make sure we use a valid ontology property value

        """

        graph = Graph.objects.get(graphid=self.rootNode.graph_id)
        graph.append_branch('some invalid property', graphid=self.NODE_NODETYPE_GRAPHID)
<<<<<<< HEAD

        with self.assertRaises(ValidationError) as cm:
=======
        
        with self.assertRaises(GraphValidationError) as cm:
>>>>>>> 8d0324f0
            graph.save()
        the_exception = cm.exception
        self.assertEqual(the_exception.code, 1004)

    def test_graph_validation_of_branch_with_ontology_appended_to_graph_with_no_ontology(self):
        """
        test to make sure we can't append a branch with ontology defined to a graph with no ontology defined

        """

        graph = Graph.new()
        graph.name = "TEST GRAPH"
        graph.ontology = None
        graph.save()

        graph.root.name = 'ROOT NODE'
        graph.root.description = 'Test Root Node'
        graph.root.ontologyclass = 'E1_CRM_Entity'
        graph.root.datatype = 'semantic'
        graph.root.save()
<<<<<<< HEAD

        with self.assertRaises(ValidationError) as cm:
=======
        
        with self.assertRaises(GraphValidationError) as cm:
>>>>>>> 8d0324f0
            graph.save()
        the_exception = cm.exception
        self.assertEqual(the_exception.code, 1005)<|MERGE_RESOLUTION|>--- conflicted
+++ resolved
@@ -390,13 +390,9 @@
             graph.append_branch('P1_is_identified_by', graphid=collector_graph.graphid)
 
         # test that we can't append a card collector to another card collector
-<<<<<<< HEAD
+
         collector_copy = collector_graph.copy()['copy']
-        with self.assertRaises(ValidationError):
-=======
-        collector_copy = collector_graph.copy()
         with self.assertRaises(GraphValidationError):
->>>>>>> 8d0324f0
             collector_copy.append_branch('P1_is_identified_by', graphid=collector_graph.graphid)
 
         # test that we can't append a card to a node in a child card within a card collector
@@ -898,13 +894,8 @@
         graph = Graph.objects.get(graphid=self.rootNode.graph_id)
         new_node = graph.add_node({'nodeid':uuid.uuid1()}) # A blank node with no ontology class is specified
         graph.add_edge({'domainnode_id':self.rootNode.pk, 'rangenode_id':new_node.pk, 'ontologyproperty':None})
-<<<<<<< HEAD
-
-        with self.assertRaises(ValidationError) as cm:
-=======
-        
+
         with self.assertRaises(GraphValidationError) as cm:
->>>>>>> 8d0324f0
             graph.save()
         the_exception = cm.exception
         self.assertEqual(the_exception.code, 1001)
@@ -917,13 +908,8 @@
 
         graph = Graph.objects.get(graphid=self.rootNode.graph_id)
         graph.append_branch(None, graphid=self.NODE_NODETYPE_GRAPHID)
-<<<<<<< HEAD
-
-        with self.assertRaises(ValidationError) as cm:
-=======
-        
+
         with self.assertRaises(GraphValidationError) as cm:
->>>>>>> 8d0324f0
             graph.save()
         the_exception = cm.exception
         self.assertEqual(the_exception.code, 1002)
@@ -936,13 +922,8 @@
 
         graph = Graph.objects.get(graphid=self.rootNode.graph_id)
         graph.append_branch('P1_is_identified_by', graphid=self.NODE_NODETYPE_GRAPHID)
-<<<<<<< HEAD
-
-        with self.assertRaises(ValidationError) as cm:
-=======
-        
+
         with self.assertRaises(GraphValidationError) as cm:
->>>>>>> 8d0324f0
             graph.save()
         the_exception = cm.exception
         self.assertEqual(the_exception.code, 1003)
@@ -955,13 +936,8 @@
 
         graph = Graph.objects.get(graphid=self.rootNode.graph_id)
         graph.append_branch('some invalid property', graphid=self.NODE_NODETYPE_GRAPHID)
-<<<<<<< HEAD
-
-        with self.assertRaises(ValidationError) as cm:
-=======
-        
+
         with self.assertRaises(GraphValidationError) as cm:
->>>>>>> 8d0324f0
             graph.save()
         the_exception = cm.exception
         self.assertEqual(the_exception.code, 1004)
@@ -982,13 +958,8 @@
         graph.root.ontologyclass = 'E1_CRM_Entity'
         graph.root.datatype = 'semantic'
         graph.root.save()
-<<<<<<< HEAD
-
-        with self.assertRaises(ValidationError) as cm:
-=======
-        
+
         with self.assertRaises(GraphValidationError) as cm:
->>>>>>> 8d0324f0
             graph.save()
         the_exception = cm.exception
         self.assertEqual(the_exception.code, 1005)