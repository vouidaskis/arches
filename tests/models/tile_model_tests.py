--- conflicted
+++ resolved
@@ -348,10 +348,6 @@
 
         self.assertEqual(len(Tile.objects.all()), 0)
 
-<<<<<<< HEAD
-
-=======
->>>>>>> 94989804
     def test_get_root_tile_with_root_tile(self):
         tile = Tile()
         parent_tile = Tile()
@@ -362,18 +358,10 @@
 
         self.assertIs(tile.get_root_tile(), root_tile)
 
-<<<<<<< HEAD
-
-=======
->>>>>>> 94989804
     def test_get_root_tile_no_root_tile(self):
         tile = Tile()
         self.assertIs(tile.get_root_tile(), tile)
 
-<<<<<<< HEAD
-
-=======
->>>>>>> 94989804
     def test_provisional_deletion(self):
         """
         Tests that a tile is NOT deleted if a user does not have the
