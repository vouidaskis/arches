name: CI

on: 
  # push: -- just run on PRs for now
  pull_request:
  workflow_dispatch:

jobs:
  build:
    runs-on: ubuntu-latest
    services:
      postgres:
        image: postgis/postgis:13-3.0
        env:
          POSTGRES_PASSWORD: postgis
          POSTGRES_DB: arches
        ports:
          - 5432:5432
        options: --health-cmd pg_isready --health-interval 10s --health-timeout 5s --health-retries 5

    strategy:
      fail-fast: false
      matrix:
        python-version: ["3.10", "3.11", "3.12"]

    steps:
      - uses: actions/checkout@v4
<<<<<<< HEAD
      - name: Set up Python ${{ matrix.python-version }}
        uses: actions/setup-python@v5
=======
      - name: Set up Python 3.8
        uses: actions/setup-python@v4
>>>>>>> c8fd4e8a
        with:
          python-version: ${{ matrix.python-version }}
          check-latest: true

      - name: Install Java, GDAL, and other system dependencies
        run: |
          sudo apt update
          sudo apt-get install libxml2-dev libpq-dev openjdk-8-jdk libgdal-dev libxslt-dev
          echo Postgres and ES dependencies installed

      - name: Install python packages
        run: |
          python -m pip install --upgrade pip
          pip install .
          pip install -r arches/install/requirements.txt
          pip install -r arches/install/requirements_dev.txt
          echo Python packages installed


      - uses: ankane/setup-elasticsearch@v1
        with:
          elasticsearch-version: 8

      - name: Webpack frontend files
        run: |
          echo "Removing yarn.lock due to yarn v1 package resolution issues"
          echo "https://github.com/iarna/wide-align/issues/63"
          rm yarn.lock
          yarn && yarn build_test

      - name: Check for missing migrations
        run: |
          python manage.py makemigrations --check

      - name: Run Arches unit tests
        run: |
          python -W default::DeprecationWarning -m coverage run manage.py test tests --pattern="*.py" --settings="tests.test_settings"

      - name: Report coverage
        run: |
          coverage report<|MERGE_RESOLUTION|>--- conflicted
+++ resolved
@@ -25,13 +25,8 @@
 
     steps:
       - uses: actions/checkout@v4
-<<<<<<< HEAD
       - name: Set up Python ${{ matrix.python-version }}
         uses: actions/setup-python@v5
-=======
-      - name: Set up Python 3.8
-        uses: actions/setup-python@v4
->>>>>>> c8fd4e8a
         with:
           python-version: ${{ matrix.python-version }}
           check-latest: true
