module.exports = {
    "extends": "eslint:recommended",
    // add your custom rules here
    rules: {
        "semi": ["error", "always"],
        "indent": ["error", 4],
        "space-before-function-paren": ["error", "never"],
        "no-extra-boolean-cast": 0, // 0=silence, 1=warning, 2=error
        // allow async-await
        'generator-star-spacing': 'off',
        // allow debugger during development
        'no-debugger': process.env.NODE_ENV === 'production' ? 'error' : 'off',
        "camelcase": [2, {"properties": "always"}]
    },
    "globals": {
        "define": false,
        "require": false,
        "window": false,
        "console": false,
        "history": false,
        "location": false,
        "Promise": false,
<<<<<<< HEAD
        "setTimeout": false,
        "URL": false,
        "URLSearchParams": false,
        "fetch": false
=======
        "setTimeout": false
    },
    "parserOptions": {
        "ecmaVersion": 2017
    },
    "env": {
        "es6": true
>>>>>>> aac759d1
    }
};<|MERGE_RESOLUTION|>--- conflicted
+++ resolved
@@ -20,19 +20,15 @@
         "history": false,
         "location": false,
         "Promise": false,
-<<<<<<< HEAD
         "setTimeout": false,
         "URL": false,
         "URLSearchParams": false,
         "fetch": false
-=======
-        "setTimeout": false
     },
     "parserOptions": {
         "ecmaVersion": 2017
     },
     "env": {
         "es6": true
->>>>>>> aac759d1
     }
 };