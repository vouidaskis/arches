--- conflicted
+++ resolved
@@ -419,20 +419,8 @@
         datatypes = models.DDataType.objects.all()
         widgets = models.Widget.objects.all()
 
-<<<<<<< HEAD
-        if str(report.template_id) == '50000000-0000-0000-0000-000000000002':
-            map_layers = models.MapLayer.objects.all()
-            map_markers = models.MapMarker.objects.all()
-            map_sources = models.MapSource.objects.all()
-            geocoding_providers = models.Geocoder.objects.all()
-        else:
-            map_markers=None
-            map_layers = []
-            map_sources = []
-            geocoding_providers = []
-=======
         try:
-            if str(report.template.templateid) == '50000000-0000-0000-0000-000000000002':
+            if str(report.template_id) == '50000000-0000-0000-0000-000000000002':
                 map_layers = models.MapLayer.objects.all()
                 map_markers = models.MapMarker.objects.all()
                 map_sources = models.MapSource.objects.all()
@@ -444,7 +432,6 @@
                 geocoding_providers = []
         except AttributeError:
             raise Http404(_("No active report template is available for this resource."))
->>>>>>> a47691d9
 
         templates = models.ReportTemplate.objects.all()
 
