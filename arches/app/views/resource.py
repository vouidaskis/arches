"""
ARCHES - a program developed to inventory and manage immovable cultural heritage.
Copyright (C) 2013 J. Paul Getty Trust and World Monuments Fund

This program is free software: you can redistribute it and/or modify
it under the terms of the GNU Affero General Public License as
published by the Free Software Foundation, either version 3 of the
License, or (at your option) any later version.

This program is distributed in the hope that it will be useful,
but WITHOUT ANY WARRANTY; without even the implied warranty of
MERCHANTABILITY or FITNESS FOR A PARTICULAR PURPOSE. See the
GNU Affero General Public License for more details.

You should have received a copy of the GNU Affero General Public License
along with this program. If not, see <http://www.gnu.org/licenses/>.
"""

import uuid
import json
from django.core.exceptions import ObjectDoesNotExist
from django.contrib.auth.models import User, Group, Permission
from django.db import transaction
from django.forms.models import model_to_dict
from django.http import HttpResponseNotFound
from django.http import HttpResponse
from django.http import Http404
from django.http import HttpResponseBadRequest, JsonResponse
from django.shortcuts import redirect, render
from django.template.loader import render_to_string
from django.urls import reverse
from django.utils.decorators import method_decorator
from django.utils.translation import ugettext as _
from django.views.generic import View
from arches.app.models import models
from arches.app.models.card import Card
from arches.app.models.graph import Graph
from arches.app.models.tile import Tile
from arches.app.models.resource import Resource, ModelInactiveError
from arches.app.models.system_settings import settings
from arches.app.utils.pagination import get_paginator
from arches.app.utils.decorators import group_required
from arches.app.utils.decorators import can_edit_resource_instance
from arches.app.utils.decorators import can_delete_resource_instance
from arches.app.utils.decorators import can_read_resource_instance
from arches.app.utils.betterJSONSerializer import JSONSerializer, JSONDeserializer
from arches.app.utils.permission_backend import user_is_resource_reviewer
from arches.app.utils.response import JSONResponse, JSONErrorResponse
from arches.app.search.search_engine_factory import SearchEngineFactory
from arches.app.search.elasticsearch_dsl_builder import Query, Terms
from arches.app.views.base import BaseManagerView, MapBaseManagerView
from arches.app.views.concept import Concept
from arches.app.datatypes.datatypes import DataTypeFactory
from arches.app.utils.activity_stream_jsonld import ActivityStreamCollection
from elasticsearch import Elasticsearch
from guardian.shortcuts import (
    assign_perm,
    get_perms,
    remove_perm,
    get_group_perms,
    get_user_perms,
    get_groups_with_perms,
    get_users_with_perms,
    get_perms_for_model,
)
import logging

logger = logging.getLogger(__name__)


@method_decorator(can_edit_resource_instance, name="dispatch")
class ResourceListView(BaseManagerView):
    def get(self, request, graphid=None, resourceid=None):
        context = self.get_context_data(main_script="views/resource")

        context["nav"]["icon"] = "fa fa-bookmark"
        context["nav"]["title"] = _("Resource Manager")
        context["nav"]["login"] = True
        context["nav"]["help"] = {"title": _("Creating Resources"), "template": "resource-editor-landing-help"}

        return render(request, "views/resource.htm", context)


def get_resource_relationship_types():
    resource_relationship_types = Concept().get_child_collections("00000000-0000-0000-0000-000000000005")
    default_relationshiptype_valueid = None
    for relationship_type in resource_relationship_types:
        if relationship_type[0] == "00000000-0000-0000-0000-000000000007":
            default_relationshiptype_valueid = relationship_type[2]
    relationship_type_values = {
        "values": [{"id": str(c[2]), "text": str(c[1])} for c in resource_relationship_types],
        "default": str(default_relationshiptype_valueid),
    }
    return relationship_type_values


def get_instance_creator(resource_instance, user):
    try:
        creatorid = int(
            models.EditLog.objects.filter(resourceinstanceid=resource_instance.resourceinstanceid).filter(edittype="create")[0].userid
        )
        return creatorid, user.id == creatorid or user.is_superuser

    except Exception:
        logger.error("Cannot find instance creator when retrieving instance permissions")
        if user.is_superuser:
            return user.id, user.is_superuser
        else:
            return None, False


class ResourceEditorView(MapBaseManagerView):
    action = None

    @method_decorator(can_edit_resource_instance, name="dispatch")
    def get(
        self,
        request,
        graphid=None,
        resourceid=None,
        view_template="views/resource/editor.htm",
        main_script="views/resource/editor",
        nav_menu=True,
    ):
        if self.action == "copy":
            return self.copy(request, resourceid)

        creator = None
        user_created_instance = None

        if resourceid is None:
            resource_instance = None
            graph = models.GraphModel.objects.get(pk=graphid)
            resourceid = ""
        else:
            resource_instance = Resource.objects.get(pk=resourceid)
            graph = resource_instance.graph
            creator, user_created_instance = get_instance_creator(resource_instance, request.user)
        nodes = graph.node_set.all()
        resource_graphs = (
            models.GraphModel.objects.exclude(pk=settings.SYSTEM_SETTINGS_RESOURCE_MODEL_ID)
            .exclude(isresource=False)
            .exclude(isactive=False)
        )
        ontologyclass = [node for node in nodes if node.istopnode is True][0].ontologyclass
        relationship_type_values = get_resource_relationship_types()

        nodegroups = []
        editable_nodegroups = []
        for node in nodes:
            if node.is_collector:
                added = False
                if request.user.has_perm("write_nodegroup", node.nodegroup):
                    editable_nodegroups.append(node.nodegroup)
                    nodegroups.append(node.nodegroup)
                    added = True
                if not added and request.user.has_perm("read_nodegroup", node.nodegroup):
                    nodegroups.append(node.nodegroup)

        nodes = nodes.filter(nodegroup__in=nodegroups)
        cards = graph.cardmodel_set.order_by("sortorder").filter(nodegroup__in=nodegroups).prefetch_related("cardxnodexwidget_set")
        cardwidgets = [
            widget for widgets in [card.cardxnodexwidget_set.order_by("sortorder").all() for card in cards] for widget in widgets
        ]
        widgets = models.Widget.objects.all()
        card_components = models.CardComponent.objects.all()
        applied_functions = JSONSerializer().serialize(models.FunctionXGraph.objects.filter(graph=graph))
        datatypes = models.DDataType.objects.all()
        user_is_reviewer = user_is_resource_reviewer(request.user)
        is_system_settings = False

        if resource_instance is None:
            tiles = []
            displayname = _("New Resource")
        else:
            displayname = resource_instance.displayname
            if displayname == "undefined":
                displayname = _("Unnamed Resource")
            if str(resource_instance.graph_id) == settings.SYSTEM_SETTINGS_RESOURCE_MODEL_ID:
                is_system_settings = True
                displayname = _("System Settings")

            tiles = resource_instance.tilemodel_set.order_by("sortorder").filter(nodegroup__in=nodegroups)
            provisionaltiles = []
            for tile in tiles:
                append_tile = True
                isfullyprovisional = False
                if tile.provisionaledits is not None:
                    if len(list(tile.provisionaledits.keys())) > 0:
                        if len(tile.data) == 0:
                            isfullyprovisional = True
                        if user_is_reviewer is False:
                            if str(request.user.id) in tile.provisionaledits:
                                tile.provisionaledits = {str(request.user.id): tile.provisionaledits[str(request.user.id)]}
                                tile.data = tile.provisionaledits[str(request.user.id)]["value"]
                            else:
                                if isfullyprovisional is True:
                                    # if the tile IS fully provisional and the current user is not the owner,
                                    # we don't send that tile back to the client.
                                    append_tile = False
                                else:
                                    # if the tile has authoritaive data and the current user is not the owner,
                                    # we don't send the provisional data of other users back to the client.
                                    tile.provisionaledits = None
                if append_tile is True:
                    provisionaltiles.append(tile)
            tiles = provisionaltiles
        map_layers = models.MapLayer.objects.all()
        map_markers = models.MapMarker.objects.all()
        map_sources = models.MapSource.objects.all()
        geocoding_providers = models.Geocoder.objects.all()
        templates = models.ReportTemplate.objects.all()

        cards = JSONSerializer().serializeToPython(cards)
        editable_nodegroup_ids = [str(nodegroup.pk) for nodegroup in editable_nodegroups]
        for card in cards:
            card["is_writable"] = False
            if str(card["nodegroup_id"]) in editable_nodegroup_ids:
                card["is_writable"] = True

        context = self.get_context_data(
            main_script=main_script,
            resourceid=resourceid,
            displayname=displayname,
            graphid=graph.graphid,
            graphiconclass=graph.iconclass,
            graphname=graph.name,
            ontologyclass=ontologyclass,
            resource_graphs=resource_graphs,
            relationship_types=relationship_type_values,
            widgets=widgets,
            widgets_json=JSONSerializer().serialize(widgets),
            card_components=card_components,
            card_components_json=JSONSerializer().serialize(card_components),
            tiles=JSONSerializer().serialize(tiles),
            cards=JSONSerializer().serialize(cards),
            applied_functions=applied_functions,
            nodegroups=JSONSerializer().serialize(nodegroups),
            nodes=JSONSerializer().serialize(nodes),
            cardwidgets=JSONSerializer().serialize(cardwidgets),
            datatypes_json=JSONSerializer().serialize(datatypes, exclude=["iconclass", "modulename", "classname"]),
            map_layers=map_layers,
            map_markers=map_markers,
            map_sources=map_sources,
            geocoding_providers=geocoding_providers,
            user_is_reviewer=json.dumps(user_is_reviewer),
            creator=json.dumps(creator),
            user_created_instance=json.dumps(user_created_instance),
            report_templates=templates,
            templates_json=JSONSerializer().serialize(templates, sort_keys=False, exclude=["name", "description"]),
            graph_json=JSONSerializer().serialize(graph),
            is_system_settings=is_system_settings,
        )

        context["nav"]["title"] = ""
        context["nav"]["menu"] = nav_menu
        if resourceid == settings.RESOURCE_INSTANCE_ID:
            context["nav"]["help"] = {"title": _("Managing System Settings"), "template": "system-settings-help"}
        else:
            context["nav"]["help"] = {"title": _("Using the Resource Editor"), "template": "resource-editor-help"}

        return render(request, view_template, context)

    @method_decorator(can_delete_resource_instance, name="dispatch")
    def delete(self, request, resourceid=None):
        if resourceid is not None:
            ret = Resource.objects.get(pk=resourceid)
            try:
                deleted = ret.delete(user=request.user)
            except ModelInactiveError as e:
                message = _("Unable to delete. Please verify the model status is active")
                return JSONResponse({"status": "false", "message": [_(e.title), _(str(message))]}, status=500)
            if deleted is True:
                return JSONResponse(ret)
            else:
                return JSONErrorResponse("Unable to Delete Resource", "Provisional users cannot delete resources with authoritative data")
        return HttpResponseNotFound()

    def copy(self, request, resourceid=None):
        resource_instance = Resource.objects.get(pk=resourceid)
        return JSONResponse(resource_instance.copy())


@method_decorator(group_required("Resource Editor"), name="dispatch")
class ResourcePermissionDataView(View):
    perm_cache = {}
    action = None

    def get(self, request):
        resourceid = request.GET.get("instanceid", None)
        resource_instance = models.ResourceInstance.objects.get(pk=resourceid)
        result = self.get_instance_permissions(resource_instance)
        return JSONResponse(result)

    def post(self, request):
        resourceid = request.POST.get("instanceid", None)
        action = request.POST.get("action", None)
        graphid = request.POST.get("graphid", None)
        result = None
        if action == "restrict":
            result = self.make_instance_private(resourceid, graphid)
        elif action == "open":
            result = self.make_instance_public(resourceid, graphid)
        else:
            data = JSONDeserializer().deserialize(request.body)
            self.apply_permissions(data, request.user)
            if "instanceid" in data:
                resource = models.ResourceInstance.objects.get(pk=data["instanceid"])
                result = self.get_instance_permissions(resource)
        return JSONResponse(result)

    def delete(self, request):
        data = JSONDeserializer().deserialize(request.body)
        self.apply_permissions(data, request.user, revert=True)
        return JSONResponse(data)

    def get_perms(self, identity, type, obj, perms):
        if type == "user":
            identity_perms = get_user_perms(identity, obj)
        else:
            identity_perms = get_group_perms(identity, obj)
        res = []
        for perm in identity_perms:
            res += list(filter(lambda x: (x["codename"] == perm), perms))
        return res

    def get_instance_permissions(self, resource_instance):
        permission_order = ["view_resourceinstance", "change_resourceinstance", "delete_resourceinstance", "no_access_to_resourceinstance"]
        perms = json.loads(
            JSONSerializer().serialize(
                {p.codename: p for p in get_perms_for_model(resource_instance) if p.codename != "add_resourceinstance"}
            )
        )
        ordered_perms = []
        for p in permission_order:
            ordered_perms.append(perms[p])
        identities = [
            {
                "name": user.username,
                "id": user.id,
                "type": "user",
                "default_permissions": self.get_perms(user, "user", resource_instance, ordered_perms),
            }
            for user in User.objects.all()
        ]
        identities += [
            {
                "name": group.name,
                "id": group.id,
                "type": "group",
                "default_permissions": self.get_perms(group, "group", resource_instance, ordered_perms),
            }
            for group in Group.objects.all()
        ]
        result = {"identities": identities}
        result["permissions"] = ordered_perms
        result["limitedaccess"] = (len(get_users_with_perms(resource_instance)) + len(get_groups_with_perms(resource_instance))) > 1
        try:
            createorid = (
                models.EditLog.objects.filter(resourceinstanceid=resource_instance.resourceinstanceid).filter(edittype="create")[0].userid
            )
            result["creatorid"] = createorid
        except Exception:
            logger.error("Cannot find instance creator when retrieving instance permissions")
            result["creatorid"] = None
        return result

    def make_instance_private(self, resourceinstanceid, graphid=None):
        resource = Resource(resourceinstanceid)
        resource.graph_id = graphid if graphid else str(models.ResourceInstance.objects.get(pk=resourceinstanceid).graph_id)
        resource.add_permission_to_all("no_access_to_resourceinstance")
        if models.EditLog.objects.filter(resourceinstanceid=resource.resourceinstanceid).filter(edittype="create").exists():
            userid = models.EditLog.objects.filter(resourceinstanceid=resource.resourceinstanceid).filter(edittype="create")[0].userid
            user = User.objects.get(pk=userid)
            assign_perm("view_resourceinstance", user, resource)
            assign_perm("change_resourceinstance", user, resource)
            assign_perm("delete_resourceinstance", user, resource)
            remove_perm("no_access_to_resourceinstance", user, resource)
        return self.get_instance_permissions(resource)

    def make_instance_public(self, resourceinstanceid, graphid=None):
        resource = Resource(resourceinstanceid)
        resource.graph_id = graphid if graphid else str(models.ResourceInstance.objects.get(pk=resourceinstanceid).graph_id)
        resource.remove_resource_instance_permissions()
        return self.get_instance_permissions(resource)

    def apply_permissions(self, data, user, revert=False):
        with transaction.atomic():
            for instance in data["selectedInstances"]:
                resource_instance = models.ResourceInstance.objects.get(pk=instance["resourceinstanceid"])
                for identity in data["selectedIdentities"]:
                    if identity["type"] == "group":
                        identityModel = Group.objects.get(pk=identity["id"])
                    else:
                        identityModel = User.objects.get(pk=identity["id"])

                    creator, user_can_modify_permissions = get_instance_creator(resource_instance, user)

                    if user_can_modify_permissions:
                        # first remove all the current permissions
                        for perm in get_perms(identityModel, resource_instance):
                            remove_perm(perm, identityModel, resource_instance)

                        if not revert:
                            # then add the new permissions
                            no_access = any(perm["codename"] == "no_access_to_resourceinstance" for perm in identity["selectedPermissions"])
                            if no_access:
                                assign_perm("no_access_to_resourceinstance", identityModel, resource_instance)
                            else:
                                for perm in identity["selectedPermissions"]:
                                    assign_perm(perm["codename"], identityModel, resource_instance)

                resource = Resource(str(resource_instance.resourceinstanceid))
                resource.graph_id = resource_instance.graph_id
                resource.index()


@method_decorator(can_edit_resource_instance, name="dispatch")
class ResourceEditLogView(BaseManagerView):
    def getEditConceptValue(self, values):
        if values is not None:
            for k, v in values.items():
                try:
                    uuid.UUID(v)
                    v = models.Value.objects.get(pk=v).value
                    values[k] = v
                except Exception as e:
                    pass
                try:
                    display_values = []
                    for val in v:
                        uuid.UUID(val)
                        display_value = models.Value.objects.get(pk=val).value
                        display_values.append(display_value)
                    values[k] = display_values
                except Exception as e:
                    pass

    def get(self, request, resourceid=None, view_template="views/resource/edit-log.htm"):
        if resourceid is None:
            recent_edits = (
                models.EditLog.objects.all()
                .exclude(resourceclassid=settings.SYSTEM_SETTINGS_RESOURCE_MODEL_ID)
                .order_by("-timestamp")[:100]
            )
            edited_ids = list({edit.resourceinstanceid for edit in recent_edits})
            resources = Resource.objects.filter(resourceinstanceid__in=edited_ids)
            edit_type_lookup = {
                "create": _("Resource Created"),
                "delete": _("Resource Deleted"),
                "tile delete": _("Tile Deleted"),
                "tile create": _("Tile Created"),
                "tile edit": _("Tile Updated"),
                "delete edit": _("Edit Deleted"),
                "bulk_create": _("Resource Created"),
            }
            deleted_instances = [e.resourceinstanceid for e in recent_edits if e.edittype == "delete"]
            graph_name_lookup = {str(r.resourceinstanceid): r.graph.name for r in resources}
            for edit in recent_edits:
                edit.friendly_edittype = edit_type_lookup[edit.edittype]
                edit.resource_model_name = None
                edit.deleted = edit.resourceinstanceid in deleted_instances
                if edit.resourceinstanceid in graph_name_lookup:
                    edit.resource_model_name = graph_name_lookup[edit.resourceinstanceid]
                edit.displayname = edit.note
                if edit.resource_model_name is None:
                    try:
                        edit.resource_model_name = models.GraphModel.objects.get(pk=edit.resourceclassid).name
                    except Exception:
                        pass

            context = self.get_context_data(main_script="views/edit-history", recent_edits=recent_edits)

            context["nav"]["title"] = _("Recent Edits")

            return render(request, "views/edit-history.htm", context)
        else:
            resource_instance = models.ResourceInstance.objects.get(pk=resourceid)
            edits = models.EditLog.objects.filter(resourceinstanceid=resourceid)
            permitted_edits = []
            for edit in edits:
                if edit.nodegroupid is not None:
                    nodegroup = models.NodeGroup.objects.get(pk=edit.nodegroupid)
                    if request.user.has_perm("read_nodegroup", edit.nodegroupid):
                        if edit.newvalue is not None:
                            self.getEditConceptValue(edit.newvalue)
                        if edit.oldvalue is not None:
                            self.getEditConceptValue(edit.oldvalue)
                        permitted_edits.append(edit)
                else:
                    permitted_edits.append(edit)

            resource = Resource.objects.get(pk=resourceid)
            displayname = resource.displayname
            displaydescription = resource.displaydescription
            cards = Card.objects.filter(nodegroup__parentnodegroup=None, graph=resource_instance.graph)
            graph_name = resource_instance.graph.name
            if displayname == "undefined":
                displayname = _("Unnamed Resource")

            context = self.get_context_data(
                main_script="views/resource/edit-log",
                cards=JSONSerializer().serialize(cards),
                resource_type=graph_name,
                resource_description=displaydescription,
                iconclass=resource_instance.graph.iconclass,
                edits=JSONSerializer().serialize(permitted_edits),
                resourceid=resourceid,
                displayname=displayname,
            )

            context["nav"]["res_edit"] = True
            context["nav"]["icon"] = resource_instance.graph.iconclass
            context["nav"]["title"] = graph_name

            return render(request, view_template, context)

        return HttpResponseNotFound()


@method_decorator(can_edit_resource_instance, name="dispatch")
class ResourceActivityStreamPageView(BaseManagerView):
    def get(self, request, page=None):
        current_page = 1
        page_size = 100
        if hasattr(settings, "ACTIVITY_STREAM_PAGE_SIZE"):
            page_size = int(setting.ACTIVITY_STREAM_PAGE_SIZE)
        st = 0
        end = 100
        if page is not None:
            try:
                current_page = int(page)
                if current_page <= 0:
                    current_page = 1
                st = (current_page - 1) * page_size
                end = current_page * page_size
            except (ValueError, TypeError) as e:
                return HttpResponseBadRequest()

        totalItems = models.EditLog.objects.all().exclude(resourceclassid=settings.SYSTEM_SETTINGS_RESOURCE_MODEL_ID).count()

        edits = (
            models.EditLog.objects.all().exclude(resourceclassid=settings.SYSTEM_SETTINGS_RESOURCE_MODEL_ID).order_by("timestamp")[st:end]
        )

        # setting last to be same as first, changing later if there are more pages
        uris = {
            "root": request.build_absolute_uri(reverse("as_stream_collection")),
            "this": request.build_absolute_uri(reverse("as_stream_page", kwargs={"page": current_page})),
            "first": request.build_absolute_uri(reverse("as_stream_page", kwargs={"page": 1})),
            "last": request.build_absolute_uri(reverse("as_stream_page", kwargs={"page": 1})),
        }

        if current_page > 1:
            uris["prev"] = request.build_absolute_uri(reverse("as_stream_page", kwargs={"page": current_page - 1}))
        if end < totalItems:
            uris["next"] = request.build_absolute_uri(reverse("as_stream_page", kwargs={"page": current_page + 1}))
        if totalItems > page_size:
            uris["last"] = (request.build_absolute_uri(reverse("as_stream_page", kwargs={"page": int(totalItems / page_size) + 1})),)

        collection = ActivityStreamCollection(uris, totalItems, base_uri_for_arches=request.build_absolute_uri("/").rsplit("/", 1)[0])

        collection_page = collection.generate_page(uris, edits)
        collection_page.startIndex((current_page - 1) * page_size)

        return JsonResponse(collection_page.to_obj())


@method_decorator(can_edit_resource_instance, name="dispatch")
class ResourceActivityStreamCollectionView(BaseManagerView):
    def get(self, request):
        page_size = 100
        if hasattr(settings, "ACTIVITY_STREAM_PAGE_SIZE"):
            page_size = int(setting.ACTIVITY_STREAM_PAGE_SIZE)

        totalItems = models.EditLog.objects.all().exclude(resourceclassid=settings.SYSTEM_SETTINGS_RESOURCE_MODEL_ID).count()

        uris = {
            "root": request.build_absolute_uri(reverse("as_stream_collection")),
            "first": request.build_absolute_uri(reverse("as_stream_page", kwargs={"page": 1})),
            "last": request.build_absolute_uri(reverse("as_stream_page", kwargs={"page": 1})),
        }

        if totalItems > page_size:
            uris["last"] = request.build_absolute_uri(reverse("as_stream_page", kwargs={"page": int(totalItems / page_size) + 1}))

        collection = ActivityStreamCollection(uris, totalItems, base_uri_for_arches=request.build_absolute_uri("/").rsplit("/", 1))

        return JsonResponse(collection.to_obj())


@method_decorator(can_edit_resource_instance, name="dispatch")
class ResourceData(View):
    def get(self, request, resourceid=None, formid=None):
        if formid is not None:
            form = Form(resourceid=resourceid, formid=formid, user=request.user)
            return JSONResponse(form)

        return HttpResponseNotFound()


@method_decorator(can_read_resource_instance, name="dispatch")
class ResourceTiles(View):
    def get(self, request, resourceid=None, include_display_values=True):
        datatype_factory = DataTypeFactory()
        nodeid = request.GET.get("nodeid", None)
        search_term = request.GET.get("term", None)
        permitted_tiles = []
        perm = "read_nodegroup"
        tiles = models.TileModel.objects.filter(resourceinstance_id=resourceid)
        if nodeid is not None:
            node = models.Node.objects.get(pk=nodeid)
            tiles = tiles.filter(nodegroup=node.nodegroup)

        for tile in tiles:
            if request.user.has_perm(perm, tile.nodegroup):
                tile = Tile.objects.get(pk=tile.tileid)
                tile.filter_by_perm(request.user, perm)
                tile_dict = model_to_dict(tile)
                if include_display_values:
                    tile_dict["display_values"] = []
                    for node in models.Node.objects.filter(nodegroup=tile.nodegroup):
                        if str(node.nodeid) in tile.data:
                            datatype = datatype_factory.get_instance(node.datatype)
                            display_value = datatype.get_display_value(tile, node)
                            if search_term is not None and search_term in display_value:
                                tile_dict["display_values"].append({"value": display_value, "label": node.name, "nodeid": node.nodeid})
                            elif search_term is None:
                                tile_dict["display_values"].append({"value": display_value, "label": node.name, "nodeid": node.nodeid})

                if search_term is None:
                    permitted_tiles.append(tile_dict)
                elif len(tile_dict["display_values"]) > 0:
                    permitted_tiles.append(tile_dict)
        return JSONResponse({"tiles": permitted_tiles})


@method_decorator(can_read_resource_instance, name="dispatch")
class ResourceCards(View):
    def get(self, request, resourceid=None):
        cards = []
        if resourceid is not None:
            graph = models.GraphModel.objects.get(graphid=resourceid)
            cards = [Card.objects.get(pk=card.cardid) for card in models.CardModel.objects.filter(graph=graph)]
        return JSONResponse({"success": True, "cards": cards})


class ResourceDescriptors(View):
    def get(self, request, resourceid=None):
        if Resource.objects.filter(pk=resourceid).exclude(pk=settings.SYSTEM_SETTINGS_RESOURCE_ID).exists():
            try:
                resource = Resource.objects.get(pk=resourceid)
                se = SearchEngineFactory().create()
                document = se.search(index="resources", id=resourceid)
                document = document["docs"][0]["_source"]
                return JSONResponse(
                    {
                        "graphid": document["graph_id"],
                        "graph_name": resource.graph.name,
<<<<<<< HEAD
                        "displaydescription": document["displaydescription"],
                        "map_popup": document["map_popup"],
                        "displayname": document["displayname"],
                        "geometries": document["geometries"],
=======
                        "displaydescription": document["_source"]["displaydescription"],
                        "map_popup": document["_source"]["map_popup"],
                        "displayname": document["_source"]["displayname"],
                        "geometries": document["_source"]["geometries"],
                        "permissions": document["_source"]["permissions"],
                        "userid": request.user.id,
>>>>>>> 0e63c32a
                    }
                )
            except Exception as e:
                logger.exception(_("Failed to fetch resource instance descriptors"))

        return HttpResponseNotFound()


@method_decorator(can_read_resource_instance, name="dispatch")
class ResourceReportView(MapBaseManagerView):
    def get(self, request, resourceid=None):
        lang = request.GET.get("lang", settings.LANGUAGE_CODE)
        resource = Resource.objects.get(pk=resourceid)
        displayname = resource.displayname
        resource_models = (
            models.GraphModel.objects.filter(isresource=True).exclude(isactive=False).exclude(pk=settings.SYSTEM_SETTINGS_RESOURCE_MODEL_ID)
        )
        related_resource_summary = [{"graphid": str(g.graphid), "name": g.name, "resources": []} for g in resource_models]
        related_resources_search_results = resource.get_related_resources(lang=lang, start=0, limit=1000)
        related_resources = related_resources_search_results["related_resources"]
        relationships = related_resources_search_results["resource_relationships"]
        resource_relationship_type_values = {i["id"]: i["text"] for i in get_resource_relationship_types()["values"]}

        for rr in related_resources:
            for summary in related_resource_summary:
                if rr["graph_id"] == summary["graphid"]:
                    relationship_summary = []
                    for relationship in relationships:
                        if rr["resourceinstanceid"] in (relationship["resourceinstanceidto"], relationship["resourceinstanceidfrom"]):
                            rr_type = (
                                resource_relationship_type_values[relationship["relationshiptype"]]
                                if relationship["relationshiptype"] in resource_relationship_type_values
                                else relationship["relationshiptype"]
                            )
                            relationship_summary.append(rr_type)
                    summary["resources"].append(
                        {"instance_id": rr["resourceinstanceid"], "displayname": rr["displayname"], "relationships": relationship_summary}
                    )

        tiles = Tile.objects.filter(resourceinstance=resource).order_by("sortorder")

        graph = Graph.objects.get(graphid=resource.graph_id)
        cards = Card.objects.filter(graph=graph).order_by("sortorder")
        permitted_cards = []
        permitted_tiles = []

        perm = "read_nodegroup"

        for card in cards:
            if request.user.has_perm(perm, card.nodegroup):
                card.filter_by_perm(request.user, perm)
                permitted_cards.append(card)

        for tile in tiles:
            if request.user.has_perm(perm, tile.nodegroup):
                tile.filter_by_perm(request.user, perm)
                permitted_tiles.append(tile)

        try:
            map_layers = models.MapLayer.objects.all()
            map_markers = models.MapMarker.objects.all()
            map_sources = models.MapSource.objects.all()
            geocoding_providers = models.Geocoder.objects.all()
        except AttributeError:
            raise Http404(_("No active report template is available for this resource."))

        cardwidgets = [
            widget for widgets in [card.cardxnodexwidget_set.order_by("sortorder").all() for card in permitted_cards] for widget in widgets
        ]

        datatypes = models.DDataType.objects.all()
        widgets = models.Widget.objects.all()
        templates = models.ReportTemplate.objects.all()
        card_components = models.CardComponent.objects.all()

        context = self.get_context_data(
            main_script="views/resource/report",
            report_templates=templates,
            templates_json=JSONSerializer().serialize(templates, sort_keys=False, exclude=["name", "description"]),
            card_components=card_components,
            card_components_json=JSONSerializer().serialize(card_components),
            cardwidgets=JSONSerializer().serialize(cardwidgets),
            tiles=JSONSerializer().serialize(permitted_tiles, sort_keys=False),
            cards=JSONSerializer().serialize(
                permitted_cards,
                sort_keys=False,
                exclude=["is_editable", "description", "instructions", "helpenabled", "helptext", "helptitle", "ontologyproperty"],
            ),
            datatypes_json=JSONSerializer().serialize(
                datatypes, exclude=["modulename", "issearchable", "configcomponent", "configname", "iconclass"]
            ),
            geocoding_providers=geocoding_providers,
            related_resources=JSONSerializer().serialize(related_resource_summary, sort_keys=False),
            widgets=widgets,
            map_layers=map_layers,
            map_markers=map_markers,
            map_sources=map_sources,
            graph_id=graph.graphid,
            graph_name=graph.name,
            graph_json=JSONSerializer().serialize(
                graph,
                sort_keys=False,
                exclude=[
                    "functions",
                    "relatable_resource_model_ids",
                    "domain_connections",
                    "edges",
                    "is_editable",
                    "description",
                    "iconclass",
                    "subtitle",
                    "author",
                ],
            ),
            resourceid=resourceid,
            displayname=displayname,
        )

        if graph.iconclass:
            context["nav"]["icon"] = graph.iconclass
        context["nav"]["title"] = graph.name
        context["nav"]["res_edit"] = True
        context["nav"]["print"] = True
        context["nav"]["print"] = True

        if request.GET.get("json", False):
            return JSONResponse(
                {
                    "templates": templates,
                    "datatypes": datatypes,
                    "cards": context["cards"],
                    "tiles": context["tiles"],
                    "graph": context["graph_json"],
                    "related_resources": context["related_resources"],
                    "displayname": context["displayname"],
                    "cardComponents": context["card_components"],
                    "resourceid": context["resourceid"],
                    "cardwidgets": context["cardwidgets"],
                }
            )

        return render(request, "views/resource/report.htm", context)


@method_decorator(can_read_resource_instance, name="dispatch")
class RelatedResourcesView(BaseManagerView):
    action = None

    def paginate_related_resources(self, related_resources, page, request):
        total = related_resources["total"]["value"]
        paginator, pages = get_paginator(request, related_resources, total, page, settings.RELATED_RESOURCES_PER_PAGE)
        page = paginator.page(page)

        def parse_relationshiptype_label(relationship):
            if relationship["relationshiptype_label"].startswith("http"):
                relationship["relationshiptype_label"] = relationship["relationshiptype_label"].rsplit("/")[-1]
            return relationship

        related_resources["resource_relationships"] = [parse_relationshiptype_label(r) for r in related_resources["resource_relationships"]]

        ret = {}
        ret["related_resources"] = related_resources
        ret["paginator"] = {}
        ret["paginator"]["current_page"] = page.number
        ret["paginator"]["has_next"] = page.has_next()
        ret["paginator"]["has_previous"] = page.has_previous()
        ret["paginator"]["has_other_pages"] = page.has_other_pages()
        ret["paginator"]["next_page_number"] = page.next_page_number() if page.has_next() else None
        ret["paginator"]["previous_page_number"] = page.previous_page_number() if page.has_previous() else None
        ret["paginator"]["start_index"] = page.start_index()
        ret["paginator"]["end_index"] = page.end_index()
        ret["paginator"]["pages"] = pages

        return ret

    def get(self, request, resourceid=None):
        if self.action == "get_candidates":
            resourceids = json.loads(request.GET.get("resourceids", "[]"))
            resources = Resource.objects.filter(resourceinstanceid__in=resourceids)
            ret = []
            for rr in resources:
                res = JSONSerializer().serializeToPython(rr)
                res["ontologyclass"] = rr.get_root_ontology()
                ret.append(res)
            return JSONResponse(ret)

        if self.action == "get_relatable_resources":
            graphid = request.GET.get("graphid", None)
            nodes = models.Node.objects.filter(graph=graphid).exclude(istopnode=False)[0].get_relatable_resources()
            ret = {str(node.graph_id) for node in nodes}
            return JSONResponse(ret)

        lang = request.GET.get("lang", settings.LANGUAGE_CODE)
        start = request.GET.get("start", 0)
        ret = []
        try:
            resource = Resource.objects.get(pk=resourceid)
        except ObjectDoesNotExist:
            resource = Resource()
        page = 1 if request.GET.get("page") == "" else int(request.GET.get("page", 1))
        related_resources = resource.get_related_resources(lang=lang, start=start, limit=1000, page=page)

        if related_resources is not None:
            ret = self.paginate_related_resources(related_resources, page, request)

        return JSONResponse(ret)

    def delete(self, request, resourceid=None):
        lang = request.GET.get("lang", settings.LANGUAGE_CODE)
        se = SearchEngineFactory().create()
        req = dict(request.GET)
        ids_to_delete = req["resourcexids[]"]
        root_resourceinstanceid = req["root_resourceinstanceid"]
        for resourcexid in ids_to_delete:
            try:
                ret = models.ResourceXResource.objects.get(pk=resourcexid).delete()
            except ObjectDoesNotExist:
                logger.exception(_("Unable to delete. Relationship does not exist"))
        start = request.GET.get("start", 0)
        se.es.indices.refresh(index=se._add_prefix("resource_relations"))
        resource = Resource.objects.get(pk=root_resourceinstanceid[0])
        page = 1 if request.GET.get("page") == "" else int(request.GET.get("page", 1))
        related_resources = resource.get_related_resources(lang=lang, start=start, limit=1000, page=page)
        ret = []

        if related_resources is not None:
            ret = self.paginate_related_resources(related_resources, page, request)

        return JSONResponse(ret, indent=4)

    def post(self, request, resourceid=None):
        lang = request.GET.get("lang", settings.LANGUAGE_CODE)
        se = SearchEngineFactory().create()
        res = dict(request.POST)
        relationship_type = res["relationship_properties[relationship_type]"][0]
        datefrom = res["relationship_properties[datefrom]"][0]
        dateto = res["relationship_properties[dateto]"][0]
        dateto = None if dateto == "" else dateto
        datefrom = None if datefrom == "" else datefrom
        notes = res["relationship_properties[notes]"][0]
        root_resourceinstanceid = res["root_resourceinstanceid"]
        instances_to_relate = []
        relationships_to_update = []
        if "instances_to_relate[]" in res:
            instances_to_relate = res["instances_to_relate[]"]
        if "relationship_ids[]" in res:
            relationships_to_update = res["relationship_ids[]"]

        def get_relatable_resources(graphid):
            """
            Takes the graphid of a resource, finds the graphs root node, and returns the relatable graphids
            """
            nodes = models.Node.objects.filter(graph_id=graphid)
            top_node = [node for node in nodes if node.istopnode == True][0]
            relatable_resources = [str(node.graph_id) for node in top_node.get_relatable_resources()]
            return relatable_resources

        def confirm_relationship_permitted(to_id, from_id):
            resource_instance_to = models.ResourceInstance.objects.filter(resourceinstanceid=to_id)[0]
            resource_instance_from = models.ResourceInstance.objects.filter(resourceinstanceid=from_id)[0]
            relatable_to = get_relatable_resources(resource_instance_to.graph_id)
            relatable_from = get_relatable_resources(resource_instance_from.graph_id)
            relatable_to_is_valid = str(resource_instance_to.graph_id) in relatable_from
            relatable_from_is_valid = str(resource_instance_from.graph_id) in relatable_to
            return relatable_to_is_valid is True and relatable_from_is_valid is True

        for instanceid in instances_to_relate:
            permitted = confirm_relationship_permitted(instanceid, root_resourceinstanceid[0])
            if permitted is True:
                rr = models.ResourceXResource(
                    resourceinstanceidfrom=Resource(root_resourceinstanceid[0]),
                    resourceinstanceidto=Resource(instanceid),
                    notes=notes,
                    relationshiptype=relationship_type,
                    datestarted=datefrom,
                    dateended=dateto,
                )
                try:
                    rr.save()
                except ModelInactiveError as e:
                    message = _("Unable to save. Please verify the model status is active")
                    return JSONResponse({"status": "false", "message": [_(e.title), _(str(message))]}, status=500)
            else:
                print("relationship not permitted")

        for relationshipid in relationships_to_update:
            rr = models.ResourceXResource.objects.get(pk=relationshipid)
            rr.notes = notes
            rr.relationshiptype = relationship_type
            rr.datestarted = datefrom
            rr.dateended = dateto
            try:
                rr.save()
            except ModelInactiveError as e:
                message = _("Unable to save. Please verify the model status is active")
                return JSONResponse({"status": "false", "message": [_(e.title), _(str(message))]}, status=500)

        start = request.GET.get("start", 0)
        se.es.indices.refresh(index=se._add_prefix("resource_relations"))
        resource = Resource.objects.get(pk=root_resourceinstanceid[0])
        page = 1 if request.GET.get("page") == "" else int(request.GET.get("page", 1))
        related_resources = resource.get_related_resources(lang=lang, start=start, limit=1000, page=page)
        ret = []

        if related_resources is not None:
            ret = self.paginate_related_resources(related_resources, page, request)

        return JSONResponse(ret, indent=4)<|MERGE_RESOLUTION|>--- conflicted
+++ resolved
@@ -657,19 +657,12 @@
                     {
                         "graphid": document["graph_id"],
                         "graph_name": resource.graph.name,
-<<<<<<< HEAD
                         "displaydescription": document["displaydescription"],
                         "map_popup": document["map_popup"],
                         "displayname": document["displayname"],
                         "geometries": document["geometries"],
-=======
-                        "displaydescription": document["_source"]["displaydescription"],
-                        "map_popup": document["_source"]["map_popup"],
-                        "displayname": document["_source"]["displayname"],
-                        "geometries": document["_source"]["geometries"],
-                        "permissions": document["_source"]["permissions"],
+                        "permissions": document["permissions"],
                         "userid": request.user.id,
->>>>>>> 0e63c32a
                     }
                 )
             except Exception as e:
