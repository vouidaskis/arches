--- conflicted
+++ resolved
@@ -353,11 +353,7 @@
         else:
             context["nav"]["help"] = {"title": _("Using the Resource Editor"), "template": "resource-editor-help"}
 
-<<<<<<< HEAD
-        if graph_has_unpublished_changes or resource_instance and not resource_instance.graph_publication_id == graph.publication_id:
-=======
         if graph.has_unpublished_changes or resource_instance and not resource_instance.graph_publication_id == graph.publication_id:
->>>>>>> d39fd4c8
             return redirect("resource_report", resourceid=resourceid)
         else:
             return render(request, view_template, context)
