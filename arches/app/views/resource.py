--- conflicted
+++ resolved
@@ -798,10 +798,6 @@
             widgets=models.Widget.objects.all(),
             map_markers=map_markers,
             geocoding_providers=geocoding_providers,
-<<<<<<< HEAD
-            graph_has_different_publication=bool(resource.graph_publication_id != graph.publication_id),
-            graph_has_unpublished_changes=bool(graph.has_unpublished_changes),
-=======
             graph_has_different_publication=graph_has_different_publication,
             graph_has_different_publication_and_user_has_insufficient_permissions=bool(
                 graph_has_different_publication
@@ -809,7 +805,7 @@
                     name__in=["Graph Editor", "RDM Administrator", "Application Administrator", "System Administrator"]
                 ).exists()
             ),
->>>>>>> 3fb86e54
+            graph_has_unpublished_changes=bool(graph.has_unpublished_changes),
         )
 
         if graph.iconclass:
