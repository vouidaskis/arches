--- conflicted
+++ resolved
@@ -182,9 +182,6 @@
 
     return HttpResponseNotFound()
 
-<<<<<<< HEAD
-def get_related_nodes(request, graphid):
-=======
 @group_required('edit')
 def new(request):
     if request.method == 'POST':
@@ -198,13 +195,7 @@
 
     return HttpResponseNotFound()
 
-def get_related_nodes(request):
-    ret = {
-        'properties': [],
-        'classes': []
-    }
-    lang = request.GET.get('lang', app_settings.LANGUAGE_CODE)
->>>>>>> 3720a82c
+def get_related_nodes(request, graphid):
     data = JSONDeserializer().deserialize(request.body)
     graph = Graph(graphid)
     return JSONResponse(graph.get_valid_ontology_classes(nodeid=data['nodeid']))