"""
ARCHES - a program developed to inventory and manage immovable cultural heritage.
Copyright (C) 2013 J. Paul Getty Trust and World Monuments Fund

This program is free software: you can redistribute it and/or modify
it under the terms of the GNU Affero General Public License as
published by the Free Software Foundation, either version 3 of the
License, or (at your option) any later version.

This program is distributed in the hope that it will be useful,
but WITHOUT ANY WARRANTY; without even the implied warranty of
MERCHANTABILITY or FITNESS FOR A PARTICULAR PURPOSE. See the
GNU Affero General Public License for more details.

You should have received a copy of the GNU Affero General Public License
along with this program. If not, see <http://www.gnu.org/licenses/>.
"""

import zipfile
import json
import uuid
import logging
from dateutil import tz
from django.db import transaction
from django.shortcuts import redirect, render
from django.db.models import F, Func, Q
from django.urls import reverse
from django.utils.translation import gettext as _
from django.utils.decorators import method_decorator
from django.http import HttpResponseNotFound, HttpResponse
from django.views.generic import View, TemplateView
from django.contrib.auth.models import User, Group, Permission
from django.contrib.contenttypes.models import ContentType
from django.utils import translation
from django.core.exceptions import PermissionDenied
from arches.app.utils.decorators import group_required
from arches.app.utils.betterJSONSerializer import JSONSerializer, JSONDeserializer
from arches.app.utils.response import JSONResponse, JSONErrorResponse
from arches.app.models import models
from arches.app.models.graph import Graph, GraphValidationError
from arches.app.models.card import Card
from arches.app.models.fields.i18n import I18n_String
from arches.app.models.system_settings import settings
<<<<<<< HEAD
=======
from arches.app.models.resource import PublishedModelError, UnpublishedModelError
>>>>>>> c87c7de2
from arches.app.utils.data_management.resource_graphs.exporter import (
    get_graphs_for_export,
    create_mapping_configuration_file,
)
from arches.app.utils.data_management.resource_graphs import importer as GraphImporter
from arches.app.utils.system_metadata import system_metadata
from arches.app.views.base import BaseManagerView
from guardian.shortcuts import (
    assign_perm,
    get_perms,
    remove_perm,
    get_group_perms,
    get_user_perms,
)
from io import BytesIO


logger = logging.getLogger(__name__)


class GraphBaseView(BaseManagerView):
    def get_context_data(self, **kwargs):
        context = super(GraphBaseView, self).get_context_data(**kwargs)
        try:
            context["graphid"] = self.graph.graphid
            context["graph"] = JSONSerializer().serializeToPython(self.graph)
            context["graph_json"] = JSONSerializer().serialize(self.graph)
            context["root_node"] = self.graph.node_set.get(istopnode=True)
        except Exception:
            pass
        return context


@method_decorator(group_required("Graph Editor"), name="dispatch")
class GraphSettingsView(GraphBaseView):
    def get(self, request, graphid):
        self.graph = models.GraphModel.objects.get(graphid=graphid)

        resource_data = []

        node = models.Node.objects.get(graph_id=graphid, istopnode=True)
        relatable_resources = node.get_relatable_resources()
        resource_graphs = models.GraphModel.objects.filter(Q(isresource=True)).exclude(
            graphid=settings.SYSTEM_SETTINGS_RESOURCE_MODEL_ID
        )

        node_models = models.Node.objects.filter(
            graph__pk__in=[resource_graph.pk for resource_graph in resource_graphs]
        )

        for res in resource_graphs:
            try:
                node_model = node_models.get(graph=res, istopnode=True)
                resource_data.append(
                    {
                        "id": node_model.nodeid,
                        "graph": res,
                        "is_relatable": (node_model in relatable_resources),
                    }
                )
            except models.Node.DoesNotExist:
                pass

        return JSONResponse(
            {
                "icons": JSONSerializer().serializeToPython(
                    models.Icon.objects.order_by("name")
                ),
                "node_count": models.Node.objects.filter(graph=self.graph).count(),
                "resources": JSONSerializer().serializeToPython(resource_data),
            }
        )

    def post(self, request, graphid):
        graph = Graph.objects.get(graphid=graphid)
        data = JSONDeserializer().deserialize(request.body)

        for key, value in data.get("graph").items():
            if key in [
                "iconclass",
                "name",
                "author",
                "description",
                "isresource",
                "ontology_id",
                "version",
                "subtitle",
                "color",
                "jsonldcontext",
                "slug",
                "config",
                "template_id",
                "is_copy_immutable",
            ]:
                setattr(graph, key, value)

        node = models.Node.objects.get(graph_id=graphid, istopnode=True)
        node.set_relatable_resources(data.get("relatable_resource_ids"))
        try:
            node.datatype = data["graph"]["root"]["datatype"]
        except KeyError as e:
            print(e, "Cannot find root node datatype")
        node.ontologyclass = (
            data.get("ontology_class")
            if data.get("graph").get("ontology_id") is not None
            else None
        )
        node.name = graph.name
        graph.root.name = node.name
        if node.ontologyclass:
            graph.root.ontologyclass = node.ontologyclass

        if graph.isresource is False and "root" in data["graph"]:
            node.config = data["graph"]["root"]["config"]

        nodegroup_ids_to_serialized_nodegroups = {}
        for serialized_nodegroup in data["graph"]["nodegroups"]:
            nodegroup_ids_to_serialized_nodegroups[
                serialized_nodegroup["nodegroupid"]
            ] = serialized_nodegroup

        try:
            with transaction.atomic():
                graph.save()
                node.save()

                for nodegroup in models.NodeGroup.objects.filter(
                    nodegroupid__in=nodegroup_ids_to_serialized_nodegroups.keys()
                ):
                    nodegroup.cardinality = nodegroup_ids_to_serialized_nodegroups[
                        str(nodegroup.nodegroupid)
                    ]["cardinality"]
                    nodegroup.save()

            return JSONResponse(
                {
                    "success": True,
                    "graph": graph,
                    "relatable_resource_ids": [
                        res.nodeid for res in node.get_relatable_resources()
                    ],
                }
            )

        except GraphValidationError as e:
            return JSONErrorResponse(e.title, e.message)


@method_decorator(group_required("Graph Editor"), name="dispatch")
class GraphManagerView(GraphBaseView):
    def get(self, request, graphid):
        if graphid is None or graphid == "":
            root_nodes = models.Node.objects.filter(istopnode=True)
            context = self.get_context_data(
                main_script="views/graph",
                root_nodes=JSONSerializer().serialize(root_nodes),
            )
            context["graph_models"] = models.GraphModel.objects.all().exclude(
                graphid=settings.SYSTEM_SETTINGS_RESOURCE_MODEL_ID
            )
            context["graphs"] = JSONSerializer().serialize(
                context["graph_models"], exclude=["functions"]
            )
<<<<<<< HEAD

=======
>>>>>>> c87c7de2
            context["nav"]["title"] = _("Arches Designer")
            context["nav"]["icon"] = "fa-bookmark"

            context["nav"]["help"] = {
                "title": _("Using the Arches Designer"),
                "templates": ["arches-designer-help"],
            }
            return render(request, "views/graph.htm", context)


@method_decorator(group_required("Graph Editor"), name="dispatch")
class GraphDesignerView(GraphBaseView):
    def get_ontology_namespaces(self):
        ontology_namespaces = settings.ONTOLOGY_NAMESPACES
        for ontology in models.Ontology.objects.all():
            try:
                namespace_keys = ontology.namespaces.keys()
                for k in namespace_keys:
                    if k not in ontology_namespaces:
                        ontology_namespaces[k] = ontology.namespaces[k]
            except AttributeError as e:
                logger.info(
                    _(
                        "No namespaces appear to be associated with {ontology.ontologyid} in the ontologies table."
                        " This is not a problem as long as all necessary namespaces are included in the"
                        " ONTOLOGY_NAMESPACES setting."
                    ).format(**locals())
                )
        return ontology_namespaces

    def get(self, request, graphid):
<<<<<<< HEAD
=======

>>>>>>> c87c7de2
        if graphid == settings.SYSTEM_SETTINGS_RESOURCE_MODEL_ID:
            if not request.user.groups.filter(name="System Administrator").exists():
                raise PermissionDenied

<<<<<<< HEAD
        self.source_graph = Graph.objects.get(pk=graphid)
        if self.source_graph.source_identifier_id:
            url = reverse(
                "graph_designer",
                kwargs={"graphid": self.source_graph.source_identifier_id},
            )

            query_dict = request.GET.copy()
            query_dict["has_been_redirected_from_editable_future_graph"] = True
            query_string = query_dict.urlencode()

            return redirect("{}?{}".format(url, query_string))

        self.editable_future_graph = None

        editable_future_graph_query = Graph.objects.filter(source_identifier_id=graphid)
        if len(editable_future_graph_query):
            self.editable_future_graph = editable_future_graph_query[0]

        if bool(request.GET.get("should_show_source_graph", "false").lower() == "true"):
            self.graph = self.source_graph
        else:
            self.graph = self.editable_future_graph

        serialized_graph = JSONDeserializer().deserialize(
            JSONSerializer().serialize(self.graph, force_recalculation=True)
        )
        primary_descriptor_functions = models.FunctionXGraph.objects.filter(
            graph=self.graph
        ).filter(function__functiontype="primarydescriptors")

        datatypes = models.DDataType.objects.all()
=======
        self.graph = Graph.objects.get(graphid=graphid)
        serialized_graph = self.graph.serialize(
            force_recalculation=True
        )  # calling `serialize` directly returns a dict

        datatypes = models.DDataType.objects.all()
        primary_descriptor_functions = models.FunctionXGraph.objects.filter(
            graph=self.graph
        ).filter(function__functiontype="primarydescriptors")
>>>>>>> c87c7de2
        primary_descriptor_function = JSONSerializer().serialize(
            primary_descriptor_functions[0]
            if len(primary_descriptor_functions) > 0
            else None
        )
        widgets = models.Widget.objects.all()
        card_components = models.CardComponent.objects.all()
        graph_models = models.GraphModel.objects.all().exclude(
            graphid=settings.SYSTEM_SETTINGS_RESOURCE_MODEL_ID
        )

        branch_graphs = Graph.objects.exclude(pk=graphid).exclude(isresource=True)
        if self.graph.ontology is not None:
            branch_graphs = branch_graphs.filter(ontology=self.graph.ontology)

<<<<<<< HEAD
=======
        restricted_nodegroups = []
        if not settings.OVERRIDE_RESOURCE_MODEL_LOCK:
            restricted_nodegroups = (
                models.TileModel.objects.filter(
                    nodegroup__pk__in=[
                        nodegroup_dict["nodegroupid"]
                        for nodegroup_dict in serialized_graph["nodegroups"]
                    ]
                )
                .values_list("nodegroup_id", flat=True)
                .distinct()
            )

>>>>>>> c87c7de2
        context = self.get_context_data(
            main_script="views/graph-designer",
            datatypes_json=JSONSerializer().serialize(
                datatypes, exclude=["modulename", "isgeometric"]
            ),
            datatypes=datatypes,
            ontology_namespaces=self.get_ontology_namespaces(),
            branches=JSONSerializer().serialize(
                branch_graphs,
                exclude=[
                    "cards",
                    "domain_connections",
                    "functions",
                    "cards",
                    "deploymentfile",
                    "deploymentdate",
                ],
<<<<<<< HEAD
                force_recalculation=True,
=======
>>>>>>> c87c7de2
            ),
            branch_list={
                "title": _("Branch Library"),
                "search_placeholder": _("Find a graph branch"),
            },
            widgets=widgets,
            widgets_json=JSONSerializer().serialize(widgets),
            card_components=card_components,
            card_components_json=JSONSerializer().serialize(card_components),
            cards=JSONSerializer().serialize(serialized_graph["cards"]),
            cardwidgets=JSONSerializer().serialize(serialized_graph["widgets"]),
            map_layers=models.MapLayer.objects.all(),
            map_markers=models.MapMarker.objects.all(),
            map_sources=models.MapSource.objects.all(),
            applied_functions=JSONSerializer().serialize(serialized_graph["functions"]),
            primary_descriptor_function=primary_descriptor_function,
            geocoding_providers=models.Geocoder.objects.all(),
            report_templates=models.ReportTemplate.objects.all(),
<<<<<<< HEAD
            restricted_nodegroups=[],
=======
            restricted_nodegroups=[
                str(nodegroup) for nodegroup in restricted_nodegroups
            ],
>>>>>>> c87c7de2
            ontologies=JSONSerializer().serialize(
                models.Ontology.objects.filter(parentontology=None),
                exclude=["version", "path"],
            ),
            ontology_classes=JSONSerializer().serialize(
                models.OntologyClass.objects.values("source", "ontology_id")
            ),
            graph_models=graph_models,
            constraints=JSONSerializer().serialize(
                models.ConstraintModel.objects.filter(
                    card__pk__in=[
                        card_dict["cardid"] for card_dict in serialized_graph["cards"]
                    ]
                )
            ),
        )

        context["graphs"] = JSONSerializer().serialize(
            graph_models, exclude=["functions"]
        )  # returns empty array when called in 'get_context_data'

        context["graph"] = JSONSerializer().serialize(serialized_graph)

        context["nav"]["title"] = self.graph.name

        help_title = _("Designing a Resource Model")
        if not self.graph.isresource:
            help_title = _("Designing a Branch")

        context["publication_resource_instance_count"] = (
            models.ResourceInstance.objects.filter(
                graph_id=self.source_graph.pk,
                graph_publication_id=self.source_graph.publication_id,
            ).count()
        )

        context["source_graph"] = JSONSerializer().serialize(
            self.source_graph, force_recalculation=True
        )
        context["source_graph_id"] = self.source_graph.pk

        context["source_graph_publication"] = JSONSerializer().serialize(
            self.source_graph.publication
        )
        context[
            "source_graph_publication_most_recent_edit"
        ] = JSONSerializer().serialize(
            self.source_graph.publication.most_recent_edit
            if self.source_graph.publication
            else {}
        )

        context["editable_future_graph_id"] = (
            self.editable_future_graph.pk if self.editable_future_graph else None
        )
        context["has_been_redirected_from_editable_future_graph"] = bool(
            request.GET.get(
                "has_been_redirected_from_editable_future_graph", "false"
            ).lower()
            == "true"
        )
        context["nav"]["menu"] = True

        context["nav"]["help"] = {"title": help_title, "templates": ["graph-tab-help"]}

        return render(request, "views/graph-designer.htm", context)


class GraphDataView(View):

    action = "update_node"

    def get(self, request, graphid, nodeid=None):
        if self.action == "export_graph":
            graph = get_graphs_for_export([graphid])
            graph["metadata"] = system_metadata()
            graph_name = I18n_String(graph["graph"][0]["name"])
            f = JSONSerializer().serialize(graph, indent=4)
            response = HttpResponse(f, content_type="json/plain")
            response["Content-Disposition"] = 'attachment; filename="%s.json"' % (
                graph_name
            )
            return response
        elif self.action == "export_mapping_file":
            files_for_export = create_mapping_configuration_file(graphid, True)
            file_name = Graph.objects.get(graphid=graphid).name

            buffer = BytesIO()

            with zipfile.ZipFile(buffer, "w", zipfile.ZIP_DEFLATED) as zip:
                for f in files_for_export:
                    f["outputfile"].seek(0)
                    zip.writestr(f["name"], f["outputfile"].read())

            zip.close()
            buffer.flush()
            zip_stream = buffer.getvalue()
            buffer.close()

            response = HttpResponse()
            response["Content-Disposition"] = (
                "attachment; filename=" + str(file_name) + ".zip"
            )
            response["Content-length"] = str(len(zip_stream))
            response["Content-Type"] = "application/zip"
            response.write(zip_stream)
            return response

        elif self.action == "get_domain_connections":
            res = []
            graph = Graph.objects.get(graphid=graphid)
            ret = graph.get_valid_domain_ontology_classes()
            for r in ret:
                res.append(
                    {
                        "ontology_property": r["ontology_property"],
                        "ontology_classes": [c for c in r["ontology_classes"]],
                    }
                )
            return JSONResponse(res)

        elif self.action == "get_nodes":
            graph = Graph.objects.get(graphid=graphid)
            return JSONResponse(graph.nodes)

        elif self.action == "get_related_nodes":
            parent_nodeid = request.GET.get("parent_nodeid", None)
            graph = Graph.objects.get(graphid=graphid)
            ret = graph.get_valid_ontology_classes(
                nodeid=nodeid, parent_nodeid=parent_nodeid
            )
            return JSONResponse(ret)

        elif self.action == "get_valid_domain_nodes":
            graph = Graph.objects.get(graphid=graphid)
            if nodeid == "":
                nodeid = None
            ret = graph.get_valid_domain_ontology_classes(nodeid=nodeid)
            return JSONResponse(ret)

        return HttpResponseNotFound()

    @method_decorator(group_required("Graph Editor"), name="dispatch")
    def post(self, request, graphid=None):
        ret = {}
        try:
            if self.action == "import_graph":
                graph_file = request.FILES.get("importedGraph").read()
                graphs = JSONDeserializer().deserialize(graph_file)["graph"]
                ret = GraphImporter.import_graph(graphs, user=request.user)
            else:
                if graphid is not None:
                    graph = Graph.objects.get(graphid=graphid)
                data = JSONDeserializer().deserialize(request.body)

                if self.action == "new_graph":
                    isresource = data["isresource"] if "isresource" in data else False
                    name = _("New Resource Model") if isresource else _("New Branch")
                    author = request.user.first_name + " " + request.user.last_name
                    ret = Graph.new(name=name, is_resource=isresource, author=author)
                    ret.save()
                    ret.create_editable_future_graph()
                    ret.publish()

                elif self.action == "update_node":
                    old_node_data = graph.nodes.get(uuid.UUID(data["nodeid"]))

                    if (
                        old_node_data.datatype != "semantic"
                        and old_node_data.datatype != data["datatype"]
                    ):
                        return JSONErrorResponse(
                            _("Datatype Error"),
                            _(
                                """If you want to change the datatype of an existing node.
                                Delete and then re-create the node, or export the branch then edit the datatype and re-import the branch."""
                            ),
                        )

                    nodegroup_changed = (
                        str(old_node_data.nodegroup_id) != data["nodegroup_id"]
                    )
                    updated_values = graph.update_node(data)
                    if "nodeid" in data and nodegroup_changed is False:
                        if not self.validate_images_only_config(old_node_data, data):
                            return JSONErrorResponse(
                                _("Datatype Error"),
                                _(
                                    "This node cannot be restricted to images only as it holds non-images already."
                                ),
                            )
                        graph.save(nodeid=data["nodeid"])
                    else:
                        graph.save()
                    ret = JSONSerializer().serializeToPython(
                        graph, force_recalculation=True
                    )
                    ret["updated_values"] = updated_values
                    ret["default_card_name"] = graph.temp_node_name

                elif self.action == "update_node_layer":
                    nodeid = uuid.UUID(str(data.get("nodeid")))
                    node = graph.nodes[nodeid]
                    node.config = data["config"]
                    ret = graph
                    node.save()

                elif self.action == "append_branch":
                    ret = graph.append_branch(
                        data["property"],
                        nodeid=data["nodeid"],
                        graphid=data["graphid"],
                        return_appended_graph=data.get("return_appended_graph", False),
                    )
                    ret = ret.serialize()
                    ret["nodegroups"] = graph.get_nodegroups()
                    ret["cards"] = graph.get_cards()
                    ret["widgets"] = graph.get_widgets()
                    graph.save()

                elif self.action == "append_node":
                    ret = graph.append_node(nodeid=data["nodeid"])
                    graph.save()

                elif self.action == "move_node":
                    ret = graph.move_node(
                        data["nodeid"], data["property"], data["newparentnodeid"]
                    )
                    graph.save()

                elif self.action == "export_branch":
                    clone_data = graph.copy(root=data)
                    clone_data["copy"].slug = None
                    clone_data["copy"].publication = None

                    clone_data["copy"].save()

<<<<<<< HEAD
                    clone_data["copy"].create_editable_future_graph()
                    clone_data["copy"].publish()
=======
                    if bool(graph.publication_id):
                        clone_data["copy"].publish(user=request.user)
>>>>>>> c87c7de2

                    ret = {"success": True, "graphid": clone_data["copy"].pk}

                elif self.action == "clone_graph":
                    if graph.source_identifier:
                        graph = Graph.objects.get(pk=graph.source_identifier_id)

                    clone_data = graph.copy()
                    ret = clone_data["copy"]
                    ret.slug = None
                    ret.publication = None

                    ret.save()

                    ret.create_editable_future_graph()
                    ret.publish()

                    ret.copy_functions(
                        graph, [clone_data["nodes"], clone_data["nodegroups"]]
                    )

                elif self.action == "reorder_nodes":
                    json = request.body
                    if json is not None:
                        data = JSONDeserializer().deserialize(json)

                        if "nodes" in data and len(data["nodes"]) > 0:
                            sortorder = 0
                            with transaction.atomic():
                                for node in data["nodes"]:
                                    no = models.Node.objects.get(pk=node["nodeid"])
                                    no.sortorder = sortorder
                                    no.save()
                                    sortorder = sortorder + 1
                            ret = data

            return JSONResponse(ret, force_recalculation=True)
        except GraphValidationError as e:
            return JSONErrorResponse(e.title, e.message, {"status": "Failed"})

    @method_decorator(group_required("Graph Editor"), name="dispatch")
    def delete(self, request, graphid):
        if self.action == "delete_node":
            data = JSONDeserializer().deserialize(request.body)
            try:
                graph = Graph.objects.get(graphid=graphid)
<<<<<<< HEAD
=======
                if graph.publication:
                    return JSONErrorResponse(
                        _("Unable to delete nodes of a published graph"),
                        _("Please unpublish your graph before deleting a node"),
                    )
>>>>>>> c87c7de2
                graph.delete_node(node=data.get("nodeid", None))
                return JSONResponse({})
            except GraphValidationError as e:
                return JSONErrorResponse(e.title, e.message)
        elif self.action == "delete_instances":
            try:
                graph = Graph.objects.get(graphid=graphid)
                resp = graph.delete_instances(userid=request.user.id)
                success = resp["success"]
                return JSONResponse(
                    {
                        "success": resp["success"],
                        "message": resp["message"],
                        "title": f"Resources {'Successfully' if success else 'Unsuccessfully'} Deleted from {graph.name}.",
                    }
                )
            except GraphValidationError as e:
                return JSONErrorResponse(e.title, e.message)
        elif self.action == "delete_graph":
            try:
                graph = Graph.objects.get(graphid=graphid)
                if graph.isresource:
                    graph.delete_instances(userid=request.user.id)
                graph.delete()

                try:
                    source_graph = Graph.objects.get(pk=graph.source_identifier_id)
                    source_graph.delete()
                except Graph.DoesNotExist:
                    pass  # no sourcee graph to delete

                return JSONResponse({"success": True})
            except GraphValidationError as e:
                return JSONErrorResponse(e.title, e.message)

        return HttpResponseNotFound()

    @staticmethod
    def validate_images_only_config(old_node_data, new_node_data):
        if (
            old_node_data.config.get("imagesOnly", None) is False
            and new_node_data["config"]["imagesOnly"]
        ):
            nodegroup_id = new_node_data["nodegroup_id"]
            for file_type in (
                models.TileModel.objects.filter(
                    nodegroup_id=nodegroup_id,
                    data__has_key=str(old_node_data.pk),
<<<<<<< HEAD
                )
                .annotate(
                    file_data=Func(
                        F(f"data__{old_node_data.pk}"),
                        function="JSONB_ARRAY_ELEMENTS",
                    )
                )
=======
                )
                .annotate(
                    file_data=Func(
                        F(f"data__{old_node_data.pk}"),
                        function="JSONB_ARRAY_ELEMENTS",
                    )
                )
>>>>>>> c87c7de2
                .values_list(F("file_data__type"), flat=True)
                .distinct()
            ):
                if not file_type.startswith("image/"):
                    return False
        return True


class GraphPublicationView(View):
    action = None

    def post(self, request, graphid):
        graph = Graph.objects.get(pk=graphid)

        if graph.source_identifier:
            source_graph = Graph.objects.get(pk=graph.source_identifier_id)
            editable_future_graph = graph
        else:
            source_graph = graph
            editable_future_graph = None

        if self.action == "publish":
            try:
                data = JSONDeserializer().deserialize(request.body)

<<<<<<< HEAD
                source_graph.update_from_editable_future_graph()
                source_graph.publish(notes=data.get("notes"), user=request.user)

                return JSONResponse(
                    {
                        "graph": editable_future_graph,
                        "title": _("Success!"),
                        "message": _(
                            "The graph has been updated. Please click the OK button to reload the page."
                        ),
                    }
                )
            except Exception as e:
                logger.exception(e)
                return JSONErrorResponse(
                    _("Unable to process publication"),
                    _("Please contact your administrator if issue persists"),
                )

        elif self.action == "revert":
            try:
                source_graph.revert()
                return JSONResponse(
                    {
                        "graph": editable_future_graph,
                        "title": _("Success!"),
                        "message": _(
                            "The graph has been reverted. Please click the OK button to reload the page."
                        ),
                    }
                )
            except Exception as e:
                logger.exception(e)
                return JSONErrorResponse(
                    str(
                        _("Unable to process publication"),
                        _("Please contact your administrator if issue persists"),
                    )
                )

        elif self.action == "update_published_graphs":
            try:
                data = JSONDeserializer().deserialize(request.body)
                source_graph.update_published_graphs(
                    notes=data.get("notes"), user=request.user
                )

                return JSONResponse(
                    {
                        "graph": source_graph,
                        "title": _("Success!"),
                        "message": _(
                            "The published graphs have been successfully updated."
                        ),
                    }
                )
            except Exception as e:
                return JSONErrorResponse(str(e))

        elif self.action == "restore_state_from_serialized_graph":
            try:
                published_graph = models.PublishedGraph.objects.get(
                    publication=source_graph.publication,
                    language=settings.LANGUAGE_CODE,
                )
                serialized_graph = published_graph.serialized_graph

                source_graph.restore_state_from_serialized_graph(serialized_graph)

                return JSONResponse(
                    {
                        "graph": source_graph,
                        "title": _("Success!"),
                        "message": _("The graph has been successfully restored."),
                    }
                )
            except Exception as e:
                return JSONErrorResponse(str(e))
=======
            if self.action == "publish":
                try:
                    graph.publish(notes=notes, user=request.user)
                except UnpublishedModelError as e:
                    return JSONErrorResponse(e.title, e.message)
            elif self.action == "unpublish":
                graph.unpublish()
        except Exception as e:
            logger.exception(e)
            return JSONErrorResponse(
                _("Unable to process publication"),
                _("Please contact your administrator if issue persists"),
            )

        return JSONResponse(
            {
                "graph": graph,
                "title": "Success!",
                "message": "The graph has been successfully updated.",
            }
        )
>>>>>>> c87c7de2


@method_decorator(group_required("Graph Editor"), name="dispatch")
class CardView(GraphBaseView):
    action = "update_card"

    def post(self, request, cardid=None):
        data = JSONDeserializer().deserialize(request.body)
        if self.action == "update_card":
            if data:
                card = Card(data)
                card.save()
                return JSONResponse(card)

        if self.action == "reorder_cards":
            if "cards" in data and len(data["cards"]) > 0:
                with transaction.atomic():
                    for card_data in data["cards"]:
                        card = models.CardModel.objects.get(pk=card_data["id"])
                        card.sortorder = card_data["sortorder"]
                        card.save()
                return JSONResponse(data["cards"])

        return HttpResponseNotFound()


class DatatypeTemplateView(TemplateView):
    def get(self, request, template="text"):
        return render(request, "views/components/datatypes/%s.htm" % template)


@method_decorator(group_required("Graph Editor"), name="dispatch")
class ModelHistoryView(GraphBaseView):
    def get(self, request, graphid):
        self.graph = Graph.objects.get(graphid=graphid)

        graphs_x_published_graphs = sorted(
            models.GraphXPublishedGraph.objects.filter(graph_id=graphid),
            key=lambda x: x.published_time,
            reverse=True,
        )

        user_ids_to_user_data = {}
        graph_publication_id_to_resource_instance_count = {}

        for graph_x_published_graph in graphs_x_published_graphs:

            graph_publication_id_to_resource_instance_count[
                str(graph_x_published_graph.publicationid)
            ] = models.ResourceInstance.objects.filter(
                graph_publication_id=graph_x_published_graph.publicationid
            ).count()

            # changes datetime to human-readable format with local timezone
            graph_x_published_graph.published_time = (
                graph_x_published_graph.published_time.astimezone(
                    tz.tzlocal()
                ).strftime("%Y-%m-%d | %I:%M %p %Z")
            )

            if graph_x_published_graph.user and not user_ids_to_user_data.get(
                graph_x_published_graph.user.pk
            ):
                user_ids_to_user_data[graph_x_published_graph.user.pk] = {
                    "username": graph_x_published_graph.user.username,
                    "first_name": graph_x_published_graph.user.first_name,
                    "last_name": graph_x_published_graph.user.last_name,
                }

        context = self.get_context_data(
            main_script="views/graph/model-history",
            graph_publication_id=self.graph.publication_id,
            graphs_x_published_graphs=JSONSerializer().serialize(
                graphs_x_published_graphs
            ),
            user_ids_to_user_data=JSONSerializer().serialize(user_ids_to_user_data),
            graph_publication_id_to_resource_instance_count=JSONSerializer().serialize(
                graph_publication_id_to_resource_instance_count
            ),
        )
        context["nav"]["title"] = self.graph.name
        context["nav"]["help"] = {
            "title": _("Managing Published Graphs"),
            "templates": ["graph-publications-help"],
        }

        return render(request, "views/graph/model-history.htm", context)

    def post(self, request, graphid):
        publication_id = JSONDeserializer().deserialize(request.body)

        user_language = translation.get_language()
        publication = models.PublishedGraph.objects.get(
            publication_id=publication_id, language=user_language
        )
        serialized_graph = publication.serialized_graph
        graph = Graph.objects.get(pk=graphid)

        try:
            graph.restore_state_from_serialized_graph(serialized_graph=serialized_graph)
        except:
            return JSONErrorResponse(JSONSerializer().serialize({"success": False}))

        return JSONResponse(JSONSerializer().serialize({"success": True}))

    def delete(self, request, graphid):
        publication_id = JSONDeserializer().deserialize(request.body)
        publication = models.GraphXPublishedGraph.objects.get(pk=publication_id)
        publication.delete()

        graphs_x_published_graphs = sorted(
            models.GraphXPublishedGraph.objects.filter(graph_id=graphid),
            key=lambda x: x.published_time,
            reverse=True,
        )

        for graph_x_published_graph in graphs_x_published_graphs:
            # changes datetime to human-readable format with local timezone
            graph_x_published_graph.published_time = (
                graph_x_published_graph.published_time.astimezone(
                    tz.tzlocal()
                ).strftime("%Y-%m-%d | %I:%M %p %Z")
            )

        return JSONResponse(JSONSerializer().serialize(graphs_x_published_graphs))


@method_decorator(group_required("Graph Editor"), name="dispatch")
class FunctionManagerView(GraphBaseView):
    action = ""

    def get(self, request, graphid):
        self.graph = Graph.objects.get(graphid=graphid)

        if self.graph.isresource:
            context = self.get_context_data(
                main_script="views/graph/function-manager",
                functions=JSONSerializer().serialize(models.Function.objects.all()),
                applied_functions=JSONSerializer().serialize(
                    models.FunctionXGraph.objects.filter(graph=self.graph)
                ),
                function_templates=models.Function.objects.exclude(
                    component__isnull=True
                ),
            )

            context["graphs"] = JSONSerializer().serialize(
                models.GraphModel.objects.all().exclude(
                    graphid=settings.SYSTEM_SETTINGS_RESOURCE_MODEL_ID
                ),
                exclude=["functions"],
            )
            context["nav"]["title"] = self.graph.name
            context["nav"]["menu"] = True
            context["nav"]["help"] = {
                "title": _("Managing Functions"),
                "templates": ["function-help"],
            }

            return render(request, "views/graph/function-manager.htm", context)
        else:
            return redirect("graph_designer", graphid=graphid)

    def post(self, request, graphid):
        data = JSONDeserializer().deserialize(request.body)
        self.graph = Graph.objects.get(graphid=graphid)
        with transaction.atomic():
            for item in data:
                functionXgraph, created = (
                    models.FunctionXGraph.objects.update_or_create(
                        pk=item["id"],
                        defaults={
                            "function_id": item["function_id"],
                            "graph_id": graphid,
                            "config": item["config"],
                        },
                    )
                )
                item["id"] = functionXgraph.pk

                # run post function save hook
                func = functionXgraph.function.get_class_module()()
                try:
                    func.after_function_save(functionXgraph, request)
                except NotImplementedError:
                    pass

        return JSONResponse(data)

    def delete(self, request, graphid):
        data = JSONDeserializer().deserialize(request.body)
        self.graph = Graph.objects.get(graphid=graphid)
        with transaction.atomic():
            for item in data:
                functionXgraph = models.FunctionXGraph.objects.get(pk=item["id"])
                functionXgraph.delete()

        return JSONResponse(data)


@method_decorator(group_required("Graph Editor"), name="dispatch")
class PermissionDataView(View):
    perm_cache = {}
    action = None

    def get_perm_name(self, codename):
        if codename not in self.perm_cache:
            try:
                self.perm_cache[codename] = Permission.objects.get(
                    codename=codename,
                    content_type__app_label="models",
                    content_type__model="nodegroup",
                )
                return self.perm_cache[codename]
            except:
                return None
                # codename for nodegroup probably doesn't exist
        return self.perm_cache[codename]

    def get(self, request):
        if self.action == "get_permission_manager_data":
            identities = []
            for group in Group.objects.all():
                identities.append(
                    {
                        "name": group.name,
                        "type": "group",
                        "id": group.pk,
                        "default_permissions": group.permissions.all(),
                    }
                )
            for user in User.objects.filter(is_superuser=False):
                groups = []
                default_perms = []
                for group in user.groups.all():
                    groups.append(group.name)
                    default_perms = default_perms + list(group.permissions.all())
                identities.append(
                    {
                        "name": user.email or user.username,
                        "groups": ", ".join(groups),
                        "type": "user",
                        "id": user.pk,
                        "default_permissions": set(default_perms),
                    }
                )

            content_type = ContentType.objects.get_for_model(models.NodeGroup)
            nodegroup_permissions = Permission.objects.filter(content_type=content_type)
            ret = {"identities": identities, "permissions": nodegroup_permissions}
            return JSONResponse(ret)

        nodegroup_ids = JSONDeserializer().deserialize(request.GET.get("nodegroupIds"))
        identityId = request.GET.get("identityId")
        identityType = request.GET.get("identityType")

        ret = []
        if identityType == "group":
            identity = Group.objects.get(pk=identityId)
            for nodegroup_id in nodegroup_ids:
                nodegroup = models.NodeGroup.objects.get(pk=nodegroup_id)
                perms = [
                    {"codename": codename, "name": self.get_perm_name(codename).name}
                    for codename in get_group_perms(identity, nodegroup)
                ]
                ret.append({"perms": perms, "nodegroup_id": nodegroup_id})
        else:
            identity = User.objects.get(pk=identityId)
            for nodegroup_id in nodegroup_ids:
                nodegroup = models.NodeGroup.objects.get(pk=nodegroup_id)
                perms = [
                    {"codename": codename, "name": self.get_perm_name(codename).name}
                    for codename in get_user_perms(identity, nodegroup)
                ]

                # only get the group perms ("defaults") if no user defined object settings have been saved
                if len(perms) == 0:
                    perms = [
                        {
                            "codename": codename,
                            "name": self.get_perm_name(codename).name,
                        }
                        for codename in set(get_group_perms(identity, nodegroup))
                    ]
                ret.append({"perms": perms, "nodegroup_id": nodegroup_id})

        return JSONResponse(ret)

    def post(self, request):
        data = JSONDeserializer().deserialize(request.body)
        self.apply_permissions(data)
        return JSONResponse(data)

    def delete(self, request):
        data = JSONDeserializer().deserialize(request.body)
        self.apply_permissions(data, revert=True)
        return JSONResponse(data)

    def apply_permissions(self, data, revert=False):
        with transaction.atomic():
            for identity in data["selectedIdentities"]:
                if identity["type"] == "group":
                    identityModel = Group.objects.get(pk=identity["id"])
                else:
                    identityModel = User.objects.get(pk=identity["id"])

                for card in data["selectedCards"]:
                    # TODO The following try block is here because the key for the nodegroupid in the new permission manager
                    # is 'nodegroupid' where it was 'nodegroup' in the old permission manager. Once the old permission manager is deleted
                    # we can replace it with `nodegroupid = card['nodegroupid']`

                    try:
                        nodegroupid = card["nodegroupid"]
                    except KeyError:
                        try:
                            nodegroupid = card["nodegroup"]
                        except KeyError:
                            nodegroupid = card["model"]["nodegroup_id"]

                    nodegroup = models.NodeGroup.objects.get(pk=nodegroupid)

                    # first remove all the current permissions
                    for perm in get_perms(identityModel, nodegroup):
                        remove_perm(perm, identityModel, nodegroup)

                    if not revert:
                        # then add the new permissions
                        for perm in data["selectedPermissions"]:
                            assign_perm(perm["codename"], identityModel, nodegroup)


class IconDataView(View):
    def get(self, request):
        icons = models.Icon.objects.order_by("name")
        data = {"icons": JSONSerializer().serializeToPython(icons)}
        return JSONResponse(data)


class NodegroupView(View):
    action = "exportable"

    def get(self, request):
        nodegroupid = None
        try:
            nodegroupid = uuid.UUID(str(request.GET.get("nodegroupid")))
        except Exception as e:
            print(e)
        if self.action == "exportable":
            res = []
            if nodegroupid is not None:
                nodegroup = models.NodeGroup.objects.get(nodegroupid=nodegroupid)
                exportable = (
                    False if nodegroup.exportable is None else nodegroup.exportable
                )
                res.append({"exportable": exportable})
                return JSONResponse(res)
            else:
                return HttpResponseNotFound()

    def post(self, request):
        nodegroupid = None
        try:
            nodegroupid = uuid.UUID(str(request.POST.get("nodegroupid")))
        except Exception as e:
            print(e)
        if self.action == "exportable" and nodegroupid is not None:
            exportable = json.loads(request.POST.get("exportable"))

            nodegroup = models.NodeGroup.objects.select_for_update().filter(
                nodegroupid=nodegroupid
            )
            with transaction.atomic():
                for ng in nodegroup:
                    ng.exportable = exportable
                    ng.save()

            return JSONResponse({"nodegroup": nodegroupid, "status": "success"})

        return HttpResponseNotFound()<|MERGE_RESOLUTION|>--- conflicted
+++ resolved
@@ -41,10 +41,6 @@
 from arches.app.models.card import Card
 from arches.app.models.fields.i18n import I18n_String
 from arches.app.models.system_settings import settings
-<<<<<<< HEAD
-=======
-from arches.app.models.resource import PublishedModelError, UnpublishedModelError
->>>>>>> c87c7de2
 from arches.app.utils.data_management.resource_graphs.exporter import (
     get_graphs_for_export,
     create_mapping_configuration_file,
@@ -208,10 +204,6 @@
             context["graphs"] = JSONSerializer().serialize(
                 context["graph_models"], exclude=["functions"]
             )
-<<<<<<< HEAD
-
-=======
->>>>>>> c87c7de2
             context["nav"]["title"] = _("Arches Designer")
             context["nav"]["icon"] = "fa-bookmark"
 
@@ -243,15 +235,10 @@
         return ontology_namespaces
 
     def get(self, request, graphid):
-<<<<<<< HEAD
-=======
-
->>>>>>> c87c7de2
         if graphid == settings.SYSTEM_SETTINGS_RESOURCE_MODEL_ID:
             if not request.user.groups.filter(name="System Administrator").exists():
                 raise PermissionDenied
 
-<<<<<<< HEAD
         self.source_graph = Graph.objects.get(pk=graphid)
         if self.source_graph.source_identifier_id:
             url = reverse(
@@ -284,17 +271,6 @@
         ).filter(function__functiontype="primarydescriptors")
 
         datatypes = models.DDataType.objects.all()
-=======
-        self.graph = Graph.objects.get(graphid=graphid)
-        serialized_graph = self.graph.serialize(
-            force_recalculation=True
-        )  # calling `serialize` directly returns a dict
-
-        datatypes = models.DDataType.objects.all()
-        primary_descriptor_functions = models.FunctionXGraph.objects.filter(
-            graph=self.graph
-        ).filter(function__functiontype="primarydescriptors")
->>>>>>> c87c7de2
         primary_descriptor_function = JSONSerializer().serialize(
             primary_descriptor_functions[0]
             if len(primary_descriptor_functions) > 0
@@ -310,22 +286,6 @@
         if self.graph.ontology is not None:
             branch_graphs = branch_graphs.filter(ontology=self.graph.ontology)
 
-<<<<<<< HEAD
-=======
-        restricted_nodegroups = []
-        if not settings.OVERRIDE_RESOURCE_MODEL_LOCK:
-            restricted_nodegroups = (
-                models.TileModel.objects.filter(
-                    nodegroup__pk__in=[
-                        nodegroup_dict["nodegroupid"]
-                        for nodegroup_dict in serialized_graph["nodegroups"]
-                    ]
-                )
-                .values_list("nodegroup_id", flat=True)
-                .distinct()
-            )
-
->>>>>>> c87c7de2
         context = self.get_context_data(
             main_script="views/graph-designer",
             datatypes_json=JSONSerializer().serialize(
@@ -343,10 +303,7 @@
                     "deploymentfile",
                     "deploymentdate",
                 ],
-<<<<<<< HEAD
                 force_recalculation=True,
-=======
->>>>>>> c87c7de2
             ),
             branch_list={
                 "title": _("Branch Library"),
@@ -365,13 +322,7 @@
             primary_descriptor_function=primary_descriptor_function,
             geocoding_providers=models.Geocoder.objects.all(),
             report_templates=models.ReportTemplate.objects.all(),
-<<<<<<< HEAD
             restricted_nodegroups=[],
-=======
-            restricted_nodegroups=[
-                str(nodegroup) for nodegroup in restricted_nodegroups
-            ],
->>>>>>> c87c7de2
             ontologies=JSONSerializer().serialize(
                 models.Ontology.objects.filter(parentontology=None),
                 exclude=["version", "path"],
@@ -609,13 +560,8 @@
 
                     clone_data["copy"].save()
 
-<<<<<<< HEAD
                     clone_data["copy"].create_editable_future_graph()
                     clone_data["copy"].publish()
-=======
-                    if bool(graph.publication_id):
-                        clone_data["copy"].publish(user=request.user)
->>>>>>> c87c7de2
 
                     ret = {"success": True, "graphid": clone_data["copy"].pk}
 
@@ -662,14 +608,6 @@
             data = JSONDeserializer().deserialize(request.body)
             try:
                 graph = Graph.objects.get(graphid=graphid)
-<<<<<<< HEAD
-=======
-                if graph.publication:
-                    return JSONErrorResponse(
-                        _("Unable to delete nodes of a published graph"),
-                        _("Please unpublish your graph before deleting a node"),
-                    )
->>>>>>> c87c7de2
                 graph.delete_node(node=data.get("nodeid", None))
                 return JSONResponse({})
             except GraphValidationError as e:
@@ -718,7 +656,6 @@
                 models.TileModel.objects.filter(
                     nodegroup_id=nodegroup_id,
                     data__has_key=str(old_node_data.pk),
-<<<<<<< HEAD
                 )
                 .annotate(
                     file_data=Func(
@@ -726,15 +663,6 @@
                         function="JSONB_ARRAY_ELEMENTS",
                     )
                 )
-=======
-                )
-                .annotate(
-                    file_data=Func(
-                        F(f"data__{old_node_data.pk}"),
-                        function="JSONB_ARRAY_ELEMENTS",
-                    )
-                )
->>>>>>> c87c7de2
                 .values_list(F("file_data__type"), flat=True)
                 .distinct()
             ):
@@ -760,7 +688,6 @@
             try:
                 data = JSONDeserializer().deserialize(request.body)
 
-<<<<<<< HEAD
                 source_graph.update_from_editable_future_graph()
                 source_graph.publish(notes=data.get("notes"), user=request.user)
 
@@ -839,29 +766,6 @@
                 )
             except Exception as e:
                 return JSONErrorResponse(str(e))
-=======
-            if self.action == "publish":
-                try:
-                    graph.publish(notes=notes, user=request.user)
-                except UnpublishedModelError as e:
-                    return JSONErrorResponse(e.title, e.message)
-            elif self.action == "unpublish":
-                graph.unpublish()
-        except Exception as e:
-            logger.exception(e)
-            return JSONErrorResponse(
-                _("Unable to process publication"),
-                _("Please contact your administrator if issue persists"),
-            )
-
-        return JSONResponse(
-            {
-                "graph": graph,
-                "title": "Success!",
-                "message": "The graph has been successfully updated.",
-            }
-        )
->>>>>>> c87c7de2
 
 
 @method_decorator(group_required("Graph Editor"), name="dispatch")
