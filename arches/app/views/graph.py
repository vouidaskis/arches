'''
ARCHES - a program developed to inventory and manage immovable cultural heritage.
Copyright (C) 2013 J. Paul Getty Trust and World Monuments Fund

This program is free software: you can redistribute it and/or modify
it under the terms of the GNU Affero General Public License as
published by the Free Software Foundation, either version 3 of the
License, or (at your option) any later version.

This program is distributed in the hope that it will be useful,
but WITHOUT ANY WARRANTY; without even the implied warranty of
MERCHANTABILITY or FITNESS FOR A PARTICULAR PURPOSE. See the
GNU Affero General Public License for more details.

You should have received a copy of the GNU Affero General Public License
along with this program. If not, see <http://www.gnu.org/licenses/>.
'''

import zipfile
import json
import uuid
from django.db import transaction
from django.shortcuts import redirect, render
from django.db.models import Q
from django.utils.translation import ugettext as _
from django.utils.decorators import method_decorator
from django.http import HttpResponseNotFound, HttpResponse
from django.views.generic import View, TemplateView
from django.contrib.auth.models import User, Group, Permission
from django.contrib.contenttypes.models import ContentType
from arches.app.utils.decorators import group_required
from arches.app.utils.betterJSONSerializer import JSONSerializer, JSONDeserializer
from arches.app.utils.response import JSONResponse
from arches.app.models import models
from arches.app.models.graph import Graph, GraphValidationError
from arches.app.models.card import Card
from arches.app.models.concept import Concept
from arches.app.models.system_settings import settings
from arches.app.utils.data_management.resource_graphs.exporter import get_graphs_for_export, create_mapping_configuration_file
from arches.app.utils.data_management.resource_graphs import importer as GraphImporter
from arches.app.utils.system_metadata import system_metadata
from arches.app.views.base import BaseManagerView
from guardian.shortcuts import assign_perm, get_perms, remove_perm, get_group_perms, get_user_perms
from rdflib import Graph as RDFGraph

try:
    from cStringIO import StringIO
except ImportError:
    from StringIO import StringIO


def get_ontology_namespaces():
    ontology_namespaces = settings.ONTOLOGY_NAMESPACES
    g = RDFGraph()
    for ontology in models.Ontology.objects.all():
        g.parse(ontology.path.path)
    for namespace in g.namespaces():
        if str(namespace[1]) not in ontology_namespaces:
            ontology_namespaces[str(namespace[1])] = str(namespace[0])
    return ontology_namespaces


class GraphBaseView(BaseManagerView):

    def get_context_data(self, **kwargs):
        context = super(GraphBaseView, self).get_context_data(**kwargs)
        try:
            context['graphid'] = self.graph.graphid
            context['graph'] = JSONSerializer().serializeToPython(self.graph)
            context['graph_json'] = JSONSerializer().serialize(self.graph)
            context['root_node'] = self.graph.node_set.get(istopnode=True)
        except:
            pass
        return context

@method_decorator(group_required('Graph Editor'), name='dispatch')
class GraphSettingsView(GraphBaseView):

    def get(self, request, graphid):
        self.graph = models.GraphModel.objects.get(graphid=graphid)
        icons = models.Icon.objects.order_by('name')
        resource_graphs = models.GraphModel.objects.filter(Q(isresource=True)).exclude(
            graphid=settings.SYSTEM_SETTINGS_RESOURCE_MODEL_ID)
        resource_data = []
        node = models.Node.objects.get(graph_id=graphid, istopnode=True)
        relatable_resources = node.get_relatable_resources()
        for res in resource_graphs:
            if models.Node.objects.filter(graph=res, istopnode=True).count() > 0:
                node_model = models.Node.objects.get(graph=res, istopnode=True)
                resource_data.append({
                    'id': node_model.nodeid,
                    'graph': res,
                    'is_relatable': (node_model in relatable_resources)
                })
        data = {
            'icons': JSONSerializer().serializeToPython(icons),
            'node_count': models.Node.objects.filter(graph=self.graph).count(),
            'resources': JSONSerializer().serializeToPython(resource_data)
        }
        return JSONResponse(data)

    def post(self, request, graphid):
        graph = Graph.objects.get(graphid=graphid)
        data = JSONDeserializer().deserialize(request.body)
        for key, value in data.get('graph').iteritems():
            if key in ['iconclass', 'name', 'author', 'description', 'isresource',
                       'ontology_id', 'version',  'subtitle', 'isactive', 'color',
                       'jsonldcontext', 'config', 'template_id']:
                setattr(graph, key, value)

        node = models.Node.objects.get(graph_id=graphid, istopnode=True)
        node.set_relatable_resources(data.get('relatable_resource_ids'))
        try:
            node.datatype = data['graph']['root']['datatype']
        except KeyError as e:
            print e, 'Cannot find root node datatype'
        node.ontologyclass = data.get('ontology_class') if data.get('graph').get('ontology_id') is not None else None
        node.name = graph.name
        graph.root.name = node.name

        try:
            with transaction.atomic():
                graph.save()
                node.save()

            return JSONResponse({
                'success': True,
                'graph': graph,
                'relatable_resource_ids': [res.nodeid for res in node.get_relatable_resources()]
            })

        except GraphValidationError as e:
            return JSONResponse({'status': 'false', 'message': e.message, 'title': e.title}, status=500)


@method_decorator(group_required('Graph Editor'), name='dispatch')
class GraphManagerView(GraphBaseView):

    def get(self, request, graphid):
        if graphid is None or graphid == '':
            root_nodes = models.Node.objects.filter(istopnode=True)
            context = self.get_context_data(
                main_script='views/graph',
                root_nodes=JSONSerializer().serialize(root_nodes),
            )
            context['graph_models'] = models.GraphModel.objects.all().exclude(
                graphid=settings.SYSTEM_SETTINGS_RESOURCE_MODEL_ID)
            context['graphs'] = JSONSerializer().serialize(context['graph_models'], exclude=['functions'])
            context['nav']['title'] = 'Arches Designer'
            context['nav']['icon'] = 'fa-bookmark'
            context['nav']['help'] = {
                'title':_('Using the Graph Designer'),
                'template':'graph-designer-help',
            }
            return render(request, 'views/graph.htm', context)


@method_decorator(group_required('Graph Editor'), name='dispatch')
class GraphDesignerView(GraphBaseView):

    def get(self, request, graphid):
        self.graph = Graph.objects.get(graphid=graphid)
        ontologies = models.Ontology.objects.filter(parentontology=None)
        ontology_classes = models.OntologyClass.objects.values('source', 'ontology_id')
        datatypes = models.DDataType.objects.all()
        datatypes_json = JSONSerializer().serialize(datatypes, exclude=['modulename', 'isgeometric'])
        branch_graphs = Graph.objects.exclude(pk=graphid).exclude(isresource=True)
        cards = self.graph.cardmodel_set.order_by('sortorder').prefetch_related('cardxnodexwidget_set')
        cardwidgets = [widget for widgets in [card.cardxnodexwidget_set.order_by(
            'sortorder').all() for card in cards] for widget in widgets]
        widgets = models.Widget.objects.all()
        nodegroups = cards.values_list('nodegroup_id', flat=True)
        restricted_nodegroups = models.TileModel.objects.filter(nodegroup__in=nodegroups).values_list('nodegroup_id', flat=True).distinct()
        card_components = models.CardComponent.objects.all()
        map_layers = models.MapLayer.objects.all()
        map_markers = models.MapMarker.objects.all()
        map_sources = models.MapSource.objects.all()
        templates = models.ReportTemplate.objects.all()
        card_components = models.CardComponent.objects.all()
        geocoding_providers = models.Geocoder.objects.all()
        if self.graph.ontology is not None:
            branch_graphs = branch_graphs.filter(ontology=self.graph.ontology)
        context = self.get_context_data(
            main_script='views/graph-designer',
            datatypes_json=datatypes_json,
            datatypes=datatypes,
            ontology_namespaces=get_ontology_namespaces(),
            branches=JSONSerializer().serialize(branch_graphs, exclude=[
                'cards', 'domain_connections', 'functions', 'cards', 'deploymentfile', 'deploymentdate']),
            branch_list={
                'title': _('Branch Library'),
                'search_placeholder': _('Find a graph branch')
            },
            widgets=widgets,
            widgets_json=JSONSerializer().serialize(widgets),
            card_components=card_components,
            card_components_json=JSONSerializer().serialize(card_components),
            cards=JSONSerializer().serialize(cards),
            cardwidgets=JSONSerializer().serialize(cardwidgets),
            map_layers=map_layers,
            map_markers=map_markers,
            map_sources=map_sources,
            geocoding_providers=geocoding_providers,
            report_templates=templates,
            restricted_nodegroups=[str(nodegroup) for nodegroup in restricted_nodegroups],
        )
        context['ontologies'] = JSONSerializer().serialize(ontologies, exclude=['version', 'path'])
        context['ontology_classes'] = JSONSerializer().serialize(ontology_classes)
<<<<<<< HEAD
=======
        context['nav']['title'] = self.graph.name
        context['nav']['help'] = (_('Using the Graph Designer'), 'help/graph-designer-help.htm')
        context['help'] = 'graph-designer-help'
        context['nav']['menu'] = True
>>>>>>> 535a4b2c
        context['graph'] = JSONSerializer().serialize(self.graph, exclude=['functions', 'cards', 'deploymentfile',
                                                                           'deploymentdate', '_nodegroups_to_delete',
                                                                           '_functions'])
        context['graph_models'] = models.GraphModel.objects.all().exclude(
            graphid=settings.SYSTEM_SETTINGS_RESOURCE_MODEL_ID)
        context['graphs'] = JSONSerializer().serialize(context['graph_models'], exclude=['functions'])
        
        context['nav']['title'] = self.graph.name
        context['nav']['menu'] = True
        context['nav']['help'] = {
            'title':_('Using the Graph Designer'),
            'template':'graph-designer-help',
        }
        
        return render(request, 'views/graph-designer.htm', context)


@method_decorator(group_required('Graph Editor'), name='dispatch')
class GraphDataView(View):

    action = 'update_node'

    def get(self, request, graphid, nodeid=None):
        if self.action == 'export_graph':
            graph = get_graphs_for_export([graphid])
            graph['metadata'] = system_metadata()
            f = JSONSerializer().serialize(graph, indent=4)
            graph_name = JSONDeserializer().deserialize(f)['graph'][0]['name']

            response = HttpResponse(f, content_type='json/plain')
            response['Content-Disposition'] = 'attachment; filename="%s.json"' % (graph_name)
            return response
        elif self.action == 'export_mapping_file':
            files_for_export = create_mapping_configuration_file(graphid, True)
            file_name = Graph.objects.get(graphid=graphid).name

            buffer = StringIO()

            with zipfile.ZipFile(buffer, 'w', zipfile.ZIP_DEFLATED) as zip:
                for f in files_for_export:
                    f['outputfile'].seek(0)
                    zip.writestr(f['name'], f['outputfile'].read())

            zip.close()
            buffer.flush()
            zip_stream = buffer.getvalue()
            buffer.close()

            response = HttpResponse()
            response['Content-Disposition'] = 'attachment; filename=' + file_name + '.zip'
            response['Content-length'] = str(len(zip_stream))
            response['Content-Type'] = 'application/zip'
            response.write(zip_stream)
            return response

        elif self.action == 'get_domain_connections':
            res = []
            graph = Graph.objects.get(graphid=graphid)
            ontology_class = request.GET.get('ontology_class', None)
            ret = graph.get_valid_domain_ontology_classes()
            for r in ret:
                res.append({'ontology_property': r['ontology_property'], 'ontology_classes': [
                           c for c in r['ontology_classes'] if c == ontology_class]})
            return JSONResponse(res)

        else:
            graph = Graph.objects.get(graphid=graphid)
            if self.action == 'get_related_nodes':
                parent_nodeid = request.GET.get('parent_nodeid', None)
                ret = graph.get_valid_ontology_classes(nodeid=nodeid, parent_nodeid=parent_nodeid)

            elif self.action == 'get_valid_domain_nodes':
                if nodeid == '':
                    nodeid = None
                ret = graph.get_valid_domain_ontology_classes(nodeid=nodeid)

            return JSONResponse(ret)

        return HttpResponseNotFound()

    def post(self, request, graphid=None):
        ret = {}

        try:
            if self.action == 'import_graph':
                graph_file = request.FILES.get('importedGraph').read()
                graphs = JSONDeserializer().deserialize(graph_file)['graph']
                ret = GraphImporter.import_graph(graphs)
            else:
                if graphid is not None:
                    graph = Graph.objects.get(graphid=graphid)
                data = JSONDeserializer().deserialize(request.body)

                if self.action == 'new_graph':
                    isresource = data['isresource'] if 'isresource' in data else False
                    name = _('New Resource Model') if isresource else _('New Branch')
                    author = request.user.first_name + ' ' + request.user.last_name
                    ret = Graph.new(name=name, is_resource=isresource, author=author)

                elif self.action == 'update_node':
                    graph.update_node(data)
                    ret = graph
                    graph.save()

                elif self.action == 'update_node_layer':
                    nodeid = uuid.UUID(str(data.get('nodeid')))
                    node = graph.nodes[nodeid]
                    node.config = data['config']
                    ret = graph
                    node.save()

                elif self.action == 'append_branch':
                    ret = graph.append_branch(data['property'], nodeid=data['nodeid'], graphid=data['graphid'])
                    graph.save()

                elif self.action == 'append_node':
                    ret = graph.append_node(nodeid=data['nodeid'])
                    graph.save()

                elif self.action == 'move_node':
                    ret = graph.move_node(data['nodeid'], data['property'], data['newparentnodeid'])
                    graph.save()

                elif self.action == 'export_branch':
                    clone_data = graph.copy(root=data)
                    clone_data['copy'].save()
                    ret = {
                        'success': True,
                        'graphid': clone_data['copy'].pk
                    }

                elif self.action == 'clone_graph':
                    clone_data = graph.copy()
                    ret = clone_data['copy']
                    ret.save()
                    ret.copy_functions(graph, [clone_data['nodes'], clone_data['nodegroups']])

                elif self.action == 'reorder_nodes':
                    json = request.body
                    if json is not None:
                        data = JSONDeserializer().deserialize(json)

                        if 'nodes' in data and len(data['nodes']) > 0:
                            sortorder = 0
                            with transaction.atomic():
                                for node in data['nodes']:
                                    no = models.Node.objects.get(pk=node['nodeid'])
                                    no.sortorder = sortorder
                                    no.save()
                                    sortorder = sortorder + 1
                            ret = data

            return JSONResponse(ret)
        except GraphValidationError as e:
            return JSONResponse({'status': 'false', 'success': False, 'message': e.message, 'title': e.title}, status=500)

    def delete(self, request, graphid):
        if self.action == 'delete_node':
            data = JSONDeserializer().deserialize(request.body)
            try:
                graph = Graph.objects.get(graphid=graphid)
                graph.delete_node(node=data.get('nodeid', None))
                return JSONResponse({})
            except GraphValidationError as e:
                return JSONResponse({'status': 'false', 'message': e.message, 'title': e.title}, status=500)
        elif self.action == 'delete_instances':
            try:
                graph = Graph.objects.get(graphid=graphid)
                graph.delete_instances()
                return JSONResponse({
                    'success': True,
                    'message': "All the resources associated with the Model '{0}' have been successfully deleted.".format(graph.name),
                    'title': "Resources Successfully Deleted."})
            except GraphValidationError as e:
                return JSONResponse({'status': 'false', 'message': e.message, 'title': e.title}, status=500)
        elif self.action == 'delete_graph':
            try:
                graph = Graph.objects.get(graphid=graphid)
                if graph.isresource:
                    graph.isactive = False
                    graph.save(validate=False)
                    graph.delete_instances()
                graph.delete()
                return JSONResponse({'success': True})
            except GraphValidationError as e:
                return JSONResponse({'status': 'false', 'message': e.message, 'title': e.title}, status=500)

        return HttpResponseNotFound()


@method_decorator(group_required('Graph Editor'), name='dispatch')
class CardView(GraphBaseView):
    action = 'update_card'

    def get(self, request, cardid):
        try:
            card = Card.objects.get(cardid=cardid)
            self.graph = Graph.objects.get(graphid=card.graph_id)
        except(Card.DoesNotExist):
            # assume the cardid is actually a graph id
            card = Card.objects.get(cardid=Graph.objects.get(graphid=cardid).get_root_card().cardid)
            self.graph = Graph.objects.get(graphid=card.graph_id)
            if self.graph.isresource is True:
                return redirect('card_manager', graphid=cardid)

        card.confirm_enabled_state(request.user, card.nodegroup)
        for c in card.cards:
            c.confirm_enabled_state(request.user, c.nodegroup)

        datatypes = models.DDataType.objects.all()
        widgets = models.Widget.objects.all()
        geocoding_providers = models.Geocoder.objects.all()
        map_layers = models.MapLayer.objects.all()
        map_markers = models.MapMarker.objects.all()
        map_sources = models.MapSource.objects.all()
        resource_graphs = Graph.objects.exclude(pk=card.graph_id).exclude(
            pk=settings.SYSTEM_SETTINGS_RESOURCE_MODEL_ID).exclude(isresource=False).exclude(isactive=False)
        lang = request.GET.get('lang', settings.LANGUAGE_CODE)
        concept_collections = Concept().concept_tree(mode='collections', lang=lang)
        ontology_properties = []
        card_root_node = models.Node.objects.get(nodeid=card.nodegroup_id)
        for item in self.graph.get_valid_ontology_classes(nodeid=card.nodegroup_id):
            if card_root_node.ontologyclass in item['ontology_classes']:
                ontology_properties.append(item['ontology_property'])
        ontology_properties = sorted(ontology_properties, key=lambda item: item)

        context = self.get_context_data(
            main_script='views/graph/card-configuration-manager',
            graph_id=self.graph.graphid,
            card=JSONSerializer().serialize(card),
            datatypes_json=JSONSerializer().serialize(datatypes),
            geocoding_providers=geocoding_providers,
            datatypes=datatypes,
            widgets=widgets,
            widgets_json=JSONSerializer().serialize(widgets),
            map_layers=map_layers,
            map_markers=map_markers,
            map_sources=map_sources,
            resource_graphs=resource_graphs,
            concept_collections=concept_collections,
            ontology_properties=JSONSerializer().serialize(ontology_properties),
        )

        context['graphid'] = self.graph.graphid
        context['graph'] = JSONSerializer().serializeToPython(self.graph)
        context['graph_json'] = json.dumps(context['graph'])
        context['root_node'] = self.graph.node_set.get(istopnode=True)

        context['nav']['title'] = self.graph.name
        context['nav']['menu'] = True
        context['nav']['help'] = {
            'title':_('Configuring Cards and Widgets'),
            'template':'card-designer-help',
        }

        return render(request, 'views/graph/card-configuration-manager.htm', context)

    def post(self, request, cardid=None):
        data = JSONDeserializer().deserialize(request.body)
        if self.action == 'update_card':
            if data:
                card = Card(data)
                card.save()
                return JSONResponse(card)

        if self.action == 'reorder_cards':
            if 'cards' in data and len(data['cards']) > 0:
                with transaction.atomic():
                    for card_data in data['cards']:
                        card = models.CardModel.objects.get(pk=card_data['id'])
                        card.sortorder = card_data['sortorder']
                        card.save()

                return JSONResponse(data['cards'])

        return HttpResponseNotFound()


class DatatypeTemplateView(TemplateView):

    def get(sefl, request, template='text'):
        return render(request, 'views/components/datatypes/%s.htm' % template)


@method_decorator(group_required('Graph Editor'), name='dispatch')
class FunctionManagerView(GraphBaseView):
    action = ''

    def get(self, request, graphid):
        self.graph = Graph.objects.get(graphid=graphid)

        if self.graph.isresource:
            context = self.get_context_data(
                main_script='views/graph/function-manager',
                functions=JSONSerializer().serialize(models.Function.objects.all()),
                applied_functions=JSONSerializer().serialize(models.FunctionXGraph.objects.filter(graph=self.graph)),
                function_templates=models.Function.objects.exclude(component__isnull=True),
            )

            context['graphs'] = JSONSerializer().serialize(
                models.GraphModel.objects.all().exclude(graphid=settings.SYSTEM_SETTINGS_RESOURCE_MODEL_ID),
                exclude=['functions'])
            context['nav']['title'] = self.graph.name
            context['nav']['menu'] = True
            context['nav']['help'] = {
                'title':_('Managing Functions'),
                'template':'function-help',
            }

            return render(request, 'views/graph/function-manager.htm', context)
        else:
            return redirect('graph_designer', graphid=graphid)

    def post(self, request, graphid):
        data = JSONDeserializer().deserialize(request.body)
        self.graph = Graph.objects.get(graphid=graphid)
        with transaction.atomic():
            for item in data:
                functionXgraph, created = models.FunctionXGraph.objects.update_or_create(
                    pk=item['id'],
                    defaults={
                        'function_id': item['function_id'],
                        'graph_id': graphid,
                        'config': item['config']
                    }
                )
                item['id'] = functionXgraph.pk

                # run post function save hook
                func = functionXgraph.function.get_class_module()()
                try:
                    func.after_function_save(functionXgraph, request)
                except NotImplementedError:
                    pass

        return JSONResponse(data)

    def delete(self, request, graphid):
        data = JSONDeserializer().deserialize(request.body)
        self.graph = Graph.objects.get(graphid=graphid)
        with transaction.atomic():
            for item in data:
                functionXgraph = models.FunctionXGraph.objects.get(pk=item['id'])
                functionXgraph.delete()

        return JSONResponse(data)


@method_decorator(group_required('Graph Editor'), name='dispatch')
class PermissionDataView(View):
    perm_cache = {}
    action = None

    def get_perm_name(self, codename):
        if codename not in self.perm_cache:
            try:
                self.perm_cache[codename] = Permission.objects.get(
                    codename=codename, content_type__app_label='models', content_type__model='nodegroup')
                return self.perm_cache[codename]
            except:
                return None
                # codename for nodegroup probably doesn't exist
        return self.perm_cache[codename]

    def get(self, request):
        if self.action == 'get_permission_manager_data':
            identities = []
            for group in Group.objects.all():
                identities.append({
                    'name': group.name,
                    'type': 'group',
                    'id': group.pk,
                    'default_permissions': group.permissions.all()
                })
            for user in User.objects.filter(is_superuser=False):
                groups = []
                default_perms = []
                for group in user.groups.all():
                    groups.append(group.name)
                    default_perms = default_perms + list(group.permissions.all())
                identities.append({'name': user.email or user.username, 'groups': ', '.join(groups),
                                   'type': 'user', 'id': user.pk, 'default_permissions': set(default_perms)})

            content_type = ContentType.objects.get_for_model(models.NodeGroup)
            nodegroup_permissions = Permission.objects.filter(content_type=content_type)
            ret = {'identities': identities, 'permissions': nodegroup_permissions}
            return JSONResponse(ret)

        nodegroup_ids = JSONDeserializer().deserialize(request.GET.get('nodegroupIds'))
        identityId = request.GET.get('identityId')
        identityType = request.GET.get('identityType')

        ret = []
        if identityType == 'group':
            identity = Group.objects.get(pk=identityId)
            for nodegroup_id in nodegroup_ids:
                nodegroup = models.NodeGroup.objects.get(pk=nodegroup_id)
                perms = [{'codename': codename, 'name': self.get_perm_name(
                    codename).name} for codename in get_group_perms(identity, nodegroup)]
                ret.append({'perms': perms, 'nodegroup_id': nodegroup_id})
        else:
            identity = User.objects.get(pk=identityId)
            for nodegroup_id in nodegroup_ids:
                nodegroup = models.NodeGroup.objects.get(pk=nodegroup_id)
                perms = [{'codename': codename, 'name': self.get_perm_name(
                    codename).name} for codename in get_user_perms(identity, nodegroup)]

                # only get the group perms ("defaults") if no user defined object settings have been saved
                if len(perms) == 0:
                    perms = [{'codename': codename, 'name': self.get_perm_name(
                        codename).name} for codename in set(get_group_perms(identity, nodegroup))]
                ret.append({'perms': perms, 'nodegroup_id': nodegroup_id})

        return JSONResponse(ret)

    def post(self, request):
        data = JSONDeserializer().deserialize(request.body)
        self.apply_permissions(data)
        return JSONResponse(data)

    def delete(self, request):
        data = JSONDeserializer().deserialize(request.body)
        self.apply_permissions(data, revert=True)
        return JSONResponse(data)

    def apply_permissions(self, data, revert=False):
        with transaction.atomic():
            for identity in data['selectedIdentities']:
                if identity['type'] == 'group':
                    identityModel = Group.objects.get(pk=identity['id'])
                else:
                    identityModel = User.objects.get(pk=identity['id'])

                for card in data['selectedCards']:
                    # TODO The following try block is here because the key for the nodegroupid in the new permission manager
                    # is 'nodegroupid' where it was 'nodegroup' in the old permission manager. Once the old permission manager is deleted
                    # we can replace it with `nodegroupid = card['nodegroupid']`
                    try:
                        nodegroupid = card['nodegroupid']
                    except KeyError:
                        nodegroupid = card['nodegroup']
                    nodegroup = models.NodeGroup.objects.get(pk=nodegroupid)

                    # first remove all the current permissions
                    for perm in get_perms(identityModel, nodegroup):
                        remove_perm(perm, identityModel, nodegroup)

                    if not revert:
                        # then add the new permissions
                        for perm in data['selectedPermissions']:
                            assign_perm(perm['codename'], identityModel, nodegroup)<|MERGE_RESOLUTION|>--- conflicted
+++ resolved
@@ -206,27 +206,20 @@
         )
         context['ontologies'] = JSONSerializer().serialize(ontologies, exclude=['version', 'path'])
         context['ontology_classes'] = JSONSerializer().serialize(ontology_classes)
-<<<<<<< HEAD
-=======
-        context['nav']['title'] = self.graph.name
-        context['nav']['help'] = (_('Using the Graph Designer'), 'help/graph-designer-help.htm')
-        context['help'] = 'graph-designer-help'
-        context['nav']['menu'] = True
->>>>>>> 535a4b2c
         context['graph'] = JSONSerializer().serialize(self.graph, exclude=['functions', 'cards', 'deploymentfile',
                                                                            'deploymentdate', '_nodegroups_to_delete',
                                                                            '_functions'])
         context['graph_models'] = models.GraphModel.objects.all().exclude(
             graphid=settings.SYSTEM_SETTINGS_RESOURCE_MODEL_ID)
         context['graphs'] = JSONSerializer().serialize(context['graph_models'], exclude=['functions'])
-        
+
         context['nav']['title'] = self.graph.name
         context['nav']['menu'] = True
         context['nav']['help'] = {
             'title':_('Using the Graph Designer'),
             'template':'graph-designer-help',
         }
-        
+
         return render(request, 'views/graph-designer.htm', context)
 
 
