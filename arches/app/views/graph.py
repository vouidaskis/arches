--- conflicted
+++ resolved
@@ -1,183 +1,178 @@
-'''
-ARCHES - a program developed to inventory and manage immovable cultural heritage.
-Copyright (C) 2013 J. Paul Getty Trust and World Monuments Fund
-
-This program is free software: you can redistribute it and/or modify
-it under the terms of the GNU Affero General Public License as
-published by the Free Software Foundation, either version 3 of the
-License, or (at your option) any later version.
-
-This program is distributed in the hope that it will be useful,
-but WITHOUT ANY WARRANTY; without even the implied warranty of
-MERCHANTABILITY or FITNESS FOR A PARTICULAR PURPOSE. See the
-GNU Affero General Public License for more details.
-
-You should have received a copy of the GNU Affero General Public License
-along with this program. If not, see <http://www.gnu.org/licenses/>.
-'''
-
-from django.conf import settings
-from django.db import transaction
-from django.shortcuts import render
-from django.db.models import Q
-from django.utils.translation import ugettext as _
-from django.http import HttpResponseNotFound, QueryDict
-from arches.app.utils.decorators import group_required
-from arches.app.utils.betterJSONSerializer import JSONSerializer, JSONDeserializer
-from arches.app.utils.JSONResponse import JSONResponse
-from arches.app.models.graph import Graph
-from arches.app.models import models
-from arches.app.models.ontology import Ontology
-
-
-@group_required('edit')
-def manager(request, nodeid, page='graph-manager'):
-    if nodeid is None or nodeid == '':
-        graphs = models.Node.objects.filter(istopnode=True)
-        metadata = models.GraphMetadata.objects.all()
-        return render(request, 'graph-list.htm', {
-            'main_script': 'graph-list',
-            'graphs': JSONSerializer().serialize(graphs),
-            'metadata': JSONSerializer().serialize(metadata)
-        })
-
-    graph = Graph(nodeid)
-    validations = models.Validation.objects.all()
-    metadata_records = JSONSerializer().serializeToPython(models.GraphMetadata.objects.all())
-    branch_nodes = models.Node.objects.filter(~Q(graphmetadata=None), istopnode=True, isresource=False)
-
-    branches = []
-    for metadata_record in metadata_records:
-        try:
-            rootnode = branch_nodes.get(graphmetadata_id=metadata_record['graphmetadataid'])
-            metadata_record['graph'] = Graph(rootnode)
-            metadata_record['relates_via'] = ['P1', 'P2', 'P3']
-            branches.append(metadata_record)
-        except models.Node.DoesNotExist:
-            pass
-
-    datatypes = models.DDataType.objects.all()
-    return render(request, page+'.htm', {
-        'main_script': page,
-        'nodeid': nodeid,
-        'graph': JSONSerializer().serialize(graph),
-        'validations': JSONSerializer().serialize(validations),
-        'branches': JSONSerializer().serialize(branches),
-        'datatypes': JSONSerializer().serialize(datatypes),
-        'node_list': {
-            'title': _('Node List'),
-            'search_placeholder': _('Find a node in the graph')
-        },
-        'permissions_list': {
-            'title': _('Permissions'),
-            'search_placeholder': _('Find a group or user account')
-        },
-        'branch_list': {
-            'title': _('Branch Library'),
-            'search_placeholder': _('Find a graph branch')
-        }
-    })
-
-@group_required('edit')
-def node(request, nodeid):
-    if request.method == 'POST':
-        data = JSONDeserializer().deserialize(request.body)
-        if data:
-            node = models.Node.objects.get(nodeid=nodeid)
-            nodes, edges = node.get_child_nodes_and_edges()
-            collectors = [node_ for node_ in nodes if node_.is_collector()]
-            node_ids = [id_node.nodeid for id_node in nodes]
-            nodes = [node_ for node_ in nodes if (node_.nodegroup_id not in node_ids)]
-            with transaction.atomic():
-                node.name = data.get('name', '')
-                node.description = data.get('description', '')
-                node.istopnode = data.get('istopnode', '')
-                node.crmclass = data.get('crmclass', '')
-                node.datatype = data.get('datatype', '')
-                node.status = data.get('status', '')
-                node.isresource = data.get('isresource', False)
-                node.isactive = data.get('isactive', False)
-                node.validations.set(data.get('validations', []))
-                new_nodegroup_id = data.get('nodegroup_id', None)
-                cardinality = data.get('cardinality', 'n')
-                if unicode(node.nodegroup_id) != new_nodegroup_id:
-                    edge = models.Edge.objects.get(rangenode_id=nodeid)
-                    parent_group = edge.domainnode.nodegroup
-                    new_group = parent_group
-                    if new_nodegroup_id == nodeid:
-                        new_group, created = models.NodeGroup.objects.get_or_create(nodegroupid=nodeid, defaults={'cardinality': 'n', 'legacygroupid': None, 'parentnodegroup': None})
-                        new_group.parentnodegroup = parent_group
-                        new_group.cardinality = cardinality
-                        new_group.save()
-                        parent_group = new_group
-
-                    for collector in collectors:
-                        collector.nodegroup.parentnodegroup = parent_group
-                        collector.nodegroup.save()
-
-                    for group_node in nodes:
-                        group_node.nodegroup = new_group
-                        group_node.save()
-
-                    node.nodegroup = new_group
-
-                node.save()
-                return JSONResponse({'node': node, 'group_nodes': nodes, 'collectors': collectors, 'nodegroup': node.nodegroup})
-
-    if request.method == 'DELETE':
-        node = models.Node.objects.get(nodeid=nodeid)
-        nodes, edges = node.get_child_nodes_and_edges()
-        if not node.istopnode:
-            edges.append(models.Edge.objects.get(rangenode=node))
-        nodes.append(node)
-        with transaction.atomic():
-            [edge.delete() for edge in edges]
-            [node.delete() for node in nodes]
-            return JSONResponse({})
-
-    return HttpResponseNotFound()
-
-@group_required('edit')
-def append_branch(request, nodeid, property, graphmetadataid):
-    if request.method == 'POST':
-        graph = Graph(nodeid)
-        newBranch = graph.append_branch(property, graphmetadataid=graphmetadataid)
-        graph.save()
-        return JSONResponse(newBranch)
-
-    return HttpResponseNotFound()
-
-@group_required('edit')
-def move_node(request, nodeid):
-    if request.method == 'POST':
-        data = JSONDeserializer().deserialize(request.body)
-        graph = Graph(nodeid)
-        updated_nodes_and_edges = graph.move_node(data['nodeid'], data['property'], data['newparentnodeid'])
-        graph.save()
-        return JSONResponse(updated_nodes_and_edges)
-
-    return HttpResponseNotFound()
-<<<<<<< HEAD
-    
-@permission_required('edit')
-=======
-
-@group_required('edit')
->>>>>>> 2c2b6d4f
-def clone(request, nodeid):
-    if request.method == 'POST':
-        data = JSONDeserializer().deserialize(request.body)
-        graph = Graph(nodeid).copy()
-        if 'name' in data:
-            graph.root.name = data['name']
-        graph.root.graphmetadata = None
-        graph.populate_null_nodegroups()
-        graph.save()
-        return JSONResponse(graph)
-
-    return HttpResponseNotFound()
-
-def get_related_nodes(request, ontology_concept_id):
-    lang = request.GET.get('lang', settings.LANGUAGE_CODE)
-    properties = Ontology().get_related_properties(ontology_concept_id, lang=lang)
+'''
+ARCHES - a program developed to inventory and manage immovable cultural heritage.
+Copyright (C) 2013 J. Paul Getty Trust and World Monuments Fund
+
+This program is free software: you can redistribute it and/or modify
+it under the terms of the GNU Affero General Public License as
+published by the Free Software Foundation, either version 3 of the
+License, or (at your option) any later version.
+
+This program is distributed in the hope that it will be useful,
+but WITHOUT ANY WARRANTY; without even the implied warranty of
+MERCHANTABILITY or FITNESS FOR A PARTICULAR PURPOSE. See the
+GNU Affero General Public License for more details.
+
+You should have received a copy of the GNU Affero General Public License
+along with this program. If not, see <http://www.gnu.org/licenses/>.
+'''
+
+from django.conf import settings
+from django.db import transaction
+from django.shortcuts import render
+from django.db.models import Q
+from django.utils.translation import ugettext as _
+from django.http import HttpResponseNotFound, QueryDict
+from arches.app.utils.decorators import group_required
+from arches.app.utils.betterJSONSerializer import JSONSerializer, JSONDeserializer
+from arches.app.utils.JSONResponse import JSONResponse
+from arches.app.models.graph import Graph
+from arches.app.models import models
+from arches.app.models.ontology import Ontology
+
+
+@group_required('edit')
+def manager(request, nodeid, page='graph-manager'):
+    if nodeid is None or nodeid == '':
+        graphs = models.Node.objects.filter(istopnode=True)
+        metadata = models.GraphMetadata.objects.all()
+        return render(request, 'graph-list.htm', {
+            'main_script': 'graph-list',
+            'graphs': JSONSerializer().serialize(graphs),
+            'metadata': JSONSerializer().serialize(metadata)
+        })
+
+    graph = Graph(nodeid)
+    validations = models.Validation.objects.all()
+    metadata_records = JSONSerializer().serializeToPython(models.GraphMetadata.objects.all())
+    branch_nodes = models.Node.objects.filter(~Q(graphmetadata=None), istopnode=True, isresource=False)
+
+    branches = []
+    for metadata_record in metadata_records:
+        try:
+            rootnode = branch_nodes.get(graphmetadata_id=metadata_record['graphmetadataid'])
+            metadata_record['graph'] = Graph(rootnode)
+            metadata_record['relates_via'] = ['P1', 'P2', 'P3']
+            branches.append(metadata_record)
+        except models.Node.DoesNotExist:
+            pass
+
+    datatypes = models.DDataType.objects.all()
+    return render(request, page+'.htm', {
+        'main_script': page,
+        'nodeid': nodeid,
+        'graph': JSONSerializer().serialize(graph),
+        'validations': JSONSerializer().serialize(validations),
+        'branches': JSONSerializer().serialize(branches),
+        'datatypes': JSONSerializer().serialize(datatypes),
+        'node_list': {
+            'title': _('Node List'),
+            'search_placeholder': _('Find a node in the graph')
+        },
+        'permissions_list': {
+            'title': _('Permissions'),
+            'search_placeholder': _('Find a group or user account')
+        },
+        'branch_list': {
+            'title': _('Branch Library'),
+            'search_placeholder': _('Find a graph branch')
+        }
+    })
+
+@group_required('edit')
+def node(request, nodeid):
+    if request.method == 'POST':
+        data = JSONDeserializer().deserialize(request.body)
+        if data:
+            node = models.Node.objects.get(nodeid=nodeid)
+            nodes, edges = node.get_child_nodes_and_edges()
+            collectors = [node_ for node_ in nodes if node_.is_collector()]
+            node_ids = [id_node.nodeid for id_node in nodes]
+            nodes = [node_ for node_ in nodes if (node_.nodegroup_id not in node_ids)]
+            with transaction.atomic():
+                node.name = data.get('name', '')
+                node.description = data.get('description', '')
+                node.istopnode = data.get('istopnode', '')
+                node.crmclass = data.get('crmclass', '')
+                node.datatype = data.get('datatype', '')
+                node.status = data.get('status', '')
+                node.isresource = data.get('isresource', False)
+                node.isactive = data.get('isactive', False)
+                node.validations.set(data.get('validations', []))
+                new_nodegroup_id = data.get('nodegroup_id', None)
+                cardinality = data.get('cardinality', 'n')
+                if unicode(node.nodegroup_id) != new_nodegroup_id:
+                    edge = models.Edge.objects.get(rangenode_id=nodeid)
+                    parent_group = edge.domainnode.nodegroup
+                    new_group = parent_group
+                    if new_nodegroup_id == nodeid:
+                        new_group, created = models.NodeGroup.objects.get_or_create(nodegroupid=nodeid, defaults={'cardinality': 'n', 'legacygroupid': None, 'parentnodegroup': None})
+                        new_group.parentnodegroup = parent_group
+                        new_group.cardinality = cardinality
+                        new_group.save()
+                        parent_group = new_group
+
+                    for collector in collectors:
+                        collector.nodegroup.parentnodegroup = parent_group
+                        collector.nodegroup.save()
+
+                    for group_node in nodes:
+                        group_node.nodegroup = new_group
+                        group_node.save()
+
+                    node.nodegroup = new_group
+
+                node.save()
+                return JSONResponse({'node': node, 'group_nodes': nodes, 'collectors': collectors, 'nodegroup': node.nodegroup})
+
+    if request.method == 'DELETE':
+        node = models.Node.objects.get(nodeid=nodeid)
+        nodes, edges = node.get_child_nodes_and_edges()
+        if not node.istopnode:
+            edges.append(models.Edge.objects.get(rangenode=node))
+        nodes.append(node)
+        with transaction.atomic():
+            [edge.delete() for edge in edges]
+            [node.delete() for node in nodes]
+            return JSONResponse({})
+
+    return HttpResponseNotFound()
+
+@group_required('edit')
+def append_branch(request, nodeid, property, graphmetadataid):
+    if request.method == 'POST':
+        graph = Graph(nodeid)
+        newBranch = graph.append_branch(property, graphmetadataid=graphmetadataid)
+        graph.save()
+        return JSONResponse(newBranch)
+
+    return HttpResponseNotFound()
+
+@group_required('edit')
+def move_node(request, nodeid):
+    if request.method == 'POST':
+        data = JSONDeserializer().deserialize(request.body)
+        graph = Graph(nodeid)
+        updated_nodes_and_edges = graph.move_node(data['nodeid'], data['property'], data['newparentnodeid'])
+        graph.save()
+        return JSONResponse(updated_nodes_and_edges)
+
+    return HttpResponseNotFound()
+
+@group_required('edit')
+def clone(request, nodeid):
+    if request.method == 'POST':
+        data = JSONDeserializer().deserialize(request.body)
+        graph = Graph(nodeid).copy()
+        if 'name' in data:
+            graph.root.name = data['name']
+        graph.root.graphmetadata = None
+        graph.populate_null_nodegroups()
+        graph.save()
+        return JSONResponse(graph)
+
+    return HttpResponseNotFound()
+
+def get_related_nodes(request, ontology_concept_id):
+    lang = request.GET.get('lang', settings.LANGUAGE_CODE)
+    properties = Ontology().get_related_properties(ontology_concept_id, lang=lang)
     return JSONResponse(properties, indent=4)