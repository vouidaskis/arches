'''
ARCHES - a program developed to inventory and manage immovable cultural heritage.
Copyright (C) 2013 J. Paul Getty Trust and World Monuments Fund

This program is free software: you can redistribute it and/or modify
it under the terms of the GNU Affero General Public License as
published by the Free Software Foundation, either version 3 of the
License, or (at your option) any later version.

This program is distributed in the hope that it will be useful,
but WITHOUT ANY WARRANTY; without even the implied warranty of
MERCHANTABILITY or FITNESS FOR A PARTICULAR PURPOSE. See the
GNU Affero General Public License for more details.

You should have received a copy of the GNU Affero General Public License
along with this program. If not, see <http://www.gnu.org/licenses/>.
'''

import itertools
import zipfile
import json
from django.db import transaction
from django.shortcuts import render
from django.db.models import Q
from django.utils.translation import ugettext as _
from django.utils.decorators import method_decorator, classonlymethod
from django.http import HttpResponseNotFound, QueryDict, HttpResponse
from django.views.generic import View, TemplateView
from django.contrib.auth.models import User, Group, Permission
from django.contrib.contenttypes.models import ContentType
from arches.app.utils.decorators import group_required
from arches.app.utils.betterJSONSerializer import JSONSerializer, JSONDeserializer
from arches.app.utils.JSONResponse import JSONResponse
from arches.app.models import models
from arches.app.models.graph import Graph, GraphValidationError
from arches.app.models.card import Card
from arches.app.models.concept import Concept
from arches.app.models.system_settings import settings
from arches.app.utils.data_management.resources.exporter import ResourceExporter
from arches.app.utils.data_management.resource_graphs.exporter import get_graphs_for_export, create_mapping_configuration_file
from arches.app.utils.data_management.resource_graphs import importer as GraphImporter
from arches.app.utils.data_management.arches_file_exporter import ArchesFileExporter
from arches.app.views.base import BaseManagerView
from tempfile import NamedTemporaryFile
from guardian.shortcuts import get_perms_for_model, assign_perm, get_perms, remove_perm, get_group_perms, get_user_perms

try:
    from cStringIO import StringIO
except ImportError:
    from StringIO import StringIO

class GraphBaseView(BaseManagerView):
    def get_context_data(self, **kwargs):
        context = super(GraphBaseView, self).get_context_data(**kwargs)
        try:
            context['graphid'] = self.graph.graphid
            context['graph'] = JSONSerializer().serializeToPython(self.graph)
            context['graph_json'] = JSONSerializer().serialize(self.graph)
            context['root_node'] = self.graph.node_set.get(istopnode=True)
        except:
            pass
        return context


@method_decorator(group_required('Graph Editor'), name='dispatch')
class GraphSettingsView(GraphBaseView):
    def get(self, request, graphid):
        self.graph = Graph.objects.get(graphid=graphid)
        icons = models.Icon.objects.order_by('name')
        resource_graphs = models.GraphModel.objects.filter(Q(isresource=True)).exclude(graphid=settings.SYSTEM_SETTINGS_RESOURCE_MODEL_ID)
        resource_data = []
        node = models.Node.objects.get(graph_id=graphid, istopnode=True)
        relatable_resources = node.get_relatable_resources()
        for res in resource_graphs:
            if models.Node.objects.filter(graph=res, istopnode=True).count() > 0:
                node_model = models.Node.objects.get(graph=res, istopnode=True)
                resource_data.append({
                    'id': node_model.nodeid,
                    'graph': res,
                    'is_relatable': (node_model in relatable_resources)
                })

        ontologies = models.Ontology.objects.filter(parentontology=None)
        ontology_classes = models.OntologyClass.objects.values('source', 'ontology_id')

        context = self.get_context_data(
            main_script='views/graph/graph-settings',
            icons=JSONSerializer().serialize(icons),
            node_json=JSONSerializer().serialize(node),
            ontologies=JSONSerializer().serialize(ontologies),
            ontology_classes=JSONSerializer().serialize(ontology_classes),
            resource_data=JSONSerializer().serialize(resource_data),
            node_count=models.Node.objects.filter(graph=self.graph).count(),
        )

        context['nav']['title'] = self.graph.name
        context['nav']['menu'] = True
        context['nav']['help'] = ('Defining Settings','help/settings-help.htm')

        return render(request, 'views/graph/graph-settings.htm', context)

    def post(self, request, graphid):
        graph = Graph.objects.get(graphid=graphid)
        data = JSONDeserializer().deserialize(request.body)
        for key, value in data.get('graph').iteritems():
            if key in ['iconclass', 'name', 'author', 'description', 'isresource',
                'ontology_id', 'version',  'subtitle', 'isactive', 'mapfeaturecolor', 'mappointsize', 'maplinewidth']:
                setattr(graph, key, value)

        node = models.Node.objects.get(graph_id=graphid, istopnode=True)
        node.set_relatable_resources(data.get('relatable_resource_ids'))
        node.ontologyclass = data.get('ontology_class') if data.get('graph').get('ontology_id') is not None else None

        with transaction.atomic():
            graph.save()
            node.save()

        return JSONResponse({
            'success': True,
            'graph': graph,
            'relatable_resource_ids': [res.nodeid for res in node.get_relatable_resources()]
        })

@method_decorator(group_required('Graph Editor'), name='dispatch')
class GraphManagerView(GraphBaseView):
    def get(self, request, graphid):
        if graphid is None or graphid == '':
            root_nodes = models.Node.objects.filter(istopnode=True)
            context = self.get_context_data(
                main_script='views/graph',
                root_nodes=JSONSerializer().serialize(root_nodes),
            )

            context['nav']['title'] = 'Arches Designer'
            context['nav']['icon'] = 'fa-bookmark'
            context['nav']['help'] = ('About the Arches Designer','help/arches-designer-help.htm')

            return render(request, 'views/graph.htm', context)

        self.graph = Graph.objects.get(graphid=graphid)
        datatypes = models.DDataType.objects.all()
        branch_graphs = Graph.objects.exclude(pk=graphid).exclude(isresource=True).exclude(isactive=False)
        if self.graph.ontology is not None:
            branch_graphs = branch_graphs.filter(ontology=self.graph.ontology)
        lang = request.GET.get('lang', settings.LANGUAGE_CODE)
        concept_collections = Concept().concept_tree(mode='collections', lang=lang)

        context = self.get_context_data(
            main_script='views/graph/graph-manager',
            branches=JSONSerializer().serialize(branch_graphs),
            datatypes_json=JSONSerializer().serialize(datatypes),
            datatypes=datatypes,
            concept_collections=concept_collections,
            node_list={
                'title': _('Node List'),
                'search_placeholder': _('Find a node...')
            },
            permissions_list={
                'title': _('Permissions'),
                'search_placeholder': _('Find a group or user account')
            },
            branch_list={
                'title': _('Branch Library'),
                'search_placeholder': _('Find a graph branch')
            },
        )

        context['nav']['title'] = self.graph.name
        context['nav']['help'] = ('Using the Graph Manager','help/graph-designer-help.htm')
        context['nav']['menu'] = True

        return render(request, 'views/graph/graph-manager.htm', context)

    def delete(self, request, graphid):
        graph = Graph.objects.get(graphid=graphid)
        graph.delete()
        return JSONResponse({'succces':True})


@method_decorator(group_required('Graph Editor'), name='dispatch')
class GraphDataView(View):

    action = 'update_node'

    def get(self, request, graphid, nodeid=None):
        if self.action == 'export_graph':
            graph = get_graphs_for_export([graphid])
            graph['metadata'] = ArchesFileExporter().export_metadata()
            f = JSONSerializer().serialize(graph, indent=4)
            graph_name = JSONDeserializer().deserialize(f)['graph'][0]['name']

            response = HttpResponse(f, content_type='json/plain')
            response['Content-Disposition'] = 'attachment; filename="%s.json"' %(graph_name)
            return response
        elif self.action == 'export_mapping_file':
            files_for_export = create_mapping_configuration_file(graphid)
            file_name = Graph.objects.get(graphid=graphid).name

            buffer = StringIO()

            with zipfile.ZipFile(buffer, 'w', zipfile.ZIP_DEFLATED) as zip:
                for f in files_for_export:
                    f['outputfile'].seek(0)
                    zip.writestr(f['name'], f['outputfile'].read())

            zip.close()
            buffer.flush()
            zip_stream = buffer.getvalue()
            buffer.close()

            response = HttpResponse()
            response['Content-Disposition'] = 'attachment; filename=' + file_name + '.zip'
            response['Content-length'] = str(len(zip_stream))
            response['Content-Type'] = 'application/zip'
            response.write(zip_stream)
            return response

        else:
            graph = Graph.objects.get(graphid=graphid)
            if self.action == 'get_related_nodes':
                ret = graph.get_valid_ontology_classes(nodeid=nodeid)

            elif self.action == 'get_valid_domain_nodes':
                ret = graph.get_valid_domain_ontology_classes(nodeid=nodeid)

            return JSONResponse(ret)

        return HttpResponseNotFound()

    def post(self, request, graphid=None):
        ret = {}

        try:
            if self.action == 'import_graph':
                graph_file = request.FILES.get('importedGraph').read()
                graphs = JSONDeserializer().deserialize(graph_file)['graph']
                ret = GraphImporter.import_graph(graphs)
            else:
                if graphid is not None:
                    graph = Graph.objects.get(graphid=graphid)
                data = JSONDeserializer().deserialize(request.body)

                if self.action == 'new_graph':
                    isresource = data['isresource'] if 'isresource' in data else False
                    name = _('New Resource Model') if isresource else _('New Branch')
                    author = request.user.first_name + ' ' + request.user.last_name
                    ret = Graph.new(name=name,is_resource=isresource,author=author)

                elif self.action == 'update_node':
                    graph.update_node(data)
                    ret = graph
                    graph.save()

                elif self.action == 'append_branch':
                    ret = graph.append_branch(data['property'], nodeid=data['nodeid'], graphid=data['graphid'])
                    graph.save()

                elif self.action == 'move_node':
                    ret = graph.move_node(data['nodeid'], data['property'], data['newparentnodeid'])
                    graph.save()

                elif self.action == 'clone_graph':
                    clone_data = graph.copy()
                    ret = clone_data['copy']
                    ret.save()
                    ret.copy_functions(graph, [clone_data['nodes'], clone_data['nodegroups']])
                    form_map = ret.copy_forms(graph, clone_data['cards'])
                    ret.copy_reports(graph, [form_map, clone_data['cards'], clone_data['nodes']])

            return JSONResponse(ret)
        except GraphValidationError as e:
            return JSONResponse({'status':'false','message':e.message, 'title':e.title}, status=500)

    def delete(self, request, graphid):
        data = JSONDeserializer().deserialize(request.body)
        if data and self.action == 'delete_node':
            graph = Graph.objects.get(graphid=graphid)
            graph.delete_node(node=data.get('nodeid', None))
            return JSONResponse({})

        return HttpResponseNotFound()


@method_decorator(group_required('Graph Editor'), name='dispatch')
class CardManagerView(GraphBaseView):
    def get(self, request, graphid):
        self.graph = Graph.objects.get(graphid=graphid)
        branch_graphs = Graph.objects.exclude(pk=graphid).exclude(isresource=True).exclude(isactive=False)
        if self.graph.ontology is not None:
            branch_graphs = branch_graphs.filter(ontology=self.graph.ontology)

        context = self.get_context_data(
            main_script='views/graph/card-manager',
            branches=JSONSerializer().serialize(branch_graphs),
        )

        context['nav']['title'] = self.graph.name
        context['nav']['menu'] = True
        context['nav']['help'] = ('Managing Cards','help/card-manager-help.htm')

        return render(request, 'views/graph/card-manager.htm', context)


@method_decorator(group_required('Graph Editor'), name='dispatch')
class CardView(GraphBaseView):
    def get(self, request, cardid):
        try:
            card = Card.objects.get(cardid=cardid)
        except(Card.DoesNotExist):
            # assume this is a graph id
            card = Card.objects.get(cardid=Graph.objects.get(graphid=cardid).get_root_card().cardid)
        self.graph = Graph.objects.get(graphid=card.graph_id)

        datatypes = models.DDataType.objects.all()
        widgets = models.Widget.objects.all()
        map_layers = models.MapLayer.objects.all()
        map_sources = models.MapSource.objects.all()
        resource_graphs = Graph.objects.exclude(pk=card.graph_id).exclude(pk=settings.SYSTEM_SETTINGS_RESOURCE_MODEL_ID).exclude(isresource=False).exclude(isactive=False)
        lang = request.GET.get('lang', settings.LANGUAGE_CODE)
        concept_collections = Concept().concept_tree(mode='collections', lang=lang)

        ontology_properties = []
        card_root_node = models.Node.objects.get(nodeid=card.nodegroup_id)
        for item in self.graph.get_valid_ontology_classes(nodeid=card.nodegroup_id):
            if card_root_node.ontologyclass in item['ontology_classes']:
                ontology_properties.append(item['ontology_property'])
        ontology_properties = sorted(ontology_properties, key=lambda item: item)

        context = self.get_context_data(
            main_script='views/graph/card-configuration-manager',
            graph_id=self.graph.pk,
            card=JSONSerializer().serialize(card),
            permissions=JSONSerializer().serialize([{'codename': permission.codename, 'name': permission.name} for permission in get_perms_for_model(card.nodegroup)]),
            datatypes_json=JSONSerializer().serialize(datatypes),
            datatypes=datatypes,
            widgets=widgets,
            widgets_json=JSONSerializer().serialize(widgets),
            map_layers=map_layers,
            map_sources=map_sources,
            resource_graphs=resource_graphs,
            concept_collections=concept_collections,
            ontology_properties=JSONSerializer().serialize(ontology_properties),
        )

        context['nav']['title'] = self.graph.name
        context['nav']['menu'] = True
        context['nav']['help'] = ('Configuring Cards and Widgets','help/card-designer-help.htm')

        return render(request, 'views/graph/card-configuration-manager.htm', context)

    def post(self, request, cardid):
        data = JSONDeserializer().deserialize(request.body)
        if data:
            card = Card(data)
            card.save()
            return JSONResponse(card)

        return HttpResponseNotFound()


@method_decorator(group_required('Graph Editor'), name='dispatch')
class FormManagerView(GraphBaseView):
    action = 'add_form'

    def get(self, request, graphid):
        self.graph = Graph.objects.get(graphid=graphid)
        context = self.get_context_data(
            main_script='views/graph/form-manager',
            forms=JSONSerializer().serialize(self.graph.form_set.all().order_by('sortorder')),
			cards=JSONSerializer().serialize(models.CardModel.objects.filter(graph=self.graph)),
            forms_x_cards=JSONSerializer().serialize(models.FormXCard.objects.filter(form__in=self.graph.form_set.all()).order_by('sortorder')),
        )

        context['nav']['title'] = self.graph.name
        context['nav']['menu'] = True
        context['nav']['help'] = ('Using the Menu Manager','help/menu-manager-help.htm')

        return render(request, 'views/graph/form-manager.htm', context)

    def post(self, request, graphid):
        graph = models.GraphModel.objects.get(graphid=graphid)
        ret = None
        with transaction.atomic():
            if self.action == 'reorder_forms':
                data = JSONDeserializer().deserialize(request.body)
                for i, form in enumerate(data['forms']):
                    formModel = models.Form.objects.get(formid=form['formid'])
                    formModel.sortorder = i
                    formModel.save()
                ret = data['forms']
            if self.action == 'add_form':
                form = models.Form(title=_('New Menu'), graph=graph)
                form.sortorder = len(graph.form_set.all())
                form.save()
                ret = form

        return JSONResponse(ret)

@method_decorator(group_required('Graph Editor'), name='dispatch')
class FormView(GraphBaseView):
    def get(self, request, formid):
        form = models.Form.objects.get(formid=formid)
        self.graph = Graph.objects.get(graphid=form.graph.pk)
        icons = models.Icon.objects.order_by('name')
        cards = models.CardModel.objects.filter(nodegroup__parentnodegroup=None, graph=self.graph)

        context = self.get_context_data(
            main_script='views/graph/form-configuration',
            graph_id=self.graph.pk,
            icons=JSONSerializer().serialize(icons),
            form=JSONSerializer().serialize(form),
            forms=JSONSerializer().serialize(self.graph.form_set.all()),
            cards=JSONSerializer().serialize(cards),
            forms_x_cards=JSONSerializer().serialize(models.FormXCard.objects.filter(form=form).order_by('sortorder')),
        )

        context['nav']['title'] = self.graph.name
        context['nav']['menu'] = True
        context['nav']['help'] = ('Configuring Menus','help/menu-designer-help.htm')

        return render(request, 'views/graph/form-configuration.htm', context)

    def post(self, request, formid):
        data = JSONDeserializer().deserialize(request.body)
        form = models.Form.objects.get(formid=formid)
        form.title = data['title']
        form.subtitle = data['subtitle']
        form.iconclass = data['iconclass']
        form.visible = data['visible']
        forms_x_cards = models.FormXCard.objects.filter(form=form)
        with transaction.atomic():
            forms_x_cards.delete()
            for sortorder, card in enumerate(data['cards']):
                form_x_card = models.FormXCard(
                    form=form,
                    card_id=card['cardid'],
                    sortorder=sortorder
                )
                form_x_card.save()
            form.save()
        return JSONResponse(data)

    def delete(self, request, formid):
        form = models.Form.objects.get(formid=formid)
        form.delete()
        return JSONResponse({'succces':True})


class DatatypeTemplateView(TemplateView):
    def get(sefl, request, template='text'):
        return render(request, 'views/graph/datatypes/%s.htm' % template)


@method_decorator(group_required('Graph Editor'), name='dispatch')
class ReportManagerView(GraphBaseView):
    def get(self, request, graphid):
        self.graph = Graph.objects.get(graphid=graphid)
        forms = models.Form.objects.filter(graph=self.graph, visible=True)
        forms_x_cards = models.FormXCard.objects.filter(form__in=forms).order_by('sortorder')
        cards = Card.objects.filter(nodegroup__parentnodegroup=None, graph=self.graph)
        datatypes = models.DDataType.objects.all()
        widgets = models.Widget.objects.all()
        context = self.get_context_data(
            main_script='views/graph/report-manager',
            reports=JSONSerializer().serialize(self.graph.report_set.all()),
            templates_json=JSONSerializer().serialize(models.ReportTemplate.objects.all()),
            forms=JSONSerializer().serialize(forms),
            forms_x_cards=JSONSerializer().serialize(forms_x_cards),
            cards=JSONSerializer().serialize(cards),
            datatypes_json=JSONSerializer().serialize(datatypes),
            widgets=widgets,
         )

        context['nav']['title'] = self.graph.name
        context['nav']['menu'] = True
        context['nav']['help'] = ('Managing Reports','help/report-manager-help.htm')

        return render(request, 'views/graph/report-manager.htm', context)

    def post(self, request, graphid):
        data = JSONDeserializer().deserialize(request.body)
        graph = models.GraphModel.objects.get(graphid=graphid)
        template = models.ReportTemplate.objects.get(templateid=data['template_id'])
        report = models.Report(name=_('New Report'), graph=graph, template=template, config=template.defaultconfig)
        report.save()
        return JSONResponse(report)


@method_decorator(group_required('Graph Editor'), name='dispatch')
class ReportEditorView(GraphBaseView):
    def get(self, request, reportid):
        report = models.Report.objects.get(reportid=reportid)
        self.graph = Graph.objects.get(graphid=report.graph.pk)
        forms = models.Form.objects.filter(graph=self.graph, visible=True)
        forms_x_cards = models.FormXCard.objects.filter(form__in=forms).order_by('sortorder')
        cards = Card.objects.filter(nodegroup__parentnodegroup=None, graph=self.graph)
        resource_graphs = Graph.objects.exclude(pk=report.graph.pk).exclude(pk=settings.SYSTEM_SETTINGS_RESOURCE_MODEL_ID).exclude(isresource=False).exclude(isactive=False)
        datatypes = models.DDataType.objects.all()
        widgets = models.Widget.objects.all()
        templates = models.ReportTemplate.objects.all()
        map_layers = models.MapLayer.objects.all()
        map_sources = models.MapSource.objects.all()

        context = self.get_context_data(
            main_script='views/graph/report-editor',
            report=JSONSerializer().serialize(report),
            reports=JSONSerializer().serialize(self.graph.report_set.all()),
            report_templates=templates,
            templates_json=JSONSerializer().serialize(templates),
            forms=JSONSerializer().serialize(forms),
            forms_x_cards=JSONSerializer().serialize(forms_x_cards),
            cards=JSONSerializer().serialize(cards),
            datatypes_json=JSONSerializer().serialize(datatypes),
            resource_graphs=resource_graphs,
            widgets=widgets,
            graph_id=self.graph.pk,
            map_layers=map_layers,
            map_sources=map_sources,
         )

        context['nav']['title'] = self.graph.name
        context['nav']['menu'] = True
        context['nav']['help'] = ('Designing Reports','help/report-designer-help.htm')

        return render(request, 'views/graph/report-editor.htm', context)

    def post(self, request, reportid):
        data = JSONDeserializer().deserialize(request.body)
        report = models.Report.objects.get(reportid=reportid)
        graph = Graph.objects.get(graphid=report.graph.pk)
        report.name = data['name']
        report.config = data['config']
        report.formsconfig = data['formsconfig']
        report.active = data['active']
        with transaction.atomic():
            if report.active:
                graph.report_set.exclude(reportid=reportid).update(active=False)
            report.save()
        return JSONResponse(report)

    def delete(self, request, reportid):
        report = models.Report.objects.get(reportid=reportid)
        report.delete()
        return JSONResponse({'succces':True})


@method_decorator(group_required('Graph Editor'), name='dispatch')
class FunctionManagerView(GraphBaseView):
    action = ''

    def get(self, request, graphid):
        self.graph = Graph.objects.get(graphid=graphid)

        context = self.get_context_data(
            main_script='views/graph/function-manager',
            functions=JSONSerializer().serialize(models.Function.objects.all()),
            applied_functions=JSONSerializer().serialize(models.FunctionXGraph.objects.filter(graph=self.graph)),
            function_templates=models.Function.objects.exclude(component__isnull=True),
        )

        context['nav']['title'] = self.graph.name
        context['nav']['menu'] = True
        context['nav']['help'] = ('Managing Functions','help/function-help.htm')

        return render(request, 'views/graph/function-manager.htm', context)

    def post(self, request, graphid):
        data = JSONDeserializer().deserialize(request.body)

        with transaction.atomic():
            for item in data:
                functionXgraph, created = models.FunctionXGraph.objects.update_or_create(
                    pk=item['id'],
                    defaults = {
                        'function_id': item['function_id'],
                        'graph_id': graphid,
                        'config': item['config']
                    }
                )
                item['id'] = functionXgraph.pk

                # run post function save hook
                func = functionXgraph.function.get_class_module()()
                try:
                    func.after_function_save(functionXgraph, request)
                except NotImplementedError:
                    pass

        return JSONResponse(data)

    def delete(self, request, graphid):
        data = JSONDeserializer().deserialize(request.body)

        with transaction.atomic():
            for item in data:
                functionXgraph = models.FunctionXGraph.objects.get(pk=item['id'])
                functionXgraph.delete()

        return JSONResponse(data)


@method_decorator(group_required('Graph Editor'), name='dispatch')
class PermissionManagerView(GraphBaseView):
    action = ''

    def get(self, request, graphid):
        self.graph = Graph.objects.get(graphid=graphid)

        users_and_groups = []
        for group in Group.objects.all():
            users_and_groups.append({'name': group.name, 'type': 'group', 'id': group.pk, 'default_permissions': group.permissions.all(), 'default_permissions_list': ", ".join([item.name for item in group.permissions.all()])})
        for user in User.objects.all():
<<<<<<< HEAD
            groups = []
            perms = []
            for group in user.groups.all():
                groups.append(group.name)
                perms = perms + [item.name for item in group.permissions.all()]
            users_and_groups.append({'name': user.email or user.username, 'groups': ', '.join(groups), 'type': 'user', 'id': user.pk, 'default_permissions_list': ", ".join(set(perms))})
        
=======
            users_and_groups.append({'name': user.email or user.username, 'email': user.email, 'type': 'user', 'id': user.pk})

>>>>>>> a32f585c
        cards = Card.objects.filter(nodegroup__parentnodegroup=None, graph=self.graph)

        root = {'children': []}
        def extract_card_info(cards, root):
            for card in cards:
                d = {
                    'name': card.name,
                    'isContainer': len(card.cards) > 0,
                    'nodegroup': card.nodegroup_id,
                    'children': []
                }
                if len(card.cards) > 0:
                    extract_card_info(card.cards, d)
                else:
                    for node in card.nodegroup.node_set.all():
                        d['children'].append({'name': node.name, 'datatype': node.datatype, 'children': []})
                root['children'].append(d)

        extract_card_info(cards, root)
        #return JSONResponse(root)

        content_type = ContentType.objects.get_for_model(models.NodeGroup)
        nodegroupPermissions = Permission.objects.filter(content_type=content_type)

        context = self.get_context_data(
            main_script='views/graph/permission-manager',
            users_and_groups=JSONSerializer().serialize(users_and_groups),
            cards=JSONSerializer().serialize(root),
            datatypes=JSONSerializer().serialize(models.DDataType.objects.all()),
            nodegroupPermissions=JSONSerializer().serialize(nodegroupPermissions) #JSONSerializer().serialize([{'codename': permission.codename, 'name': permission.name} for permission in get_perms_for_model(card.nodegroup)])
        )

        context['nav']['title'] = self.graph.name
        context['nav']['menu'] = True
        context['nav']['help'] = ('Managing Permissions','help/permissions-help.htm')

        return render(request, 'views/graph/permission-manager.htm', context)


@method_decorator(group_required('Graph Editor'), name='dispatch')
class PermissionDataView(View):
    perm_cache = {}

    def get_perm_name(self, codename):
        if codename not in self.perm_cache:
            try:
                self.perm_cache[codename] = Permission.objects.get(codename=codename, content_type__app_label='models', content_type__model='nodegroup')
                return self.perm_cache[codename]
            except:
                return None
                # codename for nodegroup probably doesn't exist
        return self.perm_cache[codename]

    def get(self, request):
        nodegroup_ids = JSONDeserializer().deserialize(request.GET.get('nodegroupIds'))
        userOrGroupId = request.GET.get('userOrGroupId')
        userOrGroupType = request.GET.get('userOrGroupType')

        ret = []
        if userOrGroupType == 'group':
            group = Group.objects.get(pk=userOrGroupId)
            for nodegroup_id in nodegroup_ids:
                nodegroup = models.NodeGroup.objects.get(pk=nodegroup_id)
                perms = [{'codename': codename, 'name': self.get_perm_name(codename).name} for codename in get_group_perms(group, nodegroup)]
                ret.append({'perms': perms, 'nodegroup_id': nodegroup_id})


        if userOrGroupType == 'user':
            user = User.objects.get(pk=userOrGroupId)
            for nodegroup_id in nodegroup_ids:
                nodegroup = models.NodeGroup.objects.get(pk=nodegroup_id)
                perms = [{'codename': codename, 'name': self.get_perm_name(codename).name} for codename in get_user_perms(user, nodegroup)]
                ret.append({'perms': perms, 'nodegroup_id': nodegroup_id})

        #     if len(perms['default']) > 0:
        #         ret.append({'username': user.email or user.username, 'email': user.email, 'perms': perms, 'type': 'user', 'id': user.pk})
        # return ret

        return JSONResponse(ret)

    def post(self, request):
        data = JSONDeserializer().deserialize(request.body)
        self.apply_permissions(data)
        return JSONResponse(data)

    def delete(self, request):
        data = JSONDeserializer().deserialize(request.body)
        self.apply_permissions(data, revert=True)
        return JSONResponse(data)

    def apply_permissions(self, data, revert=False):
        with transaction.atomic():

            for userOrGroup in data['selectedUsersAndGroups']:
                if userOrGroup['type'] == 'group':
                    userOrGroupModel = Group.objects.get(pk=userOrGroup['id'])
                else:
                    userOrGroupModel = User.objects.get(pk=userOrGroup['id'])

                for card in data['selectedCards']:
                    nodegroup = models.NodeGroup.objects.get(pk=card['nodegroup'])
                    
                    # first remove all the current permissions
                    for perm in get_perms(userOrGroupModel, nodegroup):
                        remove_perm(perm, userOrGroupModel, nodegroup)

                    if not revert:
                        # then add the new permissions
                        for perm in data['selectedPermissions']:
                            assign_perm(perm['codename'], userOrGroupModel, nodegroup)
        


        # {
        #     "selectedUsersAndGroups": [
        #         {
        #             "type": "group",
        #             "name": "Graph Editor",
        #             "id": 1,
        #             "selectable": true
        #         }
        #     ],
        #     "selectedCards": [
        #         {
        #             "nodegroup": "bbc5cf04-fa16-11e6-9e3e-026d961c88e6",
        #             "isContainer": false,
        #             "children": [
        #                 {
        #                     "datatype": "string",
        #                     "name": "Description",
        #                     "children": [],
        #                     "selectable": false
        #                 },
        #                 {
        #                     "datatype": "concept",
        #                     "name": "Description Type",
        #                     "children": [],
        #                     "selectable": false
        #                 },
        #                 {
        #                     "datatype": "semantic",
        #                     "name": "Description Assignment",
        #                     "children": [],
        #                     "selectable": false
        #                 }
        #             ],
        #             "selectable": true
        #         }
        #     ],
        #     "nodegroupPermissions": [
        #         {
        #             "codename": "delete_nodegroup",
        #             "content_type_id": 42,
        #             "name": "Delete",
        #             "id": 132
        #         },
        #         {
        #             "codename": "no_access_to_nodegroup",
        #             "content_type_id": 42,
        #             "name": "No Access",
        #             "id": 133
        #         },
        #         {
        #             "codename": "read_nodegroup",
        #             "content_type_id": 42,
        #             "name": "Read",
        #             "id": 130
        #         }
        #     ]
        # }<|MERGE_RESOLUTION|>--- conflicted
+++ resolved
@@ -610,7 +610,6 @@
         for group in Group.objects.all():
             users_and_groups.append({'name': group.name, 'type': 'group', 'id': group.pk, 'default_permissions': group.permissions.all(), 'default_permissions_list': ", ".join([item.name for item in group.permissions.all()])})
         for user in User.objects.all():
-<<<<<<< HEAD
             groups = []
             perms = []
             for group in user.groups.all():
@@ -618,10 +617,6 @@
                 perms = perms + [item.name for item in group.permissions.all()]
             users_and_groups.append({'name': user.email or user.username, 'groups': ', '.join(groups), 'type': 'user', 'id': user.pk, 'default_permissions_list': ", ".join(set(perms))})
         
-=======
-            users_and_groups.append({'name': user.email or user.username, 'email': user.email, 'type': 'user', 'id': user.pk})
-
->>>>>>> a32f585c
         cards = Card.objects.filter(nodegroup__parentnodegroup=None, graph=self.graph)
 
         root = {'children': []}
