'''
ARCHES - a program developed to inventory and manage immovable cultural heritage.
Copyright (C) 2013 J. Paul Getty Trust and World Monuments Fund

This program is free software: you can redistribute it and/or modify
it under the terms of the GNU Affero General Public License as
published by the Free Software Foundation, either version 3 of the
License, or (at your option) any later version.

This program is distributed in the hope that it will be useful,
but WITHOUT ANY WARRANTY; without even the implied warranty of
MERCHANTABILITY or FITNESS FOR A PARTICULAR PURPOSE. See the
GNU Affero General Public License for more details.

You should have received a copy of the GNU Affero General Public License
along with this program. If not, see <http://www.gnu.org/licenses/>.
'''

import itertools
import zipfile
import json
import uuid
from django.db import transaction
from django.core.urlresolvers import reverse
from django.shortcuts import redirect, render
from django.db.models import Q
from django.utils.translation import ugettext as _
from django.utils.decorators import method_decorator, classonlymethod
from django.http import HttpResponseNotFound, QueryDict, HttpResponse
from django.views.generic import View, TemplateView
from django.contrib.auth.models import User, Group, Permission
from django.contrib.contenttypes.models import ContentType
from django.template.loader import render_to_string
from arches.app.utils.decorators import group_required
from arches.app.utils.betterJSONSerializer import JSONSerializer, JSONDeserializer
from arches.app.utils.response import JSONResponse
from arches.app.models import models
from arches.app.models.graph import Graph, GraphValidationError
from arches.app.models.card import Card
from arches.app.models.concept import Concept
from arches.app.models.system_settings import settings
from arches.app.utils.data_management.resource_graphs.exporter import get_graphs_for_export, create_mapping_configuration_file
from arches.app.utils.data_management.resource_graphs import importer as GraphImporter
from arches.app.utils.system_metadata import system_metadata
from arches.app.views.base import BaseManagerView, MapBaseManagerView
from tempfile import NamedTemporaryFile
from guardian.shortcuts import get_perms_for_model, assign_perm, get_perms, remove_perm, get_group_perms, get_user_perms
from rdflib import Graph as RDFGraph, RDF, RDFS

try:
    from cStringIO import StringIO
except ImportError:
    from StringIO import StringIO

def get_ontology_namespaces():
    ontology_namespaces = settings.ONTOLOGY_NAMESPACES
    g = RDFGraph()
    for ontology in models.Ontology.objects.all():
        g.parse(ontology.path.path)
    for namespace in g.namespaces():
        if str(namespace[1]) not in ontology_namespaces:
            ontology_namespaces[str(namespace[1])] = str(namespace[0])
    return ontology_namespaces


class GraphBaseView(BaseManagerView):
    def get_context_data(self, **kwargs):
        context = super(GraphBaseView, self).get_context_data(**kwargs)
        try:
            context['graphid'] = self.graph.graphid
            context['graph'] = JSONSerializer().serializeToPython(self.graph)
            context['graph_json'] = JSONSerializer().serialize(self.graph)
            context['root_node'] = self.graph.node_set.get(istopnode=True)
        except:
            pass
        return context

@method_decorator(group_required('Graph Editor'), name='dispatch')
class GraphSettingsView(GraphBaseView):
    def get(self, request, graphid):
        self.graph = Graph.objects.get(graphid=graphid)
        icons = models.Icon.objects.order_by('name')
        resource_graphs = models.GraphModel.objects.filter(Q(isresource=True)).exclude(graphid=settings.SYSTEM_SETTINGS_RESOURCE_MODEL_ID)
        resource_data = []
        node = models.Node.objects.get(graph_id=graphid, istopnode=True)
        relatable_resources = node.get_relatable_resources()
        for res in resource_graphs:
            if models.Node.objects.filter(graph=res, istopnode=True).count() > 0:
                node_model = models.Node.objects.get(graph=res, istopnode=True)
                resource_data.append({
                    'id': node_model.nodeid,
                    'graph': res,
                    'is_relatable': (node_model in relatable_resources)
                })

        ontologies = models.Ontology.objects.filter(parentontology=None)
        ontology_classes = models.OntologyClass.objects.values('source', 'ontology_id')

        context = self.get_context_data(
            main_script='views/graph/graph-settings',
            icons=JSONSerializer().serialize(icons),
            node_json=JSONSerializer().serialize(node),
            ontologies=JSONSerializer().serialize(ontologies),
            ontology_classes=JSONSerializer().serialize(ontology_classes),
            resource_data=JSONSerializer().serialize(resource_data),
            node_count=models.Node.objects.filter(graph=self.graph).count(),
            ontology_namespaces = get_ontology_namespaces()
        )

        context['nav']['title'] = self.graph.name
        context['nav']['menu'] = True
        context['nav']['help'] = (_('Defining Settings'),'help/base-help.htm')
        context['help'] = 'settings-help'

        return render(request, 'views/graph/graph-settings.htm', context)


    def post(self, request, graphid):
        graph = Graph.objects.get(graphid=graphid)
        data = JSONDeserializer().deserialize(request.body)
        for key, value in data.get('graph').iteritems():
            if key in ['iconclass', 'name', 'author', 'description', 'isresource',
                'ontology_id', 'version',  'subtitle', 'isactive']:
                setattr(graph, key, value)

        node = models.Node.objects.get(graph_id=graphid, istopnode=True)
        root_node_config = [graph_node['config'] for graph_node in data.get('graph').get('nodes') if graph_node['istopnode']==True][0]
        node.config = root_node_config
        node.set_relatable_resources(data.get('relatable_resource_ids'))
        node.ontologyclass = data.get('ontology_class') if data.get('graph').get('ontology_id') is not None else None

        with transaction.atomic():
            graph.save()
            node.save()

        return JSONResponse({
            'success': True,
            'graph': graph,
            'relatable_resource_ids': [res.nodeid for res in node.get_relatable_resources()]
        })


@method_decorator(group_required('Graph Editor'), name='dispatch')
class NewGraphSettingsView(GraphBaseView):
    def get(self, request, graphid):
        self.graph = Graph.objects.get(graphid=graphid)
        icons = models.Icon.objects.order_by('name')
        resource_graphs = models.GraphModel.objects.filter(Q(isresource=True)).exclude(graphid=settings.SYSTEM_SETTINGS_RESOURCE_MODEL_ID)
        resource_data = []
        node = models.Node.objects.get(graph_id=graphid, istopnode=True)
        relatable_resources = node.get_relatable_resources()
        for res in resource_graphs:
            if models.Node.objects.filter(graph=res, istopnode=True).count() > 0:
                node_model = models.Node.objects.get(graph=res, istopnode=True)
                resource_data.append({
                    'id': node_model.nodeid,
                    'graph': res,
                    'is_relatable': (node_model in relatable_resources)
                })

        ontologies = models.Ontology.objects.filter(parentontology=None)
        ontology_classes = models.OntologyClass.objects.values('source', 'ontology_id')
        node_count=models.Node.objects.filter(graph=self.graph).count()
        # context = self.get_context_data(
        #     node_count=models.Node.objects.filter(graph=self.graph).count()
        # )

        data = {
            'icons': JSONSerializer().serializeToPython(icons),
            'node': JSONSerializer().serializeToPython(node),
            'ontologies': JSONSerializer().serializeToPython(ontologies),
            'ontologyClasses': JSONSerializer().serializeToPython(ontology_classes),
            'resources': JSONSerializer().serializeToPython(resource_data),
            'ontology_namespaces': get_ontology_namespaces()
        }
        #
        # context = self.get_context_data(
        #     node_count=models.Node.objects.filter(graph=self.graph).count(),
        # )
        #
        # context['nav']['title'] = self.graph.name
        # context['nav']['menu'] = True
        # context['nav']['help'] = (_('Defining Settings'),'help/base-help.htm')
        # context['help'] = 'settings-help'

        # html = render_to_string('views/new-graph-settings.htm', context, request)
        return JSONResponse(data)


    def post(self, request, graphid):
        graph = Graph.objects.get(graphid=graphid)
        data = JSONDeserializer().deserialize(request.body)
        for key, value in data.get('graph').iteritems():
            if key in ['iconclass', 'name', 'author', 'description', 'isresource',
                'ontology_id', 'version',  'subtitle', 'isactive']:
                setattr(graph, key, value)

        node = models.Node.objects.get(graph_id=graphid, istopnode=True)
        root_node_config = [graph_node['config'] for graph_node in data.get('graph').get('nodes') if graph_node['istopnode']==True][0]
        node.config = root_node_config
        node.set_relatable_resources(data.get('relatable_resource_ids'))
        node.ontologyclass = data.get('ontology_class') if data.get('graph').get('ontology_id') is not None else None

        with transaction.atomic():
            graph.save()
            node.save()

        return JSONResponse({
            'success': True,
            'graph': graph,
            'relatable_resource_ids': [res.nodeid for res in node.get_relatable_resources()]
        })



@method_decorator(group_required('Graph Editor'), name='dispatch')
class GraphManagerView(GraphBaseView):
    def get(self, request, graphid):
        if graphid is None or graphid == '':
            root_nodes = models.Node.objects.filter(istopnode=True)
            context = self.get_context_data(
                main_script='views/graph',
                root_nodes=JSONSerializer().serialize(root_nodes),
            )
            context['graph_models'] = models.GraphModel.objects.all().exclude(graphid=settings.SYSTEM_SETTINGS_RESOURCE_MODEL_ID)
            context['graphs'] = JSONSerializer().serialize(context['graph_models'], exclude = ['functions'])
            context['nav']['title'] = 'Arches Designer'
            context['nav']['icon'] = 'fa-bookmark'
            context['nav']['help'] = (_('About the Arches Designer'),'help/base-help.htm')
            context['help'] = 'arches-designer-help'
            context['protected_graphs'] = json.dumps(settings.PROTECTED_GRAPHS)
            return render(request, 'views/graph.htm', context)

        self.graph = Graph.objects.get(graphid=graphid)
        datatypes = models.DDataType.objects.all()
        branch_graphs = Graph.objects.exclude(pk=graphid).exclude(isresource=True)
        if self.graph.ontology is not None:
            branch_graphs = branch_graphs.filter(ontology=self.graph.ontology)
        lang = request.GET.get('lang', settings.LANGUAGE_CODE)
        concept_collections = Concept().concept_tree(mode='collections', lang=lang)
        datatypes_json = JSONSerializer().serialize(datatypes, exclude=['modulename','isgeometric'])
        context = self.get_context_data(
            main_script='views/graph/graph-manager',
            branches=JSONSerializer().serialize(branch_graphs, exclude=['cards','domain_connections', 'functions', 'cards', 'deploymentfile', 'deploymentdate']),
            datatypes_json=datatypes_json,
            datatypes=json.loads(datatypes_json),
            concept_collections=concept_collections,
            node_list={
                'title': _('Node List'),
                'search_placeholder': _('Find a node...')
            },
            permissions_list={
                'title': _('Permissions'),
                'search_placeholder': _('Find a group or user account')
            },
            branch_list={
                'title': _('Branch Library'),
                'search_placeholder': _('Find a graph branch')
            },
            ontology_namespaces = get_ontology_namespaces()
        )
        context['nav']['title'] = self.graph.name
        context['nav']['help'] = (_('Using the Graph Manager'),'help/base-help.htm')
        context['nav']['menu'] = True
        context['help'] = 'graph-designer-help'

        return render(request, 'views/graph/graph-manager.htm', context)

    def delete(self, request, graphid):
        graph = Graph.objects.get(graphid=graphid)
        graph.delete()
        return JSONResponse({'succces':True})


@method_decorator(group_required('Graph Editor'), name='dispatch')
class GraphDesignerView(GraphBaseView):
    def get(self, request, graphid):
        self.graph = Graph.objects.get(graphid=graphid)
<<<<<<< HEAD
        ontologies = models.Ontology.objects.filter(parentontology=None)
        ontology_classes = models.OntologyClass.objects.values('source', 'ontology_id')
=======
                
        datatypes = models.DDataType.objects.all()
        datatypes_json = JSONSerializer().serialize(datatypes, exclude=['modulename','isgeometric'])

>>>>>>> 05969c97
        context = self.get_context_data(
            main_script='views/graph-designer',
            datatypes=datatypes_json,
            ontology_namespaces = get_ontology_namespaces()
        )
        context['ontologies'] = JSONSerializer().serialize(ontologies)
        context['ontology_classes'] = JSONSerializer().serialize(ontology_classes)
        context['nav']['title'] = self.graph.name
        #context['nav']['menu'] = True
        context['graph_models'] = models.GraphModel.objects.all().exclude(graphid=settings.SYSTEM_SETTINGS_RESOURCE_MODEL_ID)
        context['graphs'] = JSONSerializer().serialize(context['graph_models'], exclude = ['functions'])
        context['graph'] = JSONSerializer().serialize(self.graph, exclude = ['functions'])
        return render(request, 'views/graph-designer.htm', context)


@method_decorator(group_required('Graph Editor'), name='dispatch')
class GraphDataView(View):

    action = 'update_node'

    def get(self, request, graphid, nodeid=None):
        if self.action == 'export_graph':
            graph = get_graphs_for_export([graphid])
            graph['metadata'] = system_metadata()
            f = JSONSerializer().serialize(graph, indent=4)
            graph_name = JSONDeserializer().deserialize(f)['graph'][0]['name']

            response = HttpResponse(f, content_type='json/plain')
            response['Content-Disposition'] = 'attachment; filename="%s.json"' %(graph_name)
            return response
        elif self.action == 'export_mapping_file':
            files_for_export = create_mapping_configuration_file(graphid, True)
            file_name = Graph.objects.get(graphid=graphid).name

            buffer = StringIO()

            with zipfile.ZipFile(buffer, 'w', zipfile.ZIP_DEFLATED) as zip:
                for f in files_for_export:
                    f['outputfile'].seek(0)
                    zip.writestr(f['name'], f['outputfile'].read())

            zip.close()
            buffer.flush()
            zip_stream = buffer.getvalue()
            buffer.close()

            response = HttpResponse()
            response['Content-Disposition'] = 'attachment; filename=' + file_name + '.zip'
            response['Content-length'] = str(len(zip_stream))
            response['Content-Type'] = 'application/zip'
            response.write(zip_stream)
            return response

        elif self.action == 'get_domain_connections':
            res = []
            graph = Graph.objects.get(graphid=graphid)
            ontology_class = request.GET.get('ontology_class', None)
            ret = graph.get_valid_domain_ontology_classes()
            for r in ret:
                res.append({'ontology_property': r['ontology_property'], 'ontology_classes':[c for c in r['ontology_classes'] if c == ontology_class]})
            return JSONResponse(res)

        else:
            graph = Graph.objects.get(graphid=graphid)
            if self.action == 'get_related_nodes':
                parent_nodeid = request.GET.get('parent_nodeid', None)
                ret = graph.get_valid_ontology_classes(nodeid=nodeid, parent_nodeid=parent_nodeid)

            elif self.action == 'get_valid_domain_nodes':
                ret = graph.get_valid_domain_ontology_classes(nodeid=nodeid)

            return JSONResponse(ret)

        return HttpResponseNotFound()

    def post(self, request, graphid=None):
        ret = {}

        try:
            if self.action == 'import_graph':
                graph_file = request.FILES.get('importedGraph').read()
                graphs = JSONDeserializer().deserialize(graph_file)['graph']
                ret = GraphImporter.import_graph(graphs)
            else:
                if graphid is not None:
                    graph = Graph.objects.get(graphid=graphid)
                data = JSONDeserializer().deserialize(request.body)

                if self.action == 'new_graph':
                    isresource = data['isresource'] if 'isresource' in data else False
                    name = _('New Resource Model') if isresource else _('New Branch')
                    author = request.user.first_name + ' ' + request.user.last_name
                    ret = Graph.new(name=name,is_resource=isresource,author=author)

                elif self.action == 'update_node':
                    graph.update_node(data)
                    ret = graph
                    graph.save()

                elif self.action == 'update_node_layer':
                    nodeid = uuid.UUID(str(data.get('nodeid')))
                    node = graph.nodes[nodeid]
                    node.config = data['config']
                    ret = graph
                    node.save()

                elif self.action == 'append_branch':
                    ret = graph.append_branch(data['property'], nodeid=data['nodeid'], graphid=data['graphid'])
                    graph.save()

                elif self.action == 'move_node':
                    ret = graph.move_node(data['nodeid'], data['property'], data['newparentnodeid'])
                    graph.save()

                elif self.action == 'clone_graph':
                    clone_data = graph.copy()
                    ret = clone_data['copy']
                    ret.save()
                    ret.copy_functions(graph, [clone_data['nodes'], clone_data['nodegroups']])
                    form_map = ret.copy_forms(graph, clone_data['cards'])
                    ret.copy_reports(graph, [form_map, clone_data['cards'], clone_data['nodes']])

            return JSONResponse(ret)
        except GraphValidationError as e:
            return JSONResponse({'status':'false','message':e.message, 'title':e.title}, status=500)

    def delete(self, request, graphid):
        data = JSONDeserializer().deserialize(request.body)
        if data and self.action == 'delete_node':
            try:
                graph = Graph.objects.get(graphid=graphid)
                graph.delete_node(node=data.get('nodeid', None))
                return JSONResponse({})
            except GraphValidationError as e:
                return JSONResponse({'status':'false','message':e.message, 'title':e.title}, status=500)

        return HttpResponseNotFound()


@method_decorator(group_required('Graph Editor'), name='dispatch')
class CardManagerView(GraphBaseView):
    def get(self, request, graphid):
        self.graph = Graph.objects.get(graphid=graphid)
        if self.graph.isresource == False:
            card = Card.objects.get(cardid=Graph.objects.get(graphid=graphid).get_root_card().cardid)
            cardid = card.cardid
            return redirect('card', cardid=cardid)

        branch_graphs = Graph.objects.exclude(pk=graphid).exclude(isresource=True)
        if self.graph.ontology is not None:
            branch_graphs = branch_graphs.filter(ontology=self.graph.ontology)

        context = self.get_context_data(
            main_script='views/graph/card-manager',
            branches=JSONSerializer().serialize(branch_graphs, exclude=['functions', 'relatable_resource_model_ids', 'edges']),
        )
        context['nav']['title'] = self.graph.name
        context['nav']['menu'] = True
        context['nav']['help'] = (_('Managing Cards'),'help/base-help.htm')
        context['help'] = 'card-manager-help'
        return render(request, 'views/graph/card-manager.htm', context)


@method_decorator(group_required('Graph Editor'), name='dispatch')
class CardView(GraphBaseView):
    def get(self, request, cardid):
        try:
            card = Card.objects.get(cardid=cardid)
            self.graph = Graph.objects.get(graphid=card.graph_id)
        except(Card.DoesNotExist):
            # assume the cardid is actually a graph id
            card = Card.objects.get(cardid=Graph.objects.get(graphid=cardid).get_root_card().cardid)
            self.graph = Graph.objects.get(graphid=card.graph_id)
            if self.graph.isresource == True:
                return redirect('card_manager', graphid=cardid)

        card.confirm_enabled_state(request.user, card.nodegroup)
        for c in card.cards:
            c.confirm_enabled_state(request.user, c.nodegroup)

        datatypes = models.DDataType.objects.all()
        widgets = models.Widget.objects.all()
        geocoding_providers = models.Geocoder.objects.all()
        map_layers = models.MapLayer.objects.all()
        map_markers = models.MapMarker.objects.all()
        map_sources = models.MapSource.objects.all()
        resource_graphs = Graph.objects.exclude(pk=card.graph_id).exclude(pk=settings.SYSTEM_SETTINGS_RESOURCE_MODEL_ID).exclude(isresource=False).exclude(isactive=False)
        lang = request.GET.get('lang', settings.LANGUAGE_CODE)
        concept_collections = Concept().concept_tree(mode='collections', lang=lang)
        ontology_properties = []
        card_root_node = models.Node.objects.get(nodeid=card.nodegroup_id)
        for item in self.graph.get_valid_ontology_classes(nodeid=card.nodegroup_id):
            if card_root_node.ontologyclass in item['ontology_classes']:
                ontology_properties.append(item['ontology_property'])
        ontology_properties = sorted(ontology_properties, key=lambda item: item)

        context = self.get_context_data(
            main_script='views/graph/card-configuration-manager',
            graph_id=self.graph.graphid,
            card=JSONSerializer().serialize(card),
            datatypes_json=JSONSerializer().serialize(datatypes),
            geocoding_providers=geocoding_providers,
            datatypes=datatypes,
            widgets=widgets,
            widgets_json=JSONSerializer().serialize(widgets),
            map_layers=map_layers,
            map_markers=map_markers,
            map_sources=map_sources,
            resource_graphs=resource_graphs,
            concept_collections=concept_collections,
            ontology_properties=JSONSerializer().serialize(ontology_properties),
        )

        context['graphid'] = self.graph.graphid
        context['graph'] = JSONSerializer().serializeToPython(self.graph)
        context['graph_json'] = json.dumps(context['graph'])
        context['root_node'] = self.graph.node_set.get(istopnode=True)

        context['nav']['title'] = self.graph.name
        context['nav']['menu'] = True
        context['nav']['help'] = (_('Configuring Cards and Widgets'),'help/base-help.htm')
        context['help'] = 'card-designer-help'

        return render(request, 'views/graph/card-configuration-manager.htm', context)

    def post(self, request, cardid):
        data = JSONDeserializer().deserialize(request.body)
        if data:
            card = Card(data)
            card.save()
            return JSONResponse(card)

        return HttpResponseNotFound()


@method_decorator(group_required('Graph Editor'), name='dispatch')
class FormManagerView(GraphBaseView):
    action = 'add_form'

    def get(self, request, graphid):
        self.graph = Graph.objects.get(graphid=graphid)

        if self.graph.isresource == True:
            context = self.get_context_data(
                main_script='views/graph/form-manager',
                forms=JSONSerializer().serialize(self.graph.form_set.all().order_by('sortorder')),
    			cards=JSONSerializer().serialize(models.CardModel.objects.filter(graph=self.graph)),
                forms_x_cards=JSONSerializer().serialize(models.FormXCard.objects.filter(form__in=self.graph.form_set.all()).order_by('sortorder')),
            )

            context['nav']['title'] = self.graph.name
            context['nav']['menu'] = True
            context['nav']['help'] = (_('Using the Menu Manager'),'help/base-help.htm')
            context['help'] = 'menu-manager-help'

            return render(request, 'views/graph/form-manager.htm', context)
        else:
            return redirect('graph_settings', graphid=graphid)

    def post(self, request, graphid):
        graph = models.GraphModel.objects.get(graphid=graphid)
        ret = None
        with transaction.atomic():
            if self.action == 'reorder_forms':
                data = JSONDeserializer().deserialize(request.body)
                for i, form in enumerate(data['forms']):
                    formModel = models.Form.objects.get(formid=form['formid'])
                    formModel.sortorder = i
                    formModel.save()
                ret = data['forms']
            if self.action == 'add_form':
                form = models.Form(title=_('New Menu'), graph=graph)
                form.sortorder = len(graph.form_set.all())
                form.save()
                ret = form

        return JSONResponse(ret)

@method_decorator(group_required('Graph Editor'), name='dispatch')
class FormView(GraphBaseView):
    def get(self, request, formid):

        try:
            form = models.Form.objects.get(formid=formid)
            self.graph = Graph.objects.get(graphid=form.graph_id)
            icons = models.Icon.objects.order_by('name')
            cards = models.CardModel.objects.filter(nodegroup__parentnodegroup=None, graph=self.graph)

            context = self.get_context_data(
                main_script='views/graph/form-configuration',
                graph_id=self.graph.graphid,
                icons=JSONSerializer().serialize(icons),
                form=JSONSerializer().serialize(form),
                forms=JSONSerializer().serialize(self.graph.form_set.all()),
                cards=JSONSerializer().serialize(cards),
                forms_x_cards=JSONSerializer().serialize(models.FormXCard.objects.filter(form=form).order_by('sortorder')),
            )

            context['nav']['title'] = self.graph.name
            context['nav']['menu'] = True
            context['nav']['help'] = (_('Configuring Menus'),'help/base-help.htm')
            context['help'] = 'menu-designer-help'

            return render(request, 'views/graph/form-configuration.htm', context)

        except(models.Form.DoesNotExist):
            # assume the formid is a graph id
            graph = Graph.objects.get(graphid=formid)
            if graph.isresource == False:
                return redirect('graph_settings', graphid=graph.graphid)
            else:
                return redirect('form_manager', graphid=graph.graphid)


    def post(self, request, formid):
        data = JSONDeserializer().deserialize(request.body)
        form = models.Form.objects.get(formid=formid)
        form.title = data['title']
        form.subtitle = data['subtitle']
        form.iconclass = data['iconclass']
        form.visible = data['visible']
        forms_x_cards = models.FormXCard.objects.filter(form=form)
        with transaction.atomic():
            forms_x_cards.delete()
            for sortorder, card in enumerate(data['cards']):
                form_x_card = models.FormXCard(
                    form=form,
                    card_id=card['cardid'],
                    sortorder=sortorder
                )
                form_x_card.save()
            form.save()
        return JSONResponse(data)

    def delete(self, request, formid):
        form = models.Form.objects.get(formid=formid)
        form.delete()
        return JSONResponse({'succces':True})


class DatatypeTemplateView(TemplateView):
    def get(sefl, request, template='text'):
        return render(request, 'views/components/datatypes/%s.htm' % template)


@method_decorator(group_required('Graph Editor'), name='dispatch')
class ReportManagerView(GraphBaseView):
    def get(self, request, graphid):
        self.graph = Graph.objects.get(graphid=graphid)
        if self.graph.isresource:
            forms = models.Form.objects.filter(graph=self.graph, visible=True)
            forms_x_cards = models.FormXCard.objects.filter(form__in=forms).order_by('sortorder')
            cards = Card.objects.filter(nodegroup__parentnodegroup=None, graph=self.graph)
            datatypes = models.DDataType.objects.all()
            widgets = models.Widget.objects.all()
            context = self.get_context_data(
                main_script='views/graph/report-manager',
                reports=JSONSerializer().serialize(self.graph.report_set.all()),
                templates_json=JSONSerializer().serialize(models.ReportTemplate.objects.all()),
                forms=JSONSerializer().serialize(forms),
                forms_x_cards=JSONSerializer().serialize(forms_x_cards),
                cards=JSONSerializer().serialize(cards),
                datatypes_json=JSONSerializer().serialize(datatypes),
                widgets=widgets,
             )

            context['nav']['title'] = self.graph.name
            context['nav']['menu'] = True
            context['nav']['help'] = (_('Managing Reports'),'help/base-help.htm')
            context['help'] = 'report-manager-help'

            return render(request, 'views/graph/report-manager.htm', context)

        else:
            return redirect('graph_settings', graphid=graphid)

    def post(self, request, graphid):
        data = JSONDeserializer().deserialize(request.body)
        graph = models.GraphModel.objects.get(graphid=graphid)
        template = models.ReportTemplate.objects.get(templateid=data['template_id'])
        report = models.Report(name=_('New Report'), graph=graph, template=template, config=template.defaultconfig)
        report.save()
        return JSONResponse(report)


@method_decorator(group_required('Graph Editor'), name='dispatch')
class ReportEditorView(GraphBaseView):
    def get(self, request, reportid):
        try:
            report = models.Report.objects.get(reportid=reportid)
            self.graph = Graph.objects.get(graphid=report.graph_id)
            forms = models.Form.objects.filter(graph=self.graph, visible=True)
            forms_x_cards = models.FormXCard.objects.filter(form__in=forms).order_by('sortorder')
            cards = Card.objects.filter(nodegroup__parentnodegroup=None, graph=self.graph)
            map_layers = models.MapLayer.objects.all()
            map_markers = models.MapMarker.objects.all()
            map_sources = models.MapSource.objects.all()
            resource_graphs = Graph.objects.exclude(pk=report.graph_id).exclude(pk=settings.SYSTEM_SETTINGS_RESOURCE_MODEL_ID).exclude(isresource=False).exclude(isactive=False)
            datatypes = models.DDataType.objects.all()
            widgets = models.Widget.objects.all()
            geocoding_providers = models.Geocoder.objects.all()
            templates = models.ReportTemplate.objects.all()
            map_sources = models.MapSource.objects.all()

            context = self.get_context_data(
                main_script='views/graph/report-editor',
                report=JSONSerializer().serialize(report),
                reports=JSONSerializer().serialize(self.graph.report_set.all()),
                report_templates=templates,
                templates_json=JSONSerializer().serialize(templates),
                forms=JSONSerializer().serialize(forms),
                forms_x_cards=JSONSerializer().serialize(forms_x_cards),
                cards=JSONSerializer().serialize(cards),
                datatypes_json=JSONSerializer().serialize(datatypes),
                map_layers=map_layers,
                map_markers=map_markers,
                map_sources=map_sources,
                geocoding_providers=geocoding_providers,
                resource_graphs=resource_graphs,
                widgets=widgets,
                graph_id=self.graph.graphid,
             )

            context['graphid'] = self.graph.graphid
            context['graph'] = JSONSerializer().serializeToPython(self.graph)
            context['graph_json'] = JSONSerializer().serialize(self.graph)
            context['root_node'] = self.graph.node_set.get(istopnode=True)

            context['nav']['title'] = self.graph.name
            context['nav']['menu'] = True
            context['nav']['help'] = (_('Designing Reports'),'help/base-help.htm')
            context['help'] = 'report-designer-help'

            return render(request, 'views/graph/report-editor.htm', context)

        except(models.Report.DoesNotExist):
            # assume the reportid is a graph id
            graph = Graph.objects.get(graphid=reportid)
            if graph.isresource == False:
                return redirect('graph_settings', graphid=graph.graphid)
            else:
                return redirect('report_manager', graphid=graph.graphid)


    def post(self, request, reportid):
        data = JSONDeserializer().deserialize(request.body)
        report = models.Report.objects.get(reportid=reportid)
        graph = Graph.objects.get(graphid=report.graph_id)
        report.name = data['name']
        report.config = data['config']
        report.formsconfig = data['formsconfig']
        report.active = data['active']
        with transaction.atomic():
            if report.active:
                graph.report_set.exclude(reportid=reportid).update(active=False)
            report.save()
        return JSONResponse(report)

    def delete(self, request, reportid):
        report = models.Report.objects.get(reportid=reportid)
        report.delete()
        return JSONResponse({'succces':True})


@method_decorator(group_required('Graph Editor'), name='dispatch')
class FunctionManagerView(GraphBaseView):
    action = ''

    def get(self, request, graphid):
        self.graph = Graph.objects.get(graphid=graphid)

        if self.graph.isresource:
            context = self.get_context_data(
                main_script='views/graph/function-manager',
                functions=JSONSerializer().serialize(models.Function.objects.all()),
                applied_functions=JSONSerializer().serialize(models.FunctionXGraph.objects.filter(graph=self.graph)),
                function_templates=models.Function.objects.exclude(component__isnull=True),
            )

            context['nav']['title'] = self.graph.name
            context['nav']['menu'] = True
            context['nav']['help'] = (_('Managing Functions'),'help/base-help.htm')
            context['help'] = 'function-help'

            return render(request, 'views/graph/function-manager.htm', context)
        else:
            return redirect('graph_settings', graphid=graphid)

    def post(self, request, graphid):
        data = JSONDeserializer().deserialize(request.body)
        self.graph = Graph.objects.get(graphid=graphid)
        with transaction.atomic():
            for item in data:
                functionXgraph, created = models.FunctionXGraph.objects.update_or_create(
                    pk=item['id'],
                    defaults = {
                        'function_id': item['function_id'],
                        'graph_id': graphid,
                        'config': item['config']
                    }
                )
                item['id'] = functionXgraph.pk

                # run post function save hook
                func = functionXgraph.function.get_class_module()()
                try:
                    func.after_function_save(functionXgraph, request)
                except NotImplementedError:
                    pass

        return JSONResponse(data)


    def delete(self, request, graphid):
        data = JSONDeserializer().deserialize(request.body)
        self.graph = Graph.objects.get(graphid=graphid)
        with transaction.atomic():
            for item in data:
                functionXgraph = models.FunctionXGraph.objects.get(pk=item['id'])
                functionXgraph.delete()

        return JSONResponse(data)


@method_decorator(group_required('Graph Editor'), name='dispatch')
class PermissionManagerView(GraphBaseView):
    action = ''

    def get(self, request, graphid):
        self.graph = Graph.objects.get(graphid=graphid)

        if self.graph.isresource:
            identities = []
            for group in Group.objects.all():
                identities.append({'name': group.name, 'type': 'group', 'id': group.pk, 'default_permissions': group.permissions.all()})
            for user in User.objects.filter(is_superuser=False):
                groups = []
                default_perms = []
                for group in user.groups.all():
                    groups.append(group.name)
                    default_perms = default_perms + list(group.permissions.all())
                identities.append({'name': user.email or user.username, 'groups': ', '.join(groups), 'type': 'user', 'id': user.pk, 'default_permissions': set(default_perms)})

            cards = Card.objects.filter(nodegroup__parentnodegroup=None, graph=self.graph)

            root = {'children': []}
            def extract_card_info(cards, root):
                for card in cards:
                    d = {
                        'name': card.name,
                        'nodegroup': card.nodegroup_id,
                        'children': [],
                        'type': 'card_container' if len(card.cards) > 0 else 'card',
                        'type_label': _('Card Container') if len(card.cards) > 0 else _('Card')
                    }
                    if len(card.cards) > 0:
                        extract_card_info(card.cards, d)
                    else:
                        for node in card.nodegroup.node_set.all():
                            if node.datatype != 'semantic':
                                d['children'].append({'name': node.name, 'datatype': node.datatype, 'children': [], 'type_label': _('Node'), 'type': 'node'})
                    root['children'].append(d)

            extract_card_info(cards, root)
            #return JSONResponse(root)

            content_type = ContentType.objects.get_for_model(models.NodeGroup)
            nodegroupPermissions = Permission.objects.filter(content_type=content_type)

            context = self.get_context_data(
                main_script='views/graph/permission-manager',
                identities=JSONSerializer().serialize(identities),
                cards=JSONSerializer().serialize(root),
                datatypes=JSONSerializer().serialize(models.DDataType.objects.all()),
                nodegroupPermissions=JSONSerializer().serialize(nodegroupPermissions) #JSONSerializer().serialize([{'codename': permission.codename, 'name': permission.name} for permission in get_perms_for_model(card.nodegroup)])
            )

            context['nav']['title'] = self.graph.name
            context['nav']['menu'] = True
            context['nav']['help'] = (_('Managing Permissions'),'help/base-help.htm')
            context['help'] = 'permissions-manager-help'

            return render(request, 'views/graph/permission-manager.htm', context)
        else:
            return redirect('graph_settings', graphid=graphid)


@method_decorator(group_required('Graph Editor'), name='dispatch')
class PermissionDataView(View):
    perm_cache = {}

    def get_perm_name(self, codename):
        if codename not in self.perm_cache:
            try:
                self.perm_cache[codename] = Permission.objects.get(codename=codename, content_type__app_label='models', content_type__model='nodegroup')
                return self.perm_cache[codename]
            except:
                return None
                # codename for nodegroup probably doesn't exist
        return self.perm_cache[codename]

    def get(self, request):
        nodegroup_ids = JSONDeserializer().deserialize(request.GET.get('nodegroupIds'))
        identityId = request.GET.get('identityId')
        identityType = request.GET.get('identityType')

        ret = []
        if identityType == 'group':
            identity = Group.objects.get(pk=identityId)
            for nodegroup_id in nodegroup_ids:
                nodegroup = models.NodeGroup.objects.get(pk=nodegroup_id)
                perms = [{'codename': codename, 'name': self.get_perm_name(codename).name} for codename in get_group_perms(identity, nodegroup)]
                ret.append({'perms': perms, 'nodegroup_id': nodegroup_id})
        else:
            identity = User.objects.get(pk=identityId)
            for nodegroup_id in nodegroup_ids:
                nodegroup = models.NodeGroup.objects.get(pk=nodegroup_id)
                perms = [{'codename': codename, 'name': self.get_perm_name(codename).name} for codename in get_user_perms(identity, nodegroup)]

                # only get the group perms ("defaults") if no user defined object settings have been saved
                if len(perms) == 0:
                    perms = [{'codename': codename, 'name': self.get_perm_name(codename).name} for codename in set(get_group_perms(identity, nodegroup))]
                ret.append({'perms': perms, 'nodegroup_id': nodegroup_id})

        return JSONResponse(ret)

    def post(self, request):
        data = JSONDeserializer().deserialize(request.body)
        self.apply_permissions(data)
        return JSONResponse(data)

    def delete(self, request):
        data = JSONDeserializer().deserialize(request.body)
        self.apply_permissions(data, revert=True)
        return JSONResponse(data)

    def apply_permissions(self, data, revert=False):
        with transaction.atomic():
            for identity in data['selectedIdentities']:
                if identity['type'] == 'group':
                    identityModel = Group.objects.get(pk=identity['id'])
                else:
                    identityModel = User.objects.get(pk=identity['id'])

                for card in data['selectedCards']:
                    nodegroup = models.NodeGroup.objects.get(pk=card['nodegroup'])

                    # first remove all the current permissions
                    for perm in get_perms(identityModel, nodegroup):
                        remove_perm(perm, identityModel, nodegroup)

                    if not revert:
                        # then add the new permissions
                        for perm in data['selectedPermissions']:
                            assign_perm(perm['codename'], identityModel, nodegroup)<|MERGE_RESOLUTION|>--- conflicted
+++ resolved
@@ -276,15 +276,10 @@
 class GraphDesignerView(GraphBaseView):
     def get(self, request, graphid):
         self.graph = Graph.objects.get(graphid=graphid)
-<<<<<<< HEAD
         ontologies = models.Ontology.objects.filter(parentontology=None)
         ontology_classes = models.OntologyClass.objects.values('source', 'ontology_id')
-=======
-                
         datatypes = models.DDataType.objects.all()
         datatypes_json = JSONSerializer().serialize(datatypes, exclude=['modulename','isgeometric'])
-
->>>>>>> 05969c97
         context = self.get_context_data(
             main_script='views/graph-designer',
             datatypes=datatypes_json,
