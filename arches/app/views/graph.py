"""
ARCHES - a program developed to inventory and manage immovable cultural heritage.
Copyright (C) 2013 J. Paul Getty Trust and World Monuments Fund

This program is free software: you can redistribute it and/or modify
it under the terms of the GNU Affero General Public License as
published by the Free Software Foundation, either version 3 of the
License, or (at your option) any later version.

This program is distributed in the hope that it will be useful,
but WITHOUT ANY WARRANTY; without even the implied warranty of
MERCHANTABILITY or FITNESS FOR A PARTICULAR PURPOSE. See the
GNU Affero General Public License for more details.

You should have received a copy of the GNU Affero General Public License
along with this program. If not, see <http://www.gnu.org/licenses/>.
"""

import os
import zipfile
import json
import uuid
import logging
from django.db import transaction
from django.shortcuts import redirect, render
from django.db.models import Q
from django.utils.translation import ugettext as _
from django.utils.decorators import method_decorator
from django.http import HttpResponseNotFound, HttpResponse
from django.views.generic import View, TemplateView
from django.contrib.auth.models import User, Group, Permission
from django.contrib.contenttypes.models import ContentType
from arches.app.utils.decorators import group_required
from arches.app.utils.betterJSONSerializer import JSONSerializer, JSONDeserializer
from arches.app.utils.response import JSONResponse, JSONErrorResponse
from arches.app.models import models
from arches.app.models.graph import Graph, GraphValidationError
from arches.app.models.card import Card
from arches.app.models.concept import Concept
from arches.app.models.system_settings import settings
from arches.app.models.resource import PublishedModelError, UnpublishedModelError
from arches.app.utils.data_management.resource_graphs.exporter import get_graphs_for_export, create_mapping_configuration_file
from arches.app.utils.data_management.resource_graphs import importer as GraphImporter
from arches.app.utils.system_metadata import system_metadata
from arches.app.views.base import BaseManagerView
from guardian.shortcuts import assign_perm, get_perms, remove_perm, get_group_perms, get_user_perms
from io import BytesIO
from elasticsearch.exceptions import RequestError
from django.core.cache import cache

logger = logging.getLogger(__name__)


class GraphBaseView(BaseManagerView):
    def get_context_data(self, **kwargs):
        context = super(GraphBaseView, self).get_context_data(**kwargs)
        try:
            context["graphid"] = self.graph.graphid
            context["graph"] = JSONSerializer().serializeToPython(self.graph)
            context["graph_json"] = JSONSerializer().serialize(self.graph)
            context["root_node"] = self.graph.node_set.get(istopnode=True)
        except Exception:
            pass
        return context


@method_decorator(group_required("Graph Editor"), name="dispatch")
class GraphSettingsView(GraphBaseView):
    def get(self, request, graphid):
        self.graph = models.GraphModel.objects.get(graphid=graphid)

        resource_data = []

        node = models.Node.objects.get(graph_id=graphid, istopnode=True)
        relatable_resources = node.get_relatable_resources()
        resource_graphs = models.GraphModel.objects.filter(Q(isresource=True)).exclude(graphid=settings.SYSTEM_SETTINGS_RESOURCE_MODEL_ID)

        node_models = models.Node.objects.filter(graph__pk__in=[resource_graph.pk for resource_graph in resource_graphs])

        for res in resource_graphs:
            node_model = node_models.get(graph=res, istopnode=True)
            if node_model:
                resource_data.append({"id": node_model.nodeid, "graph": res, "is_relatable": (node_model in relatable_resources)})

        return JSONResponse(
            {
                "icons": JSONSerializer().serializeToPython(models.Icon.objects.order_by("name")),
                "node_count": models.Node.objects.filter(graph=self.graph).count(),
                "resources": JSONSerializer().serializeToPython(resource_data),
            }
        )

    def post(self, request, graphid):
        graph = Graph.objects.get(graphid=graphid)
        data = JSONDeserializer().deserialize(request.body)
        for key, value in data.get("graph").items():
            if key in [
                "iconclass",
                "name",
                "author",
                "description",
                "isresource",
                "ontology_id",
                "version",
                "subtitle",
                "color",
                "jsonldcontext",
                "slug",
                "config",
                "template_id",
            ]:
                setattr(graph, key, value)

        node = models.Node.objects.get(graph_id=graphid, istopnode=True)
        node.set_relatable_resources(data.get("relatable_resource_ids"))
        try:
            node.datatype = data["graph"]["root"]["datatype"]
        except KeyError as e:
            print(e, "Cannot find root node datatype")
        node.ontologyclass = data.get("ontology_class") if data.get("graph").get("ontology_id") is not None else None
        node.name = graph.name
        graph.root.name = node.name

        if graph.isresource is False and "root" in data["graph"]:
            node.config = data["graph"]["root"]["config"]

        try:
            with transaction.atomic():
                graph.save()
                node.save()

            return JSONResponse(
                {"success": True, "graph": graph, "relatable_resource_ids": [res.nodeid for res in node.get_relatable_resources()]}
            )

        except GraphValidationError as e:
            return JSONErrorResponse(e.title, e.message)


@method_decorator(group_required("Graph Editor"), name="dispatch")
class GraphManagerView(GraphBaseView):
    def get(self, request, graphid):
        if graphid is None or graphid == "":
            root_nodes = models.Node.objects.filter(istopnode=True)
            context = self.get_context_data(main_script="views/graph", root_nodes=JSONSerializer().serialize(root_nodes))
            context["graph_models"] = models.GraphModel.objects.all().exclude(graphid=settings.SYSTEM_SETTINGS_RESOURCE_MODEL_ID)
            context["graphs"] = JSONSerializer().serialize(context["graph_models"], exclude=["functions"])
            context["nav"]["title"] = _("Arches Designer")
            context["nav"]["icon"] = "fa-bookmark"

            context["nav"]["help"] = {"title": _("Using the Arches Designer"), "template": "arches-designer-help"}
            return render(request, "views/graph.htm", context)


@method_decorator(group_required("Graph Editor"), name="dispatch")
class GraphDesignerView(GraphBaseView):
    def get_ontology_namespaces(self):
        ontology_namespaces = settings.ONTOLOGY_NAMESPACES
        for ontology in models.Ontology.objects.all():
            try:
                namespace_keys = ontology.namespaces.keys()
                for k in namespace_keys:
                    if k not in ontology_namespaces:
                        ontology_namespaces[k] = ontology.namespaces[k]
            except AttributeError as e:
                logger.info(
                    _(
                        "No namespaces appear to be associated with {ontology.ontologyid} in the ontologies table."
                        " This is not a problem as long as all necessary namespaces are included in the"
                        " ONTOLOGY_NAMESPACES setting."
                    ).format(**locals())
                )
        return ontology_namespaces

    def get(self, request, graphid):
        self.graph = Graph.objects.get(graphid=graphid)
        serialized_graph = self.graph.serialize(force_recalculation=True)  # calling `serialize` directly returns a dict

        datatypes = models.DDataType.objects.all()
<<<<<<< HEAD
=======
        datatypes_json = JSONSerializer().serialize(datatypes, exclude=["modulename", "isgeometric"])
        branch_graphs = Graph.objects.exclude(pk=graphid).exclude(isresource=True)

        primary_descriptor_functions = models.FunctionXGraph.objects.filter(
            graph=self.graph
        ).filter(function__functiontype="primarydescriptors")
        primary_descriptor_function = JSONSerializer().serialize(
            primary_descriptor_functions[0] if len(primary_descriptor_functions) > 0 else None
        )

        applied_functions = JSONSerializer().serialize(models.FunctionXGraph.objects.filter(graph=self.graph))

        cards = self.graph.cardmodel_set.order_by("sortorder").prefetch_related("cardxnodexwidget_set")
        constraints = []
        for card in cards:
            if models.ConstraintModel.objects.filter(card=card).count() > 0:
                constraints += models.ConstraintModel.objects.filter(card=card)

        cardwidgets = [
            widget for widgets in [card.cardxnodexwidget_set.order_by("sortorder").all() for card in cards] for widget in widgets
        ]
>>>>>>> e129b59c
        widgets = models.Widget.objects.all()
        card_components = models.CardComponent.objects.all()
        graph_models = models.GraphModel.objects.all().exclude(graphid=settings.SYSTEM_SETTINGS_RESOURCE_MODEL_ID)

        branch_graphs = Graph.objects.exclude(pk=graphid).exclude(isresource=True)
        if self.graph.ontology is not None:
            branch_graphs = branch_graphs.filter(ontology=self.graph.ontology)

        restricted_nodegroups = []
        if not settings.OVERRIDE_RESOURCE_MODEL_LOCK:
            restricted_nodegroups = (
                models.TileModel.objects.filter(
                    nodegroup__pk__in=[nodegroup_dict["nodegroupid"] for nodegroup_dict in serialized_graph["nodegroups"]]
                )
                .values_list("nodegroup_id", flat=True)
                .distinct()
            )

        context = self.get_context_data(
            main_script="views/graph-designer",
            datatypes_json=JSONSerializer().serialize(datatypes, exclude=["modulename", "isgeometric"]),
            datatypes=datatypes,
            ontology_namespaces=self.get_ontology_namespaces(),
            branches=JSONSerializer().serialize(
                branch_graphs, exclude=["cards", "domain_connections", "functions", "cards", "deploymentfile", "deploymentdate"]
            ),
            branch_list={"title": _("Branch Library"), "search_placeholder": _("Find a graph branch")},
            widgets=widgets,
            widgets_json=JSONSerializer().serialize(widgets),
            card_components=card_components,
            card_components_json=JSONSerializer().serialize(card_components),
<<<<<<< HEAD
            cards=JSONSerializer().serialize(serialized_graph["cards"]),
            cardwidgets=JSONSerializer().serialize(serialized_graph["widgets"]),
            map_layers=models.MapLayer.objects.all(),
            map_markers=models.MapMarker.objects.all(),
            map_sources=models.MapSource.objects.all(),
            applied_functions=JSONSerializer().serialize(serialized_graph["functions"]),
            geocoding_providers=models.Geocoder.objects.all(),
            report_templates=models.ReportTemplate.objects.all(),
=======
            cards=JSONSerializer().serialize(cards),
            cardwidgets=JSONSerializer().serialize(cardwidgets),
            map_layers=map_layers,
            map_markers=map_markers,
            map_sources=map_sources,
            applied_functions=applied_functions,
            primary_descriptor_function=primary_descriptor_function,
            geocoding_providers=geocoding_providers,
            report_templates=templates,
>>>>>>> e129b59c
            restricted_nodegroups=[str(nodegroup) for nodegroup in restricted_nodegroups],
            ontologies=JSONSerializer().serialize(models.Ontology.objects.filter(parentontology=None), exclude=["version", "path"]),
            ontology_classes=JSONSerializer().serialize(models.OntologyClass.objects.values("source", "ontology_id")),
            graph_models=graph_models,
            graphs=JSONSerializer().serialize(graph_models, exclude=["functions"]),
            constraints=JSONSerializer().serialize(
                models.ConstraintModel.objects.filter(card__pk__in=[card_dict["cardid"] for card_dict in serialized_graph["cards"]])
            ),
        )

        # reduces load sent to frontend
        if serialized_graph.get("functions"):
            serialized_graph["functions"] = None
        if serialized_graph.get("cards"):
            serialized_graph["cards"] = None
        if serialized_graph.get("deploymentfile"):
            serialized_graph["deploymentfile"] = None
        if serialized_graph.get("deploymentdate"):
            serialized_graph["deploymentdate"] = None
        if serialized_graph.get("_nodegroups_to_delete"):
            serialized_graph["_nodegroups_to_delete"] = None
        if serialized_graph.get("_functions"):
            serialized_graph["_functions"] = None

        context["graph"] = JSONSerializer().serialize(serialized_graph)

        context["nav"]["title"] = self.graph.name
        context["nav"]["menu"] = True

        help_title = _("Designing a Resource Model")
        if not self.graph.isresource:
            help_title = _("Designing a Branch")

        context["nav"]["help"] = {"title": help_title, "template": "graph-tab-help"}

        return render(request, "views/graph-designer.htm", context)

class GraphDataView(View):

    action = "update_node"
    def get(self, request, graphid, nodeid=None):
        if self.action == "export_graph":
            graph = get_graphs_for_export([graphid])
            graph["metadata"] = system_metadata()
            f = JSONSerializer().serialize(graph, indent=4)
            graph_name = JSONDeserializer().deserialize(f)["graph"][0]["name"]

            response = HttpResponse(f, content_type="json/plain")
            response["Content-Disposition"] = 'attachment; filename="%s.json"' % (graph_name)
            return response
        elif self.action == "export_mapping_file":
            files_for_export = create_mapping_configuration_file(graphid, True)
            file_name = Graph.objects.get(graphid=graphid).name

            buffer = BytesIO()

            with zipfile.ZipFile(buffer, "w", zipfile.ZIP_DEFLATED) as zip:
                for f in files_for_export:
                    f["outputfile"].seek(0)
                    zip.writestr(f["name"], f["outputfile"].read())

            zip.close()
            buffer.flush()
            zip_stream = buffer.getvalue()
            buffer.close()

            response = HttpResponse()
            response["Content-Disposition"] = "attachment; filename=" + file_name + ".zip"
            response["Content-length"] = str(len(zip_stream))
            response["Content-Type"] = "application/zip"
            response.write(zip_stream)
            return response

        elif self.action == "get_domain_connections":
            res = []
            graph = Graph.objects.get(graphid=graphid)
            ret = graph.get_valid_domain_ontology_classes()
            for r in ret:
                res.append({"ontology_property": r["ontology_property"], "ontology_classes": [c for c in r["ontology_classes"]]})
            return JSONResponse(res)

        elif self.action == "get_nodes":
            graph = Graph.objects.get(graphid=graphid)
            return JSONResponse(graph.nodes)

        elif self.action == "get_related_nodes":
            parent_nodeid = request.GET.get("parent_nodeid", None)
            graph = Graph.objects.get(graphid=graphid)
            ret = graph.get_valid_ontology_classes(nodeid=nodeid, parent_nodeid=parent_nodeid)
            return JSONResponse(ret)

        elif self.action == "get_valid_domain_nodes":
            graph = Graph.objects.get(graphid=graphid)
            if nodeid == "":
                nodeid = None
            ret = graph.get_valid_domain_ontology_classes(nodeid=nodeid)
            return JSONResponse(ret)

        return HttpResponseNotFound()

    @method_decorator(group_required("Graph Editor"), name="dispatch")
    def post(self, request, graphid=None):
        ret = {}
        try:
            if self.action == "import_graph":
                graph_file = request.FILES.get("importedGraph").read()
                graphs = JSONDeserializer().deserialize(graph_file)["graph"]
                ret = GraphImporter.import_graph(graphs)
            else:
                if graphid is not None:
                    graph = Graph.objects.get(graphid=graphid)
                data = JSONDeserializer().deserialize(request.body)

                if self.action == "new_graph":
                    isresource = data["isresource"] if "isresource" in data else False
                    name = _("New Resource Model") if isresource else _("New Branch")
                    author = request.user.first_name + " " + request.user.last_name
                    ret = Graph.new(name=name, is_resource=isresource, author=author)

                elif self.action == "update_node":
                    old_node_data = graph.nodes.get(uuid.UUID(data["nodeid"]))
                    nodegroup_changed = str(old_node_data.nodegroup_id) != data["nodegroup_id"]
                    updated_values = graph.update_node(data)
                    if "nodeid" in data and nodegroup_changed is False:
                        graph.save(nodeid=data["nodeid"])
                    else:
                        graph.save()
                    ret = JSONSerializer().serializeToPython(graph)
                    ret["updated_values"] = updated_values
                    ret["default_card_name"] = graph.temp_node_name

                elif self.action == "update_node_layer":
                    nodeid = uuid.UUID(str(data.get("nodeid")))
                    node = graph.nodes[nodeid]
                    node.config = data["config"]
                    ret = graph
                    node.save()

                elif self.action == "append_branch":
                    ret = graph.append_branch(data["property"], nodeid=data["nodeid"], graphid=data["graphid"])
                    ret = ret.serialize()
                    ret["nodegroups"] = graph.get_nodegroups()
                    ret["cards"] = graph.get_cards()
                    ret["widgets"] = graph.get_widgets()
                    graph.save()

                elif self.action == "append_node":
                    ret = graph.append_node(nodeid=data["nodeid"])
                    graph.save()

                elif self.action == "move_node":
                    ret = graph.move_node(data["nodeid"], data["property"], data["newparentnodeid"])
                    graph.save()

                elif self.action == "export_branch":
                    clone_data = graph.copy(root=data)
                    clone_data["copy"].slug = None
                    clone_data["copy"].save()
                    ret = {"success": True, "graphid": clone_data["copy"].pk}

                elif self.action == "clone_graph":
                    clone_data = graph.copy()
                    ret = clone_data["copy"]
                    ret.slug = None
                    ret.save()
                    ret.copy_functions(graph, [clone_data["nodes"], clone_data["nodegroups"]])

                elif self.action == "reorder_nodes":
                    json = request.body
                    if json is not None:
                        data = JSONDeserializer().deserialize(json)

                        if "nodes" in data and len(data["nodes"]) > 0:
                            sortorder = 0
                            with transaction.atomic():
                                for node in data["nodes"]:
                                    no = models.Node.objects.get(pk=node["nodeid"])
                                    no.sortorder = sortorder
                                    no.save()
                                    sortorder = sortorder + 1
                            ret = data

            return JSONResponse(ret)
        except GraphValidationError as e:
            return JSONErrorResponse(e.title, e.message, {"status": "Failed"})
        except PublishedModelError as e:
            return JSONErrorResponse(e.title, e.message)
        except RequestError as e:
            return JSONErrorResponse(
                _("Elasticsearch indexing error"),
                _(
                    """If you want to change the datatype of an existing node.
                    Delete and then re-create the node, or export the branch then edit the datatype and re-import the branch."""
                ),
            )

    @method_decorator(group_required("Graph Editor"), name="dispatch")
    def delete(self, request, graphid):
        if self.action == "delete_node":
            data = JSONDeserializer().deserialize(request.body)
            try:
                graph = Graph.objects.get(graphid=graphid)
                graph.delete_node(node=data.get("nodeid", None))
                return JSONResponse({})
            except GraphValidationError as e:
                return JSONErrorResponse(e.title, e.message)
        elif self.action == "delete_instances":
            try:
                graph = Graph.objects.get(graphid=graphid)
                graph.delete_instances()
                return JSONResponse(
                    {
                        "success": True,
                        "message": "All the resources associated with the Model '{0}' have been successfully deleted.".format(graph.name),
                        "title": "Resources Successfully Deleted.",
                    }
                )
            except GraphValidationError as e:
                return JSONErrorResponse(e.title, e.message)
            except PublishedModelError as e:
                return JSONErrorResponse(e.title, e.message)
        elif self.action == "delete_graph":
            try:
                graph = Graph.objects.get(graphid=graphid)
                if graph.isresource:
                    graph.delete_instances()
                    graph.publication = None
                    graph.save(validate=False)
                graph.delete()
                return JSONResponse({"success": True})
            except GraphValidationError as e:
                return JSONErrorResponse(e.title, e.message)

        return HttpResponseNotFound()


class GraphPublicationView(View):
    action = None

    def post(self, request, graphid):
        graph = Graph.objects.get(pk=graphid)

        try:
            notes = None
            if request.body:
                data = JSONDeserializer().deserialize(request.body)
                notes = data.get("notes")

            if self.action == "publish":
                try:
                    graph.publish(notes)
                except UnpublishedModelError as e:
                    return JSONErrorResponse(e.title, e.message)
            elif self.action == "unpublish":
                graph.unpublish()
        except Exception as e:
            return JSONErrorResponse(e)

        return JSONResponse({"graph": graph, "title": "Success!", "message": "The graph has been successfully updated."})


@method_decorator(group_required("Graph Editor"), name="dispatch")
class CardView(GraphBaseView):
    action = "update_card"

    def post(self, request, cardid=None):
        data = JSONDeserializer().deserialize(request.body)
        if self.action == "update_card":
            if data:
                card = Card(data)
                card.save()
                return JSONResponse(card)

        if self.action == "reorder_cards":
            if "cards" in data and len(data["cards"]) > 0:
                with transaction.atomic():
                    for card_data in data["cards"]:
                        card = models.CardModel.objects.get(pk=card_data["id"])
                        card.sortorder = card_data["sortorder"]
                        card.save()
                return JSONResponse(data["cards"])

        return HttpResponseNotFound()


class DatatypeTemplateView(TemplateView):
    def get(self, request, template="text"):
        return render(request, "views/components/datatypes/%s.htm" % template)


@method_decorator(group_required("Graph Editor"), name="dispatch")
class FunctionManagerView(GraphBaseView):
    action = ""

    def get(self, request, graphid):
        self.graph = Graph.objects.get(graphid=graphid)

        if self.graph.isresource:
            context = self.get_context_data(
                main_script="views/graph/function-manager",
                functions=JSONSerializer().serialize(models.Function.objects.all()),
                applied_functions=JSONSerializer().serialize(models.FunctionXGraph.objects.filter(graph=self.graph)),
                function_templates=models.Function.objects.exclude(component__isnull=True),
            )

            context["graphs"] = JSONSerializer().serialize(
                models.GraphModel.objects.all().exclude(graphid=settings.SYSTEM_SETTINGS_RESOURCE_MODEL_ID), exclude=["functions"]
            )
            context["nav"]["title"] = self.graph.name
            context["nav"]["menu"] = True
            context["nav"]["help"] = {"title": _("Managing Functions"), "template": "function-help"}

            return render(request, "views/graph/function-manager.htm", context)
        else:
            return redirect("graph_designer", graphid=graphid)

    def post(self, request, graphid):
        data = JSONDeserializer().deserialize(request.body)
        self.graph = Graph.objects.get(graphid=graphid)
        with transaction.atomic():
            for item in data:
                functionXgraph, created = models.FunctionXGraph.objects.update_or_create(
                    pk=item["id"], defaults={"function_id": item["function_id"], "graph_id": graphid, "config": item["config"]}
                )
                item["id"] = functionXgraph.pk

                # run post function save hook
                func = functionXgraph.function.get_class_module()()
                try:
                    func.after_function_save(functionXgraph, request)
                except NotImplementedError:
                    pass

        return JSONResponse(data)

    def delete(self, request, graphid):
        data = JSONDeserializer().deserialize(request.body)
        self.graph = Graph.objects.get(graphid=graphid)
        with transaction.atomic():
            for item in data:
                functionXgraph = models.FunctionXGraph.objects.get(pk=item["id"])
                functionXgraph.delete()

        return JSONResponse(data)


@method_decorator(group_required("Graph Editor"), name="dispatch")
class PermissionDataView(View):
    perm_cache = {}
    action = None

    def get_perm_name(self, codename):
        if codename not in self.perm_cache:
            try:
                self.perm_cache[codename] = Permission.objects.get(
                    codename=codename, content_type__app_label="models", content_type__model="nodegroup"
                )
                return self.perm_cache[codename]
            except:
                return None
                # codename for nodegroup probably doesn't exist
        return self.perm_cache[codename]

    def get(self, request):
        if self.action == "get_permission_manager_data":
            identities = []
            for group in Group.objects.all():
                identities.append({"name": group.name, "type": "group", "id": group.pk, "default_permissions": group.permissions.all()})
            for user in User.objects.filter(is_superuser=False):
                groups = []
                default_perms = []
                for group in user.groups.all():
                    groups.append(group.name)
                    default_perms = default_perms + list(group.permissions.all())
                identities.append(
                    {
                        "name": user.email or user.username,
                        "groups": ", ".join(groups),
                        "type": "user",
                        "id": user.pk,
                        "default_permissions": set(default_perms),
                    }
                )

            content_type = ContentType.objects.get_for_model(models.NodeGroup)
            nodegroup_permissions = Permission.objects.filter(content_type=content_type)
            ret = {"identities": identities, "permissions": nodegroup_permissions}
            return JSONResponse(ret)

        nodegroup_ids = JSONDeserializer().deserialize(request.GET.get("nodegroupIds"))
        identityId = request.GET.get("identityId")
        identityType = request.GET.get("identityType")

        ret = []
        if identityType == "group":
            identity = Group.objects.get(pk=identityId)
            for nodegroup_id in nodegroup_ids:
                nodegroup = models.NodeGroup.objects.get(pk=nodegroup_id)
                perms = [
                    {"codename": codename, "name": self.get_perm_name(codename).name} for codename in get_group_perms(identity, nodegroup)
                ]
                ret.append({"perms": perms, "nodegroup_id": nodegroup_id})
        else:
            identity = User.objects.get(pk=identityId)
            for nodegroup_id in nodegroup_ids:
                nodegroup = models.NodeGroup.objects.get(pk=nodegroup_id)
                perms = [
                    {"codename": codename, "name": self.get_perm_name(codename).name} for codename in get_user_perms(identity, nodegroup)
                ]

                # only get the group perms ("defaults") if no user defined object settings have been saved
                if len(perms) == 0:
                    perms = [
                        {"codename": codename, "name": self.get_perm_name(codename).name}
                        for codename in set(get_group_perms(identity, nodegroup))
                    ]
                ret.append({"perms": perms, "nodegroup_id": nodegroup_id})

        return JSONResponse(ret)

    def post(self, request):
        data = JSONDeserializer().deserialize(request.body)
        self.apply_permissions(data)
        return JSONResponse(data)

    def delete(self, request):
        data = JSONDeserializer().deserialize(request.body)
        self.apply_permissions(data, revert=True)
        return JSONResponse(data)

    def apply_permissions(self, data, revert=False):
        with transaction.atomic():
            for identity in data["selectedIdentities"]:
                if identity["type"] == "group":
                    identityModel = Group.objects.get(pk=identity["id"])
                else:
                    identityModel = User.objects.get(pk=identity["id"])

                for card in data["selectedCards"]:
                    # TODO The following try block is here because the key for the nodegroupid in the new permission manager
                    # is 'nodegroupid' where it was 'nodegroup' in the old permission manager. Once the old permission manager is deleted
                    # we can replace it with `nodegroupid = card['nodegroupid']`
                    try:
                        nodegroupid = card["nodegroupid"]
                    except KeyError:
                        nodegroupid = card["nodegroup"]
                    nodegroup = models.NodeGroup.objects.get(pk=nodegroupid)

                    # first remove all the current permissions
                    for perm in get_perms(identityModel, nodegroup):
                        remove_perm(perm, identityModel, nodegroup)

                    if not revert:
                        # then add the new permissions
                        for perm in data["selectedPermissions"]:
                            assign_perm(perm["codename"], identityModel, nodegroup)


class IconDataView(View):
    def get(self, request):
        icons = models.Icon.objects.order_by("name")
        data = {"icons": JSONSerializer().serializeToPython(icons)}
        return JSONResponse(data)


class NodegroupView(View):
    action = "exportable"

    def get(self, request):
        nodegroupid = None
        try:
            nodegroupid = uuid.UUID(str(request.GET.get("nodegroupid")))
        except Exception as e:
            print(e)
        if self.action == "exportable":
            res = []
            if nodegroupid is not None:
                nodegroup = models.NodeGroup.objects.get(nodegroupid=nodegroupid)
                exportable = False if nodegroup.exportable is None else nodegroup.exportable
                res.append({"exportable": exportable})
                return JSONResponse(res)
            else:
                return HttpResponseNotFound()

    def post(self, request):
        nodegroupid = None
        try:
            nodegroupid = uuid.UUID(str(request.POST.get("nodegroupid")))
        except Exception as e:
            print(e)
        if self.action == "exportable" and nodegroupid is not None:
            exportable = json.loads(request.POST.get("exportable"))

            nodegroup = models.NodeGroup.objects.select_for_update().filter(nodegroupid=nodegroupid)
            with transaction.atomic():
                for ng in nodegroup:
                    ng.exportable = exportable
                    ng.save()

            return JSONResponse({"nodegroup": nodegroupid, "status": "success"})

        return HttpResponseNotFound()<|MERGE_RESOLUTION|>--- conflicted
+++ resolved
@@ -177,30 +177,12 @@
         serialized_graph = self.graph.serialize(force_recalculation=True)  # calling `serialize` directly returns a dict
 
         datatypes = models.DDataType.objects.all()
-<<<<<<< HEAD
-=======
-        datatypes_json = JSONSerializer().serialize(datatypes, exclude=["modulename", "isgeometric"])
-        branch_graphs = Graph.objects.exclude(pk=graphid).exclude(isresource=True)
-
         primary_descriptor_functions = models.FunctionXGraph.objects.filter(
             graph=self.graph
         ).filter(function__functiontype="primarydescriptors")
         primary_descriptor_function = JSONSerializer().serialize(
             primary_descriptor_functions[0] if len(primary_descriptor_functions) > 0 else None
         )
-
-        applied_functions = JSONSerializer().serialize(models.FunctionXGraph.objects.filter(graph=self.graph))
-
-        cards = self.graph.cardmodel_set.order_by("sortorder").prefetch_related("cardxnodexwidget_set")
-        constraints = []
-        for card in cards:
-            if models.ConstraintModel.objects.filter(card=card).count() > 0:
-                constraints += models.ConstraintModel.objects.filter(card=card)
-
-        cardwidgets = [
-            widget for widgets in [card.cardxnodexwidget_set.order_by("sortorder").all() for card in cards] for widget in widgets
-        ]
->>>>>>> e129b59c
         widgets = models.Widget.objects.all()
         card_components = models.CardComponent.objects.all()
         graph_models = models.GraphModel.objects.all().exclude(graphid=settings.SYSTEM_SETTINGS_RESOURCE_MODEL_ID)
@@ -232,26 +214,15 @@
             widgets_json=JSONSerializer().serialize(widgets),
             card_components=card_components,
             card_components_json=JSONSerializer().serialize(card_components),
-<<<<<<< HEAD
             cards=JSONSerializer().serialize(serialized_graph["cards"]),
             cardwidgets=JSONSerializer().serialize(serialized_graph["widgets"]),
             map_layers=models.MapLayer.objects.all(),
             map_markers=models.MapMarker.objects.all(),
             map_sources=models.MapSource.objects.all(),
             applied_functions=JSONSerializer().serialize(serialized_graph["functions"]),
+            primary_descriptor_function=primary_descriptor_function,
             geocoding_providers=models.Geocoder.objects.all(),
             report_templates=models.ReportTemplate.objects.all(),
-=======
-            cards=JSONSerializer().serialize(cards),
-            cardwidgets=JSONSerializer().serialize(cardwidgets),
-            map_layers=map_layers,
-            map_markers=map_markers,
-            map_sources=map_sources,
-            applied_functions=applied_functions,
-            primary_descriptor_function=primary_descriptor_function,
-            geocoding_providers=geocoding_providers,
-            report_templates=templates,
->>>>>>> e129b59c
             restricted_nodegroups=[str(nodegroup) for nodegroup in restricted_nodegroups],
             ontologies=JSONSerializer().serialize(models.Ontology.objects.filter(parentontology=None), exclude=["version", "path"]),
             ontology_classes=JSONSerializer().serialize(models.OntologyClass.objects.values("source", "ontology_id")),
