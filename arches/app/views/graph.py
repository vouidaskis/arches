<<<<<<< HEAD
'''
ARCHES - a program developed to inventory and manage immovable cultural heritage.
Copyright (C) 2013 J. Paul Getty Trust and World Monuments Fund

This program is free software: you can redistribute it and/or modify
it under the terms of the GNU Affero General Public License as
published by the Free Software Foundation, either version 3 of the
License, or (at your option) any later version.

This program is distributed in the hope that it will be useful,
but WITHOUT ANY WARRANTY; without even the implied warranty of
MERCHANTABILITY or FITNESS FOR A PARTICULAR PURPOSE. See the
GNU Affero General Public License for more details.

You should have received a copy of the GNU Affero General Public License
along with this program. If not, see <http://www.gnu.org/licenses/>.
'''

from django.conf import settings as app_settings
from django.db import transaction
from django.shortcuts import render
from django.db.models import Q
from django.utils.translation import ugettext as _
from django.http import HttpResponseNotFound, QueryDict
from arches.app.utils.decorators import group_required
from arches.app.utils.betterJSONSerializer import JSONSerializer, JSONDeserializer
from arches.app.utils.JSONResponse import JSONResponse
from arches.app.models.graph import Graph
from arches.app.models import models
from arches.app.models.ontology import Ontology


@group_required('edit')
def manager(request, graphid):
    if graphid is None or graphid == '':
        graphs = models.Graph.objects.all()
        return render(request, 'graph-list.htm', {
            'main_script': 'graph-list',
            'graphs': JSONSerializer().serialize(graphs)
        })

    graph = Graph(graphid)
    validations = models.Validation.objects.all()
    metadata_records = JSONSerializer().serializeToPython(models.Graph.objects.all())
    branch_nodes = models.Node.objects.filter(~Q(graph=None), istopnode=True)

    branches = []
    for metadata_record in metadata_records:
        try:
            rootnode = branch_nodes.get(graph_id=metadata_record['graphid'])
            metadata_record['graph'] = Graph(rootnode)
            metadata_record['relates_via'] = ['P1', 'P2', 'P3']
            branches.append(metadata_record)
        except models.Node.DoesNotExist:
            pass

    datatypes = models.DDataType.objects.all()
    return render(request, 'graph-manager.htm', {
        'main_script': 'graph-manager',
        'graphid': graphid,
        'graph': JSONSerializer().serialize(graph),
        'validations': JSONSerializer().serialize(validations),
        'branches': JSONSerializer().serialize(branches),
        'datatypes': JSONSerializer().serialize(datatypes),
        'node_list': {
            'title': _('Node List'),
            'search_placeholder': _('Find a node in the graph')
        },
        'permissions_list': {
            'title': _('Permissions'),
            'search_placeholder': _('Find a group or user account')
        },
        'branch_list': {
            'title': _('Branch Library'),
            'search_placeholder': _('Find a graph branch')
        },
        'metadata': graph.root.graph
    })


@group_required('edit')
def settings(request, graphid):
    node = models.Node.objects.get(graph_id=graphid, istopnode=True)
    graph = node.graph
    if request.method == 'POST':
        data = JSONDeserializer().deserialize(request.body)
        for key, value in data.get('metadata').iteritems():
            setattr(graph, key, value)
        graph.save()
        node.set_relatable_resources(data.get('relatable_resource_ids'))
        return JSONResponse({
            'success': True,
            'metadata': graph,
            'relatable_resource_ids': [res.nodeid for res in node.get_relatable_resources()]
        })
    icons = models.Icon.objects.order_by('name')
    resource_graphs = models.Graph.objects.filter(Q(isresource=True), ~Q(graphid=graphid))
    resource_data = []
    relatable_resources = node.get_relatable_resources()
    for res in resource_graphs:
        if models.Node.objects.filter(graph=res, istopnode=True).count() > 0:
            node = models.Node.objects.get(graph=res, istopnode=True)
            resource_data.append({
                'id': node.nodeid,
                'metadata': res,
                'is_relatable': (node in relatable_resources)
            })
    return render(request, 'graph-settings.htm', {
        'main_script': 'graph-settings',
        'icons': JSONSerializer().serialize(icons),
        'metadata_json': JSONSerializer().serialize(graph),
        'graphid': graphid,
        'metadata': graph,
        'resource_data': JSONSerializer().serialize(resource_data)
    })


@group_required('edit')
def node(request, graphid):
    data = JSONDeserializer().deserialize(request.body)
    if data:
        if request.method == 'POST':
            graph = Graph(graphid)
            graph.update_node(data)
            graph.save()

            return JSONResponse(graph)

        if request.method == 'DELETE':
            node = models.Node.objects.get(nodeid=data.get('nodeid'))
            nodes, edges = node.get_child_nodes_and_edges()
            if not node.istopnode:
                edges.append(models.Edge.objects.get(rangenode=node))
            nodes.append(node)
            with transaction.atomic():
                [edge.delete() for edge in edges]
                [node.delete() for node in nodes]
                return JSONResponse({})

    return HttpResponseNotFound()

@group_required('edit')
def append_branch(request, graphid):
    if request.method == 'POST':
        data = JSONDeserializer().deserialize(request.body)
        graph = Graph(graphid)
        new_branch = graph.append_branch(data['property'], nodeid=data['nodeid'], graphid=data['graphid'])
        graph.save()
        return JSONResponse(new_branch)

    return HttpResponseNotFound()

@group_required('edit')
def move_node(request, graphid):
    if request.method == 'POST':
        data = JSONDeserializer().deserialize(request.body)
        graph = Graph(graphid)
        updated_nodes_and_edges = graph.move_node(data['nodeid'], data['property'], data['newparentnodeid'])
        graph.save()
        return JSONResponse(updated_nodes_and_edges)

    return HttpResponseNotFound()

@group_required('edit')
def clone(request, graphid):
    if request.method == 'POST':
        data = JSONDeserializer().deserialize(request.body)
        graph = Graph(graphid).copy()
        if 'name' in data:
            graph.root.name = data['name']
            graph.metadata.name = data['name']
        graph.populate_null_nodegroups()
        graph.save()
        return JSONResponse(graph)

    return HttpResponseNotFound()

def get_related_nodes(request):
    ret = {
        'properties': [],
        'classes': []
    }
    lang = request.GET.get('lang', app_settings.LANGUAGE_CODE)
    data = JSONDeserializer().deserialize(request.body)
    # data = {
    #     "childedges": [
    #         {
    #             "name": None,
    #             "edgeid": "a2c06110-16f5-11e6-b8fe-af29a288d01a",
    #             "domainnode_id": "20000000-0000-0000-0000-000000000001",
    #             "rangenode_id": "20000000-0000-0000-0000-000000000002",
    #             "ontologyclass_id": "9bf487d8-c0a3-3510-b228-1b5cd74f4c56",
    #             "graphmetadata_id": None,
    #             "description": None
    #         },
    #         {
    #             "name": None,
    #             "edgeid": "a2c06660-16f5-11e6-b8fe-a37f8a08ca7b",
    #             "domainnode_id": "20000000-0000-0000-0000-000000000001",
    #             "rangenode_id": "20000000-0000-0000-0000-000000000004",
    #             "ontologyclass_id": "fd06e07d-057b-38aa-99ac-1add45f9f217",
    #             "graphmetadata_id": None,
    #             "description": None
    #         },
    #         {
    #             "name": None,
    #             "edgeid": "a2c063b8-16f5-11e6-b8fe-b7d2f22d7012",
    #             "domainnode_id": "20000000-0000-0000-0000-000000000001",
    #             "rangenode_id": "20000000-0000-0000-0000-000000000003",
    #             "ontologyclass_id": "2f8fd82d-2679-3d69-b697-7efe545e76ab",
    #             "graphmetadata_id": None,
    #             "description": None
    #         }
    #     ],
    #     "parentnode": [
    #         {
    #             "ontologyclass_id": "c03db431-4564-34eb-ba86-4c8169e4276c",
    #             "description": "Group to hold unique keys used by Arches",
    #             "istopnode": False,
    #             "validations": [],
    #             "nodeid": "20000000-0000-0000-0000-000000000001",
    #             "datatype": "semantic",
    #             "nodegroup_id": "20000000-0000-0000-0000-000000000001",
    #             "graphmetadata_id": None,
    #             "name": "KEYS",
    #             "cardinality": "n"
    #         }
    #     ]
    # }

    related_properties = Ontology().get_valid_ontology_concepts(data['parentnode'], child_properties=data['childedges'], lang=lang)
    return JSONResponse(related_properties, indent=4)
=======
'''
ARCHES - a program developed to inventory and manage immovable cultural heritage.
Copyright (C) 2013 J. Paul Getty Trust and World Monuments Fund

This program is free software: you can redistribute it and/or modify
it under the terms of the GNU Affero General Public License as
published by the Free Software Foundation, either version 3 of the
License, or (at your option) any later version.

This program is distributed in the hope that it will be useful,
but WITHOUT ANY WARRANTY; without even the implied warranty of
MERCHANTABILITY or FITNESS FOR A PARTICULAR PURPOSE. See the
GNU Affero General Public License for more details.

You should have received a copy of the GNU Affero General Public License
along with this program. If not, see <http://www.gnu.org/licenses/>.
'''

from django.conf import settings as app_settings
from django.db import transaction
from django.shortcuts import render
from django.db.models import Q
from django.utils.translation import ugettext as _
from django.http import HttpResponseNotFound, QueryDict
from arches.app.utils.decorators import group_required
from arches.app.utils.betterJSONSerializer import JSONSerializer, JSONDeserializer
from arches.app.utils.JSONResponse import JSONResponse
from arches.app.models.graph import Graph
from arches.app.models import models
from arches.app.models.ontology import Ontology


@group_required('edit')
def manager(request, graphid):
    graphs = models.Graph.objects.all()
    if graphid is None or graphid == '':
        return render(request, 'graph-list.htm', {
            'main_script': 'graph-list',
            'graphs': JSONSerializer().serialize(graphs)
        })

    graph = Graph(graphid)
    validations = models.Validation.objects.all()
    metadata_records = JSONSerializer().serializeToPython(models.Graph.objects.all())
    branch_nodes = models.Node.objects.filter(~Q(graph=None), istopnode=True)
    branches = []
    for metadata_record in metadata_records:
       try:
           rootnode = branch_nodes.get(graph_id=metadata_record['graphid'])
           metadata_record['graph'] = Graph(rootnode)
           metadata_record['relates_via'] = ['P1', 'P2', 'P3']
           branches.append(metadata_record)
       except models.Node.DoesNotExist:
           pass
    datatypes = models.DDataType.objects.all()
    return render(request, 'graph-manager.htm', {
        'main_script': 'graph-manager',
        'graphid': graphid,
        'graphs': JSONSerializer().serialize(graphs),
        'graph': JSONSerializer().serialize(graph),
        'validations': JSONSerializer().serialize(validations),
        'branches': JSONSerializer().serialize(branches),
        'datatypes': JSONSerializer().serialize(datatypes),
        'node_list': {
            'title': _('Node List'),
            'search_placeholder': _('Find a node in the graph')
        },
        'permissions_list': {
            'title': _('Permissions'),
            'search_placeholder': _('Find a group or user account')
        },
        'branch_list': {
            'title': _('Branch Library'),
            'search_placeholder': _('Find a graph branch')
        },
        'metadata': graph.root.graph
    })


@group_required('edit')
def settings(request, graphid):
    node = models.Node.objects.get(graph_id=graphid, istopnode=True)
    graph = node.graph
    if request.method == 'POST':
        data = JSONDeserializer().deserialize(request.body)
        for key, value in data.get('metadata').iteritems():
            setattr(graph, key, value)
        graph.save()
        node.set_relatable_resources(data.get('relatable_resource_ids'))
        return JSONResponse({
            'success': True,
            'metadata': graph,
            'relatable_resource_ids': [res.nodeid for res in node.get_relatable_resources()]
        })
    icons = models.Icon.objects.order_by('name')
    resource_graphs = models.Graph.objects.filter(Q(isresource=True), ~Q(graphid=graphid))
    resource_data = []
    relatable_resources = node.get_relatable_resources()
    for res in resource_graphs:
        if models.Node.objects.filter(graph=res, istopnode=True).count() > 0:
            node = models.Node.objects.get(graph=res, istopnode=True)
            resource_data.append({
                'id': node.nodeid,
                'metadata': res,
                'is_relatable': (node in relatable_resources)
            })
    graphs = models.Graph.objects.all()
    return render(request, 'graph-settings.htm', {
        'main_script': 'graph-settings',
        'icons': JSONSerializer().serialize(icons),
        'metadata_json': JSONSerializer().serialize(graph),
        'graphs': JSONSerializer().serialize(graphs),
        'graphid': graphid,
        'metadata': graph,
        'resource_data': JSONSerializer().serialize(resource_data)
    })


@group_required('edit')
def node(request, nodeid):
    if request.method == 'POST':
        data = JSONDeserializer().deserialize(request.body)
        if data:
            node = models.Node.objects.get(nodeid=nodeid)
            with transaction.atomic():
                node.name = data.get('name', '')
                node.description = data.get('description', '')
                node.istopnode = data.get('istopnode', '')
                node.crmclass = data.get('crmclass', '')
                node.datatype = data.get('datatype', '')
                node.status = data.get('status', '')
                node.validations.set(data.get('validations', []))
                new_nodegroup_id = data.get('nodegroup_id', None)
                old_nodegroup_id = unicode(node.nodegroup_id) if node.nodegroup_id is not None else None
                if old_nodegroup_id != new_nodegroup_id:
                    for model in node.toggle_is_collector():
                        model.save()
                if node.nodegroup_id is not None:
                    cardinality = data.get('cardinality', 'n')
                    node.nodegroup.cardinality = cardinality
                    node.nodegroup.save()
                    group_nodes = node.nodegroup.node_set.all()
                else:
                    child_nodes, child_edges = node.get_child_nodes_and_edges()
                    group_nodes = [child_node for child_node in child_nodes if child_node.nodegroup is None]
                node.save()
                return JSONResponse({'node': node, 'group_nodes': group_nodes, 'nodegroup': node.nodegroup})

    if request.method == 'DELETE':
        node = models.Node.objects.get(nodeid=nodeid)
        nodes, edges = node.get_child_nodes_and_edges()
        if not node.istopnode:
            edges.append(models.Edge.objects.get(rangenode=node))
        nodes.append(node)
        with transaction.atomic():
            [edge.delete() for edge in edges]
            [node.delete() for node in nodes]
            return JSONResponse({})

    return HttpResponseNotFound()

@group_required('edit')
def append_branch(request, graphid):
    if request.method == 'POST':
        data = JSONDeserializer().deserialize(request.body)
        graph = Graph(graphid)
        new_branch = graph.append_branch(data['property'], nodeid=data['nodeid'], graphid=data['graphid'])
        graph.save()
        return JSONResponse(new_branch)

    return HttpResponseNotFound()

@group_required('edit')
def move_node(request, graphid):
    if request.method == 'POST':
        data = JSONDeserializer().deserialize(request.body)
        graph = Graph(graphid)
        updated_nodes_and_edges = graph.move_node(data['nodeid'], data['property'], data['newparentnodeid'])
        graph.save()
        return JSONResponse(updated_nodes_and_edges)

    return HttpResponseNotFound()

@group_required('edit')
def clone(request, graphid):
    if request.method == 'POST':
        data = JSONDeserializer().deserialize(request.body)
        graph = Graph(graphid).copy()
        if 'isresource' in data:
            graph.metadata.isresource = data['isresource']

        if 'name' in data:
            name = data['name']
        else:
            name = _('New Resource') if graph.metadata.isresource else _('New Graph')
        graph.root.name = name
        graph.metadata.name = name

        graph.populate_null_nodegroups()
        graph.save()
        return JSONResponse(graph)

    return HttpResponseNotFound()

def get_related_nodes(request):
    ret = {
        'properties': [],
        'classes': []
    }
    lang = request.GET.get('lang', app_settings.LANGUAGE_CODE)
    data = JSONDeserializer().deserialize(request.body)
    related_properties = Ontology().get_valid_ontology_concepts(data['parentnode'], child_properties=data['childedges'], lang=lang)
    return JSONResponse(related_properties, indent=4)
>>>>>>> 17176af8
<|MERGE_RESOLUTION|>--- conflicted
+++ resolved
@@ -1,237 +1,3 @@
-<<<<<<< HEAD
-'''
-ARCHES - a program developed to inventory and manage immovable cultural heritage.
-Copyright (C) 2013 J. Paul Getty Trust and World Monuments Fund
-
-This program is free software: you can redistribute it and/or modify
-it under the terms of the GNU Affero General Public License as
-published by the Free Software Foundation, either version 3 of the
-License, or (at your option) any later version.
-
-This program is distributed in the hope that it will be useful,
-but WITHOUT ANY WARRANTY; without even the implied warranty of
-MERCHANTABILITY or FITNESS FOR A PARTICULAR PURPOSE. See the
-GNU Affero General Public License for more details.
-
-You should have received a copy of the GNU Affero General Public License
-along with this program. If not, see <http://www.gnu.org/licenses/>.
-'''
-
-from django.conf import settings as app_settings
-from django.db import transaction
-from django.shortcuts import render
-from django.db.models import Q
-from django.utils.translation import ugettext as _
-from django.http import HttpResponseNotFound, QueryDict
-from arches.app.utils.decorators import group_required
-from arches.app.utils.betterJSONSerializer import JSONSerializer, JSONDeserializer
-from arches.app.utils.JSONResponse import JSONResponse
-from arches.app.models.graph import Graph
-from arches.app.models import models
-from arches.app.models.ontology import Ontology
-
-
-@group_required('edit')
-def manager(request, graphid):
-    if graphid is None or graphid == '':
-        graphs = models.Graph.objects.all()
-        return render(request, 'graph-list.htm', {
-            'main_script': 'graph-list',
-            'graphs': JSONSerializer().serialize(graphs)
-        })
-
-    graph = Graph(graphid)
-    validations = models.Validation.objects.all()
-    metadata_records = JSONSerializer().serializeToPython(models.Graph.objects.all())
-    branch_nodes = models.Node.objects.filter(~Q(graph=None), istopnode=True)
-
-    branches = []
-    for metadata_record in metadata_records:
-        try:
-            rootnode = branch_nodes.get(graph_id=metadata_record['graphid'])
-            metadata_record['graph'] = Graph(rootnode)
-            metadata_record['relates_via'] = ['P1', 'P2', 'P3']
-            branches.append(metadata_record)
-        except models.Node.DoesNotExist:
-            pass
-
-    datatypes = models.DDataType.objects.all()
-    return render(request, 'graph-manager.htm', {
-        'main_script': 'graph-manager',
-        'graphid': graphid,
-        'graph': JSONSerializer().serialize(graph),
-        'validations': JSONSerializer().serialize(validations),
-        'branches': JSONSerializer().serialize(branches),
-        'datatypes': JSONSerializer().serialize(datatypes),
-        'node_list': {
-            'title': _('Node List'),
-            'search_placeholder': _('Find a node in the graph')
-        },
-        'permissions_list': {
-            'title': _('Permissions'),
-            'search_placeholder': _('Find a group or user account')
-        },
-        'branch_list': {
-            'title': _('Branch Library'),
-            'search_placeholder': _('Find a graph branch')
-        },
-        'metadata': graph.root.graph
-    })
-
-
-@group_required('edit')
-def settings(request, graphid):
-    node = models.Node.objects.get(graph_id=graphid, istopnode=True)
-    graph = node.graph
-    if request.method == 'POST':
-        data = JSONDeserializer().deserialize(request.body)
-        for key, value in data.get('metadata').iteritems():
-            setattr(graph, key, value)
-        graph.save()
-        node.set_relatable_resources(data.get('relatable_resource_ids'))
-        return JSONResponse({
-            'success': True,
-            'metadata': graph,
-            'relatable_resource_ids': [res.nodeid for res in node.get_relatable_resources()]
-        })
-    icons = models.Icon.objects.order_by('name')
-    resource_graphs = models.Graph.objects.filter(Q(isresource=True), ~Q(graphid=graphid))
-    resource_data = []
-    relatable_resources = node.get_relatable_resources()
-    for res in resource_graphs:
-        if models.Node.objects.filter(graph=res, istopnode=True).count() > 0:
-            node = models.Node.objects.get(graph=res, istopnode=True)
-            resource_data.append({
-                'id': node.nodeid,
-                'metadata': res,
-                'is_relatable': (node in relatable_resources)
-            })
-    return render(request, 'graph-settings.htm', {
-        'main_script': 'graph-settings',
-        'icons': JSONSerializer().serialize(icons),
-        'metadata_json': JSONSerializer().serialize(graph),
-        'graphid': graphid,
-        'metadata': graph,
-        'resource_data': JSONSerializer().serialize(resource_data)
-    })
-
-
-@group_required('edit')
-def node(request, graphid):
-    data = JSONDeserializer().deserialize(request.body)
-    if data:
-        if request.method == 'POST':
-            graph = Graph(graphid)
-            graph.update_node(data)
-            graph.save()
-
-            return JSONResponse(graph)
-
-        if request.method == 'DELETE':
-            node = models.Node.objects.get(nodeid=data.get('nodeid'))
-            nodes, edges = node.get_child_nodes_and_edges()
-            if not node.istopnode:
-                edges.append(models.Edge.objects.get(rangenode=node))
-            nodes.append(node)
-            with transaction.atomic():
-                [edge.delete() for edge in edges]
-                [node.delete() for node in nodes]
-                return JSONResponse({})
-
-    return HttpResponseNotFound()
-
-@group_required('edit')
-def append_branch(request, graphid):
-    if request.method == 'POST':
-        data = JSONDeserializer().deserialize(request.body)
-        graph = Graph(graphid)
-        new_branch = graph.append_branch(data['property'], nodeid=data['nodeid'], graphid=data['graphid'])
-        graph.save()
-        return JSONResponse(new_branch)
-
-    return HttpResponseNotFound()
-
-@group_required('edit')
-def move_node(request, graphid):
-    if request.method == 'POST':
-        data = JSONDeserializer().deserialize(request.body)
-        graph = Graph(graphid)
-        updated_nodes_and_edges = graph.move_node(data['nodeid'], data['property'], data['newparentnodeid'])
-        graph.save()
-        return JSONResponse(updated_nodes_and_edges)
-
-    return HttpResponseNotFound()
-
-@group_required('edit')
-def clone(request, graphid):
-    if request.method == 'POST':
-        data = JSONDeserializer().deserialize(request.body)
-        graph = Graph(graphid).copy()
-        if 'name' in data:
-            graph.root.name = data['name']
-            graph.metadata.name = data['name']
-        graph.populate_null_nodegroups()
-        graph.save()
-        return JSONResponse(graph)
-
-    return HttpResponseNotFound()
-
-def get_related_nodes(request):
-    ret = {
-        'properties': [],
-        'classes': []
-    }
-    lang = request.GET.get('lang', app_settings.LANGUAGE_CODE)
-    data = JSONDeserializer().deserialize(request.body)
-    # data = {
-    #     "childedges": [
-    #         {
-    #             "name": None,
-    #             "edgeid": "a2c06110-16f5-11e6-b8fe-af29a288d01a",
-    #             "domainnode_id": "20000000-0000-0000-0000-000000000001",
-    #             "rangenode_id": "20000000-0000-0000-0000-000000000002",
-    #             "ontologyclass_id": "9bf487d8-c0a3-3510-b228-1b5cd74f4c56",
-    #             "graphmetadata_id": None,
-    #             "description": None
-    #         },
-    #         {
-    #             "name": None,
-    #             "edgeid": "a2c06660-16f5-11e6-b8fe-a37f8a08ca7b",
-    #             "domainnode_id": "20000000-0000-0000-0000-000000000001",
-    #             "rangenode_id": "20000000-0000-0000-0000-000000000004",
-    #             "ontologyclass_id": "fd06e07d-057b-38aa-99ac-1add45f9f217",
-    #             "graphmetadata_id": None,
-    #             "description": None
-    #         },
-    #         {
-    #             "name": None,
-    #             "edgeid": "a2c063b8-16f5-11e6-b8fe-b7d2f22d7012",
-    #             "domainnode_id": "20000000-0000-0000-0000-000000000001",
-    #             "rangenode_id": "20000000-0000-0000-0000-000000000003",
-    #             "ontologyclass_id": "2f8fd82d-2679-3d69-b697-7efe545e76ab",
-    #             "graphmetadata_id": None,
-    #             "description": None
-    #         }
-    #     ],
-    #     "parentnode": [
-    #         {
-    #             "ontologyclass_id": "c03db431-4564-34eb-ba86-4c8169e4276c",
-    #             "description": "Group to hold unique keys used by Arches",
-    #             "istopnode": False,
-    #             "validations": [],
-    #             "nodeid": "20000000-0000-0000-0000-000000000001",
-    #             "datatype": "semantic",
-    #             "nodegroup_id": "20000000-0000-0000-0000-000000000001",
-    #             "graphmetadata_id": None,
-    #             "name": "KEYS",
-    #             "cardinality": "n"
-    #         }
-    #     ]
-    # }
-
-    related_properties = Ontology().get_valid_ontology_concepts(data['parentnode'], child_properties=data['childedges'], lang=lang)
-    return JSONResponse(related_properties, indent=4)
-=======
 '''
 ARCHES - a program developed to inventory and manage immovable cultural heritage.
 Copyright (C) 2013 J. Paul Getty Trust and World Monuments Fund
@@ -349,47 +115,27 @@
         'resource_data': JSONSerializer().serialize(resource_data)
     })
 
+@group_required('edit')
+def node(request, graphid):
+    data = JSONDeserializer().deserialize(request.body)
+    if data:
+        if request.method == 'POST':
+            graph = Graph(graphid)
+            graph.update_node(data)
+            graph.save()
 
-@group_required('edit')
-def node(request, nodeid):
-    if request.method == 'POST':
-        data = JSONDeserializer().deserialize(request.body)
-        if data:
-            node = models.Node.objects.get(nodeid=nodeid)
+            return JSONResponse(graph)
+
+        if request.method == 'DELETE':
+            node = models.Node.objects.get(nodeid=data.get('nodeid'))
+            nodes, edges = node.get_child_nodes_and_edges()
+            if not node.istopnode:
+                edges.append(models.Edge.objects.get(rangenode=node))
+            nodes.append(node)
             with transaction.atomic():
-                node.name = data.get('name', '')
-                node.description = data.get('description', '')
-                node.istopnode = data.get('istopnode', '')
-                node.crmclass = data.get('crmclass', '')
-                node.datatype = data.get('datatype', '')
-                node.status = data.get('status', '')
-                node.validations.set(data.get('validations', []))
-                new_nodegroup_id = data.get('nodegroup_id', None)
-                old_nodegroup_id = unicode(node.nodegroup_id) if node.nodegroup_id is not None else None
-                if old_nodegroup_id != new_nodegroup_id:
-                    for model in node.toggle_is_collector():
-                        model.save()
-                if node.nodegroup_id is not None:
-                    cardinality = data.get('cardinality', 'n')
-                    node.nodegroup.cardinality = cardinality
-                    node.nodegroup.save()
-                    group_nodes = node.nodegroup.node_set.all()
-                else:
-                    child_nodes, child_edges = node.get_child_nodes_and_edges()
-                    group_nodes = [child_node for child_node in child_nodes if child_node.nodegroup is None]
-                node.save()
-                return JSONResponse({'node': node, 'group_nodes': group_nodes, 'nodegroup': node.nodegroup})
-
-    if request.method == 'DELETE':
-        node = models.Node.objects.get(nodeid=nodeid)
-        nodes, edges = node.get_child_nodes_and_edges()
-        if not node.istopnode:
-            edges.append(models.Edge.objects.get(rangenode=node))
-        nodes.append(node)
-        with transaction.atomic():
-            [edge.delete() for edge in edges]
-            [node.delete() for node in nodes]
-            return JSONResponse({})
+                [edge.delete() for edge in edges]
+                [node.delete() for node in nodes]
+                return JSONResponse({})
 
     return HttpResponseNotFound()
 
@@ -444,5 +190,4 @@
     lang = request.GET.get('lang', app_settings.LANGUAGE_CODE)
     data = JSONDeserializer().deserialize(request.body)
     related_properties = Ontology().get_valid_ontology_concepts(data['parentnode'], child_properties=data['childedges'], lang=lang)
-    return JSONResponse(related_properties, indent=4)
->>>>>>> 17176af8
+    return JSONResponse(related_properties, indent=4)