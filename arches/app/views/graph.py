'''
ARCHES - a program developed to inventory and manage immovable cultural heritage.
Copyright (C) 2013 J. Paul Getty Trust and World Monuments Fund

This program is free software: you can redistribute it and/or modify
it under the terms of the GNU Affero General Public License as
published by the Free Software Foundation, either version 3 of the
License, or (at your option) any later version.

This program is distributed in the hope that it will be useful,
but WITHOUT ANY WARRANTY; without even the implied warranty of
MERCHANTABILITY or FITNESS FOR A PARTICULAR PURPOSE. See the
GNU Affero General Public License for more details.

You should have received a copy of the GNU Affero General Public License
along with this program. If not, see <http://www.gnu.org/licenses/>.
'''

import itertools
from django.conf import settings as app_settings
from django.db import transaction
from django.shortcuts import render
from django.db.models import Q
from django.utils.translation import ugettext as _
from django.http import HttpResponseNotFound, QueryDict
from arches.app.utils.decorators import group_required
from arches.app.utils.betterJSONSerializer import JSONSerializer, JSONDeserializer
from arches.app.utils.JSONResponse import JSONResponse
from arches.app.models.graph import Graph
from arches.app.models.card import Card
from arches.app.models import models

def test(request, graphid):
    #graph = Graph.objects.filter(isresource=True)
    # node = models.Node.objects.get(pk='7f5ada4c-3e29-11e6-a8d1-14109fd34195')
    # graph = Graph.objects.get(node=node)
    graph = Graph.objects.get(graphid=graphid)
    return JSONResponse(graph, indent=4)

@group_required('edit')
def manager(request, graphid):
    if request.method == 'DELETE':
        graph = Graph.objects.get(pk=graphid)
        graph.delete()
        return JSONResponse({'succces':True})

    graphs = models.GraphModel.objects.all()
    if graphid is None or graphid == '':
        return render(request, 'views/graph/graph-list.htm', {
            'main_script': 'views/graph/graph-list',
            'graphs': JSONSerializer().serialize(graphs)
        })

    graph = Graph.objects.get(graphid=graphid)
    validations = models.Validation.objects.all()
    branch_graphs = Graph.objects.exclude(pk=graphid).exclude(isresource=True).exclude(isactive=False)
    if graph.ontology is not None:
        branch_graphs = branch_graphs.filter(ontology=graph.ontology)
    datatypes = models.DDataType.objects.all()
    return render(request, 'views/graph/graph-manager.htm', {
        'main_script': 'views/graph/graph-manager',
        'graphid': graphid,
        'graphs': JSONSerializer().serialize(graphs),
        'graph': JSONSerializer().serializeToPython(graph),
        'graph_json': JSONSerializer().serialize(graph),
        'validations': JSONSerializer().serialize(validations),
        'branches': JSONSerializer().serialize(branch_graphs),
        'datatypes': JSONSerializer().serialize(datatypes),
        'node_list': {
            'title': _('Node List'),
            'search_placeholder': _('Find a node...')
        },
        'permissions_list': {
            'title': _('Permissions'),
            'search_placeholder': _('Find a group or user account')
        },
        'branch_list': {
            'title': _('Branch Library'),
            'search_placeholder': _('Find a graph branch')
        }
    })


@group_required('edit')
def settings(request, graphid):
    node = models.Node.objects.get(graph_id=graphid, istopnode=True)
    graph = node.graph
    if request.method == 'POST':
        data = JSONDeserializer().deserialize(request.body)
        for key, value in data.get('graph').iteritems():
            setattr(graph, key, value)
        graph.save()
        node.set_relatable_resources(data.get('relatable_resource_ids'))
        node.ontologyclass = data.get('ontology_class') if graph.ontology is not None else None
        node.save()
        return JSONResponse({
            'success': True,
            'graph': graph,
            'relatable_resource_ids': [res.nodeid for res in node.get_relatable_resources()]
        })
    node_json = JSONSerializer().serialize(node)
    icons = models.Icon.objects.order_by('name')
    resource_graphs = models.GraphModel.objects.filter(Q(isresource=True), ~Q(graphid=graphid))
    resource_data = []
    relatable_resources = node.get_relatable_resources()
    for res in resource_graphs:
        if models.Node.objects.filter(graph=res, istopnode=True).count() > 0:
            node = models.Node.objects.get(graph=res, istopnode=True)
            resource_data.append({
                'id': node.nodeid,
                'graph': res,
                'is_relatable': (node in relatable_resources)
            })
    graphs = models.GraphModel.objects.all()
    ontologies = models.Ontology.objects.filter(parentontology=None)
    ontology_classes = models.OntologyClass.objects.values('source', 'ontology_id')
    return render(request, 'views/graph/graph-settings.htm', {
        'main_script': 'views/graph/graph-settings',
        'icons': JSONSerializer().serialize(icons),
        'graph': JSONSerializer().serialize(graph),
        'node_json': node_json,
        'graphs': JSONSerializer().serialize(graphs),
        'ontologies': JSONSerializer().serialize(ontologies),
        'ontology_classes': JSONSerializer().serialize(ontology_classes),
        'graphid': graphid,
        'resource_data': JSONSerializer().serialize(resource_data),
        'node_count': models.Node.objects.filter(graph=graph).count()
    })

@group_required('edit')
def card_manager(request, graphid):
    graph = Graph.objects.get(graphid=graphid)
    branch_graphs = Graph.objects.exclude(pk=graphid).exclude(isresource=True).exclude(isactive=False)
    if graph.ontology is not None:
        branch_graphs = branch_graphs.filter(ontology=graph.ontology)

    return render(request, 'views/graph/card-manager.htm', {
        'main_script': 'views/graph/card-manager',
        'graphid': graphid,
        'graph': graph,
        'graphJSON': JSONSerializer().serialize(graph),
        'graphs': JSONSerializer().serialize(models.GraphModel.objects.all()),
        'branches': JSONSerializer().serialize(branch_graphs)
    })

@group_required('edit')
def card(request, cardid):
<<<<<<< HEAD
    card = Card.objects.get(cardid=cardid)
=======
    card = models.Card.objects.get(cardid=cardid)
    sub_groups = models.NodeGroup.objects.filter(parentnodegroup=card.nodegroup)
    card_sets = [group.card_set.all() for group in sub_groups]
    sub_cards = list(itertools.chain.from_iterable(card_sets))

    nodegroups = [sub_card.nodegroup for sub_card in sub_cards]
    nodegroups.append(card.nodegroup)

    node_sets = [group.node_set.all() for group in nodegroups]
    nodes = list(itertools.chain.from_iterable(node_sets))
>>>>>>> ba2827cb

    datatypes = models.DDataType.objects.all()
    return render(request, 'views/graph/card-configuration.htm', {
        'main_script': 'views/graph/card-configuration',
        'graphid': card.graph_id,
        'graphs': JSONSerializer().serialize(models.GraphModel.objects.all()),
        'card': JSONSerializer().serialize(card),
<<<<<<< HEAD
=======
        'sub_cards': JSONSerializer().serialize(sub_cards),
        'nodegroups': JSONSerializer().serialize(nodegroups),
        'nodes': JSONSerializer().serialize(nodes),
        'datatypes': JSONSerializer().serialize(datatypes),
>>>>>>> ba2827cb
    })
    pass

@group_required('edit')
def node(request, graphid):
    data = JSONDeserializer().deserialize(request.body)
    if data:
        if request.method == 'POST':
            graph = Graph.objects.get(graphid=graphid)
            graph.update_node(data)
            graph.save()
            return JSONResponse(graph)

    return HttpResponseNotFound()

@group_required('edit')
def delete_node(request, graphid):
    data = JSONDeserializer().deserialize(request.body)
    if data:
        if request.method == 'DELETE':
            graph = Graph.objects.get(graphid=graphid)
            graph.delete_node(node=data.get('nodeid', None))
            return JSONResponse({})

    return HttpResponseNotFound()

@group_required('edit')
def append_branch(request, graphid):
    if request.method == 'POST':
        data = JSONDeserializer().deserialize(request.body)
        graph = Graph.objects.get(graphid=graphid)
        new_branch = graph.append_branch(data['property'], nodeid=data['nodeid'], graphid=data['graphid'])
        graph.save()
        return JSONResponse(new_branch)

    return HttpResponseNotFound()

@group_required('edit')
def move_node(request, graphid):
    if request.method == 'POST':
        data = JSONDeserializer().deserialize(request.body)
        graph = Graph.objects.get(graphid=graphid)
        updated_nodes_and_edges = graph.move_node(data['nodeid'], data['property'], data['newparentnodeid'])
        graph.save()
        return JSONResponse(updated_nodes_and_edges)

    return HttpResponseNotFound()

@group_required('edit')
def clone(request, graphid):
    if request.method == 'POST':
        data = JSONDeserializer().deserialize(request.body)
        graph = Graph.objects.get(graphid=graphid).copy()
        graph.save()
        return JSONResponse(graph)

    return HttpResponseNotFound()

@group_required('edit')
def new(request):
    if request.method == 'POST':
        data = JSONDeserializer().deserialize(request.body)
        isresource = data['isresource'] if 'isresource' in data else False
        name = _('New Resource') if isresource else _('New Graph')
        author = request.user.first_name + ' ' + request.user.last_name
        graph = Graph.new(name=name,is_resource=isresource,author=author)
        graph.save()
        return JSONResponse(graph)

    return HttpResponseNotFound()

def get_related_nodes(request, graphid):
    data = JSONDeserializer().deserialize(request.body)
    graph = Graph.objects.get(graphid=graphid)
    return JSONResponse(graph.get_valid_ontology_classes(nodeid=data['nodeid']))

def get_valid_domain_nodes(request, graphid):
    data = JSONDeserializer().deserialize(request.body)
    graph = Graph.objects.get(graphid=graphid)
    return JSONResponse(graph.get_valid_domain_ontology_classes(nodeid=data['nodeid']))<|MERGE_RESOLUTION|>--- conflicted
+++ resolved
@@ -145,34 +145,14 @@
 
 @group_required('edit')
 def card(request, cardid):
-<<<<<<< HEAD
     card = Card.objects.get(cardid=cardid)
-=======
-    card = models.Card.objects.get(cardid=cardid)
-    sub_groups = models.NodeGroup.objects.filter(parentnodegroup=card.nodegroup)
-    card_sets = [group.card_set.all() for group in sub_groups]
-    sub_cards = list(itertools.chain.from_iterable(card_sets))
-
-    nodegroups = [sub_card.nodegroup for sub_card in sub_cards]
-    nodegroups.append(card.nodegroup)
-
-    node_sets = [group.node_set.all() for group in nodegroups]
-    nodes = list(itertools.chain.from_iterable(node_sets))
->>>>>>> ba2827cb
-
     datatypes = models.DDataType.objects.all()
     return render(request, 'views/graph/card-configuration.htm', {
         'main_script': 'views/graph/card-configuration',
         'graphid': card.graph_id,
         'graphs': JSONSerializer().serialize(models.GraphModel.objects.all()),
         'card': JSONSerializer().serialize(card),
-<<<<<<< HEAD
-=======
-        'sub_cards': JSONSerializer().serialize(sub_cards),
-        'nodegroups': JSONSerializer().serialize(nodegroups),
-        'nodes': JSONSerializer().serialize(nodes),
         'datatypes': JSONSerializer().serialize(datatypes),
->>>>>>> ba2827cb
     })
     pass
 
