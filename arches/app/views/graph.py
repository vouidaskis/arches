"""
ARCHES - a program developed to inventory and manage immovable cultural heritage.
Copyright (C) 2013 J. Paul Getty Trust and World Monuments Fund

This program is free software: you can redistribute it and/or modify
it under the terms of the GNU Affero General Public License as
published by the Free Software Foundation, either version 3 of the
License, or (at your option) any later version.

This program is distributed in the hope that it will be useful,
but WITHOUT ANY WARRANTY; without even the implied warranty of
MERCHANTABILITY or FITNESS FOR A PARTICULAR PURPOSE. See the
GNU Affero General Public License for more details.

You should have received a copy of the GNU Affero General Public License
along with this program. If not, see <http://www.gnu.org/licenses/>.
"""

import os
import zipfile
import json
import uuid
import logging
from django.db import transaction
from django.shortcuts import redirect, render
from django.db.models import Q
from django.utils import translation
from django.utils.translation import ugettext as _
from django.utils.decorators import method_decorator
from django.http import HttpResponseNotFound, HttpResponse
from django.views.generic import View, TemplateView
from django.contrib.auth.models import User, Group, Permission
from django.contrib.contenttypes.models import ContentType
from arches.app.utils.decorators import group_required
from arches.app.utils.betterJSONSerializer import JSONSerializer, JSONDeserializer
from arches.app.utils.response import JSONResponse, JSONErrorResponse
from arches.app.models import models
from arches.app.models.graph import Graph, GraphValidationError
from arches.app.models.card import Card
from arches.app.models.concept import Concept
from arches.app.models.fields.i18n import I18n_String
from arches.app.models.system_settings import settings
from arches.app.utils.data_management.resource_graphs.exporter import get_graphs_for_export, create_mapping_configuration_file
from arches.app.utils.data_management.resource_graphs import importer as GraphImporter
from arches.app.utils.system_metadata import system_metadata
from arches.app.views.base import BaseManagerView
from guardian.shortcuts import assign_perm, get_perms, remove_perm, get_group_perms, get_user_perms
from io import BytesIO
from elasticsearch.exceptions import RequestError
from django.core.cache import cache

logger = logging.getLogger(__name__)


class GraphBaseView(BaseManagerView):
    def get_context_data(self, **kwargs):
        context = super(GraphBaseView, self).get_context_data(**kwargs)
        try:
            context["graphid"] = self.graph.graphid
            context["graph"] = JSONSerializer().serializeToPython(self.graph)
            context["graph_json"] = JSONSerializer().serialize(self.graph)
            context["root_node"] = self.graph.node_set.get(istopnode=True)
        except Exception:
            pass
        return context


@method_decorator(group_required("Graph Editor"), name="dispatch")
class GraphSettingsView(GraphBaseView):
    def get(self, request, graphid):
        self.graph = models.GraphModel.objects.get(graphid=graphid)

        resource_data = []

        node = models.Node.objects.get(graph_id=graphid, istopnode=True)
        relatable_resources = node.get_relatable_resources()
        resource_graphs = models.GraphModel.objects.filter(Q(isresource=True)).exclude(graphid=settings.SYSTEM_SETTINGS_RESOURCE_MODEL_ID)

        node_models = models.Node.objects.filter(graph__pk__in=[resource_graph.pk for resource_graph in resource_graphs])

        for res in resource_graphs:
            try:
                node_model = node_models.get(graph=res, istopnode=True)
                resource_data.append({"id": node_model.nodeid, "graph": res, "is_relatable": (node_model in relatable_resources)})
            except models.Node.DoesNotExist:
                pass

        return JSONResponse(
            {
                "icons": JSONSerializer().serializeToPython(models.Icon.objects.order_by("name")),
                "node_count": models.Node.objects.filter(graph=self.graph).count(),
                "resources": JSONSerializer().serializeToPython(resource_data),
            }
        )

    def post(self, request, graphid):
        graph = Graph.objects.get(graphid=graphid)
        data = JSONDeserializer().deserialize(request.body)

        for key, value in data.get("graph").items():
            if key in [
                "iconclass",
                "name",
                "author",
                "description",
                "isresource",
                "ontology_id",
                "version",
                "subtitle",
                "color",
                "jsonldcontext",
                "slug",
                "config",
                "template_id",
            ]:
                setattr(graph, key, value)

        node = models.Node.objects.get(graph_id=graphid, istopnode=True)
        node.set_relatable_resources(data.get("relatable_resource_ids"))
        try:
            node.datatype = data["graph"]["root"]["datatype"]
        except KeyError as e:
            print(e, "Cannot find root node datatype")
        node.ontologyclass = data.get("ontology_class") if data.get("graph").get("ontology_id") is not None else None
        node.name = graph.name
        graph.root.name = node.name
        if node.ontologyclass:
            graph.root.ontologyclass = node.ontologyclass

        if graph.isresource is False and "root" in data["graph"]:
            node.config = data["graph"]["root"]["config"]

        nodegroup_ids_to_serialized_nodegroups = {}
        for serialized_nodegroup in data["graph"]["nodegroups"]:
            nodegroup_ids_to_serialized_nodegroups[serialized_nodegroup["nodegroupid"]] = serialized_nodegroup

        try:
            with transaction.atomic():
                graph.save()
                node.save()

                for nodegroup in models.NodeGroup.objects.filter(nodegroupid__in=nodegroup_ids_to_serialized_nodegroups.keys()):
                    nodegroup.cardinality = nodegroup_ids_to_serialized_nodegroups[str(nodegroup.nodegroupid)]["cardinality"]
                    nodegroup.save()

            return JSONResponse(
                {"success": True, "graph": graph, "relatable_resource_ids": [res.nodeid for res in node.get_relatable_resources()]}
            )

        except GraphValidationError as e:
            return JSONErrorResponse(e.title, e.message)


@method_decorator(group_required("Graph Editor"), name="dispatch")
class GraphManagerView(GraphBaseView):
    def get(self, request, graphid):
        if graphid is None or graphid == "":
            root_nodes = models.Node.objects.filter(istopnode=True)
            context = self.get_context_data(main_script="views/graph", root_nodes=JSONSerializer().serialize(root_nodes))
            context["graph_models"] = models.GraphModel.objects.all().exclude(graphid=settings.SYSTEM_SETTINGS_RESOURCE_MODEL_ID)
            context["graphs"] = JSONSerializer().serialize(context["graph_models"], exclude=["functions"])

            context["nav"]["title"] = _("Arches Designer")
            context["nav"]["icon"] = "fa-bookmark"

            context["nav"]["help"] = {"title": _("Using the Arches Designer"), "templates": ["arches-designer-help"]}
            return render(request, "views/graph.htm", context)


@method_decorator(group_required("Graph Editor"), name="dispatch")
class GraphDesignerView(GraphBaseView):
    def get_ontology_namespaces(self):
        ontology_namespaces = settings.ONTOLOGY_NAMESPACES
        for ontology in models.Ontology.objects.all():
            try:
                namespace_keys = ontology.namespaces.keys()
                for k in namespace_keys:
                    if k not in ontology_namespaces:
                        ontology_namespaces[k] = ontology.namespaces[k]
            except AttributeError as e:
                logger.info(
                    _(
                        "No namespaces appear to be associated with {ontology.ontologyid} in the ontologies table."
                        " This is not a problem as long as all necessary namespaces are included in the"
                        " ONTOLOGY_NAMESPACES setting."
                    ).format(**locals())
                )
        return ontology_namespaces

    def get(self, request, graphid):
        try:
            self.graph = Graph.objects.get(source_identifier_id=graphid)
        except Graph.DoesNotExist:
            raise Exception(_("Graph does not have a source identifier."))

        serialized_graph = JSONDeserializer().deserialize(JSONSerializer().serialize(self.graph, force_recalculation=True))
        source_graph = Graph.objects.get(pk=graphid)

        datatypes = models.DDataType.objects.all()
        primary_descriptor_functions = models.FunctionXGraph.objects.filter(graph=self.graph).filter(
            function__functiontype="primarydescriptors"
        )
        primary_descriptor_function = JSONSerializer().serialize(
            primary_descriptor_functions[0] if len(primary_descriptor_functions) > 0 else None
        )
        widgets = models.Widget.objects.all()
        card_components = models.CardComponent.objects.all()
        graph_models = models.GraphModel.objects.all().exclude(graphid=settings.SYSTEM_SETTINGS_RESOURCE_MODEL_ID)

        branch_graphs = Graph.objects.exclude(pk=graphid).exclude(isresource=True)
        if self.graph.ontology is not None:
            branch_graphs = branch_graphs.filter(ontology=self.graph.ontology)

        restricted_nodegroups = []
        if not settings.OVERRIDE_RESOURCE_MODEL_LOCK:
            restricted_nodegroups = (
                models.TileModel.objects.filter(
                    nodegroup__pk__in=[nodegroup_dict["nodegroupid"] for nodegroup_dict in serialized_graph["nodegroups"]]
                )
                .values_list("nodegroup_id", flat=True)
                .distinct()
            )

        context = self.get_context_data(
            main_script="views/graph-designer",
            datatypes_json=JSONSerializer().serialize(datatypes, exclude=["modulename", "isgeometric"]),
            datatypes=datatypes,
            ontology_namespaces=self.get_ontology_namespaces(),
            branches=JSONSerializer().serialize(
                branch_graphs,
                exclude=["cards", "domain_connections", "functions", "cards", "deploymentfile", "deploymentdate"],
                force_recalculation=True,
            ),
            branch_list={"title": _("Branch Library"), "search_placeholder": _("Find a graph branch")},
            widgets=widgets,
            widgets_json=JSONSerializer().serialize(widgets),
            card_components=card_components,
            card_components_json=JSONSerializer().serialize(card_components),
            cards=JSONSerializer().serialize(serialized_graph["cards"]),
            cardwidgets=JSONSerializer().serialize(serialized_graph["widgets"]),
            map_layers=models.MapLayer.objects.all(),
            map_markers=models.MapMarker.objects.all(),
            map_sources=models.MapSource.objects.all(),
            applied_functions=JSONSerializer().serialize(serialized_graph["functions"]),
            primary_descriptor_function=primary_descriptor_function,
            geocoding_providers=models.Geocoder.objects.all(),
            report_templates=models.ReportTemplate.objects.all(),
            restricted_nodegroups=[str(nodegroup) for nodegroup in restricted_nodegroups],
            ontologies=JSONSerializer().serialize(models.Ontology.objects.filter(parentontology=None), exclude=["version", "path"]),
            ontology_classes=JSONSerializer().serialize(models.OntologyClass.objects.values("source", "ontology_id")),
            graph_models=graph_models,
            constraints=JSONSerializer().serialize(
                models.ConstraintModel.objects.filter(card__pk__in=[card_dict["cardid"] for card_dict in serialized_graph["cards"]])
            ),
        )

        context["graphs"] = JSONSerializer().serialize(
            graph_models, exclude=["functions"]
        )  # returns empty array when called in 'get_context_data'

        context["graph"] = JSONSerializer().serialize(serialized_graph)

        context["publication_resource_instance_count"] = models.ResourceInstance.objects.filter(
            graph_id=source_graph.pk, graph_publication_id=source_graph.publication_id
        ).count()

        context["source_graph"] = JSONSerializer().serialize(source_graph, force_recalculation=True)
        context["source_graph_id"] = source_graph.pk

        context["nav"]["title"] = self.graph.name
        context["nav"]["menu"] = True

        help_title = _("Designing a Resource Model")
        if not self.graph.isresource:
            help_title = _("Designing a Branch")

        context["nav"]["help"] = {"title": help_title, "templates": ["graph-tab-help"]}

        return render(request, "views/graph-designer.htm", context)

class GraphDataView(View):

    action = "update_node"
    def get(self, request, graphid, nodeid=None):
        if self.action == "export_graph":
            graph = get_graphs_for_export([graphid])
            graph["metadata"] = system_metadata()
            graph_name = I18n_String(graph["graph"][0]["name"])
            f = JSONSerializer().serialize(graph, indent=4)
            response = HttpResponse(f, content_type="json/plain")
            response["Content-Disposition"] = 'attachment; filename="%s.json"' % (graph_name)
            return response
        elif self.action == "export_mapping_file":
            files_for_export = create_mapping_configuration_file(graphid, True)
            file_name = Graph.objects.get(graphid=graphid).name

            buffer = BytesIO()

            with zipfile.ZipFile(buffer, "w", zipfile.ZIP_DEFLATED) as zip:
                for f in files_for_export:
                    f["outputfile"].seek(0)
                    zip.writestr(f["name"], f["outputfile"].read())

            zip.close()
            buffer.flush()
            zip_stream = buffer.getvalue()
            buffer.close()

            response = HttpResponse()
            response["Content-Disposition"] = "attachment; filename=" + str(file_name) + ".zip"
            response["Content-length"] = str(len(zip_stream))
            response["Content-Type"] = "application/zip"
            response.write(zip_stream)
            return response

        elif self.action == "get_domain_connections":
            res = []
            graph = Graph.objects.get(graphid=graphid)
            ret = graph.get_valid_domain_ontology_classes()
            for r in ret:
                res.append({"ontology_property": r["ontology_property"], "ontology_classes": [c for c in r["ontology_classes"]]})
            return JSONResponse(res)

        elif self.action == "get_nodes":
            graph = Graph.objects.get(graphid=graphid)
            return JSONResponse(graph.nodes)

        elif self.action == "get_related_nodes":
            parent_nodeid = request.GET.get("parent_nodeid", None)
            graph = Graph.objects.get(graphid=graphid)
            ret = graph.get_valid_ontology_classes(nodeid=nodeid, parent_nodeid=parent_nodeid)
            return JSONResponse(ret)

        elif self.action == "get_valid_domain_nodes":
            graph = Graph.objects.get(graphid=graphid)
            if nodeid == "":
                nodeid = None
            ret = graph.get_valid_domain_ontology_classes(nodeid=nodeid)
            return JSONResponse(ret)

        return HttpResponseNotFound()

    @method_decorator(group_required("Graph Editor"), name="dispatch")
    def post(self, request, graphid=None):
        ret = {}
        try:
            if self.action == "import_graph":
                graph_file = request.FILES.get("importedGraph").read()
                graphs = JSONDeserializer().deserialize(graph_file)["graph"]
                ret = GraphImporter.import_graph(graphs)
            else:
                if graphid is not None:
                    graph = Graph.objects.get(graphid=graphid)
                data = JSONDeserializer().deserialize(request.body)

                if self.action == "new_graph":
                    isresource = data["isresource"] if "isresource" in data else False
                    name = _("New Resource Model") if isresource else _("New Branch")
                    author = request.user.first_name + " " + request.user.last_name
                    ret = Graph.new(name=name, is_resource=isresource, author=author)
                    ret.save()

                elif self.action == "update_node":
                    old_node_data = graph.nodes.get(uuid.UUID(data["nodeid"]))
                    nodegroup_changed = str(old_node_data.nodegroup_id) != data["nodegroup_id"]
                    updated_values = graph.update_node(data)
                    if "nodeid" in data and nodegroup_changed is False:
                        graph.save(nodeid=data["nodeid"])
                    else:
                        graph.save()
                    ret = JSONSerializer().serializeToPython(graph)
                    ret["updated_values"] = updated_values
                    ret["default_card_name"] = graph.temp_node_name

                elif self.action == "update_node_layer":
                    nodeid = uuid.UUID(str(data.get("nodeid")))
                    node = graph.nodes[nodeid]
                    node.config = data["config"]
                    ret = graph
                    node.save()

                elif self.action == "append_branch":
                    ret = graph.append_branch(
                        data["property"],
                        nodeid=data["nodeid"],
                        graphid=data["graphid"],
                        return_appended_graph=data.get("return_appended_graph", False),
                    )
                    ret = ret.serialize()
                    ret["nodegroups"] = graph.get_nodegroups()
                    ret["cards"] = graph.get_cards()
                    ret["widgets"] = graph.get_widgets()
                    graph.save()

                elif self.action == "append_node":
                    ret = graph.append_node(nodeid=data["nodeid"])
                    graph.save()

                elif self.action == "move_node":
                    ret = graph.move_node(data["nodeid"], data["property"], data["newparentnodeid"])
                    graph.save()

                elif self.action == "export_branch":
                    if graph.source_identifier:
                        graph = Graph.objects.get(pk=graph.source_identifier_id)

                    clone_data = graph.copy(root=data)
                    clone_data["copy"].slug = None
                    clone_data["copy"].save()
                    ret = {"success": True, "graphid": clone_data["copy"].pk}

                elif self.action == "clone_graph":
                    if graph.source_identifier:
                        graph = Graph.objects.get(pk=graph.source_identifier_id)

                    clone_data = graph.copy()
                    ret = clone_data["copy"]
                    ret.slug = None
                    ret.save()
                    ret.create_editable_future_graph()
                    ret.copy_functions(graph, [clone_data["nodes"], clone_data["nodegroups"]])

                elif self.action == "reorder_nodes":
                    json = request.body
                    if json is not None:
                        data = JSONDeserializer().deserialize(json)

                        if "nodes" in data and len(data["nodes"]) > 0:
                            sortorder = 0
                            with transaction.atomic():
                                for node in data["nodes"]:
                                    no = models.Node.objects.get(pk=node["nodeid"])
                                    no.sortorder = sortorder
                                    no.save()
                                    sortorder = sortorder + 1
                            ret = data

            return JSONResponse(ret, force_recalculation=True)
        except GraphValidationError as e:
            return JSONErrorResponse(e.title, e.message, {"status": "Failed"})
        except RequestError as e:
            return JSONErrorResponse(
                _("Elasticsearch indexing error"),
                _(
                    """If you want to change the datatype of an existing node.
                    Delete and then re-create the node, or export the branch then edit the datatype and re-import the branch."""
                ),
            )

    @method_decorator(group_required("Graph Editor"), name="dispatch")
    def delete(self, request, graphid):
        if self.action == "delete_node":
            data = JSONDeserializer().deserialize(request.body)
            try:
                graph = Graph.objects.get(graphid=graphid)
                if graph.publication:
                    return JSONErrorResponse(
                        _("Unable to delete nodes of a published graph"), _("Please unpublish your graph before deleting a node")
                    )
                graph.delete_node(node=data.get("nodeid", None))
                return JSONResponse({})
            except GraphValidationError as e:
                return JSONErrorResponse(e.title, e.message)
        elif self.action == "delete_instances":
            try:
                graph = Graph.objects.get(graphid=graphid)
                graph.delete_instances()
                return JSONResponse(
                    {
                        "success": True,
                        "message": "All the resources associated with the Model '{0}' have been successfully deleted.".format(graph.name),
                        "title": "Resources Successfully Deleted.",
                    }
                )
            except GraphValidationError as e:
                return JSONErrorResponse(e.title, e.message)
        elif self.action == "delete_graph":
            try:
                graph = Graph.objects.get(graphid=graphid)
                if graph.isresource:
                    graph.delete_instances()
                graph.delete()

                try:
                    source_graph = models.GraphModel.objects.get(pk=graph.source_identifier_id)
                    source_graph.delete()
                except models.GraphModel.DoesNotExist:
                    pass  # no sourcee graph to delete

                return JSONResponse({"success": True})
            except GraphValidationError as e:
                return JSONErrorResponse(e.title, e.message)

        return HttpResponseNotFound()


class GraphPublicationView(View):
    action = None

    def post(self, request, graphid):
        graph = Graph.objects.get(pk=graphid)
        source_graph = Graph.objects.get(pk=graph.source_identifier_id)

        if self.action == "publish":
            notes = None

            if request.body:
                data = JSONDeserializer().deserialize(request.body)
                notes = data.get("notes")

<<<<<<< HEAD
            try:
                source_graph.publish(notes=notes, user=request.user)
                return JSONResponse({"graph": graph, "title": "Success!", "message": "The graph has been successfully updated."})
            except Exception as e:
                return JSONErrorResponse(str(e))
=======
            if self.action == "publish":
                try:
                    graph.publish(notes=notes, user=request.user)
                except UnpublishedModelError as e:
                    return JSONErrorResponse(e.title, e.message)
            elif self.action == "unpublish":
                graph.unpublish()
        except Exception as e:
            logger.exception(e)
            return JSONErrorResponse(_("Unable to process publication"), _("Please contact your administrator if issue persists"))
>>>>>>> 693f42f1

        elif self.action == "revert":
            try:
                source_graph.revert()
                return JSONResponse({"graph": graph, "title": "Success!", "message": "The graph has been successfully reverted."})
            except Exception as e:
                return JSONErrorResponse(str(e))


@method_decorator(group_required("Graph Editor"), name="dispatch")
class CardView(GraphBaseView):
    action = "update_card"

    def post(self, request, cardid=None):
        data = JSONDeserializer().deserialize(request.body)
        if self.action == "update_card":
            if data:
                card = Card(data)
                card.save()
                return JSONResponse(card)

        if self.action == "reorder_cards":
            if "cards" in data and len(data["cards"]) > 0:
                with transaction.atomic():
                    for card_data in data["cards"]:
                        card = models.CardModel.objects.get(pk=card_data["id"])
                        card.sortorder = card_data["sortorder"]
                        card.save()
                return JSONResponse(data["cards"])

        return HttpResponseNotFound()


class DatatypeTemplateView(TemplateView):
    def get(self, request, template="text"):
        return render(request, "views/components/datatypes/%s.htm" % template)


@method_decorator(group_required("Graph Editor"), name="dispatch")
class FunctionManagerView(GraphBaseView):
    action = ""

    def get(self, request, graphid):
        self.graph = Graph.objects.get(graphid=graphid)

        if self.graph.isresource:
            context = self.get_context_data(
                main_script="views/graph/function-manager",
                functions=JSONSerializer().serialize(models.Function.objects.all()),
                applied_functions=JSONSerializer().serialize(models.FunctionXGraph.objects.filter(graph=self.graph)),
                function_templates=models.Function.objects.exclude(component__isnull=True),
            )

            context["graphs"] = JSONSerializer().serialize(
                models.GraphModel.objects.all().exclude(graphid=settings.SYSTEM_SETTINGS_RESOURCE_MODEL_ID), exclude=["functions"]
            )
            context["nav"]["title"] = self.graph.name
            context["nav"]["menu"] = True
            context["nav"]["help"] = {"title": _("Managing Functions"), "templates": ["function-help"]}

            return render(request, "views/graph/function-manager.htm", context)
        else:
            return redirect("graph_designer", graphid=graphid)

    def post(self, request, graphid):
        data = JSONDeserializer().deserialize(request.body)
        self.graph = Graph.objects.get(graphid=graphid)
        with transaction.atomic():
            for item in data:
                functionXgraph, created = models.FunctionXGraph.objects.update_or_create(
                    pk=item["id"], defaults={"function_id": item["function_id"], "graph_id": graphid, "config": item["config"]}
                )
                item["id"] = functionXgraph.pk

                # run post function save hook
                func = functionXgraph.function.get_class_module()()
                try:
                    func.after_function_save(functionXgraph, request)
                except NotImplementedError:
                    pass

        return JSONResponse(data)

    def delete(self, request, graphid):
        data = JSONDeserializer().deserialize(request.body)
        self.graph = Graph.objects.get(graphid=graphid)
        with transaction.atomic():
            for item in data:
                functionXgraph = models.FunctionXGraph.objects.get(pk=item["id"])
                functionXgraph.delete()

        return JSONResponse(data)


@method_decorator(group_required("Graph Editor"), name="dispatch")
class PermissionDataView(View):
    perm_cache = {}
    action = None

    def get_perm_name(self, codename):
        if codename not in self.perm_cache:
            try:
                self.perm_cache[codename] = Permission.objects.get(
                    codename=codename, content_type__app_label="models", content_type__model="nodegroup"
                )
                return self.perm_cache[codename]
            except:
                return None
                # codename for nodegroup probably doesn't exist
        return self.perm_cache[codename]

    def get(self, request):
        if self.action == "get_permission_manager_data":
            identities = []
            for group in Group.objects.all():
                identities.append({"name": group.name, "type": "group", "id": group.pk, "default_permissions": group.permissions.all()})
            for user in User.objects.filter(is_superuser=False):
                groups = []
                default_perms = []
                for group in user.groups.all():
                    groups.append(group.name)
                    default_perms = default_perms + list(group.permissions.all())
                identities.append(
                    {
                        "name": user.email or user.username,
                        "groups": ", ".join(groups),
                        "type": "user",
                        "id": user.pk,
                        "default_permissions": set(default_perms),
                    }
                )

            content_type = ContentType.objects.get_for_model(models.NodeGroup)
            nodegroup_permissions = Permission.objects.filter(content_type=content_type)
            ret = {"identities": identities, "permissions": nodegroup_permissions}
            return JSONResponse(ret)

        nodegroup_ids = JSONDeserializer().deserialize(request.GET.get("nodegroupIds"))
        identityId = request.GET.get("identityId")
        identityType = request.GET.get("identityType")

        ret = []
        if identityType == "group":
            identity = Group.objects.get(pk=identityId)
            for nodegroup_id in nodegroup_ids:
                nodegroup = models.NodeGroup.objects.get(pk=nodegroup_id)
                perms = [
                    {"codename": codename, "name": self.get_perm_name(codename).name} for codename in get_group_perms(identity, nodegroup)
                ]
                ret.append({"perms": perms, "nodegroup_id": nodegroup_id})
        else:
            identity = User.objects.get(pk=identityId)
            for nodegroup_id in nodegroup_ids:
                nodegroup = models.NodeGroup.objects.get(pk=nodegroup_id)
                perms = [
                    {"codename": codename, "name": self.get_perm_name(codename).name} for codename in get_user_perms(identity, nodegroup)
                ]

                # only get the group perms ("defaults") if no user defined object settings have been saved
                if len(perms) == 0:
                    perms = [
                        {"codename": codename, "name": self.get_perm_name(codename).name}
                        for codename in set(get_group_perms(identity, nodegroup))
                    ]
                ret.append({"perms": perms, "nodegroup_id": nodegroup_id})

        return JSONResponse(ret)

    def post(self, request):
        data = JSONDeserializer().deserialize(request.body)
        self.apply_permissions(data)
        return JSONResponse(data)

    def delete(self, request):
        data = JSONDeserializer().deserialize(request.body)
        self.apply_permissions(data, revert=True)
        return JSONResponse(data)

    def apply_permissions(self, data, revert=False):
        with transaction.atomic():
            for identity in data["selectedIdentities"]:
                if identity["type"] == "group":
                    identityModel = Group.objects.get(pk=identity["id"])
                else:
                    identityModel = User.objects.get(pk=identity["id"])

                for card in data["selectedCards"]:
                    # TODO The following try block is here because the key for the nodegroupid in the new permission manager
                    # is 'nodegroupid' where it was 'nodegroup' in the old permission manager. Once the old permission manager is deleted
                    # we can replace it with `nodegroupid = card['nodegroupid']`
                    try:
                        nodegroupid = card["nodegroupid"]
                    except KeyError:
                        nodegroupid = card["nodegroup"]
                    nodegroup = models.NodeGroup.objects.get(pk=nodegroupid)

                    # first remove all the current permissions
                    for perm in get_perms(identityModel, nodegroup):
                        remove_perm(perm, identityModel, nodegroup)

                    if not revert:
                        # then add the new permissions
                        for perm in data["selectedPermissions"]:
                            assign_perm(perm["codename"], identityModel, nodegroup)


class IconDataView(View):
    def get(self, request):
        icons = models.Icon.objects.order_by("name")
        data = {"icons": JSONSerializer().serializeToPython(icons)}
        return JSONResponse(data)


class NodegroupView(View):
    action = "exportable"

    def get(self, request):
        nodegroupid = None
        try:
            nodegroupid = uuid.UUID(str(request.GET.get("nodegroupid")))
        except Exception as e:
            print(e)
        if self.action == "exportable":
            res = []
            if nodegroupid is not None:
                nodegroup = models.NodeGroup.objects.get(nodegroupid=nodegroupid)
                exportable = False if nodegroup.exportable is None else nodegroup.exportable
                res.append({"exportable": exportable})
                return JSONResponse(res)
            else:
                return HttpResponseNotFound()

    def post(self, request):
        nodegroupid = None
        try:
            nodegroupid = uuid.UUID(str(request.POST.get("nodegroupid")))
        except Exception as e:
            print(e)
        if self.action == "exportable" and nodegroupid is not None:
            exportable = json.loads(request.POST.get("exportable"))

            nodegroup = models.NodeGroup.objects.select_for_update().filter(nodegroupid=nodegroupid)
            with transaction.atomic():
                for ng in nodegroup:
                    ng.exportable = exportable
                    ng.save()

            return JSONResponse({"nodegroup": nodegroupid, "status": "success"})

        return HttpResponseNotFound()<|MERGE_RESOLUTION|>--- conflicted
+++ resolved
@@ -508,24 +508,12 @@
                 data = JSONDeserializer().deserialize(request.body)
                 notes = data.get("notes")
 
-<<<<<<< HEAD
             try:
                 source_graph.publish(notes=notes, user=request.user)
                 return JSONResponse({"graph": graph, "title": "Success!", "message": "The graph has been successfully updated."})
             except Exception as e:
-                return JSONErrorResponse(str(e))
-=======
-            if self.action == "publish":
-                try:
-                    graph.publish(notes=notes, user=request.user)
-                except UnpublishedModelError as e:
-                    return JSONErrorResponse(e.title, e.message)
-            elif self.action == "unpublish":
-                graph.unpublish()
-        except Exception as e:
-            logger.exception(e)
-            return JSONErrorResponse(_("Unable to process publication"), _("Please contact your administrator if issue persists"))
->>>>>>> 693f42f1
+                logger.exception(e)
+                return JSONErrorResponse(str(_("Unable to process publication"), _("Please contact your administrator if issue persists")))
 
         elif self.action == "revert":
             try:
