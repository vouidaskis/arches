--- conflicted
+++ resolved
@@ -220,21 +220,9 @@
         card_components = models.CardComponent.objects.all()
         graph_models = models.GraphModel.objects.all().exclude(graphid=settings.SYSTEM_SETTINGS_RESOURCE_MODEL_ID)
 
-<<<<<<< HEAD
-        restricted_nodegroups = []
-        if not settings.OVERRIDE_RESOURCE_MODEL_LOCK:
-            restricted_nodegroups = (
-                models.TileModel.objects.filter(
-                    nodegroup__pk__in=[nodegroup_dict["nodegroupid"] for nodegroup_dict in serialized_graph["nodegroups"]]
-                )
-                .values_list("nodegroup_id", flat=True)
-                .distinct()
-            )
-=======
         branch_graphs = Graph.objects.exclude(pk=graphid).exclude(isresource=True)
         if self.graph.ontology is not None:
             branch_graphs = branch_graphs.filter(ontology=self.graph.ontology)
->>>>>>> 3fb86e54
 
         context = self.get_context_data(
             main_script="views/graph-designer",
@@ -281,7 +269,6 @@
         if not self.graph.isresource:
             help_title = _("Designing a Branch")
 
-<<<<<<< HEAD
         context["publication_resource_instance_count"] = models.ResourceInstance.objects.filter(
             graph_id=self.source_graph.pk, graph_publication_id=self.source_graph.publication_id
         ).count()
@@ -293,9 +280,6 @@
         context["nav"]["menu"] = True
 
         context["nav"]["help"] = {"title": help_title, "template": "graph-tab-help"}
-=======
-        context["nav"]["help"] = {"title": help_title, "templates": ["graph-tab-help"]}
->>>>>>> 3fb86e54
 
         return render(request, "views/graph-designer.htm", context)
 
