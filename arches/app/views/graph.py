"""
ARCHES - a program developed to inventory and manage immovable cultural heritage.
Copyright (C) 2013 J. Paul Getty Trust and World Monuments Fund

This program is free software: you can redistribute it and/or modify
it under the terms of the GNU Affero General Public License as
published by the Free Software Foundation, either version 3 of the
License, or (at your option) any later version.

This program is distributed in the hope that it will be useful,
but WITHOUT ANY WARRANTY; without even the implied warranty of
MERCHANTABILITY or FITNESS FOR A PARTICULAR PURPOSE. See the
GNU Affero General Public License for more details.

You should have received a copy of the GNU Affero General Public License
along with this program. If not, see <http://www.gnu.org/licenses/>.
"""

import os
import zipfile
import json
import uuid
import logging
from django.db import transaction
from django.shortcuts import redirect, render
from django.db.models import F, Func, Q
from django.utils.translation import gettext as _
from django.utils.decorators import method_decorator
from django.http import HttpResponseNotFound, HttpResponse
from django.views.generic import View, TemplateView
from django.contrib.auth.models import User, Group, Permission
from django.contrib.contenttypes.models import ContentType
from django.core.exceptions import PermissionDenied
from arches.app.utils.decorators import group_required
from arches.app.utils.betterJSONSerializer import JSONSerializer, JSONDeserializer
from arches.app.utils.response import JSONResponse, JSONErrorResponse
from arches.app.models import models
from arches.app.models.graph import Graph, GraphValidationError
from arches.app.models.card import Card
from arches.app.models.concept import Concept
from arches.app.models.fields.i18n import I18n_String
from arches.app.models.system_settings import settings
from arches.app.models.resource import PublishedModelError, UnpublishedModelError
from arches.app.utils.data_management.resource_graphs.exporter import (
    get_graphs_for_export,
    create_mapping_configuration_file,
)
from arches.app.utils.data_management.resource_graphs import importer as GraphImporter
from arches.app.utils.system_metadata import system_metadata
from arches.app.views.base import BaseManagerView
<<<<<<< HEAD
from arches.app.utils.permission_backend import assign_perm, get_perms, remove_perm, get_group_perms, get_user_perms
=======
from guardian.shortcuts import (
    assign_perm,
    get_perms,
    remove_perm,
    get_group_perms,
    get_user_perms,
)
>>>>>>> 1fb16079
from io import BytesIO
from elasticsearch.exceptions import RequestError
from django.core.cache import cache

logger = logging.getLogger(__name__)


class GraphBaseView(BaseManagerView):
    def get_context_data(self, **kwargs):
        context = super(GraphBaseView, self).get_context_data(**kwargs)
        try:
            context["graphid"] = self.graph.graphid
            context["graph"] = JSONSerializer().serializeToPython(self.graph)
            context["graph_json"] = JSONSerializer().serialize(self.graph)
            context["root_node"] = self.graph.node_set.get(istopnode=True)
        except Exception:
            pass
        return context


@method_decorator(group_required("Graph Editor"), name="dispatch")
class GraphSettingsView(GraphBaseView):
    def get(self, request, graphid):
        self.graph = models.GraphModel.objects.get(graphid=graphid)

        resource_data = []

        node = models.Node.objects.get(graph_id=graphid, istopnode=True)
        relatable_resources = node.get_relatable_resources()
        resource_graphs = models.GraphModel.objects.filter(Q(isresource=True)).exclude(
            graphid=settings.SYSTEM_SETTINGS_RESOURCE_MODEL_ID
        )

        node_models = models.Node.objects.filter(
            graph__pk__in=[resource_graph.pk for resource_graph in resource_graphs]
        )

        for res in resource_graphs:
            try:
                node_model = node_models.get(graph=res, istopnode=True)
                resource_data.append(
                    {
                        "id": node_model.nodeid,
                        "graph": res,
                        "is_relatable": (node_model in relatable_resources),
                    }
                )
            except models.Node.DoesNotExist:
                pass

        return JSONResponse(
            {
                "icons": JSONSerializer().serializeToPython(
                    models.Icon.objects.order_by("name")
                ),
                "node_count": models.Node.objects.filter(graph=self.graph).count(),
                "resources": JSONSerializer().serializeToPython(resource_data),
            }
        )

    def post(self, request, graphid):
        graph = Graph.objects.get(graphid=graphid)
        data = JSONDeserializer().deserialize(request.body)
        for key, value in data.get("graph").items():
            if key in [
                "iconclass",
                "name",
                "author",
                "description",
                "isresource",
                "ontology_id",
                "version",
                "subtitle",
                "color",
                "jsonldcontext",
                "slug",
                "config",
                "template_id",
            ]:
                setattr(graph, key, value)

        node = models.Node.objects.get(graph_id=graphid, istopnode=True)
        node.set_relatable_resources(data.get("relatable_resource_ids"))
        try:
            node.datatype = data["graph"]["root"]["datatype"]
        except KeyError as e:
            print(e, "Cannot find root node datatype")
        node.ontologyclass = (
            data.get("ontology_class")
            if data.get("graph").get("ontology_id") is not None
            else None
        )
        node.name = graph.name
        graph.root.name = node.name
        if node.ontologyclass:
            graph.root.ontologyclass = node.ontologyclass

        if graph.isresource is False and "root" in data["graph"]:
            node.config = data["graph"]["root"]["config"]

        nodegroup_ids_to_serialized_nodegroups = {}
        for serialized_nodegroup in data["graph"]["nodegroups"]:
            nodegroup_ids_to_serialized_nodegroups[
                serialized_nodegroup["nodegroupid"]
            ] = serialized_nodegroup

        try:
            with transaction.atomic():
                graph.save()
                node.save()

                for nodegroup in models.NodeGroup.objects.filter(
                    nodegroupid__in=nodegroup_ids_to_serialized_nodegroups.keys()
                ):
                    nodegroup.cardinality = nodegroup_ids_to_serialized_nodegroups[
                        str(nodegroup.nodegroupid)
                    ]["cardinality"]
                    nodegroup.save()

            return JSONResponse(
                {
                    "success": True,
                    "graph": graph,
                    "relatable_resource_ids": [
                        res.nodeid for res in node.get_relatable_resources()
                    ],
                }
            )

        except GraphValidationError as e:
            return JSONErrorResponse(e.title, e.message)


@method_decorator(group_required("Graph Editor"), name="dispatch")
class GraphManagerView(GraphBaseView):
    def get(self, request, graphid):
        if graphid is None or graphid == "":
            root_nodes = models.Node.objects.filter(istopnode=True)
            context = self.get_context_data(
                main_script="views/graph",
                root_nodes=JSONSerializer().serialize(root_nodes),
            )
            context["graph_models"] = models.GraphModel.objects.all().exclude(
                graphid=settings.SYSTEM_SETTINGS_RESOURCE_MODEL_ID
            )
            context["graphs"] = JSONSerializer().serialize(
                context["graph_models"], exclude=["functions"]
            )
            context["nav"]["title"] = _("Arches Designer")
            context["nav"]["icon"] = "fa-bookmark"

            context["nav"]["help"] = {
                "title": _("Using the Arches Designer"),
                "templates": ["arches-designer-help"],
            }
            return render(request, "views/graph.htm", context)


@method_decorator(group_required("Graph Editor"), name="dispatch")
class GraphDesignerView(GraphBaseView):
    def get_ontology_namespaces(self):
        ontology_namespaces = settings.ONTOLOGY_NAMESPACES
        for ontology in models.Ontology.objects.all():
            try:
                namespace_keys = ontology.namespaces.keys()
                for k in namespace_keys:
                    if k not in ontology_namespaces:
                        ontology_namespaces[k] = ontology.namespaces[k]
            except AttributeError as e:
                logger.info(
                    _(
                        "No namespaces appear to be associated with {ontology.ontologyid} in the ontologies table."
                        " This is not a problem as long as all necessary namespaces are included in the"
                        " ONTOLOGY_NAMESPACES setting."
                    ).format(**locals())
                )
        return ontology_namespaces

    def get(self, request, graphid):

        if graphid == settings.SYSTEM_SETTINGS_RESOURCE_MODEL_ID:
            if not group_required("System Administrator", raise_exception=True):
                raise PermissionDenied

        self.graph = Graph.objects.get(graphid=graphid)
        serialized_graph = self.graph.serialize(
            force_recalculation=True
        )  # calling `serialize` directly returns a dict

        datatypes = models.DDataType.objects.all()
        primary_descriptor_functions = models.FunctionXGraph.objects.filter(
            graph=self.graph
        ).filter(function__functiontype="primarydescriptors")
        primary_descriptor_function = JSONSerializer().serialize(
            primary_descriptor_functions[0]
            if len(primary_descriptor_functions) > 0
            else None
        )
        widgets = models.Widget.objects.all()
        card_components = models.CardComponent.objects.all()
        graph_models = models.GraphModel.objects.all().exclude(
            graphid=settings.SYSTEM_SETTINGS_RESOURCE_MODEL_ID
        )

        branch_graphs = Graph.objects.exclude(pk=graphid).exclude(isresource=True)
        if self.graph.ontology is not None:
            branch_graphs = branch_graphs.filter(ontology=self.graph.ontology)

        restricted_nodegroups = []
        if not settings.OVERRIDE_RESOURCE_MODEL_LOCK:
            restricted_nodegroups = (
                models.TileModel.objects.filter(
                    nodegroup__pk__in=[
                        nodegroup_dict["nodegroupid"]
                        for nodegroup_dict in serialized_graph["nodegroups"]
                    ]
                )
                .values_list("nodegroup_id", flat=True)
                .distinct()
            )

        context = self.get_context_data(
            main_script="views/graph-designer",
            datatypes_json=JSONSerializer().serialize(
                datatypes, exclude=["modulename", "isgeometric"]
            ),
            datatypes=datatypes,
            ontology_namespaces=self.get_ontology_namespaces(),
            branches=JSONSerializer().serialize(
                branch_graphs,
                exclude=[
                    "cards",
                    "domain_connections",
                    "functions",
                    "cards",
                    "deploymentfile",
                    "deploymentdate",
                ],
            ),
            branch_list={
                "title": _("Branch Library"),
                "search_placeholder": _("Find a graph branch"),
            },
            widgets=widgets,
            widgets_json=JSONSerializer().serialize(widgets),
            card_components=card_components,
            card_components_json=JSONSerializer().serialize(card_components),
            cards=JSONSerializer().serialize(serialized_graph["cards"]),
            cardwidgets=JSONSerializer().serialize(serialized_graph["widgets"]),
            map_layers=models.MapLayer.objects.all(),
            map_markers=models.MapMarker.objects.all(),
            map_sources=models.MapSource.objects.all(),
            applied_functions=JSONSerializer().serialize(serialized_graph["functions"]),
            primary_descriptor_function=primary_descriptor_function,
            geocoding_providers=models.Geocoder.objects.all(),
            report_templates=models.ReportTemplate.objects.all(),
            restricted_nodegroups=[
                str(nodegroup) for nodegroup in restricted_nodegroups
            ],
            ontologies=JSONSerializer().serialize(
                models.Ontology.objects.filter(parentontology=None),
                exclude=["version", "path"],
            ),
            ontology_classes=JSONSerializer().serialize(
                models.OntologyClass.objects.values("source", "ontology_id")
            ),
            graph_models=graph_models,
            constraints=JSONSerializer().serialize(
                models.ConstraintModel.objects.filter(
                    card__pk__in=[
                        card_dict["cardid"] for card_dict in serialized_graph["cards"]
                    ]
                )
            ),
        )

        context["graphs"] = JSONSerializer().serialize(
            graph_models, exclude=["functions"]
        )  # returns empty array when called in 'get_context_data'

        # reduces load sent to frontend
        if serialized_graph.get("functions"):
            serialized_graph["functions"] = None
        if serialized_graph.get("cards"):
            serialized_graph["cards"] = None
        if serialized_graph.get("deploymentfile"):
            serialized_graph["deploymentfile"] = None
        if serialized_graph.get("deploymentdate"):
            serialized_graph["deploymentdate"] = None
        if serialized_graph.get("_nodegroups_to_delete"):
            serialized_graph["_nodegroups_to_delete"] = None
        if serialized_graph.get("_functions"):
            serialized_graph["_functions"] = None

        context["graph"] = JSONSerializer().serialize(serialized_graph)

        context["nav"]["title"] = self.graph.name
        context["nav"]["menu"] = True

        help_title = _("Designing a Resource Model")
        if not self.graph.isresource:
            help_title = _("Designing a Branch")

        context["nav"]["help"] = {"title": help_title, "templates": ["graph-tab-help"]}

        return render(request, "views/graph-designer.htm", context)


class GraphDataView(View):

    action = "update_node"

    def get(self, request, graphid, nodeid=None):
        if self.action == "export_graph":
            graph = get_graphs_for_export([graphid])
            graph["metadata"] = system_metadata()
            graph_name = I18n_String(graph["graph"][0]["name"])
            f = JSONSerializer().serialize(graph, indent=4)
            response = HttpResponse(f, content_type="json/plain")
            response["Content-Disposition"] = 'attachment; filename="%s.json"' % (
                graph_name
            )
            return response
        elif self.action == "export_mapping_file":
            files_for_export = create_mapping_configuration_file(graphid, True)
            file_name = Graph.objects.get(graphid=graphid).name

            buffer = BytesIO()

            with zipfile.ZipFile(buffer, "w", zipfile.ZIP_DEFLATED) as zip:
                for f in files_for_export:
                    f["outputfile"].seek(0)
                    zip.writestr(f["name"], f["outputfile"].read())

            zip.close()
            buffer.flush()
            zip_stream = buffer.getvalue()
            buffer.close()

            response = HttpResponse()
            response["Content-Disposition"] = (
                "attachment; filename=" + str(file_name) + ".zip"
            )
            response["Content-length"] = str(len(zip_stream))
            response["Content-Type"] = "application/zip"
            response.write(zip_stream)
            return response

        elif self.action == "get_domain_connections":
            res = []
            graph = Graph.objects.get(graphid=graphid)
            ret = graph.get_valid_domain_ontology_classes()
            for r in ret:
                res.append(
                    {
                        "ontology_property": r["ontology_property"],
                        "ontology_classes": [c for c in r["ontology_classes"]],
                    }
                )
            return JSONResponse(res)

        elif self.action == "get_nodes":
            graph = Graph.objects.get(graphid=graphid)
            return JSONResponse(graph.nodes)

        elif self.action == "get_related_nodes":
            parent_nodeid = request.GET.get("parent_nodeid", None)
            graph = Graph.objects.get(graphid=graphid)
            ret = graph.get_valid_ontology_classes(
                nodeid=nodeid, parent_nodeid=parent_nodeid
            )
            return JSONResponse(ret)

        elif self.action == "get_valid_domain_nodes":
            graph = Graph.objects.get(graphid=graphid)
            if nodeid == "":
                nodeid = None
            ret = graph.get_valid_domain_ontology_classes(nodeid=nodeid)
            return JSONResponse(ret)

        return HttpResponseNotFound()

    @method_decorator(group_required("Graph Editor"), name="dispatch")
    def post(self, request, graphid=None):
        ret = {}
        try:
            if self.action == "import_graph":
                graph_file = request.FILES.get("importedGraph").read()
                graphs = JSONDeserializer().deserialize(graph_file)["graph"]
                ret = GraphImporter.import_graph(graphs, user=request.user)
            else:
                if graphid is not None:
                    graph = Graph.objects.get(graphid=graphid)
                data = JSONDeserializer().deserialize(request.body)

                if self.action == "new_graph":
                    isresource = data["isresource"] if "isresource" in data else False
                    name = _("New Resource Model") if isresource else _("New Branch")
                    author = request.user.first_name + " " + request.user.last_name
                    ret = Graph.new(name=name, is_resource=isresource, author=author)

                elif self.action == "update_node":
                    old_node_data = graph.nodes.get(uuid.UUID(data["nodeid"]))

                    if (
                        old_node_data.datatype != "semantic"
                        and old_node_data.datatype != data["datatype"]
                    ):
                        return JSONErrorResponse(
                            _("Datatype Error"),
                            _(
                                """If you want to change the datatype of an existing node.
                                Delete and then re-create the node, or export the branch then edit the datatype and re-import the branch."""
                            ),
                        )

                    nodegroup_changed = (
                        str(old_node_data.nodegroup_id) != data["nodegroup_id"]
                    )
                    updated_values = graph.update_node(data)
                    if "nodeid" in data and nodegroup_changed is False:
                        if not self.validate_images_only_config(old_node_data, data):
                            return JSONErrorResponse(
                                _("Datatype Error"),
                                _(
                                    "This node cannot be restricted to images only as it holds non-images already."
                                ),
                            )
                        graph.save(nodeid=data["nodeid"])
                    else:
                        graph.save()
                    ret = JSONSerializer().serializeToPython(graph)
                    ret["updated_values"] = updated_values
                    ret["default_card_name"] = graph.temp_node_name

                elif self.action == "update_node_layer":
                    nodeid = uuid.UUID(str(data.get("nodeid")))
                    node = graph.nodes[nodeid]
                    node.config = data["config"]
                    ret = graph
                    node.save()

                elif self.action == "append_branch":
                    ret = graph.append_branch(
                        data["property"],
                        nodeid=data["nodeid"],
                        graphid=data["graphid"],
                        return_appended_graph=data.get("return_appended_graph", False),
                    )
                    ret = ret.serialize()
                    ret["nodegroups"] = graph.get_nodegroups()
                    ret["cards"] = graph.get_cards()
                    ret["widgets"] = graph.get_widgets()
                    graph.save()

                elif self.action == "append_node":
                    ret = graph.append_node(nodeid=data["nodeid"])
                    graph.save()

                elif self.action == "move_node":
                    ret = graph.move_node(
                        data["nodeid"], data["property"], data["newparentnodeid"]
                    )
                    graph.save()

                elif self.action == "export_branch":
                    clone_data = graph.copy(root=data)
                    clone_data["copy"].slug = None
                    clone_data["copy"].publication = None

                    clone_data["copy"].save()

                    if bool(graph.publication_id):
                        clone_data["copy"].publish(user=request.user)

                    ret = {"success": True, "graphid": clone_data["copy"].pk}

                elif self.action == "clone_graph":
                    clone_data = graph.copy()
                    ret = clone_data["copy"]
                    ret.slug = None
                    ret.publication = None

                    ret.save()

                    if bool(graph.publication_id):
                        ret.publish(user=request.user)

                    ret.copy_functions(
                        graph, [clone_data["nodes"], clone_data["nodegroups"]]
                    )

                elif self.action == "reorder_nodes":
                    json = request.body
                    if json is not None:
                        data = JSONDeserializer().deserialize(json)

                        if "nodes" in data and len(data["nodes"]) > 0:
                            sortorder = 0
                            with transaction.atomic():
                                for node in data["nodes"]:
                                    no = models.Node.objects.get(pk=node["nodeid"])
                                    no.sortorder = sortorder
                                    no.save()
                                    sortorder = sortorder + 1
                            ret = data

            return JSONResponse(ret, force_recalculation=True)
        except GraphValidationError as e:
            return JSONErrorResponse(e.title, e.message, {"status": "Failed"})
        except PublishedModelError as e:
            return JSONErrorResponse(e.title, e.message)

    @method_decorator(group_required("Graph Editor"), name="dispatch")
    def delete(self, request, graphid):
        if self.action == "delete_node":
            data = JSONDeserializer().deserialize(request.body)
            try:
                graph = Graph.objects.get(graphid=graphid)
                if graph.publication:
                    return JSONErrorResponse(
                        _("Unable to delete nodes of a published graph"),
                        _("Please unpublish your graph before deleting a node"),
                    )
                graph.delete_node(node=data.get("nodeid", None))
                return JSONResponse({})
            except GraphValidationError as e:
                return JSONErrorResponse(e.title, e.message)
        elif self.action == "delete_instances":
            try:
                graph = Graph.objects.get(graphid=graphid)
                resp = graph.delete_instances(userid=request.user.id)
                success = resp["success"]
                return JSONResponse(
                    {
                        "success": resp["success"],
                        "message": resp["message"],
                        "title": f"Resources {'Successfully' if success else 'Unsuccessfully'} Deleted from {graph.name}.",
                    }
                )
            except GraphValidationError as e:
                return JSONErrorResponse(e.title, e.message)
            except PublishedModelError as e:
                return JSONErrorResponse(e.title, e.message)
        elif self.action == "delete_graph":
            try:
                graph = Graph.objects.get(graphid=graphid)
                if graph.isresource:
                    graph.delete_instances(userid=request.user.id)
                graph.delete()
                return JSONResponse({"success": True})
            except GraphValidationError as e:
                return JSONErrorResponse(e.title, e.message)

        return HttpResponseNotFound()

    @staticmethod
    def validate_images_only_config(old_node_data, new_node_data):
        if (
            old_node_data.config.get("imagesOnly", None) is False
            and new_node_data["config"]["imagesOnly"]
        ):
            nodegroup_id = new_node_data["nodegroup_id"]
            for file_type in (
                models.TileModel.objects.filter(
                    nodegroup_id=nodegroup_id,
                    data__has_key=str(old_node_data.pk),
                )
                .annotate(
                    file_data=Func(
                        F(f"data__{old_node_data.pk}"),
                        function="JSONB_ARRAY_ELEMENTS",
                    )
                )
                .values_list(F("file_data__type"), flat=True)
                .distinct()
            ):
                if not file_type.startswith("image/"):
                    return False
        return True


class GraphPublicationView(View):
    action = None

    def post(self, request, graphid):
        graph = Graph.objects.get(pk=graphid)

        try:
            notes = None
            if request.body:
                data = JSONDeserializer().deserialize(request.body)
                notes = data.get("notes")

            if self.action == "publish":
                try:
                    graph.publish(notes=notes, user=request.user)
                except UnpublishedModelError as e:
                    return JSONErrorResponse(e.title, e.message)
            elif self.action == "unpublish":
                graph.unpublish()
        except Exception as e:
            logger.exception(e)
            return JSONErrorResponse(
                _("Unable to process publication"),
                _("Please contact your administrator if issue persists"),
            )

        return JSONResponse(
            {
                "graph": graph,
                "title": "Success!",
                "message": "The graph has been successfully updated.",
            }
        )


@method_decorator(group_required("Graph Editor"), name="dispatch")
class CardView(GraphBaseView):
    action = "update_card"

    def post(self, request, cardid=None):
        data = JSONDeserializer().deserialize(request.body)
        if self.action == "update_card":
            if data:
                card = Card(data)
                card.save()
                return JSONResponse(card)

        if self.action == "reorder_cards":
            if "cards" in data and len(data["cards"]) > 0:
                with transaction.atomic():
                    for card_data in data["cards"]:
                        card = models.CardModel.objects.get(pk=card_data["id"])
                        card.sortorder = card_data["sortorder"]
                        card.save()
                return JSONResponse(data["cards"])

        return HttpResponseNotFound()


class DatatypeTemplateView(TemplateView):
    def get(self, request, template="text"):
        return render(request, "views/components/datatypes/%s.htm" % template)


@method_decorator(group_required("Graph Editor"), name="dispatch")
class FunctionManagerView(GraphBaseView):
    action = ""

    def get(self, request, graphid):
        self.graph = Graph.objects.get(graphid=graphid)

        if self.graph.isresource:
            context = self.get_context_data(
                main_script="views/graph/function-manager",
                functions=JSONSerializer().serialize(models.Function.objects.all()),
                applied_functions=JSONSerializer().serialize(
                    models.FunctionXGraph.objects.filter(graph=self.graph)
                ),
                function_templates=models.Function.objects.exclude(
                    component__isnull=True
                ),
            )

            context["graphs"] = JSONSerializer().serialize(
                models.GraphModel.objects.all().exclude(
                    graphid=settings.SYSTEM_SETTINGS_RESOURCE_MODEL_ID
                ),
                exclude=["functions"],
            )
            context["nav"]["title"] = self.graph.name
            context["nav"]["menu"] = True
            context["nav"]["help"] = {
                "title": _("Managing Functions"),
                "templates": ["function-help"],
            }

            return render(request, "views/graph/function-manager.htm", context)
        else:
            return redirect("graph_designer", graphid=graphid)

    def post(self, request, graphid):
        data = JSONDeserializer().deserialize(request.body)
        self.graph = Graph.objects.get(graphid=graphid)
        with transaction.atomic():
            for item in data:
                functionXgraph, created = (
                    models.FunctionXGraph.objects.update_or_create(
                        pk=item["id"],
                        defaults={
                            "function_id": item["function_id"],
                            "graph_id": graphid,
                            "config": item["config"],
                        },
                    )
                )
                item["id"] = functionXgraph.pk

                # run post function save hook
                func = functionXgraph.function.get_class_module()()
                try:
                    func.after_function_save(functionXgraph, request)
                except NotImplementedError:
                    pass

        return JSONResponse(data)

    def delete(self, request, graphid):
        data = JSONDeserializer().deserialize(request.body)
        self.graph = Graph.objects.get(graphid=graphid)
        with transaction.atomic():
            for item in data:
                functionXgraph = models.FunctionXGraph.objects.get(pk=item["id"])
                functionXgraph.delete()

        return JSONResponse(data)


@method_decorator(group_required("Graph Editor"), name="dispatch")
class PermissionDataView(View):
    perm_cache = {}
    action = None

    def get_perm_name(self, codename):
        if codename not in self.perm_cache:
            try:
                self.perm_cache[codename] = Permission.objects.get(
                    codename=codename,
                    content_type__app_label="models",
                    content_type__model="nodegroup",
                )
                return self.perm_cache[codename]
            except:
                return None
                # codename for nodegroup probably doesn't exist
        return self.perm_cache[codename]

    def get(self, request):
        if self.action == "get_permission_manager_data":
            identities = []
            for group in Group.objects.all():
                identities.append(
                    {
                        "name": group.name,
                        "type": "group",
                        "id": group.pk,
                        "default_permissions": group.permissions.all(),
                    }
                )
            for user in User.objects.filter(is_superuser=False):
                groups = []
                default_perms = []
                for group in user.groups.all():
                    groups.append(group.name)
                    default_perms = default_perms + list(group.permissions.all())
                identities.append(
                    {
                        "name": user.email or user.username,
                        "groups": ", ".join(groups),
                        "type": "user",
                        "id": user.pk,
                        "default_permissions": set(default_perms),
                    }
                )

            content_type = ContentType.objects.get_for_model(models.NodeGroup)
            nodegroup_permissions = Permission.objects.filter(content_type=content_type)
            ret = {"identities": identities, "permissions": nodegroup_permissions}
            return JSONResponse(ret)

        nodegroup_ids = JSONDeserializer().deserialize(request.GET.get("nodegroupIds"))
        identityId = request.GET.get("identityId")
        identityType = request.GET.get("identityType")

        ret = []
        if identityType == "group":
            identity = Group.objects.get(pk=identityId)
            for nodegroup_id in nodegroup_ids:
                nodegroup = models.NodeGroup.objects.get(pk=nodegroup_id)
                perms = [
                    {"codename": codename, "name": self.get_perm_name(codename).name}
                    for codename in get_group_perms(identity, nodegroup)
                ]
                ret.append({"perms": perms, "nodegroup_id": nodegroup_id})
        else:
            identity = User.objects.get(pk=identityId)
            for nodegroup_id in nodegroup_ids:
                nodegroup = models.NodeGroup.objects.get(pk=nodegroup_id)
                perms = [
                    {"codename": codename, "name": self.get_perm_name(codename).name}
                    for codename in get_user_perms(identity, nodegroup)
                ]

                # only get the group perms ("defaults") if no user defined object settings have been saved
                if len(perms) == 0:
                    perms = [
                        {
                            "codename": codename,
                            "name": self.get_perm_name(codename).name,
                        }
                        for codename in set(get_group_perms(identity, nodegroup))
                    ]
                ret.append({"perms": perms, "nodegroup_id": nodegroup_id})

        return JSONResponse(ret)

    def post(self, request):
        data = JSONDeserializer().deserialize(request.body)
        self.apply_permissions(data)
        return JSONResponse(data)

    def delete(self, request):
        data = JSONDeserializer().deserialize(request.body)
        self.apply_permissions(data, revert=True)
        return JSONResponse(data)

    def apply_permissions(self, data, revert=False):
        with transaction.atomic():
            for identity in data["selectedIdentities"]:
                if identity["type"] == "group":
                    identityModel = Group.objects.get(pk=identity["id"])
                else:
                    identityModel = User.objects.get(pk=identity["id"])

                for card in data["selectedCards"]:
                    # TODO The following try block is here because the key for the nodegroupid in the new permission manager
                    # is 'nodegroupid' where it was 'nodegroup' in the old permission manager. Once the old permission manager is deleted
                    # we can replace it with `nodegroupid = card['nodegroupid']`
                    try:
                        nodegroupid = card["nodegroupid"]
                    except KeyError:
                        nodegroupid = card["nodegroup"]
                    nodegroup = models.NodeGroup.objects.get(pk=nodegroupid)

                    # first remove all the current permissions
                    for perm in get_perms(identityModel, nodegroup):
                        remove_perm(perm, identityModel, nodegroup)

                    if not revert:
                        # then add the new permissions
                        for perm in data["selectedPermissions"]:
                            assign_perm(perm["codename"], identityModel, nodegroup)


class IconDataView(View):
    def get(self, request):
        icons = models.Icon.objects.order_by("name")
        data = {"icons": JSONSerializer().serializeToPython(icons)}
        return JSONResponse(data)


class NodegroupView(View):
    action = "exportable"

    def get(self, request):
        nodegroupid = None
        try:
            nodegroupid = uuid.UUID(str(request.GET.get("nodegroupid")))
        except Exception as e:
            print(e)
        if self.action == "exportable":
            res = []
            if nodegroupid is not None:
                nodegroup = models.NodeGroup.objects.get(nodegroupid=nodegroupid)
                exportable = (
                    False if nodegroup.exportable is None else nodegroup.exportable
                )
                res.append({"exportable": exportable})
                return JSONResponse(res)
            else:
                return HttpResponseNotFound()

    def post(self, request):
        nodegroupid = None
        try:
            nodegroupid = uuid.UUID(str(request.POST.get("nodegroupid")))
        except Exception as e:
            print(e)
        if self.action == "exportable" and nodegroupid is not None:
            exportable = json.loads(request.POST.get("exportable"))

            nodegroup = models.NodeGroup.objects.select_for_update().filter(
                nodegroupid=nodegroupid
            )
            with transaction.atomic():
                for ng in nodegroup:
                    ng.exportable = exportable
                    ng.save()

            return JSONResponse({"nodegroup": nodegroupid, "status": "success"})

        return HttpResponseNotFound()<|MERGE_RESOLUTION|>--- conflicted
+++ resolved
@@ -48,17 +48,7 @@
 from arches.app.utils.data_management.resource_graphs import importer as GraphImporter
 from arches.app.utils.system_metadata import system_metadata
 from arches.app.views.base import BaseManagerView
-<<<<<<< HEAD
 from arches.app.utils.permission_backend import assign_perm, get_perms, remove_perm, get_group_perms, get_user_perms
-=======
-from guardian.shortcuts import (
-    assign_perm,
-    get_perms,
-    remove_perm,
-    get_group_perms,
-    get_user_perms,
-)
->>>>>>> 1fb16079
 from io import BytesIO
 from elasticsearch.exceptions import RequestError
 from django.core.cache import cache
@@ -88,13 +78,9 @@
 
         node = models.Node.objects.get(graph_id=graphid, istopnode=True)
         relatable_resources = node.get_relatable_resources()
-        resource_graphs = models.GraphModel.objects.filter(Q(isresource=True)).exclude(
-            graphid=settings.SYSTEM_SETTINGS_RESOURCE_MODEL_ID
-        )
-
-        node_models = models.Node.objects.filter(
-            graph__pk__in=[resource_graph.pk for resource_graph in resource_graphs]
-        )
+        resource_graphs = models.GraphModel.objects.filter(Q(isresource=True)).exclude(graphid=settings.SYSTEM_SETTINGS_RESOURCE_MODEL_ID)
+
+        node_models = models.Node.objects.filter(graph__pk__in=[resource_graph.pk for resource_graph in resource_graphs])
 
         for res in resource_graphs:
             try:
@@ -111,9 +97,7 @@
 
         return JSONResponse(
             {
-                "icons": JSONSerializer().serializeToPython(
-                    models.Icon.objects.order_by("name")
-                ),
+                "icons": JSONSerializer().serializeToPython(models.Icon.objects.order_by("name")),
                 "node_count": models.Node.objects.filter(graph=self.graph).count(),
                 "resources": JSONSerializer().serializeToPython(resource_data),
             }
@@ -146,11 +130,7 @@
             node.datatype = data["graph"]["root"]["datatype"]
         except KeyError as e:
             print(e, "Cannot find root node datatype")
-        node.ontologyclass = (
-            data.get("ontology_class")
-            if data.get("graph").get("ontology_id") is not None
-            else None
-        )
+        node.ontologyclass = data.get("ontology_class") if data.get("graph").get("ontology_id") is not None else None
         node.name = graph.name
         graph.root.name = node.name
         if node.ontologyclass:
@@ -161,30 +141,22 @@
 
         nodegroup_ids_to_serialized_nodegroups = {}
         for serialized_nodegroup in data["graph"]["nodegroups"]:
-            nodegroup_ids_to_serialized_nodegroups[
-                serialized_nodegroup["nodegroupid"]
-            ] = serialized_nodegroup
+            nodegroup_ids_to_serialized_nodegroups[serialized_nodegroup["nodegroupid"]] = serialized_nodegroup
 
         try:
             with transaction.atomic():
                 graph.save()
                 node.save()
 
-                for nodegroup in models.NodeGroup.objects.filter(
-                    nodegroupid__in=nodegroup_ids_to_serialized_nodegroups.keys()
-                ):
-                    nodegroup.cardinality = nodegroup_ids_to_serialized_nodegroups[
-                        str(nodegroup.nodegroupid)
-                    ]["cardinality"]
+                for nodegroup in models.NodeGroup.objects.filter(nodegroupid__in=nodegroup_ids_to_serialized_nodegroups.keys()):
+                    nodegroup.cardinality = nodegroup_ids_to_serialized_nodegroups[str(nodegroup.nodegroupid)]["cardinality"]
                     nodegroup.save()
 
             return JSONResponse(
                 {
                     "success": True,
                     "graph": graph,
-                    "relatable_resource_ids": [
-                        res.nodeid for res in node.get_relatable_resources()
-                    ],
+                    "relatable_resource_ids": [res.nodeid for res in node.get_relatable_resources()],
                 }
             )
 
@@ -201,12 +173,8 @@
                 main_script="views/graph",
                 root_nodes=JSONSerializer().serialize(root_nodes),
             )
-            context["graph_models"] = models.GraphModel.objects.all().exclude(
-                graphid=settings.SYSTEM_SETTINGS_RESOURCE_MODEL_ID
-            )
-            context["graphs"] = JSONSerializer().serialize(
-                context["graph_models"], exclude=["functions"]
-            )
+            context["graph_models"] = models.GraphModel.objects.all().exclude(graphid=settings.SYSTEM_SETTINGS_RESOURCE_MODEL_ID)
+            context["graphs"] = JSONSerializer().serialize(context["graph_models"], exclude=["functions"])
             context["nav"]["title"] = _("Arches Designer")
             context["nav"]["icon"] = "fa-bookmark"
 
@@ -244,24 +212,18 @@
                 raise PermissionDenied
 
         self.graph = Graph.objects.get(graphid=graphid)
-        serialized_graph = self.graph.serialize(
-            force_recalculation=True
-        )  # calling `serialize` directly returns a dict
+        serialized_graph = self.graph.serialize(force_recalculation=True)  # calling `serialize` directly returns a dict
 
         datatypes = models.DDataType.objects.all()
-        primary_descriptor_functions = models.FunctionXGraph.objects.filter(
-            graph=self.graph
-        ).filter(function__functiontype="primarydescriptors")
+        primary_descriptor_functions = models.FunctionXGraph.objects.filter(graph=self.graph).filter(
+            function__functiontype="primarydescriptors"
+        )
         primary_descriptor_function = JSONSerializer().serialize(
-            primary_descriptor_functions[0]
-            if len(primary_descriptor_functions) > 0
-            else None
+            primary_descriptor_functions[0] if len(primary_descriptor_functions) > 0 else None
         )
         widgets = models.Widget.objects.all()
         card_components = models.CardComponent.objects.all()
-        graph_models = models.GraphModel.objects.all().exclude(
-            graphid=settings.SYSTEM_SETTINGS_RESOURCE_MODEL_ID
-        )
+        graph_models = models.GraphModel.objects.all().exclude(graphid=settings.SYSTEM_SETTINGS_RESOURCE_MODEL_ID)
 
         branch_graphs = Graph.objects.exclude(pk=graphid).exclude(isresource=True)
         if self.graph.ontology is not None:
@@ -271,10 +233,7 @@
         if not settings.OVERRIDE_RESOURCE_MODEL_LOCK:
             restricted_nodegroups = (
                 models.TileModel.objects.filter(
-                    nodegroup__pk__in=[
-                        nodegroup_dict["nodegroupid"]
-                        for nodegroup_dict in serialized_graph["nodegroups"]
-                    ]
+                    nodegroup__pk__in=[nodegroup_dict["nodegroupid"] for nodegroup_dict in serialized_graph["nodegroups"]]
                 )
                 .values_list("nodegroup_id", flat=True)
                 .distinct()
@@ -282,9 +241,7 @@
 
         context = self.get_context_data(
             main_script="views/graph-designer",
-            datatypes_json=JSONSerializer().serialize(
-                datatypes, exclude=["modulename", "isgeometric"]
-            ),
+            datatypes_json=JSONSerializer().serialize(datatypes, exclude=["modulename", "isgeometric"]),
             datatypes=datatypes,
             ontology_namespaces=self.get_ontology_namespaces(),
             branches=JSONSerializer().serialize(
@@ -315,23 +272,15 @@
             primary_descriptor_function=primary_descriptor_function,
             geocoding_providers=models.Geocoder.objects.all(),
             report_templates=models.ReportTemplate.objects.all(),
-            restricted_nodegroups=[
-                str(nodegroup) for nodegroup in restricted_nodegroups
-            ],
+            restricted_nodegroups=[str(nodegroup) for nodegroup in restricted_nodegroups],
             ontologies=JSONSerializer().serialize(
                 models.Ontology.objects.filter(parentontology=None),
                 exclude=["version", "path"],
             ),
-            ontology_classes=JSONSerializer().serialize(
-                models.OntologyClass.objects.values("source", "ontology_id")
-            ),
+            ontology_classes=JSONSerializer().serialize(models.OntologyClass.objects.values("source", "ontology_id")),
             graph_models=graph_models,
             constraints=JSONSerializer().serialize(
-                models.ConstraintModel.objects.filter(
-                    card__pk__in=[
-                        card_dict["cardid"] for card_dict in serialized_graph["cards"]
-                    ]
-                )
+                models.ConstraintModel.objects.filter(card__pk__in=[card_dict["cardid"] for card_dict in serialized_graph["cards"]])
             ),
         )
 
@@ -378,9 +327,7 @@
             graph_name = I18n_String(graph["graph"][0]["name"])
             f = JSONSerializer().serialize(graph, indent=4)
             response = HttpResponse(f, content_type="json/plain")
-            response["Content-Disposition"] = 'attachment; filename="%s.json"' % (
-                graph_name
-            )
+            response["Content-Disposition"] = 'attachment; filename="%s.json"' % (graph_name)
             return response
         elif self.action == "export_mapping_file":
             files_for_export = create_mapping_configuration_file(graphid, True)
@@ -399,9 +346,7 @@
             buffer.close()
 
             response = HttpResponse()
-            response["Content-Disposition"] = (
-                "attachment; filename=" + str(file_name) + ".zip"
-            )
+            response["Content-Disposition"] = "attachment; filename=" + str(file_name) + ".zip"
             response["Content-length"] = str(len(zip_stream))
             response["Content-Type"] = "application/zip"
             response.write(zip_stream)
@@ -427,9 +372,7 @@
         elif self.action == "get_related_nodes":
             parent_nodeid = request.GET.get("parent_nodeid", None)
             graph = Graph.objects.get(graphid=graphid)
-            ret = graph.get_valid_ontology_classes(
-                nodeid=nodeid, parent_nodeid=parent_nodeid
-            )
+            ret = graph.get_valid_ontology_classes(nodeid=nodeid, parent_nodeid=parent_nodeid)
             return JSONResponse(ret)
 
         elif self.action == "get_valid_domain_nodes":
@@ -463,10 +406,7 @@
                 elif self.action == "update_node":
                     old_node_data = graph.nodes.get(uuid.UUID(data["nodeid"]))
 
-                    if (
-                        old_node_data.datatype != "semantic"
-                        and old_node_data.datatype != data["datatype"]
-                    ):
+                    if old_node_data.datatype != "semantic" and old_node_data.datatype != data["datatype"]:
                         return JSONErrorResponse(
                             _("Datatype Error"),
                             _(
@@ -475,17 +415,13 @@
                             ),
                         )
 
-                    nodegroup_changed = (
-                        str(old_node_data.nodegroup_id) != data["nodegroup_id"]
-                    )
+                    nodegroup_changed = str(old_node_data.nodegroup_id) != data["nodegroup_id"]
                     updated_values = graph.update_node(data)
                     if "nodeid" in data and nodegroup_changed is False:
                         if not self.validate_images_only_config(old_node_data, data):
                             return JSONErrorResponse(
                                 _("Datatype Error"),
-                                _(
-                                    "This node cannot be restricted to images only as it holds non-images already."
-                                ),
+                                _("This node cannot be restricted to images only as it holds non-images already."),
                             )
                         graph.save(nodeid=data["nodeid"])
                     else:
@@ -519,9 +455,7 @@
                     graph.save()
 
                 elif self.action == "move_node":
-                    ret = graph.move_node(
-                        data["nodeid"], data["property"], data["newparentnodeid"]
-                    )
+                    ret = graph.move_node(data["nodeid"], data["property"], data["newparentnodeid"])
                     graph.save()
 
                 elif self.action == "export_branch":
@@ -547,9 +481,7 @@
                     if bool(graph.publication_id):
                         ret.publish(user=request.user)
 
-                    ret.copy_functions(
-                        graph, [clone_data["nodes"], clone_data["nodegroups"]]
-                    )
+                    ret.copy_functions(graph, [clone_data["nodes"], clone_data["nodegroups"]])
 
                 elif self.action == "reorder_nodes":
                     json = request.body
@@ -617,10 +549,7 @@
 
     @staticmethod
     def validate_images_only_config(old_node_data, new_node_data):
-        if (
-            old_node_data.config.get("imagesOnly", None) is False
-            and new_node_data["config"]["imagesOnly"]
-        ):
+        if old_node_data.config.get("imagesOnly", None) is False and new_node_data["config"]["imagesOnly"]:
             nodegroup_id = new_node_data["nodegroup_id"]
             for file_type in (
                 models.TileModel.objects.filter(
@@ -716,18 +645,12 @@
             context = self.get_context_data(
                 main_script="views/graph/function-manager",
                 functions=JSONSerializer().serialize(models.Function.objects.all()),
-                applied_functions=JSONSerializer().serialize(
-                    models.FunctionXGraph.objects.filter(graph=self.graph)
-                ),
-                function_templates=models.Function.objects.exclude(
-                    component__isnull=True
-                ),
+                applied_functions=JSONSerializer().serialize(models.FunctionXGraph.objects.filter(graph=self.graph)),
+                function_templates=models.Function.objects.exclude(component__isnull=True),
             )
 
             context["graphs"] = JSONSerializer().serialize(
-                models.GraphModel.objects.all().exclude(
-                    graphid=settings.SYSTEM_SETTINGS_RESOURCE_MODEL_ID
-                ),
+                models.GraphModel.objects.all().exclude(graphid=settings.SYSTEM_SETTINGS_RESOURCE_MODEL_ID),
                 exclude=["functions"],
             )
             context["nav"]["title"] = self.graph.name
@@ -746,15 +669,13 @@
         self.graph = Graph.objects.get(graphid=graphid)
         with transaction.atomic():
             for item in data:
-                functionXgraph, created = (
-                    models.FunctionXGraph.objects.update_or_create(
-                        pk=item["id"],
-                        defaults={
-                            "function_id": item["function_id"],
-                            "graph_id": graphid,
-                            "config": item["config"],
-                        },
-                    )
+                functionXgraph, created = models.FunctionXGraph.objects.update_or_create(
+                    pk=item["id"],
+                    defaults={
+                        "function_id": item["function_id"],
+                        "graph_id": graphid,
+                        "config": item["config"],
+                    },
                 )
                 item["id"] = functionXgraph.pk
 
@@ -840,8 +761,7 @@
             for nodegroup_id in nodegroup_ids:
                 nodegroup = models.NodeGroup.objects.get(pk=nodegroup_id)
                 perms = [
-                    {"codename": codename, "name": self.get_perm_name(codename).name}
-                    for codename in get_group_perms(identity, nodegroup)
+                    {"codename": codename, "name": self.get_perm_name(codename).name} for codename in get_group_perms(identity, nodegroup)
                 ]
                 ret.append({"perms": perms, "nodegroup_id": nodegroup_id})
         else:
@@ -849,8 +769,7 @@
             for nodegroup_id in nodegroup_ids:
                 nodegroup = models.NodeGroup.objects.get(pk=nodegroup_id)
                 perms = [
-                    {"codename": codename, "name": self.get_perm_name(codename).name}
-                    for codename in get_user_perms(identity, nodegroup)
+                    {"codename": codename, "name": self.get_perm_name(codename).name} for codename in get_user_perms(identity, nodegroup)
                 ]
 
                 # only get the group perms ("defaults") if no user defined object settings have been saved
@@ -924,9 +843,7 @@
             res = []
             if nodegroupid is not None:
                 nodegroup = models.NodeGroup.objects.get(nodegroupid=nodegroupid)
-                exportable = (
-                    False if nodegroup.exportable is None else nodegroup.exportable
-                )
+                exportable = False if nodegroup.exportable is None else nodegroup.exportable
                 res.append({"exportable": exportable})
                 return JSONResponse(res)
             else:
@@ -941,9 +858,7 @@
         if self.action == "exportable" and nodegroupid is not None:
             exportable = json.loads(request.POST.get("exportable"))
 
-            nodegroup = models.NodeGroup.objects.select_for_update().filter(
-                nodegroupid=nodegroupid
-            )
+            nodegroup = models.NodeGroup.objects.select_for_update().filter(nodegroupid=nodegroupid)
             with transaction.atomic():
                 for ng in nodegroup:
                     ng.exportable = exportable
