--- conflicted
+++ resolved
@@ -45,7 +45,7 @@
             context['graphid'] = self.graph.graphid
             context['graph'] = JSONSerializer().serializeToPython(self.graph)
             context['graph_json'] = JSONSerializer().serialize(self.graph)
-        except: 
+        except:
             pass
         return context
 
@@ -69,7 +69,7 @@
                 })
         ontologies = models.Ontology.objects.filter(parentontology=None)
         ontology_classes = models.OntologyClass.objects.values('source', 'ontology_id')
-        
+
         context = self.get_context_data(
             main_script='views/graph/graph-settings',
             icons=JSONSerializer().serialize(icons),
@@ -85,18 +85,18 @@
         graph = Graph.objects.get(graphid=graphid)
         data = JSONDeserializer().deserialize(request.body)
         for key, value in data.get('graph').iteritems():
-            if key in ['iconclass', 'name', 'author', 'description', 'isresource', 
+            if key in ['iconclass', 'name', 'author', 'description', 'isresource',
                 'ontology_id', 'version',  'subtitle', 'isactive']:
                 setattr(graph, key, value)
-        
+
         node = models.Node.objects.get(graph_id=graphid, istopnode=True)
         node.set_relatable_resources(data.get('relatable_resource_ids'))
         node.ontologyclass = data.get('ontology_class') if data.get('graph').get('ontology_id') is not None else None
-        
+
         with transaction.atomic():
             graph.save()
             node.save()
-        
+
         return JSONResponse({
             'success': True,
             'graph': graph,
@@ -112,13 +112,13 @@
                 main_script='views/graph/graph-list',
             )
             return render(request, 'views/graph/graph-list.htm', context)
-            
+
         self.graph = Graph.objects.get(graphid=graphid)
         datatypes = models.DDataType.objects.all()
         branch_graphs = Graph.objects.exclude(pk=graphid).exclude(isresource=True).exclude(isactive=False)
         if self.graph.ontology is not None:
             branch_graphs = branch_graphs.filter(ontology=self.graph.ontology)
-        
+
         context = self.get_context_data(
             main_script='views/graph/graph-manager',
             functions=JSONSerializer().serialize(models.Function.objects.all()),
@@ -146,48 +146,6 @@
         graph.delete()
         return JSONResponse({'succces':True})
 
-<<<<<<< HEAD
-    return HttpResponseNotFound()
-
-@group_required('edit')
-def form_manager(request, graphid):
-    graph = Graph.objects.get(graphid=graphid)
-
-    return render(request, 'views/graph/form-manager.htm', {
-        'main_script': 'views/graph/form-manager',
-        'graphid': graphid,
-        'graph': JSONSerializer().serializeToPython(graph),
-        'graphJSON': JSONSerializer().serialize(graph),
-        'graphs': JSONSerializer().serialize(models.GraphModel.objects.all()),
-        'forms': JSONSerializer().serialize(graph.form_set.all()),
-        'cards': JSONSerializer().serialize(models.CardModel.objects.filter(graph=graph)),
-    })
-
-@group_required('edit')
-def form_configuration(request, formid):
-    form = models.Form.objects.get(formid=formid)
-    graph = Graph.objects.get(graphid=form.graph.pk)
-    cards = models.CardModel.objects.filter(nodegroup__parentnodegroup=None, graph=graph)
-    return render(request, 'views/graph/form-configuration.htm', {
-        'main_script': 'views/graph/form-configuration',
-        'graphid': graph.pk,
-        'graph': JSONSerializer().serializeToPython(graph),
-        'graphJSON': JSONSerializer().serialize(graph),
-        'graphs': JSONSerializer().serialize(models.GraphModel.objects.all()),
-        'forms': JSONSerializer().serialize(graph.form_set.all()),
-        'form': JSONSerializer().serialize(form),
-        'cards': JSONSerializer().serialize(cards)
-    })
-
-@group_required('edit')
-def add_form(request, graphid):
-    if request.method == 'POST':
-        graph = models.GraphModel.objects.get(graphid=graphid)
-        form = models.Form(title=_('New Form'), graph=graph)
-        form.save()
-        return JSONResponse(form)
-=======
->>>>>>> c2d53d70
 
 @method_decorator(group_required('edit'), name='dispatch')
 class GraphDataView(View):
@@ -210,7 +168,7 @@
 
             elif self.action == 'get_valid_domain_nodes':
                 ret = graph.get_valid_domain_ontology_classes(nodeid=nodeid)
-                
+
             return JSONResponse(ret)
 
         return HttpResponseNotFound()
@@ -234,7 +192,7 @@
                 name = _('New Resource') if isresource else _('New Graph')
                 author = request.user.first_name + ' ' + request.user.last_name
                 ret = Graph.new(name=name,is_resource=isresource,author=author)
-            
+
             elif self.action == 'update_node':
                 graph.update_node(data)
                 ret = graph
@@ -247,7 +205,7 @@
             elif self.action == 'move_node':
                 ret = graph.move_node(data['nodeid'], data['property'], data['newparentnodeid'])
                 graph.save()
-            
+
             elif self.action == 'clone_graph':
                 ret = graph.copy()
                 ret.save()
@@ -291,7 +249,7 @@
         self.graph = Graph.objects.get(graphid=card.graph_id)
         datatypes = models.DDataType.objects.all()
         widgets = models.Widget.objects.all()
-        
+
         context = self.get_context_data(
             main_script='views/graph/card-configuration-manager',
             card=JSONSerializer().serialize(card),
@@ -351,4 +309,4 @@
 
 class DatatypeTemplateView(TemplateView):
     def get(sefl, request, template='text'):
-        return render(request, 'views/graph/datatypes/%s.htm' % template)
+        return render(request, 'views/graph/datatypes/%s.htm' % template)