--- conflicted
+++ resolved
@@ -88,17 +88,10 @@
             setattr(graph, key, value)
         graph.save()
         node.set_relatable_resources(data.get('relatable_resource_ids'))
-<<<<<<< HEAD
-        return JSONResponse({
-            'success': True,
-            'metadata': node.graphmetadata,
-            'relatable_resource_ids': [res.nodeid for res in node.get_relatable_resources()]
-=======
         return JSONResponse({
             'success': True,
             'metadata': graph,
             'relatable_resource_ids': [res.nodeid for res in node.get_relatable_resources()]
->>>>>>> 5256bd84
         })
     icons = models.Icon.objects.order_by('name')
     resource_graphs = models.Graph.objects.filter(Q(isresource=True), ~Q(graphid=graphid))
@@ -195,25 +188,7 @@
 
     return HttpResponseNotFound()
 
-<<<<<<< HEAD
-def get_related_nodes(request):
-    ret = {
-        'properties': [],
-        'classes': []
-    }
-    lang = request.GET.get('lang', app_settings.LANGUAGE_CODE)
-    data = JSONDeserializer().deserialize(request.body)
-    for node in data['nodes']: 
-        related_properties = Ontology().get_related_properties(node['ontologyclass_id'], lang=lang)
-        #if ret['properties'] == []:
-
-        ret['properties'].extend(related_properties['properties'])
-        ret['classes'].extend(related_properties['classes'])
-    return JSONResponse(ret, indent=4)
-=======
 def get_related_nodes(request, ontology_concept_id):
     lang = request.GET.get('lang', settings.LANGUAGE_CODE)
     properties = Ontology().get_related_properties(ontology_concept_id, lang=lang)
-    return JSONResponse(properties, indent=4)
-
->>>>>>> 5256bd84
+    return JSONResponse(properties, indent=4)