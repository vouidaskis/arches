--- conflicted
+++ resolved
@@ -286,26 +286,14 @@
                 res.append({"ontology_property": r["ontology_property"], "ontology_classes": [c for c in r["ontology_classes"]]})
             return JSONResponse(res)
 
-<<<<<<< HEAD
         elif self.action == "get_nodes":
             graph = Graph.objects.get(graphid=graphid)
             return JSONResponse(graph.nodes)
 
         elif self.action == "get_related_nodes":
             parent_nodeid = request.GET.get("parent_nodeid", None)
-            key = f"valid_ontology_classes_nodeid_{nodeid}_parent_nodeid_{parent_nodeid}"
-            ret = cache.get(key)
-            if ret is None:
-=======
-        else:
-            if self.action == "get_related_nodes":
-                parent_nodeid = request.GET.get("parent_nodeid", None)
-                graph = Graph.objects.get(graphid=graphid)
-                ret = graph.get_valid_ontology_classes(nodeid=nodeid, parent_nodeid=parent_nodeid)
-            elif self.action == "get_valid_domain_nodes":
->>>>>>> 1b124914
-                graph = Graph.objects.get(graphid=graphid)
-                ret = graph.get_valid_ontology_classes(nodeid=nodeid, parent_nodeid=parent_nodeid)
+            graph = Graph.objects.get(graphid=graphid)
+            ret = graph.get_valid_ontology_classes(nodeid=nodeid, parent_nodeid=parent_nodeid)
             return JSONResponse(ret)
 
         elif self.action == "get_valid_domain_nodes":
@@ -313,6 +301,7 @@
             if nodeid == "":
                 nodeid = None
             ret = graph.get_valid_domain_ontology_classes(nodeid=nodeid)
+            return JSONResponse(ret)
 
         return HttpResponseNotFound()
 
