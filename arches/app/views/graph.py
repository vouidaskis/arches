"""
ARCHES - a program developed to inventory and manage immovable cultural heritage.
Copyright (C) 2013 J. Paul Getty Trust and World Monuments Fund

This program is free software: you can redistribute it and/or modify
it under the terms of the GNU Affero General Public License as
published by the Free Software Foundation, either version 3 of the
License, or (at your option) any later version.

This program is distributed in the hope that it will be useful,
but WITHOUT ANY WARRANTY; without even the implied warranty of
MERCHANTABILITY or FITNESS FOR A PARTICULAR PURPOSE. See the
GNU Affero General Public License for more details.

You should have received a copy of the GNU Affero General Public License
along with this program. If not, see <http://www.gnu.org/licenses/>.
"""

import os
import zipfile
import json
import uuid
import logging
from django.db import transaction
from django.shortcuts import redirect, render
from django.db.models import F, Func, Q
from django.utils.translation import gettext as _
from django.utils.decorators import method_decorator
from django.http import HttpResponseNotFound, HttpResponse
from django.views.generic import View, TemplateView
from django.contrib.auth.models import User, Group, Permission
from django.contrib.contenttypes.models import ContentType
from django.core.exceptions import PermissionDenied
from arches.app.utils.decorators import group_required
from arches.app.utils.betterJSONSerializer import JSONSerializer, JSONDeserializer
from arches.app.utils.response import JSONResponse, JSONErrorResponse
from arches.app.models import models
from arches.app.models.graph import Graph, GraphValidationError
from arches.app.models.card import Card
from arches.app.models.concept import Concept
from arches.app.models.fields.i18n import I18n_String
from arches.app.models.system_settings import settings
from arches.app.utils.data_management.resource_graphs.exporter import get_graphs_for_export, create_mapping_configuration_file
from arches.app.utils.data_management.resource_graphs import importer as GraphImporter
from arches.app.utils.system_metadata import system_metadata
from arches.app.views.base import BaseManagerView
from guardian.shortcuts import assign_perm, get_perms, remove_perm, get_group_perms, get_user_perms
from io import BytesIO
from elasticsearch.exceptions import RequestError
from django.core.cache import cache

logger = logging.getLogger(__name__)


class GraphBaseView(BaseManagerView):
    def get_context_data(self, **kwargs):
        context = super(GraphBaseView, self).get_context_data(**kwargs)
        try:
            context["graphid"] = self.graph.graphid
            context["graph"] = JSONSerializer().serializeToPython(self.graph)
            context["graph_json"] = JSONSerializer().serialize(self.graph)
            context["root_node"] = self.graph.node_set.get(istopnode=True)
        except Exception:
            pass
        return context


@method_decorator(group_required("Graph Editor"), name="dispatch")
class GraphSettingsView(GraphBaseView):
    def get(self, request, graphid):
        self.graph = models.GraphModel.objects.get(graphid=graphid)

        resource_data = []

        node = models.Node.objects.get(graph_id=graphid, istopnode=True)
        relatable_resources = node.get_relatable_resources()
        resource_graphs = models.GraphModel.objects.filter(Q(isresource=True)).exclude(graphid=settings.SYSTEM_SETTINGS_RESOURCE_MODEL_ID)

        node_models = models.Node.objects.filter(graph__pk__in=[resource_graph.pk for resource_graph in resource_graphs])

        for res in resource_graphs:
            try:
                node_model = node_models.get(graph=res, istopnode=True)
                resource_data.append({"id": node_model.nodeid, "graph": res, "is_relatable": (node_model in relatable_resources)})
            except models.Node.DoesNotExist:
                pass

        return JSONResponse(
            {
                "icons": JSONSerializer().serializeToPython(models.Icon.objects.order_by("name")),
                "node_count": models.Node.objects.filter(graph=self.graph).count(),
                "resources": JSONSerializer().serializeToPython(resource_data),
            }
        )

    def post(self, request, graphid):
        graph = Graph.objects.get(graphid=graphid)
        data = JSONDeserializer().deserialize(request.body)

        for key, value in data.get("graph").items():
            if key in [
                "iconclass",
                "name",
                "author",
                "description",
                "isresource",
                "ontology_id",
                "version",
                "subtitle",
                "color",
                "jsonldcontext",
                "slug",
                "config",
                "template_id",
            ]:
                setattr(graph, key, value)

        node = models.Node.objects.get(graph_id=graphid, istopnode=True)
        node.set_relatable_resources(data.get("relatable_resource_ids"))
        try:
            node.datatype = data["graph"]["root"]["datatype"]
        except KeyError as e:
            print(e, "Cannot find root node datatype")
        node.ontologyclass = data.get("ontology_class") if data.get("graph").get("ontology_id") is not None else None
        node.name = graph.name
        graph.root.name = node.name
        if node.ontologyclass:
            graph.root.ontologyclass = node.ontologyclass

        if graph.isresource is False and "root" in data["graph"]:
            node.config = data["graph"]["root"]["config"]

        nodegroup_ids_to_serialized_nodegroups = {}
        for serialized_nodegroup in data["graph"]["nodegroups"]:
            nodegroup_ids_to_serialized_nodegroups[serialized_nodegroup["nodegroupid"]] = serialized_nodegroup

        try:
            with transaction.atomic():
                graph.save()
                node.save()

                for nodegroup in models.NodeGroup.objects.filter(nodegroupid__in=nodegroup_ids_to_serialized_nodegroups.keys()):
                    nodegroup.cardinality = nodegroup_ids_to_serialized_nodegroups[str(nodegroup.nodegroupid)]["cardinality"]
                    nodegroup.save()

            return JSONResponse(
                {"success": True, "graph": graph, "relatable_resource_ids": [res.nodeid for res in node.get_relatable_resources()]}
            )

        except GraphValidationError as e:
            return JSONErrorResponse(e.title, e.message)


@method_decorator(group_required("Graph Editor"), name="dispatch")
class GraphManagerView(GraphBaseView):
    def get(self, request, graphid):
        if graphid is None or graphid == "":
            root_nodes = models.Node.objects.filter(istopnode=True)
            context = self.get_context_data(main_script="views/graph", root_nodes=JSONSerializer().serialize(root_nodes))
            context["graph_models"] = models.GraphModel.objects.all().exclude(graphid=settings.SYSTEM_SETTINGS_RESOURCE_MODEL_ID)
            context["graphs"] = JSONSerializer().serialize(context["graph_models"], exclude=["functions"])

            context["nav"]["title"] = _("Arches Designer")
            context["nav"]["icon"] = "fa-bookmark"

            context["nav"]["help"] = {"title": _("Using the Arches Designer"), "templates": ["arches-designer-help"]}
            return render(request, "views/graph.htm", context)


@method_decorator(group_required("Graph Editor"), name="dispatch")
class GraphDesignerView(GraphBaseView):
    def get_ontology_namespaces(self):
        ontology_namespaces = settings.ONTOLOGY_NAMESPACES
        for ontology in models.Ontology.objects.all():
            try:
                namespace_keys = ontology.namespaces.keys()
                for k in namespace_keys:
                    if k not in ontology_namespaces:
                        ontology_namespaces[k] = ontology.namespaces[k]
            except AttributeError as e:
                logger.info(
                    _(
                        "No namespaces appear to be associated with {ontology.ontologyid} in the ontologies table."
                        " This is not a problem as long as all necessary namespaces are included in the"
                        " ONTOLOGY_NAMESPACES setting."
                    ).format(**locals())
                )
        return ontology_namespaces

    def get(self, request, graphid):
<<<<<<< HEAD
        try:
            self.graph = Graph.objects.get(source_identifier_id=graphid)
        except Graph.DoesNotExist:
            raise Exception(_("Graph does not have a source identifier."))

        serialized_graph = JSONDeserializer().deserialize(JSONSerializer().serialize(self.graph, force_recalculation=True))
        source_graph = Graph.objects.get(pk=graphid)
=======
        
        if graphid == settings.SYSTEM_SETTINGS_RESOURCE_MODEL_ID:
            if not request.user.groups.filter(name="System Administrator").exists():
                raise PermissionDenied

        self.graph = Graph.objects.get(graphid=graphid)
        serialized_graph = self.graph.serialize(force_recalculation=True)  # calling `serialize` directly returns a dict
>>>>>>> 24c781a9

        datatypes = models.DDataType.objects.all()
        primary_descriptor_functions = models.FunctionXGraph.objects.filter(graph=self.graph).filter(
            function__functiontype="primarydescriptors"
        )
        primary_descriptor_function = JSONSerializer().serialize(
            primary_descriptor_functions[0] if len(primary_descriptor_functions) > 0 else None
        )
        widgets = models.Widget.objects.all()
        card_components = models.CardComponent.objects.all()
        graph_models = models.GraphModel.objects.all().exclude(graphid=settings.SYSTEM_SETTINGS_RESOURCE_MODEL_ID)

        branch_graphs = Graph.objects.exclude(pk=graphid).exclude(isresource=True)
        if self.graph.ontology is not None:
            branch_graphs = branch_graphs.filter(ontology=self.graph.ontology)

        restricted_nodegroups = []
        if not settings.OVERRIDE_RESOURCE_MODEL_LOCK:
            restricted_nodegroups = (
                models.TileModel.objects.filter(
                    nodegroup__pk__in=[nodegroup_dict["nodegroupid"] for nodegroup_dict in serialized_graph["nodegroups"]]
                )
                .values_list("nodegroup_id", flat=True)
                .distinct()
            )

        context = self.get_context_data(
            main_script="views/graph-designer",
            datatypes_json=JSONSerializer().serialize(datatypes, exclude=["modulename", "isgeometric"]),
            datatypes=datatypes,
            ontology_namespaces=self.get_ontology_namespaces(),
            branches=JSONSerializer().serialize(
                branch_graphs,
                exclude=["cards", "domain_connections", "functions", "cards", "deploymentfile", "deploymentdate"],
                force_recalculation=True,
            ),
            branch_list={"title": _("Branch Library"), "search_placeholder": _("Find a graph branch")},
            widgets=widgets,
            widgets_json=JSONSerializer().serialize(widgets),
            card_components=card_components,
            card_components_json=JSONSerializer().serialize(card_components),
            cards=JSONSerializer().serialize(serialized_graph["cards"]),
            cardwidgets=JSONSerializer().serialize(serialized_graph["widgets"]),
            map_layers=models.MapLayer.objects.all(),
            map_markers=models.MapMarker.objects.all(),
            map_sources=models.MapSource.objects.all(),
            applied_functions=JSONSerializer().serialize(serialized_graph["functions"]),
            primary_descriptor_function=primary_descriptor_function,
            geocoding_providers=models.Geocoder.objects.all(),
            report_templates=models.ReportTemplate.objects.all(),
            restricted_nodegroups=[str(nodegroup) for nodegroup in restricted_nodegroups],
            ontologies=JSONSerializer().serialize(models.Ontology.objects.filter(parentontology=None), exclude=["version", "path"]),
            ontology_classes=JSONSerializer().serialize(models.OntologyClass.objects.values("source", "ontology_id")),
            graph_models=graph_models,
            constraints=JSONSerializer().serialize(
                models.ConstraintModel.objects.filter(card__pk__in=[card_dict["cardid"] for card_dict in serialized_graph["cards"]])
            ),
        )

        context["graphs"] = JSONSerializer().serialize(
            graph_models, exclude=["functions"]
        )  # returns empty array when called in 'get_context_data'

        context["graph"] = JSONSerializer().serialize(serialized_graph)

        context["publication_resource_instance_count"] = models.ResourceInstance.objects.filter(
            graph_id=source_graph.pk, graph_publication_id=source_graph.publication_id
        ).count()

        context["source_graph"] = JSONSerializer().serialize(source_graph, force_recalculation=True)
        context["source_graph_id"] = source_graph.pk

        context["nav"]["title"] = self.graph.name
        context["nav"]["menu"] = True

        help_title = _("Designing a Resource Model")
        if not self.graph.isresource:
            help_title = _("Designing a Branch")

        context["nav"]["help"] = {"title": help_title, "templates": ["graph-tab-help"]}

        return render(request, "views/graph-designer.htm", context)

class GraphDataView(View):

    action = "update_node"
    def get(self, request, graphid, nodeid=None):
        if self.action == "export_graph":
            graph = get_graphs_for_export([graphid])
            graph["metadata"] = system_metadata()
            graph_name = I18n_String(graph["graph"][0]["name"])
            f = JSONSerializer().serialize(graph, indent=4)
            response = HttpResponse(f, content_type="json/plain")
            response["Content-Disposition"] = 'attachment; filename="%s.json"' % (graph_name)
            return response
        elif self.action == "export_mapping_file":
            files_for_export = create_mapping_configuration_file(graphid, True)
            file_name = Graph.objects.get(graphid=graphid).name

            buffer = BytesIO()

            with zipfile.ZipFile(buffer, "w", zipfile.ZIP_DEFLATED) as zip:
                for f in files_for_export:
                    f["outputfile"].seek(0)
                    zip.writestr(f["name"], f["outputfile"].read())

            zip.close()
            buffer.flush()
            zip_stream = buffer.getvalue()
            buffer.close()

            response = HttpResponse()
            response["Content-Disposition"] = "attachment; filename=" + str(file_name) + ".zip"
            response["Content-length"] = str(len(zip_stream))
            response["Content-Type"] = "application/zip"
            response.write(zip_stream)
            return response

        elif self.action == "get_domain_connections":
            res = []
            graph = Graph.objects.get(graphid=graphid)
            ret = graph.get_valid_domain_ontology_classes()
            for r in ret:
                res.append({"ontology_property": r["ontology_property"], "ontology_classes": [c for c in r["ontology_classes"]]})
            return JSONResponse(res)

        elif self.action == "get_nodes":
            graph = Graph.objects.get(graphid=graphid)
            return JSONResponse(graph.nodes)

        elif self.action == "get_related_nodes":
            parent_nodeid = request.GET.get("parent_nodeid", None)
            graph = Graph.objects.get(graphid=graphid)
            ret = graph.get_valid_ontology_classes(nodeid=nodeid, parent_nodeid=parent_nodeid)
            return JSONResponse(ret)

        elif self.action == "get_valid_domain_nodes":
            graph = Graph.objects.get(graphid=graphid)
            if nodeid == "":
                nodeid = None
            ret = graph.get_valid_domain_ontology_classes(nodeid=nodeid)
            return JSONResponse(ret)

        return HttpResponseNotFound()

    @method_decorator(group_required("Graph Editor"), name="dispatch")
    def post(self, request, graphid=None):
        ret = {}
        try:
            if self.action == "import_graph":
                graph_file = request.FILES.get("importedGraph").read()
                graphs = JSONDeserializer().deserialize(graph_file)["graph"]
                ret = GraphImporter.import_graph(graphs, user=request.user)
            else:
                if graphid is not None:
                    graph = Graph.objects.get(graphid=graphid)
                data = JSONDeserializer().deserialize(request.body)

                if self.action == "new_graph":
                    isresource = data["isresource"] if "isresource" in data else False
                    name = _("New Resource Model") if isresource else _("New Branch")
                    author = request.user.first_name + " " + request.user.last_name
                    ret = Graph.new(name=name, is_resource=isresource, author=author)
                    ret.save()

                elif self.action == "update_node":
                    old_node_data = graph.nodes.get(uuid.UUID(data["nodeid"]))

                    if old_node_data.datatype != 'semantic' and old_node_data.datatype != data['datatype']:
                        return JSONErrorResponse(
                            _("Datatype Error"),
                            _(
                                """If you want to change the datatype of an existing node.
                                Delete and then re-create the node, or export the branch then edit the datatype and re-import the branch."""
                            ),
                        )
                    
                    nodegroup_changed = str(old_node_data.nodegroup_id) != data["nodegroup_id"]
                    updated_values = graph.update_node(data)
                    if "nodeid" in data and nodegroup_changed is False:
                        if not self.validate_images_only_config(old_node_data, data):
                            return JSONErrorResponse(
                                _("Datatype Error"),
                                _("This node cannot be restricted to images only as it holds non-images already."),
                            )
                        graph.save(nodeid=data["nodeid"])
                    else:
                        graph.save()
                    ret = JSONSerializer().serializeToPython(graph)
                    ret["updated_values"] = updated_values
                    ret["default_card_name"] = graph.temp_node_name

                elif self.action == "update_node_layer":
                    nodeid = uuid.UUID(str(data.get("nodeid")))
                    node = graph.nodes[nodeid]
                    node.config = data["config"]
                    ret = graph
                    node.save()

                elif self.action == "append_branch":
                    ret = graph.append_branch(
                        data["property"],
                        nodeid=data["nodeid"],
                        graphid=data["graphid"],
                        return_appended_graph=data.get("return_appended_graph", False),
                    )
                    ret = ret.serialize()
                    ret["nodegroups"] = graph.get_nodegroups()
                    ret["cards"] = graph.get_cards()
                    ret["widgets"] = graph.get_widgets()
                    graph.save()

                elif self.action == "append_node":
                    ret = graph.append_node(nodeid=data["nodeid"])
                    graph.save()

                elif self.action == "move_node":
                    ret = graph.move_node(data["nodeid"], data["property"], data["newparentnodeid"])
                    graph.save()

                elif self.action == "export_branch":
                    if graph.source_identifier:
                        graph = Graph.objects.get(pk=graph.source_identifier_id)

                    clone_data = graph.copy(root=data)
                    clone_data["copy"].slug = None
                    clone_data["copy"].save()
                    ret = {"success": True, "graphid": clone_data["copy"].pk}

                elif self.action == "clone_graph":
                    if graph.source_identifier:
                        graph = Graph.objects.get(pk=graph.source_identifier_id)

                    clone_data = graph.copy()
                    ret = clone_data["copy"]
                    ret.slug = None
                    ret.save()
                    ret.create_editable_future_graph()
                    ret.copy_functions(graph, [clone_data["nodes"], clone_data["nodegroups"]])

                elif self.action == "reorder_nodes":
                    json = request.body
                    if json is not None:
                        data = JSONDeserializer().deserialize(json)

                        if "nodes" in data and len(data["nodes"]) > 0:
                            sortorder = 0
                            with transaction.atomic():
                                for node in data["nodes"]:
                                    no = models.Node.objects.get(pk=node["nodeid"])
                                    no.sortorder = sortorder
                                    no.save()
                                    sortorder = sortorder + 1
                            ret = data

            return JSONResponse(ret, force_recalculation=True)
        except GraphValidationError as e:
            return JSONErrorResponse(e.title, e.message, {"status": "Failed"})
        except PublishedModelError as e:
            return JSONErrorResponse(e.title, e.message)

    @method_decorator(group_required("Graph Editor"), name="dispatch")
    def delete(self, request, graphid):
        if self.action == "delete_node":
            data = JSONDeserializer().deserialize(request.body)
            try:
                graph = Graph.objects.get(graphid=graphid)
                graph.delete_node(node=data.get("nodeid", None))
                return JSONResponse({})
            except GraphValidationError as e:
                return JSONErrorResponse(e.title, e.message)
        elif self.action == "delete_instances":
            try:
                graph = Graph.objects.get(graphid=graphid)
                graph.delete_instances()
                return JSONResponse(
                    {
                        "success": True,
                        "message": "All the resources associated with the Model '{0}' have been successfully deleted.".format(graph.name),
                        "title": "Resources Successfully Deleted.",
                    }
                )
            except GraphValidationError as e:
                return JSONErrorResponse(e.title, e.message)
        elif self.action == "delete_graph":
            try:
                graph = Graph.objects.get(graphid=graphid)
                if graph.isresource:
                    graph.delete_instances()
                graph.delete()

                try:
                    source_graph = models.GraphModel.objects.get(pk=graph.source_identifier_id)
                    source_graph.delete()
                except models.GraphModel.DoesNotExist:
                    pass  # no sourcee graph to delete

                return JSONResponse({"success": True})
            except GraphValidationError as e:
                return JSONErrorResponse(e.title, e.message)

        return HttpResponseNotFound()

    @staticmethod
    def validate_images_only_config(old_node_data, new_node_data):
        if old_node_data.config.get("imagesOnly", None) is False and new_node_data["config"]["imagesOnly"]:
            nodegroup_id = new_node_data["nodegroup_id"]
            for file_type in models.TileModel.objects.filter(
                nodegroup_id=nodegroup_id,
                data__has_key=str(old_node_data.pk),
            ).annotate(
                file_data=Func(
                    F(f"data__{old_node_data.pk}"),
                    function="JSONB_ARRAY_ELEMENTS",
                )
            ).values_list(F("file_data__type"), flat=True).distinct():
                if not file_type.startswith("image/"):
                    return False
        return True


class GraphPublicationView(View):
    action = None

    def post(self, request, graphid):
        graph = Graph.objects.get(pk=graphid)
        source_graph = Graph.objects.get(pk=graph.source_identifier_id)

        if self.action == "publish":
            notes = None

            if request.body:
                data = JSONDeserializer().deserialize(request.body)
                notes = data.get("notes")

            try:
                source_graph.publish(notes=notes, user=request.user)
                return JSONResponse({"graph": graph, "title": "Success!", "message": "The graph has been successfully updated."})
            except Exception as e:
                logger.exception(e)
                return JSONErrorResponse(_("Unable to process publication"), _("Please contact your administrator if issue persists"))

        elif self.action == "revert":
            try:
                source_graph.revert()
                return JSONResponse({"graph": graph, "title": "Success!", "message": "The graph has been successfully reverted."})
            except Exception as e:
                return JSONErrorResponse(str(e))


@method_decorator(group_required("Graph Editor"), name="dispatch")
class CardView(GraphBaseView):
    action = "update_card"

    def post(self, request, cardid=None):
        data = JSONDeserializer().deserialize(request.body)
        if self.action == "update_card":
            if data:
                card = Card(data)
                card.save()
                return JSONResponse(card)

        if self.action == "reorder_cards":
            if "cards" in data and len(data["cards"]) > 0:
                with transaction.atomic():
                    for card_data in data["cards"]:
                        card = models.CardModel.objects.get(pk=card_data["id"])
                        card.sortorder = card_data["sortorder"]
                        card.save()
                return JSONResponse(data["cards"])

        return HttpResponseNotFound()


class DatatypeTemplateView(TemplateView):
    def get(self, request, template="text"):
        return render(request, "views/components/datatypes/%s.htm" % template)


@method_decorator(group_required("Graph Editor"), name="dispatch")
class FunctionManagerView(GraphBaseView):
    action = ""

    def get(self, request, graphid):
        self.graph = Graph.objects.get(graphid=graphid)

        if self.graph.isresource:
            context = self.get_context_data(
                main_script="views/graph/function-manager",
                functions=JSONSerializer().serialize(models.Function.objects.all()),
                applied_functions=JSONSerializer().serialize(models.FunctionXGraph.objects.filter(graph=self.graph)),
                function_templates=models.Function.objects.exclude(component__isnull=True),
            )

            context["graphs"] = JSONSerializer().serialize(
                models.GraphModel.objects.all().exclude(graphid=settings.SYSTEM_SETTINGS_RESOURCE_MODEL_ID), exclude=["functions"]
            )
            context["nav"]["title"] = self.graph.name
            context["nav"]["menu"] = True
            context["nav"]["help"] = {"title": _("Managing Functions"), "templates": ["function-help"]}

            return render(request, "views/graph/function-manager.htm", context)
        else:
            return redirect("graph_designer", graphid=graphid)

    def post(self, request, graphid):
        data = JSONDeserializer().deserialize(request.body)
        self.graph = Graph.objects.get(graphid=graphid)
        with transaction.atomic():
            for item in data:
                functionXgraph, created = models.FunctionXGraph.objects.update_or_create(
                    pk=item["id"], defaults={"function_id": item["function_id"], "graph_id": graphid, "config": item["config"]}
                )
                item["id"] = functionXgraph.pk

                # run post function save hook
                func = functionXgraph.function.get_class_module()()
                try:
                    func.after_function_save(functionXgraph, request)
                except NotImplementedError:
                    pass

        return JSONResponse(data)

    def delete(self, request, graphid):
        data = JSONDeserializer().deserialize(request.body)
        self.graph = Graph.objects.get(graphid=graphid)
        with transaction.atomic():
            for item in data:
                functionXgraph = models.FunctionXGraph.objects.get(pk=item["id"])
                functionXgraph.delete()

        return JSONResponse(data)


@method_decorator(group_required("Graph Editor"), name="dispatch")
class PermissionDataView(View):
    perm_cache = {}
    action = None

    def get_perm_name(self, codename):
        if codename not in self.perm_cache:
            try:
                self.perm_cache[codename] = Permission.objects.get(
                    codename=codename, content_type__app_label="models", content_type__model="nodegroup"
                )
                return self.perm_cache[codename]
            except:
                return None
                # codename for nodegroup probably doesn't exist
        return self.perm_cache[codename]

    def get(self, request):
        if self.action == "get_permission_manager_data":
            identities = []
            for group in Group.objects.all():
                identities.append({"name": group.name, "type": "group", "id": group.pk, "default_permissions": group.permissions.all()})
            for user in User.objects.filter(is_superuser=False):
                groups = []
                default_perms = []
                for group in user.groups.all():
                    groups.append(group.name)
                    default_perms = default_perms + list(group.permissions.all())
                identities.append(
                    {
                        "name": user.email or user.username,
                        "groups": ", ".join(groups),
                        "type": "user",
                        "id": user.pk,
                        "default_permissions": set(default_perms),
                    }
                )

            content_type = ContentType.objects.get_for_model(models.NodeGroup)
            nodegroup_permissions = Permission.objects.filter(content_type=content_type)
            ret = {"identities": identities, "permissions": nodegroup_permissions}
            return JSONResponse(ret)

        nodegroup_ids = JSONDeserializer().deserialize(request.GET.get("nodegroupIds"))
        identityId = request.GET.get("identityId")
        identityType = request.GET.get("identityType")

        ret = []
        if identityType == "group":
            identity = Group.objects.get(pk=identityId)
            for nodegroup_id in nodegroup_ids:
                nodegroup = models.NodeGroup.objects.get(pk=nodegroup_id)
                perms = [
                    {"codename": codename, "name": self.get_perm_name(codename).name} for codename in get_group_perms(identity, nodegroup)
                ]
                ret.append({"perms": perms, "nodegroup_id": nodegroup_id})
        else:
            identity = User.objects.get(pk=identityId)
            for nodegroup_id in nodegroup_ids:
                nodegroup = models.NodeGroup.objects.get(pk=nodegroup_id)
                perms = [
                    {"codename": codename, "name": self.get_perm_name(codename).name} for codename in get_user_perms(identity, nodegroup)
                ]

                # only get the group perms ("defaults") if no user defined object settings have been saved
                if len(perms) == 0:
                    perms = [
                        {"codename": codename, "name": self.get_perm_name(codename).name}
                        for codename in set(get_group_perms(identity, nodegroup))
                    ]
                ret.append({"perms": perms, "nodegroup_id": nodegroup_id})

        return JSONResponse(ret)

    def post(self, request):
        data = JSONDeserializer().deserialize(request.body)
        self.apply_permissions(data)
        return JSONResponse(data)

    def delete(self, request):
        data = JSONDeserializer().deserialize(request.body)
        self.apply_permissions(data, revert=True)
        return JSONResponse(data)

    def apply_permissions(self, data, revert=False):
        with transaction.atomic():
            for identity in data["selectedIdentities"]:
                if identity["type"] == "group":
                    identityModel = Group.objects.get(pk=identity["id"])
                else:
                    identityModel = User.objects.get(pk=identity["id"])

                for card in data["selectedCards"]:
                    # TODO The following try block is here because the key for the nodegroupid in the new permission manager
                    # is 'nodegroupid' where it was 'nodegroup' in the old permission manager. Once the old permission manager is deleted
                    # we can replace it with `nodegroupid = card['nodegroupid']`
                    try:
                        nodegroupid = card["nodegroupid"]
                    except KeyError:
                        nodegroupid = card["nodegroup"]
                    nodegroup = models.NodeGroup.objects.get(pk=nodegroupid)

                    # first remove all the current permissions
                    for perm in get_perms(identityModel, nodegroup):
                        remove_perm(perm, identityModel, nodegroup)

                    if not revert:
                        # then add the new permissions
                        for perm in data["selectedPermissions"]:
                            assign_perm(perm["codename"], identityModel, nodegroup)


class IconDataView(View):
    def get(self, request):
        icons = models.Icon.objects.order_by("name")
        data = {"icons": JSONSerializer().serializeToPython(icons)}
        return JSONResponse(data)


class NodegroupView(View):
    action = "exportable"

    def get(self, request):
        nodegroupid = None
        try:
            nodegroupid = uuid.UUID(str(request.GET.get("nodegroupid")))
        except Exception as e:
            print(e)
        if self.action == "exportable":
            res = []
            if nodegroupid is not None:
                nodegroup = models.NodeGroup.objects.get(nodegroupid=nodegroupid)
                exportable = False if nodegroup.exportable is None else nodegroup.exportable
                res.append({"exportable": exportable})
                return JSONResponse(res)
            else:
                return HttpResponseNotFound()

    def post(self, request):
        nodegroupid = None
        try:
            nodegroupid = uuid.UUID(str(request.POST.get("nodegroupid")))
        except Exception as e:
            print(e)
        if self.action == "exportable" and nodegroupid is not None:
            exportable = json.loads(request.POST.get("exportable"))

            nodegroup = models.NodeGroup.objects.select_for_update().filter(nodegroupid=nodegroupid)
            with transaction.atomic():
                for ng in nodegroup:
                    ng.exportable = exportable
                    ng.save()

            return JSONResponse({"nodegroup": nodegroupid, "status": "success"})

        return HttpResponseNotFound()<|MERGE_RESOLUTION|>--- conflicted
+++ resolved
@@ -188,7 +188,10 @@
         return ontology_namespaces
 
     def get(self, request, graphid):
-<<<<<<< HEAD
+        if graphid == settings.SYSTEM_SETTINGS_RESOURCE_MODEL_ID:
+            if not request.user.groups.filter(name="System Administrator").exists():
+                raise PermissionDenied
+            
         try:
             self.graph = Graph.objects.get(source_identifier_id=graphid)
         except Graph.DoesNotExist:
@@ -196,15 +199,6 @@
 
         serialized_graph = JSONDeserializer().deserialize(JSONSerializer().serialize(self.graph, force_recalculation=True))
         source_graph = Graph.objects.get(pk=graphid)
-=======
-        
-        if graphid == settings.SYSTEM_SETTINGS_RESOURCE_MODEL_ID:
-            if not request.user.groups.filter(name="System Administrator").exists():
-                raise PermissionDenied
-
-        self.graph = Graph.objects.get(graphid=graphid)
-        serialized_graph = self.graph.serialize(force_recalculation=True)  # calling `serialize` directly returns a dict
->>>>>>> 24c781a9
 
         datatypes = models.DDataType.objects.all()
         primary_descriptor_functions = models.FunctionXGraph.objects.filter(graph=self.graph).filter(
