'''
ARCHES - a program developed to inventory and manage immovable cultural heritage.
Copyright (C) 2013 J. Paul Getty Trust and World Monuments Fund

This program is free software: you can redistribute it and/or modify
it under the terms of the GNU Affero General Public License as
published by the Free Software Foundation, either version 3 of the
License, or (at your option) any later version.

This program is distributed in the hope that it will be useful,
but WITHOUT ANY WARRANTY; without even the implied warranty of
MERCHANTABILITY or FITNESS FOR A PARTICULAR PURPOSE. See the
GNU Affero General Public License for more details.

You should have received a copy of the GNU Affero General Public License
along with this program. If not, see <http://www.gnu.org/licenses/>.
'''

import itertools
import json
from django.conf import settings as app_settings
from django.db import transaction
from django.shortcuts import render
from django.db.models import Q
from django.utils.translation import ugettext as _
from django.utils.decorators import method_decorator, classonlymethod
from django.http import HttpResponseNotFound, QueryDict, HttpResponse
from django.views.generic import View, TemplateView
from arches.app.utils.decorators import group_required
from arches.app.utils.betterJSONSerializer import JSONSerializer, JSONDeserializer
from arches.app.utils.JSONResponse import JSONResponse
from arches.app.models.graph import Graph
from arches.app.models.card import Card
from arches.app.models.concept import Concept
from arches.app.models import models
from arches.app.utils.data_management.resource_graphs.exporter import get_graphs_for_export
from arches.app.views.base import BaseManagerView
from tempfile import NamedTemporaryFile
from guardian.shortcuts import get_perms_for_model


class GraphBaseView(BaseManagerView):
    def get_context_data(self, **kwargs):
        context = super(GraphBaseView, self).get_context_data(**kwargs)
        try:
            context['graphid'] = self.graph.graphid
            context['graph'] = JSONSerializer().serializeToPython(self.graph)
            context['graph_json'] = JSONSerializer().serialize(self.graph)
        except:
            pass
        return context


@method_decorator(group_required('edit'), name='dispatch')
class GraphSettingsView(GraphBaseView):
    def get(self, request, graphid):
        self.graph = Graph.objects.get(graphid=graphid)
        icons = models.Icon.objects.order_by('name')
        resource_graphs = models.GraphModel.objects.filter(Q(isresource=True), ~Q(graphid=graphid))
        resource_data = []
        node = models.Node.objects.get(graph_id=graphid, istopnode=True)
        relatable_resources = node.get_relatable_resources()
        for res in resource_graphs:
            if models.Node.objects.filter(graph=res, istopnode=True).count() > 0:
                node_model = models.Node.objects.get(graph=res, istopnode=True)
                resource_data.append({
                    'id': node_model.nodeid,
                    'graph': res,
                    'is_relatable': (node_model in relatable_resources)
                })
        ontologies = models.Ontology.objects.filter(parentontology=None)
        ontology_classes = models.OntologyClass.objects.values('source', 'ontology_id')

        context = self.get_context_data(
            main_script='views/graph/graph-settings',
            icons=JSONSerializer().serialize(icons),
            node_json=JSONSerializer().serialize(node),
            ontologies=JSONSerializer().serialize(ontologies),
            ontology_classes=JSONSerializer().serialize(ontology_classes),
            resource_data=JSONSerializer().serialize(resource_data),
            node_count=models.Node.objects.filter(graph=self.graph).count()
        )
        return render(request, 'views/graph/graph-settings.htm', context)

    def post(self, request, graphid):
        graph = Graph.objects.get(graphid=graphid)
        data = JSONDeserializer().deserialize(request.body)
        for key, value in data.get('graph').iteritems():
            if key in ['iconclass', 'name', 'author', 'description', 'isresource',
                'ontology_id', 'version',  'subtitle', 'isactive']:
                setattr(graph, key, value)

        node = models.Node.objects.get(graph_id=graphid, istopnode=True)
        node.set_relatable_resources(data.get('relatable_resource_ids'))
        node.ontologyclass = data.get('ontology_class') if data.get('graph').get('ontology_id') is not None else None

        with transaction.atomic():
            graph.save()
            node.save()

        return JSONResponse({
            'success': True,
            'graph': graph,
            'relatable_resource_ids': [res.nodeid for res in node.get_relatable_resources()]
        })




@method_decorator(group_required('edit'), name='dispatch')
class GraphManagerView(GraphBaseView):
    def get(self, request, graphid):
        if graphid is None or graphid == '':
            context = self.get_context_data(
                main_script='views/graph',
            )
            return render(request, 'views/graph.htm', context)

        self.graph = Graph.objects.get(graphid=graphid)
        datatypes = models.DDataType.objects.all()
        branch_graphs = Graph.objects.exclude(pk=graphid).exclude(isresource=True).exclude(isactive=False)
        if self.graph.ontology is not None:
            branch_graphs = branch_graphs.filter(ontology=self.graph.ontology)

        context = self.get_context_data(
            main_script='views/graph/graph-manager',
            functions=JSONSerializer().serialize(models.Function.objects.all()),
            branches=JSONSerializer().serialize(branch_graphs),
            datatypes_json=JSONSerializer().serialize(datatypes),
            datatypes=datatypes,
            node_list={
                'title': _('Node List'),
                'search_placeholder': _('Find a node...')
            },
            permissions_list={
                'title': _('Permissions'),
                'search_placeholder': _('Find a group or user account')
            },
            branch_list={
                'title': _('Branch Library'),
                'search_placeholder': _('Find a graph branch')
            }
        )

        return render(request, 'views/graph/graph-manager.htm', context)

    def delete(self, request, graphid):
        graph = Graph.objects.get(graphid=graphid)
        graph.delete()
        return JSONResponse({'succces':True})


@method_decorator(group_required('edit'), name='dispatch')
class GraphDataView(View):

    action = 'update_node'

    def get(self, request, graphid, nodeid=None):
        if self.action == 'export_graph':
            graph = get_graphs_for_export([graphid])
            f = JSONSerializer().serialize(graph)
            graph_name = JSONDeserializer().deserialize(f)['graph'][0]['name']

            response = HttpResponse(f, content_type='json/plain')
            response['Content-Disposition'] = 'attachment; filename="%s export.json"' %(graph_name)
            return response
        else:
            graph = Graph.objects.get(graphid=graphid)
            if self.action == 'get_related_nodes':
                ret = graph.get_valid_ontology_classes(nodeid=nodeid)

            elif self.action == 'get_valid_domain_nodes':
                ret = graph.get_valid_domain_ontology_classes(nodeid=nodeid)

            return JSONResponse(ret)

        return HttpResponseNotFound()

    def post(self, request, graphid=None):
        ret = {}
        if self.action == 'import_graph':
            graph_file = request.FILES.get('importedGraph').read()
            graphs = JSONDeserializer().deserialize(graph_file)['graph']
            for graph in graphs:
                new_graph = Graph(graph)
                new_graph.save()
                ret = new_graph
        else:
            if graphid is not None:
                graph = Graph.objects.get(graphid=graphid)
            data = JSONDeserializer().deserialize(request.body)

            if self.action == 'new_graph':
                isresource = data['isresource'] if 'isresource' in data else False
                name = _('New Resource Model') if isresource else _('New Branch')
                author = request.user.first_name + ' ' + request.user.last_name
                ret = Graph.new(name=name,is_resource=isresource,author=author)

            elif self.action == 'update_node':
                graph.update_node(data)
                ret = graph
                graph.save()

            elif self.action == 'append_branch':
                ret = graph.append_branch(data['property'], nodeid=data['nodeid'], graphid=data['graphid'])
                graph.save()

            elif self.action == 'move_node':
                ret = graph.move_node(data['nodeid'], data['property'], data['newparentnodeid'])
                graph.save()

            elif self.action == 'clone_graph':
                ret = graph.copy()
                ret.save()

        return JSONResponse(ret)

    def delete(self, request, graphid):
        data = JSONDeserializer().deserialize(request.body)
        if data and self.action == 'delete_node':
            graph = Graph.objects.get(graphid=graphid)
            graph.delete_node(node=data.get('nodeid', None))
            return JSONResponse({})

        return HttpResponseNotFound()


@method_decorator(group_required('edit'), name='dispatch')
class CardManagerView(GraphBaseView):
    def get(self, request, graphid):
        self.graph = Graph.objects.get(graphid=graphid)
        branch_graphs = Graph.objects.exclude(pk=graphid).exclude(isresource=True).exclude(isactive=False)
        if self.graph.ontology is not None:
            branch_graphs = branch_graphs.filter(ontology=self.graph.ontology)

        context = self.get_context_data(
            main_script='views/graph/card-manager',
            branches=JSONSerializer().serialize(branch_graphs)
        )

        return render(request, 'views/graph/card-manager.htm', context)


@method_decorator(group_required('edit'), name='dispatch')
class CardView(GraphBaseView):
    def get(self, request, cardid):
        try:
            card = Card.objects.get(cardid=cardid)
        except(Card.DoesNotExist):
            # assume this is a graph id
            card = Card.objects.get(cardid=Graph.objects.get(graphid=cardid).get_root_card().cardid)
        self.graph = Graph.objects.get(graphid=card.graph_id)
        datatypes = models.DDataType.objects.all()
        widgets = models.Widget.objects.all()
<<<<<<< HEAD
        basemap_layers = models.BasemapLayers.objects.all()
        map_sources = models.MapSources.objects.all()
=======
        map_layers = models.MapLayers.objects.all()
        map_sources = models.MapSources.objects.all()
        lang = request.GET.get('lang', app_settings.LANGUAGE_CODE)
        top_concepts = Concept().concept_tree(top_concept = '00000000-0000-0000-0000-000000000003', lang=lang)
        for concept in top_concepts:
            if concept.label == 'Dropdown Lists':
                concept_collections = concept.children
>>>>>>> 5dfe11ec

        context = self.get_context_data(
            main_script='views/graph/card-configuration-manager',
            graph_id=self.graph.pk,
            card=JSONSerializer().serialize(card),
            permissions=JSONSerializer().serialize([{'codename': permission.codename, 'name': permission.name} for permission in get_perms_for_model(card.nodegroup)]),
            datatypes_json=JSONSerializer().serialize(datatypes),
            datatypes=datatypes,
            widgets=widgets,
            widgets_json=JSONSerializer().serialize(widgets),
            functions=JSONSerializer().serialize(models.Function.objects.all()),
<<<<<<< HEAD
            basemap_layers=basemap_layers,
            map_sources=map_sources,
=======
            map_layers=map_layers,
            map_sources=map_sources,
            concept_collections=concept_collections,
>>>>>>> 5dfe11ec
        )

        return render(request, 'views/graph/card-configuration-manager.htm', context)

    def post(self, request, cardid):
        data = JSONDeserializer().deserialize(request.body)
        if data:
            card = Card(data)
            card.save()
            return JSONResponse(card)

        return HttpResponseNotFound()


@method_decorator(group_required('edit'), name='dispatch')
class FormManagerView(GraphBaseView):
    action = 'add_form'

    def get(self, request, graphid):
        self.graph = Graph.objects.get(graphid=graphid)

        context = self.get_context_data(
            main_script='views/graph/form-manager',
            forms=JSONSerializer().serialize(self.graph.form_set.all().order_by('sortorder')),
			cards=JSONSerializer().serialize(models.CardModel.objects.filter(graph=self.graph)),
            forms_x_cards=JSONSerializer().serialize(models.FormXCard.objects.filter(form__in=self.graph.form_set.all()).order_by('sortorder')),
        )

        return render(request, 'views/graph/form-manager.htm', context)

    def post(self, request, graphid):
        graph = models.GraphModel.objects.get(graphid=graphid)
        ret = None
        with transaction.atomic():
            if self.action == 'reorder_forms':
                data = JSONDeserializer().deserialize(request.body)
                for i, form in enumerate(data['forms']):
                    formModel = models.Form.objects.get(formid=form['formid'])
                    formModel.sortorder = i
                    formModel.save()
                ret = data['forms']
            if self.action == 'add_form':
                form = models.Form(title=_('New Form'), graph=graph)
                form.save()
                ret = form
        return JSONResponse(ret)

@method_decorator(group_required('edit'), name='dispatch')
class FormView(GraphBaseView):
    def get(self, request, formid):
        form = models.Form.objects.get(formid=formid)
        self.graph = Graph.objects.get(graphid=form.graph.pk)
        icons = models.Icon.objects.order_by('name')
        cards = models.CardModel.objects.filter(nodegroup__parentnodegroup=None, graph=self.graph)

        context = self.get_context_data(
            main_script='views/graph/form-configuration',
            graph_id=self.graph.pk,
            icons=JSONSerializer().serialize(icons),
            form=JSONSerializer().serialize(form),
            forms=JSONSerializer().serialize(self.graph.form_set.all()),
            cards=JSONSerializer().serialize(cards),
            forms_x_cards=JSONSerializer().serialize(models.FormXCard.objects.filter(form=form).order_by('sortorder')),
        )

        return render(request, 'views/graph/form-configuration.htm', context)

    def post(self, request, formid):
        data = JSONDeserializer().deserialize(request.body)
        form = models.Form.objects.get(formid=formid)
        form.title = data['title']
        form.subtitle = data['subtitle']
        form.iconclass = data['iconclass']
        form.status = data['status']
        form.visible = data['visible']
        forms_x_cards = models.FormXCard.objects.filter(form=form)
        with transaction.atomic():
            forms_x_cards.delete()
            for sortorder, card in enumerate(data['cards']):
                form_x_card = models.FormXCard(
                    form=form,
                    card_id=card['cardid'],
                    sortorder=sortorder
                )
                form_x_card.save()
            form.save()
        return JSONResponse(data)

    def delete(self, request, formid):
        form = models.Form.objects.get(formid=formid)
        form.delete()
        return JSONResponse({'succces':True})

class DatatypeTemplateView(TemplateView):
    def get(sefl, request, template='text'):
        return render(request, 'views/graph/datatypes/%s.htm' % template)

@method_decorator(group_required('edit'), name='dispatch')
class ReportManagerView(GraphBaseView):
    def get(self, request, graphid):
        self.graph = Graph.objects.get(graphid=graphid)

        context = self.get_context_data(
            main_script='views/graph/report-manager',
            reports=JSONSerializer().serialize(self.graph.report_set.all()),
            templates_json=JSONSerializer().serialize(models.ReportTemplate.objects.all()),
         )

        return render(request, 'views/graph/report-manager.htm', context)

    def post(self, request, graphid):
        data = JSONDeserializer().deserialize(request.body)
        graph = models.GraphModel.objects.get(graphid=graphid)
        template = models.ReportTemplate.objects.get(templateid=data['template_id'])
        report = models.Report(name=_('New Report'), graph=graph, template=template, config=template.defaultconfig)
        report.save()
        return JSONResponse(report)

@method_decorator(group_required('edit'), name='dispatch')
class ReportEditorView(GraphBaseView):
    def get(self, request, reportid):
        report = models.Report.objects.get(reportid=reportid)
        self.graph = Graph.objects.get(graphid=report.graph.pk)
        forms = models.Form.objects.filter(graph=self.graph, status=True)
        forms_x_cards = models.FormXCard.objects.filter(form__in=forms).order_by('sortorder')
        cards = Card.objects.filter(nodegroup__parentnodegroup=None, graph=self.graph)
        datatypes = models.DDataType.objects.all()
        widgets = models.Widget.objects.all()
        templates = models.ReportTemplate.objects.all()

        context = self.get_context_data(
            main_script='views/graph/report-editor',
            report=JSONSerializer().serialize(report),
            reports=JSONSerializer().serialize(self.graph.report_set.all()),
            report_templates=templates,
            templates_json=JSONSerializer().serialize(templates),
            forms=JSONSerializer().serialize(forms),
            forms_x_cards=JSONSerializer().serialize(forms_x_cards),
            cards=JSONSerializer().serialize(cards),
            datatypes_json=JSONSerializer().serialize(datatypes),
            widgets=widgets,
            graph_id=self.graph.pk,
         )

        return render(request, 'views/graph/report-editor.htm', context)

    def post(self, request, reportid):
        data = JSONDeserializer().deserialize(request.body)
        report = models.Report.objects.get(reportid=reportid)
        graph = Graph.objects.get(graphid=report.graph.pk)
        report.name = data['name']
        report.config = data['config']
        report.formsconfig = data['formsconfig']
        report.active = data['active']
        with transaction.atomic():
            if report.active:
                graph.report_set.exclude(reportid=reportid).update(active=False)
            report.save()
        return JSONResponse(report)

    def delete(self, request, reportid):
        report = models.Report.objects.get(reportid=reportid)
        report.delete()
        return JSONResponse({'succces':True})<|MERGE_RESOLUTION|>--- conflicted
+++ resolved
@@ -252,10 +252,6 @@
         self.graph = Graph.objects.get(graphid=card.graph_id)
         datatypes = models.DDataType.objects.all()
         widgets = models.Widget.objects.all()
-<<<<<<< HEAD
-        basemap_layers = models.BasemapLayers.objects.all()
-        map_sources = models.MapSources.objects.all()
-=======
         map_layers = models.MapLayers.objects.all()
         map_sources = models.MapSources.objects.all()
         lang = request.GET.get('lang', app_settings.LANGUAGE_CODE)
@@ -263,7 +259,6 @@
         for concept in top_concepts:
             if concept.label == 'Dropdown Lists':
                 concept_collections = concept.children
->>>>>>> 5dfe11ec
 
         context = self.get_context_data(
             main_script='views/graph/card-configuration-manager',
@@ -275,14 +270,9 @@
             widgets=widgets,
             widgets_json=JSONSerializer().serialize(widgets),
             functions=JSONSerializer().serialize(models.Function.objects.all()),
-<<<<<<< HEAD
-            basemap_layers=basemap_layers,
-            map_sources=map_sources,
-=======
             map_layers=map_layers,
             map_sources=map_sources,
             concept_collections=concept_collections,
->>>>>>> 5dfe11ec
         )
 
         return render(request, 'views/graph/card-configuration-manager.htm', context)
