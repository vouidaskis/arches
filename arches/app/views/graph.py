--- conflicted
+++ resolved
@@ -425,12 +425,9 @@
 
                     clone_data["copy"].save()
 
-<<<<<<< HEAD
-=======
                     if bool(graph.publication_id):
                         clone_data["copy"].publish(user=request.user)
 
->>>>>>> 6304e847
                     ret = {"success": True, "graphid": clone_data["copy"].pk}
 
                 elif self.action == "clone_graph":
