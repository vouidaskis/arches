--- conflicted
+++ resolved
@@ -488,21 +488,6 @@
         return HttpResponseNotFound()
 
 
-<<<<<<< HEAD
-=======
-class GraphBarView(View):
-    def post(self, request, graphid):
-        graph = Graph.objects.get(graphid="7d39d082-7019-11ed-b83e-acde48001122")
-        future_graph = Graph.objects.get(graphid=graphid)
-
-        import pdb
-
-        pdb.set_trace()
-
-        return JSONResponse(graph)
-
-
->>>>>>> 55a0d61f
 class GraphPublicationView(View):
     action = None
 
