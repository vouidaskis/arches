"""
ARCHES - a program developed to inventory and manage immovable cultural heritage.
Copyright (C) 2013 J. Paul Getty Trust and World Monuments Fund

This program is free software: you can redistribute it and/or modify
it under the terms of the GNU Affero General Public License as
published by the Free Software Foundation, either version 3 of the
License, or (at your option) any later version.

This program is distributed in the hope that it will be useful,
but WITHOUT ANY WARRANTY; without even the implied warranty of
MERCHANTABILITY or FITNESS FOR A PARTICULAR PURPOSE. See the
GNU Affero General Public License for more details.

You should have received a copy of the GNU Affero General Public License
along with this program. If not, see <http://www.gnu.org/licenses/>.
"""

import os
import zipfile
import json
import uuid
import logging
from django.db import transaction
from django.shortcuts import redirect, render
from django.db.models import F, Func, Q
from django.utils.translation import gettext as _
from django.utils.decorators import method_decorator
from django.http import HttpResponseNotFound, HttpResponse
from django.views.generic import View, TemplateView
from django.contrib.auth.models import User, Group, Permission
from django.contrib.contenttypes.models import ContentType
from django.core.exceptions import PermissionDenied
from arches.app.utils.decorators import group_required
from arches.app.utils.betterJSONSerializer import JSONSerializer, JSONDeserializer
from arches.app.utils.response import JSONResponse, JSONErrorResponse
from arches.app.models import models
from arches.app.models.graph import Graph, GraphValidationError
from arches.app.models.card import Card
from arches.app.models.concept import Concept
from arches.app.models.fields.i18n import I18n_String
from arches.app.models.system_settings import settings
from arches.app.models.resource import PublishedModelError, UnpublishedModelError
from arches.app.utils.data_management.resource_graphs.exporter import (
    get_graphs_for_export,
    create_mapping_configuration_file,
)
from arches.app.utils.data_management.resource_graphs import importer as GraphImporter
from arches.app.utils.system_metadata import system_metadata
from arches.app.views.base import BaseManagerView
from guardian.shortcuts import (
    assign_perm,
    get_perms,
    remove_perm,
    get_group_perms,
    get_user_perms,
)
from io import BytesIO
from elasticsearch.exceptions import RequestError
from django.core.cache import cache

logger = logging.getLogger(__name__)


class GraphBaseView(BaseManagerView):
    def get_context_data(self, **kwargs):
        context = super(GraphBaseView, self).get_context_data(**kwargs)
        try:
            context["graphid"] = self.graph.graphid
            context["graph"] = JSONSerializer().serializeToPython(self.graph)
            context["graph_json"] = JSONSerializer().serialize(self.graph)
            context["root_node"] = self.graph.node_set.get(istopnode=True)
        except Exception:
            pass
        return context


@method_decorator(group_required("Graph Editor"), name="dispatch")
class GraphSettingsView(GraphBaseView):
    def get(self, request, graphid):
        self.graph = models.GraphModel.objects.get(graphid=graphid)

        resource_data = []

        node = models.Node.objects.get(graph_id=graphid, istopnode=True)
        relatable_resources = node.get_relatable_resources()
        resource_graphs = models.GraphModel.objects.filter(Q(isresource=True)).exclude(
            graphid=settings.SYSTEM_SETTINGS_RESOURCE_MODEL_ID
        )

        node_models = models.Node.objects.filter(
            graph__pk__in=[resource_graph.pk for resource_graph in resource_graphs]
        )

        for res in resource_graphs:
            try:
                node_model = node_models.get(graph=res, istopnode=True)
                resource_data.append(
                    {
                        "id": node_model.nodeid,
                        "graph": res,
                        "is_relatable": (node_model in relatable_resources),
                    }
                )
            except models.Node.DoesNotExist:
                pass

        return JSONResponse(
            {
                "icons": JSONSerializer().serializeToPython(
                    models.Icon.objects.order_by("name")
                ),
                "node_count": models.Node.objects.filter(graph=self.graph).count(),
                "resources": JSONSerializer().serializeToPython(resource_data),
            }
        )

    def post(self, request, graphid):
        graph = Graph.objects.get(graphid=graphid)
        data = JSONDeserializer().deserialize(request.body)
        for key, value in data.get("graph").items():
            if key in [
                "iconclass",
                "name",
                "author",
                "description",
                "isresource",
                "ontology_id",
                "version",
                "subtitle",
                "color",
                "jsonldcontext",
                "slug",
                "config",
                "template_id",
            ]:
                setattr(graph, key, value)

        node = models.Node.objects.get(graph_id=graphid, istopnode=True)
        node.set_relatable_resources(data.get("relatable_resource_ids"))
        try:
            node.datatype = data["graph"]["root"]["datatype"]
        except KeyError as e:
            print(e, "Cannot find root node datatype")
        node.ontologyclass = (
            data.get("ontology_class")
            if data.get("graph").get("ontology_id") is not None
            else None
        )
        node.name = graph.name
        graph.root.name = node.name
        if node.ontologyclass:
            graph.root.ontologyclass = node.ontologyclass

        if graph.isresource is False and "root" in data["graph"]:
            node.config = data["graph"]["root"]["config"]

        nodegroup_ids_to_serialized_nodegroups = {}
        for serialized_nodegroup in data["graph"]["nodegroups"]:
            nodegroup_ids_to_serialized_nodegroups[
                serialized_nodegroup["nodegroupid"]
            ] = serialized_nodegroup

        try:
            with transaction.atomic():
                graph.save()
                node.save()

                for nodegroup in models.NodeGroup.objects.filter(
                    nodegroupid__in=nodegroup_ids_to_serialized_nodegroups.keys()
                ):
                    nodegroup.cardinality = nodegroup_ids_to_serialized_nodegroups[
                        str(nodegroup.nodegroupid)
                    ]["cardinality"]
                    nodegroup.save()

            return JSONResponse(
                {
                    "success": True,
                    "graph": graph,
                    "relatable_resource_ids": [
                        res.nodeid for res in node.get_relatable_resources()
                    ],
                }
            )

        except GraphValidationError as e:
            return JSONErrorResponse(e.title, e.message)


@method_decorator(group_required("Graph Editor"), name="dispatch")
class GraphManagerView(GraphBaseView):
    def get(self, request, graphid):
        if graphid is None or graphid == "":
            root_nodes = models.Node.objects.filter(istopnode=True)
            context = self.get_context_data(
                main_script="views/graph",
                root_nodes=JSONSerializer().serialize(root_nodes),
            )
            context["graph_models"] = models.GraphModel.objects.all().exclude(
                graphid=settings.SYSTEM_SETTINGS_RESOURCE_MODEL_ID
            )
            context["graphs"] = JSONSerializer().serialize(
                context["graph_models"], exclude=["functions"]
            )
            context["nav"]["title"] = _("Arches Designer")
            context["nav"]["icon"] = "fa-bookmark"

            context["nav"]["help"] = {
                "title": _("Using the Arches Designer"),
                "templates": ["arches-designer-help"],
            }
            return render(request, "views/graph.htm", context)


@method_decorator(group_required("Graph Editor"), name="dispatch")
class GraphDesignerView(GraphBaseView):
    def get_ontology_namespaces(self):
        ontology_namespaces = settings.ONTOLOGY_NAMESPACES
        for ontology in models.Ontology.objects.all():
            try:
                namespace_keys = ontology.namespaces.keys()
                for k in namespace_keys:
                    if k not in ontology_namespaces:
                        ontology_namespaces[k] = ontology.namespaces[k]
            except AttributeError as e:
                logger.info(
                    _(
                        "No namespaces appear to be associated with {ontology.ontologyid} in the ontologies table."
                        " This is not a problem as long as all necessary namespaces are included in the"
                        " ONTOLOGY_NAMESPACES setting."
                    ).format(**locals())
                )
        return ontology_namespaces

    def get(self, request, graphid):

        if graphid == settings.SYSTEM_SETTINGS_RESOURCE_MODEL_ID:
            if not request.user.groups.filter(name="System Administrator").exists():
                raise PermissionDenied

        self.graph = Graph.objects.get(graphid=graphid)
        serialized_graph = self.graph.serialize(
            force_recalculation=True
        )  # calling `serialize` directly returns a dict

        datatypes = models.DDataType.objects.all()
        primary_descriptor_functions = models.FunctionXGraph.objects.filter(
            graph=self.graph
        ).filter(function__functiontype="primarydescriptors")
        primary_descriptor_function = JSONSerializer().serialize(
            primary_descriptor_functions[0]
            if len(primary_descriptor_functions) > 0
            else None
        )
        widgets = models.Widget.objects.all()
        card_components = models.CardComponent.objects.all()
        graph_models = models.GraphModel.objects.all().exclude(
            graphid=settings.SYSTEM_SETTINGS_RESOURCE_MODEL_ID
        )

        branch_graphs = Graph.objects.exclude(pk=graphid).exclude(isresource=True)
        if self.graph.ontology is not None:
            branch_graphs = branch_graphs.filter(ontology=self.graph.ontology)

        restricted_nodegroups = []
        if not settings.OVERRIDE_RESOURCE_MODEL_LOCK:
            restricted_nodegroups = (
                models.TileModel.objects.filter(
                    nodegroup__pk__in=[
                        nodegroup_dict["nodegroupid"]
                        for nodegroup_dict in serialized_graph["nodegroups"]
                    ]
                )
                .values_list("nodegroup_id", flat=True)
                .distinct()
            )

        context = self.get_context_data(
            main_script="views/graph-designer",
            datatypes_json=JSONSerializer().serialize(
                datatypes, exclude=["modulename", "isgeometric"]
            ),
            datatypes=datatypes,
            ontology_namespaces=self.get_ontology_namespaces(),
            branches=JSONSerializer().serialize(
                branch_graphs,
                exclude=[
                    "cards",
                    "domain_connections",
                    "functions",
                    "cards",
                    "deploymentfile",
                    "deploymentdate",
                ],
            ),
            branch_list={
                "title": _("Branch Library"),
                "search_placeholder": _("Find a graph branch"),
            },
            widgets=widgets,
            widgets_json=JSONSerializer().serialize(widgets),
            card_components=card_components,
            card_components_json=JSONSerializer().serialize(card_components),
            cards=JSONSerializer().serialize(serialized_graph["cards"]),
            cardwidgets=JSONSerializer().serialize(serialized_graph["widgets"]),
            map_layers=models.MapLayer.objects.all(),
            map_markers=models.MapMarker.objects.all(),
            map_sources=models.MapSource.objects.all(),
            applied_functions=JSONSerializer().serialize(serialized_graph["functions"]),
            primary_descriptor_function=primary_descriptor_function,
            geocoding_providers=models.Geocoder.objects.all(),
            report_templates=models.ReportTemplate.objects.all(),
            restricted_nodegroups=[
                str(nodegroup) for nodegroup in restricted_nodegroups
            ],
            ontologies=JSONSerializer().serialize(
                models.Ontology.objects.filter(parentontology=None),
                exclude=["version", "path"],
            ),
            ontology_classes=JSONSerializer().serialize(
                models.OntologyClass.objects.values("source", "ontology_id")
            ),
            graph_models=graph_models,
            constraints=JSONSerializer().serialize(
                models.ConstraintModel.objects.filter(
                    card__pk__in=[
                        card_dict["cardid"] for card_dict in serialized_graph["cards"]
                    ]
                )
            ),
        )

        context["graphs"] = JSONSerializer().serialize(
            graph_models, exclude=["functions"]
        )  # returns empty array when called in 'get_context_data'

        # reduces load sent to frontend
        if serialized_graph.get("functions"):
            serialized_graph["functions"] = None
        if serialized_graph.get("cards"):
            serialized_graph["cards"] = None
        if serialized_graph.get("deploymentfile"):
            serialized_graph["deploymentfile"] = None
        if serialized_graph.get("deploymentdate"):
            serialized_graph["deploymentdate"] = None
        if serialized_graph.get("_nodegroups_to_delete"):
            serialized_graph["_nodegroups_to_delete"] = None
        if serialized_graph.get("_functions"):
            serialized_graph["_functions"] = None

        context["graph"] = JSONSerializer().serialize(serialized_graph)

        context["nav"]["title"] = self.graph.name
        context["nav"]["menu"] = True

        help_title = _("Designing a Resource Model")
        if not self.graph.isresource:
            help_title = _("Designing a Branch")

        context["nav"]["help"] = {"title": help_title, "templates": ["graph-tab-help"]}

        return render(request, "views/graph-designer.htm", context)


class GraphDataView(View):

    action = "update_node"

    def get(self, request, graphid, nodeid=None):
        if self.action == "export_graph":
            graph = get_graphs_for_export([graphid])
            graph["metadata"] = system_metadata()
            graph_name = I18n_String(graph["graph"][0]["name"])
            f = JSONSerializer().serialize(graph, indent=4)
            response = HttpResponse(f, content_type="json/plain")
            response["Content-Disposition"] = 'attachment; filename="%s.json"' % (
                graph_name
            )
            return response
        elif self.action == "export_mapping_file":
            files_for_export = create_mapping_configuration_file(graphid, True)
            file_name = Graph.objects.get(graphid=graphid).name

            buffer = BytesIO()

            with zipfile.ZipFile(buffer, "w", zipfile.ZIP_DEFLATED) as zip:
                for f in files_for_export:
                    f["outputfile"].seek(0)
                    zip.writestr(f["name"], f["outputfile"].read())

            zip.close()
            buffer.flush()
            zip_stream = buffer.getvalue()
            buffer.close()

            response = HttpResponse()
            response["Content-Disposition"] = (
                "attachment; filename=" + str(file_name) + ".zip"
            )
            response["Content-length"] = str(len(zip_stream))
            response["Content-Type"] = "application/zip"
            response.write(zip_stream)
            return response

        elif self.action == "get_domain_connections":
            res = []
            graph = Graph.objects.get(graphid=graphid)
            ret = graph.get_valid_domain_ontology_classes()
            for r in ret:
                res.append(
                    {
                        "ontology_property": r["ontology_property"],
                        "ontology_classes": [c for c in r["ontology_classes"]],
                    }
                )
            return JSONResponse(res)

        elif self.action == "get_nodes":
            graph = Graph.objects.get(graphid=graphid)
            return JSONResponse(graph.nodes)

        elif self.action == "get_related_nodes":
            parent_nodeid = request.GET.get("parent_nodeid", None)
            graph = Graph.objects.get(graphid=graphid)
            ret = graph.get_valid_ontology_classes(
                nodeid=nodeid, parent_nodeid=parent_nodeid
            )
            return JSONResponse(ret)

        elif self.action == "get_valid_domain_nodes":
            graph = Graph.objects.get(graphid=graphid)
            if nodeid == "":
                nodeid = None
            ret = graph.get_valid_domain_ontology_classes(nodeid=nodeid)
            return JSONResponse(ret)

        return HttpResponseNotFound()

    @method_decorator(group_required("Graph Editor"), name="dispatch")
    def post(self, request, graphid=None):
        ret = {}
        try:
            if self.action == "import_graph":
                graph_file = request.FILES.get("importedGraph").read()
                graphs = JSONDeserializer().deserialize(graph_file)["graph"]
                ret = GraphImporter.import_graph(graphs, user=request.user)
            else:
                if graphid is not None:
                    graph = Graph.objects.get(graphid=graphid)
                data = JSONDeserializer().deserialize(request.body)

                if self.action == "new_graph":
                    isresource = data["isresource"] if "isresource" in data else False
                    name = _("New Resource Model") if isresource else _("New Branch")
                    author = request.user.first_name + " " + request.user.last_name
                    ret = Graph.new(name=name, is_resource=isresource, author=author)

                elif self.action == "update_node":
                    old_node_data = graph.nodes.get(uuid.UUID(data["nodeid"]))

<<<<<<< HEAD
                    if graph.isresource and old_node_data.datatype != 'semantic' and old_node_data.datatype != data['datatype']:
=======
                    if (
                        old_node_data.datatype != "semantic"
                        and old_node_data.datatype != data["datatype"]
                    ):
>>>>>>> 28571d74
                        return JSONErrorResponse(
                            _("Datatype Error"),
                            _(
                                """If you want to change the datatype of an existing node.
                                Delete and then re-create the node, or export the branch then edit the datatype and re-import the branch."""
                            ),
                        )

                    nodegroup_changed = (
                        str(old_node_data.nodegroup_id) != data["nodegroup_id"]
                    )
                    updated_values = graph.update_node(data)
                    if "nodeid" in data and nodegroup_changed is False:
                        if not self.validate_images_only_config(old_node_data, data):
                            return JSONErrorResponse(
                                _("Datatype Error"),
                                _(
                                    "This node cannot be restricted to images only as it holds non-images already."
                                ),
                            )
                        graph.save(nodeid=data["nodeid"])
                    else:
                        graph.save()
                    ret = JSONSerializer().serializeToPython(graph)
                    ret["updated_values"] = updated_values
                    ret["default_card_name"] = graph.temp_node_name

                elif self.action == "update_node_layer":
                    nodeid = uuid.UUID(str(data.get("nodeid")))
                    node = graph.nodes[nodeid]
                    node.config = data["config"]
                    ret = graph
                    node.save()

                elif self.action == "append_branch":
                    ret = graph.append_branch(
                        data["property"],
                        nodeid=data["nodeid"],
                        graphid=data["graphid"],
                        return_appended_graph=data.get("return_appended_graph", False),
                    )
                    ret = ret.serialize()
                    ret["nodegroups"] = graph.get_nodegroups()
                    ret["cards"] = graph.get_cards()
                    ret["widgets"] = graph.get_widgets()
                    graph.save()

                elif self.action == "append_node":
                    ret = graph.append_node(nodeid=data["nodeid"])
                    graph.save()

                elif self.action == "move_node":
                    ret = graph.move_node(
                        data["nodeid"], data["property"], data["newparentnodeid"]
                    )
                    graph.save()

                elif self.action == "export_branch":
                    clone_data = graph.copy(root=data)
                    clone_data["copy"].slug = None
                    clone_data["copy"].publication = None

                    clone_data["copy"].save()

                    if bool(graph.publication_id):
                        clone_data["copy"].publish(user=request.user)

                    ret = {"success": True, "graphid": clone_data["copy"].pk}

                elif self.action == "clone_graph":
                    clone_data = graph.copy()
                    ret = clone_data["copy"]
                    ret.slug = None
                    ret.publication = None

                    ret.save()

                    if bool(graph.publication_id):
                        ret.publish(user=request.user)

                    ret.copy_functions(
                        graph, [clone_data["nodes"], clone_data["nodegroups"]]
                    )

                elif self.action == "reorder_nodes":
                    json = request.body
                    if json is not None:
                        data = JSONDeserializer().deserialize(json)

                        if "nodes" in data and len(data["nodes"]) > 0:
                            sortorder = 0
                            with transaction.atomic():
                                for node in data["nodes"]:
                                    no = models.Node.objects.get(pk=node["nodeid"])
                                    no.sortorder = sortorder
                                    no.save()
                                    sortorder = sortorder + 1
                            ret = data

            return JSONResponse(ret, force_recalculation=True)
        except GraphValidationError as e:
            return JSONErrorResponse(e.title, e.message, {"status": "Failed"})
        except PublishedModelError as e:
            return JSONErrorResponse(e.title, e.message)

    @method_decorator(group_required("Graph Editor"), name="dispatch")
    def delete(self, request, graphid):
        if self.action == "delete_node":
            data = JSONDeserializer().deserialize(request.body)
            try:
                graph = Graph.objects.get(graphid=graphid)
                if graph.publication:
                    return JSONErrorResponse(
                        _("Unable to delete nodes of a published graph"),
                        _("Please unpublish your graph before deleting a node"),
                    )
                graph.delete_node(node=data.get("nodeid", None))
                return JSONResponse({})
            except GraphValidationError as e:
                return JSONErrorResponse(e.title, e.message)
        elif self.action == "delete_instances":
            try:
                graph = Graph.objects.get(graphid=graphid)
                resp = graph.delete_instances(userid=request.user.id)
                success = resp["success"]
                return JSONResponse(
                    {
                        "success": resp["success"],
                        "message": resp["message"],
                        "title": f"Resources {'Successfully' if success else 'Unsuccessfully'} Deleted from {graph.name}.",
                    }
                )
            except GraphValidationError as e:
                return JSONErrorResponse(e.title, e.message)
            except PublishedModelError as e:
                return JSONErrorResponse(e.title, e.message)
        elif self.action == "delete_graph":
            try:
                graph = Graph.objects.get(graphid=graphid)
                if graph.isresource:
                    graph.delete_instances(userid=request.user.id)
                graph.delete()
                return JSONResponse({"success": True})
            except GraphValidationError as e:
                return JSONErrorResponse(e.title, e.message)

        return HttpResponseNotFound()

    @staticmethod
    def validate_images_only_config(old_node_data, new_node_data):
        if (
            old_node_data.config.get("imagesOnly", None) is False
            and new_node_data["config"]["imagesOnly"]
        ):
            nodegroup_id = new_node_data["nodegroup_id"]
            for file_type in (
                models.TileModel.objects.filter(
                    nodegroup_id=nodegroup_id,
                    data__has_key=str(old_node_data.pk),
                )
                .annotate(
                    file_data=Func(
                        F(f"data__{old_node_data.pk}"),
                        function="JSONB_ARRAY_ELEMENTS",
                    )
                )
                .values_list(F("file_data__type"), flat=True)
                .distinct()
            ):
                if not file_type.startswith("image/"):
                    return False
        return True


class GraphPublicationView(View):
    action = None

    def post(self, request, graphid):
        graph = Graph.objects.get(pk=graphid)

        try:
            notes = None
            if request.body:
                data = JSONDeserializer().deserialize(request.body)
                notes = data.get("notes")

            if self.action == "publish":
                try:
                    graph.publish(notes=notes, user=request.user)
                except UnpublishedModelError as e:
                    return JSONErrorResponse(e.title, e.message)
            elif self.action == "unpublish":
                graph.unpublish()
        except Exception as e:
            logger.exception(e)
            return JSONErrorResponse(
                _("Unable to process publication"),
                _("Please contact your administrator if issue persists"),
            )

        return JSONResponse(
            {
                "graph": graph,
                "title": "Success!",
                "message": "The graph has been successfully updated.",
            }
        )


@method_decorator(group_required("Graph Editor"), name="dispatch")
class CardView(GraphBaseView):
    action = "update_card"

    def post(self, request, cardid=None):
        data = JSONDeserializer().deserialize(request.body)
        if self.action == "update_card":
            if data:
                card = Card(data)
                card.save()
                return JSONResponse(card)

        if self.action == "reorder_cards":
            if "cards" in data and len(data["cards"]) > 0:
                with transaction.atomic():
                    for card_data in data["cards"]:
                        card = models.CardModel.objects.get(pk=card_data["id"])
                        card.sortorder = card_data["sortorder"]
                        card.save()
                return JSONResponse(data["cards"])

        return HttpResponseNotFound()


class DatatypeTemplateView(TemplateView):
    def get(self, request, template="text"):
        return render(request, "views/components/datatypes/%s.htm" % template)


@method_decorator(group_required("Graph Editor"), name="dispatch")
class FunctionManagerView(GraphBaseView):
    action = ""

    def get(self, request, graphid):
        self.graph = Graph.objects.get(graphid=graphid)

        if self.graph.isresource:
            context = self.get_context_data(
                main_script="views/graph/function-manager",
                functions=JSONSerializer().serialize(models.Function.objects.all()),
                applied_functions=JSONSerializer().serialize(
                    models.FunctionXGraph.objects.filter(graph=self.graph)
                ),
                function_templates=models.Function.objects.exclude(
                    component__isnull=True
                ),
            )

            context["graphs"] = JSONSerializer().serialize(
                models.GraphModel.objects.all().exclude(
                    graphid=settings.SYSTEM_SETTINGS_RESOURCE_MODEL_ID
                ),
                exclude=["functions"],
            )
            context["nav"]["title"] = self.graph.name
            context["nav"]["menu"] = True
            context["nav"]["help"] = {
                "title": _("Managing Functions"),
                "templates": ["function-help"],
            }

            return render(request, "views/graph/function-manager.htm", context)
        else:
            return redirect("graph_designer", graphid=graphid)

    def post(self, request, graphid):
        data = JSONDeserializer().deserialize(request.body)
        self.graph = Graph.objects.get(graphid=graphid)
        with transaction.atomic():
            for item in data:
                functionXgraph, created = (
                    models.FunctionXGraph.objects.update_or_create(
                        pk=item["id"],
                        defaults={
                            "function_id": item["function_id"],
                            "graph_id": graphid,
                            "config": item["config"],
                        },
                    )
                )
                item["id"] = functionXgraph.pk

                # run post function save hook
                func = functionXgraph.function.get_class_module()()
                try:
                    func.after_function_save(functionXgraph, request)
                except NotImplementedError:
                    pass

        return JSONResponse(data)

    def delete(self, request, graphid):
        data = JSONDeserializer().deserialize(request.body)
        self.graph = Graph.objects.get(graphid=graphid)
        with transaction.atomic():
            for item in data:
                functionXgraph = models.FunctionXGraph.objects.get(pk=item["id"])
                functionXgraph.delete()

        return JSONResponse(data)


@method_decorator(group_required("Graph Editor"), name="dispatch")
class PermissionDataView(View):
    perm_cache = {}
    action = None

    def get_perm_name(self, codename):
        if codename not in self.perm_cache:
            try:
                self.perm_cache[codename] = Permission.objects.get(
                    codename=codename,
                    content_type__app_label="models",
                    content_type__model="nodegroup",
                )
                return self.perm_cache[codename]
            except:
                return None
                # codename for nodegroup probably doesn't exist
        return self.perm_cache[codename]

    def get(self, request):
        if self.action == "get_permission_manager_data":
            identities = []
            for group in Group.objects.all():
                identities.append(
                    {
                        "name": group.name,
                        "type": "group",
                        "id": group.pk,
                        "default_permissions": group.permissions.all(),
                    }
                )
            for user in User.objects.filter(is_superuser=False):
                groups = []
                default_perms = []
                for group in user.groups.all():
                    groups.append(group.name)
                    default_perms = default_perms + list(group.permissions.all())
                identities.append(
                    {
                        "name": user.email or user.username,
                        "groups": ", ".join(groups),
                        "type": "user",
                        "id": user.pk,
                        "default_permissions": set(default_perms),
                    }
                )

            content_type = ContentType.objects.get_for_model(models.NodeGroup)
            nodegroup_permissions = Permission.objects.filter(content_type=content_type)
            ret = {"identities": identities, "permissions": nodegroup_permissions}
            return JSONResponse(ret)

        nodegroup_ids = JSONDeserializer().deserialize(request.GET.get("nodegroupIds"))
        identityId = request.GET.get("identityId")
        identityType = request.GET.get("identityType")

        ret = []
        if identityType == "group":
            identity = Group.objects.get(pk=identityId)
            for nodegroup_id in nodegroup_ids:
                nodegroup = models.NodeGroup.objects.get(pk=nodegroup_id)
                perms = [
                    {"codename": codename, "name": self.get_perm_name(codename).name}
                    for codename in get_group_perms(identity, nodegroup)
                ]
                ret.append({"perms": perms, "nodegroup_id": nodegroup_id})
        else:
            identity = User.objects.get(pk=identityId)
            for nodegroup_id in nodegroup_ids:
                nodegroup = models.NodeGroup.objects.get(pk=nodegroup_id)
                perms = [
                    {"codename": codename, "name": self.get_perm_name(codename).name}
                    for codename in get_user_perms(identity, nodegroup)
                ]

                # only get the group perms ("defaults") if no user defined object settings have been saved
                if len(perms) == 0:
                    perms = [
                        {
                            "codename": codename,
                            "name": self.get_perm_name(codename).name,
                        }
                        for codename in set(get_group_perms(identity, nodegroup))
                    ]
                ret.append({"perms": perms, "nodegroup_id": nodegroup_id})

        return JSONResponse(ret)

    def post(self, request):
        data = JSONDeserializer().deserialize(request.body)
        self.apply_permissions(data)
        return JSONResponse(data)

    def delete(self, request):
        data = JSONDeserializer().deserialize(request.body)
        self.apply_permissions(data, revert=True)
        return JSONResponse(data)

    def apply_permissions(self, data, revert=False):
        with transaction.atomic():
            for identity in data["selectedIdentities"]:
                if identity["type"] == "group":
                    identityModel = Group.objects.get(pk=identity["id"])
                else:
                    identityModel = User.objects.get(pk=identity["id"])

                for card in data["selectedCards"]:
                    # TODO The following try block is here because the key for the nodegroupid in the new permission manager
                    # is 'nodegroupid' where it was 'nodegroup' in the old permission manager. Once the old permission manager is deleted
                    # we can replace it with `nodegroupid = card['nodegroupid']`
                    try:
                        nodegroupid = card["nodegroupid"]
                    except KeyError:
                        nodegroupid = card["nodegroup"]
                    nodegroup = models.NodeGroup.objects.get(pk=nodegroupid)

                    # first remove all the current permissions
                    for perm in get_perms(identityModel, nodegroup):
                        remove_perm(perm, identityModel, nodegroup)

                    if not revert:
                        # then add the new permissions
                        for perm in data["selectedPermissions"]:
                            assign_perm(perm["codename"], identityModel, nodegroup)


class IconDataView(View):
    def get(self, request):
        icons = models.Icon.objects.order_by("name")
        data = {"icons": JSONSerializer().serializeToPython(icons)}
        return JSONResponse(data)


class NodegroupView(View):
    action = "exportable"

    def get(self, request):
        nodegroupid = None
        try:
            nodegroupid = uuid.UUID(str(request.GET.get("nodegroupid")))
        except Exception as e:
            print(e)
        if self.action == "exportable":
            res = []
            if nodegroupid is not None:
                nodegroup = models.NodeGroup.objects.get(nodegroupid=nodegroupid)
                exportable = (
                    False if nodegroup.exportable is None else nodegroup.exportable
                )
                res.append({"exportable": exportable})
                return JSONResponse(res)
            else:
                return HttpResponseNotFound()

    def post(self, request):
        nodegroupid = None
        try:
            nodegroupid = uuid.UUID(str(request.POST.get("nodegroupid")))
        except Exception as e:
            print(e)
        if self.action == "exportable" and nodegroupid is not None:
            exportable = json.loads(request.POST.get("exportable"))

            nodegroup = models.NodeGroup.objects.select_for_update().filter(
                nodegroupid=nodegroupid
            )
            with transaction.atomic():
                for ng in nodegroup:
                    ng.exportable = exportable
                    ng.save()

            return JSONResponse({"nodegroup": nodegroupid, "status": "success"})

        return HttpResponseNotFound()<|MERGE_RESOLUTION|>--- conflicted
+++ resolved
@@ -459,14 +459,11 @@
                 elif self.action == "update_node":
                     old_node_data = graph.nodes.get(uuid.UUID(data["nodeid"]))
 
-<<<<<<< HEAD
-                    if graph.isresource and old_node_data.datatype != 'semantic' and old_node_data.datatype != data['datatype']:
-=======
                     if (
-                        old_node_data.datatype != "semantic"
+                        graph.isresource
+                        and old_node_data.datatype != "semantic"
                         and old_node_data.datatype != data["datatype"]
                     ):
->>>>>>> 28571d74
                         return JSONErrorResponse(
                             _("Datatype Error"),
                             _(
