--- conflicted
+++ resolved
@@ -634,92 +634,10 @@
         user_language = translation.get_language()
         publication = models.PublishedGraph.objects.get(publication_id=publication_id, language=user_language)
         serialized_graph = publication.serialized_graph
-<<<<<<< HEAD
-
-        try:
-            with transaction.atomic():
-                graph = Graph.objects.get(pk=graphid)
-
-                models.NodeGroup.objects.filter(
-                    pk__in=[nodegroup.pk for nodegroup in graph.get_nodegroups(force_recalculation=True)]
-                ).delete()
-                models.Node.objects.filter(pk__in=[node.pk for node in graph.nodes.values()]).delete()
-                models.Edge.objects.filter(pk__in=[edge.pk for edge in graph.edges.values()]).delete()
-                models.CardModel.objects.filter(pk__in=[card.pk for card in graph.cards.values()]).delete()
-                models.CardXNodeXWidget.objects.filter(
-                    pk__in=[card_x_node_x_widget.pk for card_x_node_x_widget in graph.widgets.values()]
-                ).delete()
-
-                for serialized_nodegroup in serialized_graph["nodegroups"]:
-                    for key, value in serialized_nodegroup.items():
-                        try:
-                            serialized_nodegroup[key] = uuid.UUID(value)
-                        except:
-                            pass
-
-                    nodegroup = models.NodeGroup(**serialized_nodegroup)
-                    nodegroup.save()
-
-                for serialized_node in serialized_graph["nodes"]:
-                    for key, value in serialized_node.items():
-                        try:
-                            serialized_node[key] = uuid.UUID(value)
-                        except:
-                            pass
-
-                    del serialized_node["is_collector"]
-                    del serialized_node["parentproperty"]
-
-                    node = models.Node(**serialized_node)
-                    node.save()
-
-                for serialized_edge in serialized_graph["edges"]:
-                    for key, value in serialized_edge.items():
-                        try:
-                            serialized_edge[key] = uuid.UUID(value)
-                        except:
-                            pass
-
-                    edge = models.Edge(**serialized_edge)
-                    edge.save()
-
-                for serialized_card in serialized_graph["cards"]:
-                    for key, value in serialized_card.items():
-                        try:
-                            serialized_card[key] = uuid.UUID(value)
-                        except:
-                            pass
-
-                    del serialized_card["constraints"]
-                    del serialized_card["is_editable"]
-
-                    card = Card(**serialized_card)
-                    card.save()
-
-                widget_dict = {}
-                for serialized_widget in serialized_graph["widgets"]:
-                    for key, value in serialized_widget.items():
-                        try:
-                            serialized_widget[key] = uuid.UUID(value)
-                        except:
-                            pass
-
-                    updated_widget = models.CardXNodeXWidget(**serialized_widget)
-                    updated_widget.save()
-
-                    widget_dict[updated_widget.pk] = updated_widget
-
-                updated_graph = Graph(serialized_graph)
-                updated_graph.widgets = widget_dict
-
-                updated_graph.save()
-                updated_graph.create_editable_future_graph()
-=======
         graph = Graph.objects.get(pk=graphid)
 
         try:
             graph.restore_state_from_serialized_graph(serialized_graph=serialized_graph)
->>>>>>> d39fd4c8
         except:
             return JSONErrorResponse(JSONSerializer().serialize({"success": False}))
 
