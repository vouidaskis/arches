import os
import json
import uuid
import re
from django.shortcuts import render
from django.views.generic import View
from django.views.decorators.csrf import csrf_exempt
from django.utils.decorators import method_decorator
from django.db import transaction
from django.db.models import Q
from django.http.request import QueryDict
from django.core import management
from django.core.urlresolvers import reverse
from django.utils.decorators import method_decorator
from revproxy.views import ProxyView
from oauth2_provider.views import ProtectedResourceView
from arches.app.models import models
from arches.app.models.concept import Concept
from arches.app.models.graph import Graph
from arches.app.models.mobile_survey import MobileSurvey
from arches.app.models.resource import Resource
from arches.app.models.system_settings import settings
from arches.app.utils.skos import SKOSWriter
from arches.app.utils.response import JSONResponse
from arches.app.utils.decorators import can_read_resource_instance, can_edit_resource_instance, can_read_concept
from arches.app.utils.betterJSONSerializer import JSONSerializer, JSONDeserializer
from arches.app.utils.data_management.resources.exporter import ResourceExporter
from arches.app.utils.data_management.resources.formats.rdffile import JsonLdReader
from arches.app.utils.permission_backend import user_can_read_resources
from arches.app.utils.permission_backend import user_can_edit_resources
from arches.app.utils.permission_backend import user_can_read_concepts
from arches.app.utils.decorators import group_required
from pyld.jsonld import compact, frame, from_rdf
from rdflib import RDF
from rdflib.namespace import SKOS, DCTERMS

try:
    from cStringIO import StringIO
except ImportError:
    from StringIO import StringIO


def userCanAccessMobileSurvey(request, surveyid=None):
    ms = MobileSurvey.objects.get(pk=surveyid)
    user = request.user
    allowed = False
    if user in ms.users.all():
        allowed = True
    else:
        users_groups = set([group.id for group in user.groups.all()])
        ms_groups = set([group.id for group in ms.groups.all()])
        if len(ms_groups.intersection(users_groups)) > 0:
            allowed = True

    return allowed


class CouchdbProxy(ProtectedResourceView, ProxyView):
    upstream = settings.COUCHDB_URL

    def dispatch(self, request, path):
        if path is None or path == '':
            return super(CouchdbProxy, self).dispatch(request, path)
        else:
            try:
                if userCanAccessMobileSurvey(request, path.replace('project_', '')[:36]):
                    return super(CouchdbProxy, self).dispatch(request, path)
                else:
                    return JSONResponse('Sync Failed', status=403)
            except:
                return JSONResponse('Sync failed', status=500)


class APIBase(View):

    def dispatch(self, request, *args, **kwargs):
        get_params = request.GET.copy()
        accept = request.META.get('HTTP_ACCEPT')
        format = request.GET.get('format', False)
        format_values = {
            'application/ld+json': 'json-ld',
            'application/json': 'json',
            'application/xml': 'xml',
        }
        if not format and accept in format_values:
            get_params['format'] = format_values[accept]
        for key, value in request.META.iteritems():
            if key.startswith('HTTP_X_ARCHES_'):
                if key.replace('HTTP_X_ARCHES_', '').lower() not in request.GET:
                    get_params[key.replace('HTTP_X_ARCHES_', '').lower()] = value
        get_params._mutable = False
        request.GET = get_params
        return super(APIBase, self).dispatch(request, *args, **kwargs)


class Sync(ProtectedResourceView, APIBase):

    def get(self, request, surveyid=None):
        ret = 'Sync was successful'
        try:
            can_sync = userCanAccessMobileSurvey(request, surveyid)
            if can_sync:
                management.call_command('mobile', operation='sync_survey', id=surveyid)
                return JSONResponse(ret)
            else:
                return JSONResponse('Sync Failed', status=403)
        except:
            ret = 'Sync failed'

        return JSONResponse(ret, status=500)


class Surveys(APIBase):

    def get(self, request):
        if hasattr(request.user, 'userprofile') is not True:
            models.UserProfile.objects.create(user=request.user)
        permitted_cards = request.user.userprofile.permitted_cards
        group_ids = list(request.user.groups.values_list('id', flat=True))
<<<<<<< HEAD
        project_models = MobileSurvey.objects.filter(Q(users__in=[request.user]) | Q(groups__in=group_ids), active=True).distinct()
        projects = [project.serialize_for_couch() for project in project_models]
        projects_for_couch = [project for project in projects if project['active'] is True] # Filter projects deactivated during serialization
=======
        projects = MobileSurvey.objects.filter(Q(users__in=[request.user]) | Q(groups__in=group_ids), active=True).distinct()
        projects_for_couch = [project.serialize_for_mobile() for project in projects]
        for project in projects_for_couch:
            project['cards'] = list(permitted_cards.intersection(set(project['cards'])))
            for graph in project['graphs']:
                cards = []
                for card in graph['cards']:
                    if card['cardid'] in permitted_cards:
                        cards.append(card)
                graph['cards'] = cards
>>>>>>> 2dde1cbf
        response = JSONResponse(projects_for_couch, indent=4)
        return response


@method_decorator(csrf_exempt, name='dispatch')
class Resources(APIBase):

    # context = [{
    #     "@context": {
    #         "id": "@id",
    #         "type": "@type",
    #         "rdf": "http://www.w3.org/1999/02/22-rdf-syntax-ns#",
    #         "rdfs": "http://www.w3.org/2000/01/rdf-schema#",
    #         "crm": "http://www.cidoc-crm.org/cidoc-crm/",
    #         "la": "https://linked.art/ns/terms/",

    #         "Right": "crm:E30_Right",
    #         "LinguisticObject": "crm:E33_Linguistic_Object",
    #         "Name": "la:Name",
    #         "Identifier": "crm:E42_Identifier",
    #         "Language": "crm:E56_Language",
    #         "Type": "crm:E55_Type",

    #         "label": "rdfs:label",
    #         "value": "rdf:value",
    #         "classified_as": "crm:P2_has_type",
    #         "referred_to_by": "crm:P67i_is_referred_to_by",
    #         "language": "crm:P72_has_language",
    #         "includes": "crm:P106_is_composed_of",
    #         "identified_by": "crm:P1_is_identified_by"
    #     }
    # },{
    #     "@context": "https://linked.art/ns/v1/linked-art.json"
    # }]

    def get(self, request, resourceid=None):
        if user_can_read_resources(user=request.user):
            allowed_formats = ['json', 'json-ld']
            format = request.GET.get('format', 'json-ld')
            if format not in allowed_formats:
                return JSONResponse(status=406, reason='incorrect format specified, only %s formats allowed' % allowed_formats)

            try:
                indent = int(request.GET.get('indent', None))
            except:
                indent = None

            if resourceid:
                if format == 'json-ld':
                    try:
                        exporter = ResourceExporter(format=format)
                        output = exporter.writer.write_resources(
                            resourceinstanceids=[resourceid], indent=indent, user=request.user)
                        out = output[0]['outputfile'].getvalue()
                    except models.ResourceInstance.DoesNotExist:
                        return JSONResponse(status=404)
                    except Exception as e:
                        return JSONResponse(status=500, reason=e)
                elif format == 'json':
                    out = Resource.objects.get(pk=resourceid)
                    out.load_tiles()
            else:
                #
                # The following commented code would be what you would use if you wanted to use the rdflib module,
                # the problem with using this is that items in the "ldp:contains" array don't maintain a consistent order
                #

                # archesproject = Namespace(settings.ARCHES_NAMESPACE_FOR_DATA_EXPORT)
                # ldp = Namespace('https://www.w3.org/ns/ldp/')

                # g = Graph()
                # g.bind('archesproject', archesproject, False)
                # g.add((archesproject['resources'], RDF.type, ldp['BasicContainer']))

                # base_url = "%s%s" % (settings.ARCHES_NAMESPACE_FOR_DATA_EXPORT, reverse('resources',args=['']).lstrip('/'))
                # for resourceid in list(Resource.objects.values_list('pk', flat=True).order_by('pk')[:10]):
                #     g.add((archesproject['resources'], ldp['contains'], URIRef("%s%s") % (base_url, resourceid) ))

                # value = g.serialize(format='nt')
                # out = from_rdf(str(value), options={format:'application/nquads'})
                # framing = {
                #     "@omitDefault": True
                # }

                # out = frame(out, framing)
                # context = {
                #     "@context": {
                #         'ldp': 'https://www.w3.org/ns/ldp/',
                #         'arches': settings.ARCHES_NAMESPACE_FOR_DATA_EXPORT
                #     }
                # }
                # out = compact(out, context, options={'skipExpansion':False, 'compactArrays': False})

                page_size = settings.API_MAX_PAGE_SIZE
                try:
                    page = int(request.GET.get('page', None))
                except:
                    page = 1

                start = ((page - 1) * page_size)
                end = start + page_size

                base_url = "%s%s" % (settings.ARCHES_NAMESPACE_FOR_DATA_EXPORT,
                                     reverse('resources', args=['']).lstrip('/'))
                out = {
                    "@context": "https://www.w3.org/ns/ldp/",
                    "@id": "",
                    "@type": "ldp:BasicContainer",
                    # Here we actually mean the name
                    #"label": str(model.name),
                    "ldp:contains": ["%s%s" % (base_url, resourceid) for resourceid in list(Resource.objects.values_list('pk', flat=True).
                        exclude(pk=settings.SYSTEM_SETTINGS_RESOURCE_ID).order_by('pk')[start:end])]
                }

            return JSONResponse(out, indent=indent)
        else:
            return JSONResponse(status=403)

    # def put(self, request, resourceid):
    #     try:
    #         indent = int(request.POST.get('indent', None))
    #     except:
    #         indent = None

    #     try:
    #         if user_can_edit_resources(user=request.user):
    #             data = JSONDeserializer().deserialize(request.body)
    #             reader = JsonLdReader()
    #             reader.read_resource(data, use_ids=True)
    #             if reader.errors:
    #                 response = []
    #                 for value in reader.errors.itervalues():
    #                     response.append(value.message)
    #                 return JSONResponse(data, indent=indent, status=400, reason=response)
    #             else:
    #                 response = []
    #                 for resource in reader.resources:
    #                     if resourceid != str(resource.pk):
    #                         raise Exception(
    #                             'Resource id in the URI does not match the resource @id supplied in the document')
    #                     old_resource = Resource.objects.get(pk=resource.pk)
    #                     old_resource.load_tiles()
    #                     old_tile_ids = set([str(tile.pk) for tile in old_resource.tiles])
    #                     new_tile_ids = set([str(tile.pk) for tile in resource.get_flattened_tiles()])
    #                     tileids_to_delete = old_tile_ids.difference(new_tile_ids)
    #                     tiles_to_delete = models.TileModel.objects.filter(pk__in=tileids_to_delete)
    #                     with transaction.atomic():
    #                         tiles_to_delete.delete()
    #                         resource.save(request=request)
    #                     response.append(JSONDeserializer().deserialize(
    #                         self.get(request, resource.resourceinstanceid).content))
    #                 return JSONResponse(response, indent=indent)
    #         else:
    #             return JSONResponse(status=403)
    #     except Exception as e:
    #         return JSONResponse(status=500, reason=e)

    def put(self, request, resourceid):
        try:
            indent = int(request.PUT.get('indent', None))
        except:
            indent = None

        if user_can_edit_resources(user=request.user):
            with transaction.atomic():
                try:
                    # DELETE
                    resource_instance = Resource.objects.get(pk=resourceid)
                    resource_instance.delete()
                except models.ResourceInstance.DoesNotExist:
                    pass

                try:
                    # POST
                    data = JSONDeserializer().deserialize(request.body)
                    reader = JsonLdReader()
                    reader.read_resource(data, resourceid=resourceid)
                    if reader.errors:
                        response = []
                        for value in reader.errors.itervalues():
                            response.append(value.message)
                        return JSONResponse(data, indent=indent, status=400, reason=response)
                    else:
                        response = []
                        for resource in reader.resources:
                            with transaction.atomic():
                                resource.save(request=request)
                            response.append(JSONDeserializer().deserialize(
                                self.get(request, resource.resourceinstanceid).content))
                        return JSONResponse(response, indent=indent, status=201)
                except models.ResourceInstance.DoesNotExist:
                    return JSONResponse(status=404)
        else:
            return JSONResponse(status=500)

    def post(self, request, resourceid=None):
        try:
            indent = int(request.POST.get('indent', None))
        except:
            indent = None

        try:
            if user_can_edit_resources(user=request.user):
                data = JSONDeserializer().deserialize(request.body)
                reader = JsonLdReader()
                reader.read_resource(data)
                if reader.errors:
                    response = []
                    for value in reader.errors.itervalues():
                        response.append(value.message)
                    return JSONResponse(data, indent=indent, status=400, reason=response)
                else:
                    response = []
                    for resource in reader.resources:
                        with transaction.atomic():
                            resource.save(request=request)
                        response.append(JSONDeserializer().deserialize(
                            self.get(request, resource.resourceinstanceid).content))
                    return JSONResponse(response, indent=indent, status=201)
            else:
                return JSONResponse(status=403)
        except Exception as e:
            return JSONResponse(status=500, reason=e)

    def delete(self, request, resourceid):
        if user_can_edit_resources(user=request.user):
            try:
                resource_instance = Resource.objects.get(pk=resourceid)
                resource_instance.delete()
            except models.ResourceInstance.DoesNotExist:
                return JSONResponse(status=404)
        else:
            return JSONResponse(status=500)

        return JSONResponse(status=200)


@method_decorator(csrf_exempt, name='dispatch')
class Concepts(APIBase):

    def get(self, request, conceptid=None):
        if user_can_read_concepts(user=request.user):
            allowed_formats = ['json', 'json-ld']
            format = request.GET.get('format', 'json-ld')
            if format not in allowed_formats:
                return JSONResponse(status=406, reason='incorrect format specified, only %s formats allowed' % allowed_formats)

            include_subconcepts = request.GET.get('includesubconcepts', 'true') == 'true'
            include_parentconcepts = request.GET.get('includeparentconcepts', 'true') == 'true'
            include_relatedconcepts = request.GET.get('includerelatedconcepts', 'true') == 'true'

            depth_limit = request.GET.get('depthlimit', None)
            lang = request.GET.get('lang', settings.LANGUAGE_CODE)

            try:
                indent = int(request.GET.get('indent', None))
            except:
                indent = None
            if conceptid:
                try:
                    ret = []
                    concept_graph = Concept().get(id=conceptid, include_subconcepts=include_subconcepts,
                                                  include_parentconcepts=include_parentconcepts, include_relatedconcepts=include_relatedconcepts,
                                                  depth_limit=depth_limit, up_depth_limit=None, lang=lang)

                    ret.append(concept_graph)
                except models.Concept.DoesNotExist:
                    return JSONResponse(status=404)
                except Exception as e:
                    return JSONResponse(status=500, reason=e)
            else:
                return JSONResponse(status=500)
        else:
            return JSONResponse(status=500)

        if format == 'json-ld':
            try:
                skos = SKOSWriter()
                value = skos.write(ret, format="nt")
                js = from_rdf(str(value), options={format: 'application/nquads'})

                context = [{
                    "@context": {
                        "skos": SKOS,
                        "dcterms": DCTERMS,
                        "rdf": str(RDF)
                    }
                }, {
                    "@context": settings.RDM_JSONLD_CONTEXT
                }]

                ret = compact(js, context)
            except Exception as e:
                return JSONResponse(status=500, reason=e)

        return JSONResponse(ret, indent=indent)<|MERGE_RESOLUTION|>--- conflicted
+++ resolved
@@ -117,11 +117,6 @@
             models.UserProfile.objects.create(user=request.user)
         permitted_cards = request.user.userprofile.permitted_cards
         group_ids = list(request.user.groups.values_list('id', flat=True))
-<<<<<<< HEAD
-        project_models = MobileSurvey.objects.filter(Q(users__in=[request.user]) | Q(groups__in=group_ids), active=True).distinct()
-        projects = [project.serialize_for_couch() for project in project_models]
-        projects_for_couch = [project for project in projects if project['active'] is True] # Filter projects deactivated during serialization
-=======
         projects = MobileSurvey.objects.filter(Q(users__in=[request.user]) | Q(groups__in=group_ids), active=True).distinct()
         projects_for_couch = [project.serialize_for_mobile() for project in projects]
         for project in projects_for_couch:
@@ -132,7 +127,6 @@
                     if card['cardid'] in permitted_cards:
                         cards.append(card)
                 graph['cards'] = cards
->>>>>>> 2dde1cbf
         response = JSONResponse(projects_for_couch, indent=4)
         return response
 
