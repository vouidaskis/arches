from base64 import b64decode
import importlib
import json
import logging
import os
import re
import sys
import uuid
import traceback
from io import StringIO

from django.contrib.auth.models import Group
from oauth2_provider.views import ProtectedResourceView
from pyld.jsonld import compact, frame, from_rdf
from rdflib import RDF
from rdflib.namespace import SKOS, DCTERMS
from revproxy.views import ProxyView
from slugify import slugify
from urllib import parse
from distutils.util import strtobool
from django.contrib.auth import authenticate
from django.shortcuts import render
from django.views.generic import View
from django.db import transaction, connection
from django.db.models import Q
from django.http import Http404, HttpResponse
from django.http.request import QueryDict
from django.core import management
from django.core.cache import cache
from django.forms.models import model_to_dict
from django.urls import reverse
from django.utils.translation import ugettext as _
from django.core.files.base import ContentFile
from django.views.decorators.csrf import csrf_exempt
from django.utils.decorators import method_decorator
from arches.app.models import models
from arches.app.models.concept import Concept
from arches.app.models.card import Card as CardProxyModel
from arches.app.models.graph import Graph
from arches.app.models.mobile_survey import MobileSurvey
from arches.app.models.resource import Resource
from arches.app.models.system_settings import settings
from arches.app.models.tile import Tile as TileProxyModel, TileValidationError
from arches.app.views.tile import TileData as TileView
from arches.app.views.resource import RelatedResourcesView, get_resource_relationship_types
from arches.app.utils.skos import SKOSWriter
from arches.app.utils.response import JSONResponse
from arches.app.utils.decorators import can_read_concept, group_required
from arches.app.utils.betterJSONSerializer import JSONSerializer, JSONDeserializer
from arches.app.utils.data_management.resources.exporter import ResourceExporter
from arches.app.utils.data_management.resources.formats.rdffile import JsonLdReader
from arches.app.utils.permission_backend import (
    user_can_read_resource,
    user_can_edit_resource,
    user_can_delete_resource,
    user_can_read_concepts,
    user_is_resource_reviewer,
    get_restricted_instances,
    check_resource_instance_permissions,
    get_nodegroups_by_perm,
)
from arches.app.utils.geo_utils import GeoUtils
from arches.app.search.components.base import SearchFilterFactory
from arches.app.datatypes.datatypes import DataTypeFactory
from arches.app.search.search_engine_factory import SearchEngineFactory
from arches.app.search.search_export import SearchResultsExporter


from arches.celery import app

logger = logging.getLogger(__name__)


def userCanAccessMobileSurvey(request, surveyid=None):
    ms = MobileSurvey.objects.get(pk=surveyid)
    user = request.user
    allowed = False
    if user in ms.users.all():
        allowed = True
    else:
        users_groups = {group.id for group in user.groups.all()}
        ms_groups = {group.id for group in ms.groups.all()}
        if len(ms_groups.intersection(users_groups)) > 0:
            allowed = True

    return allowed


class CouchdbProxy(ProtectedResourceView, ProxyView):
    upstream = settings.COUCHDB_URL
    p = re.compile(r"project_(?P<surveyid>[\w-]{36})")

    def dispatch(self, request, path):
        try:
            if path is None or path == "":
                return super(CouchdbProxy, self).dispatch(request, path)
            else:
                m = self.p.match(path)
                surveyid = ""
                if m is not None:
                    surveyid = m.groupdict().get("surveyid")
                    if MobileSurvey.objects.filter(pk=surveyid).exists() is False:
                        message = _("The survey you are attempting to sync is no longer available on the server")
                        return JSONResponse({"notification": message}, status=500)
                    else:
                        try:
                            if userCanAccessMobileSurvey(request, surveyid):
                                return super(CouchdbProxy, self).dispatch(request, path)
                            else:
                                return JSONResponse(_("Sync Failed. User unauthorized to sync project"), status=403)
                        except Exception:
                            logger.exception(_("Unable to determine user access to collector project"))
                            pass
        except Exception:
            logger.exception(_("Failed to dispatch Couch proxy"))

        return JSONResponse(_("Sync failed"), status=500)


class KibanaProxy(ProxyView):
    upstream = settings.KIBANA_URL

    def dispatch(self, request, path):
        try:
            path = f"{settings.KIBANA_CONFIG_BASEPATH}/{path}"
            return super(KibanaProxy, self).dispatch(request, path)
        except Exception:
            logger.exception(_("Failed to dispatch Kibana proxy"))

        return JSONResponse(_("KibanaProxy failed"), status=500)


class APIBase(View):
    def dispatch(self, request, *args, **kwargs):
        try:
            get_params = request.GET.copy()
            accept = request.META.get("HTTP_ACCEPT")
            format = request.GET.get("format", False)
            format_values = {
                "application/ld+json": "json-ld",
                "application/json": "json",
                "application/xml": "xml",
            }
            if not format and accept in format_values:
                get_params["format"] = format_values[accept]
            for key, value in request.META.items():
                if key.startswith("HTTP_X_ARCHES_"):
                    if key.replace("HTTP_X_ARCHES_", "").lower() not in request.GET:
                        get_params[key.replace("HTTP_X_ARCHES_", "").lower()] = value
            get_params._mutable = False
            request.GET = get_params

        except Exception:
            logger.exception(_("Failed to create API request"))

        return super(APIBase, self).dispatch(request, *args, **kwargs)


class Sync(APIBase):
    def get(self, request, surveyid=None):

        can_sync = userCanAccessMobileSurvey(request, surveyid)
        if can_sync:
            synclog = models.MobileSyncLog(logid=None, survey_id=surveyid, userid=request.user.id)
            try:
                survey = MobileSurvey.objects.get(id=surveyid)
                synclog = survey.sync(userid=request.user.id, use_celery=True)
            except Exception:
                logger.exception(_("Sync Failed"))
            status = 200
            if synclog.status == "FAILED":
                status = 500

            return JSONResponse(synclog, status=status)
        else:
            return JSONResponse(_("Sync Failed"), status=403)


class CheckSyncStatus(APIBase):
    def get(self, request, synclogid=None):
        synclog = models.MobileSyncLog.objects.get(pk=synclogid)
        return JSONResponse(synclog)


class Surveys(APIBase):
    def get(self, request, surveyid=None):

        auth_header = request.META.get("HTTP_AUTHORIZATION", None)
        logger.info("Requesting projects for user: {0}".format(request.user.username))
        try:
            if hasattr(request.user, "userprofile") is not True:
                models.UserProfile.objects.create(user=request.user)

            def get_child_cardids(card, cardset):
                for child_card in models.CardModel.objects.filter(nodegroup__parentnodegroup_id=card.nodegroup_id):
                    cardset.add(str(child_card.cardid))
                    get_child_cardids(child_card, cardset)

            group_ids = list(request.user.groups.values_list("id", flat=True))
            if request.GET.get("status", None) is not None:
                ret = {}
                surveys = MobileSurvey.objects.filter(users__in=[request.user]).distinct()
                for survey in surveys:
                    survey.deactivate_expired_survey()
                    survey = survey.serialize_for_mobile()
                    ret[survey["id"]] = {}
                    for key in [
                        "active",
                        "name",
                        "description",
                        "startdate",
                        "enddate",
                        "onlinebasemaps",
                        "bounds",
                        "tilecache",
                        "image_size_limits",
                    ]:
                        ret[survey["id"]][key] = survey[key]
                response = JSONResponse(ret, indent=4)
            else:
                viewable_nodegroups = request.user.userprofile.viewable_nodegroups
                editable_nodegroups = request.user.userprofile.editable_nodegroups
                permitted_nodegroups = viewable_nodegroups.union(editable_nodegroups)
                projects = MobileSurvey.objects.filter(users__in=[request.user], active=True).distinct()
                if surveyid:
                    projects = projects.filter(pk=surveyid)

                projects_for_couch = []
                for project in projects:
                    project.deactivate_expired_survey()
                    projects_for_couch.append(project.serialize_for_mobile())

                for project in projects_for_couch:
                    project["mapboxkey"] = settings.MAPBOX_API_KEY
                    permitted_cards = set()
                    ordered_project_cards = project["cards"]
                    for rootcardid in project["cards"]:
                        card = models.CardModel.objects.get(cardid=rootcardid)
                        if str(card.nodegroup_id) in permitted_nodegroups:
                            permitted_cards.add(str(card.cardid))
                            get_child_cardids(card, permitted_cards)
                    project["cards"] = list(permitted_cards)
                    for graph in project["graphs"]:
                        cards = []
                        for card in graph["cards"]:
                            if card["cardid"] in project["cards"]:
                                card["relative_position"] = (
                                    ordered_project_cards.index(card["cardid"]) if card["cardid"] in ordered_project_cards else None
                                )
                                cards.append(card)
                        unordered_cards = [card for card in cards if card["relative_position"] is None]
                        ordered_cards = [card for card in cards if card["relative_position"] is not None]
                        sorted_cards = sorted(ordered_cards, key=lambda x: x["relative_position"])
                        graph["cards"] = unordered_cards + sorted_cards
                response = JSONResponse(projects_for_couch, indent=4)
        except Exception:
            logger.exception(_("Unable to fetch collector projects"))
            response = JSONResponse(_("Unable to fetch collector projects"), indent=4)

        logger.info("Returning projects for user: {0}".format(request.user.username))
        return response


class GeoJSON(APIBase):
    se = SearchEngineFactory().create()

    def get_name(self, resource):
        module = importlib.import_module("arches.app.functions.primary_descriptors")
        PrimaryDescriptorsFunction = getattr(module, "PrimaryDescriptorsFunction")()
        functionConfig = models.FunctionXGraph.objects.filter(graph_id=resource.graph_id, function__functiontype="primarydescriptors")
        if len(functionConfig) == 1:
            return PrimaryDescriptorsFunction.get_primary_descriptor_from_nodes(resource, functionConfig[0].config["name"])
        else:
            return _("Unnamed Resource")

    def get(self, request):
        datatype_factory = DataTypeFactory()
        set_precision = GeoUtils().set_precision
        resourceid = request.GET.get("resourceid", None)
        nodeid = request.GET.get("nodeid", None)
        nodeids = request.GET.get("nodeids", None)
        tileid = request.GET.get("tileid", None)
        nodegroups = request.GET.get("nodegroups", [])
        precision = request.GET.get("precision", None)
        field_name_length = int(request.GET.get("field_name_length", 0))
        use_uuid_names = bool(request.GET.get("use_uuid_names", False))
        include_primary_name = bool(request.GET.get("include_primary_name", False))
        include_geojson_link = bool(request.GET.get("include_geojson_link", False))
        use_display_values = bool(request.GET.get("use_display_values", False))
        geometry_type = request.GET.get("type", None)
        indent = request.GET.get("indent", None)
        limit = request.GET.get("limit", None)
        page = int(request.GET.get("page", 1))
        if limit is not None:
            limit = int(limit)
        if indent is not None:
            indent = int(indent)
        if isinstance(nodegroups, str):
            nodegroups = nodegroups.split(",")
        if hasattr(request.user, "userprofile") is not True:
            models.UserProfile.objects.create(user=request.user)
        viewable_nodegroups = request.user.userprofile.viewable_nodegroups
        nodegroups = [i for i in nodegroups if i in viewable_nodegroups]
        nodes = models.Node.objects.filter(datatype="geojson-feature-collection", nodegroup_id__in=viewable_nodegroups)
        node_filter = []
        if nodeids:
            node_filter += nodeids.split(",")
        if nodeid:
            node_filter.append(nodeid)
        nodes = nodes.filter(nodeid__in=node_filter)
        nodes = nodes.order_by("sortorder")
        features = []
        i = 1
        property_tiles = models.TileModel.objects.filter(nodegroup_id__in=nodegroups)
        property_node_map = {}
        property_nodes = models.Node.objects.filter(nodegroup_id__in=nodegroups).order_by("sortorder")
        restricted_resource_ids = get_restricted_instances(request.user, self.se)
        for node in property_nodes:
            property_node_map[str(node.nodeid)] = {"node": node}
            if node.fieldname is None or node.fieldname == "":
                property_node_map[str(node.nodeid)]["name"] = slugify(node.name, max_length=field_name_length, separator="_")
            else:
                property_node_map[str(node.nodeid)]["name"] = node.fieldname
        tiles = models.TileModel.objects.filter(nodegroup__in=[node.nodegroup for node in nodes])
        last_page = None
        if resourceid is not None:
            tiles = tiles.filter(resourceinstance_id__in=resourceid.split(","))
        if tileid is not None:
            tiles = tiles.filter(tileid=tileid)
        tiles = tiles.order_by("sortorder")
        tiles = [tile for tile in tiles if str(tile.resourceinstance_id) not in restricted_resource_ids]
        if limit is not None:
            start = (page - 1) * limit
            end = start + limit
            last_page = len(tiles) < end
            tiles = tiles[start:end]
        for tile in tiles:
            data = tile.data
            for node in nodes:
                try:
                    for feature_index, feature in enumerate(data[str(node.pk)]["features"]):
                        if geometry_type is None or geometry_type == feature["geometry"]["type"]:
                            if len(nodegroups) > 0:
                                for pt in property_tiles.filter(resourceinstance_id=tile.resourceinstance_id).order_by("sortorder"):
                                    for key in pt.data:
                                        field_name = key if use_uuid_names else property_node_map[key]["name"]
                                        if pt.data[key] is not None:
                                            if use_display_values:
                                                property_node = property_node_map[key]["node"]
                                                datatype = datatype_factory.get_instance(property_node.datatype)
                                                value = datatype.get_display_value(pt, property_node)
                                            else:
                                                value = pt.data[key]
                                            try:
                                                feature["properties"][field_name].append(value)
                                            except KeyError:
                                                feature["properties"][field_name] = value
                                            except AttributeError:
                                                feature["properties"][field_name] = [feature["properties"][field_name], value]
                            if include_primary_name:
                                feature["properties"]["primary_name"] = self.get_name(tile.resourceinstance)
                            feature["properties"]["resourceinstanceid"] = tile.resourceinstance_id
                            feature["properties"]["tileid"] = tile.pk
                            if feature["properties"]["nodeId"]:
                                feature["properties"].pop("nodeId")
                            feature["properties"]["nodeid"] = node.pk
                            if include_geojson_link:
                                feature["properties"]["geojson"] = "%s?tileid=%s&nodeid=%s" % (reverse("geojson"), tile.pk, node.pk)
                            feature["id"] = i
                            if precision is not None:
                                coordinates = set_precision(feature["geometry"]["coordinates"], precision)
                                feature["geometry"]["coordinates"] = coordinates
                            i += 1
                            features.append(feature)
                except KeyError:
                    pass
                except TypeError:
                    pass

        feature_collection = {"type": "FeatureCollection", "features": features}
        if last_page is not None:
            feature_collection["_page"] = page
            feature_collection["_lastPage"] = last_page

        response = JSONResponse(feature_collection, indent=indent)
        return response


class MVT(APIBase):
    EARTHCIRCUM = 40075016.6856
    PIXELSPERTILE = 256

    def get(self, request, nodeid, zoom, x, y):
        if hasattr(request.user, "userprofile") is not True:
            models.UserProfile.objects.create(user=request.user)
        viewable_nodegroups = request.user.userprofile.viewable_nodegroups
        try:
            node = models.Node.objects.get(nodeid=nodeid, nodegroup_id__in=viewable_nodegroups)
        except models.Node.DoesNotExist:
            raise Http404()
        config = node.config
        cache_key = f"mvt_{nodeid}_{zoom}_{x}_{y}"
        tile = cache.get(cache_key)
        if tile is None:
            resource_ids = get_restricted_instances(request.user, allresources=True)
            if len(resource_ids) == 0:
                resource_ids.append("10000000-0000-0000-0000-000000000001")  # This must have a uuid that will never be a resource id.
            resource_ids = tuple(resource_ids)
            with connection.cursor() as cursor:
                if int(zoom) <= int(config["clusterMaxZoom"]):
                    arc = self.EARTHCIRCUM / ((1 << int(zoom)) * self.PIXELSPERTILE)
                    distance = arc * float(config["clusterDistance"])
                    min_points = int(config["clusterMinPoints"])
                    distance = settings.CLUSTER_DISTANCE_MAX if distance > settings.CLUSTER_DISTANCE_MAX else distance
                    cursor.execute(
                        """WITH clusters(tileid, resourceinstanceid, nodeid, geom, cid)
                        AS (
                            SELECT m.*,
                            ST_ClusterDBSCAN(geom, eps := %s, minpoints := %s) over () AS cid
                            FROM (
                                SELECT tileid,
                                    resourceinstanceid,
                                    nodeid,
                                    geom
                                FROM geojson_geometries
                                WHERE nodeid = %s and resourceinstanceid not in %s
                            ) m
                        )

                        SELECT ST_AsMVT(
                            tile,
                             %s,
                            4096,
                            'geom',
                            'id'
                        ) FROM (
                            SELECT resourceinstanceid::text,
                                row_number() over () as id,
                                1 as total,
                                ST_AsMVTGeom(
                                    geom,
                                    TileBBox(%s, %s, %s, 3857)
                                ) AS geom,
                                '' AS extent
                            FROM clusters
                            WHERE cid is NULL
                            UNION
                            SELECT NULL as resourceinstanceid,
                                row_number() over () as id,
                                count(*) as total,
                                ST_AsMVTGeom(
                                    ST_Centroid(
                                        ST_Collect(geom)
                                    ),
                                    TileBBox(%s, %s, %s, 3857)
                                ) AS geom,
                                ST_AsGeoJSON(
                                    ST_Extent(geom)
                                ) AS extent
                            FROM clusters
                            WHERE cid IS NOT NULL
                            GROUP BY cid
                        ) as tile;""",
                        [distance, min_points, nodeid, resource_ids, nodeid, zoom, x, y, zoom, x, y],
                    )
                else:
                    cursor.execute(
                        """SELECT ST_AsMVT(tile, %s, 4096, 'geom', 'id') FROM (SELECT tileid,
                            id,
                            resourceinstanceid,
                            nodeid,
                            ST_AsMVTGeom(
                                geom,
                                TileBBox(%s, %s, %s, 3857)
                            ) AS geom,
                            1 AS total
                        FROM geojson_geometries
                        WHERE nodeid = %s and resourceinstanceid not in %s) AS tile;""",
                        [nodeid, zoom, x, y, nodeid, resource_ids],
                    )
                tile = bytes(cursor.fetchone()[0])
                cache.set(cache_key, tile, settings.TILE_CACHE_TIMEOUT)
        if not len(tile):
            raise Http404()
        return HttpResponse(tile, content_type="application/x-protobuf")


@method_decorator(csrf_exempt, name="dispatch")
class Graphs(APIBase):
    def get(self, request, graph_id=None):
        perm = "read_nodegroup"
        user = request.user

        graph = cache.get(f"graph_{graph_id}")
        if graph is None:
            graph = Graph.objects.get(graphid=graph_id)

        resp = {"graph": JSONSerializer().serializeToPython(graph, sort_keys=False, exclude=["is_editable", "functions"])}

        if request.GET.get("context") == "search-result-details" and not graph.template.preload_resource_data:
            return JSONResponse(resp)
        else:
            cards = CardProxyModel.objects.filter(graph_id=graph_id).order_by("sortorder")
            permitted_cards = []

            for card in cards:
                if user.has_perm(perm, card.nodegroup):
                    card.filter_by_perm(user, perm)
                    permitted_cards.append(card)

            resp["datatypes"] = models.DDataType.objects.all()
            resp["cards"] = JSONSerializer().serializeToPython(permitted_cards, sort_keys=False, exclude=["is_editable"])
            resp["cardwidgets"] = [
                widget
                for widgets in [card.cardxnodexwidget_set.order_by("sortorder").all() for card in permitted_cards]
                for widget in widgets
            ]

            return JSONResponse(resp)


@method_decorator(csrf_exempt, name="dispatch")
class Resources(APIBase):

    # context = [{
    #     "@context": {
    #         "id": "@id",
    #         "type": "@type",
    #         "rdf": "http://www.w3.org/1999/02/22-rdf-syntax-ns#",
    #         "rdfs": "http://www.w3.org/2000/01/rdf-schema#",
    #         "crm": "http://www.cidoc-crm.org/cidoc-crm/",
    #         "la": "https://linked.art/ns/terms/",

    #         "Right": "crm:E30_Right",
    #         "LinguisticObject": "crm:E33_Linguistic_Object",
    #         "Name": "la:Name",
    #         "Identifier": "crm:E42_Identifier",
    #         "Language": "crm:E56_Language",
    #         "Type": "crm:E55_Type",

    #         "label": "rdfs:label",
    #         "value": "rdf:value",
    #         "classified_as": "crm:P2_has_type",
    #         "referred_to_by": "crm:P67i_is_referred_to_by",
    #         "language": "crm:P72_has_language",
    #         "includes": "crm:P106_is_composed_of",
    #         "identified_by": "crm:P1_is_identified_by"
    #     }
    # },{
    #     "@context": "https://linked.art/ns/v1/linked-art.json"
    # }]

    def get(self, request, resourceid=None, slug=None, graphid=None):
        if not user_can_read_resource(user=request.user, resourceid=resourceid):
            return JSONResponse(status=403)

        allowed_formats = ["json", "json-ld", "arches-json"]
        format = request.GET.get("format", "json-ld")
        user = request.user
        perm = "read_nodegroup"

        if format not in allowed_formats:
            return JSONResponse(status=406, reason="incorrect format specified, only %s formats allowed" % allowed_formats)

        indent = request.GET.get("indent")
        if indent and str.isdigit(indent):
            indent = int(indent)
        else:
            indent = None

        if resourceid:
            if format == "json":
                resource = Resource.objects.get(pk=resourceid)

                compact = bool(request.GET.get("compact", "true").lower() == "true")  # default True
                hide_empty_nodes = bool(request.GET.get("hide_empty_nodes", "false").lower() == "true")  # default False

                out = {
                    "resource": resource.to_json(
                        compact=compact,
                        hide_empty_nodes=hide_empty_nodes,
                        user=user,
                        perm=perm,
                    ),
                    "displaydescription": resource.displaydescription,
                    "displayname": resource.displayname,
                    "graph_id": resource.graph_id,
                    "legacyid": resource.legacyid,
                    "map_popup": resource.map_popup,
                    "resourceinstanceid": resource.resourceinstanceid,
                }

            elif format == "arches-json":
                out = Resource.objects.get(pk=resourceid)

                include_tiles = bool(request.GET.get("includetiles", "true").lower() == "true")  # default True

                if include_tiles:
                    out.load_tiles(user, perm)

            elif format == "json-ld":
                try:
                    models.ResourceInstance.objects.get(pk=resourceid)  # check for existance
                    exporter = ResourceExporter(format=format)
                    output = exporter.writer.write_resources(resourceinstanceids=[resourceid], indent=indent, user=request.user)
                    out = output[0]["outputfile"].getvalue()
                except models.ResourceInstance.DoesNotExist:
                    logger.error(_("The specified resource '{0}' does not exist. JSON-LD export failed.".format(resourceid)))
                    return JSONResponse(status=404)

        else:
            #
            # The following commented code would be what you would use if you wanted to use the rdflib module,
            # the problem with using this is that items in the "ldp:contains" array don't maintain a consistent order
            #

            # archesproject = Namespace(settings.ARCHES_NAMESPACE_FOR_DATA_EXPORT)
            # ldp = Namespace('https://www.w3.org/ns/ldp/')

            # g = Graph()
            # g.bind('archesproject', archesproject, False)
            # g.add((archesproject['resources'], RDF.type, ldp['BasicContainer']))

            # base_url = "%s%s" % (settings.ARCHES_NAMESPACE_FOR_DATA_EXPORT, reverse('resources',args=['']).lstrip('/'))
            # for resourceid in list(Resource.objects.values_list('pk', flat=True).order_by('pk')[:10]):
            #     g.add((archesproject['resources'], ldp['contains'], URIRef("%s%s") % (base_url, resourceid) ))

            # value = g.serialize(format='nt')
            # out = from_rdf(str(value), options={format:'application/nquads'})
            # framing = {
            #     "@omitDefault": True
            # }

            # out = frame(out, framing)
            # context = {
            #     "@context": {
            #         'ldp': 'https://www.w3.org/ns/ldp/',
            #         'arches': settings.ARCHES_NAMESPACE_FOR_DATA_EXPORT
            #     }
            # }
            # out = compact(out, context, options={'skipExpansion':False, 'compactArrays': False})

            page_size = settings.API_MAX_PAGE_SIZE

            try:
                page = int(request.GET.get("page", None))
            except Exception:
                page = 1

            start = (page - 1) * page_size
            end = start + page_size

            base_url = "%s%s" % (settings.ARCHES_NAMESPACE_FOR_DATA_EXPORT, reverse("resources", args=[""]).lstrip("/"))
            out = {
                "@context": "https://www.w3.org/ns/ldp/",
                "@id": "",
                "@type": "ldp:BasicContainer",
                # Here we actually mean the name
                # "label": str(model.name),
                "ldp:contains": [
                    "%s%s" % (base_url, resourceid)
                    for resourceid in list(
                        Resource.objects.values_list("pk", flat=True)
                        .exclude(pk=settings.SYSTEM_SETTINGS_RESOURCE_ID)
                        .order_by("pk")[start:end]
                    )
                ],
            }

        return JSONResponse(out, indent=indent)

    # def put(self, request, resourceid):
    #     try:
    #         indent = int(request.POST.get('indent', None))
    #     except:
    #         indent = None

    #     try:
    #         if user_can_edit_resource(user=request.user):
    #             data = JSONDeserializer().deserialize(request.body)
    #             reader = JsonLdReader()
    #             reader.read_resource(data, use_ids=True)
    #             if reader.errors:
    #                 response = []
    #                 for value in reader.errors.itervalues():
    #                     response.append(value.message)
    #                 return JSONResponse(data, indent=indent, status=400, reason=response)
    #             else:
    #                 response = []
    #                 for resource in reader.resources:
    #                     if resourceid != str(resource.pk):
    #                         raise Exception(
    #                             'Resource id in the URI does not match the resource @id supplied in the document')
    #                     old_resource = Resource.objects.get(pk=resource.pk)
    #                     old_resource.load_tiles()
    #                     old_tile_ids = set([str(tile.pk) for tile in old_resource.tiles])
    #                     new_tile_ids = set([str(tile.pk) for tile in resource.get_flattened_tiles()])
    #                     tileids_to_delete = old_tile_ids.difference(new_tile_ids)
    #                     tiles_to_delete = models.TileModel.objects.filter(pk__in=tileids_to_delete)
    #                     with transaction.atomic():
    #                         tiles_to_delete.delete()
    #                         resource.save(request=request)
    #                     response.append(JSONDeserializer().deserialize(
    #                         self.get(request, resource.resourceinstanceid).content))
    #                 return JSONResponse(response, indent=indent)
    #         else:
    #             return JSONResponse(status=403)
    #     except Exception as e:
    #         return JSONResponse(status=500, reason=e)

    def put(self, request, resourceid, slug=None, graphid=None):
        try:
            indent = int(request.PUT.get("indent", None))
        except Exception:
            indent = None

        if not user_can_edit_resource(user=request.user, resourceid=resourceid):
            return JSONResponse(status=403)
        else:
            with transaction.atomic():
                try:
                    # DELETE
                    resource_instance = Resource.objects.get(pk=resourceid)
                    resource_instance.delete()
                except models.ResourceInstance.DoesNotExist:
                    pass

                try:
                    # POST
                    data = JSONDeserializer().deserialize(request.body)
                    reader = JsonLdReader()
                    if slug is not None:
                        graphid = models.GraphModel.objects.get(slug=slug).pk
                    reader.read_resource(data, resourceid=resourceid, graphid=graphid)
                    if reader.errors:
                        response = []
                        for value in reader.errors.values():
                            response.append(value.message)
                        return JSONResponse({"error": response}, indent=indent, status=400)
                    else:
                        response = []
                        for resource in reader.resources:
                            with transaction.atomic():
                                resource.save(request=request)
                            response.append(JSONDeserializer().deserialize(self.get(request, resource.resourceinstanceid).content))
                        return JSONResponse(response, indent=indent, status=201)
                except models.ResourceInstance.DoesNotExist:
                    return JSONResponse(status=404)
                except Exception as e:
                    return JSONResponse({"error": "resource data could not be saved"}, status=500, reason=e)

    def post(self, request, resourceid=None, slug=None, graphid=None):
        try:
            indent = int(request.POST.get("indent", None))
        except Exception:
            indent = None

        try:
            if user_can_edit_resource(user=request.user, resourceid=resourceid):
                data = JSONDeserializer().deserialize(request.body)
                reader = JsonLdReader()
                if slug is not None:
                    graphid = models.GraphModel.objects.get(slug=slug).pk
                reader.read_resource(data, graphid=graphid)
                if reader.errors:
                    response = []
                    for value in reader.errors.values():
                        response.append(value.message)
                    return JSONResponse({"error": response}, indent=indent, status=400)
                else:
                    response = []
                    for resource in reader.resources:
                        with transaction.atomic():
                            resource.save(request=request)
                        response.append(JSONDeserializer().deserialize(self.get(request, resource.resourceinstanceid).content))
                    return JSONResponse(response, indent=indent, status=201)
            else:
                return JSONResponse(status=403)
        except Exception as e:
            if settings.DEBUG is True:
                exc_type, exc_value, exc_traceback = sys.exc_info()
                formatted = traceback.format_exception(exc_type, exc_value, exc_traceback)
                if len(formatted):
                    for message in formatted:
                        print(message)
            return JSONResponse({"error": "resource data could not be saved: %s" % e}, status=500, reason=e)

    def delete(self, request, resourceid, slug=None, graphid=None):
        if user_can_edit_resource(user=request.user, resourceid=resourceid) and user_can_delete_resource(
            user=request.user, resourceid=resourceid
        ):
            try:
                resource_instance = Resource.objects.get(pk=resourceid)
                resource_instance.delete()
            except models.ResourceInstance.DoesNotExist:
                return JSONResponse(status=404)
        else:
            return JSONResponse(status=500)

        return JSONResponse(status=200)


@method_decorator(csrf_exempt, name="dispatch")
class Concepts(APIBase):
    def get(self, request, conceptid=None):
        if user_can_read_concepts(user=request.user):
            allowed_formats = ["json", "json-ld"]
            format = request.GET.get("format", "json-ld")
            if format not in allowed_formats:
                return JSONResponse(status=406, reason="incorrect format specified, only %s formats allowed" % allowed_formats)

            include_subconcepts = request.GET.get("includesubconcepts", "true") == "true"
            include_parentconcepts = request.GET.get("includeparentconcepts", "true") == "true"
            include_relatedconcepts = request.GET.get("includerelatedconcepts", "true") == "true"

            depth_limit = request.GET.get("depthlimit", None)
            lang = request.GET.get("lang", settings.LANGUAGE_CODE)

            try:
                indent = int(request.GET.get("indent", None))
            except Exception:
                indent = None
            if conceptid:
                try:
                    ret = []
                    concept_graph = Concept().get(
                        id=conceptid,
                        include_subconcepts=include_subconcepts,
                        include_parentconcepts=include_parentconcepts,
                        include_relatedconcepts=include_relatedconcepts,
                        depth_limit=depth_limit,
                        up_depth_limit=None,
                        lang=lang,
                    )

                    ret.append(concept_graph)
                except models.Concept.DoesNotExist:
                    return JSONResponse(status=404)
                except Exception as e:
                    return JSONResponse(status=500, reason=e)
            else:
                return JSONResponse(status=500)
        else:
            return JSONResponse(status=500)

        if format == "json-ld":
            try:
                skos = SKOSWriter()
                value = skos.write(ret, format="nt")
                js = from_rdf(value.decode("utf-8"), options={format: "application/nquads"})

                context = [{"@context": {"skos": SKOS, "dcterms": DCTERMS, "rdf": str(RDF)}}, {"@context": settings.RDM_JSONLD_CONTEXT}]

                ret = compact(js, context)
            except Exception as e:
                return JSONResponse(status=500, reason=e)

        return JSONResponse(ret, indent=indent)


class Card(APIBase):
    def get(self, request, resourceid):
        try:
            resource_instance = Resource.objects.get(pk=resourceid)
            graph = resource_instance.graph
        except Resource.DoesNotExist:
            graph = models.GraphModel.objects.get(pk=resourceid)
            resourceid = None
            resource_instance = None
            pass
        nodes = graph.node_set.all()

        nodegroups = []
        editable_nodegroups = []
        for node in nodes:
            if node.is_collector:
                added = False
                if request.user.has_perm("write_nodegroup", node.nodegroup):
                    editable_nodegroups.append(node.nodegroup)
                    nodegroups.append(node.nodegroup)
                    added = True
                if not added and request.user.has_perm("read_nodegroup", node.nodegroup):
                    nodegroups.append(node.nodegroup)

        nodes = nodes.filter(nodegroup__in=nodegroups)
        cards = graph.cardmodel_set.order_by("sortorder").filter(nodegroup__in=nodegroups).prefetch_related("cardxnodexwidget_set")
        cardwidgets = [
            widget for widgets in [card.cardxnodexwidget_set.order_by("sortorder").all() for card in cards] for widget in widgets
        ]
        datatypes = models.DDataType.objects.all()
        user_is_reviewer = user_is_resource_reviewer(request.user)
        widgets = models.Widget.objects.all()
        card_components = models.CardComponent.objects.all()

        if resource_instance is None:
            tiles = []
            displayname = _("New Resource")
        else:
            displayname = resource_instance.displayname
            if displayname == "undefined":
                displayname = _("Unnamed Resource")
            if str(resource_instance.graph_id) == settings.SYSTEM_SETTINGS_RESOURCE_MODEL_ID:
                displayname = _("System Settings")

            tiles = resource_instance.tilemodel_set.order_by("sortorder").filter(nodegroup__in=nodegroups)
            provisionaltiles = []
            for tile in tiles:
                append_tile = True
                isfullyprovisional = False
                if tile.provisionaledits is not None:
                    if len(list(tile.provisionaledits.keys())) > 0:
                        if len(tile.data) == 0:
                            isfullyprovisional = True
                        if user_is_reviewer is False:
                            if str(request.user.id) in tile.provisionaledits:
                                tile.provisionaledits = {str(request.user.id): tile.provisionaledits[str(request.user.id)]}
                                tile.data = tile.provisionaledits[str(request.user.id)]["value"]
                            else:
                                if isfullyprovisional is True:
                                    # if the tile IS fully provisional and the current user is not the owner,
                                    # we don't send that tile back to the client.
                                    append_tile = False
                                else:
                                    # if the tile has authoritaive data and the current user is not the owner,
                                    # we don't send the provisional data of other users back to the client.
                                    tile.provisionaledits = None
                if append_tile is True:
                    provisionaltiles.append(tile)
            tiles = provisionaltiles

        cards = JSONSerializer().serializeToPython(cards)
        editable_nodegroup_ids = [str(nodegroup.pk) for nodegroup in editable_nodegroups]
        for card in cards:
            card["is_writable"] = False
            if str(card["nodegroup_id"]) in editable_nodegroup_ids:
                card["is_writable"] = True

        context = {
            "resourceid": resourceid,
            "displayname": displayname,
            "tiles": tiles,
            "cards": cards,
            "nodegroups": nodegroups,
            "nodes": nodes,
            "cardwidgets": cardwidgets,
            "datatypes": datatypes,
            "userisreviewer": user_is_reviewer,
            "widgets": widgets,
            "card_components": card_components,
        }

        return JSONResponse(context, indent=4)


class SearchExport(View):
    def get(self, request):
        total = int(request.GET.get("total", 0))
        download_limit = settings.SEARCH_EXPORT_IMMEDIATE_DOWNLOAD_THRESHOLD
        format = request.GET.get("format", "tilecsv")
        if "HTTP_AUTHORIZATION" in request.META:
            request_auth = request.META.get("HTTP_AUTHORIZATION").split()
            if request_auth[0].lower() == "basic":
                user_cred = b64decode(request_auth[1]).decode().split(":")
                user = authenticate(username=user_cred[0], password=user_cred[1])
                if user is not None:
                    request.user = user
        exporter = SearchResultsExporter(search_request=request)
        export_files, export_info = exporter.export(format)
        if format == "geojson" and total <= download_limit:
            response = JSONResponse(export_files)
            return response
        return JSONResponse(status=404)


class SearchComponentData(APIBase):
    def get(self, request, componentname):
        search_filter_factory = SearchFilterFactory(request)
        search_filter = search_filter_factory.get_filter(componentname)
        if search_filter:
            return JSONResponse(search_filter.view_data())
        return JSONResponse(status=404)


@method_decorator(csrf_exempt, name="dispatch")
class Images(APIBase):
    # meant to handle uploading of full sized images from a mobile client
    def post(self, request):
        tileid = request.POST.get("tileid")
        fileid = request.POST.get("file_id")
        nodeid = request.POST.get("nodeid")
        file_name = request.POST.get("file_name", "temp.jpg")
        file_data = request.FILES.get("data")
        try:
            image_file, file_created = models.File.objects.get_or_create(pk=fileid)
            image_file.path.save(file_name, ContentFile(file_data.read()))

            tile = TileProxyModel.objects.get(pk=tileid)
            tile_data = tile.get_tile_data(request.user.pk)
            for image in tile_data[nodeid]:
                if image["file_id"] == fileid:
                    image["url"] = image_file.path.url
                    image["size"] = image_file.path.size
                    # I don't really want to run all the code TileProxyModel.save(),
                    # so I just call it's super class
                    super(TileProxyModel, tile).save()
                    tile.index()

            # to use base64 use the below code
            # import base64
            # with open("foo.jpg", "w+b") as f:
            #     f.write(base64.b64decode(request.POST.get('data')))

        except TileProxyModel.DoesNotExist:
            # it's ok if the TileProxyModel doesn't exist, that just means that there is some
            # latency in the updating of the db from couch
            # see process_mobile_data in the FileListDatatype for how image thumbnails get
            # pushed to the db and files saved
            pass
        except Exception as e:
            return JSONResponse(status=500)

        return JSONResponse()


class IIIFManifest(APIBase):
    def get(self, request):
        query = request.GET.get("query", None)
        start = int(request.GET.get("start", 0))
        limit = request.GET.get("limit", None)

        manifests = models.IIIFManifest.objects.all()
        if query is not None:
            manifests = manifests.filter(Q(label__icontains=query) | Q(description__icontains=query))
        count = manifests.count()
        if limit is not None:
            manifests = manifests[start : start + int(limit)]

        response = JSONResponse({"results": manifests, "count": count})
        return response


class IIIFAnnotations(APIBase):
    def get(self, request):
        canvas = request.GET.get("canvas", None)
        resourceid = request.GET.get("resourceid", None)
        nodeid = request.GET.get("nodeid", None)
        permitted_nodegroups = [nodegroup for nodegroup in get_nodegroups_by_perm(request.user, "models.read_nodegroup")]
        annotations = models.VwAnnotation.objects.filter(nodegroup__in=permitted_nodegroups)
        if canvas is not None:
            annotations = annotations.filter(canvas=canvas)
        if resourceid is not None:
            annotations = annotations.filter(resourceinstance_id=resourceid)
        if nodeid is not None:
            annotations = annotations.filter(node_id=nodeid)
        return JSONResponse(
            {
                "type": "FeatureCollection",
                "features": [
                    {
                        "type": "Feature",
                        "id": annotation.feature["id"],
                        "geometry": annotation.feature["geometry"],
                        "properties": {
                            **annotation.feature["properties"],
                            **{
                                "nodeId": annotation.node_id,
                                "nodegroupId": annotation.nodegroup_id,
                                "resourceId": annotation.resourceinstance_id,
                                "graphId": annotation.node.graph_id,
                                "tileId": annotation.tile_id,
                            },
                        },
                    }
                    for annotation in annotations
                ],
            }
        )


class IIIFAnnotationNodes(APIBase):
    def get(self, request, indent=None):
        permitted_nodegroups = [nodegroup for nodegroup in get_nodegroups_by_perm(request.user, "models.read_nodegroup")]
        annotation_nodes = models.Node.objects.filter(nodegroup__in=permitted_nodegroups, datatype="annotation")
        return JSONResponse(
            [
                {
                    **model_to_dict(node),
                    "graph_name": node.graph.name,
                    "icon": node.graph.iconclass,
                }
                for node in annotation_nodes
            ]
        )


class Manifest(APIBase):
    def get(self, request, id):
        manifest = models.IIIFManifest.objects.get(id=id).manifest
        return JSONResponse(manifest)


class OntologyProperty(APIBase):
    def get(self, request):
        domain_ontology_class = request.GET.get("domain_ontology_class", None)
        range_ontology_class = request.GET.get("range_ontology_class", None)
        ontologyid = request.GET.get("ontologyid", "sdl")

        ret = []
        if domain_ontology_class and range_ontology_class:
            ontology_classes = models.OntologyClass.objects.get(source=domain_ontology_class)
            for ontologyclass in ontology_classes.target["down"]:
                if range_ontology_class in ontologyclass["ontology_classes"]:
                    ret.append(ontologyclass["ontology_property"])

        return JSONResponse(ret)


class ResourceReport(APIBase):
    def get(self, request, resourceid, generic_resource_report_data=None):
        # try:
        #     # needs validation?
        #     resource = Resource.objects.get(pk=resourceid)

        # except Exception as e:
        #     return JSONResponse(str(e), status=404)

        # graph = cache.get(resource.graph_id)
        # if not graph:
        #     graph = Graph.objects.get(graphid=resource.graph_id)
        #     cache.set(resource.graph_id, graph)

        # template = cache.get(graph.template_id)
        # if not template:
        #     template = models.ReportTemplate.objects.get(pk=graph.template_id)
        #     cache.set(graph.template_id, template)

        # if template.preload_resource_data:
        baz = ResourceSpecificResourceReportData()
        qux = baz.get(request, resourceid=resourceid)
        return qux

        # response = self._load_resource_specific_resource_data(
        #     resourceid=resourceid,
        #     resource=resource,
        #     graph=graph,
        #     template=template,
        # )
        # else:
        #     response = {
        #         "template": template,
        #     }

        # return JSONResponse(response)
        # if not generic_resource_report_data:
        #     foo = GenericResourceReportData()
        #     bar = foo.get(request)

        #     generic_resource_report_data = json.loads(bar.content)

        # template = generic_resource_report_data['graph_template']
        # resource = generic_resource_report_data['resource']

        if template["preload_resource_data"]:
            response = self._load_resource_data(
                request=request,
                resourceid=resourceid,
                generic_resource_report_data=generic_resource_report_data,
            )
        else:
            response = {
                "resource_instance": resource.to_json(),
                "template": template,
            }

        return JSONResponse(response)


class GenericResourceReportData(APIBase):
    def get(self, request):
        datatypes = models.DDataType.objects.all()

        templates = models.ReportTemplate.objects.all()
        widgets = models.Widget.objects.all()
        card_components = models.CardComponent.objects.all()

        try:
            map_layers = models.MapLayer.objects.all()
            map_markers = models.MapMarker.objects.all()
            map_sources = models.MapSource.objects.all()
            geocoding_providers = models.Geocoder.objects.all()
        except AttributeError:
            raise Http404(_("No active report template is available for this resource."))

        templates_json = JSONSerializer().serialize(templates, sort_keys=False, exclude=["name", "description"])

        card_components_json = JSONSerializer().serialize(card_components)

        datatypes_json = JSONSerializer().serialize(
            datatypes, exclude=["modulename", "issearchable", "configcomponent", "configname", "iconclass"]
        )

        return JSONResponse(
            {
                "datatypes": datatypes,
                "templates": templates,
                "widgets": widgets,
                "card_components": card_components,
                "map_layers": map_layers,
                "map_markers": map_markers,
                "map_sources": map_sources,
                "geocoding_providers": geocoding_providers,
                "templates_json": templates_json,
                "card_components_json": card_components_json,
                "datatypes_json": datatypes_json,
                "hide_empty_nodes": settings.HIDE_EMPTY_NODES_IN_REPORT,
            }
        )


class ResourceSpecificResourceReportData(APIBase):
    def get(self, request, resourceid):
        should_serialize_graph = not request.GET.get("graph_data") == "false"

        try:
            # needs validation?
            # resource = cache.get(resourceid)
            # if not resource:
            resource = Resource.objects.get(pk=resourceid)
            # cache.set(resourceid, resource)

        except Exception as e:
            return JSONResponse(str(e), status=404)

        # graph = cache.get(resource.graph_id)
        # if not graph:
        graph = Graph.objects.get(graphid=resource.graph_id)
        # cache.set(resource.graph_id, graph)

        # template = cache.get(graph.template_id)
        # if not template:
        template = models.ReportTemplate.objects.get(pk=graph.template_id)
        # cache.set(graph.template_id, template)

        if template.preload_resource_data:
            response = self._load_resource_specific_resource_data(
                request=request,
                resourceid=resourceid,
                resource=resource,
                graph=graph,
                template=template,
                should_serialize_graph=should_serialize_graph,
            )
        else:
            response = {
                "resource_json": resource.to_json(),
                "template": template,
            }

        return JSONResponse(response)

    def _load_resource_specific_resource_data(self, request, resourceid, resource, graph, template, should_serialize_graph):
        resource_models = (
            models.GraphModel.objects.filter(isresource=True).exclude(isactive=False).exclude(pk=settings.SYSTEM_SETTINGS_RESOURCE_MODEL_ID)
        )

        resource_tiles = TileProxyModel.objects.filter(resourceinstance=resource).order_by("sortorder")

        graph_cards = CardProxyModel.objects.filter(graph_id=resource.graph_id).select_related("graph").order_by("sortorder")

        related_resources_summary = {}

        for resource_model in resource_models:
            get_params = request.GET.copy()
            get_params.update({"resourceinstance_graphid": str(resource_model.graphid)})
            request.GET = get_params

            related_resources_response = RelatedResourcesView().get(request, resourceid).content
            related_resources_summary[str(resource_model.graphid)] = json.loads(related_resources_response)

        permitted_tiles = []
        perm = "read_nodegroup"

        for tile in resource_tiles:
            if request.user.has_perm(perm, tile.nodegroup):
                tile.filter_by_perm(request.user, perm)
                permitted_tiles.append(tile)

        permitted_cards = []

        for card in graph_cards:
            if request.user.has_perm(perm, card.nodegroup):
                card.filter_by_perm(request.user, perm)
                permitted_cards.append(card)

        cardwidgets = [
            widget for widgets in [card.cardxnodexwidget_set.order_by("sortorder").all() for card in permitted_cards] for widget in widgets
        ]

        # card_widgets_json = JSONSerializer().serialize(cardwidgets)

        graph_json = {}
        if should_serialize_graph:
            graph_json = cache.get("{}_json".format(graph.pk))
            if not graph_json:
                graph_json = JSONSerializer().serialize(
                    graph,
                    sort_keys=False,
                    exclude=[
                        "functions",
                        "relatable_resource_model_ids",
                        "domain_connections",
                        "edges",
                        "is_editable",
                        "description",
                        "iconclass",
                        "subtitle",
                        "author",
                    ],
                )
                cache.set("{}_json".format(graph.pk), graph_json)

        return {
            "displayname": resource.displayname,
            "graph_json": graph_json,
            "template": template,
            "cardwidgets": cardwidgets,
            "tiles": JSONSerializer().serialize(permitted_tiles, sort_keys=False),
            "cards": JSONSerializer().serialize(
                permitted_cards,
                sort_keys=False,
                exclude=["is_editable", "description", "instructions", "helpenabled", "helptext", "helptitle", "ontologyproperty"],
            ),
            "related_resources": JSONSerializer().serialize(related_resources_summary, sort_keys=False),
        }

    # def _generate_related_resources_summary(self, related_resources, resource_relationships, resource_models):
    #     related_resource_summary = [
    #         {"graphid": str(resource_model.graphid), "name": resource_model.name, "resources": []} for resource_model in resource_models
    #     ]

    #     resource_relationship_types = {
    #         resource_relationship_type["id"]: resource_relationship_type["text"]
    #         for resource_relationship_type in get_resource_relationship_types()["values"]
    #     }

    #     for related_resource in related_resources:
    #         for summary in related_resource_summary:
    #             if related_resource["graph_id"] == summary["graphid"]:
    #                 relationship_summary = []
    #                 for resource_relationship in resource_relationships:
    #                     if related_resource["resourceinstanceid"] == resource_relationship["resourceinstanceidto"]:
    #                         rr_type = (
    #                             resource_relationship_types[resource_relationship["relationshiptype"]]
    #                             if resource_relationship["relationshiptype"] in resource_relationship_types
    #                             else resource_relationship["relationshiptype"]
    #                         )
    #                         relationship_summary.append(rr_type)
    #                     elif related_resource["resourceinstanceid"] == resource_relationship["resourceinstanceidfrom"]:
    #                         rr_type = (
    #                             resource_relationship_types[resource_relationship["inverserelationshiptype"]]
    #                             if resource_relationship["inverserelationshiptype"] in resource_relationship_types
    #                             else resource_relationship["inverserelationshiptype"]
    #                         )
    #                         relationship_summary.append(rr_type)

    #                 summary["resources"].append(
    #                     {
    #                         "instance_id": related_resource["resourceinstanceid"],
    #                         "displayname": related_resource["displayname"],
    #                         "relationships": relationship_summary,
    #                     }
    #                 )

    #     return related_resource_summary


<<<<<<< HEAD
class Foo(APIBase):
    def get(self, request, resourceid):
        exclude = request.GET.get('exclude', [])
        perm = "read_nodegroup"

        resource = Resource.objects.get(pk=resourceid)
        graph = Graph.objects.get(graphid=resource.graph_id)

        resp = {
            "datatypes": models.DDataType.objects.all(),
            "displayname": resource.displayname,
            "resourceid": resourceid,
            "graph": graph,
        }

        if 'related_resources' not in exclude:
            resource_models = (
                models.GraphModel.objects.filter(isresource=True).exclude(isactive=False).exclude(pk=settings.SYSTEM_SETTINGS_RESOURCE_MODEL_ID)
            )

            get_params = request.GET.copy()
            get_params.update({"paginate": "false"})
            request.GET = get_params

            related_resources_response = RelatedResourcesView().get(request, resourceid)
            related_resources = json.loads(related_resources_response.content)

            related_resources_summary = self._generate_related_resources_summary(
                related_resources=related_resources["related_resources"],
                resource_relationships=related_resources["resource_relationships"],
                resource_models=resource_models,
            )

            resp['related_resources'] = related_resources_summary

        if 'tiles' not in exclude:
            permitted_tiles = []
            for tile in Tile.objects.filter(resourceinstance=resource).select_related('nodegroup').order_by("sortorder"):
                if request.user.has_perm(perm, tile.nodegroup):
                    tile.filter_by_perm(request.user, perm)
                    permitted_tiles.append(tile)

            resp['tiles'] = permitted_tiles

        if 'cards' not in exclude:
            permitted_cards = []
            for card in Card.objects.filter(graph_id=resource.graph_id).select_related('nodegroup').order_by("sortorder"):
                if request.user.has_perm(perm, card.nodegroup):
                    card.filter_by_perm(request.user, perm)
                    permitted_cards.append(card)

            cardwidgets = [
                widget for widgets in [card.cardxnodexwidget_set.order_by("sortorder").all() for card in permitted_cards] for widget in widgets
            ]

            resp['cards'] = permitted_cards
            resp['cardwidgets'] = cardwidgets

        return JSONResponse(resp)


class BulkFoo(APIBase):
    def get(self, request):
        graph_ids = request.GET.get('graph_ids').split(',')
        exclude = request.GET.get('exclude', [])
=======
class BulkFoo(APIBase):
    def get(self, request):
        resource_ids = request.GET.get("resource_ids").split(",")
        exclude = request.GET.get("exclude")

        resources = Resource.objects.filter(pk__in=resource_ids)
        graph_ids = [resource.graph_id for resource in resources]
>>>>>>> c8504116

        if not graph_ids:
            raise Exception()

        graph_ids_set = set(graph_ids)  # calls set to delete dups
        graph_ids_not_in_cache = []

        graph_lookup = {}

        for graph_id in graph_ids_set:
<<<<<<< HEAD
            graph = cache.get('serialized_graph_{}'.format(graph_id))
=======
            graph = cache.get("graph_{}".format(graph_id))
>>>>>>> c8504116

            if graph:
                graph_lookup[graph['graphid']] = graph
            else:
                graph_ids_not_in_cache.append(graph_id)

        if graph_ids_not_in_cache:
            graphs_from_database = list(Graph.objects.filter(pk__in=graph_ids_not_in_cache))

            for graph in graphs_from_database:
                serialized_graph = JSONSerializer().serializeToPython(
                    graph, 
                    sort_keys=False, 
                    exclude=["is_editable", "functions"]
                )
                cache.set('serialized_graph_{}'.format(graph.pk), serialized_graph)
                graph_lookup[str(graph.pk)] = serialized_graph

        cards = CardProxyModel.objects.filter(graph_id__in=graph_ids_set).select_related("nodegroup").order_by("sortorder")

        perm = "read_nodegroup"
        permitted_cards = []

        for card in cards:
            if request.user.has_perm(perm, card.nodegroup):
                card.filter_by_perm(request.user, perm)
                permitted_cards.append(card)

        if 'datatypes' not in exclude:
            datatypes = models.DDataType.objects.all()

        resp = {}

        for graph_id in graph_ids_set:
            graph = graph_lookup[graph_id]

<<<<<<< HEAD
            graph_cards = [ card for card in permitted_cards if str(card.graph_id) == graph['graphid'] ]
=======
            graph_cards = [card for card in permitted_cards if card.graph_id == graph.pk]
>>>>>>> c8504116

            cardwidgets = [
                widget for widgets in [card.cardxnodexwidget_set.order_by("sortorder").all() for card in graph_cards] for widget in widgets
            ]

<<<<<<< HEAD
            resp[graph_id] = {
                'graph': graph,
                'cards': JSONSerializer().serializeToPython(graph_cards, sort_keys=False, exclude=["is_editable"]),
                'cardwidgets': cardwidgets,
=======
            resp[resource.pk] = {
                "graph": JSONSerializer().serializeToPython(graph, sort_keys=False, exclude=["is_editable", "functions"]),
                "cards": JSONSerializer().serializeToPython(graph_cards, sort_keys=False, exclude=["is_editable"]),
                "cardwidgets": cardwidgets,
>>>>>>> c8504116
            }

            if 'datatypes' not in exclude:
                resp[graph_id]['datatypes'] = datatypes

        return JSONResponse(resp)


@method_decorator(csrf_exempt, name="dispatch")
class Tile(APIBase):
    def get(self, request, tileid):
        try:
            tile = models.TileModel.objects.get(tileid=tileid)
        except Exception as e:
            return JSONResponse(str(e), status=404)

        # filter tiles from attribute query based on user permissions
        permitted_nodegroups = [str(nodegroup.pk) for nodegroup in get_nodegroups_by_perm(request.user, "models.read_nodegroup")]
        if str(tile.nodegroup_id) in permitted_nodegroups:
            return JSONResponse(tile, status=200)
        else:
            return JSONResponse(_("Tile not found."), status=404)

    def post(self, request, tileid):
        tileview = TileView()
        tileview.action = "update_tile"
        request.POST = request.POST.copy()
        request.POST["data"] = request.body
        return tileview.post(request)


@method_decorator(csrf_exempt, name="dispatch")
class Node(APIBase):
    def get(self, request, nodeid=None):
        graph_cache = {}
        params = request.GET.dict()
        user = request.user
        perms = "models." + params.pop("perms", "read_nodegroup")
        params["nodeid"] = params.get("nodeid", nodeid)
        try:
            uuid.UUID(params["nodeid"])
        except ValueError as e:
            del params["nodeid"]
        # parse node attributes from params
        # datatype = params.get("datatype")
        # description=params.get('description')
        # exportable=params.get('exportable')
        # fieldname=params.get('fieldname')
        # graph_id=params.get('graph_id')
        # is_collector=params.get('is_collector')
        # isrequired=params.get('isrequired')
        # issearchable=params.get('issearchable')
        # istopnode=params.get('istopnode')
        # name=params.get('name')
        # nodegroup_id=params.get('nodegroup_id')
        # nodeid=params.get('nodeid')
        # ontologyclass=params.get('ontologyclass')
        # sortorder=params.get('sortorder')

        def graphLookup(graphid):
            try:
                return graph_cache[graphid]
            except:
                graph_cache[graphid] = Graph.objects.get(pk=node["graph_id"]).name
                return graph_cache[graphid]

        # try to get nodes by attribute filter and then get nodes by passed in user perms
        try:
            nodes = models.Node.objects.filter(**dict(params)).values()
            permitted_nodegroups = [str(nodegroup.pk) for nodegroup in get_nodegroups_by_perm(user, perms)]
        except Exception as e:
            return JSONResponse(str(e), status=404)

        # check if any nodes were returned from attribute filter and throw error if none were returned
        if len(nodes) == 0:
            return JSONResponse(_("No nodes matching query parameters found."), status=404)

        # filter nodes from attribute query based on user permissions
        permitted_nodes = [node for node in nodes if str(node["nodegroup_id"]) in permitted_nodegroups]
        for node in permitted_nodes:
            try:
                node["resourcemodelname"] = graphLookup(node["graph_id"])
            except:
                return JSONResponse(_("No graph found for graphid %s" % (node["graph_id"])), status=404)

        return JSONResponse(permitted_nodes, status=200)


@method_decorator(csrf_exempt, name="dispatch")
class InstancePermission(APIBase):
    def get(self, request):
        user = request.user
        result = {}
        resourceinstanceid = request.GET.get("resourceinstanceid")
        result["read"] = user_can_read_resource(user, resourceinstanceid)
        result["edit"] = user_can_edit_resource(user, resourceinstanceid)
        result["delete"] = user_can_delete_resource(user, resourceinstanceid)
        return JSONResponse(result)


@method_decorator(csrf_exempt, name="dispatch")
class NodeValue(APIBase):
    def post(self, request):
        datatype_factory = DataTypeFactory()
        tileid = request.POST.get("tileid")
        nodeid = request.POST.get("nodeid")
        data = request.POST.get("data")
        resourceid = request.POST.get("resourceinstanceid", None)
        format = request.POST.get("format")
        operation = request.POST.get("operation")

        # get node model return error if not found
        try:
            node = models.Node.objects.get(nodeid=nodeid)
        except Exception as e:
            return JSONResponse(e, status=404)

        # check if user has permissions to write to node
        user_has_perms = request.user.has_perm("write_nodegroup", node)

        if user_has_perms:
            # get datatype of node
            try:
                datatype = datatype_factory.get_instance(node.datatype)
            except Exception as e:
                return JSONResponse(e, status=404)

            # transform data to format expected by tile
            data = datatype.transform_value_for_tile(data, format=format)

            # get existing data and append new data if operation='append'
            if operation == "append":
                tile = models.TileModel.objects.get(tileid=tileid)
                data = datatype.update(tile, data, nodeid, action=operation)

            # update/create tile
            new_tile = TileProxyModel.update_node_value(nodeid, data, tileid, resourceinstanceid=resourceid)

            response = JSONResponse(new_tile, status=200)
        else:
            response = JSONResponse(_("User does not have permission to edit this node."), status=403)

        return response


@method_decorator(csrf_exempt, name="dispatch")
class Validator(APIBase):
    """
    Class for validating existing objects in the system using GET (resource instances, tiles, etc...)
    or for validating new objects using POST.

    arches-json format is assumed when posting a new resource instance for validation

    Querystring parameters:
    indent -- set to an integer value to format the json to be indented that number of characters
    verbose -- (default is False), set to True to return more information about the validation result
    strict -- (default is True), set to True to force the datatype to perform a more complete check
            (eg: check for the existance of a referenced resoure on the resource-instance datatype)
    """

    def validate_resource(self, resource, verbose, strict):
        errors = resource.validate(verbose=verbose, strict=strict)
        ret = {}

        ret["valid"] = len(errors) == 0
        if verbose:
            ret["errors"] = errors
        return ret

    def validate_tile(self, tile, verbose, strict):
        errors = []
        ret = {}

        try:
            tile.validate(raise_early=(not verbose), strict=strict)
        except TileValidationError as err:
            errors += err.message if isinstance(err.message, list) else [err.message]
        except BaseException as err:
            errors += [str(err)]

        ret["valid"] = len(errors) == 0
        if verbose:
            ret["errors"] = errors
        return ret

    def get(self, request, itemtype=None, itemid=None):
        valid_item_types = ["resource", "tile"]
        if itemtype not in valid_item_types:
            return JSONResponse(
                {"message": f"items to validate can only be of the following types: {valid_item_types} -- eg: .../item_type/item_id"},
                status=400,
            )

        indent = request.GET.get("indent", None)
        verbose = False if request.GET.get("verbose", "false").startswith("f") else True  # default is False
        strict = True if request.GET.get("strict", "true").startswith("t") else False  # default is True

        if itemtype == "resource":
            try:
                resource = Resource.objects.get(pk=itemid)
            except:
                return JSONResponse(status=404)

            return JSONResponse(self.validate_resource(resource, verbose, strict), indent=indent)

        if itemtype == "tile":
            errors = []

            try:
                tile = TileProxyModel.objects.get(pk=itemid)
            except:
                return JSONResponse(status=404)

            return JSONResponse(self.validate_tile(tile, verbose, strict), indent=indent)

        return JSONResponse(status=400)

    def post(self, request, itemtype=None):
        valid_item_types = ["resource", "tile"]
        if itemtype not in valid_item_types:
            return JSONResponse(
                {"message": f"items to validate can only be of the following types: {valid_item_types} -- eg: .../item_type/item_id"},
                status=400,
            )

        indent = request.GET.get("indent", None)
        verbose = False if request.GET.get("verbose", "false").startswith("f") else True  # default is False
        strict = True if request.GET.get("strict", "true").startswith("t") else False  # default is True
        data = JSONDeserializer().deserialize(request.body)

        if itemtype == "resource":
            resource = Resource()
            for tiledata in data["tiles"]:
                resource.tiles.append(TileProxyModel(tiledata))

            return JSONResponse(self.validate_resource(resource, verbose, strict), indent=indent)

        if itemtype == "tile":
            tile = TileProxyModel(data)
            return JSONResponse(self.validate_tile(tile, verbose, strict), indent=indent)

        return JSONResponse(status=400)<|MERGE_RESOLUTION|>--- conflicted
+++ resolved
@@ -1374,7 +1374,6 @@
     #     return related_resource_summary
 
 
-<<<<<<< HEAD
 class Foo(APIBase):
     def get(self, request, resourceid):
         exclude = request.GET.get('exclude', [])
@@ -1440,15 +1439,6 @@
     def get(self, request):
         graph_ids = request.GET.get('graph_ids').split(',')
         exclude = request.GET.get('exclude', [])
-=======
-class BulkFoo(APIBase):
-    def get(self, request):
-        resource_ids = request.GET.get("resource_ids").split(",")
-        exclude = request.GET.get("exclude")
-
-        resources = Resource.objects.filter(pk__in=resource_ids)
-        graph_ids = [resource.graph_id for resource in resources]
->>>>>>> c8504116
 
         if not graph_ids:
             raise Exception()
@@ -1459,11 +1449,7 @@
         graph_lookup = {}
 
         for graph_id in graph_ids_set:
-<<<<<<< HEAD
             graph = cache.get('serialized_graph_{}'.format(graph_id))
-=======
-            graph = cache.get("graph_{}".format(graph_id))
->>>>>>> c8504116
 
             if graph:
                 graph_lookup[graph['graphid']] = graph
@@ -1500,27 +1486,16 @@
         for graph_id in graph_ids_set:
             graph = graph_lookup[graph_id]
 
-<<<<<<< HEAD
             graph_cards = [ card for card in permitted_cards if str(card.graph_id) == graph['graphid'] ]
-=======
-            graph_cards = [card for card in permitted_cards if card.graph_id == graph.pk]
->>>>>>> c8504116
 
             cardwidgets = [
                 widget for widgets in [card.cardxnodexwidget_set.order_by("sortorder").all() for card in graph_cards] for widget in widgets
             ]
 
-<<<<<<< HEAD
             resp[graph_id] = {
                 'graph': graph,
                 'cards': JSONSerializer().serializeToPython(graph_cards, sort_keys=False, exclude=["is_editable"]),
                 'cardwidgets': cardwidgets,
-=======
-            resp[resource.pk] = {
-                "graph": JSONSerializer().serializeToPython(graph, sort_keys=False, exclude=["is_editable", "functions"]),
-                "cards": JSONSerializer().serializeToPython(graph_cards, sort_keys=False, exclude=["is_editable"]),
-                "cardwidgets": cardwidgets,
->>>>>>> c8504116
             }
 
             if 'datatypes' not in exclude:
