import json
import logging
import os
import re
import sys
import uuid
import importlib
from io import StringIO
from django.shortcuts import render
from django.views.generic import View
from django.views.decorators.csrf import csrf_exempt
from django.utils.decorators import method_decorator
from django.db import transaction, connection
from django.db.models import Q
from django.http import Http404, HttpResponse
from django.http.request import QueryDict
from django.core import management
from django.core.cache import cache
from django.urls import reverse
from django.utils.decorators import method_decorator
from django.utils.translation import ugettext as _
from django.core.files.base import ContentFile
from revproxy.views import ProxyView
from oauth2_provider.views import ProtectedResourceView
from arches.app.models import models
from arches.app.models.concept import Concept
from arches.app.models.card import Card as CardProxyModel
from arches.app.models.graph import Graph
from arches.app.models.mobile_survey import MobileSurvey
from arches.app.models.resource import Resource
from arches.app.models.system_settings import settings
from arches.app.models.tile import Tile
from arches.app.models.tile import Tile as tile_model
from arches.app.utils.skos import SKOSWriter
from arches.app.utils.response import JSONResponse
from arches.app.utils.decorators import can_read_resource_instance, can_edit_resource_instance, can_read_concept
from arches.app.utils.betterJSONSerializer import JSONSerializer, JSONDeserializer
from arches.app.utils.data_management.resources.exporter import ResourceExporter
from arches.app.utils.data_management.resources.formats.rdffile import JsonLdReader
from arches.app.utils.permission_backend import (
    user_can_read_resources,
    user_can_edit_resources,
    user_can_read_concepts,
    user_is_resource_reviewer,
    get_restricted_instances,
)
from arches.app.utils.decorators import group_required
from arches.app.utils.geo_utils import GeoUtils
from arches.app.search.components.base import SearchFilterFactory
from arches.app.datatypes.datatypes import DataTypeFactory
from pyld.jsonld import compact, frame, from_rdf
from rdflib import RDF
from rdflib.namespace import SKOS, DCTERMS
from slugify import slugify
from urllib import parse
from arches.celery import app

logger = logging.getLogger(__name__)


def userCanAccessMobileSurvey(request, surveyid=None):
    ms = MobileSurvey.objects.get(pk=surveyid)
    user = request.user
    allowed = False
    if user in ms.users.all():
        allowed = True
    else:
        users_groups = {group.id for group in user.groups.all()}
        ms_groups = {group.id for group in ms.groups.all()}
        if len(ms_groups.intersection(users_groups)) > 0:
            allowed = True

    return allowed


class CouchdbProxy(ProtectedResourceView, ProxyView):
    upstream = settings.COUCHDB_URL
    p = re.compile(r"project_(?P<surveyid>[\w-]{36})")

    def dispatch(self, request, path):
        try:
            if path is None or path == "":
                return super(CouchdbProxy, self).dispatch(request, path)
            else:
                m = self.p.match(path)
                surveyid = ""
                if m is not None:
                    surveyid = m.groupdict().get("surveyid")
                    if MobileSurvey.objects.filter(pk=surveyid).exists() is False:
                        message = _("The survey you are attempting to sync is no longer available on the server")
                        return JSONResponse({"notification": message}, status=500)
                    else:
                        try:
                            if userCanAccessMobileSurvey(request, surveyid):
                                return super(CouchdbProxy, self).dispatch(request, path)
                            else:
                                return JSONResponse(_("Sync Failed. User unauthorized to sync project"), status=403)
                        except Exception:
                            logger.exception(_("Unable to determine user access to collector project"))
                            pass
        except Exception:
            logger.exception(_("Failed to dispatch Couch proxy"))

        return JSONResponse(_("Sync failed"), status=500)


class APIBase(View):
    def dispatch(self, request, *args, **kwargs):
        try:
            get_params = request.GET.copy()
            accept = request.META.get("HTTP_ACCEPT")
            format = request.GET.get("format", False)
            format_values = {
                "application/ld+json": "json-ld",
                "application/json": "json",
                "application/xml": "xml",
            }
            if not format and accept in format_values:
                get_params["format"] = format_values[accept]
            for key, value in request.META.items():
                if key.startswith("HTTP_X_ARCHES_"):
                    if key.replace("HTTP_X_ARCHES_", "").lower() not in request.GET:
                        get_params[key.replace("HTTP_X_ARCHES_", "").lower()] = value
            get_params._mutable = False
            request.GET = get_params

        except Exception:
            logger.exception(_("Failed to create API request"))

        return super(APIBase, self).dispatch(request, *args, **kwargs)


class Sync(APIBase):
    def get(self, request, surveyid=None):

        can_sync = userCanAccessMobileSurvey(request, surveyid)
        if can_sync:
            synclog = {"logid": "", "message": "", "status": "", "survey_id": surveyid, "userid": request.user.id}
            try:
                survey = MobileSurvey.objects.get(id=surveyid)
                synclog = survey.sync(userid=request.user.id, use_celery=True)
            except Exception:
                logger.exception(_("Sync Failed"))

            return JSONResponse(synclog)
        else:
            return JSONResponse(_("Sync Failed"), status=403)


class CheckSyncStatus(APIBase):
    def get(self, request, synclogid=None):
        synclog = models.MobileSyncLog.objects.get(pk=synclogid)
        return JSONResponse(synclog)


class Surveys(APIBase):
    def get(self, request, surveyid=None):

        auth_header = request.META.get("HTTP_AUTHORIZATION", None)
        logger.info("Requesting projects for user: {0}".format(request.user.username))
        try:
            if hasattr(request.user, "userprofile") is not True:
                models.UserProfile.objects.create(user=request.user)

            def get_child_cardids(card, cardset):
                for child_card in models.CardModel.objects.filter(nodegroup__parentnodegroup_id=card.nodegroup_id):
                    cardset.add(str(child_card.cardid))
                    get_child_cardids(child_card, cardset)

            group_ids = list(request.user.groups.values_list("id", flat=True))
            if request.GET.get("status", None) is not None:
                ret = {}
                surveys = MobileSurvey.objects.filter(users__in=[request.user]).distinct()
                for survey in surveys:
                    survey.deactivate_expired_survey()
                    survey = survey.serialize_for_mobile()
                    ret[survey["id"]] = {}
                    for key in [
                        "active",
                        "name",
                        "description",
                        "startdate",
                        "enddate",
                        "onlinebasemaps",
                        "bounds",
                        "tilecache",
                        "image_size_limits",
                    ]:
                        ret[survey["id"]][key] = survey[key]
                response = JSONResponse(ret, indent=4)
            else:
                viewable_nodegroups = request.user.userprofile.viewable_nodegroups
                editable_nodegroups = request.user.userprofile.editable_nodegroups
                permitted_nodegroups = viewable_nodegroups.union(editable_nodegroups)
                projects = MobileSurvey.objects.filter(users__in=[request.user], active=True).distinct()
                if surveyid:
                    projects = projects.filter(pk=surveyid)

                projects_for_couch = []
                for project in projects:
                    project.deactivate_expired_survey()
                    projects_for_couch.append(project.serialize_for_mobile())

                for project in projects_for_couch:
                    project["mapboxkey"] = settings.MAPBOX_API_KEY
                    permitted_cards = set()
                    ordered_project_cards = project["cards"]
                    for rootcardid in project["cards"]:
                        card = models.CardModel.objects.get(cardid=rootcardid)
                        if str(card.nodegroup_id) in permitted_nodegroups:
                            permitted_cards.add(str(card.cardid))
                            get_child_cardids(card, permitted_cards)
                    project["cards"] = list(permitted_cards)
                    for graph in project["graphs"]:
                        cards = []
                        for card in graph["cards"]:
                            if card["cardid"] in project["cards"]:
                                card["relative_position"] = (
                                    ordered_project_cards.index(card["cardid"]) if card["cardid"] in ordered_project_cards else None
                                )
                                cards.append(card)
                        unordered_cards = [card for card in cards if card["relative_position"] is None]
                        ordered_cards = [card for card in cards if card["relative_position"] is not None]
                        sorted_cards = sorted(ordered_cards, key=lambda x: x["relative_position"])
                        graph["cards"] = unordered_cards + sorted_cards
                response = JSONResponse(projects_for_couch, indent=4)
        except Exception:
            logger.exception(_("Unable to fetch collector projects"))
            response = JSONResponse(_("Unable to fetch collector projects"), indent=4)

        logger.info("Returning projects for user: {0}".format(request.user.username))
        return response


class GeoJSON(APIBase):
    def get_name(self, resource):
        module = importlib.import_module("arches.app.functions.primary_descriptors")
        PrimaryDescriptorsFunction = getattr(module, "PrimaryDescriptorsFunction")()
        functionConfig = models.FunctionXGraph.objects.filter(graph_id=resource.graph_id, function__functiontype="primarydescriptors")
        if len(functionConfig) == 1:
            return PrimaryDescriptorsFunction.get_primary_descriptor_from_nodes(resource, functionConfig[0].config["name"])
        else:
            return _("Unnamed Resource")

    def get(self, request):
        datatype_factory = DataTypeFactory()
        set_precision = GeoUtils().set_precision
        resourceid = request.GET.get("resourceid", None)
        nodeid = request.GET.get("nodeid", None)
        tileid = request.GET.get("tileid", None)
        nodegroups = request.GET.get("nodegroups", [])
        precision = request.GET.get("precision", None)
        field_name_length = int(request.GET.get("field_name_length", 0))
        use_uuid_names = bool(request.GET.get("use_uuid_names", False))
        include_primary_name = bool(request.GET.get("include_primary_name", False))
        include_geojson_link = bool(request.GET.get("include_geojson_link", False))
        use_display_values = bool(request.GET.get("use_display_values", False))
        geometry_type = request.GET.get("type", None)
        indent = request.GET.get("indent", None)
        limit = request.GET.get("limit", None)
        page = int(request.GET.get("page", 1))
        if limit is not None:
            limit = int(limit)
        if indent is not None:
            indent = int(indent)
        if isinstance(nodegroups, str):
            nodegroups = nodegroups.split(",")
        if hasattr(request.user, "userprofile") is not True:
            models.UserProfile.objects.create(user=request.user)
        viewable_nodegroups = request.user.userprofile.viewable_nodegroups
        nodegroups = [i for i in nodegroups if i in viewable_nodegroups]
        nodes = models.Node.objects.filter(datatype="geojson-feature-collection", nodegroup_id__in=viewable_nodegroups)
        if nodeid is not None:
            nodes = nodes.filter(nodeid=nodeid)
        nodes = nodes.order_by("sortorder")
        features = []
        i = 1
        property_tiles = models.TileModel.objects.filter(nodegroup_id__in=nodegroups)
        property_node_map = {}
        property_nodes = models.Node.objects.filter(nodegroup_id__in=nodegroups).order_by("sortorder")
        restricted_resource_ids = get_restricted_instances(request.user)
        for node in property_nodes:
            property_node_map[str(node.nodeid)] = {"node": node}
            if node.fieldname is None or node.fieldname == "":
                property_node_map[str(node.nodeid)]["name"] = slugify(node.name, max_length=field_name_length, separator="_")
            else:
                property_node_map[str(node.nodeid)]["name"] = node.fieldname
        tiles = models.TileModel.objects.filter(nodegroup__in=[node.nodegroup for node in nodes])
        last_page = None
        if resourceid is not None:
            tiles = tiles.filter(resourceinstance_id__in=resourceid.split(","))
        if tileid is not None:
            tiles = tiles.filter(tileid=tileid)
        tiles = tiles.order_by("sortorder")
        tiles = [tile for tile in tiles if str(tile.resourceinstance_id) not in restricted_resource_ids]
        if limit is not None:
            start = (page - 1) * limit
            end = start + limit
            last_page = tiles.count() < end
            tiles = tiles[start:end]
        for tile in tiles:
            data = tile.data
            for node in nodes:
                try:
                    for feature_index, feature in enumerate(data[str(node.pk)]["features"]):
                        if geometry_type is None or geometry_type == feature["geometry"]["type"]:
                            if len(nodegroups) > 0:
                                for pt in property_tiles.filter(resourceinstance_id=tile.resourceinstance_id).order_by("sortorder"):
                                    for key in pt.data:
                                        field_name = key if use_uuid_names else property_node_map[key]["name"]
                                        if pt.data[key] is not None:
                                            if use_display_values:
                                                property_node = property_node_map[key]["node"]
                                                datatype = datatype_factory.get_instance(property_node.datatype)
                                                value = datatype.get_display_value(pt, property_node)
                                            else:
                                                value = pt.data[key]
                                            try:
                                                feature["properties"][field_name].append(value)
                                            except KeyError:
                                                feature["properties"][field_name] = value
                                            except AttributeError:
                                                feature["properties"][field_name] = [feature["properties"][field_name], value]
                            if include_primary_name:
                                feature["properties"]["primary_name"] = self.get_name(tile.resourceinstance)
                            feature["properties"]["resourceinstanceid"] = tile.resourceinstance_id
                            feature["properties"]["tileid"] = tile.pk
                            if nodeid is None:
                                feature["properties"]["nodeid"] = node.pk
                            if include_geojson_link:
                                feature["properties"]["geojson"] = "%s?tileid=%s&nodeid=%s" % (reverse("geojson"), tile.pk, node.pk)
                            feature["id"] = i
                            if precision is not None:
                                coordinates = set_precision(feature["geometry"]["coordinates"], precision)
                                feature["geometry"]["coordinates"] = coordinates
                            i += 1
                            features.append(feature)
                except KeyError:
                    pass
                except TypeError as e:
                    print(e)
                    print(tile.data)
        feature_collection = {"type": "FeatureCollection", "features": features}
        if last_page is not None:
            feature_collection["_page"] = page
            feature_collection["_lastPage"] = last_page

        response = JSONResponse(feature_collection, indent=indent)
        return response


class MVT(APIBase):
    EARTHCIRCUM = 40075016.6856
    PIXELSPERTILE = 256

    def get(self, request, nodeid, zoom, x, y):
        if hasattr(request.user, "userprofile") is not True:
            models.UserProfile.objects.create(user=request.user)
        viewable_nodegroups = request.user.userprofile.viewable_nodegroups
        resource_ids = get_restricted_instances(request.user)
        if len(resource_ids) == 0:
            resource_ids.append("10000000-0000-0000-0000-000000000001")  # This must have a uuid that will never be a resource id.
        resource_ids = tuple(resource_ids)
        try:
            node = models.Node.objects.get(nodeid=nodeid, nodegroup_id__in=viewable_nodegroups)
        except models.Node.DoesNotExist:
            raise Http404()
        config = node.config
        cache_key = f"mvt_{nodeid}_{zoom}_{x}_{y}"
        tile = cache.get(cache_key)
        if tile is None:
            with connection.cursor() as cursor:
                # TODO: when we upgrade to PostGIS 3, we can get feature state
                # working by adding the feature_id_name arg:
                # https://github.com/postgis/postgis/pull/303
                if int(zoom) <= int(config["clusterMaxZoom"]):
                    arc = self.EARTHCIRCUM / ((1 << int(zoom)) * self.PIXELSPERTILE)
                    distance = arc * int(config["clusterDistance"])
                    min_points = int(config["clusterMinPoints"])
                    cursor.execute(
                        """WITH clusters(tileid, resourceinstanceid, nodeid, geom, cid)
                        AS (
                            SELECT m.*,
                            ST_ClusterDBSCAN(geom, eps := %s, minpoints := %s) over () AS cid
                            FROM (
                                SELECT tileid,
                                    resourceinstanceid,
                                    nodeid,
                                    geom
                                FROM mv_geojson_geoms
                                WHERE nodeid = %s and resourceinstanceid not in %s
                            ) m
                        )

                        SELECT ST_AsMVT(
                            tile,
                             %s,
                            4096,
                            'geom',
                            'id'
                        ) FROM (
                            SELECT resourceinstanceid::text,
                                row_number() over () as id,
                                1 as total,
                                ST_AsMVTGeom(
                                    geom,
                                    TileBBox(%s, %s, %s, 3857)
                                ) AS geom,
                                '' AS extent
                            FROM clusters
                            WHERE cid is NULL
                            UNION
                            SELECT NULL as resourceinstanceid,
                                row_number() over () as id,
                                count(*) as total,
                                ST_AsMVTGeom(
                                    ST_Centroid(
                                        ST_Collect(geom)
                                    ),
                                    TileBBox(%s, %s, %s, 3857)
                                ) AS geom,
                                ST_AsGeoJSON(
                                    ST_Extent(geom)
                                ) AS extent
                            FROM clusters
                            WHERE cid IS NOT NULL
                            GROUP BY cid
                        ) as tile;""",
                        [distance, min_points, nodeid, resource_ids, nodeid, zoom, x, y, zoom, x, y],
                    )
                else:
                    cursor.execute(
                        """SELECT ST_AsMVT(tile, %s, 4096, 'geom', 'id') FROM (SELECT tileid,
                            row_number() over () as id,
                            resourceinstanceid,
                            nodeid,
                            ST_AsMVTGeom(
                                geom,
                                TileBBox(%s, %s, %s, 3857)
                            ) AS geom,
                            1 AS total
                        FROM mv_geojson_geoms
                        WHERE nodeid = %s and resourceinstanceid not in %s) AS tile;""",
                        [nodeid, zoom, x, y, nodeid, resource_ids],
                    )
                tile = bytes(cursor.fetchone()[0])
                cache.set(cache_key, tile, settings.TILE_CACHE_TIMEOUT)
        if not len(tile):
            raise Http404()
        return HttpResponse(tile, content_type="application/x-protobuf")


@method_decorator(csrf_exempt, name="dispatch")
class Graphs(APIBase):
    def get(self, request, graph_id=None):
        perm = "read_nodegroup"
        datatypes = models.DDataType.objects.all()
        graph = cache.get(f"graph_{graph_id}")
        user = request.user
        if graph is None:
            print("not using graph cache")
            graph = Graph.objects.get(graphid=graph_id)
<<<<<<< HEAD
            cache.set(f"graph_{graph_id}", JSONSerializer().serializeToPython(graph), settings.GRAPH_MODEL_CACHE_TIMEOUT)
        permitted_cards = cache.get(f'{user.id}_{graph_id}_permitted_cards')
        cardwidgets = cache.get(f'{user.id}_{graph_id}_cardwidgets')
=======
            cache.set(f"graph_{graph_id}", JSONSerializer().serializeToPython(graph))
        permitted_cards = cache.get(f"{user.id}_{graph_id}_permitted_cards")
        cardwidgets = cache.get(f"{user.id}_{graph_id}_cardwidgets")
>>>>>>> 9323b693
        if permitted_cards is None or cardwidgets is None:
            print("not using card cache")
            cards = CardProxyModel.objects.filter(graph_id=graph_id).order_by("sortorder")
            permitted_cards = []
            for card in cards:
                if user.has_perm(perm, card.nodegroup):
                    card.filter_by_perm(user, perm)
                    permitted_cards.append(card)
            cardwidgets = [
                widget
                for widgets in [card.cardxnodexwidget_set.order_by("sortorder").all() for card in permitted_cards]
                for widget in widgets
            ]
<<<<<<< HEAD
            cache.set(f'{user.id}_{graph_id}_permitted_cards', permitted_cards, settings.USER_GRAPH_PERMITTED_CARDS_TIMEOUT) 
            cache.set(f'{user.id}_{graph_id}_cardwidgets', cardwidgets, settings.USER_GRAPH_CARDWIDGETS_TIMEOUT)
=======
            cache.set(f"{user.id}_{graph_id}_permitted_cards", permitted_cards, 3600 * 24)
            cache.set(f"{user.id}_{graph_id}_cardwidgets", cardwidgets, 3600 * 24)
>>>>>>> 9323b693

        return JSONResponse({"datatypes": datatypes, "cards": permitted_cards, "graph": graph, "cardwidgets": cardwidgets})


@method_decorator(csrf_exempt, name="dispatch")
class Resources(APIBase):

    # context = [{
    #     "@context": {
    #         "id": "@id",
    #         "type": "@type",
    #         "rdf": "http://www.w3.org/1999/02/22-rdf-syntax-ns#",
    #         "rdfs": "http://www.w3.org/2000/01/rdf-schema#",
    #         "crm": "http://www.cidoc-crm.org/cidoc-crm/",
    #         "la": "https://linked.art/ns/terms/",

    #         "Right": "crm:E30_Right",
    #         "LinguisticObject": "crm:E33_Linguistic_Object",
    #         "Name": "la:Name",
    #         "Identifier": "crm:E42_Identifier",
    #         "Language": "crm:E56_Language",
    #         "Type": "crm:E55_Type",

    #         "label": "rdfs:label",
    #         "value": "rdf:value",
    #         "classified_as": "crm:P2_has_type",
    #         "referred_to_by": "crm:P67i_is_referred_to_by",
    #         "language": "crm:P72_has_language",
    #         "includes": "crm:P106_is_composed_of",
    #         "identified_by": "crm:P1_is_identified_by"
    #     }
    # },{
    #     "@context": "https://linked.art/ns/v1/linked-art.json"
    # }]

    def get(self, request, resourceid=None, slug=None, graphid=None):
        if user_can_read_resources(user=request.user, resourceid=resourceid):
            allowed_formats = ["json", "json-ld"]
            format = request.GET.get("format", "json-ld")
            include_tiles = request.GET.get("includetiles", True)
            if format not in allowed_formats:
                return JSONResponse(status=406, reason="incorrect format specified, only %s formats allowed" % allowed_formats)
            try:
                indent = int(request.GET.get("indent", None))
            except Exception:
                indent = None

            if resourceid:
                if format == "json-ld":
                    try:
                        models.ResourceInstance.objects.get(pk=resourceid)  # check for existance
                        exporter = ResourceExporter(format=format)
                        output = exporter.writer.write_resources(resourceinstanceids=[resourceid], indent=indent, user=request.user)
                        out = output[0]["outputfile"].getvalue()
                    except models.ResourceInstance.DoesNotExist:
                        logger.error(_("The specified resource '{0}' does not exist. JSON-LD export failed.".format(resourceid)))
                        return JSONResponse(status=404)
                elif format == "json":
                    out = Resource.objects.get(pk=resourceid)
                    if include_tiles is True:
                        out.load_tiles()
            else:
                #
                # The following commented code would be what you would use if you wanted to use the rdflib module,
                # the problem with using this is that items in the "ldp:contains" array don't maintain a consistent order
                #

                # archesproject = Namespace(settings.ARCHES_NAMESPACE_FOR_DATA_EXPORT)
                # ldp = Namespace('https://www.w3.org/ns/ldp/')

                # g = Graph()
                # g.bind('archesproject', archesproject, False)
                # g.add((archesproject['resources'], RDF.type, ldp['BasicContainer']))

                # base_url = "%s%s" % (settings.ARCHES_NAMESPACE_FOR_DATA_EXPORT, reverse('resources',args=['']).lstrip('/'))
                # for resourceid in list(Resource.objects.values_list('pk', flat=True).order_by('pk')[:10]):
                #     g.add((archesproject['resources'], ldp['contains'], URIRef("%s%s") % (base_url, resourceid) ))

                # value = g.serialize(format='nt')
                # out = from_rdf(str(value), options={format:'application/nquads'})
                # framing = {
                #     "@omitDefault": True
                # }

                # out = frame(out, framing)
                # context = {
                #     "@context": {
                #         'ldp': 'https://www.w3.org/ns/ldp/',
                #         'arches': settings.ARCHES_NAMESPACE_FOR_DATA_EXPORT
                #     }
                # }
                # out = compact(out, context, options={'skipExpansion':False, 'compactArrays': False})

                page_size = settings.API_MAX_PAGE_SIZE
                try:
                    page = int(request.GET.get("page", None))
                except Exception:
                    page = 1

                start = (page - 1) * page_size
                end = start + page_size

                base_url = "%s%s" % (settings.ARCHES_NAMESPACE_FOR_DATA_EXPORT, reverse("resources", args=[""]).lstrip("/"))
                out = {
                    "@context": "https://www.w3.org/ns/ldp/",
                    "@id": "",
                    "@type": "ldp:BasicContainer",
                    # Here we actually mean the name
                    # "label": str(model.name),
                    "ldp:contains": [
                        "%s%s" % (base_url, resourceid)
                        for resourceid in list(
                            Resource.objects.values_list("pk", flat=True)
                            .exclude(pk=settings.SYSTEM_SETTINGS_RESOURCE_ID)
                            .order_by("pk")[start:end]
                        )
                    ],
                }

            return JSONResponse(out, indent=indent)
        else:
            return JSONResponse(status=403)

    # def put(self, request, resourceid):
    #     try:
    #         indent = int(request.POST.get('indent', None))
    #     except:
    #         indent = None

    #     try:
    #         if user_can_edit_resources(user=request.user):
    #             data = JSONDeserializer().deserialize(request.body)
    #             reader = JsonLdReader()
    #             reader.read_resource(data, use_ids=True)
    #             if reader.errors:
    #                 response = []
    #                 for value in reader.errors.itervalues():
    #                     response.append(value.message)
    #                 return JSONResponse(data, indent=indent, status=400, reason=response)
    #             else:
    #                 response = []
    #                 for resource in reader.resources:
    #                     if resourceid != str(resource.pk):
    #                         raise Exception(
    #                             'Resource id in the URI does not match the resource @id supplied in the document')
    #                     old_resource = Resource.objects.get(pk=resource.pk)
    #                     old_resource.load_tiles()
    #                     old_tile_ids = set([str(tile.pk) for tile in old_resource.tiles])
    #                     new_tile_ids = set([str(tile.pk) for tile in resource.get_flattened_tiles()])
    #                     tileids_to_delete = old_tile_ids.difference(new_tile_ids)
    #                     tiles_to_delete = models.TileModel.objects.filter(pk__in=tileids_to_delete)
    #                     with transaction.atomic():
    #                         tiles_to_delete.delete()
    #                         resource.save(request=request)
    #                     response.append(JSONDeserializer().deserialize(
    #                         self.get(request, resource.resourceinstanceid).content))
    #                 return JSONResponse(response, indent=indent)
    #         else:
    #             return JSONResponse(status=403)
    #     except Exception as e:
    #         return JSONResponse(status=500, reason=e)

    def put(self, request, resourceid, slug=None, graphid=None):
        try:
            indent = int(request.PUT.get("indent", None))
        except Exception:
            indent = None

        if not user_can_edit_resources(user=request.user, resourceid=resourceid):
            return JSONResponse(status=403)
        else:
            with transaction.atomic():
                try:
                    # DELETE
                    resource_instance = Resource.objects.get(pk=resourceid)
                    resource_instance.delete()
                except models.ResourceInstance.DoesNotExist:
                    pass

                try:
                    # POST
                    data = JSONDeserializer().deserialize(request.body)
                    reader = JsonLdReader()
                    if slug is not None:
                        graphid = models.GraphModel.objects.get(slug=slug).pk
                    reader.read_resource(data, resourceid=resourceid, graphid=graphid)
                    if reader.errors:
                        response = []
                        for value in reader.errors.values():
                            response.append(value.message)
                        return JSONResponse({"error": response}, indent=indent, status=400)
                    else:
                        response = []
                        for resource in reader.resources:
                            with transaction.atomic():
                                resource.save(request=request)
                            response.append(JSONDeserializer().deserialize(self.get(request, resource.resourceinstanceid).content))
                        return JSONResponse(response, indent=indent, status=201)
                except models.ResourceInstance.DoesNotExist:
                    return JSONResponse(status=404)
                except Exception as e:
                    return JSONResponse({"error": "resource data could not be saved"}, status=500, reason=e)

    def post(self, request, resourceid=None, slug=None, graphid=None):
        try:
            indent = int(request.POST.get("indent", None))
        except Exception:
            indent = None

        try:
            if user_can_edit_resources(user=request.user, resourceid=resourceid):
                data = JSONDeserializer().deserialize(request.body)
                reader = JsonLdReader()
                if slug is not None:
                    graphid = models.GraphModel.objects.get(slug=slug).pk
                reader.read_resource(data, graphid=graphid)
                if reader.errors:
                    response = []
                    for value in reader.errors.values():
                        response.append(value.message)
                    return JSONResponse({"error": response}, indent=indent, status=400)
                else:
                    response = []
                    for resource in reader.resources:
                        with transaction.atomic():
                            resource.save(request=request)
                        response.append(JSONDeserializer().deserialize(self.get(request, resource.resourceinstanceid).content))
                    return JSONResponse(response, indent=indent, status=201)
            else:
                return JSONResponse(status=403)
        except Exception as e:
            if settings.DEBUG is True:
                exc_type, exc_value, exc_traceback = sys.exc_info()
                formatted = traceback.format_exception(exc_type, exc_value, exc_traceback)
                if len(formatted):
                    for message in formatted:
                        print(message)
            return JSONResponse({"error": "resource data could not be saved: %s" % e}, status=500, reason=e)

    def delete(self, request, resourceid, slug=None, graphid=None):
        if user_can_edit_resources(user=request.user, resourceid=resourceid) and user_can_delete_resources(
            user=request.user, resourceid=resourceid
        ):
            try:
                resource_instance = Resource.objects.get(pk=resourceid)
                resource_instance.delete()
            except models.ResourceInstance.DoesNotExist:
                return JSONResponse(status=404)
        else:
            return JSONResponse(status=500)

        return JSONResponse(status=200)


@method_decorator(csrf_exempt, name="dispatch")
class Concepts(APIBase):
    def get(self, request, conceptid=None):
        if user_can_read_concepts(user=request.user):
            allowed_formats = ["json", "json-ld"]
            format = request.GET.get("format", "json-ld")
            if format not in allowed_formats:
                return JSONResponse(status=406, reason="incorrect format specified, only %s formats allowed" % allowed_formats)

            include_subconcepts = request.GET.get("includesubconcepts", "true") == "true"
            include_parentconcepts = request.GET.get("includeparentconcepts", "true") == "true"
            include_relatedconcepts = request.GET.get("includerelatedconcepts", "true") == "true"

            depth_limit = request.GET.get("depthlimit", None)
            lang = request.GET.get("lang", settings.LANGUAGE_CODE)

            try:
                indent = int(request.GET.get("indent", None))
            except Exception:
                indent = None
            if conceptid:
                try:
                    ret = []
                    concept_graph = Concept().get(
                        id=conceptid,
                        include_subconcepts=include_subconcepts,
                        include_parentconcepts=include_parentconcepts,
                        include_relatedconcepts=include_relatedconcepts,
                        depth_limit=depth_limit,
                        up_depth_limit=None,
                        lang=lang,
                    )

                    ret.append(concept_graph)
                except models.Concept.DoesNotExist:
                    return JSONResponse(status=404)
                except Exception as e:
                    return JSONResponse(status=500, reason=e)
            else:
                return JSONResponse(status=500)
        else:
            return JSONResponse(status=500)

        if format == "json-ld":
            try:
                skos = SKOSWriter()
                value = skos.write(ret, format="nt")
                js = from_rdf(value.decode("utf-8"), options={format: "application/nquads"})

                context = [{"@context": {"skos": SKOS, "dcterms": DCTERMS, "rdf": str(RDF)}}, {"@context": settings.RDM_JSONLD_CONTEXT}]

                ret = compact(js, context)
            except Exception as e:
                return JSONResponse(status=500, reason=e)

        return JSONResponse(ret, indent=indent)


def get_resource_relationship_types():
    resource_relationship_types = Concept().get_child_collections("00000000-0000-0000-0000-000000000005")
    default_relationshiptype_valueid = None
    for relationship_type in resource_relationship_types:
        if relationship_type[0] == "00000000-0000-0000-0000-000000000007":
            default_relationshiptype_valueid = relationship_type[2]
    relationship_type_values = {
        "values": [{"id": str(c[2]), "text": str(c[1])} for c in resource_relationship_types],
        "default": str(default_relationshiptype_valueid),
    }
    return relationship_type_values


class Card(APIBase):
    def get(self, request, resourceid):
        try:
            resource_instance = Resource.objects.get(pk=resourceid)
            graph = resource_instance.graph
        except Resource.DoesNotExist:
            graph = models.GraphModel.objects.get(pk=resourceid)
            resourceid = None
            resource_instance = None
            pass
        nodes = graph.node_set.all()

        nodegroups = []
        editable_nodegroups = []
        for node in nodes:
            if node.is_collector:
                added = False
                if request.user.has_perm("write_nodegroup", node.nodegroup):
                    editable_nodegroups.append(node.nodegroup)
                    nodegroups.append(node.nodegroup)
                    added = True
                if not added and request.user.has_perm("read_nodegroup", node.nodegroup):
                    nodegroups.append(node.nodegroup)

        nodes = nodes.filter(nodegroup__in=nodegroups)
        cards = graph.cardmodel_set.order_by("sortorder").filter(nodegroup__in=nodegroups).prefetch_related("cardxnodexwidget_set")
        cardwidgets = [
            widget for widgets in [card.cardxnodexwidget_set.order_by("sortorder").all() for card in cards] for widget in widgets
        ]
        datatypes = models.DDataType.objects.all()
        user_is_reviewer = user_is_resource_reviewer(request.user)
        widgets = models.Widget.objects.all()
        card_components = models.CardComponent.objects.all()

        if resource_instance is None:
            tiles = []
            displayname = _("New Resource")
        else:
            displayname = resource_instance.displayname
            if displayname == "undefined":
                displayname = _("Unnamed Resource")
            if str(resource_instance.graph_id) == settings.SYSTEM_SETTINGS_RESOURCE_MODEL_ID:
                displayname = _("System Settings")

            tiles = resource_instance.tilemodel_set.order_by("sortorder").filter(nodegroup__in=nodegroups)
            provisionaltiles = []
            for tile in tiles:
                append_tile = True
                isfullyprovisional = False
                if tile.provisionaledits is not None:
                    if len(list(tile.provisionaledits.keys())) > 0:
                        if len(tile.data) == 0:
                            isfullyprovisional = True
                        if user_is_reviewer is False:
                            if str(request.user.id) in tile.provisionaledits:
                                tile.provisionaledits = {str(request.user.id): tile.provisionaledits[str(request.user.id)]}
                                tile.data = tile.provisionaledits[str(request.user.id)]["value"]
                            else:
                                if isfullyprovisional is True:
                                    # if the tile IS fully provisional and the current user is not the owner,
                                    # we don't send that tile back to the client.
                                    append_tile = False
                                else:
                                    # if the tile has authoritaive data and the current user is not the owner,
                                    # we don't send the provisional data of other users back to the client.
                                    tile.provisionaledits = None
                if append_tile is True:
                    provisionaltiles.append(tile)
            tiles = provisionaltiles

        cards = JSONSerializer().serializeToPython(cards)
        editable_nodegroup_ids = [str(nodegroup.pk) for nodegroup in editable_nodegroups]
        for card in cards:
            card["is_writable"] = False
            if str(card["nodegroup_id"]) in editable_nodegroup_ids:
                card["is_writable"] = True

        context = {
            "resourceid": resourceid,
            "displayname": displayname,
            "tiles": tiles,
            "cards": cards,
            "nodegroups": nodegroups,
            "nodes": nodes,
            "cardwidgets": cardwidgets,
            "datatypes": datatypes,
            "userisreviewer": user_is_reviewer,
            "widgets": widgets,
            "card_components": card_components,
        }

        return JSONResponse(context, indent=4)


class SearchComponentData(APIBase):
    def get(self, request, componentname):
        search_filter_factory = SearchFilterFactory(request)
        search_filter = search_filter_factory.get_filter(componentname)
        if search_filter:
            return JSONResponse(search_filter.view_data())
        return JSONResponse(status=404)


@method_decorator(csrf_exempt, name="dispatch")
class Images(APIBase):
    # meant to handle uploading of full sized images from a mobile client
    def post(self, request):
        tileid = request.POST.get("tileid")
        fileid = request.POST.get("file_id")
        nodeid = request.POST.get("nodeid")
        file_name = request.POST.get("file_name", "temp.jpg")
        file_data = request.FILES.get("data")
        try:
            image_file, file_created = models.File.objects.get_or_create(pk=fileid)
            image_file.path.save(file_name, ContentFile(file_data.read()))

            tile = Tile.objects.get(pk=tileid)
            tile_data = tile.get_tile_data(request.user.pk)
            for image in tile_data[nodeid]:
                if image["file_id"] == fileid:
                    image["url"] = image_file.path.url
                    image["size"] = image_file.path.size
                    # I don't really want to run all the code Tile.save(),
                    # so I just call it's super class
                    super(Tile, tile).save()
                    tile.index()

            # to use base64 use the below code
            # import base64
            # with open("foo.jpg", "w+b") as f:
            #     f.write(base64.b64decode(request.POST.get('data')))

        except Tile.DoesNotExist:
            # it's ok if the Tile doesn't exist, that just means that there is some
            # latency in the updating of the db from couch
            # see process_mobile_data in the FileListDatatype for how image thumbnails get
            # pushed to the db and files saved
            pass
        except Exception as e:
            return JSONResponse(status=500)

        return JSONResponse()


class IIIFManifest(APIBase):
    def get(self, request):
        query = request.GET.get("query", None)
        start = int(request.GET.get("start", 0))
        limit = request.GET.get("limit", None)

        manifests = models.IIIFManifest.objects.all()
        if query is not None:
            manifests = manifests.filter(Q(label__icontains=query) | Q(description__icontains=query))
        count = manifests.count()
        if limit is not None:
            manifests = manifests[start : start + int(limit)]

        response = JSONResponse({"results": manifests, "count": count})
        return response


@method_decorator(csrf_exempt, name="dispatch")
class Tile(APIBase):
    def post(self, request):
        datatype_factory = DataTypeFactory()
        tileid = request.POST.get("tileid")
        nodeid = request.POST.get("nodeid")
        data = request.POST.get("data")
        resourceid = request.POST.get("resourceinstanceid", None)
        try:
            node = models.Node.objects.get(nodeid=nodeid)
            datatype = datatype_factory.get_instance(node.datatype)
        except Exception as e:
            return JSONResponse(e)
        data = datatype.process_api_data(data)
        new_tile = tile_model.update_node_value(nodeid, data, tileid, resourceinstanceid=resourceid)
        response = JSONResponse(new_tile)
        return response


@method_decorator(csrf_exempt, name="dispatch")
class Node(APIBase):
    def get(self, request):
        params = request.GET.dict()
        result = models.Node.objects.filter(**dict(params))

        return JSONResponse(result)<|MERGE_RESOLUTION|>--- conflicted
+++ resolved
@@ -460,15 +460,9 @@
         if graph is None:
             print("not using graph cache")
             graph = Graph.objects.get(graphid=graph_id)
-<<<<<<< HEAD
             cache.set(f"graph_{graph_id}", JSONSerializer().serializeToPython(graph), settings.GRAPH_MODEL_CACHE_TIMEOUT)
         permitted_cards = cache.get(f'{user.id}_{graph_id}_permitted_cards')
         cardwidgets = cache.get(f'{user.id}_{graph_id}_cardwidgets')
-=======
-            cache.set(f"graph_{graph_id}", JSONSerializer().serializeToPython(graph))
-        permitted_cards = cache.get(f"{user.id}_{graph_id}_permitted_cards")
-        cardwidgets = cache.get(f"{user.id}_{graph_id}_cardwidgets")
->>>>>>> 9323b693
         if permitted_cards is None or cardwidgets is None:
             print("not using card cache")
             cards = CardProxyModel.objects.filter(graph_id=graph_id).order_by("sortorder")
@@ -482,13 +476,8 @@
                 for widgets in [card.cardxnodexwidget_set.order_by("sortorder").all() for card in permitted_cards]
                 for widget in widgets
             ]
-<<<<<<< HEAD
             cache.set(f'{user.id}_{graph_id}_permitted_cards', permitted_cards, settings.USER_GRAPH_PERMITTED_CARDS_TIMEOUT) 
             cache.set(f'{user.id}_{graph_id}_cardwidgets', cardwidgets, settings.USER_GRAPH_CARDWIDGETS_TIMEOUT)
-=======
-            cache.set(f"{user.id}_{graph_id}_permitted_cards", permitted_cards, 3600 * 24)
-            cache.set(f"{user.id}_{graph_id}_cardwidgets", cardwidgets, 3600 * 24)
->>>>>>> 9323b693
 
         return JSONResponse({"datatypes": datatypes, "cards": permitted_cards, "graph": graph, "cardwidgets": cardwidgets})
 
