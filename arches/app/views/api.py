from base64 import b64decode
import importlib
import json
import logging
import os
import re
import sys
import uuid
import traceback
from io import StringIO
from oauth2_provider.views import ProtectedResourceView
from pyld.jsonld import compact, frame, from_rdf
from rdflib import RDF
from rdflib.namespace import SKOS, DCTERMS
from revproxy.views import ProxyView
from slugify import slugify
from urllib import parse
from django.contrib.auth import authenticate
from django.shortcuts import render
from django.views.generic import View
from django.db import transaction, connection
from django.db.models import Q
from django.http import Http404, HttpResponse
from django.http.request import QueryDict
from django.core import management
from django.core.cache import cache
from django.forms.models import model_to_dict
from django.urls import reverse
from django.utils.translation import ugettext as _
from django.core.files.base import ContentFile
from django.views.decorators.csrf import csrf_exempt
from django.utils.decorators import method_decorator
from arches.app.models import models
from arches.app.models.concept import Concept
from arches.app.models.card import Card as CardProxyModel
from arches.app.models.graph import Graph
from arches.app.models.mobile_survey import MobileSurvey
from arches.app.models.resource import Resource
from arches.app.models.system_settings import settings
from arches.app.models.tile import Tile as TileProxyModel, TileValidationError
from arches.app.views.tile import TileData as TileView
from arches.app.views.resource import RelatedResourcesView, get_resource_relationship_types
from arches.app.utils.skos import SKOSWriter
from arches.app.utils.response import JSONResponse
from arches.app.utils.decorators import can_read_concept, group_required
from arches.app.utils.betterJSONSerializer import JSONSerializer, JSONDeserializer
from arches.app.utils.data_management.resources.exporter import ResourceExporter
from arches.app.utils.data_management.resources.formats.rdffile import JsonLdReader
from arches.app.utils.data_management.resources.formats.archesfile import ArchesFileReader
from arches.app.utils.permission_backend import (
    user_can_read_resource,
    user_can_edit_resource,
    user_can_delete_resource,
    user_can_read_concepts,
    user_is_resource_reviewer,
    get_restricted_instances,
    check_resource_instance_permissions,
    get_nodegroups_by_perm,
)
from arches.app.utils.geo_utils import GeoUtils
from arches.app.search.components.base import SearchFilterFactory
from arches.app.datatypes.datatypes import DataTypeFactory
from arches.app.search.search_engine_factory import SearchEngineFactory
from arches.app.search.search_export import SearchResultsExporter


from arches.celery import app

logger = logging.getLogger(__name__)


def userCanAccessMobileSurvey(request, surveyid=None):
    ms = MobileSurvey.objects.get(pk=surveyid)
    user = request.user
    allowed = False
    if user in ms.users.all():
        allowed = True
    else:
        users_groups = {group.id for group in user.groups.all()}
        ms_groups = {group.id for group in ms.groups.all()}
        if len(ms_groups.intersection(users_groups)) > 0:
            allowed = True

    return allowed


class CouchdbProxy(ProtectedResourceView, ProxyView):
    upstream = settings.COUCHDB_URL
    p = re.compile(r"project_(?P<surveyid>[\w-]{36})")

    def dispatch(self, request, path):
        try:
            if path is None or path == "":
                return super(CouchdbProxy, self).dispatch(request, path)
            else:
                m = self.p.match(path)
                surveyid = ""
                if m is not None:
                    surveyid = m.groupdict().get("surveyid")
                    if MobileSurvey.objects.filter(pk=surveyid).exists() is False:
                        message = _("The survey you are attempting to sync is no longer available on the server")
                        return JSONResponse({"notification": message}, status=500)
                    else:
                        try:
                            if userCanAccessMobileSurvey(request, surveyid):
                                return super(CouchdbProxy, self).dispatch(request, path)
                            else:
                                return JSONResponse(_("Sync Failed. User unauthorized to sync project"), status=403)
                        except Exception:
                            logger.exception(_("Unable to determine user access to collector project"))
                            pass
        except Exception:
            logger.exception(_("Failed to dispatch Couch proxy"))

        return JSONResponse(_("Sync failed"), status=500)


class KibanaProxy(ProxyView):
    upstream = settings.KIBANA_URL

    def dispatch(self, request, path):
        try:
            path = f"{settings.KIBANA_CONFIG_BASEPATH}/{path}"
            return super(KibanaProxy, self).dispatch(request, path)
        except Exception:
            logger.exception(_("Failed to dispatch Kibana proxy"))

        return JSONResponse(_("KibanaProxy failed"), status=500)


class APIBase(View):
    def dispatch(self, request, *args, **kwargs):
        try:
            get_params = request.GET.copy()
            accept = request.META.get("HTTP_ACCEPT")
            format = request.GET.get("format", False)
            format_values = {
                "application/ld+json": "json-ld",
                "application/json": "json",
                "application/xml": "xml",
            }
            if not format and accept in format_values:
                get_params["format"] = format_values[accept]
            for key, value in request.META.items():
                if key.startswith("HTTP_X_ARCHES_"):
                    if key.replace("HTTP_X_ARCHES_", "").lower() not in request.GET:
                        get_params[key.replace("HTTP_X_ARCHES_", "").lower()] = value
            get_params._mutable = False
            request.GET = get_params

        except Exception:
            logger.exception(_("Failed to create API request"))

        return super(APIBase, self).dispatch(request, *args, **kwargs)


class Sync(APIBase):
    def get(self, request, surveyid=None):

        can_sync = userCanAccessMobileSurvey(request, surveyid)
        if can_sync:
            synclog = models.MobileSyncLog(logid=None, survey_id=surveyid, userid=request.user.id)
            try:
                survey = MobileSurvey.objects.get(id=surveyid)
                synclog = survey.sync(userid=request.user.id, use_celery=True)
            except Exception:
                logger.exception(_("Sync Failed"))
            status = 200
            if synclog.status == "FAILED":
                status = 500

            return JSONResponse(synclog, status=status)
        else:
            return JSONResponse(_("Sync Failed"), status=403)


class CheckSyncStatus(APIBase):
    def get(self, request, synclogid=None):
        synclog = models.MobileSyncLog.objects.get(pk=synclogid)
        return JSONResponse(synclog)


class Surveys(APIBase):
    def get(self, request, surveyid=None):

        auth_header = request.META.get("HTTP_AUTHORIZATION", None)
        logger.info("Requesting projects for user: {0}".format(request.user.username))
        try:
            if hasattr(request.user, "userprofile") is not True:
                models.UserProfile.objects.create(user=request.user)

            def get_child_cardids(card, cardset):
                for child_card in models.CardModel.objects.filter(nodegroup__parentnodegroup_id=card.nodegroup_id):
                    cardset.add(str(child_card.cardid))
                    get_child_cardids(child_card, cardset)

            group_ids = list(request.user.groups.values_list("id", flat=True))
            if request.GET.get("status", None) is not None:
                ret = {}
                surveys = MobileSurvey.objects.filter(users__in=[request.user]).distinct()
                for survey in surveys:
                    survey.deactivate_expired_survey()
                    survey = survey.serialize_for_mobile()
                    ret[survey["id"]] = {}
                    for key in [
                        "active",
                        "name",
                        "description",
                        "startdate",
                        "enddate",
                        "onlinebasemaps",
                        "bounds",
                        "tilecache",
                        "image_size_limits",
                    ]:
                        ret[survey["id"]][key] = survey[key]
                response = JSONResponse(ret, indent=4)
            else:
                viewable_nodegroups = request.user.userprofile.viewable_nodegroups
                editable_nodegroups = request.user.userprofile.editable_nodegroups
                permitted_nodegroups = viewable_nodegroups.union(editable_nodegroups)
                projects = MobileSurvey.objects.filter(users__in=[request.user], active=True).distinct()
                if surveyid:
                    projects = projects.filter(pk=surveyid)

                projects_for_couch = []
                for project in projects:
                    project.deactivate_expired_survey()
                    projects_for_couch.append(project.serialize_for_mobile())

                for project in projects_for_couch:
                    project["mapboxkey"] = settings.MAPBOX_API_KEY
                    permitted_cards = set()
                    ordered_project_cards = project["cards"]
                    for rootcardid in project["cards"]:
                        card = models.CardModel.objects.get(cardid=rootcardid)
                        if str(card.nodegroup_id) in permitted_nodegroups:
                            permitted_cards.add(str(card.cardid))
                            get_child_cardids(card, permitted_cards)
                    project["cards"] = list(permitted_cards)
                    for graph in project["graphs"]:
                        cards = []
                        for card in graph["cards"]:
                            if card["cardid"] in project["cards"]:
                                card["relative_position"] = (
                                    ordered_project_cards.index(card["cardid"]) if card["cardid"] in ordered_project_cards else None
                                )
                                cards.append(card)
                        unordered_cards = [card for card in cards if card["relative_position"] is None]
                        ordered_cards = [card for card in cards if card["relative_position"] is not None]
                        sorted_cards = sorted(ordered_cards, key=lambda x: x["relative_position"])
                        graph["cards"] = unordered_cards + sorted_cards
                response = JSONResponse(projects_for_couch, indent=4)
        except Exception:
            logger.exception(_("Unable to fetch collector projects"))
            response = JSONResponse(_("Unable to fetch collector projects"), indent=4)

        logger.info("Returning projects for user: {0}".format(request.user.username))
        return response


class GeoJSON(APIBase):
    se = SearchEngineFactory().create()

    def get_name(self, resource):
        module = importlib.import_module("arches.app.functions.primary_descriptors")
        PrimaryDescriptorsFunction = getattr(module, "PrimaryDescriptorsFunction")()
        functionConfig = models.FunctionXGraph.objects.filter(graph_id=resource.graph_id, function__functiontype="primarydescriptors")
        if len(functionConfig) == 1:
            return PrimaryDescriptorsFunction.get_primary_descriptor_from_nodes(resource, functionConfig[0].config["name"])
        else:
            return _("Unnamed Resource")

    def get(self, request):
        datatype_factory = DataTypeFactory()
        set_precision = GeoUtils().set_precision
        resourceid = request.GET.get("resourceid", None)
        nodeid = request.GET.get("nodeid", None)
        nodeids = request.GET.get("nodeids", None)
        tileid = request.GET.get("tileid", None)
        nodegroups = request.GET.get("nodegroups", [])
        precision = request.GET.get("precision", None)
        field_name_length = int(request.GET.get("field_name_length", 0))
        use_uuid_names = bool(request.GET.get("use_uuid_names", False))
        include_primary_name = bool(request.GET.get("include_primary_name", False))
        include_geojson_link = bool(request.GET.get("include_geojson_link", False))
        use_display_values = bool(request.GET.get("use_display_values", False))
        geometry_type = request.GET.get("type", None)
        indent = request.GET.get("indent", None)
        limit = request.GET.get("limit", None)
        page = int(request.GET.get("page", 1))
        if limit is not None:
            limit = int(limit)
        if indent is not None:
            indent = int(indent)
        if isinstance(nodegroups, str):
            nodegroups = nodegroups.split(",")
        if hasattr(request.user, "userprofile") is not True:
            models.UserProfile.objects.create(user=request.user)
        viewable_nodegroups = request.user.userprofile.viewable_nodegroups
        nodegroups = [i for i in nodegroups if i in viewable_nodegroups]
        nodes = models.Node.objects.filter(datatype="geojson-feature-collection", nodegroup_id__in=viewable_nodegroups)
        node_filter = []
        if nodeids:
            node_filter += nodeids.split(",")
        if nodeid:
            node_filter.append(nodeid)
        nodes = nodes.filter(nodeid__in=node_filter)
        nodes = nodes.order_by("sortorder")
        features = []
        i = 1
        property_tiles = models.TileModel.objects.filter(nodegroup_id__in=nodegroups)
        property_node_map = {}
        property_nodes = models.Node.objects.filter(nodegroup_id__in=nodegroups).order_by("sortorder")
        restricted_resource_ids = get_restricted_instances(request.user, self.se)
        for node in property_nodes:
            property_node_map[str(node.nodeid)] = {"node": node}
            if node.fieldname is None or node.fieldname == "":
                property_node_map[str(node.nodeid)]["name"] = slugify(node.name, max_length=field_name_length, separator="_")
            else:
                property_node_map[str(node.nodeid)]["name"] = node.fieldname
        tiles = models.TileModel.objects.filter(nodegroup__in=[node.nodegroup for node in nodes])
        last_page = None
        if resourceid is not None:
            tiles = tiles.filter(resourceinstance_id__in=resourceid.split(","))
        if tileid is not None:
            tiles = tiles.filter(tileid=tileid)
        tiles = tiles.order_by("sortorder")
        tiles = [tile for tile in tiles if str(tile.resourceinstance_id) not in restricted_resource_ids]
        if limit is not None:
            start = (page - 1) * limit
            end = start + limit
            last_page = len(tiles) < end
            tiles = tiles[start:end]
        for tile in tiles:
            data = tile.data
            for node in nodes:
                try:
                    for feature_index, feature in enumerate(data[str(node.pk)]["features"]):
                        if geometry_type is None or geometry_type == feature["geometry"]["type"]:
                            if len(nodegroups) > 0:
                                for pt in property_tiles.filter(resourceinstance_id=tile.resourceinstance_id).order_by("sortorder"):
                                    for key in pt.data:
                                        field_name = key if use_uuid_names else property_node_map[key]["name"]
                                        if pt.data[key] is not None:
                                            if use_display_values:
                                                property_node = property_node_map[key]["node"]
                                                datatype = datatype_factory.get_instance(property_node.datatype)
                                                value = datatype.get_display_value(pt, property_node)
                                            else:
                                                value = pt.data[key]
                                            try:
                                                feature["properties"][field_name].append(value)
                                            except KeyError:
                                                feature["properties"][field_name] = value
                                            except AttributeError:
                                                feature["properties"][field_name] = [feature["properties"][field_name], value]
                            if include_primary_name:
                                feature["properties"]["primary_name"] = self.get_name(tile.resourceinstance)
                            feature["properties"]["resourceinstanceid"] = tile.resourceinstance_id
                            feature["properties"]["tileid"] = tile.pk
                            try:
                                feature["properties"].pop("nodeId")
                            except KeyError:
                                pass
                            feature["properties"]["nodeid"] = node.pk
                            if include_geojson_link:
                                feature["properties"]["geojson"] = "%s?tileid=%s&nodeid=%s" % (reverse("geojson"), tile.pk, node.pk)
                            feature["id"] = i
                            if precision is not None:
                                coordinates = set_precision(feature["geometry"]["coordinates"], precision)
                                feature["geometry"]["coordinates"] = coordinates
                            i += 1
                            features.append(feature)
                except KeyError:
                    pass
                except TypeError:
                    pass

        feature_collection = {"type": "FeatureCollection", "features": features}
        if last_page is not None:
            feature_collection["_page"] = page
            feature_collection["_lastPage"] = last_page

        response = JSONResponse(feature_collection, indent=indent)
        return response


class MVT(APIBase):
    EARTHCIRCUM = 40075016.6856
    PIXELSPERTILE = 256

    def get(self, request, nodeid, zoom, x, y):
        if hasattr(request.user, "userprofile") is not True:
            models.UserProfile.objects.create(user=request.user)
        viewable_nodegroups = request.user.userprofile.viewable_nodegroups
        try:
            node = models.Node.objects.get(nodeid=nodeid, nodegroup_id__in=viewable_nodegroups)
        except models.Node.DoesNotExist:
            raise Http404()
        config = node.config
        cache_key = f"mvt_{nodeid}_{zoom}_{x}_{y}"
        tile = cache.get(cache_key)
        if tile is None:
            resource_ids = get_restricted_instances(request.user, allresources=True)
            if len(resource_ids) == 0:
                resource_ids.append("10000000-0000-0000-0000-000000000001")  # This must have a uuid that will never be a resource id.
            resource_ids = tuple(resource_ids)
            with connection.cursor() as cursor:
                if int(zoom) <= int(config["clusterMaxZoom"]):
                    arc = self.EARTHCIRCUM / ((1 << int(zoom)) * self.PIXELSPERTILE)
                    distance = arc * float(config["clusterDistance"])
                    min_points = int(config["clusterMinPoints"])
                    distance = settings.CLUSTER_DISTANCE_MAX if distance > settings.CLUSTER_DISTANCE_MAX else distance
                    cursor.execute(
                        """WITH clusters(tileid, resourceinstanceid, nodeid, geom, cid)
                        AS (
                            SELECT m.*,
                            ST_ClusterDBSCAN(geom, eps := %s, minpoints := %s) over () AS cid
                            FROM (
                                SELECT tileid,
                                    resourceinstanceid,
                                    nodeid,
                                    geom
                                FROM geojson_geometries
                                WHERE nodeid = %s and resourceinstanceid not in %s
                            ) m
                        )

                        SELECT ST_AsMVT(
                            tile,
                             %s,
                            4096,
                            'geom',
                            'id'
                        ) FROM (
                            SELECT resourceinstanceid::text,
                                row_number() over () as id,
                                1 as total,
                                ST_AsMVTGeom(
                                    geom,
                                    TileBBox(%s, %s, %s, 3857)
                                ) AS geom,
                                '' AS extent
                            FROM clusters
                            WHERE cid is NULL
                            UNION
                            SELECT NULL as resourceinstanceid,
                                row_number() over () as id,
                                count(*) as total,
                                ST_AsMVTGeom(
                                    ST_Centroid(
                                        ST_Collect(geom)
                                    ),
                                    TileBBox(%s, %s, %s, 3857)
                                ) AS geom,
                                ST_AsGeoJSON(
                                    ST_Extent(geom)
                                ) AS extent
                            FROM clusters
                            WHERE cid IS NOT NULL
                            GROUP BY cid
                        ) as tile;""",
                        [distance, min_points, nodeid, resource_ids, nodeid, zoom, x, y, zoom, x, y],
                    )
                else:
                    cursor.execute(
                        """SELECT ST_AsMVT(tile, %s, 4096, 'geom', 'id') FROM (SELECT tileid,
                            id,
                            resourceinstanceid,
                            nodeid,
                            ST_AsMVTGeom(
                                geom,
                                TileBBox(%s, %s, %s, 3857)
                            ) AS geom,
                            1 AS total
                        FROM geojson_geometries
                        WHERE nodeid = %s and resourceinstanceid not in %s) AS tile;""",
                        [nodeid, zoom, x, y, nodeid, resource_ids],
                    )
                tile = bytes(cursor.fetchone()[0])
                cache.set(cache_key, tile, settings.TILE_CACHE_TIMEOUT)
        if not len(tile):
            raise Http404()
        return HttpResponse(tile, content_type="application/x-protobuf")


@method_decorator(csrf_exempt, name="dispatch")
class Graphs(APIBase):
    def get(self, request, graph_id=None):
        cards_querystring = request.GET.get("cards", None)
        exclusions_querystring = request.GET.get("exclude", None)
        if cards_querystring == "false":
            get_cards = False
        else:
            get_cards = True

        if exclusions_querystring is not None:
            exclusions = list(map(str.strip, exclusions_querystring.split(",")))
        else:
            exclusions = []

        perm = "read_nodegroup"
        graph = cache.get(f"graph_{graph_id}")
        user = request.user

        if graph is None:
            graph = Graph.objects.get(graphid=graph_id)
        graph = JSONSerializer().serializeToPython(graph, sort_keys=False, exclude=["is_editable", "functions"] + exclusions)

        if get_cards:
            datatypes = models.DDataType.objects.all()
            cards = CardProxyModel.objects.filter(graph_id=graph_id).order_by("sortorder")
            permitted_cards = []
            for card in cards:
                if user.has_perm(perm, card.nodegroup):
                    card.filter_by_perm(user, perm)
                    permitted_cards.append(card)
            cardwidgets = [
                widget
                for widgets in [card.cardxnodexwidget_set.order_by("sortorder").all() for card in permitted_cards]
                for widget in widgets
            ]

            permitted_cards = JSONSerializer().serializeToPython(permitted_cards, sort_keys=False, exclude=["is_editable"])

            return JSONResponse({"datatypes": datatypes, "cards": permitted_cards, "graph": graph, "cardwidgets": cardwidgets})
        else:
            return JSONResponse({"graph": graph})


@method_decorator(csrf_exempt, name="dispatch")
class Resources(APIBase):

    # context = [{
    #     "@context": {
    #         "id": "@id",
    #         "type": "@type",
    #         "rdf": "http://www.w3.org/1999/02/22-rdf-syntax-ns#",
    #         "rdfs": "http://www.w3.org/2000/01/rdf-schema#",
    #         "crm": "http://www.cidoc-crm.org/cidoc-crm/",
    #         "la": "https://linked.art/ns/terms/",

    #         "Right": "crm:E30_Right",
    #         "LinguisticObject": "crm:E33_Linguistic_Object",
    #         "Name": "la:Name",
    #         "Identifier": "crm:E42_Identifier",
    #         "Language": "crm:E56_Language",
    #         "Type": "crm:E55_Type",

    #         "label": "rdfs:label",
    #         "value": "rdf:value",
    #         "classified_as": "crm:P2_has_type",
    #         "referred_to_by": "crm:P67i_is_referred_to_by",
    #         "language": "crm:P72_has_language",
    #         "includes": "crm:P106_is_composed_of",
    #         "identified_by": "crm:P1_is_identified_by"
    #     }
    # },{
    #     "@context": "https://linked.art/ns/v1/linked-art.json"
    # }]

    def get(self, request, resourceid=None, slug=None, graphid=None):
        if not user_can_read_resource(user=request.user, resourceid=resourceid):
            return JSONResponse(status=403)

        allowed_formats = ["json", "json-ld", "arches-json"]
        format = request.GET.get("format", "json-ld")
        user = request.user
        perm = "read_nodegroup"

        if format not in allowed_formats:
            return JSONResponse(status=406, reason="incorrect format specified, only %s formats allowed" % allowed_formats)

        indent = request.GET.get("indent")
        if indent and str.isdigit(indent):
            indent = int(indent)
        else:
            indent = None

        if resourceid:
            if format == "json":
                resource = Resource.objects.get(pk=resourceid)

                version = request.GET.get("v", None)
                compact = bool(request.GET.get("compact", "true").lower() == "true")  # default True
                hide_empty_nodes = bool(request.GET.get("hide_empty_nodes", "false").lower() == "true")  # default False

                if version == "beta":
                    out = resource.to_json(compact=compact, hide_empty_nodes=hide_empty_nodes, user=user, perm=perm, version=version)
                else:
                    out = {
                        "resource": resource.to_json(
                            compact=compact, hide_empty_nodes=hide_empty_nodes, user=user, perm=perm, version=version
                        ),
                        "displaydescription": resource.displaydescription,
                        "displayname": resource.displayname,
                        "graph_id": resource.graph_id,
                        "legacyid": resource.legacyid,
                        "map_popup": resource.map_popup,
                        "resourceinstanceid": resource.resourceinstanceid,
                    }

            elif format == "arches-json":
                out = Resource.objects.get(pk=resourceid)

                include_tiles = bool(request.GET.get("includetiles", "true").lower() == "true")  # default True

                if include_tiles:
                    out.load_tiles(user, perm)

            elif format == "json-ld":
                try:
                    models.ResourceInstance.objects.get(pk=resourceid)  # check for existance
                    exporter = ResourceExporter(format=format)
                    output = exporter.writer.write_resources(resourceinstanceids=[resourceid], indent=indent, user=request.user)
                    out = output[0]["outputfile"].getvalue()
                except models.ResourceInstance.DoesNotExist:
                    logger.error(_("The specified resource '{0}' does not exist. JSON-LD export failed.".format(resourceid)))
                    return JSONResponse(status=404)

        else:
            #
            # The following commented code would be what you would use if you wanted to use the rdflib module,
            # the problem with using this is that items in the "ldp:contains" array don't maintain a consistent order
            #

            # archesproject = Namespace(settings.ARCHES_NAMESPACE_FOR_DATA_EXPORT)
            # ldp = Namespace('https://www.w3.org/ns/ldp/')

            # g = Graph()
            # g.bind('archesproject', archesproject, False)
            # g.add((archesproject['resources'], RDF.type, ldp['BasicContainer']))

            # base_url = "%s%s" % (settings.ARCHES_NAMESPACE_FOR_DATA_EXPORT, reverse('resources',args=['']).lstrip('/'))
            # for resourceid in list(Resource.objects.values_list('pk', flat=True).order_by('pk')[:10]):
            #     g.add((archesproject['resources'], ldp['contains'], URIRef("%s%s") % (base_url, resourceid) ))

            # value = g.serialize(format='nt')
            # out = from_rdf(str(value), options={format:'application/nquads'})
            # framing = {
            #     "@omitDefault": True
            # }

            # out = frame(out, framing)
            # context = {
            #     "@context": {
            #         'ldp': 'https://www.w3.org/ns/ldp/',
            #         'arches': settings.ARCHES_NAMESPACE_FOR_DATA_EXPORT
            #     }
            # }
            # out = compact(out, context, options={'skipExpansion':False, 'compactArrays': False})

            page_size = settings.API_MAX_PAGE_SIZE

            try:
                page = int(request.GET.get("page", None))
            except Exception:
                page = 1

            start = (page - 1) * page_size
            end = start + page_size

            base_url = "%s%s" % (settings.ARCHES_NAMESPACE_FOR_DATA_EXPORT, reverse("resources", args=[""]).lstrip("/"))
            out = {
                "@context": "https://www.w3.org/ns/ldp/",
                "@id": "",
                "@type": "ldp:BasicContainer",
                # Here we actually mean the name
                # "label": str(model.name),
                "ldp:contains": [
                    "%s%s" % (base_url, resourceid)
                    for resourceid in list(
                        Resource.objects.values_list("pk", flat=True)
                        .exclude(pk=settings.SYSTEM_SETTINGS_RESOURCE_ID)
                        .order_by("pk")[start:end]
                    )
                ],
            }

        return JSONResponse(out, indent=indent)

    # def put(self, request, resourceid):
    #     try:
    #         indent = int(request.POST.get('indent', None))
    #     except:
    #         indent = None

    #     try:
    #         if user_can_edit_resource(user=request.user):
    #             data = JSONDeserializer().deserialize(request.body)
    #             reader = JsonLdReader()
    #             reader.read_resource(data, use_ids=True)
    #             if reader.errors:
    #                 response = []
    #                 for value in reader.errors.itervalues():
    #                     response.append(value.message)
    #                 return JSONResponse(data, indent=indent, status=400, reason=response)
    #             else:
    #                 response = []
    #                 for resource in reader.resources:
    #                     if resourceid != str(resource.pk):
    #                         raise Exception(
    #                             'Resource id in the URI does not match the resource @id supplied in the document')
    #                     old_resource = Resource.objects.get(pk=resource.pk)
    #                     old_resource.load_tiles()
    #                     old_tile_ids = set([str(tile.pk) for tile in old_resource.tiles])
    #                     new_tile_ids = set([str(tile.pk) for tile in resource.get_flattened_tiles()])
    #                     tileids_to_delete = old_tile_ids.difference(new_tile_ids)
    #                     tiles_to_delete = models.TileModel.objects.filter(pk__in=tileids_to_delete)
    #                     with transaction.atomic():
    #                         tiles_to_delete.delete()
    #                         resource.save(request=request)
    #                     response.append(JSONDeserializer().deserialize(
    #                         self.get(request, resource.resourceinstanceid).content))
    #                 return JSONResponse(response, indent=indent)
    #         else:
    #             return JSONResponse(status=403)
    #     except Exception as e:
    #         return JSONResponse(status=500, reason=e)

    def put(self, request, resourceid, slug=None, graphid=None):
        try:
            indent = int(request.PUT.get("indent", None))
        except Exception:
            indent = None

        allowed_formats = ["arches-json", "json-ld"]
        format = request.GET.get("format", "json-ld")
        if format not in allowed_formats:
            return JSONResponse(status=406, reason="incorrect format specified, only %s formats allowed" % allowed_formats)

        if not user_can_edit_resource(user=request.user, resourceid=resourceid):
            return JSONResponse(status=403)
        else:
            with transaction.atomic():
                try:
                    if format == "json-ld":
                        try:
                            # DELETE
                            resource_instance = Resource.objects.get(pk=resourceid)
                            resource_instance.delete()
                        except models.ResourceInstance.DoesNotExist:
                            pass

                        # POST
                        data = JSONDeserializer().deserialize(request.body)
                        reader = JsonLdReader()
                        if slug is not None:
                            graphid = models.GraphModel.objects.get(slug=slug).pk
                        reader.read_resource(data, resourceid=resourceid, graphid=graphid)
                        if reader.errors:
                            response = []
                            for value in reader.errors.values():
                                response.append(value.message)
                            return JSONResponse({"error": response}, indent=indent, status=400)
                        else:
                            response = []
                            for resource in reader.resources:
                                with transaction.atomic():
                                    resource.save(request=request)
                                response.append(JSONDeserializer().deserialize(self.get(request, resource.resourceinstanceid).content))
                            return JSONResponse(response, indent=indent, status=201)

                    elif format == "arches-json":
                        reader = ArchesFileReader()
                        archesresource = JSONDeserializer().deserialize(request.body)

                        # IF a resource id is supplied in the url it should match the resource ids in the body of the request.
                        if resourceid != archesresource["resourceinstanceid"]:
                            return JSONResponse(
                                {"error": "Resource id in the URI does not match the resourceinstanceid supplied in the document"},
                                indent=indent,
                                status=400,
                            )

                        #  Resource id's in the request body take precedence over the id supplied in the url.
                        resource = {
                            "resourceinstance": {
                                "graph_id": archesresource["graph_id"],
                                "resourceinstanceid": archesresource["resourceinstanceid"],
                                "legacyid": archesresource["legacyid"],
                            },
                            "tiles": archesresource["tiles"],
                        }

                        reader.import_business_data({"resources": [resource]})

                        if reader.errors:
                            response = []
                            for value in reader.errors.values():
                                response.append(value.message)
                            return JSONResponse({"error": response}, indent=indent, status=400)
                        else:
                            response = []
                            response.append(JSONDeserializer().deserialize(self.get(request, archesresource["resourceinstanceid"]).content))
                            return JSONResponse(response, indent=indent, status=201)

                except models.ResourceInstance.DoesNotExist:
                    return JSONResponse(status=404)
                except Exception as e:
                    return JSONResponse({"error": "resource data could not be saved"}, status=500, reason=e)

    def post(self, request, resourceid=None, slug=None, graphid=None):
        try:
            indent = int(request.POST.get("indent", None))
        except Exception:
            indent = None
        allowed_formats = ["arches-json", "json-ld"]
        format = request.GET.get("format", "json-ld")
        if format not in allowed_formats:
            return JSONResponse(status=406, reason="incorrect format specified, only %s formats allowed" % allowed_formats)

        try:
            if user_can_edit_resource(user=request.user, resourceid=resourceid):
                if format == "json-ld":
                    data = JSONDeserializer().deserialize(request.body)
                    reader = JsonLdReader()
                    if slug is not None:
                        graphid = models.GraphModel.objects.get(slug=slug).pk
                    reader.read_resource(data, graphid=graphid)
                    if reader.errors:
                        response = []
                        for value in reader.errors.values():
                            response.append(value.message)
                        return JSONResponse({"error": response}, indent=indent, status=400)
                    else:
                        response = []
                        for resource in reader.resources:
                            with transaction.atomic():
                                resource.save(request=request)
                            response.append(JSONDeserializer().deserialize(self.get(request, resource.resourceinstanceid).content))
                        return JSONResponse(response, indent=indent, status=201)

                elif format == "arches-json":
                    reader = ArchesFileReader()
                    archesresource = JSONDeserializer().deserialize(request.body)

                    nascent_resourceinstanceid = str(uuid.uuid4())

                    resource = {
                        "resourceinstance": {
                            "graph_id": archesresource["graph_id"],
                            "resourceinstanceid": nascent_resourceinstanceid,
                            "legacyid": archesresource["legacyid"],
                        },
                        "tiles": archesresource["tiles"],
                    }

                    reader.import_business_data({"resources": [resource]})

                    if reader.errors:
                        response = []
                        for value in reader.errors.values():
                            response.append(value.message)
                        return JSONResponse({"error": response}, indent=indent, status=400)
                    else:
                        response = []
                        response.append(JSONDeserializer().deserialize(self.get(request, nascent_resourceinstanceid).content))
                        return JSONResponse(response, indent=indent, status=201)

            else:
                return JSONResponse(status=403)
        except Exception as e:
            if settings.DEBUG is True:
                exc_type, exc_value, exc_traceback = sys.exc_info()
                formatted = traceback.format_exception(exc_type, exc_value, exc_traceback)
                if len(formatted):
                    for message in formatted:
                        print(message)
            return JSONResponse({"error": "resource data could not be saved: %s" % e}, status=500, reason=e)

    def delete(self, request, resourceid, slug=None, graphid=None):
        if user_can_edit_resource(user=request.user, resourceid=resourceid) and user_can_delete_resource(
            user=request.user, resourceid=resourceid
        ):
            try:
                resource_instance = Resource.objects.get(pk=resourceid)
                resource_instance.delete()
            except models.ResourceInstance.DoesNotExist:
                return JSONResponse(status=404)
        else:
            return JSONResponse(status=500)

        return JSONResponse(status=200)


@method_decorator(csrf_exempt, name="dispatch")
class Concepts(APIBase):
    def get(self, request, conceptid=None):
        if user_can_read_concepts(user=request.user):
            allowed_formats = ["json", "json-ld"]
            format = request.GET.get("format", "json-ld")
            if format not in allowed_formats:
                return JSONResponse(status=406, reason="incorrect format specified, only %s formats allowed" % allowed_formats)

            include_subconcepts = request.GET.get("includesubconcepts", "true") == "true"
            include_parentconcepts = request.GET.get("includeparentconcepts", "true") == "true"
            include_relatedconcepts = request.GET.get("includerelatedconcepts", "true") == "true"

            depth_limit = request.GET.get("depthlimit", None)
            lang = request.GET.get("lang", settings.LANGUAGE_CODE)

            try:
                indent = int(request.GET.get("indent", None))
            except Exception:
                indent = None
            if conceptid:
                try:
                    ret = []
                    concept_graph = Concept().get(
                        id=conceptid,
                        include_subconcepts=include_subconcepts,
                        include_parentconcepts=include_parentconcepts,
                        include_relatedconcepts=include_relatedconcepts,
                        depth_limit=depth_limit,
                        up_depth_limit=None,
                        lang=lang,
                    )

                    ret.append(concept_graph)
                except models.Concept.DoesNotExist:
                    return JSONResponse(status=404)
                except Exception as e:
                    return JSONResponse(status=500, reason=e)
            else:
                return JSONResponse(status=500)
        else:
            return JSONResponse(status=500)

        if format == "json-ld":
            try:
                skos = SKOSWriter()
                value = skos.write(ret, format="nt")
                js = from_rdf(value.decode("utf-8"), options={format: "application/nquads"})

                context = [{"@context": {"skos": SKOS, "dcterms": DCTERMS, "rdf": str(RDF)}}, {"@context": settings.RDM_JSONLD_CONTEXT}]

                ret = compact(js, context)
            except Exception as e:
                return JSONResponse(status=500, reason=e)

        return JSONResponse(ret, indent=indent)


class Card(APIBase):
    def get(self, request, resourceid):
        try:
            resource_instance = Resource.objects.get(pk=resourceid)
            graph = resource_instance.graph
        except Resource.DoesNotExist:
            graph = models.GraphModel.objects.get(pk=resourceid)
            resourceid = None
            resource_instance = None
            pass

        nodegroups = []
        editable_nodegroups = []
        nodes = graph.node_set.all().select_related("nodegroup")
        for node in nodes:
            if node.is_collector:
                added = False
                if request.user.has_perm("write_nodegroup", node.nodegroup):
                    editable_nodegroups.append(node.nodegroup)
                    nodegroups.append(node.nodegroup)
                    added = True
                if not added and request.user.has_perm("read_nodegroup", node.nodegroup):
                    nodegroups.append(node.nodegroup)

        user_is_reviewer = user_is_resource_reviewer(request.user)

        if resource_instance is None:
            tiles = []
            displayname = _("New Resource")
        else:
            displayname = resource_instance.displayname
            if displayname == "undefined":
                displayname = _("Unnamed Resource")
            if str(resource_instance.graph_id) == settings.SYSTEM_SETTINGS_RESOURCE_MODEL_ID:
                displayname = _("System Settings")

            tiles = resource_instance.tilemodel_set.order_by("sortorder").filter(nodegroup__in=nodegroups)
            provisionaltiles = []
            for tile in tiles:
                append_tile = True
                isfullyprovisional = False
                if tile.provisionaledits is not None:
                    if len(list(tile.provisionaledits.keys())) > 0:
                        if len(tile.data) == 0:
                            isfullyprovisional = True
                        if user_is_reviewer is False:
                            if str(request.user.id) in tile.provisionaledits:
                                tile.provisionaledits = {str(request.user.id): tile.provisionaledits[str(request.user.id)]}
                                tile.data = tile.provisionaledits[str(request.user.id)]["value"]
                            else:
                                if isfullyprovisional is True:
                                    # if the tile IS fully provisional and the current user is not the owner,
                                    # we don't send that tile back to the client.
                                    append_tile = False
                                else:
                                    # if the tile has authoritaive data and the current user is not the owner,
                                    # we don't send the provisional data of other users back to the client.
                                    tile.provisionaledits = None
                if append_tile is True:
                    provisionaltiles.append(tile)
            tiles = provisionaltiles

        serialized_graph = None
        if graph.publication and graph.publication.serialized_graph:
            serialized_graph = graph.publication.serialized_graph

        if serialized_graph:
            serialized_cards = serialized_graph["cards"]
            cardwidgets = [
                widget
                for widget in models.CardXNodeXWidget.objects.filter(
                    pk__in=[widget_dict["id"] for widget_dict in serialized_graph["widgets"]]
                )
            ]
        else:
            cards = graph.cardmodel_set.order_by("sortorder").filter(nodegroup__in=nodegroups).prefetch_related("cardxnodexwidget_set")
            serialized_cards = JSONSerializer().serializeToPython(cards)
            cardwidgets = [widget for widget in [card.cardxnodexwidget_set.order_by("sortorder").all() for card in cards]]

        editable_nodegroup_ids = [str(nodegroup.pk) for nodegroup in editable_nodegroups]
        for card in serialized_cards:
            card["is_writable"] = False
            if str(card["nodegroup_id"]) in editable_nodegroup_ids:
                card["is_writable"] = True

        context = {
            "resourceid": resourceid,
            "displayname": displayname,
            "tiles": tiles,
            "cards": serialized_cards,
            "nodegroups": nodegroups,
            "nodes": nodes.filter(nodegroup__in=nodegroups),
            "cardwidgets": cardwidgets,
            "datatypes": models.DDataType.objects.all(),
            "userisreviewer": user_is_reviewer,
            "widgets": models.Widget.objects.all(),
            "card_components": models.CardComponent.objects.all(),
        }

        return JSONResponse(context, indent=4)


class SearchExport(View):
    def get(self, request):
        total = int(request.GET.get("total", 0))
        download_limit = settings.SEARCH_EXPORT_IMMEDIATE_DOWNLOAD_THRESHOLD
        format = request.GET.get("format", "tilecsv")
        report_link = request.GET.get("reportlink", False)
        if "HTTP_AUTHORIZATION" in request.META:
            request_auth = request.META.get("HTTP_AUTHORIZATION").split()
            if request_auth[0].lower() == "basic":
                user_cred = b64decode(request_auth[1]).decode().split(":")
                user = authenticate(username=user_cred[0], password=user_cred[1])
                if user is not None:
                    request.user = user
        exporter = SearchResultsExporter(search_request=request)
        export_files, export_info = exporter.export(format, report_link)
        if format == "geojson" and total <= download_limit:
            if settings.EXPORT_DATA_FIELDS_IN_CARD_ORDER:
                response = JSONResponse(export_files, sort_keys=False)
            else:
                response = JSONResponse(export_files)
            return response
        return JSONResponse(status=404)


class SearchComponentData(APIBase):
    def get(self, request, componentname):
        search_filter_factory = SearchFilterFactory(request)
        search_filter = search_filter_factory.get_filter(componentname)
        if search_filter:
            return JSONResponse(search_filter.view_data())
        return JSONResponse(status=404)


@method_decorator(csrf_exempt, name="dispatch")
class Images(APIBase):
    # meant to handle uploading of full sized images from a mobile client
    def post(self, request):
        tileid = request.POST.get("tileid")
        fileid = request.POST.get("file_id")
        nodeid = request.POST.get("nodeid")
        file_name = request.POST.get("file_name", "temp.jpg")
        file_data = request.FILES.get("data")
        try:
            image_file, file_created = models.File.objects.get_or_create(pk=fileid)
            image_file.path.save(file_name, ContentFile(file_data.read()))

            tile = TileProxyModel.objects.get(pk=tileid)
            tile_data = tile.get_tile_data(request.user.pk)
            for image in tile_data[nodeid]:
                if image["file_id"] == fileid:
                    image["url"] = image_file.path.url
                    image["size"] = image_file.path.size
                    # I don't really want to run all the code TileProxyModel.save(),
                    # so I just call it's super class
                    super(TileProxyModel, tile).save()
                    tile.index()

            # to use base64 use the below code
            # import base64
            # with open("foo.jpg", "w+b") as f:
            #     f.write(base64.b64decode(request.POST.get('data')))

        except TileProxyModel.DoesNotExist:
            # it's ok if the TileProxyModel doesn't exist, that just means that there is some
            # latency in the updating of the db from couch
            # see process_mobile_data in the FileListDatatype for how image thumbnails get
            # pushed to the db and files saved
            pass
        except Exception as e:
            return JSONResponse(status=500)

        return JSONResponse()


class IIIFManifest(APIBase):
    def get(self, request):
        query = request.GET.get("query", None)
        start = int(request.GET.get("start", 0))
        limit = request.GET.get("limit", None)

        manifests = models.IIIFManifest.objects.all()
        if query is not None:
            manifests = manifests.filter(Q(label__icontains=query) | Q(description__icontains=query))
        count = manifests.count()
        if limit is not None:
            manifests = manifests[start : start + int(limit)]

        response = JSONResponse({"results": manifests, "count": count})
        return response


class IIIFAnnotations(APIBase):
    def get(self, request):
        canvas = request.GET.get("canvas", None)
        resourceid = request.GET.get("resourceid", None)
        nodeid = request.GET.get("nodeid", None)
        permitted_nodegroups = [nodegroup for nodegroup in get_nodegroups_by_perm(request.user, "models.read_nodegroup")]
        annotations = models.VwAnnotation.objects.filter(nodegroup__in=permitted_nodegroups)
        if canvas is not None:
            annotations = annotations.filter(canvas=canvas)
        if resourceid is not None:
            annotations = annotations.filter(resourceinstance_id=resourceid)
        if nodeid is not None:
            annotations = annotations.filter(node_id=nodeid)
        return JSONResponse(
            {
                "type": "FeatureCollection",
                "features": [
                    {
                        "type": "Feature",
                        "id": annotation.feature["id"],
                        "geometry": annotation.feature["geometry"],
                        "properties": {
                            **annotation.feature["properties"],
                            **{
                                "nodeId": annotation.node_id,
                                "nodegroupId": annotation.nodegroup_id,
                                "resourceId": annotation.resourceinstance_id,
                                "graphId": annotation.node.graph_id,
                                "tileId": annotation.tile_id,
                            },
                        },
                    }
                    for annotation in annotations
                ],
            }
        )


class IIIFAnnotationNodes(APIBase):
    def get(self, request, indent=None):
        permitted_nodegroups = [nodegroup for nodegroup in get_nodegroups_by_perm(request.user, "models.read_nodegroup")]
        annotation_nodes = models.Node.objects.filter(nodegroup__in=permitted_nodegroups, datatype="annotation")
        return JSONResponse(
            [
                {
                    **model_to_dict(node),
                    "graph_name": node.graph.name,
                    "icon": node.graph.iconclass,
                }
                for node in annotation_nodes
            ]
        )


class Manifest(APIBase):
    def get(self, request, id):
        manifest = models.IIIFManifest.objects.get(id=id).manifest
        return JSONResponse(manifest)


class OntologyProperty(APIBase):
    def get(self, request):
        domain_ontology_class = request.GET.get("domain_ontology_class", None)
        range_ontology_class = request.GET.get("range_ontology_class", None)
        ontologyid = request.GET.get("ontologyid", "sdl")

        ret = []
        if domain_ontology_class and range_ontology_class:
            ontology_classes = models.OntologyClass.objects.get(source=domain_ontology_class)
            for ontologyclass in ontology_classes.target["down"]:
                if range_ontology_class in ontologyclass["ontology_classes"]:
                    ret.append(ontologyclass["ontology_property"])

        return JSONResponse(ret)


class ResourceReport(APIBase):
    def get(self, request, resourceid):
        exclude = request.GET.get("exclude", [])
        uncompacted_value = request.GET.get("uncompacted")
        version = request.GET.get("v")
        compact = True
        if uncompacted_value == "true":
            compact = False
        perm = "read_nodegroup"

        resource = Resource.objects.get(pk=resourceid)
        graph = Graph.objects.get(graphid=resource.graph_id)
        template = models.ReportTemplate.objects.get(pk=graph.template_id)

        if not template.preload_resource_data:
            return JSONResponse({"template": template, "report_json": resource.to_json(compact=compact, version=version)})

        resp = {
            "datatypes": models.DDataType.objects.all(),
            "displayname": resource.displayname,
            "resourceid": resourceid,
            "graph": graph,
            "hide_empty_nodes": settings.HIDE_EMPTY_NODES_IN_REPORT,
            "report_json": resource.to_json(compact=compact, version=version),
        }

        if "template" not in exclude:
            resp["template"] = template

        if "related_resources" not in exclude:
            resource_models = (
                models.GraphModel.objects.filter(isresource=True)
<<<<<<< HEAD
                .exclude(publication=None)
=======
                # .exclude(publication=None)
>>>>>>> 61fd779e
                .exclude(pk=settings.SYSTEM_SETTINGS_RESOURCE_MODEL_ID)
            )

            get_params = request.GET.copy()
            get_params.update({"paginate": "false"})
            request.GET = get_params

            related_resources_response = RelatedResourcesView().get(request, resourceid)
            related_resources = json.loads(related_resources_response.content)

            related_resources_summary = self._generate_related_resources_summary(
                related_resources=related_resources["related_resources"],
                resource_relationships=related_resources["resource_relationships"],
                resource_models=resource_models,
            )

            resp["related_resources"] = related_resources_summary

        if "tiles" not in exclude:
            permitted_tiles = []
            for tile in TileProxyModel.objects.filter(resourceinstance=resource).select_related("nodegroup").order_by("sortorder"):
                if request.user.has_perm(perm, tile.nodegroup):
                    tile.filter_by_perm(request.user, perm)
                    permitted_tiles.append(tile)

            resp["tiles"] = permitted_tiles

        if "cards" not in exclude:
            permitted_cards = []
            for card in CardProxyModel.objects.filter(graph_id=resource.graph_id).select_related("nodegroup").order_by("sortorder"):
                if request.user.has_perm(perm, card.nodegroup):
                    card.filter_by_perm(request.user, perm)
                    permitted_cards.append(card)

            cardwidgets = [
                widget
                for widgets in [card.cardxnodexwidget_set.order_by("sortorder").all() for card in permitted_cards]
                for widget in widgets
            ]

            resp["cards"] = permitted_cards
            resp["cardwidgets"] = cardwidgets

        return JSONResponse(resp)

    def _generate_related_resources_summary(self, related_resources, resource_relationships, resource_models):
        related_resource_summary = [
            {"graphid": str(resource_model.graphid), "name": resource_model.name, "resources": []} for resource_model in resource_models
        ]

        resource_relationship_types = {
            resource_relationship_type["id"]: resource_relationship_type["text"]
            for resource_relationship_type in get_resource_relationship_types()["values"]
        }

        for related_resource in related_resources:
            for summary in related_resource_summary:
                if related_resource["graph_id"] == summary["graphid"]:
                    relationship_summary = []
                    for resource_relationship in resource_relationships:
                        if related_resource["resourceinstanceid"] == resource_relationship["resourceinstanceidto"]:
                            rr_type = (
                                resource_relationship_types[resource_relationship["relationshiptype"]]
                                if resource_relationship["relationshiptype"] in resource_relationship_types
                                else resource_relationship["relationshiptype"]
                            )
                            relationship_summary.append(rr_type)
                        elif related_resource["resourceinstanceid"] == resource_relationship["resourceinstanceidfrom"]:
                            rr_type = (
                                resource_relationship_types[resource_relationship["inverserelationshiptype"]]
                                if resource_relationship["inverserelationshiptype"] in resource_relationship_types
                                else resource_relationship["inverserelationshiptype"]
                            )
                            relationship_summary.append(rr_type)

                    summary["resources"].append(
                        {
                            "resourceinstanceid": related_resource["resourceinstanceid"],
                            "displayname": related_resource["displayname"],
                            "relationships": relationship_summary,
                        }
                    )

        return related_resource_summary


class BulkResourceReport(APIBase):
    def get(self, request):
        graph_ids = request.GET.get("graph_ids").split(",")
        exclude = request.GET.get("exclude", [])

        if not graph_ids:
            raise Exception()

        exclusions_querystring = request.GET.get("exclude", None)

        if exclusions_querystring is not None:
            exclusions = list(map(str.strip, exclude.split(",")))
        else:
            exclusions = []

        graph_ids_set = set(graph_ids)  # calls set to delete dups
        graph_ids_not_in_cache = []

        graph_lookup = {}

        for graph_id in graph_ids_set:
            graph = cache.get("serialized_graph_{}".format(graph_id))

            if graph:
                graph_lookup[graph["graphid"]] = graph
            else:
                graph_ids_not_in_cache.append(graph_id)

        if graph_ids_not_in_cache:
            graphs_from_database = list(Graph.objects.filter(pk__in=graph_ids_not_in_cache))

            for graph in graphs_from_database:
                serialized_graph = JSONSerializer().serializeToPython(
                    graph, sort_keys=False, exclude=["is_editable", "functions"] + exclusions
                )
                cache.set("serialized_graph_{}".format(graph.pk), serialized_graph)
                graph_lookup[str(graph.pk)] = serialized_graph

        graph_ids_with_templates_that_preload_resource_data = []
        graph_ids_with_templates_that_do_not_preload_resource_data = []

        for graph in graph_lookup.values():
            template = models.ReportTemplate.objects.get(pk=graph["template_id"])

            if template.preload_resource_data:
                graph_ids_with_templates_that_preload_resource_data.append(graph["graphid"])
            else:
                graph_ids_with_templates_that_do_not_preload_resource_data.append(graph["graphid"])

        permitted_cards = []

        if "cards" not in exclude:
            cards = (
                CardProxyModel.objects.filter(graph_id__in=graph_ids_with_templates_that_preload_resource_data)
                .select_related("nodegroup")
                .order_by("sortorder")
            )

            perm = "read_nodegroup"
            permitted_cards = []

            for card in cards:
                if request.user.has_perm(perm, card.nodegroup):
                    card.filter_by_perm(request.user, perm)
                    permitted_cards.append(card)

        if "datatypes" not in exclude:
            datatypes = list(models.DDataType.objects.all())

        resp = {}

        for graph_id in graph_ids_with_templates_that_preload_resource_data:
            graph = graph_lookup[graph_id]

            graph_cards = [card for card in permitted_cards if str(card.graph_id) == graph["graphid"]]

            cardwidgets = [
                widget for widgets in [card.cardxnodexwidget_set.order_by("sortorder").all() for card in graph_cards] for widget in widgets
            ]

            resp[graph_id] = {
                "graph": graph,
                "cards": JSONSerializer().serializeToPython(graph_cards, sort_keys=False, exclude=["is_editable"]),
                "cardwidgets": cardwidgets,
            }

            if "datatypes" not in exclude:
                resp[graph_id]["datatypes"] = datatypes

        for graph_id in graph_ids_with_templates_that_do_not_preload_resource_data:
            graph = graph_lookup[graph_id]
            resp[graph_id] = {"template_id": graph["template_id"]}

        return JSONResponse(resp)


class BulkDisambiguatedResourceInstance(APIBase):
    def get(self, request):
        resource_ids = request.GET.get("resource_ids").split(",")
        uncompacted_value = request.GET.get("uncompacted")
        version = request.GET.get("v")
        compact = True
        if uncompacted_value == "true":
            compact = False
        return JSONResponse(
            {resource.pk: resource.to_json(compact=compact, version=version) for resource in Resource.objects.filter(pk__in=resource_ids)}
        )


@method_decorator(csrf_exempt, name="dispatch")
class Tile(APIBase):
    def get(self, request, tileid):
        try:
            tile = models.TileModel.objects.get(tileid=tileid)
        except Exception as e:
            return JSONResponse(str(e), status=404)

        # filter tiles from attribute query based on user permissions
        permitted_nodegroups = [str(nodegroup.pk) for nodegroup in get_nodegroups_by_perm(request.user, "models.read_nodegroup")]
        if str(tile.nodegroup_id) in permitted_nodegroups:
            return JSONResponse(tile, status=200)
        else:
            return JSONResponse(_("Tile not found."), status=404)

    def post(self, request, tileid):
        tileview = TileView()
        tileview.action = "update_tile"
        # check that no data is on POST or FILES before assigning body to POST (otherwise request fails)
        if len(dict(request.POST.items())) == 0 and len(dict(request.FILES.items())) == 0:
            request.POST = request.POST.copy()
            request.POST["data"] = request.body
        return tileview.post(request)


@method_decorator(csrf_exempt, name="dispatch")
class Node(APIBase):
    def get(self, request, nodeid=None):
        graph_cache = {}
        params = request.GET.dict()
        user = request.user
        perms = "models." + params.pop("perms", "read_nodegroup")
        params["nodeid"] = params.get("nodeid", nodeid)
        try:
            uuid.UUID(params["nodeid"])
        except ValueError as e:
            del params["nodeid"]
        # parse node attributes from params
        # datatype = params.get("datatype")
        # description=params.get('description')
        # exportable=params.get('exportable')
        # fieldname=params.get('fieldname')
        # graph_id=params.get('graph_id')
        # is_collector=params.get('is_collector')
        # isrequired=params.get('isrequired')
        # issearchable=params.get('issearchable')
        # istopnode=params.get('istopnode')
        # name=params.get('name')
        # nodegroup_id=params.get('nodegroup_id')
        # nodeid=params.get('nodeid')
        # ontologyclass=params.get('ontologyclass')
        # sortorder=params.get('sortorder')

        def graphLookup(graphid):
            try:
                return graph_cache[graphid]
            except:
                graph_cache[graphid] = Graph.objects.get(pk=node["graph_id"]).name
                return graph_cache[graphid]

        # try to get nodes by attribute filter and then get nodes by passed in user perms
        try:
            nodes = models.Node.objects.filter(**dict(params)).values()
            permitted_nodegroups = [str(nodegroup.pk) for nodegroup in get_nodegroups_by_perm(user, perms)]
        except Exception as e:
            return JSONResponse(str(e), status=404)

        # check if any nodes were returned from attribute filter and throw error if none were returned
        if len(nodes) == 0:
            return JSONResponse(_("No nodes matching query parameters found."), status=404)

        # filter nodes from attribute query based on user permissions
        permitted_nodes = [node for node in nodes if str(node["nodegroup_id"]) in permitted_nodegroups]
        for node in permitted_nodes:
            try:
                node["resourcemodelname"] = graphLookup(node["graph_id"])
            except:
                return JSONResponse(_("No graph found for graphid %s" % (node["graph_id"])), status=404)

        return JSONResponse(permitted_nodes, status=200)


@method_decorator(csrf_exempt, name="dispatch")
class InstancePermission(APIBase):
    def get(self, request):
        user = request.user
        result = {}
        resourceinstanceid = request.GET.get("resourceinstanceid")
        result["read"] = user_can_read_resource(user, resourceinstanceid)
        result["edit"] = user_can_edit_resource(user, resourceinstanceid)
        result["delete"] = user_can_delete_resource(user, resourceinstanceid)
        return JSONResponse(result)


@method_decorator(csrf_exempt, name="dispatch")
class NodeValue(APIBase):
    def post(self, request):
        datatype_factory = DataTypeFactory()
        tileid = request.POST.get("tileid")
        nodeid = request.POST.get("nodeid")
        data = request.POST.get("data")
        resourceid = request.POST.get("resourceinstanceid", None)
        format = request.POST.get("format")
        operation = request.POST.get("operation")
        transaction_id = request.POST.get("transaction_id")

        # get node model return error if not found
        try:
            node = models.Node.objects.get(nodeid=nodeid)
        except Exception as e:
            return JSONResponse(e, status=404)

        # check if user has permissions to write to node
        user_has_perms = request.user.has_perm("write_nodegroup", node)

        if user_has_perms:
            # get datatype of node
            try:
                datatype = datatype_factory.get_instance(node.datatype)
            except Exception as e:
                return JSONResponse(e, status=404)

            # transform data to format expected by tile
            data = datatype.transform_value_for_tile(data, format=format)

            # get existing data and append new data if operation='append'
            if operation == "append":
                tile = models.TileModel.objects.get(tileid=tileid)
                data = datatype.update(tile, data, nodeid, action=operation)

            # update/create tile
            new_tile = TileProxyModel.update_node_value(nodeid, data, tileid, resourceinstanceid=resourceid, transaction_id=transaction_id)

            response = JSONResponse(new_tile, status=200)
        else:
            response = JSONResponse(_("User does not have permission to edit this node."), status=403)

        return response


@method_decorator(csrf_exempt, name="dispatch")
class Validator(APIBase):
    """
    Class for validating existing objects in the system using GET (resource instances, tiles, etc...)
    or for validating new objects using POST.

    arches-json format is assumed when posting a new resource instance for validation

    Querystring parameters:
    indent -- set to an integer value to format the json to be indented that number of characters
    verbose -- (default is False), set to True to return more information about the validation result
    strict -- (default is True), set to True to force the datatype to perform a more complete check
            (eg: check for the existance of a referenced resoure on the resource-instance datatype)
    """

    def validate_resource(self, resource, verbose, strict):
        errors = resource.validate(verbose=verbose, strict=strict)
        ret = {}

        ret["valid"] = len(errors) == 0
        if verbose:
            ret["errors"] = errors
        return ret

    def validate_tile(self, tile, verbose, strict):
        errors = []
        ret = {}

        try:
            tile.validate(raise_early=(not verbose), strict=strict)
        except TileValidationError as err:
            errors += err.message if isinstance(err.message, list) else [err.message]
        except BaseException as err:
            errors += [str(err)]

        ret["valid"] = len(errors) == 0
        if verbose:
            ret["errors"] = errors
        return ret

    def get(self, request, itemtype=None, itemid=None):
        valid_item_types = ["resource", "tile"]
        if itemtype not in valid_item_types:
            return JSONResponse(
                {"message": f"items to validate can only be of the following types: {valid_item_types} -- eg: .../item_type/item_id"},
                status=400,
            )

        indent = request.GET.get("indent", None)
        verbose = False if request.GET.get("verbose", "false").startswith("f") else True  # default is False
        strict = True if request.GET.get("strict", "true").startswith("t") else False  # default is True

        if itemtype == "resource":
            try:
                resource = Resource.objects.get(pk=itemid)
            except:
                return JSONResponse(status=404)

            return JSONResponse(self.validate_resource(resource, verbose, strict), indent=indent)

        if itemtype == "tile":
            errors = []

            try:
                tile = TileProxyModel.objects.get(pk=itemid)
            except:
                return JSONResponse(status=404)

            return JSONResponse(self.validate_tile(tile, verbose, strict), indent=indent)

        return JSONResponse(status=400)

    def post(self, request, itemtype=None):
        valid_item_types = ["resource", "tile"]
        if itemtype not in valid_item_types:
            return JSONResponse(
                {"message": f"items to validate can only be of the following types: {valid_item_types} -- eg: .../item_type/item_id"},
                status=400,
            )

        indent = request.GET.get("indent", None)
        verbose = False if request.GET.get("verbose", "false").startswith("f") else True  # default is False
        strict = True if request.GET.get("strict", "true").startswith("t") else False  # default is True
        data = JSONDeserializer().deserialize(request.body)

        if itemtype == "resource":
            resource = Resource()
            for tiledata in data["tiles"]:
                resource.tiles.append(TileProxyModel(tiledata))

            return JSONResponse(self.validate_resource(resource, verbose, strict), indent=indent)

        if itemtype == "tile":
            tile = TileProxyModel(data)
            return JSONResponse(self.validate_tile(tile, verbose, strict), indent=indent)

        return JSONResponse(status=400)<|MERGE_RESOLUTION|>--- conflicted
+++ resolved
@@ -1244,11 +1244,7 @@
         if "related_resources" not in exclude:
             resource_models = (
                 models.GraphModel.objects.filter(isresource=True)
-<<<<<<< HEAD
                 .exclude(publication=None)
-=======
-                # .exclude(publication=None)
->>>>>>> 61fd779e
                 .exclude(pk=settings.SYSTEM_SETTINGS_RESOURCE_MODEL_ID)
             )
 
