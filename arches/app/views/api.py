import os
import sys
import json
import uuid
import re
import traceback
from django.shortcuts import render
from django.views.generic import View
from django.views.decorators.csrf import csrf_exempt
from django.utils.decorators import method_decorator
from django.db import transaction
from django.db.models import Q
from django.http.request import QueryDict
from django.core import management
from django.core.urlresolvers import reverse
from django.utils.decorators import method_decorator
from django.utils.translation import ugettext as _
from revproxy.views import ProxyView
from oauth2_provider.views import ProtectedResourceView
from arches.app.models import models
from arches.app.models.concept import Concept
from arches.app.models.graph import Graph
from arches.app.models.mobile_survey import MobileSurvey
from arches.app.models.resource import Resource
from arches.app.models.system_settings import settings
from arches.app.utils.skos import SKOSWriter
from arches.app.utils.response import JSONResponse
from arches.app.utils.decorators import can_read_resource_instance, can_edit_resource_instance, can_read_concept
from arches.app.utils.betterJSONSerializer import JSONSerializer, JSONDeserializer
from arches.app.utils.data_management.resources.exporter import ResourceExporter
from arches.app.utils.data_management.resources.formats.rdffile import JsonLdReader
from arches.app.utils.permission_backend import user_can_read_resources
from arches.app.utils.permission_backend import user_can_edit_resources
from arches.app.utils.permission_backend import user_can_read_concepts
from arches.app.utils.decorators import group_required
from pyld.jsonld import compact, frame, from_rdf
from rdflib import RDF
from rdflib.namespace import SKOS, DCTERMS

try:
    from cStringIO import StringIO
except ImportError:
    from StringIO import StringIO


def userCanAccessMobileSurvey(request, surveyid=None):
    ms = MobileSurvey.objects.get(pk=surveyid)
    user = request.user
    allowed = False
    if user in ms.users.all():
        allowed = True
    else:
        users_groups = set([group.id for group in user.groups.all()])
        ms_groups = set([group.id for group in ms.groups.all()])
        if len(ms_groups.intersection(users_groups)) > 0:
            allowed = True

    return allowed


class CouchdbProxy(ProtectedResourceView, ProxyView):
    upstream = settings.COUCHDB_URL
    p = re.compile(r"project_(?P<surveyid>[\w-]{36})")

    def dispatch(self, request, path):
        if path is None or path == '':
            return super(CouchdbProxy, self).dispatch(request, path)
        else:
            m = self.p.match(path)
            surveyid = ''
            if m is not None:
                surveyid = m.groupdict().get("surveyid")
                if MobileSurvey.objects.filter(pk=surveyid).exists() is False:
                    message = 'The survey you are attempting to sync is no longer available on the server'
                    return JSONResponse({'notification': message}, status=500)
                else:
                    try:
                        if userCanAccessMobileSurvey(request, surveyid):
                            return super(CouchdbProxy, self).dispatch(request, path)
                        else:
                            return JSONResponse('Sync Failed', status=403)
                    except Exception as e:
                        print e
                        pass

        return JSONResponse('Sync failed', status=500)


class APIBase(View):

    def dispatch(self, request, *args, **kwargs):
        get_params = request.GET.copy()
        accept = request.META.get('HTTP_ACCEPT')
        format = request.GET.get('format', False)
        format_values = {
            'application/ld+json': 'json-ld',
            'application/json': 'json',
            'application/xml': 'xml',
        }
        if not format and accept in format_values:
            get_params['format'] = format_values[accept]
        for key, value in request.META.iteritems():
            if key.startswith('HTTP_X_ARCHES_'):
                if key.replace('HTTP_X_ARCHES_', '').lower() not in request.GET:
                    get_params[key.replace('HTTP_X_ARCHES_', '').lower()] = value
        get_params._mutable = False
        request.GET = get_params
        return super(APIBase, self).dispatch(request, *args, **kwargs)


class Sync(APIBase):

    def get(self, request, surveyid=None):
        ret = 'Sync was successful'
        try:
            can_sync = userCanAccessMobileSurvey(request, surveyid)
            if can_sync:
                management.call_command('mobile', operation='sync_survey', id=surveyid, user=request.user.id)
                return JSONResponse(ret)
            else:
                return JSONResponse('Sync Failed', status=403)
        except Exception as e:
            exc_type, exc_value, exc_traceback = sys.exc_info()
            formatted = traceback.format_exception(exc_type, exc_value, exc_traceback)
            if len(formatted):
                for message in formatted:
                    print message
            ret = {'Syncfailed': {'stacktrace': formatted}}

        return JSONResponse(ret, status=500)


class Surveys(APIBase):

    def get(self, request, surveyid=None):
        if hasattr(request.user, 'userprofile') is not True:
            models.UserProfile.objects.create(user=request.user)

        def get_child_cardids(card, cardset):
            for child_card in models.CardModel.objects.filter(nodegroup__parentnodegroup_id=card.nodegroup_id):
                cardset.add(str(child_card.cardid))
                get_child_cardids(child_card, cardset)

        group_ids = list(request.user.groups.values_list('id', flat=True))

        if request.GET.get('status', None) is not None:
            ret = {}
            surveys = MobileSurvey.objects.filter(users__in=[request.user]).distinct()
            for survey in surveys:
                survey.deactivate_expired_survey()
                survey = survey.serialize_for_mobile()
                ret[survey['id']] = {}
                for key in ['active', 'name', 'description', 'startdate', 'enddate', 'onlinebasemaps', 'bounds', 'tilecache']:
                    ret[survey['id']][key] = survey[key]
            response = JSONResponse(ret, indent=4)
        else:
            viewable_nodegroups = request.user.userprofile.viewable_nodegroups
            editable_nodegroups = request.user.userprofile.editable_nodegroups
            permitted_nodegroups = viewable_nodegroups.union(editable_nodegroups)
            projects = MobileSurvey.objects.filter(users__in=[request.user], active=True).distinct()
            if surveyid:
                projects = projects.filter(pk=surveyid)

            projects_for_couch = []
            for project in projects:
                project.deactivate_expired_survey()
                projects_for_couch.append(project.serialize_for_mobile())

            for project in projects_for_couch:
                project['mapboxkey'] = settings.MAPBOX_API_KEY
                permitted_cards = set()
                ordered_project_cards = project['cards']
                for rootcardid in project['cards']:
                    card = models.CardModel.objects.get(cardid=rootcardid)
                    if str(card.nodegroup_id) in permitted_nodegroups:
                        permitted_cards.add(str(card.cardid))
                        get_child_cardids(card, permitted_cards)
                project['cards'] = list(permitted_cards)
                for graph in project['graphs']:
                    cards = []
                    for card in graph['cards']:
                        if card['cardid'] in project['cards']:
                            card['relative_position'] = ordered_project_cards.index(
                                card['cardid']) if card['cardid'] in ordered_project_cards else None
                            cards.append(card)
                    graph['cards'] = sorted(cards, key=lambda x: x['relative_position'])
            response = JSONResponse(projects_for_couch, indent=4)
        return response


@method_decorator(csrf_exempt, name='dispatch')
class Resources(APIBase):

    # context = [{
    #     "@context": {
    #         "id": "@id",
    #         "type": "@type",
    #         "rdf": "http://www.w3.org/1999/02/22-rdf-syntax-ns#",
    #         "rdfs": "http://www.w3.org/2000/01/rdf-schema#",
    #         "crm": "http://www.cidoc-crm.org/cidoc-crm/",
    #         "la": "https://linked.art/ns/terms/",

    #         "Right": "crm:E30_Right",
    #         "LinguisticObject": "crm:E33_Linguistic_Object",
    #         "Name": "la:Name",
    #         "Identifier": "crm:E42_Identifier",
    #         "Language": "crm:E56_Language",
    #         "Type": "crm:E55_Type",

    #         "label": "rdfs:label",
    #         "value": "rdf:value",
    #         "classified_as": "crm:P2_has_type",
    #         "referred_to_by": "crm:P67i_is_referred_to_by",
    #         "language": "crm:P72_has_language",
    #         "includes": "crm:P106_is_composed_of",
    #         "identified_by": "crm:P1_is_identified_by"
    #     }
    # },{
    #     "@context": "https://linked.art/ns/v1/linked-art.json"
    # }]

    def get(self, request, resourceid=None, slug=None, graphid=None):
        if user_can_read_resources(user=request.user):
            allowed_formats = ['json', 'json-ld']
            format = request.GET.get('format', 'json-ld')
            if format not in allowed_formats:
                return JSONResponse(status=406, reason='incorrect format specified, only %s formats allowed' % allowed_formats)

            try:
                indent = int(request.GET.get('indent', None))
            except:
                indent = None

            if resourceid:
                if format == 'json-ld':
                    try:
                        exporter = ResourceExporter(format=format)
                        output = exporter.writer.write_resources(
                            resourceinstanceids=[resourceid], indent=indent, user=request.user)
                        out = output[0]['outputfile'].getvalue()
                    except models.ResourceInstance.DoesNotExist:
                        return JSONResponse(status=404)
                    except Exception as e:
                        exc_type, exc_value, exc_traceback = sys.exc_info()
                        formatted = traceback.format_exception(exc_type, exc_value, exc_traceback)
                        if len(formatted):
                            for message in formatted:
                                print message
                        return JSONResponse(status=500, reason=e)
                elif format == 'json':
                    out = Resource.objects.get(pk=resourceid)
                    out.load_tiles()
            else:
                #
                # The following commented code would be what you would use if you wanted to use the rdflib module,
                # the problem with using this is that items in the "ldp:contains" array don't maintain a consistent order
                #

                # archesproject = Namespace(settings.ARCHES_NAMESPACE_FOR_DATA_EXPORT)
                # ldp = Namespace('https://www.w3.org/ns/ldp/')

                # g = Graph()
                # g.bind('archesproject', archesproject, False)
                # g.add((archesproject['resources'], RDF.type, ldp['BasicContainer']))

                # base_url = "%s%s" % (settings.ARCHES_NAMESPACE_FOR_DATA_EXPORT, reverse('resources',args=['']).lstrip('/'))
                # for resourceid in list(Resource.objects.values_list('pk', flat=True).order_by('pk')[:10]):
                #     g.add((archesproject['resources'], ldp['contains'], URIRef("%s%s") % (base_url, resourceid) ))

                # value = g.serialize(format='nt')
                # out = from_rdf(str(value), options={format:'application/nquads'})
                # framing = {
                #     "@omitDefault": True
                # }

                # out = frame(out, framing)
                # context = {
                #     "@context": {
                #         'ldp': 'https://www.w3.org/ns/ldp/',
                #         'arches': settings.ARCHES_NAMESPACE_FOR_DATA_EXPORT
                #     }
                # }
                # out = compact(out, context, options={'skipExpansion':False, 'compactArrays': False})

                # Get a page_size for the pagination, or fall back to a default or max size.
                try:
                    page_size = int(request.GET.get('page_size', None))
                    if page_size > settings.API_MAX_PAGE_SIZE or page_size < 1:
                        page_size = settings.API_MAX_PAGE_SIZE
                except (TypeError, ValueError):
                    if hasattr(settings, "API_DEFAULT_PAGE_SIZE"):
                        page_size = settings.API_DEFAULT_PAGE_SIZE
                    else:
                        page_size = settings.API_MAX_PAGE_SIZE

                try:
                    page = int(request.GET.get('page', None))
                except (TypeError, ValueError):
                    page = 1

                try:
                    graph_id = request.GET.get('graph_id', None)
                    # is a UUID?
                    _ = uuid.UUID(graph_id)
                    resource_list = Resource.objects.filter(graph=graph_id)
                except (ValueError, TypeError):
                    graph_id = None
                    resource_list = Resource.objects

                start = ((page - 1) * page_size)
                end = start + page_size

                base_url = "%s%s" % (settings.ARCHES_NAMESPACE_FOR_DATA_EXPORT,
                                     reverse('resources', args=['']).lstrip('/'))
                out = {
                    "@context": {
                        "rdfs": "http://www.w3.org/2000/01/rdf-schema#",
                        "as": "http://www.w3.org/ns/activitystreams#",
                        "label": "rdfs:label",
                        "seeAlso": {"@id": "rdfs:seeAlso", "@type": "@id"},
                        "ldp": "https://www.w3.org/ns/ldp/",
                        "next":
                            {"@type": "@id", "@id": "as:next"},
                    },
                    "@id": "",
                    "@type": "ldp:BasicContainer",
<<<<<<< HEAD
                    "ldp:contains": [
                        "%s%s" % (base_url, resourceid)
                        for resourceid in list(
                            resource_list.values_list('pk', flat=True).exclude(
                                pk=settings.SYSTEM_SETTINGS_RESOURCE_ID).order_by('pk')[start:end]
                            )
                    ]
=======
                    # Here we actually mean the name
                    #"label": str(model.name),
                    "ldp:contains": ["%s%s" % (base_url, resourceid) for resourceid in list(Resource.objects.values_list('pk', flat=True).
                                                                                            exclude(pk=settings.SYSTEM_SETTINGS_RESOURCE_ID).order_by('pk')[start:end])]
>>>>>>> 76e563f6
                }

                if graph_id is not None:
                    out["label"] = "Graph ID: %s" % str(graph_id)

                if len(out['ldp:contains']) == page_size:
                    full_url = request.build_absolute_uri().split("?")[0]
                    params = request.GET.copy()
                    params['page'] = page + 1
                    out['next'] = "%s?%s" % (full_url, params.urlencode())

            return JSONResponse(out, indent=indent)
        else:
            return JSONResponse(status=403)

    # def put(self, request, resourceid):
    #     try:
    #         indent = int(request.POST.get('indent', None))
    #     except:
    #         indent = None

    #     try:
    #         if user_can_edit_resources(user=request.user):
    #             data = JSONDeserializer().deserialize(request.body)
    #             reader = JsonLdReader()
    #             reader.read_resource(data, use_ids=True)
    #             if reader.errors:
    #                 response = []
    #                 for value in reader.errors.itervalues():
    #                     response.append(value.message)
    #                 return JSONResponse(data, indent=indent, status=400, reason=response)
    #             else:
    #                 response = []
    #                 for resource in reader.resources:
    #                     if resourceid != str(resource.pk):
    #                         raise Exception(
    #                             'Resource id in the URI does not match the resource @id supplied in the document')
    #                     old_resource = Resource.objects.get(pk=resource.pk)
    #                     old_resource.load_tiles()
    #                     old_tile_ids = set([str(tile.pk) for tile in old_resource.tiles])
    #                     new_tile_ids = set([str(tile.pk) for tile in resource.get_flattened_tiles()])
    #                     tileids_to_delete = old_tile_ids.difference(new_tile_ids)
    #                     tiles_to_delete = models.TileModel.objects.filter(pk__in=tileids_to_delete)
    #                     with transaction.atomic():
    #                         tiles_to_delete.delete()
    #                         resource.save(request=request)
    #                     response.append(JSONDeserializer().deserialize(
    #                         self.get(request, resource.resourceinstanceid).content))
    #                 return JSONResponse(response, indent=indent)
    #         else:
    #             return JSONResponse(status=403)
    #     except Exception as e:
    #         return JSONResponse(status=500, reason=e)

    def put(self, request, resourceid, slug=None, graphid=None):
        try:
            indent = int(request.PUT.get('indent', None))
        except:
            indent = None

        if not user_can_edit_resources(user=request.user):
            return JSONResponse(status=403)
        else:
            with transaction.atomic():
                try:
                    # DELETE
                    resource_instance = Resource.objects.get(pk=resourceid)
                    resource_instance.delete()
                except models.ResourceInstance.DoesNotExist:
                    pass

                try:
                    # POST
                    data = JSONDeserializer().deserialize(request.body)
                    reader = JsonLdReader()
                    if slug is not None:
                        graphid = models.GraphModel.objects.get(slug=slug).pk
                    reader.read_resource(data, resourceid=resourceid, graphid=graphid)
                    if reader.errors:
                        response = []
                        for value in reader.errors.itervalues():
                            response.append(value.message)
                        return JSONResponse({"error": response}, indent=indent, status=400)
                    else:
                        response = []
                        for resource in reader.resources:
                            with transaction.atomic():
                                resource.save(request=request)
                            response.append(JSONDeserializer().deserialize(
                                self.get(request, resource.resourceinstanceid).content))
                        return JSONResponse(response, indent=indent, status=201)
                except models.ResourceInstance.DoesNotExist:
                    return JSONResponse(status=404)
                except Exception as e:
                    return JSONResponse({"error": "resource data could not be saved"}, status=500, reason=e)

    def post(self, request, resourceid=None, slug=None, graphid=None):
        try:
            indent = int(request.POST.get('indent', None))
        except:
            indent = None

        try:
            if user_can_edit_resources(user=request.user):
                data = JSONDeserializer().deserialize(request.body)
                reader = JsonLdReader()
                if slug is not None:
                    graphid = models.GraphModel.objects.get(slug=slug).pk
                reader.read_resource(data, graphid=graphid)
                if reader.errors:
                    response = []
                    for value in reader.errors.itervalues():
                        response.append(value.message)
                    return JSONResponse({"error": response}, indent=indent, status=400)
                else:
                    response = []
                    for resource in reader.resources:
                        with transaction.atomic():
                            resource.save(request=request)
                        response.append(JSONDeserializer().deserialize(
                            self.get(request, resource.resourceinstanceid).content))
                    return JSONResponse(response, indent=indent, status=201)
            else:
                return JSONResponse(status=403)
        except Exception as e:
            if settings.DEBUG is True:
                exc_type, exc_value, exc_traceback = sys.exc_info()
                formatted = traceback.format_exception(exc_type, exc_value, exc_traceback)
                if len(formatted):
                    for message in formatted:
                        print(message)
            return JSONResponse({"error": "resource data could not be saved: %s" % e}, status=500, reason=e)

    def delete(self, request, resourceid, slug=None, graphid=None):
        if user_can_edit_resources(user=request.user):
            try:
                resource_instance = Resource.objects.get(pk=resourceid)
                resource_instance.delete()
            except models.ResourceInstance.DoesNotExist:
                return JSONResponse(status=404)
        else:
            return JSONResponse(status=500)

        return JSONResponse(status=200)


@method_decorator(csrf_exempt, name='dispatch')
class Concepts(APIBase):

    def get(self, request, conceptid=None):
        if user_can_read_concepts(user=request.user):
            allowed_formats = ['json', 'json-ld']
            format = request.GET.get('format', 'json-ld')
            if format not in allowed_formats:
                return JSONResponse(status=406, reason='incorrect format specified, only %s formats allowed' % allowed_formats)

            include_subconcepts = request.GET.get('includesubconcepts', 'true') == 'true'
            include_parentconcepts = request.GET.get('includeparentconcepts', 'true') == 'true'
            include_relatedconcepts = request.GET.get('includerelatedconcepts', 'true') == 'true'

            depth_limit = request.GET.get('depthlimit', None)
            lang = request.GET.get('lang', settings.LANGUAGE_CODE)

            try:
                indent = int(request.GET.get('indent', None))
            except:
                indent = None
            if conceptid:
                try:
                    ret = []
                    concept_graph = Concept().get(id=conceptid, include_subconcepts=include_subconcepts,
                                                  include_parentconcepts=include_parentconcepts, include_relatedconcepts=include_relatedconcepts,
                                                  depth_limit=depth_limit, up_depth_limit=None, lang=lang)

                    ret.append(concept_graph)
                except models.Concept.DoesNotExist:
                    return JSONResponse(status=404)
                except Exception as e:
                    return JSONResponse(status=500, reason=e)
            else:
                return JSONResponse(status=500)
        else:
            return JSONResponse(status=500)

        if format == 'json-ld':
            try:
                skos = SKOSWriter()
                value = skos.write(ret, format="nt")
                js = from_rdf(str(value), options={format: 'application/nquads'})

                context = [{
                    "@context": {
                        "skos": SKOS,
                        "dcterms": DCTERMS,
                        "rdf": str(RDF)
                    }
                }, {
                    "@context": settings.RDM_JSONLD_CONTEXT
                }]

                ret = compact(js, context)
            except Exception as e:
                return JSONResponse(status=500, reason=e)

        return JSONResponse(ret, indent=indent)


def get_resource_relationship_types():
    resource_relationship_types = Concept().get_child_collections('00000000-0000-0000-0000-000000000005')
    default_relationshiptype_valueid = None
    for relationship_type in resource_relationship_types:
        if relationship_type[0] == '00000000-0000-0000-0000-000000000007':
            default_relationshiptype_valueid = relationship_type[2]
    relationship_type_values = {'values': [{'id': str(c[2]), 'text':str(
        c[1])} for c in resource_relationship_types], 'default': str(default_relationshiptype_valueid)}
    return relationship_type_values


class Card(APIBase):

    def get(self, request, nodegroupid):
        resource_instance = None
        card = models.CardModel.objects.get(nodegroup_id=nodegroupid)
        graph = card.graph
        resourceid = ''
        nodes = graph.node_set.all()
        resource_graphs = models.GraphModel.objects.exclude(
            pk=settings.SYSTEM_SETTINGS_RESOURCE_MODEL_ID).exclude(isresource=False).exclude(isactive=False)
        ontologyclass = [node for node in nodes if node.istopnode is True][0].ontologyclass
        relationship_type_values = get_resource_relationship_types()

        nodegroups = []
        editable_nodegroups = []
        for node in nodes:
            if node.is_collector:
                added = False
                if request.user.has_perm('write_nodegroup', node.nodegroup):
                    editable_nodegroups.append(node.nodegroup)
                    nodegroups.append(node.nodegroup)
                    added = True
                if not added and request.user.has_perm('read_nodegroup', node.nodegroup):
                    nodegroups.append(node.nodegroup)

        nodes = nodes.filter(nodegroup__in=nodegroups)
        cards = graph.cardmodel_set.order_by('sortorder').filter(
            nodegroup__in=nodegroups).prefetch_related('cardxnodexwidget_set')
        cardwidgets = [widget for widgets in [card.cardxnodexwidget_set.order_by(
            'sortorder').all() for card in cards] for widget in widgets]
        widgets = models.Widget.objects.all()
        card_components = models.CardComponent.objects.all()
        datatypes = models.DDataType.objects.all()
        user_is_reviewer = request.user.groups.filter(name='Resource Reviewer').exists()
        is_system_settings = False

        if resource_instance is None:
            tiles = []
            displayname = _('New Resource')
        else:
            displayname = resource_instance.displayname
            if displayname == 'undefined':
                displayname = _('Unnamed Resource')
            if str(resource_instance.graph_id) == settings.SYSTEM_SETTINGS_RESOURCE_MODEL_ID:
                is_system_settings = True
                displayname = _("System Settings")

            tiles = resource_instance.tilemodel_set.order_by('sortorder').filter(nodegroup__in=nodegroups)
            provisionaltiles = []
            for tile in tiles:
                append_tile = True
                isfullyprovisional = False
                if tile.provisionaledits is not None:
                    if len(tile.provisionaledits.keys()) > 0:
                        if len(tile.data) == 0:
                            isfullyprovisional = True
                        if user_is_reviewer is False:
                            if str(request.user.id) in tile.provisionaledits:
                                tile.provisionaledits = {
                                    str(request.user.id): tile.provisionaledits[str(request.user.id)]}
                                tile.data = tile.provisionaledits[str(request.user.id)]['value']
                            else:
                                if isfullyprovisional is True:
                                    # if the tile IS fully provisional and the current user is not the owner,
                                    # we don't send that tile back to the client.
                                    append_tile = False
                                else:
                                    # if the tile has authoritaive data and the current user is not the owner,
                                    # we don't send the provisional data of other users back to the client.
                                    tile.provisionaledits = None
                if append_tile == True:
                    provisionaltiles.append(tile)
            tiles = provisionaltiles
        map_layers = models.MapLayer.objects.all()
        map_markers = models.MapMarker.objects.all()
        map_sources = models.MapSource.objects.all()
        geocoding_providers = models.Geocoder.objects.all()
        templates = models.ReportTemplate.objects.all()

        cards = JSONSerializer().serializeToPython(cards)
        editable_nodegroup_ids = [str(nodegroup.pk) for nodegroup in editable_nodegroups]
        for card in cards:
            card['is_writable'] = False
            if str(card['nodegroup_id']) in editable_nodegroup_ids:
                card['is_writable'] = True

        context = {
            # main_script: main_script,
            'resourceid': resourceid,
            'displayname': displayname,
            'graphid': graph.graphid,
            'graphiconclass': graph.iconclass,
            'graphname': graph.name,
            'ontologyclass': ontologyclass,
            'resource_graphs': resource_graphs,
            'relationship_types': relationship_type_values,
            'widgets': widgets,
            'widgets_json': JSONSerializer().serialize(widgets),
            'card_components': card_components,
            'card_components_json': JSONSerializer().serialize(card_components),
            'tiles': JSONSerializer().serialize(tiles),
            'cards': JSONSerializer().serialize(cards),
            'nodegroups': JSONSerializer().serialize(nodegroups),
            'nodes': JSONSerializer().serialize(nodes),
            'cardwidgets': JSONSerializer().serialize(cardwidgets),
            'datatypes_json': JSONSerializer().serialize(datatypes, exclude=['iconclass', 'modulename', 'classname']),
            'map_layers': map_layers,
            'map_markers': map_markers,
            'map_sources': map_sources,
            'geocoding_providers': geocoding_providers,
            'user_is_reviewer': json.dumps(user_is_reviewer),
            'report_templates': templates,
            'templates_json': JSONSerializer().serialize(templates, sort_keys=False, exclude=['name', 'description']),
            'graph_json': JSONSerializer().serialize(graph),
            'is_system_settings': is_system_settings
        }

        return JSONResponse(context, indent=4)<|MERGE_RESOLUTION|>--- conflicted
+++ resolved
@@ -324,7 +324,6 @@
                     },
                     "@id": "",
                     "@type": "ldp:BasicContainer",
-<<<<<<< HEAD
                     "ldp:contains": [
                         "%s%s" % (base_url, resourceid)
                         for resourceid in list(
@@ -332,12 +331,6 @@
                                 pk=settings.SYSTEM_SETTINGS_RESOURCE_ID).order_by('pk')[start:end]
                             )
                     ]
-=======
-                    # Here we actually mean the name
-                    #"label": str(model.name),
-                    "ldp:contains": ["%s%s" % (base_url, resourceid) for resourceid in list(Resource.objects.values_list('pk', flat=True).
-                                                                                            exclude(pk=settings.SYSTEM_SETTINGS_RESOURCE_ID).order_by('pk')[start:end])]
->>>>>>> 76e563f6
                 }
 
                 if graph_id is not None:
