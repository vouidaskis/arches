--- conflicted
+++ resolved
@@ -228,11 +228,7 @@
             else:
                 property_node_map[str(node.nodeid)]["name"] = node.fieldname
         tiles = models.TileModel.objects.filter(
-<<<<<<< HEAD
             nodegroup_id__in=[node.nodegroup_id for node in nodes]
-=======
-            nodegroup__in=[node.nodegroup for node in nodes]
->>>>>>> c87c7de2
         )
         last_page = None
         if resourceid is not None:
@@ -520,13 +516,7 @@
         if graph_id and not self.action:
             graph = Graph.objects.get(graphid=graph_id)
             graph = JSONSerializer().serializeToPython(
-<<<<<<< HEAD
                 graph, sort_keys=False, exclude=["functions"] + exclusions
-=======
-                graph,
-                sort_keys=False,
-                exclude=["is_editable", "functions"] + exclusions,
->>>>>>> c87c7de2
             )
 
             if get_cards:
@@ -549,11 +539,7 @@
                 ]
 
                 permitted_cards = JSONSerializer().serializeToPython(
-<<<<<<< HEAD
                     permitted_cards, sort_keys=False
-=======
-                    permitted_cards, sort_keys=False, exclude=["is_editable"]
->>>>>>> c87c7de2
                 )
 
                 return JSONResponse(
@@ -854,13 +840,9 @@
                         data = JSONDeserializer().deserialize(request.body)
                         reader = JsonLdReader()
                         if slug is not None:
-<<<<<<< HEAD
                             graphid = models.GraphModel.objects.get(
                                 slug=slug, source_identifier=None
                             ).pk
-=======
-                            graphid = models.GraphModel.objects.get(slug=slug).pk
->>>>>>> c87c7de2
                         reader.read_resource(
                             data, resourceid=resourceid, graphid=graphid
                         )
@@ -1577,34 +1559,10 @@
             resp["tiles"] = permitted_tiles
 
         if "cards" not in exclude:
-<<<<<<< HEAD
             nodegroups = [
                 models.NodeGroup(**serialized_nodegroup)
                 for serialized_nodegroup in published_graph.serialized_graph[
                     "nodegroups"
-=======
-            # collect the nodegroups for which this user has perm
-            readable_nodegroups = get_nodegroups_by_perm(
-                request.user, [perm], any_perm=True
-            )
-
-            # query only the cards whose nodegroups are readable by user
-            permitted_cards = (
-                CardProxyModel.objects.filter(
-                    graph_id=resource.graph_id, nodegroup__in=readable_nodegroups
-                )
-                .prefetch_related("cardxnodexwidget_set")
-                .order_by("sortorder")
-            )
-
-            cardwidgets = [
-                widget
-                for widgets in [
-                    sorted(
-                        card.cardxnodexwidget_set.all(), key=lambda x: x.sortorder or 0
-                    )
-                    for card in permitted_cards
->>>>>>> c87c7de2
                 ]
             ]
             readable_nodegroup_ids = [
@@ -1747,13 +1705,7 @@
 
             for graph in graphs_from_database:
                 serialized_graph = JSONSerializer().serializeToPython(
-<<<<<<< HEAD
                     graph, sort_keys=False, exclude=["functions"] + exclusions
-=======
-                    graph,
-                    sort_keys=False,
-                    exclude=["is_editable", "functions"] + exclusions,
->>>>>>> c87c7de2
                 )
                 cache.set("serialized_graph_{}".format(graph.pk), serialized_graph)
                 graph_lookup[str(graph.pk)] = serialized_graph
@@ -1818,11 +1770,7 @@
             resp[graph_id] = {
                 "graph": graph,
                 "cards": JSONSerializer().serializeToPython(
-<<<<<<< HEAD
                     graph_cards, sort_keys=False
-=======
-                    graph_cards, sort_keys=False, exclude=["is_editable"]
->>>>>>> c87c7de2
                 ),
                 "cardwidgets": cardwidgets,
             }
