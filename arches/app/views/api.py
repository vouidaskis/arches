--- conflicted
+++ resolved
@@ -2105,16 +2105,23 @@
                 """SELECT * FROM __get_nodegroup_tree_by_graph(%s)""", (graphid,)
             )
             result = cursor.fetchall()
-<<<<<<< HEAD
-            permitted_nodegroups = [nodegroup.pk for nodegroup in get_nodegroups_by_perm(request.user, "models.read_nodegroup")]  
-            permitted_result = [nodegroup for nodegroup in result if nodegroup[0] in permitted_nodegroups]  
-        
+            permitted_nodegroups = [
+                nodegroup.pk
+                for nodegroup in get_nodegroups_by_perm(
+                    request.user, "models.read_nodegroup"
+                )
+            ]
+            permitted_result = [
+                nodegroup
+                for nodegroup in result
+                if nodegroup[0] in permitted_nodegroups
+            ]
+
         return JSONResponse({"path": permitted_result})
 
 
 class SpatialView(APIBase):
-    """
-    """
+    """ """
 
     def get(self, request, identifier=None):
         """
@@ -2131,27 +2138,70 @@
             else:
                 spatialview_slug = identifier
         # permission check
-        permitted_nodegroupids = [nodegroup.pk for nodegroup in get_nodegroups_by_perm(request.user, "models.read_nodegroup")]
-        spatialviews_dict = {str(sv.geometrynode.pk): sv for sv in models.SpatialView.objects.all()}
-        spatialview_nodes = [ sv.geometrynode for sv in list(spatialviews_dict.values()) ]
-
-        permitted_spatialview_nodes = list(filter(lambda x: x.nodegroup_id in permitted_nodegroupids, spatialview_nodes))
-        permitted_spatialviews = [ spatialviews_dict[str(sv_node.pk)] for sv_node in permitted_spatialview_nodes ]
+        permitted_nodegroupids = [
+            nodegroup.pk
+            for nodegroup in get_nodegroups_by_perm(
+                request.user, "models.read_nodegroup"
+            )
+        ]
+        spatialviews_dict = {
+            str(sv.geometrynode.pk): sv for sv in models.SpatialView.objects.all()
+        }
+        spatialview_nodes = [sv.geometrynode for sv in list(spatialviews_dict.values())]
+
+        permitted_spatialview_nodes = list(
+            filter(
+                lambda x: x.nodegroup_id in permitted_nodegroupids, spatialview_nodes
+            )
+        )
+        permitted_spatialviews = [
+            spatialviews_dict[str(sv_node.pk)]
+            for sv_node in permitted_spatialview_nodes
+        ]
 
         if identifier:
             if spatialview_id:
-                spatialview = list(filter(lambda x: str(x.pk) == spatialview_id, permitted_spatialviews))
-                spatial_view_exists = len(list(filter(lambda x: str(x.pk) == spatialview_id, list(spatialviews_dict.values()) ))) > 0
+                spatialview = list(
+                    filter(
+                        lambda x: str(x.pk) == spatialview_id, permitted_spatialviews
+                    )
+                )
+                spatial_view_exists = (
+                    len(
+                        list(
+                            filter(
+                                lambda x: str(x.pk) == spatialview_id,
+                                list(spatialviews_dict.values()),
+                            )
+                        )
+                    )
+                    > 0
+                )
             else:
-                spatialview = list(filter(lambda x: x.slug == spatialview_slug, permitted_spatialviews))
-                spatial_view_exists = len(list(filter(lambda x: x.slug == spatialview_slug, list(spatialviews_dict.values()) ))) > 0
-            
+                spatialview = list(
+                    filter(lambda x: x.slug == spatialview_slug, permitted_spatialviews)
+                )
+                spatial_view_exists = (
+                    len(
+                        list(
+                            filter(
+                                lambda x: x.slug == spatialview_slug,
+                                list(spatialviews_dict.values()),
+                            )
+                        )
+                    )
+                    > 0
+                )
 
             if not len(spatialview):
                 if spatial_view_exists:
-                    return JSONErrorResponse(_("Request Failed"), _("Permission Denied"), status=403)
+                    return JSONErrorResponse(
+                        _("Request Failed"), _("Permission Denied"), status=403
+                    )
                 else:
-                    return JSONErrorResponse(_("No Spatial View Exists with this id or slug"), status=404)
+                    return JSONErrorResponse(
+                        _("No Spatial View Exists with this id or slug"), status=404
+                    )
             else:
                 spatialview = spatialview[0]
                 response_data = {
@@ -2163,7 +2213,7 @@
                     "ismixedgeometrytypes": spatialview.ismixedgeometrytypes,
                     "language": spatialview.language.code,
                     "attributenodes": spatialview.attributenodes,
-                    "isactive": spatialview.isactive
+                    "isactive": spatialview.isactive,
                 }
                 return JSONResponse(response_data)
 
@@ -2178,23 +2228,26 @@
                     "ismixedgeometrytypes": spatialview.ismixedgeometrytypes,
                     "language": spatialview.language.code,
                     "attributenodes": spatialview.attributenodes,
-                    "isactive": spatialview.isactive
-                } for spatialview in permitted_spatialviews
+                    "isactive": spatialview.isactive,
+                }
+                for spatialview in permitted_spatialviews
             ]
             return JSONResponse(response_data)
 
     def attribute_nodes_are_valid(self, geom_node=models.Node, attribute_nodeids=[]):
-        attribute_node_graphs = [n.graph_id for n in models.Node.objects.filter(nodeid__in=attribute_nodeids)]
+        attribute_node_graphs = [
+            n.graph_id for n in models.Node.objects.filter(nodeid__in=attribute_nodeids)
+        ]
         # if any of the graphs in attribute_node_graphs != geom_node.graph return False
-        are_valid = not any(graph_id != geom_node.graph_id for graph_id in attribute_node_graphs)
+        are_valid = not any(
+            graph_id != geom_node.graph_id for graph_id in attribute_node_graphs
+        )
 
         return are_valid
-
 
     def identifier_is_uuid(self, identifier):
         uuid_pattern = re.compile(settings.UUID_REGEX, re.IGNORECASE)
         return uuid_pattern.match(identifier)
-
 
     @method_decorator(group_required("Application Administrator"))
     def post(self, request, identifier=None):
@@ -2204,38 +2257,62 @@
         description = None
 
         try:
-            json_data = json.loads(request.body.decode('utf-8'))
+            json_data = json.loads(request.body.decode("utf-8"))
         except ValueError:
             return JSONErrorResponse(_("Invalid JSON"), status=400)
 
         if json_data is not None:
             if "slug" not in json_data:
-                return JSONErrorResponse(_("No slug or Geometry Nodeid provided"), status=400)
+                return JSONErrorResponse(
+                    _("No slug or Geometry Nodeid provided"), status=400
+                )
             if "geometrynodeid" not in json_data:
                 return JSONErrorResponse(_("No Geometry Nodeid provided"), status=400)
             else:
                 try:
-                    geom_node = models.Node.objects.get(nodeid=json_data["geometrynodeid"])
+                    geom_node = models.Node.objects.get(
+                        nodeid=json_data["geometrynodeid"]
+                    )
                 except ObjectDoesNotExist:
-                    return JSONErrorResponse(_("No Node exists for supplied geometrynodeid"), status=400)
+                    return JSONErrorResponse(
+                        _("No Node exists for supplied geometrynodeid"), status=400
+                    )
             if "language" in json_data:
                 try:
                     lang = models.Language.objects.get(code=json_data["language"])
                 except ObjectDoesNotExist:
-                    return JSONErrorResponse(_("No Language exists for supplied language code"), status=400)
+                    return JSONErrorResponse(
+                        _("No Language exists for supplied language code"), status=400
+                    )
             else:
-                graph_x_pubs = models.GraphXPublishedGraph.objects.filter(graph=geom_node.graph)
-                pubs = models.PublishedGraph.objects.filter(publication__in=graph_x_pubs)
-                pub_graph_with_default_lang = list(filter(lambda x: x.language.isdefault is True, pubs))
+                graph_x_pubs = models.GraphXPublishedGraph.objects.filter(
+                    graph=geom_node.graph
+                )
+                pubs = models.PublishedGraph.objects.filter(
+                    publication__in=graph_x_pubs
+                )
+                pub_graph_with_default_lang = list(
+                    filter(lambda x: x.language.isdefault is True, pubs)
+                )
                 try:
                     lang = pub_graph_with_default_lang[0].language
                 except:
-                    return JSONErrorResponse(_("No default Language available in your Arches instance."), status=400)
+                    return JSONErrorResponse(
+                        _("No default Language available in your Arches instance."),
+                        status=400,
+                    )
             if "attributenodes" in json_data:
                 attributenodes = json_data["attributenodes"]
-                attributenodes_are_valid = self.attribute_nodes_are_valid(geom_node, json_data["attributenodes"])
+                attributenodes_are_valid = self.attribute_nodes_are_valid(
+                    geom_node, json_data["attributenodes"]
+                )
                 if not attributenodes_are_valid:
-                    return JSONErrorResponse(_("One or more Attribute Nodes are not on the same Graph as the Geometry Node."), status=400)
+                    return JSONErrorResponse(
+                        _(
+                            "One or more Attribute Nodes are not on the same Graph as the Geometry Node."
+                        ),
+                        status=400,
+                    )
             else:
                 attributenodes = []
             if "isactive" in json_data:
@@ -2258,10 +2335,10 @@
             spatialview.attributenodes = attributenodes
             spatialview.isactive = isactive
             spatialview.save()
-            
+
             return JSONResponse(status=200)
         return JSONErrorResponse(_("No json request payload"), status=400)
-        
+
     @method_decorator(group_required("Application Administrator"))
     def put(self, request, identifier=None):
         spatialview_id = None
@@ -2279,32 +2356,54 @@
         else:
             return JSONErrorResponse(_("No slug or spatialviewid provided"), status=400)
 
-        json_data = json.loads(request.body.decode('utf-8'))
+        json_data = json.loads(request.body.decode("utf-8"))
 
         if json_data is not None:
             if "geometrynodeid" in json_data:
                 try:
-                    geom_node = models.Node.objects.get(nodeid=json_data["geometrynodeid"])
+                    geom_node = models.Node.objects.get(
+                        nodeid=json_data["geometrynodeid"]
+                    )
                 except ObjectDoesNotExist:
-                    return JSONErrorResponse(_("No Node exists for supplied geometrynodeid"), status=400)
+                    return JSONErrorResponse(
+                        _("No Node exists for supplied geometrynodeid"), status=400
+                    )
             if "language" in json_data:
                 try:
                     lang = models.Language.objects.get(code=json_data["language"])
                 except ObjectDoesNotExist:
-                    return JSONErrorResponse(_("No Language exists for supplied language code"), status=400)
+                    return JSONErrorResponse(
+                        _("No Language exists for supplied language code"), status=400
+                    )
             else:
-                graph_x_pubs = models.GraphXPublishedGraph.objects.filter(graph=geom_node.graph)
-                pubs = models.PublishedGraph.objects.filter(publication__in=graph_x_pubs)
-                pub_graph_with_default_lang = list(filter(lambda x: x.language.isdefault is True, pubs))
+                graph_x_pubs = models.GraphXPublishedGraph.objects.filter(
+                    graph=geom_node.graph
+                )
+                pubs = models.PublishedGraph.objects.filter(
+                    publication__in=graph_x_pubs
+                )
+                pub_graph_with_default_lang = list(
+                    filter(lambda x: x.language.isdefault is True, pubs)
+                )
                 try:
                     lang = pub_graph_with_default_lang[0].language
                 except:
-                    return JSONErrorResponse(_("No default Language available in your Arches instance."), status=400)
+                    return JSONErrorResponse(
+                        _("No default Language available in your Arches instance."),
+                        status=400,
+                    )
             if "attributenodes" in json_data:
                 attributenodes = json_data["attributenodes"]
-                attributenodes_are_valid = self.attribute_nodes_are_valid(geom_node, json_data["attributenodes"])
+                attributenodes_are_valid = self.attribute_nodes_are_valid(
+                    geom_node, json_data["attributenodes"]
+                )
                 if not attributenodes_are_valid:
-                    return JSONErrorResponse(_("One or more Attribute Nodes are not on the same Graph as the Geometry Node."), status=400)
+                    return JSONErrorResponse(
+                        _(
+                            "One or more Attribute Nodes are not on the same Graph as the Geometry Node."
+                        ),
+                        status=400,
+                    )
             else:
                 attributenodes = None
             if "isactive" in json_data:
@@ -2316,25 +2415,30 @@
 
             try:
                 if spatialview_id:
-                    spatialview = models.SpatialView.objects.get(spatialviewid=spatialview_id)
+                    spatialview = models.SpatialView.objects.get(
+                        spatialviewid=spatialview_id
+                    )
                 else:
                     spatialview = models.SpatialView.objects.get(slug=spatialview_slug)
             except ObjectDoesNotExist:
-                return JSONErrorResponse(_("No SpatialView identified by Slug or UUID provided"), status=404)
+                return JSONErrorResponse(
+                    _("No SpatialView identified by Slug or UUID provided"), status=404
+                )
 
             if attributenodes and attributenodes != spatialview.attributenodes:
                 spatialview.attributenodes = attributenodes
             spatialview.isactive = spatialview.isactive or isactive
-            spatialview.ismixedgeometrytypes = spatialview.ismixedgeometrytypes or ismixedgeometrytypes
+            spatialview.ismixedgeometrytypes = (
+                spatialview.ismixedgeometrytypes or ismixedgeometrytypes
+            )
             if lang and lang != spatialview.language:
                 spatialview.language = lang
             if description:
                 spatialview.description = description
             spatialview.save()
-            
+
             return JSONResponse(status=200)
         return JSONErrorResponse(_("No json request payload"), status=400)
-
 
     @method_decorator(group_required("Application Administrator"))
     def delete(self, request, identifier=None):
@@ -2348,19 +2452,4 @@
             return JSONErrorResponse(_("No slug or spatialviewid provided"), status=400)
 
         spatial_view.delete()
-        return JSONResponse(status=200)
-=======
-            permitted_nodegroups = [
-                nodegroup.pk
-                for nodegroup in get_nodegroups_by_perm(
-                    request.user, "models.read_nodegroup"
-                )
-            ]
-            permitted_result = [
-                nodegroup
-                for nodegroup in result
-                if nodegroup[0] in permitted_nodegroups
-            ]
-
-        return JSONResponse({"path": permitted_result})
->>>>>>> a96b03a1
+        return JSONResponse(status=200)