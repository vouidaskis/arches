--- conflicted
+++ resolved
@@ -1208,16 +1208,8 @@
             resp["related_resources"] = related_resources_summary
 
         if "tiles" not in exclude:
-<<<<<<< HEAD
-            permitted_tiles = []
-            for tile in TileProxyModel.objects.filter(resourceinstance=resource).order_by("sortorder"):
-                if request.user.has_perm(perm, tile.nodegroup):
-                    tile.filter_by_perm(request.user, perm)
-                    permitted_tiles.append(tile)
-=======
             resource.load_tiles(user=request.user, perm=perm)
             permitted_tiles = resource.tiles
->>>>>>> 6f114e1f
 
             resp["tiles"] = permitted_tiles
 
