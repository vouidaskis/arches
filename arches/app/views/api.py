from base64 import b64decode
import importlib
import json
import logging
import os
import re
import sys
import uuid
from io import StringIO
from oauth2_provider.views import ProtectedResourceView
from pyld.jsonld import compact, frame, from_rdf
from rdflib import RDF
from rdflib.namespace import SKOS, DCTERMS
from revproxy.views import ProxyView
from slugify import slugify
from urllib import parse
from django.contrib.auth import authenticate
from django.shortcuts import render
from django.views.generic import View
from django.db import transaction, connection
from django.db.models import Q
from django.http import Http404, HttpResponse
from django.http.request import QueryDict
from django.core import management
from django.core.cache import cache
from django.forms.models import model_to_dict
from django.urls import reverse
from django.utils.translation import ugettext as _
from django.core.files.base import ContentFile
from django.views.decorators.csrf import csrf_exempt
from django.utils.decorators import method_decorator
from arches.app.models import models
from arches.app.models.concept import Concept
from arches.app.models.card import Card as CardProxyModel
from arches.app.models.graph import Graph
from arches.app.models.mobile_survey import MobileSurvey
from arches.app.models.resource import Resource
from arches.app.models.system_settings import settings
from arches.app.models.tile import Tile as TileProxyModel
from arches.app.views.tile import TileData as TileView
from arches.app.utils.skos import SKOSWriter
from arches.app.utils.response import JSONResponse
from arches.app.utils.decorators import (
    can_read_concept,
    group_required
)
from arches.app.utils.betterJSONSerializer import JSONSerializer, JSONDeserializer
from arches.app.utils.data_management.resources.exporter import ResourceExporter
from arches.app.utils.data_management.resources.formats.rdffile import JsonLdReader
from arches.app.utils.permission_backend import (
    user_can_read_resource,
    user_can_edit_resource,
    user_can_delete_resource,
    user_can_read_concepts,
    user_is_resource_reviewer,
    get_restricted_instances,
    check_resource_instance_permissions,
    get_nodegroups_by_perm,
)
from arches.app.utils.geo_utils import GeoUtils
from arches.app.search.components.base import SearchFilterFactory
from arches.app.datatypes.datatypes import DataTypeFactory
from arches.app.search.search_engine_factory import SearchEngineFactory
from arches.app.search.search_export import SearchResultsExporter


from arches.celery import app

logger = logging.getLogger(__name__)


def userCanAccessMobileSurvey(request, surveyid=None):
    ms = MobileSurvey.objects.get(pk=surveyid)
    user = request.user
    allowed = False
    if user in ms.users.all():
        allowed = True
    else:
        users_groups = {group.id for group in user.groups.all()}
        ms_groups = {group.id for group in ms.groups.all()}
        if len(ms_groups.intersection(users_groups)) > 0:
            allowed = True

    return allowed


class CouchdbProxy(ProtectedResourceView, ProxyView):
    upstream = settings.COUCHDB_URL
    p = re.compile(r"project_(?P<surveyid>[\w-]{36})")

    def dispatch(self, request, path):
        try:
            if path is None or path == "":
                return super(CouchdbProxy, self).dispatch(request, path)
            else:
                m = self.p.match(path)
                surveyid = ""
                if m is not None:
                    surveyid = m.groupdict().get("surveyid")
                    if MobileSurvey.objects.filter(pk=surveyid).exists() is False:
                        message = _("The survey you are attempting to sync is no longer available on the server")
                        return JSONResponse({"notification": message}, status=500)
                    else:
                        try:
                            if userCanAccessMobileSurvey(request, surveyid):
                                return super(CouchdbProxy, self).dispatch(request, path)
                            else:
                                return JSONResponse(_("Sync Failed. User unauthorized to sync project"), status=403)
                        except Exception:
                            logger.exception(_("Unable to determine user access to collector project"))
                            pass
        except Exception:
            logger.exception(_("Failed to dispatch Couch proxy"))

        return JSONResponse(_("Sync failed"), status=500)


class KibanaProxy(ProxyView):
    upstream = settings.KIBANA_URL

    def dispatch(self, request, path):
        try:
            path = f"{settings.KIBANA_CONFIG_BASEPATH}/{path}"
            return super(KibanaProxy, self).dispatch(request, path)
        except Exception:
            logger.exception(_("Failed to dispatch Kibana proxy"))

        return JSONResponse(_("KibanaProxy failed"), status=500)


class APIBase(View):
    def dispatch(self, request, *args, **kwargs):
        try:
            get_params = request.GET.copy()
            accept = request.META.get("HTTP_ACCEPT")
            format = request.GET.get("format", False)
            format_values = {
                "application/ld+json": "json-ld",
                "application/json": "json",
                "application/xml": "xml",
            }
            if not format and accept in format_values:
                get_params["format"] = format_values[accept]
            for key, value in request.META.items():
                if key.startswith("HTTP_X_ARCHES_"):
                    if key.replace("HTTP_X_ARCHES_", "").lower() not in request.GET:
                        get_params[key.replace("HTTP_X_ARCHES_", "").lower()] = value
            get_params._mutable = False
            request.GET = get_params

        except Exception:
            logger.exception(_("Failed to create API request"))

        return super(APIBase, self).dispatch(request, *args, **kwargs)


class Sync(APIBase):
    def get(self, request, surveyid=None):

        can_sync = userCanAccessMobileSurvey(request, surveyid)
        if can_sync:
            synclog = models.MobileSyncLog(logid=None, survey_id=surveyid, userid=request.user.id)
            try:
                survey = MobileSurvey.objects.get(id=surveyid)
                synclog = survey.sync(userid=request.user.id, use_celery=True)
            except Exception:
                logger.exception(_("Sync Failed"))
            status = 200
            if synclog.status == "FAILED":
                status = 500

            return JSONResponse(synclog, status=status)
        else:
            return JSONResponse(_("Sync Failed"), status=403)


class CheckSyncStatus(APIBase):
    def get(self, request, synclogid=None):
        synclog = models.MobileSyncLog.objects.get(pk=synclogid)
        return JSONResponse(synclog)


class Surveys(APIBase):
    def get(self, request, surveyid=None):

        auth_header = request.META.get("HTTP_AUTHORIZATION", None)
        logger.info("Requesting projects for user: {0}".format(request.user.username))
        try:
            if hasattr(request.user, "userprofile") is not True:
                models.UserProfile.objects.create(user=request.user)

            def get_child_cardids(card, cardset):
                for child_card in models.CardModel.objects.filter(nodegroup__parentnodegroup_id=card.nodegroup_id):
                    cardset.add(str(child_card.cardid))
                    get_child_cardids(child_card, cardset)

            group_ids = list(request.user.groups.values_list("id", flat=True))
            if request.GET.get("status", None) is not None:
                ret = {}
                surveys = MobileSurvey.objects.filter(users__in=[request.user]).distinct()
                for survey in surveys:
                    survey.deactivate_expired_survey()
                    survey = survey.serialize_for_mobile()
                    ret[survey["id"]] = {}
                    for key in [
                        "active",
                        "name",
                        "description",
                        "startdate",
                        "enddate",
                        "onlinebasemaps",
                        "bounds",
                        "tilecache",
                        "image_size_limits",
                    ]:
                        ret[survey["id"]][key] = survey[key]
                response = JSONResponse(ret, indent=4)
            else:
                viewable_nodegroups = request.user.userprofile.viewable_nodegroups
                editable_nodegroups = request.user.userprofile.editable_nodegroups
                permitted_nodegroups = viewable_nodegroups.union(editable_nodegroups)
                projects = MobileSurvey.objects.filter(users__in=[request.user], active=True).distinct()
                if surveyid:
                    projects = projects.filter(pk=surveyid)

                projects_for_couch = []
                for project in projects:
                    project.deactivate_expired_survey()
                    projects_for_couch.append(project.serialize_for_mobile())

                for project in projects_for_couch:
                    project["mapboxkey"] = settings.MAPBOX_API_KEY
                    permitted_cards = set()
                    ordered_project_cards = project["cards"]
                    for rootcardid in project["cards"]:
                        card = models.CardModel.objects.get(cardid=rootcardid)
                        if str(card.nodegroup_id) in permitted_nodegroups:
                            permitted_cards.add(str(card.cardid))
                            get_child_cardids(card, permitted_cards)
                    project["cards"] = list(permitted_cards)
                    for graph in project["graphs"]:
                        cards = []
                        for card in graph["cards"]:
                            if card["cardid"] in project["cards"]:
                                card["relative_position"] = (
                                    ordered_project_cards.index(card["cardid"]) if card["cardid"] in ordered_project_cards else None
                                )
                                cards.append(card)
                        unordered_cards = [card for card in cards if card["relative_position"] is None]
                        ordered_cards = [card for card in cards if card["relative_position"] is not None]
                        sorted_cards = sorted(ordered_cards, key=lambda x: x["relative_position"])
                        graph["cards"] = unordered_cards + sorted_cards
                response = JSONResponse(projects_for_couch, indent=4)
        except Exception:
            logger.exception(_("Unable to fetch collector projects"))
            response = JSONResponse(_("Unable to fetch collector projects"), indent=4)

        logger.info("Returning projects for user: {0}".format(request.user.username))
        return response


class GeoJSON(APIBase):
    se = SearchEngineFactory().create()

    def get_name(self, resource):
        module = importlib.import_module("arches.app.functions.primary_descriptors")
        PrimaryDescriptorsFunction = getattr(module, "PrimaryDescriptorsFunction")()
        functionConfig = models.FunctionXGraph.objects.filter(graph_id=resource.graph_id, function__functiontype="primarydescriptors")
        if len(functionConfig) == 1:
            return PrimaryDescriptorsFunction.get_primary_descriptor_from_nodes(resource, functionConfig[0].config["name"])
        else:
            return _("Unnamed Resource")

    def get(self, request):
        datatype_factory = DataTypeFactory()
        set_precision = GeoUtils().set_precision
        resourceid = request.GET.get("resourceid", None)
        nodeid = request.GET.get("nodeid", None)
        nodeids = request.GET.get("nodeids", None)
        tileid = request.GET.get("tileid", None)
        nodegroups = request.GET.get("nodegroups", [])
        precision = request.GET.get("precision", None)
        field_name_length = int(request.GET.get("field_name_length", 0))
        use_uuid_names = bool(request.GET.get("use_uuid_names", False))
        include_primary_name = bool(request.GET.get("include_primary_name", False))
        include_geojson_link = bool(request.GET.get("include_geojson_link", False))
        use_display_values = bool(request.GET.get("use_display_values", False))
        geometry_type = request.GET.get("type", None)
        indent = request.GET.get("indent", None)
        limit = request.GET.get("limit", None)
        page = int(request.GET.get("page", 1))
        if limit is not None:
            limit = int(limit)
        if indent is not None:
            indent = int(indent)
        if isinstance(nodegroups, str):
            nodegroups = nodegroups.split(",")
        if hasattr(request.user, "userprofile") is not True:
            models.UserProfile.objects.create(user=request.user)
        viewable_nodegroups = request.user.userprofile.viewable_nodegroups
        nodegroups = [i for i in nodegroups if i in viewable_nodegroups]
        nodes = models.Node.objects.filter(datatype="geojson-feature-collection", nodegroup_id__in=viewable_nodegroups)
        node_filter = []
        if nodeids:
            node_filter += nodeids.split(",")
        if nodeid:
            node_filter.append(nodeid)
        nodes = nodes.filter(nodeid__in=node_filter)
        nodes = nodes.order_by("sortorder")
        features = []
        i = 1
        property_tiles = models.TileModel.objects.filter(nodegroup_id__in=nodegroups)
        property_node_map = {}
        property_nodes = models.Node.objects.filter(nodegroup_id__in=nodegroups).order_by("sortorder")
        restricted_resource_ids = get_restricted_instances(request.user, self.se)
        for node in property_nodes:
            property_node_map[str(node.nodeid)] = {"node": node}
            if node.fieldname is None or node.fieldname == "":
                property_node_map[str(node.nodeid)]["name"] = slugify(node.name, max_length=field_name_length, separator="_")
            else:
                property_node_map[str(node.nodeid)]["name"] = node.fieldname
        tiles = models.TileModel.objects.filter(nodegroup__in=[node.nodegroup for node in nodes])
        last_page = None
        if resourceid is not None:
            tiles = tiles.filter(resourceinstance_id__in=resourceid.split(","))
        if tileid is not None:
            tiles = tiles.filter(tileid=tileid)
        tiles = tiles.order_by("sortorder")
        tiles = [tile for tile in tiles if str(tile.resourceinstance_id) not in restricted_resource_ids]
        if limit is not None:
            start = (page - 1) * limit
            end = start + limit
            last_page = len(tiles) < end
            tiles = tiles[start:end]
        for tile in tiles:
            data = tile.data
            for node in nodes:
                try:
                    for feature_index, feature in enumerate(data[str(node.pk)]["features"]):
                        if geometry_type is None or geometry_type == feature["geometry"]["type"]:
                            if len(nodegroups) > 0:
                                for pt in property_tiles.filter(resourceinstance_id=tile.resourceinstance_id).order_by("sortorder"):
                                    for key in pt.data:
                                        field_name = key if use_uuid_names else property_node_map[key]["name"]
                                        if pt.data[key] is not None:
                                            if use_display_values:
                                                property_node = property_node_map[key]["node"]
                                                datatype = datatype_factory.get_instance(property_node.datatype)
                                                value = datatype.get_display_value(pt, property_node)
                                            else:
                                                value = pt.data[key]
                                            try:
                                                feature["properties"][field_name].append(value)
                                            except KeyError:
                                                feature["properties"][field_name] = value
                                            except AttributeError:
                                                feature["properties"][field_name] = [feature["properties"][field_name], value]
                            if include_primary_name:
                                feature["properties"]["primary_name"] = self.get_name(tile.resourceinstance)
                            feature["properties"]["resourceinstanceid"] = tile.resourceinstance_id
                            feature["properties"]["tileid"] = tile.pk
                            if nodeid is None:
                                feature["properties"]["nodeid"] = node.pk
                            if include_geojson_link:
                                feature["properties"]["geojson"] = "%s?tileid=%s&nodeid=%s" % (reverse("geojson"), tile.pk, node.pk)
                            feature["id"] = i
                            if precision is not None:
                                coordinates = set_precision(feature["geometry"]["coordinates"], precision)
                                feature["geometry"]["coordinates"] = coordinates
                            i += 1
                            features.append(feature)
                except KeyError:
                    pass
                except TypeError:
                    pass

        feature_collection = {"type": "FeatureCollection", "features": features}
        if last_page is not None:
            feature_collection["_page"] = page
            feature_collection["_lastPage"] = last_page

        response = JSONResponse(feature_collection, indent=indent)
        return response


class MVT(APIBase):
    EARTHCIRCUM = 40075016.6856
    PIXELSPERTILE = 256

    def get(self, request, nodeid, zoom, x, y):
        if hasattr(request.user, "userprofile") is not True:
            models.UserProfile.objects.create(user=request.user)
        viewable_nodegroups = request.user.userprofile.viewable_nodegroups
        try:
            node = models.Node.objects.get(nodeid=nodeid, nodegroup_id__in=viewable_nodegroups)
        except models.Node.DoesNotExist:
            raise Http404()
        config = node.config
        cache_key = f"mvt_{nodeid}_{zoom}_{x}_{y}"
        tile = cache.get(cache_key)
        if tile is None:
            resource_ids = get_restricted_instances(request.user, allresources=True)
            if len(resource_ids) == 0:
                resource_ids.append("10000000-0000-0000-0000-000000000001")  # This must have a uuid that will never be a resource id.
            resource_ids = tuple(resource_ids)
            with connection.cursor() as cursor:
                if int(zoom) <= int(config["clusterMaxZoom"]):
                    arc = self.EARTHCIRCUM / ((1 << int(zoom)) * self.PIXELSPERTILE)
                    distance = arc * int(config["clusterDistance"])
                    min_points = int(config["clusterMinPoints"])
                    cursor.execute(
                        """WITH clusters(tileid, resourceinstanceid, nodeid, geom, cid)
                        AS (
                            SELECT m.*,
                            ST_ClusterDBSCAN(geom, eps := %s, minpoints := %s) over () AS cid
                            FROM (
                                SELECT tileid,
                                    resourceinstanceid,
                                    nodeid,
                                    geom
                                FROM mv_geojson_geoms
                                WHERE nodeid = %s and resourceinstanceid not in %s
                            ) m
                        )

                        SELECT ST_AsMVT(
                            tile,
                             %s,
                            4096,
                            'geom',
                            'id'
                        ) FROM (
                            SELECT resourceinstanceid::text,
                                row_number() over () as id,
                                1 as total,
                                ST_AsMVTGeom(
                                    geom,
                                    TileBBox(%s, %s, %s, 3857)
                                ) AS geom,
                                '' AS extent
                            FROM clusters
                            WHERE cid is NULL
                            UNION
                            SELECT NULL as resourceinstanceid,
                                row_number() over () as id,
                                count(*) as total,
                                ST_AsMVTGeom(
                                    ST_Centroid(
                                        ST_Collect(geom)
                                    ),
                                    TileBBox(%s, %s, %s, 3857)
                                ) AS geom,
                                ST_AsGeoJSON(
                                    ST_Extent(geom)
                                ) AS extent
                            FROM clusters
                            WHERE cid IS NOT NULL
                            GROUP BY cid
                        ) as tile;""",
                        [distance, min_points, nodeid, resource_ids, nodeid, zoom, x, y, zoom, x, y],
                    )
                else:
                    cursor.execute(
                        """SELECT ST_AsMVT(tile, %s, 4096, 'geom', 'id') FROM (SELECT tileid,
                            row_number() over () as id,
                            resourceinstanceid,
                            nodeid,
                            ST_AsMVTGeom(
                                geom,
                                TileBBox(%s, %s, %s, 3857)
                            ) AS geom,
                            1 AS total
                        FROM mv_geojson_geoms
                        WHERE nodeid = %s and resourceinstanceid not in %s) AS tile;""",
                        [nodeid, zoom, x, y, nodeid, resource_ids],
                    )
                tile = bytes(cursor.fetchone()[0])
                cache.set(cache_key, tile, settings.TILE_CACHE_TIMEOUT)
        if not len(tile):
            raise Http404()
        return HttpResponse(tile, content_type="application/x-protobuf")


@method_decorator(csrf_exempt, name="dispatch")
class Graphs(APIBase):
    def get(self, request, graph_id=None):
        perm = "read_nodegroup"
        datatypes = models.DDataType.objects.all()
        graph = cache.get(f"graph_{graph_id}")
        user = request.user
        if graph is None:
            graph = Graph.objects.get(graphid=graph_id)
        cards = CardProxyModel.objects.filter(graph_id=graph_id).order_by("sortorder")
        permitted_cards = []
        for card in cards:
            if user.has_perm(perm, card.nodegroup):
                card.filter_by_perm(user, perm)
                permitted_cards.append(card)
        cardwidgets = [
            widget for widgets in [card.cardxnodexwidget_set.order_by("sortorder").all() for card in permitted_cards] for widget in widgets
        ]
        graph = JSONSerializer().serializeToPython(graph, sort_keys=False, exclude=["is_editable", "functions"])
        permitted_cards = JSONSerializer().serializeToPython(permitted_cards, sort_keys=False, exclude=["is_editable"])
        return JSONResponse({"datatypes": datatypes, "cards": permitted_cards, "graph": graph, "cardwidgets": cardwidgets})


@method_decorator(csrf_exempt, name="dispatch")
class Resources(APIBase):

    # context = [{
    #     "@context": {
    #         "id": "@id",
    #         "type": "@type",
    #         "rdf": "http://www.w3.org/1999/02/22-rdf-syntax-ns#",
    #         "rdfs": "http://www.w3.org/2000/01/rdf-schema#",
    #         "crm": "http://www.cidoc-crm.org/cidoc-crm/",
    #         "la": "https://linked.art/ns/terms/",

    #         "Right": "crm:E30_Right",
    #         "LinguisticObject": "crm:E33_Linguistic_Object",
    #         "Name": "la:Name",
    #         "Identifier": "crm:E42_Identifier",
    #         "Language": "crm:E56_Language",
    #         "Type": "crm:E55_Type",

    #         "label": "rdfs:label",
    #         "value": "rdf:value",
    #         "classified_as": "crm:P2_has_type",
    #         "referred_to_by": "crm:P67i_is_referred_to_by",
    #         "language": "crm:P72_has_language",
    #         "includes": "crm:P106_is_composed_of",
    #         "identified_by": "crm:P1_is_identified_by"
    #     }
    # },{
    #     "@context": "https://linked.art/ns/v1/linked-art.json"
    # }]

    def get(self, request, resourceid=None, slug=None, graphid=None):
        if not user_can_read_resource(user=request.user, resourceid=resourceid):
            return JSONResponse(status=403)

        allowed_formats = ["json", "json-ld", "arches-json"]
        format = request.GET.get("format", "json-ld")

        if format not in allowed_formats:
            return JSONResponse(status=406, reason="incorrect format specified, only %s formats allowed" % allowed_formats)

        indent = request.GET.get("indent")
        if indent and str.isdigit(indent):
            indent = int(indent)
        else:
            indent = None

        if resourceid:
            if format == "json":
                resource = Resource.objects.get(pk=resourceid)

                compact = bool(request.GET.get("compact", "true").lower() == "true")  # default True
                hide_empty_nodes = bool(request.GET.get("hide_empty_nodes", "false").lower() == "true")  # default False

                out = {
                    "resource": resource.to_json(
                        compact=compact,
                        hide_empty_nodes=hide_empty_nodes,
                    ),
                    "displaydescription": resource.displaydescription,
                    "displayname": resource.displayname,
                    "graph_id": resource.graph_id,
                    "legacyid": resource.legacyid,
                    "map_popup": resource.map_popup,
                    "resourceinstanceid": resource.resourceinstanceid,
                }

            elif format == "arches-json":
                out = Resource.objects.get(pk=resourceid)

                include_tiles = bool(request.GET.get("includetiles", "true").lower() == "true")  # default True

                if include_tiles:
                    out.load_tiles()

            elif format == "json-ld":
                try:
                    models.ResourceInstance.objects.get(pk=resourceid)  # check for existance
                    exporter = ResourceExporter(format=format)
                    output = exporter.writer.write_resources(resourceinstanceids=[resourceid], indent=indent, user=request.user)
                    out = output[0]["outputfile"].getvalue()
                except models.ResourceInstance.DoesNotExist:
                    logger.error(_("The specified resource '{0}' does not exist. JSON-LD export failed.".format(resourceid)))
                    return JSONResponse(status=404)

        else:
            #
            # The following commented code would be what you would use if you wanted to use the rdflib module,
            # the problem with using this is that items in the "ldp:contains" array don't maintain a consistent order
            #

            # archesproject = Namespace(settings.ARCHES_NAMESPACE_FOR_DATA_EXPORT)
            # ldp = Namespace('https://www.w3.org/ns/ldp/')

            # g = Graph()
            # g.bind('archesproject', archesproject, False)
            # g.add((archesproject['resources'], RDF.type, ldp['BasicContainer']))

            # base_url = "%s%s" % (settings.ARCHES_NAMESPACE_FOR_DATA_EXPORT, reverse('resources',args=['']).lstrip('/'))
            # for resourceid in list(Resource.objects.values_list('pk', flat=True).order_by('pk')[:10]):
            #     g.add((archesproject['resources'], ldp['contains'], URIRef("%s%s") % (base_url, resourceid) ))

            # value = g.serialize(format='nt')
            # out = from_rdf(str(value), options={format:'application/nquads'})
            # framing = {
            #     "@omitDefault": True
            # }

            # out = frame(out, framing)
            # context = {
            #     "@context": {
            #         'ldp': 'https://www.w3.org/ns/ldp/',
            #         'arches': settings.ARCHES_NAMESPACE_FOR_DATA_EXPORT
            #     }
            # }
            # out = compact(out, context, options={'skipExpansion':False, 'compactArrays': False})

            page_size = settings.API_MAX_PAGE_SIZE

            try:
                page = int(request.GET.get("page", None))
            except Exception:
                page = 1

            start = (page - 1) * page_size
            end = start + page_size

            base_url = "%s%s" % (settings.ARCHES_NAMESPACE_FOR_DATA_EXPORT, reverse("resources", args=[""]).lstrip("/"))
            out = {
                "@context": "https://www.w3.org/ns/ldp/",
                "@id": "",
                "@type": "ldp:BasicContainer",
                # Here we actually mean the name
                # "label": str(model.name),
                "ldp:contains": [
                    "%s%s" % (base_url, resourceid)
                    for resourceid in list(
                        Resource.objects.values_list("pk", flat=True)
                        .exclude(pk=settings.SYSTEM_SETTINGS_RESOURCE_ID)
                        .order_by("pk")[start:end]
                    )
                ],
            }

        return JSONResponse(out, indent=indent)

    # def put(self, request, resourceid):
    #     try:
    #         indent = int(request.POST.get('indent', None))
    #     except:
    #         indent = None

    #     try:
    #         if user_can_edit_resource(user=request.user):
    #             data = JSONDeserializer().deserialize(request.body)
    #             reader = JsonLdReader()
    #             reader.read_resource(data, use_ids=True)
    #             if reader.errors:
    #                 response = []
    #                 for value in reader.errors.itervalues():
    #                     response.append(value.message)
    #                 return JSONResponse(data, indent=indent, status=400, reason=response)
    #             else:
    #                 response = []
    #                 for resource in reader.resources:
    #                     if resourceid != str(resource.pk):
    #                         raise Exception(
    #                             'Resource id in the URI does not match the resource @id supplied in the document')
    #                     old_resource = Resource.objects.get(pk=resource.pk)
    #                     old_resource.load_tiles()
    #                     old_tile_ids = set([str(tile.pk) for tile in old_resource.tiles])
    #                     new_tile_ids = set([str(tile.pk) for tile in resource.get_flattened_tiles()])
    #                     tileids_to_delete = old_tile_ids.difference(new_tile_ids)
    #                     tiles_to_delete = models.TileModel.objects.filter(pk__in=tileids_to_delete)
    #                     with transaction.atomic():
    #                         tiles_to_delete.delete()
    #                         resource.save(request=request)
    #                     response.append(JSONDeserializer().deserialize(
    #                         self.get(request, resource.resourceinstanceid).content))
    #                 return JSONResponse(response, indent=indent)
    #         else:
    #             return JSONResponse(status=403)
    #     except Exception as e:
    #         return JSONResponse(status=500, reason=e)

    def put(self, request, resourceid, slug=None, graphid=None):
        try:
            indent = int(request.PUT.get("indent", None))
        except Exception:
            indent = None

        if not user_can_edit_resource(user=request.user, resourceid=resourceid):
            return JSONResponse(status=403)
        else:
            with transaction.atomic():
                try:
                    # DELETE
                    resource_instance = Resource.objects.get(pk=resourceid)
                    resource_instance.delete()
                except models.ResourceInstance.DoesNotExist:
                    pass

                try:
                    # POST
                    data = JSONDeserializer().deserialize(request.body)
                    reader = JsonLdReader()
                    if slug is not None:
                        graphid = models.GraphModel.objects.get(slug=slug).pk
                    reader.read_resource(data, resourceid=resourceid, graphid=graphid)
                    if reader.errors:
                        response = []
                        for value in reader.errors.values():
                            response.append(value.message)
                        return JSONResponse({"error": response}, indent=indent, status=400)
                    else:
                        response = []
                        for resource in reader.resources:
                            with transaction.atomic():
                                resource.save(request=request)
                            response.append(JSONDeserializer().deserialize(self.get(request, resource.resourceinstanceid).content))
                        return JSONResponse(response, indent=indent, status=201)
                except models.ResourceInstance.DoesNotExist:
                    return JSONResponse(status=404)
                except Exception as e:
                    return JSONResponse({"error": "resource data could not be saved"}, status=500, reason=e)

    def post(self, request, resourceid=None, slug=None, graphid=None):
        try:
            indent = int(request.POST.get("indent", None))
        except Exception:
            indent = None

        try:
            if user_can_edit_resource(user=request.user, resourceid=resourceid):
                data = JSONDeserializer().deserialize(request.body)
                reader = JsonLdReader()
                if slug is not None:
                    graphid = models.GraphModel.objects.get(slug=slug).pk
                reader.read_resource(data, graphid=graphid)
                if reader.errors:
                    response = []
                    for value in reader.errors.values():
                        response.append(value.message)
                    return JSONResponse({"error": response}, indent=indent, status=400)
                else:
                    response = []
                    for resource in reader.resources:
                        with transaction.atomic():
                            resource.save(request=request)
                        response.append(JSONDeserializer().deserialize(self.get(request, resource.resourceinstanceid).content))
                    return JSONResponse(response, indent=indent, status=201)
            else:
                return JSONResponse(status=403)
        except Exception as e:
            if settings.DEBUG is True:
                exc_type, exc_value, exc_traceback = sys.exc_info()
                formatted = traceback.format_exception(exc_type, exc_value, exc_traceback)
                if len(formatted):
                    for message in formatted:
                        print(message)
            return JSONResponse({"error": "resource data could not be saved: %s" % e}, status=500, reason=e)

    def delete(self, request, resourceid, slug=None, graphid=None):
        if user_can_edit_resource(user=request.user, resourceid=resourceid) and user_can_delete_resource(
            user=request.user, resourceid=resourceid
        ):
            try:
                resource_instance = Resource.objects.get(pk=resourceid)
                resource_instance.delete()
            except models.ResourceInstance.DoesNotExist:
                return JSONResponse(status=404)
        else:
            return JSONResponse(status=500)

        return JSONResponse(status=200)


@method_decorator(csrf_exempt, name="dispatch")
class Concepts(APIBase):
    def get(self, request, conceptid=None):
        if user_can_read_concepts(user=request.user):
            allowed_formats = ["json", "json-ld"]
            format = request.GET.get("format", "json-ld")
            if format not in allowed_formats:
                return JSONResponse(status=406, reason="incorrect format specified, only %s formats allowed" % allowed_formats)

            include_subconcepts = request.GET.get("includesubconcepts", "true") == "true"
            include_parentconcepts = request.GET.get("includeparentconcepts", "true") == "true"
            include_relatedconcepts = request.GET.get("includerelatedconcepts", "true") == "true"

            depth_limit = request.GET.get("depthlimit", None)
            lang = request.GET.get("lang", settings.LANGUAGE_CODE)

            try:
                indent = int(request.GET.get("indent", None))
            except Exception:
                indent = None
            if conceptid:
                try:
                    ret = []
                    concept_graph = Concept().get(
                        id=conceptid,
                        include_subconcepts=include_subconcepts,
                        include_parentconcepts=include_parentconcepts,
                        include_relatedconcepts=include_relatedconcepts,
                        depth_limit=depth_limit,
                        up_depth_limit=None,
                        lang=lang,
                    )

                    ret.append(concept_graph)
                except models.Concept.DoesNotExist:
                    return JSONResponse(status=404)
                except Exception as e:
                    return JSONResponse(status=500, reason=e)
            else:
                return JSONResponse(status=500)
        else:
            return JSONResponse(status=500)

        if format == "json-ld":
            try:
                skos = SKOSWriter()
                value = skos.write(ret, format="nt")
                js = from_rdf(value.decode("utf-8"), options={format: "application/nquads"})

                context = [{"@context": {"skos": SKOS, "dcterms": DCTERMS, "rdf": str(RDF)}}, {"@context": settings.RDM_JSONLD_CONTEXT}]

                ret = compact(js, context)
            except Exception as e:
                return JSONResponse(status=500, reason=e)

        return JSONResponse(ret, indent=indent)


class Card(APIBase):
    def get(self, request, resourceid):
        try:
            resource_instance = Resource.objects.get(pk=resourceid)
            graph = resource_instance.graph
        except Resource.DoesNotExist:
            graph = models.GraphModel.objects.get(pk=resourceid)
            resourceid = None
            resource_instance = None
            pass
        nodes = graph.node_set.all()

        nodegroups = []
        editable_nodegroups = []
        for node in nodes:
            if node.is_collector:
                added = False
                if request.user.has_perm("write_nodegroup", node.nodegroup):
                    editable_nodegroups.append(node.nodegroup)
                    nodegroups.append(node.nodegroup)
                    added = True
                if not added and request.user.has_perm("read_nodegroup", node.nodegroup):
                    nodegroups.append(node.nodegroup)

        nodes = nodes.filter(nodegroup__in=nodegroups)
        cards = graph.cardmodel_set.order_by("sortorder").filter(nodegroup__in=nodegroups).prefetch_related("cardxnodexwidget_set")
        cardwidgets = [
            widget for widgets in [card.cardxnodexwidget_set.order_by("sortorder").all() for card in cards] for widget in widgets
        ]
        datatypes = models.DDataType.objects.all()
        user_is_reviewer = user_is_resource_reviewer(request.user)
        widgets = models.Widget.objects.all()
        card_components = models.CardComponent.objects.all()

        if resource_instance is None:
            tiles = []
            displayname = _("New Resource")
        else:
            displayname = resource_instance.displayname
            if displayname == "undefined":
                displayname = _("Unnamed Resource")
            if str(resource_instance.graph_id) == settings.SYSTEM_SETTINGS_RESOURCE_MODEL_ID:
                displayname = _("System Settings")

            tiles = resource_instance.tilemodel_set.order_by("sortorder").filter(nodegroup__in=nodegroups)
            provisionaltiles = []
            for tile in tiles:
                append_tile = True
                isfullyprovisional = False
                if tile.provisionaledits is not None:
                    if len(list(tile.provisionaledits.keys())) > 0:
                        if len(tile.data) == 0:
                            isfullyprovisional = True
                        if user_is_reviewer is False:
                            if str(request.user.id) in tile.provisionaledits:
                                tile.provisionaledits = {str(request.user.id): tile.provisionaledits[str(request.user.id)]}
                                tile.data = tile.provisionaledits[str(request.user.id)]["value"]
                            else:
                                if isfullyprovisional is True:
                                    # if the tile IS fully provisional and the current user is not the owner,
                                    # we don't send that tile back to the client.
                                    append_tile = False
                                else:
                                    # if the tile has authoritaive data and the current user is not the owner,
                                    # we don't send the provisional data of other users back to the client.
                                    tile.provisionaledits = None
                if append_tile is True:
                    provisionaltiles.append(tile)
            tiles = provisionaltiles

        cards = JSONSerializer().serializeToPython(cards)
        editable_nodegroup_ids = [str(nodegroup.pk) for nodegroup in editable_nodegroups]
        for card in cards:
            card["is_writable"] = False
            if str(card["nodegroup_id"]) in editable_nodegroup_ids:
                card["is_writable"] = True

        context = {
            "resourceid": resourceid,
            "displayname": displayname,
            "tiles": tiles,
            "cards": cards,
            "nodegroups": nodegroups,
            "nodes": nodes,
            "cardwidgets": cardwidgets,
            "datatypes": datatypes,
            "userisreviewer": user_is_reviewer,
            "widgets": widgets,
            "card_components": card_components,
        }

        return JSONResponse(context, indent=4)


class SearchExport(View):
    def get(self, request):
        total = int(request.GET.get("total", 0))
        download_limit = settings.SEARCH_EXPORT_IMMEDIATE_DOWNLOAD_THRESHOLD
        format = request.GET.get("format", "tilecsv")
        if "HTTP_AUTHORIZATION" in request.META:
            request_auth = request.META.get("HTTP_AUTHORIZATION").split()
            if request_auth[0].lower() == "basic":
                user_cred = b64decode(request_auth[1]).decode().split(":")
                user = authenticate(username=user_cred[0], password=user_cred[1])
                if user is not None:
                    request.user = user
        exporter = SearchResultsExporter(search_request=request)
        export_files, export_info = exporter.export(format)
        if format == "geojson" and total <= download_limit:
            response = JSONResponse(export_files)
            return response
        return JSONResponse(status=404)


class SearchComponentData(APIBase):
    def get(self, request, componentname):
        search_filter_factory = SearchFilterFactory(request)
        search_filter = search_filter_factory.get_filter(componentname)
        if search_filter:
            return JSONResponse(search_filter.view_data())
        return JSONResponse(status=404)


@method_decorator(csrf_exempt, name="dispatch")
class Images(APIBase):
    # meant to handle uploading of full sized images from a mobile client
    def post(self, request):
        tileid = request.POST.get("tileid")
        fileid = request.POST.get("file_id")
        nodeid = request.POST.get("nodeid")
        file_name = request.POST.get("file_name", "temp.jpg")
        file_data = request.FILES.get("data")
        try:
            image_file, file_created = models.File.objects.get_or_create(pk=fileid)
            image_file.path.save(file_name, ContentFile(file_data.read()))

            tile = TileProxyModel.objects.get(pk=tileid)
            tile_data = tile.get_tile_data(request.user.pk)
            for image in tile_data[nodeid]:
                if image["file_id"] == fileid:
                    image["url"] = image_file.path.url
                    image["size"] = image_file.path.size
                    # I don't really want to run all the code TileProxyModel.save(),
                    # so I just call it's super class
                    super(TileProxyModel, tile).save()
                    tile.index()

            # to use base64 use the below code
            # import base64
            # with open("foo.jpg", "w+b") as f:
            #     f.write(base64.b64decode(request.POST.get('data')))

        except TileProxyModel.DoesNotExist:
            # it's ok if the TileProxyModel doesn't exist, that just means that there is some
            # latency in the updating of the db from couch
            # see process_mobile_data in the FileListDatatype for how image thumbnails get
            # pushed to the db and files saved
            pass
        except Exception as e:
            return JSONResponse(status=500)

        return JSONResponse()


class IIIFManifest(APIBase):
    def get(self, request):
        query = request.GET.get("query", None)
        start = int(request.GET.get("start", 0))
        limit = request.GET.get("limit", None)

        manifests = models.IIIFManifest.objects.all()
        if query is not None:
            manifests = manifests.filter(Q(label__icontains=query) | Q(description__icontains=query))
        count = manifests.count()
        if limit is not None:
            manifests = manifests[start : start + int(limit)]

        response = JSONResponse({"results": manifests, "count": count})
        return response


<<<<<<< HEAD
class IIIFAnnotations(APIBase):
    def get(self, request):
        canvas = request.GET.get("canvas", None)
        resourceid = request.GET.get("resourceid", None)
        nodeid = request.GET.get("nodeid", None)
        permitted_nodegroups = [nodegroup for nodegroup in get_nodegroups_by_perm(request.user, "models.read_nodegroup")]
        annotations = models.VwAnnotation.objects.filter(nodegroup__in=permitted_nodegroups)
        if canvas is not None:
            annotations = annotations.filter(canvas=canvas)
        if resourceid is not None:
            annotations = annotations.filter(resourceinstance_id=resourceid)
        if nodeid is not None:
            annotations = annotations.filter(node_id=nodeid)
        return JSONResponse({
            "type": "FeatureCollection",
            "features": [{
                "type": "Feature",
                "id": annotation.feature["id"],
                "geometry": annotation.feature["geometry"],
                "properties": {
                    **annotation.feature["properties"],
                    **{
                        "nodeId": annotation.node_id,
                        "nodegroupId": annotation.nodegroup_id,
                        "resourceId": annotation.resourceinstance_id,
                        "graphId": annotation.node.graph_id,
                        "tileId": annotation.tile_id,
                    }
                },
            } for annotation in annotations]
        })


class IIIFAnnotationNodes(APIBase):
    def get(self, request, indent=None):
        permitted_nodegroups = [nodegroup for nodegroup in get_nodegroups_by_perm(request.user, "models.read_nodegroup")]
        annotation_nodes = models.Node.objects.filter(nodegroup__in=permitted_nodegroups, datatype="annotation")
        return JSONResponse([{
            **model_to_dict(node),
            "graph_name": node.graph.name,
            "icon": node.graph.iconclass,
        } for node in annotation_nodes])
=======
class Manifest(APIBase):
    def get(self, request, id):
        manifest = models.IIIFManifest.objects.get(id=id).manifest
        return JSONResponse(manifest)
>>>>>>> 2ce51d7d


class OntologyProperty(APIBase):
    def get(self, request):
        domain_ontology_class = request.GET.get("domain_ontology_class", None)
        range_ontology_class = request.GET.get("range_ontology_class", None)
        ontologyid = request.GET.get("ontologyid", "sdl")

        ret = []
        if domain_ontology_class and range_ontology_class:
            ontology_classes = models.OntologyClass.objects.get(source=domain_ontology_class)
            for ontologyclass in ontology_classes.target["down"]:
                if range_ontology_class in ontologyclass["ontology_classes"]:
                    ret.append(ontologyclass["ontology_property"])

        return JSONResponse(ret)


@method_decorator(csrf_exempt, name="dispatch")
class Tile(APIBase):
    def get(self, request, tileid):
        try:
            tile = models.TileModel.objects.get(tileid=tileid)
        except Exception as e:
            return JSONResponse(str(e), status=404)

        # filter tiles from attribute query based on user permissions
        permitted_nodegroups = [str(nodegroup.pk) for nodegroup in get_nodegroups_by_perm(request.user, "models.read_nodegroup")]
        if str(tile.nodegroup_id) in permitted_nodegroups:
            return JSONResponse(tile, status=200)
        else:
            return JSONResponse(_("Tile not found."), status=404)

    def post(self, request, tileid):
        tileview = TileView()
        tileview.action = "update_tile"
        request.POST = request.POST.copy()
        request.POST["data"] = request.body
        return tileview.post(request)


@method_decorator(csrf_exempt, name="dispatch")
class Node(APIBase):
    def get(self, request, nodeid=None):
        graph_cache = {}
        params = request.GET.dict()
        user = request.user
        perms = "models." + params.pop("perms", "read_nodegroup")
        params["nodeid"] = params.get("nodeid", nodeid)
        try:
            uuid.UUID(params["nodeid"])
        except ValueError as e:
            del params["nodeid"]
        # parse node attributes from params
        # datatype = params.get("datatype")
        # description=params.get('description')
        # exportable=params.get('exportable')
        # fieldname=params.get('fieldname')
        # graph_id=params.get('graph_id')
        # is_collector=params.get('is_collector')
        # isrequired=params.get('isrequired')
        # issearchable=params.get('issearchable')
        # istopnode=params.get('istopnode')
        # name=params.get('name')
        # nodegroup_id=params.get('nodegroup_id')
        # nodeid=params.get('nodeid')
        # ontologyclass=params.get('ontologyclass')
        # sortorder=params.get('sortorder')

        def graphLookup(graphid):
            try:
                return graph_cache[graphid]
            except:
                graph_cache[graphid] = Graph.objects.get(pk=node["graph_id"]).name
                return graph_cache[graphid]

        # try to get nodes by attribute filter and then get nodes by passed in user perms
        try:
            nodes = models.Node.objects.filter(**dict(params)).values()
            permitted_nodegroups = [str(nodegroup.pk) for nodegroup in get_nodegroups_by_perm(user, perms)]
        except Exception as e:
            return JSONResponse(str(e), status=404)

        # check if any nodes were returned from attribute filter and throw error if none were returned
        if len(nodes) == 0:
            return JSONResponse(_("No nodes matching query parameters found."), status=404)

        # filter nodes from attribute query based on user permissions
        permitted_nodes = [node for node in nodes if str(node["nodegroup_id"]) in permitted_nodegroups]
        for node in permitted_nodes:
            try:
                node["resourcemodelname"] = graphLookup(node["graph_id"])
            except:
                return JSONResponse(_("No graph found for graphid %s" % (node["graph_id"])), status=404)

        return JSONResponse(permitted_nodes, status=200)


@method_decorator(csrf_exempt, name="dispatch")
class InstancePermission(APIBase):
    def get(self, request):
        user = request.user
        result = {}
        resourceinstanceid = request.GET.get("resourceinstanceid")
        result["read"] = user_can_read_resource(user, resourceinstanceid)
        result["edit"] = user_can_edit_resource(user, resourceinstanceid)
        result["delete"] = user_can_delete_resource(user, resourceinstanceid)
        return JSONResponse(result)


@method_decorator(csrf_exempt, name="dispatch")
class NodeValue(APIBase):
    def post(self, request):
        datatype_factory = DataTypeFactory()
        tileid = request.POST.get("tileid")
        nodeid = request.POST.get("nodeid")
        data = request.POST.get("data")
        resourceid = request.POST.get("resourceinstanceid", None)
        format = request.POST.get("format")
        operation = request.POST.get("operation")

        # get node model return error if not found
        try:
            node = models.Node.objects.get(nodeid=nodeid)
        except Exception as e:
            return JSONResponse(e, status=404)

        # check if user has permissions to write to node
        user_has_perms = request.user.has_perm("write_nodegroup", node)

        if user_has_perms:
            # get datatype of node
            try:
                datatype = datatype_factory.get_instance(node.datatype)
            except Exception as e:
                return JSONResponse(e, status=404)

            # transform data to format expected by tile
            data = datatype.transform_value_for_tile(data, format=format)

            # get existing data and append new data if operation='append'
            if operation == "append":
                tile = models.TileModel.objects.get(tileid=tileid)
                data = datatype.update(tile, data, nodeid, action=operation)

            # update/create tile
            new_tile = TileProxyModel.update_node_value(nodeid, data, tileid, resourceinstanceid=resourceid)

            response = JSONResponse(new_tile, status=200)
        else:
            response = JSONResponse(_("User does not have permission to edit this node."), status=403)

        return response<|MERGE_RESOLUTION|>--- conflicted
+++ resolved
@@ -1020,7 +1020,6 @@
         return response
 
 
-<<<<<<< HEAD
 class IIIFAnnotations(APIBase):
     def get(self, request):
         canvas = request.GET.get("canvas", None)
@@ -1063,12 +1062,12 @@
             "graph_name": node.graph.name,
             "icon": node.graph.iconclass,
         } for node in annotation_nodes])
-=======
+
+
 class Manifest(APIBase):
     def get(self, request, id):
         manifest = models.IIIFManifest.objects.get(id=id).manifest
         return JSONResponse(manifest)
->>>>>>> 2ce51d7d
 
 
 class OntologyProperty(APIBase):
