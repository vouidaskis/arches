import json
import logging
import os
import re
import sys
import uuid
import importlib
from io import StringIO
from django.shortcuts import render
from django.views.generic import View
from django.views.decorators.csrf import csrf_exempt
from django.utils.decorators import method_decorator
from django.db import transaction, connection
from django.db.models import Q
from django.http import Http404, HttpResponse
from django.http.request import QueryDict
from django.core import management
from django.core.cache import cache
from django.urls import reverse
from django.utils.decorators import method_decorator
from django.utils.translation import ugettext as _
from django.core.files.base import ContentFile
from revproxy.views import ProxyView
from oauth2_provider.views import ProtectedResourceView
from arches.app.models import models
from arches.app.models.concept import Concept
from arches.app.models.graph import Graph
from arches.app.models.mobile_survey import MobileSurvey
from arches.app.models.resource import Resource
from arches.app.models.system_settings import settings
from arches.app.models.tile import Tile
from arches.app.models.tile import Tile as tile_model
from arches.app.utils.skos import SKOSWriter
from arches.app.utils.response import JSONResponse
from arches.app.utils.decorators import can_read_resource_instance, can_edit_resource_instance, can_read_concept
from arches.app.utils.betterJSONSerializer import JSONSerializer, JSONDeserializer
from arches.app.utils.data_management.resources.exporter import ResourceExporter
from arches.app.utils.data_management.resources.formats.rdffile import JsonLdReader
from arches.app.utils.permission_backend import (
    user_can_read_resources,
    user_can_edit_resources,
    user_can_read_concepts,
    user_is_resource_reviewer,
    get_restricted_instances,
)
from arches.app.utils.decorators import group_required
from arches.app.utils.geo_utils import GeoUtils
from arches.app.search.components.base import SearchFilterFactory
from arches.app.datatypes.datatypes import DataTypeFactory
from pyld.jsonld import compact, frame, from_rdf
from rdflib import RDF
from rdflib.namespace import SKOS, DCTERMS
from slugify import slugify
from urllib import parse
from arches.celery import app

logger = logging.getLogger(__name__)


def userCanAccessMobileSurvey(request, surveyid=None):
    ms = MobileSurvey.objects.get(pk=surveyid)
    user = request.user
    allowed = False
    if user in ms.users.all():
        allowed = True
    else:
        users_groups = {group.id for group in user.groups.all()}
        ms_groups = {group.id for group in ms.groups.all()}
        if len(ms_groups.intersection(users_groups)) > 0:
            allowed = True

    return allowed


class CouchdbProxy(ProtectedResourceView, ProxyView):
    upstream = settings.COUCHDB_URL
    p = re.compile(r"project_(?P<surveyid>[\w-]{36})")

    def dispatch(self, request, path):
        try:
            if path is None or path == "":
                return super(CouchdbProxy, self).dispatch(request, path)
            else:
                m = self.p.match(path)
                surveyid = ""
                if m is not None:
                    surveyid = m.groupdict().get("surveyid")
                    if MobileSurvey.objects.filter(pk=surveyid).exists() is False:
                        message = _("The survey you are attempting to sync is no longer available on the server")
                        return JSONResponse({"notification": message}, status=500)
                    else:
                        try:
                            if userCanAccessMobileSurvey(request, surveyid):
                                return super(CouchdbProxy, self).dispatch(request, path)
                            else:
                                return JSONResponse(_("Sync Failed. User unauthorized to sync project"), status=403)
                        except Exception:
                            logger.exception(_("Unable to determine user access to collector project"))
                            pass
        except Exception:
            logger.exception(_("Failed to dispatch Couch proxy"))

        return JSONResponse(_("Sync failed"), status=500)


class APIBase(View):
    def dispatch(self, request, *args, **kwargs):
        try:
            get_params = request.GET.copy()
            accept = request.META.get("HTTP_ACCEPT")
            format = request.GET.get("format", False)
            format_values = {
                "application/ld+json": "json-ld",
                "application/json": "json",
                "application/xml": "xml",
            }
            if not format and accept in format_values:
                get_params["format"] = format_values[accept]
            for key, value in request.META.items():
                if key.startswith("HTTP_X_ARCHES_"):
                    if key.replace("HTTP_X_ARCHES_", "").lower() not in request.GET:
                        get_params[key.replace("HTTP_X_ARCHES_", "").lower()] = value
            get_params._mutable = False
            request.GET = get_params

        except Exception:
            logger.exception(_("Failed to create API request"))

        return super(APIBase, self).dispatch(request, *args, **kwargs)


class Sync(APIBase):
    def get(self, request, surveyid=None):

        can_sync = userCanAccessMobileSurvey(request, surveyid)
        if can_sync:
            synclog = {"logid": "", "message": "", "status": "", "survey_id": surveyid, "userid": request.user.id}
            try:
                survey = MobileSurvey.objects.get(id=surveyid)
                synclog = survey.sync(userid=request.user.id, use_celery=True)
            except Exception:
                logger.exception(_("Sync Failed"))

            return JSONResponse(synclog)
        else:
            return JSONResponse(_("Sync Failed"), status=403)


class CheckSyncStatus(APIBase):
    def get(self, request, synclogid=None):
        synclog = models.MobileSyncLog.objects.get(pk=synclogid)
        return JSONResponse(synclog)


class Surveys(APIBase):
    def get(self, request, surveyid=None):

        auth_header = request.META.get("HTTP_AUTHORIZATION", None)
        logger.info("Requesting projects for user: {0}".format(request.user.username))
        try:
            if hasattr(request.user, "userprofile") is not True:
                models.UserProfile.objects.create(user=request.user)

            def get_child_cardids(card, cardset):
                for child_card in models.CardModel.objects.filter(nodegroup__parentnodegroup_id=card.nodegroup_id):
                    cardset.add(str(child_card.cardid))
                    get_child_cardids(child_card, cardset)

            group_ids = list(request.user.groups.values_list("id", flat=True))
            if request.GET.get("status", None) is not None:
                ret = {}
                surveys = MobileSurvey.objects.filter(users__in=[request.user]).distinct()
                for survey in surveys:
                    survey.deactivate_expired_survey()
                    survey = survey.serialize_for_mobile()
                    ret[survey["id"]] = {}
                    for key in [
                        "active",
                        "name",
                        "description",
                        "startdate",
                        "enddate",
                        "onlinebasemaps",
                        "bounds",
                        "tilecache",
                        "image_size_limits",
                    ]:
                        ret[survey["id"]][key] = survey[key]
                response = JSONResponse(ret, indent=4)
            else:
                viewable_nodegroups = request.user.userprofile.viewable_nodegroups
                editable_nodegroups = request.user.userprofile.editable_nodegroups
                permitted_nodegroups = viewable_nodegroups.union(editable_nodegroups)
                projects = MobileSurvey.objects.filter(users__in=[request.user], active=True).distinct()
                if surveyid:
                    projects = projects.filter(pk=surveyid)

                projects_for_couch = []
                for project in projects:
                    project.deactivate_expired_survey()
                    projects_for_couch.append(project.serialize_for_mobile())

                for project in projects_for_couch:
                    project["mapboxkey"] = settings.MAPBOX_API_KEY
                    permitted_cards = set()
                    ordered_project_cards = project["cards"]
                    for rootcardid in project["cards"]:
                        card = models.CardModel.objects.get(cardid=rootcardid)
                        if str(card.nodegroup_id) in permitted_nodegroups:
                            permitted_cards.add(str(card.cardid))
                            get_child_cardids(card, permitted_cards)
                    project["cards"] = list(permitted_cards)
                    for graph in project["graphs"]:
                        cards = []
                        for card in graph["cards"]:
                            if card["cardid"] in project["cards"]:
                                card["relative_position"] = (
                                    ordered_project_cards.index(card["cardid"]) if card["cardid"] in ordered_project_cards else None
                                )
                                cards.append(card)
                        unordered_cards = [card for card in cards if card["relative_position"] is None]
                        ordered_cards = [card for card in cards if card["relative_position"] is not None]
                        sorted_cards = sorted(ordered_cards, key=lambda x: x["relative_position"])
                        graph["cards"] = unordered_cards + sorted_cards
                response = JSONResponse(projects_for_couch, indent=4)
        except Exception:
            logger.exception(_("Unable to fetch collector projects"))
            response = JSONResponse(_("Unable to fetch collector projects"), indent=4)

        logger.info("Returning projects for user: {0}".format(request.user.username))
        return response


class GeoJSON(APIBase):
    def get_name(self, resource):
        module = importlib.import_module("arches.app.functions.primary_descriptors")
        PrimaryDescriptorsFunction = getattr(module, "PrimaryDescriptorsFunction")()
        functionConfig = models.FunctionXGraph.objects.filter(graph_id=resource.graph_id, function__functiontype="primarydescriptors")
        if len(functionConfig) == 1:
            return PrimaryDescriptorsFunction.get_primary_descriptor_from_nodes(resource, functionConfig[0].config["name"])
        else:
            return _("Unnamed Resource")

    def get(self, request):
        datatype_factory = DataTypeFactory()
        set_precision = GeoUtils().set_precision
        resourceid = request.GET.get("resourceid", None)
        nodeid = request.GET.get("nodeid", None)
        tileid = request.GET.get("tileid", None)
        nodegroups = request.GET.get("nodegroups", [])
        precision = request.GET.get("precision", None)
        field_name_length = int(request.GET.get("field_name_length", 0))
        use_uuid_names = bool(request.GET.get("use_uuid_names", False))
        include_primary_name = bool(request.GET.get("include_primary_name", False))
        include_geojson_link = bool(request.GET.get("include_geojson_link", False))
        use_display_values = bool(request.GET.get("use_display_values", False))
        geometry_type = request.GET.get("type", None)
        indent = request.GET.get("indent", None)
        limit = request.GET.get("limit", None)
        page = int(request.GET.get("page", 1))
        if limit is not None:
            limit = int(limit)
        if indent is not None:
            indent = int(indent)
        if isinstance(nodegroups, str):
            nodegroups = nodegroups.split(",")
        if hasattr(request.user, "userprofile") is not True:
            models.UserProfile.objects.create(user=request.user)
        viewable_nodegroups = request.user.userprofile.viewable_nodegroups
        nodegroups = [i for i in nodegroups if i in viewable_nodegroups]
        nodes = models.Node.objects.filter(datatype="geojson-feature-collection", nodegroup_id__in=viewable_nodegroups)
        if nodeid is not None:
            nodes = nodes.filter(nodeid=nodeid)
        nodes = nodes.order_by("sortorder")
        features = []
        i = 1
        property_tiles = models.TileModel.objects.filter(nodegroup_id__in=nodegroups)
        property_node_map = {}
        property_nodes = models.Node.objects.filter(nodegroup_id__in=nodegroups).order_by("sortorder")
        restricted_resource_ids = get_restricted_instances(request.user)
        for node in property_nodes:
            property_node_map[str(node.nodeid)] = {"node": node}
            if node.fieldname is None or node.fieldname == "":
                property_node_map[str(node.nodeid)]["name"] = slugify(node.name, max_length=field_name_length, separator="_")
            else:
                property_node_map[str(node.nodeid)]["name"] = node.fieldname
        tiles = models.TileModel.objects.filter(nodegroup__in=[node.nodegroup for node in nodes])
        last_page = None
        if resourceid is not None:
            tiles = tiles.filter(resourceinstance_id__in=resourceid.split(","))
        if tileid is not None:
            tiles = tiles.filter(tileid=tileid)
        tiles = tiles.order_by("sortorder")
        tiles = [tile for tile in tiles if str(tile.resourceinstance_id) not in restricted_resource_ids]
        if limit is not None:
            start = (page - 1) * limit
            end = start + limit
            last_page = tiles.count() < end
            tiles = tiles[start:end]
        for tile in tiles:
            data = tile.data
            for node in nodes:
                try:
                    for feature_index, feature in enumerate(data[str(node.pk)]["features"]):
                        if geometry_type is None or geometry_type == feature["geometry"]["type"]:
                            if len(nodegroups) > 0:
                                for pt in property_tiles.filter(resourceinstance_id=tile.resourceinstance_id).order_by("sortorder"):
                                    for key in pt.data:
                                        field_name = key if use_uuid_names else property_node_map[key]["name"]
                                        if pt.data[key] is not None:
                                            if use_display_values:
                                                property_node = property_node_map[key]["node"]
                                                datatype = datatype_factory.get_instance(property_node.datatype)
                                                value = datatype.get_display_value(pt, property_node)
                                            else:
                                                value = pt.data[key]
                                            try:
                                                feature["properties"][field_name].append(value)
                                            except KeyError:
                                                feature["properties"][field_name] = value
                                            except AttributeError:
                                                feature["properties"][field_name] = [feature["properties"][field_name], value]
                            if include_primary_name:
                                feature["properties"]["primary_name"] = self.get_name(tile.resourceinstance)
                            feature["properties"]["resourceinstanceid"] = tile.resourceinstance_id
                            feature["properties"]["tileid"] = tile.pk
                            if nodeid is None:
                                feature["properties"]["nodeid"] = node.pk
                            if include_geojson_link:
                                feature["properties"]["geojson"] = "%s?tileid=%s&nodeid=%s" % (reverse("geojson"), tile.pk, node.pk)
                            feature["id"] = i
                            if precision is not None:
                                coordinates = set_precision(feature["geometry"]["coordinates"], precision)
                                feature["geometry"]["coordinates"] = coordinates
                            i += 1
                            features.append(feature)
                except KeyError:
                    pass
                except TypeError as e:
                    print(e)
                    print(tile.data)
        feature_collection = {"type": "FeatureCollection", "features": features}
        if last_page is not None:
            feature_collection["_page"] = page
            feature_collection["_lastPage"] = last_page

        response = JSONResponse(feature_collection, indent=indent)
        return response


class MVT(APIBase):
    EARTHCIRCUM = 40075016.6856
    PIXELSPERTILE = 256

    def get(self, request, nodeid, zoom, x, y):
        if hasattr(request.user, "userprofile") is not True:
            models.UserProfile.objects.create(user=request.user)
        viewable_nodegroups = request.user.userprofile.viewable_nodegroups
        resource_ids = get_restricted_instances(request.user)
        if len(resource_ids) == 0:
            resource_ids.append("10000000-0000-0000-0000-000000000001")  # This must have a uuid that will never be a resource id.
        resource_ids = tuple(resource_ids)
        try:
            node = models.Node.objects.get(nodeid=nodeid, nodegroup_id__in=viewable_nodegroups)
        except models.Node.DoesNotExist:
            raise Http404()
        config = node.config
        cache_key = f"mvt_{nodeid}_{zoom}_{x}_{y}"
        tile = cache.get(cache_key)
        if tile is None:
            with connection.cursor() as cursor:
                # TODO: when we upgrade to PostGIS 3, we can get feature state
                # working by adding the feature_id_name arg:
                # https://github.com/postgis/postgis/pull/303
                if int(zoom) <= int(config["clusterMaxZoom"]):
                    arc = self.EARTHCIRCUM / ((1 << int(zoom)) * self.PIXELSPERTILE)
                    distance = arc * int(config["clusterDistance"])
                    min_points = int(config["clusterMinPoints"])
                    cursor.execute(
                        """WITH clusters(tileid, resourceinstanceid, nodeid, geom, cid)
                        AS (
                            SELECT m.*,
                            ST_ClusterDBSCAN(geom, eps := %s, minpoints := %s) over () AS cid
                            FROM (
                                SELECT tileid,
                                    resourceinstanceid,
                                    nodeid,
                                    geom
                                FROM mv_geojson_geoms
                                WHERE nodeid = %s and resourceinstanceid not in %s
                            ) m
                        )

                        SELECT ST_AsMVT(
                            tile,
                             %s,
                            4096,
                            'geom',
                            'id'
                        ) FROM (
                            SELECT resourceinstanceid::text,
                                row_number() over () as id,
                                1 as total,
                                ST_AsMVTGeom(
                                    geom,
                                    TileBBox(%s, %s, %s, 3857)
                                ) AS geom,
                                '' AS extent
                            FROM clusters
                            WHERE cid is NULL
                            UNION
                            SELECT NULL as resourceinstanceid,
                                row_number() over () as id,
                                count(*) as total,
                                ST_AsMVTGeom(
                                    ST_Centroid(
                                        ST_Collect(geom)
                                    ),
                                    TileBBox(%s, %s, %s, 3857)
                                ) AS geom,
                                ST_AsGeoJSON(
                                    ST_Extent(geom)
                                ) AS extent
                            FROM clusters
                            WHERE cid IS NOT NULL
                            GROUP BY cid
                        ) as tile;""",
                        [distance, min_points, nodeid, resource_ids, nodeid, zoom, x, y, zoom, x, y],
                    )
                else:
                    cursor.execute(
                        """SELECT ST_AsMVT(tile, %s, 4096, 'geom', 'id') FROM (SELECT tileid,
                            row_number() over () as id,
                            resourceinstanceid,
                            nodeid,
                            ST_AsMVTGeom(
                                geom,
                                TileBBox(%s, %s, %s, 3857)
                            ) AS geom,
                            1 AS total
                        FROM mv_geojson_geoms
                        WHERE nodeid = %s and resourceinstanceid not in %s) AS tile;""",
                        [nodeid, zoom, x, y, nodeid, resource_ids],
                    )
                tile = bytes(cursor.fetchone()[0])
                cache.set(cache_key, tile, settings.TILE_CACHE_TIMEOUT)
        if not len(tile):
            raise Http404()
        return HttpResponse(tile, content_type="application/x-protobuf")


@method_decorator(csrf_exempt, name="dispatch")
class Resources(APIBase):

    # context = [{
    #     "@context": {
    #         "id": "@id",
    #         "type": "@type",
    #         "rdf": "http://www.w3.org/1999/02/22-rdf-syntax-ns#",
    #         "rdfs": "http://www.w3.org/2000/01/rdf-schema#",
    #         "crm": "http://www.cidoc-crm.org/cidoc-crm/",
    #         "la": "https://linked.art/ns/terms/",

    #         "Right": "crm:E30_Right",
    #         "LinguisticObject": "crm:E33_Linguistic_Object",
    #         "Name": "la:Name",
    #         "Identifier": "crm:E42_Identifier",
    #         "Language": "crm:E56_Language",
    #         "Type": "crm:E55_Type",

    #         "label": "rdfs:label",
    #         "value": "rdf:value",
    #         "classified_as": "crm:P2_has_type",
    #         "referred_to_by": "crm:P67i_is_referred_to_by",
    #         "language": "crm:P72_has_language",
    #         "includes": "crm:P106_is_composed_of",
    #         "identified_by": "crm:P1_is_identified_by"
    #     }
    # },{
    #     "@context": "https://linked.art/ns/v1/linked-art.json"
    # }]

    def get(self, request, resourceid=None, slug=None, graphid=None):
        if user_can_read_resources(user=request.user, resourceid=resourceid):
            allowed_formats = ["json", "json-ld"]
            format = request.GET.get("format", "json-ld")
            if format not in allowed_formats:
                return JSONResponse(status=406, reason="incorrect format specified, only %s formats allowed" % allowed_formats)
            try:
                indent = int(request.GET.get("indent", None))
            except Exception:
                indent = None

            if resourceid:
                if format == "json-ld":
                    try:
                        models.ResourceInstance.objects.get(pk=resourceid)  # check for existance
                        exporter = ResourceExporter(format=format)
                        output = exporter.writer.write_resources(resourceinstanceids=[resourceid], indent=indent, user=request.user)
                        out = output[0]["outputfile"].getvalue()
                    except models.ResourceInstance.DoesNotExist:
                        logger.error(_("The specified resource '{0}' does not exist. JSON-LD export failed.".format(resourceid)))
                        return JSONResponse(status=404)
                elif format == "json":
                    out = Resource.objects.get(pk=resourceid)
                    out.load_tiles()
            else:
                #
                # The following commented code would be what you would use if you wanted to use the rdflib module,
                # the problem with using this is that items in the "ldp:contains" array don't maintain a consistent order
                #

                # archesproject = Namespace(settings.ARCHES_NAMESPACE_FOR_DATA_EXPORT)
                # ldp = Namespace('https://www.w3.org/ns/ldp/')

                # g = Graph()
                # g.bind('archesproject', archesproject, False)
                # g.add((archesproject['resources'], RDF.type, ldp['BasicContainer']))

                # base_url = "%s%s" % (settings.ARCHES_NAMESPACE_FOR_DATA_EXPORT, reverse('resources',args=['']).lstrip('/'))
                # for resourceid in list(Resource.objects.values_list('pk', flat=True).order_by('pk')[:10]):
                #     g.add((archesproject['resources'], ldp['contains'], URIRef("%s%s") % (base_url, resourceid) ))

                # value = g.serialize(format='nt')
                # out = from_rdf(str(value), options={format:'application/nquads'})
                # framing = {
                #     "@omitDefault": True
                # }

                # out = frame(out, framing)
                # context = {
                #     "@context": {
                #         'ldp': 'https://www.w3.org/ns/ldp/',
                #         'arches': settings.ARCHES_NAMESPACE_FOR_DATA_EXPORT
                #     }
                # }
                # out = compact(out, context, options={'skipExpansion':False, 'compactArrays': False})

                page_size = settings.API_MAX_PAGE_SIZE
                try:
                    page = int(request.GET.get("page", None))
                except Exception:
                    page = 1

                start = (page - 1) * page_size
                end = start + page_size

                base_url = "%s%s" % (settings.ARCHES_NAMESPACE_FOR_DATA_EXPORT, reverse("resources", args=[""]).lstrip("/"))
                out = {
                    "@context": "https://www.w3.org/ns/ldp/",
                    "@id": "",
                    "@type": "ldp:BasicContainer",
                    # Here we actually mean the name
                    # "label": str(model.name),
                    "ldp:contains": [
                        "%s%s" % (base_url, resourceid)
                        for resourceid in list(
                            Resource.objects.values_list("pk", flat=True)
                            .exclude(pk=settings.SYSTEM_SETTINGS_RESOURCE_ID)
                            .order_by("pk")[start:end]
                        )
                    ],
                }

            return JSONResponse(out, indent=indent)
        else:
            return JSONResponse(status=403)

    # def put(self, request, resourceid):
    #     try:
    #         indent = int(request.POST.get('indent', None))
    #     except:
    #         indent = None

    #     try:
    #         if user_can_edit_resources(user=request.user):
    #             data = JSONDeserializer().deserialize(request.body)
    #             reader = JsonLdReader()
    #             reader.read_resource(data, use_ids=True)
    #             if reader.errors:
    #                 response = []
    #                 for value in reader.errors.itervalues():
    #                     response.append(value.message)
    #                 return JSONResponse(data, indent=indent, status=400, reason=response)
    #             else:
    #                 response = []
    #                 for resource in reader.resources:
    #                     if resourceid != str(resource.pk):
    #                         raise Exception(
    #                             'Resource id in the URI does not match the resource @id supplied in the document')
    #                     old_resource = Resource.objects.get(pk=resource.pk)
    #                     old_resource.load_tiles()
    #                     old_tile_ids = set([str(tile.pk) for tile in old_resource.tiles])
    #                     new_tile_ids = set([str(tile.pk) for tile in resource.get_flattened_tiles()])
    #                     tileids_to_delete = old_tile_ids.difference(new_tile_ids)
    #                     tiles_to_delete = models.TileModel.objects.filter(pk__in=tileids_to_delete)
    #                     with transaction.atomic():
    #                         tiles_to_delete.delete()
    #                         resource.save(request=request)
    #                     response.append(JSONDeserializer().deserialize(
    #                         self.get(request, resource.resourceinstanceid).content))
    #                 return JSONResponse(response, indent=indent)
    #         else:
    #             return JSONResponse(status=403)
    #     except Exception as e:
    #         return JSONResponse(status=500, reason=e)

    def put(self, request, resourceid, slug=None, graphid=None):
        try:
            indent = int(request.PUT.get("indent", None))
        except Exception:
            indent = None

        if not user_can_edit_resources(user=request.user, resourceid=resourceid):
            return JSONResponse(status=403)
        else:
            with transaction.atomic():
                try:
                    # DELETE
                    resource_instance = Resource.objects.get(pk=resourceid)
                    resource_instance.delete()
                except models.ResourceInstance.DoesNotExist:
                    pass

                try:
                    # POST
                    data = JSONDeserializer().deserialize(request.body)
                    reader = JsonLdReader()
                    if slug is not None:
                        graphid = models.GraphModel.objects.get(slug=slug).pk
                    reader.read_resource(data, resourceid=resourceid, graphid=graphid)
                    if reader.errors:
                        response = []
                        for value in reader.errors.values():
                            response.append(value.message)
                        return JSONResponse({"error": response}, indent=indent, status=400)
                    else:
                        response = []
                        for resource in reader.resources:
                            with transaction.atomic():
                                resource.save(request=request)
                            response.append(JSONDeserializer().deserialize(self.get(request, resource.resourceinstanceid).content))
                        return JSONResponse(response, indent=indent, status=201)
                except models.ResourceInstance.DoesNotExist:
                    return JSONResponse(status=404)
                except Exception as e:
                    return JSONResponse({"error": "resource data could not be saved"}, status=500, reason=e)

    def post(self, request, resourceid=None, slug=None, graphid=None):
        try:
            indent = int(request.POST.get("indent", None))
        except Exception:
            indent = None

        try:
            if user_can_edit_resources(user=request.user, resourceid=resourceid):
                data = JSONDeserializer().deserialize(request.body)
                reader = JsonLdReader()
                if slug is not None:
                    graphid = models.GraphModel.objects.get(slug=slug).pk
                reader.read_resource(data, graphid=graphid)
                if reader.errors:
                    response = []
                    for value in reader.errors.values():
                        response.append(value.message)
                    return JSONResponse({"error": response}, indent=indent, status=400)
                else:
                    response = []
                    for resource in reader.resources:
                        with transaction.atomic():
                            resource.save(request=request)
                        response.append(JSONDeserializer().deserialize(self.get(request, resource.resourceinstanceid).content))
                    return JSONResponse(response, indent=indent, status=201)
            else:
                return JSONResponse(status=403)
        except Exception as e:
            if settings.DEBUG is True:
                exc_type, exc_value, exc_traceback = sys.exc_info()
                formatted = traceback.format_exception(exc_type, exc_value, exc_traceback)
                if len(formatted):
                    for message in formatted:
                        print(message)
            return JSONResponse({"error": "resource data could not be saved: %s" % e}, status=500, reason=e)

    def delete(self, request, resourceid, slug=None, graphid=None):
        if user_can_edit_resources(user=request.user, resourceid=resourceid) and user_can_delete_resources(
            user=request.user, resourceid=resourceid
        ):
            try:
                resource_instance = Resource.objects.get(pk=resourceid)
                resource_instance.delete()
            except models.ResourceInstance.DoesNotExist:
                return JSONResponse(status=404)
        else:
            return JSONResponse(status=500)

        return JSONResponse(status=200)


@method_decorator(csrf_exempt, name="dispatch")
class Concepts(APIBase):
    def get(self, request, conceptid=None):
        if user_can_read_concepts(user=request.user):
            allowed_formats = ["json", "json-ld"]
            format = request.GET.get("format", "json-ld")
            if format not in allowed_formats:
                return JSONResponse(status=406, reason="incorrect format specified, only %s formats allowed" % allowed_formats)

            include_subconcepts = request.GET.get("includesubconcepts", "true") == "true"
            include_parentconcepts = request.GET.get("includeparentconcepts", "true") == "true"
            include_relatedconcepts = request.GET.get("includerelatedconcepts", "true") == "true"

            depth_limit = request.GET.get("depthlimit", None)
            lang = request.GET.get("lang", settings.LANGUAGE_CODE)

            try:
                indent = int(request.GET.get("indent", None))
            except Exception:
                indent = None
            if conceptid:
                try:
                    ret = []
                    concept_graph = Concept().get(
                        id=conceptid,
                        include_subconcepts=include_subconcepts,
                        include_parentconcepts=include_parentconcepts,
                        include_relatedconcepts=include_relatedconcepts,
                        depth_limit=depth_limit,
                        up_depth_limit=None,
                        lang=lang,
                    )

                    ret.append(concept_graph)
                except models.Concept.DoesNotExist:
                    return JSONResponse(status=404)
                except Exception as e:
                    return JSONResponse(status=500, reason=e)
            else:
                return JSONResponse(status=500)
        else:
            return JSONResponse(status=500)

        if format == "json-ld":
            try:
                skos = SKOSWriter()
                value = skos.write(ret, format="nt")
                js = from_rdf(value.decode("utf-8"), options={format: "application/nquads"})

                context = [{"@context": {"skos": SKOS, "dcterms": DCTERMS, "rdf": str(RDF)}}, {"@context": settings.RDM_JSONLD_CONTEXT}]

                ret = compact(js, context)
            except Exception as e:
                return JSONResponse(status=500, reason=e)

        return JSONResponse(ret, indent=indent)


class Card(APIBase):
    def get(self, request, resourceid):
        try:
            resource_instance = Resource.objects.get(pk=resourceid)
            graph = resource_instance.graph
        except Resource.DoesNotExist:
            graph = models.GraphModel.objects.get(pk=resourceid)
            resourceid = None
            resource_instance = None
            pass
        nodes = graph.node_set.all()

        nodegroups = []
        editable_nodegroups = []
        for node in nodes:
            if node.is_collector:
                added = False
                if request.user.has_perm("write_nodegroup", node.nodegroup):
                    editable_nodegroups.append(node.nodegroup)
                    nodegroups.append(node.nodegroup)
                    added = True
                if not added and request.user.has_perm("read_nodegroup", node.nodegroup):
                    nodegroups.append(node.nodegroup)

        nodes = nodes.filter(nodegroup__in=nodegroups)
        cards = graph.cardmodel_set.order_by("sortorder").filter(nodegroup__in=nodegroups).prefetch_related("cardxnodexwidget_set")
        cardwidgets = [
            widget for widgets in [card.cardxnodexwidget_set.order_by("sortorder").all() for card in cards] for widget in widgets
        ]
        datatypes = models.DDataType.objects.all()
        user_is_reviewer = user_is_resource_reviewer(request.user)
        widgets = models.Widget.objects.all()
        card_components = models.CardComponent.objects.all()

        if resource_instance is None:
            tiles = []
            displayname = _("New Resource")
        else:
            displayname = resource_instance.displayname
            if displayname == "undefined":
                displayname = _("Unnamed Resource")
            if str(resource_instance.graph_id) == settings.SYSTEM_SETTINGS_RESOURCE_MODEL_ID:
                displayname = _("System Settings")

            tiles = resource_instance.tilemodel_set.order_by("sortorder").filter(nodegroup__in=nodegroups)
            provisionaltiles = []
            for tile in tiles:
                append_tile = True
                isfullyprovisional = False
                if tile.provisionaledits is not None:
                    if len(list(tile.provisionaledits.keys())) > 0:
                        if len(tile.data) == 0:
                            isfullyprovisional = True
                        if user_is_reviewer is False:
                            if str(request.user.id) in tile.provisionaledits:
                                tile.provisionaledits = {str(request.user.id): tile.provisionaledits[str(request.user.id)]}
                                tile.data = tile.provisionaledits[str(request.user.id)]["value"]
                            else:
                                if isfullyprovisional is True:
                                    # if the tile IS fully provisional and the current user is not the owner,
                                    # we don't send that tile back to the client.
                                    append_tile = False
                                else:
                                    # if the tile has authoritaive data and the current user is not the owner,
                                    # we don't send the provisional data of other users back to the client.
                                    tile.provisionaledits = None
                if append_tile is True:
                    provisionaltiles.append(tile)
            tiles = provisionaltiles

        cards = JSONSerializer().serializeToPython(cards)
        editable_nodegroup_ids = [str(nodegroup.pk) for nodegroup in editable_nodegroups]
        for card in cards:
            card["is_writable"] = False
            if str(card["nodegroup_id"]) in editable_nodegroup_ids:
                card["is_writable"] = True

        context = {
            "resourceid": resourceid,
            "displayname": displayname,
            "tiles": tiles,
            "cards": cards,
            "nodegroups": nodegroups,
            "nodes": nodes,
            "cardwidgets": cardwidgets,
            "datatypes": datatypes,
            "userisreviewer": user_is_reviewer,
            "widgets": widgets,
            "card_components": card_components,
        }

        return JSONResponse(context, indent=4)


class SearchComponentData(APIBase):
    def get(self, request, componentname):
        search_filter_factory = SearchFilterFactory(request)
        search_filter = search_filter_factory.get_filter(componentname)
        if search_filter:
            return JSONResponse(search_filter.view_data())
        return JSONResponse(status=404)


@method_decorator(csrf_exempt, name="dispatch")
class Images(APIBase):
    # meant to handle uploading of full sized images from a mobile client
    def post(self, request):
        tileid = request.POST.get("tileid")
        fileid = request.POST.get("file_id")
        nodeid = request.POST.get("nodeid")
        file_name = request.POST.get("file_name", "temp.jpg")
        file_data = request.FILES.get("data")
        try:
            image_file, file_created = models.File.objects.get_or_create(pk=fileid)
            image_file.path.save(file_name, ContentFile(file_data.read()))

            tile = Tile.objects.get(pk=tileid)
            tile_data = tile.get_tile_data(request.user.pk)
            for image in tile_data[nodeid]:
                if image["file_id"] == fileid:
                    image["url"] = image_file.path.url
                    image["size"] = image_file.path.size
                    # I don't really want to run all the code Tile.save(),
                    # so I just call it's super class
                    super(Tile, tile).save()
                    tile.index()

            # to use base64 use the below code
            # import base64
            # with open("foo.jpg", "w+b") as f:
            #     f.write(base64.b64decode(request.POST.get('data')))

        except Tile.DoesNotExist:
            # it's ok if the Tile doesn't exist, that just means that there is some
            # latency in the updating of the db from couch
            # see process_mobile_data in the FileListDatatype for how image thumbnails get
            # pushed to the db and files saved
            pass
        except Exception as e:
            return JSONResponse(status=500)

        return JSONResponse()


class IIIFManifest(APIBase):
    def get(self, request):
        query = request.GET.get("query", None)
        start = int(request.GET.get("start", 0))
        limit = request.GET.get("limit", None)

        manifests = models.IIIFManifest.objects.all()
        if query is not None:
            manifests = manifests.filter(Q(label__icontains=query) | Q(description__icontains=query))
        count = manifests.count()
        if limit is not None:
            manifests = manifests[start : start + int(limit)]

        response = JSONResponse({"results": manifests, "count": count})
        return response


<<<<<<< HEAD
class OntolgyPropery(APIBase):
    def get(self, request):
        domain_ontology_class = request.GET.get("domain_ontology_class", None)
        range_ontology_class = request.GET.get("range_ontology_class", None)
        ontologyid = request.GET.get("ontologyid", "sdl")

        ret = []
        if domain_ontology_class and range_ontology_class:
            ontology_classes = models.OntologyClass.objects.get(source=domain_ontology_class)
            for ontologyclass in ontology_classes.target["down"]:
                if range_ontology_class in ontologyclass["ontology_classes"]:
                    ret.append(ontologyclass["ontology_property"])

        return JSONResponse(ret)
=======
@method_decorator(csrf_exempt, name="dispatch")
class Tile(APIBase):
    def post(self, request):
        datatype_factory = DataTypeFactory()
        tileid = request.POST.get("tileid")
        nodeid = request.POST.get("nodeid")
        data = request.POST.get("data")
        resourceid = request.POST.get("resourceinstanceid", None)
        try:
            node = models.Node.objects.get(nodeid=nodeid)
            datatype = datatype_factory.get_instance(node.datatype)
        except Exception as e:
            return JSONResponse(e)
        data = datatype.process_api_data(data)
        new_tile = tile_model.update_node_value(nodeid, data, tileid, resourceinstanceid=resourceid)
        response = JSONResponse(new_tile)
        return response


@method_decorator(csrf_exempt, name="dispatch")
class Node(APIBase):
    def get(self, request):
        params = request.GET.dict()
        result = models.Node.objects.filter(**dict(params))

        return JSONResponse(result)
>>>>>>> 715c2960
<|MERGE_RESOLUTION|>--- conflicted
+++ resolved
@@ -916,7 +916,6 @@
         return response
 
 
-<<<<<<< HEAD
 class OntolgyPropery(APIBase):
     def get(self, request):
         domain_ontology_class = request.GET.get("domain_ontology_class", None)
@@ -931,7 +930,8 @@
                     ret.append(ontologyclass["ontology_property"])
 
         return JSONResponse(ret)
-=======
+
+
 @method_decorator(csrf_exempt, name="dispatch")
 class Tile(APIBase):
     def post(self, request):
@@ -957,5 +957,4 @@
         params = request.GET.dict()
         result = models.Node.objects.filter(**dict(params))
 
-        return JSONResponse(result)
->>>>>>> 715c2960
+        return JSONResponse(result)