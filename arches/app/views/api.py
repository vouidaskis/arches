from base64 import b64decode
import importlib
import json
import logging
import os
import re
import sys
import uuid
import traceback
from io import StringIO
from oauth2_provider.views import ProtectedResourceView
from pyld.jsonld import compact, frame, from_rdf
from rdflib import RDF
from rdflib.namespace import SKOS, DCTERMS
from revproxy.views import ProxyView
from slugify import slugify
from urllib import parse
from django.contrib.auth import authenticate
from django.shortcuts import render
from django.views.generic import View
from django.db import transaction, connection
from django.db.models import Q
from django.http import Http404, HttpResponse
from django.http.request import QueryDict
from django.core import management
from django.core.cache import cache
from django.forms.models import model_to_dict
from django.urls import reverse
from django.utils.translation import ugettext as _
from django.core.files.base import ContentFile
from django.views.decorators.csrf import csrf_exempt
from django.utils.decorators import method_decorator
from arches.app.models import models
from arches.app.models.concept import Concept
from arches.app.models.card import Card as CardProxyModel
from arches.app.models.graph import Graph
from arches.app.models.mobile_survey import MobileSurvey
from arches.app.models.resource import Resource
from arches.app.models.system_settings import settings
from arches.app.models.tile import Tile as TileProxyModel, TileValidationError
from arches.app.views.tile import TileData as TileView
from arches.app.views.resource import RelatedResourcesView, get_resource_relationship_types
from arches.app.utils.skos import SKOSWriter
from arches.app.utils.response import JSONResponse
from arches.app.utils.decorators import can_read_concept, group_required
from arches.app.utils.betterJSONSerializer import JSONSerializer, JSONDeserializer
from arches.app.utils.data_management.resources.exporter import ResourceExporter
from arches.app.utils.data_management.resources.formats.rdffile import JsonLdReader
from arches.app.utils.data_management.resources.formats.archesfile import ArchesFileReader
from arches.app.utils.permission_backend import (
    user_can_read_resource,
    user_can_edit_resource,
    user_can_delete_resource,
    user_can_read_concepts,
    user_is_resource_reviewer,
    get_restricted_instances,
    check_resource_instance_permissions,
    get_nodegroups_by_perm,
)
from arches.app.utils.geo_utils import GeoUtils
from arches.app.search.components.base import SearchFilterFactory
from arches.app.datatypes.datatypes import DataTypeFactory
from arches.app.search.search_engine_factory import SearchEngineFactory
from arches.app.search.search_export import SearchResultsExporter


from arches.celery import app

logger = logging.getLogger(__name__)


def userCanAccessMobileSurvey(request, surveyid=None):
    ms = MobileSurvey.objects.get(pk=surveyid)
    user = request.user
    allowed = False
    if user in ms.users.all():
        allowed = True
    else:
        users_groups = {group.id for group in user.groups.all()}
        ms_groups = {group.id for group in ms.groups.all()}
        if len(ms_groups.intersection(users_groups)) > 0:
            allowed = True

    return allowed


class CouchdbProxy(ProtectedResourceView, ProxyView):
    upstream = settings.COUCHDB_URL
    p = re.compile(r"project_(?P<surveyid>[\w-]{36})")

    def dispatch(self, request, path):
        try:
            if path is None or path == "":
                return super(CouchdbProxy, self).dispatch(request, path)
            else:
                m = self.p.match(path)
                surveyid = ""
                if m is not None:
                    surveyid = m.groupdict().get("surveyid")
                    if MobileSurvey.objects.filter(pk=surveyid).exists() is False:
                        message = _("The survey you are attempting to sync is no longer available on the server")
                        return JSONResponse({"notification": message}, status=500)
                    else:
                        try:
                            if userCanAccessMobileSurvey(request, surveyid):
                                return super(CouchdbProxy, self).dispatch(request, path)
                            else:
                                return JSONResponse(_("Sync Failed. User unauthorized to sync project"), status=403)
                        except Exception:
                            logger.exception(_("Unable to determine user access to collector project"))
                            pass
        except Exception:
            logger.exception(_("Failed to dispatch Couch proxy"))

        return JSONResponse(_("Sync failed"), status=500)


class KibanaProxy(ProxyView):
    upstream = settings.KIBANA_URL

    def dispatch(self, request, path):
        try:
            path = f"{settings.KIBANA_CONFIG_BASEPATH}/{path}"
            return super(KibanaProxy, self).dispatch(request, path)
        except Exception:
            logger.exception(_("Failed to dispatch Kibana proxy"))

        return JSONResponse(_("KibanaProxy failed"), status=500)


class APIBase(View):
    def dispatch(self, request, *args, **kwargs):
        try:
            get_params = request.GET.copy()
            accept = request.META.get("HTTP_ACCEPT")
            format = request.GET.get("format", False)
            format_values = {
                "application/ld+json": "json-ld",
                "application/json": "json",
                "application/xml": "xml",
            }
            if not format and accept in format_values:
                get_params["format"] = format_values[accept]
            for key, value in request.META.items():
                if key.startswith("HTTP_X_ARCHES_"):
                    if key.replace("HTTP_X_ARCHES_", "").lower() not in request.GET:
                        get_params[key.replace("HTTP_X_ARCHES_", "").lower()] = value
            get_params._mutable = False
            request.GET = get_params

        except Exception:
            logger.exception(_("Failed to create API request"))

        return super(APIBase, self).dispatch(request, *args, **kwargs)


class Sync(APIBase):
    def get(self, request, surveyid=None):

        can_sync = userCanAccessMobileSurvey(request, surveyid)
        if can_sync:
            synclog = models.MobileSyncLog(logid=None, survey_id=surveyid, userid=request.user.id)
            try:
                survey = MobileSurvey.objects.get(id=surveyid)
                synclog = survey.sync(userid=request.user.id, use_celery=True)
            except Exception:
                logger.exception(_("Sync Failed"))
            status = 200
            if synclog.status == "FAILED":
                status = 500

            return JSONResponse(synclog, status=status)
        else:
            return JSONResponse(_("Sync Failed"), status=403)


class CheckSyncStatus(APIBase):
    def get(self, request, synclogid=None):
        synclog = models.MobileSyncLog.objects.get(pk=synclogid)
        return JSONResponse(synclog)


class Surveys(APIBase):
    def get(self, request, surveyid=None):

        auth_header = request.META.get("HTTP_AUTHORIZATION", None)
        logger.info("Requesting projects for user: {0}".format(request.user.username))
        try:
            if hasattr(request.user, "userprofile") is not True:
                models.UserProfile.objects.create(user=request.user)

            def get_child_cardids(card, cardset):
                for child_card in models.CardModel.objects.filter(nodegroup__parentnodegroup_id=card.nodegroup_id):
                    cardset.add(str(child_card.cardid))
                    get_child_cardids(child_card, cardset)

            group_ids = list(request.user.groups.values_list("id", flat=True))
            if request.GET.get("status", None) is not None:
                ret = {}
                surveys = MobileSurvey.objects.filter(users__in=[request.user]).distinct()
                for survey in surveys:
                    survey.deactivate_expired_survey()
                    survey = survey.serialize_for_mobile()
                    ret[survey["id"]] = {}
                    for key in [
                        "active",
                        "name",
                        "description",
                        "startdate",
                        "enddate",
                        "onlinebasemaps",
                        "bounds",
                        "tilecache",
                        "image_size_limits",
                    ]:
                        ret[survey["id"]][key] = survey[key]
                response = JSONResponse(ret, indent=4)
            else:
                viewable_nodegroups = request.user.userprofile.viewable_nodegroups
                editable_nodegroups = request.user.userprofile.editable_nodegroups
                permitted_nodegroups = viewable_nodegroups.union(editable_nodegroups)
                projects = MobileSurvey.objects.filter(users__in=[request.user], active=True).distinct()
                if surveyid:
                    projects = projects.filter(pk=surveyid)

                projects_for_couch = []
                for project in projects:
                    project.deactivate_expired_survey()
                    projects_for_couch.append(project.serialize_for_mobile())

                for project in projects_for_couch:
                    project["mapboxkey"] = settings.MAPBOX_API_KEY
                    permitted_cards = set()
                    ordered_project_cards = project["cards"]
                    for rootcardid in project["cards"]:
                        card = models.CardModel.objects.get(cardid=rootcardid)
                        if str(card.nodegroup_id) in permitted_nodegroups:
                            permitted_cards.add(str(card.cardid))
                            get_child_cardids(card, permitted_cards)
                    project["cards"] = list(permitted_cards)
                    for graph in project["graphs"]:
                        cards = []
                        for card in graph["cards"]:
                            if card["cardid"] in project["cards"]:
                                card["relative_position"] = (
                                    ordered_project_cards.index(card["cardid"]) if card["cardid"] in ordered_project_cards else None
                                )
                                cards.append(card)
                        unordered_cards = [card for card in cards if card["relative_position"] is None]
                        ordered_cards = [card for card in cards if card["relative_position"] is not None]
                        sorted_cards = sorted(ordered_cards, key=lambda x: x["relative_position"])
                        graph["cards"] = unordered_cards + sorted_cards
                response = JSONResponse(projects_for_couch, indent=4)
        except Exception:
            logger.exception(_("Unable to fetch collector projects"))
            response = JSONResponse(_("Unable to fetch collector projects"), indent=4)

        logger.info("Returning projects for user: {0}".format(request.user.username))
        return response


class GeoJSON(APIBase):
    se = SearchEngineFactory().create()

    def get_name(self, resource):
        module = importlib.import_module("arches.app.functions.primary_descriptors")
        PrimaryDescriptorsFunction = getattr(module, "PrimaryDescriptorsFunction")()
        functionConfig = models.FunctionXGraph.objects.filter(graph_id=resource.graph_id, function__functiontype="primarydescriptors")
        if len(functionConfig) == 1:
            return PrimaryDescriptorsFunction.get_primary_descriptor_from_nodes(resource, functionConfig[0].config["name"])
        else:
            return _("Unnamed Resource")

    def get(self, request):
        datatype_factory = DataTypeFactory()
        set_precision = GeoUtils().set_precision
        resourceid = request.GET.get("resourceid", None)
        nodeid = request.GET.get("nodeid", None)
        nodeids = request.GET.get("nodeids", None)
        tileid = request.GET.get("tileid", None)
        nodegroups = request.GET.get("nodegroups", [])
        precision = request.GET.get("precision", None)
        field_name_length = int(request.GET.get("field_name_length", 0))
        use_uuid_names = bool(request.GET.get("use_uuid_names", False))
        include_primary_name = bool(request.GET.get("include_primary_name", False))
        include_geojson_link = bool(request.GET.get("include_geojson_link", False))
        use_display_values = bool(request.GET.get("use_display_values", False))
        geometry_type = request.GET.get("type", None)
        indent = request.GET.get("indent", None)
        limit = request.GET.get("limit", None)
        page = int(request.GET.get("page", 1))
        if limit is not None:
            limit = int(limit)
        if indent is not None:
            indent = int(indent)
        if isinstance(nodegroups, str):
            nodegroups = nodegroups.split(",")
        if hasattr(request.user, "userprofile") is not True:
            models.UserProfile.objects.create(user=request.user)
        viewable_nodegroups = request.user.userprofile.viewable_nodegroups
        nodegroups = [i for i in nodegroups if i in viewable_nodegroups]
        nodes = models.Node.objects.filter(datatype="geojson-feature-collection", nodegroup_id__in=viewable_nodegroups)
        node_filter = []
        if nodeids:
            node_filter += nodeids.split(",")
        if nodeid:
            node_filter.append(nodeid)
        nodes = nodes.filter(nodeid__in=node_filter)
        nodes = nodes.order_by("sortorder")
        features = []
        i = 1
        property_tiles = models.TileModel.objects.filter(nodegroup_id__in=nodegroups)
        property_node_map = {}
        property_nodes = models.Node.objects.filter(nodegroup_id__in=nodegroups).order_by("sortorder")
        restricted_resource_ids = get_restricted_instances(request.user, self.se)
        for node in property_nodes:
            property_node_map[str(node.nodeid)] = {"node": node}
            if node.fieldname is None or node.fieldname == "":
                property_node_map[str(node.nodeid)]["name"] = slugify(node.name, max_length=field_name_length, separator="_")
            else:
                property_node_map[str(node.nodeid)]["name"] = node.fieldname
        tiles = models.TileModel.objects.filter(nodegroup__in=[node.nodegroup for node in nodes])
        last_page = None
        if resourceid is not None:
            tiles = tiles.filter(resourceinstance_id__in=resourceid.split(","))
        if tileid is not None:
            tiles = tiles.filter(tileid=tileid)
        tiles = tiles.order_by("sortorder")
        tiles = [tile for tile in tiles if str(tile.resourceinstance_id) not in restricted_resource_ids]
        if limit is not None:
            start = (page - 1) * limit
            end = start + limit
            last_page = len(tiles) < end
            tiles = tiles[start:end]
        for tile in tiles:
            data = tile.data
            for node in nodes:
                try:
                    for feature_index, feature in enumerate(data[str(node.pk)]["features"]):
                        if geometry_type is None or geometry_type == feature["geometry"]["type"]:
                            if len(nodegroups) > 0:
                                for pt in property_tiles.filter(resourceinstance_id=tile.resourceinstance_id).order_by("sortorder"):
                                    for key in pt.data:
                                        field_name = key if use_uuid_names else property_node_map[key]["name"]
                                        if pt.data[key] is not None:
                                            if use_display_values:
                                                property_node = property_node_map[key]["node"]
                                                datatype = datatype_factory.get_instance(property_node.datatype)
                                                value = datatype.get_display_value(pt, property_node)
                                            else:
                                                value = pt.data[key]
                                            try:
                                                feature["properties"][field_name].append(value)
                                            except KeyError:
                                                feature["properties"][field_name] = value
                                            except AttributeError:
                                                feature["properties"][field_name] = [feature["properties"][field_name], value]
                            if include_primary_name:
                                feature["properties"]["primary_name"] = self.get_name(tile.resourceinstance)
                            feature["properties"]["resourceinstanceid"] = tile.resourceinstance_id
                            feature["properties"]["tileid"] = tile.pk
                            try:
                                feature["properties"].pop("nodeId")
                            except KeyError:
                                pass
                            feature["properties"]["nodeid"] = node.pk
                            if include_geojson_link:
                                feature["properties"]["geojson"] = "%s?tileid=%s&nodeid=%s" % (reverse("geojson"), tile.pk, node.pk)
                            feature["id"] = i
                            if precision is not None:
                                coordinates = set_precision(feature["geometry"]["coordinates"], precision)
                                feature["geometry"]["coordinates"] = coordinates
                            i += 1
                            features.append(feature)
                except KeyError:
                    pass
                except TypeError:
                    pass

        feature_collection = {"type": "FeatureCollection", "features": features}
        if last_page is not None:
            feature_collection["_page"] = page
            feature_collection["_lastPage"] = last_page

        response = JSONResponse(feature_collection, indent=indent)
        return response


class MVT(APIBase):
    EARTHCIRCUM = 40075016.6856
    PIXELSPERTILE = 256

    def get(self, request, nodeid, zoom, x, y):
        if hasattr(request.user, "userprofile") is not True:
            models.UserProfile.objects.create(user=request.user)
        viewable_nodegroups = request.user.userprofile.viewable_nodegroups
        try:
            node = models.Node.objects.get(nodeid=nodeid, nodegroup_id__in=viewable_nodegroups)
        except models.Node.DoesNotExist:
            raise Http404()
        config = node.config
        cache_key = f"mvt_{nodeid}_{zoom}_{x}_{y}"
        tile = cache.get(cache_key)
        if tile is None:
            resource_ids = get_restricted_instances(request.user, allresources=True)
            if len(resource_ids) == 0:
                resource_ids.append("10000000-0000-0000-0000-000000000001")  # This must have a uuid that will never be a resource id.
            resource_ids = tuple(resource_ids)
            with connection.cursor() as cursor:
                if int(zoom) <= int(config["clusterMaxZoom"]):
                    arc = self.EARTHCIRCUM / ((1 << int(zoom)) * self.PIXELSPERTILE)
                    distance = arc * float(config["clusterDistance"])
                    min_points = int(config["clusterMinPoints"])
                    distance = settings.CLUSTER_DISTANCE_MAX if distance > settings.CLUSTER_DISTANCE_MAX else distance
                    cursor.execute(
                        """WITH clusters(tileid, resourceinstanceid, nodeid, geom, cid)
                        AS (
                            SELECT m.*,
                            ST_ClusterDBSCAN(geom, eps := %s, minpoints := %s) over () AS cid
                            FROM (
                                SELECT tileid,
                                    resourceinstanceid,
                                    nodeid,
                                    geom
                                FROM geojson_geometries
                                WHERE nodeid = %s and resourceinstanceid not in %s
                            ) m
                        )

                        SELECT ST_AsMVT(
                            tile,
                             %s,
                            4096,
                            'geom',
                            'id'
                        ) FROM (
                            SELECT resourceinstanceid::text,
                                row_number() over () as id,
                                1 as total,
                                ST_AsMVTGeom(
                                    geom,
                                    TileBBox(%s, %s, %s, 3857)
                                ) AS geom,
                                '' AS extent
                            FROM clusters
                            WHERE cid is NULL
                            UNION
                            SELECT NULL as resourceinstanceid,
                                row_number() over () as id,
                                count(*) as total,
                                ST_AsMVTGeom(
                                    ST_Centroid(
                                        ST_Collect(geom)
                                    ),
                                    TileBBox(%s, %s, %s, 3857)
                                ) AS geom,
                                ST_AsGeoJSON(
                                    ST_Extent(geom)
                                ) AS extent
                            FROM clusters
                            WHERE cid IS NOT NULL
                            GROUP BY cid
                        ) as tile;""",
                        [distance, min_points, nodeid, resource_ids, nodeid, zoom, x, y, zoom, x, y],
                    )
                else:
                    cursor.execute(
                        """SELECT ST_AsMVT(tile, %s, 4096, 'geom', 'id') FROM (SELECT tileid,
                            id,
                            resourceinstanceid,
                            nodeid,
                            ST_AsMVTGeom(
                                geom,
                                TileBBox(%s, %s, %s, 3857)
                            ) AS geom,
                            1 AS total
                        FROM geojson_geometries
                        WHERE nodeid = %s and resourceinstanceid not in %s) AS tile;""",
                        [nodeid, zoom, x, y, nodeid, resource_ids],
                    )
                tile = bytes(cursor.fetchone()[0])
                cache.set(cache_key, tile, settings.TILE_CACHE_TIMEOUT)
        if not len(tile):
            raise Http404()
        return HttpResponse(tile, content_type="application/x-protobuf")


@method_decorator(csrf_exempt, name="dispatch")
class Graphs(APIBase):
    def get(self, request, graph_id=None):
        cards_querystring = request.GET.get("cards", None)
        exclusions_querystring = request.GET.get("exclude", None)
        if cards_querystring == "false":
            get_cards = False
        else:
            get_cards = True

        if exclusions_querystring is not None:
            exclusions = list(map(str.strip, exclusions_querystring.split(",")))
        else:
            exclusions = []

        perm = "read_nodegroup"
        graph = cache.get(f"graph_{graph_id}")
        user = request.user

        if graph is None:
            graph = Graph.objects.get(graphid=graph_id)
        graph = JSONSerializer().serializeToPython(graph, sort_keys=False, exclude=["is_editable", "functions"] + exclusions)

        if get_cards:
            datatypes = models.DDataType.objects.all()
            cards = CardProxyModel.objects.filter(graph_id=graph_id).order_by("sortorder")
            permitted_cards = []
            for card in cards:
                if user.has_perm(perm, card.nodegroup):
                    card.filter_by_perm(user, perm)
                    permitted_cards.append(card)
            cardwidgets = [
                widget
                for widgets in [card.cardxnodexwidget_set.order_by("sortorder").all() for card in permitted_cards]
                for widget in widgets
            ]

            permitted_cards = JSONSerializer().serializeToPython(permitted_cards, sort_keys=False, exclude=["is_editable"])

            return JSONResponse({"datatypes": datatypes, "cards": permitted_cards, "graph": graph, "cardwidgets": cardwidgets})
        else:
            return JSONResponse({"graph": graph})


@method_decorator(csrf_exempt, name="dispatch")
class Resources(APIBase):

    # context = [{
    #     "@context": {
    #         "id": "@id",
    #         "type": "@type",
    #         "rdf": "http://www.w3.org/1999/02/22-rdf-syntax-ns#",
    #         "rdfs": "http://www.w3.org/2000/01/rdf-schema#",
    #         "crm": "http://www.cidoc-crm.org/cidoc-crm/",
    #         "la": "https://linked.art/ns/terms/",

    #         "Right": "crm:E30_Right",
    #         "LinguisticObject": "crm:E33_Linguistic_Object",
    #         "Name": "la:Name",
    #         "Identifier": "crm:E42_Identifier",
    #         "Language": "crm:E56_Language",
    #         "Type": "crm:E55_Type",

    #         "label": "rdfs:label",
    #         "value": "rdf:value",
    #         "classified_as": "crm:P2_has_type",
    #         "referred_to_by": "crm:P67i_is_referred_to_by",
    #         "language": "crm:P72_has_language",
    #         "includes": "crm:P106_is_composed_of",
    #         "identified_by": "crm:P1_is_identified_by"
    #     }
    # },{
    #     "@context": "https://linked.art/ns/v1/linked-art.json"
    # }]

    def get(self, request, resourceid=None, slug=None, graphid=None):
        if not user_can_read_resource(user=request.user, resourceid=resourceid):
            return JSONResponse(status=403)

        allowed_formats = ["json", "json-ld", "arches-json"]
        format = request.GET.get("format", "json-ld")
        user = request.user
        perm = "read_nodegroup"

        if format not in allowed_formats:
            return JSONResponse(status=406, reason="incorrect format specified, only %s formats allowed" % allowed_formats)

        indent = request.GET.get("indent")
        if indent and str.isdigit(indent):
            indent = int(indent)
        else:
            indent = None

        if resourceid:
            if format == "json":
                resource = Resource.objects.get(pk=resourceid)

                version = request.GET.get("v", None)
                compact = bool(request.GET.get("compact", "true").lower() == "true")  # default True
                hide_empty_nodes = bool(request.GET.get("hide_empty_nodes", "false").lower() == "true")  # default False

                if version == "beta":
                    out = resource.to_json(compact=compact, hide_empty_nodes=hide_empty_nodes, user=user, perm=perm, version=version)
                else:
                    out = {
                        "resource": resource.to_json(
                            compact=compact, hide_empty_nodes=hide_empty_nodes, user=user, perm=perm, version=version
                        ),
                        "displaydescription": resource.displaydescription,
                        "displayname": resource.displayname,
                        "graph_id": resource.graph_id,
                        "legacyid": resource.legacyid,
                        "map_popup": resource.map_popup,
                        "resourceinstanceid": resource.resourceinstanceid,
                    }

            elif format == "arches-json":
                out = Resource.objects.get(pk=resourceid)

                include_tiles = bool(request.GET.get("includetiles", "true").lower() == "true")  # default True

                if include_tiles:
                    out.load_tiles(user, perm)

            elif format == "json-ld":
                try:
                    models.ResourceInstance.objects.get(pk=resourceid)  # check for existance
                    exporter = ResourceExporter(format=format)
                    output = exporter.writer.write_resources(resourceinstanceids=[resourceid], indent=indent, user=request.user)
                    out = output[0]["outputfile"].getvalue()
                except models.ResourceInstance.DoesNotExist:
                    logger.error(_("The specified resource '{0}' does not exist. JSON-LD export failed.".format(resourceid)))
                    return JSONResponse(status=404)

        else:
            #
            # The following commented code would be what you would use if you wanted to use the rdflib module,
            # the problem with using this is that items in the "ldp:contains" array don't maintain a consistent order
            #

            # archesproject = Namespace(settings.ARCHES_NAMESPACE_FOR_DATA_EXPORT)
            # ldp = Namespace('https://www.w3.org/ns/ldp/')

            # g = Graph()
            # g.bind('archesproject', archesproject, False)
            # g.add((archesproject['resources'], RDF.type, ldp['BasicContainer']))

            # base_url = "%s%s" % (settings.ARCHES_NAMESPACE_FOR_DATA_EXPORT, reverse('resources',args=['']).lstrip('/'))
            # for resourceid in list(Resource.objects.values_list('pk', flat=True).order_by('pk')[:10]):
            #     g.add((archesproject['resources'], ldp['contains'], URIRef("%s%s") % (base_url, resourceid) ))

            # value = g.serialize(format='nt')
            # out = from_rdf(str(value), options={format:'application/nquads'})
            # framing = {
            #     "@omitDefault": True
            # }

            # out = frame(out, framing)
            # context = {
            #     "@context": {
            #         'ldp': 'https://www.w3.org/ns/ldp/',
            #         'arches': settings.ARCHES_NAMESPACE_FOR_DATA_EXPORT
            #     }
            # }
            # out = compact(out, context, options={'skipExpansion':False, 'compactArrays': False})

            page_size = settings.API_MAX_PAGE_SIZE

            try:
                page = int(request.GET.get("page", None))
            except Exception:
                page = 1

            start = (page - 1) * page_size
            end = start + page_size

            base_url = "%s%s" % (settings.ARCHES_NAMESPACE_FOR_DATA_EXPORT, reverse("resources", args=[""]).lstrip("/"))
            out = {
                "@context": "https://www.w3.org/ns/ldp/",
                "@id": "",
                "@type": "ldp:BasicContainer",
                # Here we actually mean the name
                # "label": str(model.name),
                "ldp:contains": [
                    "%s%s" % (base_url, resourceid)
                    for resourceid in list(
                        Resource.objects.values_list("pk", flat=True)
                        .exclude(pk=settings.SYSTEM_SETTINGS_RESOURCE_ID)
                        .order_by("pk")[start:end]
                    )
                ],
            }

        return JSONResponse(out, indent=indent)

    def put(self, request, resourceid, slug=None, graphid=None):
        indent = request.GET.get("indent", None)

        allowed_formats = ["arches-json", "json-ld"]
        format = request.GET.get("format", "json-ld")
        if format not in allowed_formats:
            return JSONResponse(status=406, reason="incorrect format specified, only %s formats allowed" % allowed_formats)

        if not user_can_edit_resource(user=request.user, resourceid=resourceid):
            return JSONResponse(status=403)
        else:
            with transaction.atomic():
                try:
                    if format == "json-ld":
                        try:
                            # DELETE
                            resource_instance = Resource.objects.get(pk=resourceid)
                            resource_instance.delete()
                        except models.ResourceInstance.DoesNotExist:
                            pass

                        # POST
                        data = JSONDeserializer().deserialize(request.body)
                        reader = JsonLdReader()
                        if slug is not None:
                            graphid = models.GraphModel.objects.get(slug=slug).pk
                        reader.read_resource(data, resourceid=resourceid, graphid=graphid)
                        if reader.errors:
                            response = []
                            for value in reader.errors.values():
                                response.append(value.message)
                            return JSONResponse({"error": response}, indent=indent, status=400)
                        else:
                            response = []
                            for resource in reader.resources:
                                with transaction.atomic():
                                    resource.save(request=request)
                                response.append(JSONDeserializer().deserialize(self.get(request, resource.resourceinstanceid).content))
                            return JSONResponse(response, indent=indent, status=201)

                    elif format == "arches-json":
                        reader = ArchesFileReader()
                        archesresource = JSONDeserializer().deserialize(request.body)

                        # IF a resource id is supplied in the url it should match the resource ids in the body of the request.
                        if resourceid != archesresource["resourceinstanceid"]:
                            return JSONResponse(
                                {"error": "Resource id in the URI does not match the resourceinstanceid supplied in the document"},
                                indent=indent,
                                status=400,
                            )

                        #  Resource id's in the request body take precedence over the id supplied in the url.
                        resource = {
                            "resourceinstance": {
                                "graph_id": archesresource["graph_id"],
                                "resourceinstanceid": archesresource["resourceinstanceid"],
                                "legacyid": archesresource["legacyid"],
                            },
                            "tiles": archesresource["tiles"],
                        }

                        reader.import_business_data({"resources": [resource]})

                        if reader.errors:
                            response = []
                            for value in reader.errors.values():
                                response.append(value.message)
                            return JSONResponse({"error": response}, indent=indent, status=400)
                        else:
                            response = []
                            response.append(JSONDeserializer().deserialize(self.get(request, archesresource["resourceinstanceid"]).content))
                            return JSONResponse(response, indent=indent, status=201)

                except models.ResourceInstance.DoesNotExist:
                    return JSONResponse(status=404)
                except Exception as e:
                    return JSONResponse({"error": "resource data could not be saved"}, status=500, reason=e)

    def post(self, request, resourceid=None, slug=None, graphid=None):
        try:
            indent = int(request.POST.get("indent", None))
        except Exception:
            indent = None
        allowed_formats = ["arches-json", "json-ld"]
        format = request.GET.get("format", "json-ld")
        if format not in allowed_formats:
            return JSONResponse(status=406, reason="incorrect format specified, only %s formats allowed" % allowed_formats)

        try:
            if user_can_edit_resource(user=request.user, resourceid=resourceid):
                if format == "json-ld":
                    data = JSONDeserializer().deserialize(request.body)
                    reader = JsonLdReader()
                    if slug is not None:
                        graphid = models.GraphModel.objects.get(slug=slug).pk
                    reader.read_resource(data, graphid=graphid)
                    if reader.errors:
                        response = []
                        for value in reader.errors.values():
                            response.append(value.message)
                        return JSONResponse({"error": response}, indent=indent, status=400)
                    else:
                        response = []
                        for resource in reader.resources:
                            with transaction.atomic():
                                resource.save(request=request)
                            response.append(JSONDeserializer().deserialize(self.get(request, resource.resourceinstanceid).content))
                        return JSONResponse(response, indent=indent, status=201)

<<<<<<< HEAD
    def post(self, request, resourceid=None, slug=None, graphid=None):
        indent = request.POST.get("indent", None)
=======
                elif format == "arches-json":
                    reader = ArchesFileReader()
                    archesresource = JSONDeserializer().deserialize(request.body)

                    nascent_resourceinstanceid = str(uuid.uuid4())

                    resource = {
                        "resourceinstance": {
                            "graph_id": archesresource["graph_id"],
                            "resourceinstanceid": nascent_resourceinstanceid,
                            "legacyid": archesresource["legacyid"],
                        },
                        "tiles": archesresource["tiles"],
                    }

                    reader.import_business_data({"resources": [resource]})

                    if reader.errors:
                        response = []
                        for value in reader.errors.values():
                            response.append(value.message)
                        return JSONResponse({"error": response}, indent=indent, status=400)
                    else:
                        response = []
                        response.append(JSONDeserializer().deserialize(self.get(request, nascent_resourceinstanceid).content))
                        return JSONResponse(response, indent=indent, status=201)
>>>>>>> bdb6b3fe

            else:
                return JSONResponse(status=403)
        except Exception as e:
            if settings.DEBUG is True:
                exc_type, exc_value, exc_traceback = sys.exc_info()
                formatted = traceback.format_exception(exc_type, exc_value, exc_traceback)
                if len(formatted):
                    for message in formatted:
                        print(message)
            return JSONResponse({"error": "resource data could not be saved: %s" % e}, status=500, reason=e)

    def delete(self, request, resourceid, slug=None, graphid=None):
        if user_can_edit_resource(user=request.user, resourceid=resourceid) and user_can_delete_resource(
            user=request.user, resourceid=resourceid
        ):
            try:
                resource_instance = Resource.objects.get(pk=resourceid)
                resource_instance.delete()
            except models.ResourceInstance.DoesNotExist:
                return JSONResponse(status=404)
        else:
            return JSONResponse(status=500)

        return JSONResponse(status=200)


@method_decorator(csrf_exempt, name="dispatch")
class Concepts(APIBase):
    def get(self, request, conceptid=None):
        if user_can_read_concepts(user=request.user):
            allowed_formats = ["json", "json-ld"]
            format = request.GET.get("format", "json-ld")
            if format not in allowed_formats:
                return JSONResponse(status=406, reason="incorrect format specified, only %s formats allowed" % allowed_formats)

            include_subconcepts = request.GET.get("includesubconcepts", "true") == "true"
            include_parentconcepts = request.GET.get("includeparentconcepts", "true") == "true"
            include_relatedconcepts = request.GET.get("includerelatedconcepts", "true") == "true"

            depth_limit = request.GET.get("depthlimit", None)
            lang = request.GET.get("lang", settings.LANGUAGE_CODE)

            try:
                indent = int(request.GET.get("indent", None))
            except Exception:
                indent = None
            if conceptid:
                try:
                    ret = []
                    concept_graph = Concept().get(
                        id=conceptid,
                        include_subconcepts=include_subconcepts,
                        include_parentconcepts=include_parentconcepts,
                        include_relatedconcepts=include_relatedconcepts,
                        depth_limit=depth_limit,
                        up_depth_limit=None,
                        lang=lang,
                    )

                    ret.append(concept_graph)
                except models.Concept.DoesNotExist:
                    return JSONResponse(status=404)
                except Exception as e:
                    return JSONResponse(status=500, reason=e)
            else:
                return JSONResponse(status=500)
        else:
            return JSONResponse(status=500)

        if format == "json-ld":
            try:
                skos = SKOSWriter()
                value = skos.write(ret, format="nt")
                js = from_rdf(value.decode("utf-8"), options={format: "application/nquads"})

                context = [{"@context": {"skos": SKOS, "dcterms": DCTERMS, "rdf": str(RDF)}}, {"@context": settings.RDM_JSONLD_CONTEXT}]

                ret = compact(js, context)
            except Exception as e:
                return JSONResponse(status=500, reason=e)

        return JSONResponse(ret, indent=indent)


class Card(APIBase):
    def get(self, request, resourceid):
        try:
            resource_instance = Resource.objects.get(pk=resourceid)
            graph = resource_instance.graph
        except Resource.DoesNotExist:
            graph = models.GraphModel.objects.get(pk=resourceid)
            resourceid = None
            resource_instance = None
            pass
        nodes = graph.node_set.all()

        nodegroups = []
        editable_nodegroups = []
        for node in nodes:
            if node.is_collector:
                added = False
                if request.user.has_perm("write_nodegroup", node.nodegroup):
                    editable_nodegroups.append(node.nodegroup)
                    nodegroups.append(node.nodegroup)
                    added = True
                if not added and request.user.has_perm("read_nodegroup", node.nodegroup):
                    nodegroups.append(node.nodegroup)

        nodes = nodes.filter(nodegroup__in=nodegroups)
        cards = graph.cardmodel_set.order_by("sortorder").filter(nodegroup__in=nodegroups).prefetch_related("cardxnodexwidget_set")
        cardwidgets = [
            widget for widgets in [card.cardxnodexwidget_set.order_by("sortorder").all() for card in cards] for widget in widgets
        ]
        datatypes = models.DDataType.objects.all()
        user_is_reviewer = user_is_resource_reviewer(request.user)
        widgets = models.Widget.objects.all()
        card_components = models.CardComponent.objects.all()

        if resource_instance is None:
            tiles = []
            displayname = _("New Resource")
        else:
            displayname = resource_instance.displayname
            if displayname == "undefined":
                displayname = _("Unnamed Resource")
            if str(resource_instance.graph_id) == settings.SYSTEM_SETTINGS_RESOURCE_MODEL_ID:
                displayname = _("System Settings")

            tiles = resource_instance.tilemodel_set.order_by("sortorder").filter(nodegroup__in=nodegroups)
            provisionaltiles = []
            for tile in tiles:
                append_tile = True
                isfullyprovisional = False
                if tile.provisionaledits is not None:
                    if len(list(tile.provisionaledits.keys())) > 0:
                        if len(tile.data) == 0:
                            isfullyprovisional = True
                        if user_is_reviewer is False:
                            if str(request.user.id) in tile.provisionaledits:
                                tile.provisionaledits = {str(request.user.id): tile.provisionaledits[str(request.user.id)]}
                                tile.data = tile.provisionaledits[str(request.user.id)]["value"]
                            else:
                                if isfullyprovisional is True:
                                    # if the tile IS fully provisional and the current user is not the owner,
                                    # we don't send that tile back to the client.
                                    append_tile = False
                                else:
                                    # if the tile has authoritaive data and the current user is not the owner,
                                    # we don't send the provisional data of other users back to the client.
                                    tile.provisionaledits = None
                if append_tile is True:
                    provisionaltiles.append(tile)
            tiles = provisionaltiles

        cards = JSONSerializer().serializeToPython(cards)
        editable_nodegroup_ids = [str(nodegroup.pk) for nodegroup in editable_nodegroups]
        for card in cards:
            card["is_writable"] = False
            if str(card["nodegroup_id"]) in editable_nodegroup_ids:
                card["is_writable"] = True

        context = {
            "resourceid": resourceid,
            "displayname": displayname,
            "tiles": tiles,
            "cards": cards,
            "nodegroups": nodegroups,
            "nodes": nodes,
            "cardwidgets": cardwidgets,
            "datatypes": datatypes,
            "userisreviewer": user_is_reviewer,
            "widgets": widgets,
            "card_components": card_components,
        }

        return JSONResponse(context, indent=4)


class SearchExport(View):
    def get(self, request):
        total = int(request.GET.get("total", 0))
        download_limit = settings.SEARCH_EXPORT_IMMEDIATE_DOWNLOAD_THRESHOLD
        format = request.GET.get("format", "tilecsv")
        report_link = request.GET.get("reportlink", False)
        if "HTTP_AUTHORIZATION" in request.META:
            request_auth = request.META.get("HTTP_AUTHORIZATION").split()
            if request_auth[0].lower() == "basic":
                user_cred = b64decode(request_auth[1]).decode().split(":")
                user = authenticate(username=user_cred[0], password=user_cred[1])
                if user is not None:
                    request.user = user
        exporter = SearchResultsExporter(search_request=request)
        export_files, export_info = exporter.export(format, report_link)
        if format == "geojson" and total <= download_limit:
            if settings.EXPORT_DATA_FIELDS_IN_CARD_ORDER:
                response = JSONResponse(export_files, sort_keys=False)
            else:
                response = JSONResponse(export_files)
            return response
        return JSONResponse(status=404)


class SearchComponentData(APIBase):
    def get(self, request, componentname):
        search_filter_factory = SearchFilterFactory(request)
        search_filter = search_filter_factory.get_filter(componentname)
        if search_filter:
            return JSONResponse(search_filter.view_data())
        return JSONResponse(status=404)


@method_decorator(csrf_exempt, name="dispatch")
class Images(APIBase):
    # meant to handle uploading of full sized images from a mobile client
    def post(self, request):
        tileid = request.POST.get("tileid")
        fileid = request.POST.get("file_id")
        nodeid = request.POST.get("nodeid")
        file_name = request.POST.get("file_name", "temp.jpg")
        file_data = request.FILES.get("data")
        try:
            image_file, file_created = models.File.objects.get_or_create(pk=fileid)
            image_file.path.save(file_name, ContentFile(file_data.read()))

            tile = TileProxyModel.objects.get(pk=tileid)
            tile_data = tile.get_tile_data(request.user.pk)
            for image in tile_data[nodeid]:
                if image["file_id"] == fileid:
                    image["url"] = image_file.path.url
                    image["size"] = image_file.path.size
                    # I don't really want to run all the code TileProxyModel.save(),
                    # so I just call it's super class
                    super(TileProxyModel, tile).save()
                    tile.index()

            # to use base64 use the below code
            # import base64
            # with open("foo.jpg", "w+b") as f:
            #     f.write(base64.b64decode(request.POST.get('data')))

        except TileProxyModel.DoesNotExist:
            # it's ok if the TileProxyModel doesn't exist, that just means that there is some
            # latency in the updating of the db from couch
            # see process_mobile_data in the FileListDatatype for how image thumbnails get
            # pushed to the db and files saved
            pass
        except Exception as e:
            return JSONResponse(status=500)

        return JSONResponse()


class IIIFManifest(APIBase):
    def get(self, request):
        query = request.GET.get("query", None)
        start = int(request.GET.get("start", 0))
        limit = request.GET.get("limit", None)

        manifests = models.IIIFManifest.objects.all()
        if query is not None:
            manifests = manifests.filter(Q(label__icontains=query) | Q(description__icontains=query))
        count = manifests.count()
        if limit is not None:
            manifests = manifests[start : start + int(limit)]

        response = JSONResponse({"results": manifests, "count": count})
        return response


class IIIFAnnotations(APIBase):
    def get(self, request):
        canvas = request.GET.get("canvas", None)
        resourceid = request.GET.get("resourceid", None)
        nodeid = request.GET.get("nodeid", None)
        permitted_nodegroups = [nodegroup for nodegroup in get_nodegroups_by_perm(request.user, "models.read_nodegroup")]
        annotations = models.VwAnnotation.objects.filter(nodegroup__in=permitted_nodegroups)
        if canvas is not None:
            annotations = annotations.filter(canvas=canvas)
        if resourceid is not None:
            annotations = annotations.filter(resourceinstance_id=resourceid)
        if nodeid is not None:
            annotations = annotations.filter(node_id=nodeid)
        return JSONResponse(
            {
                "type": "FeatureCollection",
                "features": [
                    {
                        "type": "Feature",
                        "id": annotation.feature["id"],
                        "geometry": annotation.feature["geometry"],
                        "properties": {
                            **annotation.feature["properties"],
                            **{
                                "nodeId": annotation.node_id,
                                "nodegroupId": annotation.nodegroup_id,
                                "resourceId": annotation.resourceinstance_id,
                                "graphId": annotation.node.graph_id,
                                "tileId": annotation.tile_id,
                            },
                        },
                    }
                    for annotation in annotations
                ],
            }
        )


class IIIFAnnotationNodes(APIBase):
    def get(self, request, indent=None):
        permitted_nodegroups = [nodegroup for nodegroup in get_nodegroups_by_perm(request.user, "models.read_nodegroup")]
        annotation_nodes = models.Node.objects.filter(nodegroup__in=permitted_nodegroups, datatype="annotation")
        return JSONResponse(
            [
                {
                    **model_to_dict(node),
                    "graph_name": node.graph.name,
                    "icon": node.graph.iconclass,
                }
                for node in annotation_nodes
            ]
        )


class Manifest(APIBase):
    def get(self, request, id):
        manifest = models.IIIFManifest.objects.get(id=id).manifest
        return JSONResponse(manifest)


class OntologyProperty(APIBase):
    def get(self, request):
        domain_ontology_class = request.GET.get("domain_ontology_class", None)
        range_ontology_class = request.GET.get("range_ontology_class", None)
        ontologyid = request.GET.get("ontologyid", "sdl")

        ret = []
        if domain_ontology_class and range_ontology_class:
            ontology_classes = models.OntologyClass.objects.get(source=domain_ontology_class)
            for ontologyclass in ontology_classes.target["down"]:
                if range_ontology_class in ontologyclass["ontology_classes"]:
                    ret.append(ontologyclass["ontology_property"])

        return JSONResponse(ret)


class ResourceReport(APIBase):
    def get(self, request, resourceid):
        exclude = request.GET.get("exclude", [])
        uncompacted_value = request.GET.get("uncompacted")
        version = request.GET.get("v")
        compact = True
        if uncompacted_value == "true":
            compact = False
        perm = "read_nodegroup"

        resource = Resource.objects.get(pk=resourceid)
        graph = Graph.objects.get(graphid=resource.graph_id)
        template = models.ReportTemplate.objects.get(pk=graph.template_id)

        if not template.preload_resource_data:
            return JSONResponse({"template": template, "report_json": resource.to_json(compact=compact, version=version)})

        resp = {
            "datatypes": models.DDataType.objects.all(),
            "displayname": resource.displayname,
            "resourceid": resourceid,
            "graph": graph,
            "hide_empty_nodes": settings.HIDE_EMPTY_NODES_IN_REPORT,
            "report_json": resource.to_json(compact=compact, version=version),
        }

        if "template" not in exclude:
            resp["template"] = template

        if "related_resources" not in exclude:
            resource_models = (
                models.GraphModel.objects.filter(isresource=True)
                .exclude(isactive=False)
                .exclude(pk=settings.SYSTEM_SETTINGS_RESOURCE_MODEL_ID)
            )

            get_params = request.GET.copy()
            get_params.update({"paginate": "false"})
            request.GET = get_params

            related_resources_response = RelatedResourcesView().get(request, resourceid)
            related_resources = json.loads(related_resources_response.content)

            related_resources_summary = self._generate_related_resources_summary(
                related_resources=related_resources["related_resources"],
                resource_relationships=related_resources["resource_relationships"],
                resource_models=resource_models,
            )

            resp["related_resources"] = related_resources_summary

        if "tiles" not in exclude:
            permitted_tiles = []
            for tile in TileProxyModel.objects.filter(resourceinstance=resource).select_related("nodegroup").order_by("sortorder"):
                if request.user.has_perm(perm, tile.nodegroup):
                    tile.filter_by_perm(request.user, perm)
                    permitted_tiles.append(tile)

            resp["tiles"] = permitted_tiles

        if "cards" not in exclude:
            permitted_cards = []
            for card in CardProxyModel.objects.filter(graph_id=resource.graph_id).select_related("nodegroup").order_by("sortorder"):
                if request.user.has_perm(perm, card.nodegroup):
                    card.filter_by_perm(request.user, perm)
                    permitted_cards.append(card)

            cardwidgets = [
                widget
                for widgets in [card.cardxnodexwidget_set.order_by("sortorder").all() for card in permitted_cards]
                for widget in widgets
            ]

            resp["cards"] = permitted_cards
            resp["cardwidgets"] = cardwidgets

        return JSONResponse(resp)

    def _generate_related_resources_summary(self, related_resources, resource_relationships, resource_models):
        related_resource_summary = [
            {"graphid": str(resource_model.graphid), "name": resource_model.name, "resources": []} for resource_model in resource_models
        ]

        resource_relationship_types = {
            resource_relationship_type["id"]: resource_relationship_type["text"]
            for resource_relationship_type in get_resource_relationship_types()["values"]
        }

        for related_resource in related_resources:
            for summary in related_resource_summary:
                if related_resource["graph_id"] == summary["graphid"]:
                    relationship_summary = []
                    for resource_relationship in resource_relationships:
                        if related_resource["resourceinstanceid"] == resource_relationship["resourceinstanceidto"]:
                            rr_type = (
                                resource_relationship_types[resource_relationship["relationshiptype"]]
                                if resource_relationship["relationshiptype"] in resource_relationship_types
                                else resource_relationship["relationshiptype"]
                            )
                            relationship_summary.append(rr_type)
                        elif related_resource["resourceinstanceid"] == resource_relationship["resourceinstanceidfrom"]:
                            rr_type = (
                                resource_relationship_types[resource_relationship["inverserelationshiptype"]]
                                if resource_relationship["inverserelationshiptype"] in resource_relationship_types
                                else resource_relationship["inverserelationshiptype"]
                            )
                            relationship_summary.append(rr_type)

                    summary["resources"].append(
                        {
                            "resourceinstanceid": related_resource["resourceinstanceid"],
                            "displayname": related_resource["displayname"],
                            "relationships": relationship_summary,
                        }
                    )

        return related_resource_summary


class BulkResourceReport(APIBase):
    def get(self, request):
        graph_ids = request.GET.get("graph_ids").split(",")
        exclude = request.GET.get("exclude", [])

        if not graph_ids:
            raise Exception()

        exclusions_querystring = request.GET.get("exclude", None)

        if exclusions_querystring is not None:
            exclusions = list(map(str.strip, exclude.split(",")))
        else:
            exclusions = []

        graph_ids_set = set(graph_ids)  # calls set to delete dups
        graph_ids_not_in_cache = []

        graph_lookup = {}

        for graph_id in graph_ids_set:
            graph = cache.get("serialized_graph_{}".format(graph_id))

            if graph:
                graph_lookup[graph["graphid"]] = graph
            else:
                graph_ids_not_in_cache.append(graph_id)

        if graph_ids_not_in_cache:
            graphs_from_database = list(Graph.objects.filter(pk__in=graph_ids_not_in_cache))

            for graph in graphs_from_database:
                serialized_graph = JSONSerializer().serializeToPython(
                    graph, sort_keys=False, exclude=["is_editable", "functions"] + exclusions
                )
                cache.set("serialized_graph_{}".format(graph.pk), serialized_graph)
                graph_lookup[str(graph.pk)] = serialized_graph

        graph_ids_with_templates_that_preload_resource_data = []
        graph_ids_with_templates_that_do_not_preload_resource_data = []

        for graph in graph_lookup.values():
            template = models.ReportTemplate.objects.get(pk=graph["template_id"])

            if template.preload_resource_data:
                graph_ids_with_templates_that_preload_resource_data.append(graph["graphid"])
            else:
                graph_ids_with_templates_that_do_not_preload_resource_data.append(graph["graphid"])

        permitted_cards = []

        if "cards" not in exclude:
            cards = (
                CardProxyModel.objects.filter(graph_id__in=graph_ids_with_templates_that_preload_resource_data)
                .select_related("nodegroup")
                .order_by("sortorder")
            )

            perm = "read_nodegroup"
            permitted_cards = []

            for card in cards:
                if request.user.has_perm(perm, card.nodegroup):
                    card.filter_by_perm(request.user, perm)
                    permitted_cards.append(card)

        if "datatypes" not in exclude:
            datatypes = list(models.DDataType.objects.all())

        resp = {}

        for graph_id in graph_ids_with_templates_that_preload_resource_data:
            graph = graph_lookup[graph_id]

            graph_cards = [card for card in permitted_cards if str(card.graph_id) == graph["graphid"]]

            cardwidgets = [
                widget for widgets in [card.cardxnodexwidget_set.order_by("sortorder").all() for card in graph_cards] for widget in widgets
            ]

            resp[graph_id] = {
                "graph": graph,
                "cards": JSONSerializer().serializeToPython(graph_cards, sort_keys=False, exclude=["is_editable"]),
                "cardwidgets": cardwidgets,
            }

            if "datatypes" not in exclude:
                resp[graph_id]["datatypes"] = datatypes

        for graph_id in graph_ids_with_templates_that_do_not_preload_resource_data:
            graph = graph_lookup[graph_id]
            resp[graph_id] = {"template_id": graph["template_id"]}

        return JSONResponse(resp)


class BulkDisambiguatedResourceInstance(APIBase):
    def get(self, request):
        resource_ids = request.GET.get("resource_ids").split(",")
        uncompacted_value = request.GET.get("uncompacted")
        version = request.GET.get("v")
        compact = True
        if uncompacted_value == "true":
            compact = False
        return JSONResponse(
            {resource.pk: resource.to_json(compact=compact, version=version) for resource in Resource.objects.filter(pk__in=resource_ids)}
        )


@method_decorator(csrf_exempt, name="dispatch")
class Tile(APIBase):
    def get(self, request, tileid):
        try:
            tile = models.TileModel.objects.get(tileid=tileid)
        except Exception as e:
            return JSONResponse(str(e), status=404)

        # filter tiles from attribute query based on user permissions
        permitted_nodegroups = [str(nodegroup.pk) for nodegroup in get_nodegroups_by_perm(request.user, "models.read_nodegroup")]
        if str(tile.nodegroup_id) in permitted_nodegroups:
            return JSONResponse(tile, status=200)
        else:
            return JSONResponse(_("Tile not found."), status=404)

    def post(self, request, tileid):
        tileview = TileView()
        tileview.action = "update_tile"
        # check that no data is on POST or FILES before assigning body to POST (otherwise request fails)
        if len(dict(request.POST.items())) == 0 and len(dict(request.FILES.items())) == 0:
            request.POST = request.POST.copy()
            request.POST["data"] = request.body
        return tileview.post(request)


@method_decorator(csrf_exempt, name="dispatch")
class Node(APIBase):
    def get(self, request, nodeid=None):
        graph_cache = {}
        params = request.GET.dict()
        user = request.user
        perms = "models." + params.pop("perms", "read_nodegroup")
        params["nodeid"] = params.get("nodeid", nodeid)
        try:
            uuid.UUID(params["nodeid"])
        except ValueError as e:
            del params["nodeid"]
        # parse node attributes from params
        # datatype = params.get("datatype")
        # description=params.get('description')
        # exportable=params.get('exportable')
        # fieldname=params.get('fieldname')
        # graph_id=params.get('graph_id')
        # is_collector=params.get('is_collector')
        # isrequired=params.get('isrequired')
        # issearchable=params.get('issearchable')
        # istopnode=params.get('istopnode')
        # name=params.get('name')
        # nodegroup_id=params.get('nodegroup_id')
        # nodeid=params.get('nodeid')
        # ontologyclass=params.get('ontologyclass')
        # sortorder=params.get('sortorder')

        def graphLookup(graphid):
            try:
                return graph_cache[graphid]
            except:
                graph_cache[graphid] = Graph.objects.get(pk=node["graph_id"]).name
                return graph_cache[graphid]

        # try to get nodes by attribute filter and then get nodes by passed in user perms
        try:
            nodes = models.Node.objects.filter(**dict(params)).values()
            permitted_nodegroups = [str(nodegroup.pk) for nodegroup in get_nodegroups_by_perm(user, perms)]
        except Exception as e:
            return JSONResponse(str(e), status=404)

        # check if any nodes were returned from attribute filter and throw error if none were returned
        if len(nodes) == 0:
            return JSONResponse(_("No nodes matching query parameters found."), status=404)

        # filter nodes from attribute query based on user permissions
        permitted_nodes = [node for node in nodes if str(node["nodegroup_id"]) in permitted_nodegroups]
        for node in permitted_nodes:
            try:
                node["resourcemodelname"] = graphLookup(node["graph_id"])
            except:
                return JSONResponse(_("No graph found for graphid %s" % (node["graph_id"])), status=404)

        return JSONResponse(permitted_nodes, status=200)


@method_decorator(csrf_exempt, name="dispatch")
class InstancePermission(APIBase):
    def get(self, request):
        user = request.user
        result = {}
        resourceinstanceid = request.GET.get("resourceinstanceid")
        result["read"] = user_can_read_resource(user, resourceinstanceid)
        result["edit"] = user_can_edit_resource(user, resourceinstanceid)
        result["delete"] = user_can_delete_resource(user, resourceinstanceid)
        return JSONResponse(result)


@method_decorator(csrf_exempt, name="dispatch")
class NodeValue(APIBase):
    def post(self, request):
        datatype_factory = DataTypeFactory()
        tileid = request.POST.get("tileid")
        nodeid = request.POST.get("nodeid")
        data = request.POST.get("data")
        resourceid = request.POST.get("resourceinstanceid", None)
        format = request.POST.get("format")
        operation = request.POST.get("operation")
        transaction_id = request.POST.get("transaction_id")

        # get node model return error if not found
        try:
            node = models.Node.objects.get(nodeid=nodeid)
        except Exception as e:
            return JSONResponse(e, status=404)

        # check if user has permissions to write to node
        user_has_perms = request.user.has_perm("write_nodegroup", node)

        if user_has_perms:
            # get datatype of node
            try:
                datatype = datatype_factory.get_instance(node.datatype)
            except Exception as e:
                return JSONResponse(e, status=404)

            # transform data to format expected by tile
            data = datatype.transform_value_for_tile(data, format=format)

            # get existing data and append new data if operation='append'
            if operation == "append":
                tile = models.TileModel.objects.get(tileid=tileid)
                data = datatype.update(tile, data, nodeid, action=operation)

            # update/create tile
            new_tile = TileProxyModel.update_node_value(nodeid, data, tileid, resourceinstanceid=resourceid, transaction_id=transaction_id)

            response = JSONResponse(new_tile, status=200)
        else:
            response = JSONResponse(_("User does not have permission to edit this node."), status=403)

        return response


@method_decorator(csrf_exempt, name="dispatch")
class Validator(APIBase):
    """
    Class for validating existing objects in the system using GET (resource instances, tiles, etc...)
    or for validating new objects using POST.

    arches-json format is assumed when posting a new resource instance for validation

    Querystring parameters:
    indent -- set to an integer value to format the json to be indented that number of characters
    verbose -- (default is False), set to True to return more information about the validation result
    strict -- (default is True), set to True to force the datatype to perform a more complete check
            (eg: check for the existance of a referenced resoure on the resource-instance datatype)
    """

    def validate_resource(self, resource, verbose, strict):
        errors = resource.validate(verbose=verbose, strict=strict)
        ret = {}

        ret["valid"] = len(errors) == 0
        if verbose:
            ret["errors"] = errors
        return ret

    def validate_tile(self, tile, verbose, strict):
        errors = []
        ret = {}

        try:
            tile.validate(raise_early=(not verbose), strict=strict)
        except TileValidationError as err:
            errors += err.message if isinstance(err.message, list) else [err.message]
        except BaseException as err:
            errors += [str(err)]

        ret["valid"] = len(errors) == 0
        if verbose:
            ret["errors"] = errors
        return ret

    def get(self, request, itemtype=None, itemid=None):
        valid_item_types = ["resource", "tile"]
        if itemtype not in valid_item_types:
            return JSONResponse(
                {"message": f"items to validate can only be of the following types: {valid_item_types} -- eg: .../item_type/item_id"},
                status=400,
            )

        indent = request.GET.get("indent", None)
        verbose = False if request.GET.get("verbose", "false").startswith("f") else True  # default is False
        strict = True if request.GET.get("strict", "true").startswith("t") else False  # default is True

        if itemtype == "resource":
            try:
                resource = Resource.objects.get(pk=itemid)
            except:
                return JSONResponse(status=404)

            return JSONResponse(self.validate_resource(resource, verbose, strict), indent=indent)

        if itemtype == "tile":
            errors = []

            try:
                tile = TileProxyModel.objects.get(pk=itemid)
            except:
                return JSONResponse(status=404)

            return JSONResponse(self.validate_tile(tile, verbose, strict), indent=indent)

        return JSONResponse(status=400)

    def post(self, request, itemtype=None):
        valid_item_types = ["resource", "tile"]
        if itemtype not in valid_item_types:
            return JSONResponse(
                {"message": f"items to validate can only be of the following types: {valid_item_types} -- eg: .../item_type/item_id"},
                status=400,
            )

        indent = request.GET.get("indent", None)
        verbose = False if request.GET.get("verbose", "false").startswith("f") else True  # default is False
        strict = True if request.GET.get("strict", "true").startswith("t") else False  # default is True
        data = JSONDeserializer().deserialize(request.body)

        if itemtype == "resource":
            resource = Resource()
            for tiledata in data["tiles"]:
                resource.tiles.append(TileProxyModel(tiledata))

            return JSONResponse(self.validate_resource(resource, verbose, strict), indent=indent)

        if itemtype == "tile":
            tile = TileProxyModel(data)
            return JSONResponse(self.validate_tile(tile, verbose, strict), indent=indent)

        return JSONResponse(status=400)<|MERGE_RESOLUTION|>--- conflicted
+++ resolved
@@ -760,10 +760,7 @@
                     return JSONResponse({"error": "resource data could not be saved"}, status=500, reason=e)
 
     def post(self, request, resourceid=None, slug=None, graphid=None):
-        try:
-            indent = int(request.POST.get("indent", None))
-        except Exception:
-            indent = None
+        indent = request.POST.get("indent", None)
         allowed_formats = ["arches-json", "json-ld"]
         format = request.GET.get("format", "json-ld")
         if format not in allowed_formats:
@@ -790,10 +787,6 @@
                             response.append(JSONDeserializer().deserialize(self.get(request, resource.resourceinstanceid).content))
                         return JSONResponse(response, indent=indent, status=201)
 
-<<<<<<< HEAD
-    def post(self, request, resourceid=None, slug=None, graphid=None):
-        indent = request.POST.get("indent", None)
-=======
                 elif format == "arches-json":
                     reader = ArchesFileReader()
                     archesresource = JSONDeserializer().deserialize(request.body)
@@ -820,7 +813,6 @@
                         response = []
                         response.append(JSONDeserializer().deserialize(self.get(request, nascent_resourceinstanceid).content))
                         return JSONResponse(response, indent=indent, status=201)
->>>>>>> bdb6b3fe
 
             else:
                 return JSONResponse(status=403)
