import os
import sys
import json
import uuid
import re
import traceback
from django.shortcuts import render
from django.views.generic import View
from django.views.decorators.csrf import csrf_exempt
from django.utils.decorators import method_decorator
from django.db import transaction
from django.db.models import Q
from django.http.request import QueryDict
from django.core import management
from django.core.urlresolvers import reverse
from django.utils.decorators import method_decorator
from revproxy.views import ProxyView
from oauth2_provider.views import ProtectedResourceView
from arches.app.models import models
from arches.app.models.concept import Concept
from arches.app.models.graph import Graph
from arches.app.models.mobile_survey import MobileSurvey
from arches.app.models.resource import Resource
from arches.app.models.system_settings import settings
from arches.app.utils.skos import SKOSWriter
from arches.app.utils.response import JSONResponse
from arches.app.utils.decorators import can_read_resource_instance, can_edit_resource_instance, can_read_concept
from arches.app.utils.betterJSONSerializer import JSONSerializer, JSONDeserializer
from arches.app.utils.data_management.resources.exporter import ResourceExporter
from arches.app.utils.data_management.resources.formats.rdffile import JsonLdReader
from arches.app.utils.permission_backend import user_can_read_resources
from arches.app.utils.permission_backend import user_can_edit_resources
from arches.app.utils.permission_backend import user_can_read_concepts
from arches.app.utils.decorators import group_required
from pyld.jsonld import compact, frame, from_rdf
from rdflib import RDF
from rdflib.namespace import SKOS, DCTERMS

try:
    from cStringIO import StringIO
except ImportError:
    from StringIO import StringIO


def userCanAccessMobileSurvey(request, surveyid=None):
    ms = MobileSurvey.objects.get(pk=surveyid)
    user = request.user
    allowed = False
    if user in ms.users.all():
        allowed = True
    else:
        users_groups = set([group.id for group in user.groups.all()])
        ms_groups = set([group.id for group in ms.groups.all()])
        if len(ms_groups.intersection(users_groups)) > 0:
            allowed = True

    return allowed


class CouchdbProxy(ProtectedResourceView, ProxyView):
    upstream = settings.COUCHDB_URL
    p = re.compile(r"project_(?P<surveyid>[\w-]{36})")

    def dispatch(self, request, path):
        if path is None or path == '':
            return super(CouchdbProxy, self).dispatch(request, path)
        else:
            m = self.p.match(path)
            surveyid = ''
            if m is not None:
                surveyid = m.groupdict().get("surveyid")
                if MobileSurvey.objects.filter(pk=surveyid).exists() is False:
                    message = 'The survey you are attempting to sync is no longer available on the server'
                    return JSONResponse({'notification': message}, status=500)
                else:
                    try:
                        if userCanAccessMobileSurvey(request, surveyid):
                            return super(CouchdbProxy, self).dispatch(request, path)
                        else:
                            return JSONResponse('Sync Failed', status=403)
                    except Exception as e:
                        print e
                        pass

        return JSONResponse('Sync failed', status=500)


class APIBase(View):

    def dispatch(self, request, *args, **kwargs):
        get_params = request.GET.copy()
        accept = request.META.get('HTTP_ACCEPT')
        format = request.GET.get('format', False)
        format_values = {
            'application/ld+json': 'json-ld',
            'application/json': 'json',
            'application/xml': 'xml',
        }
        if not format and accept in format_values:
            get_params['format'] = format_values[accept]
        for key, value in request.META.iteritems():
            if key.startswith('HTTP_X_ARCHES_'):
                if key.replace('HTTP_X_ARCHES_', '').lower() not in request.GET:
                    get_params[key.replace('HTTP_X_ARCHES_', '').lower()] = value
        get_params._mutable = False
        request.GET = get_params
        return super(APIBase, self).dispatch(request, *args, **kwargs)


class Sync(APIBase):

    def get(self, request, surveyid=None):
        ret = 'Sync was successful'
        try:
            can_sync = userCanAccessMobileSurvey(request, surveyid)
            if can_sync:
                management.call_command('mobile', operation='sync_survey', id=surveyid, user=request.user.id)
                return JSONResponse(ret)
            else:
                return JSONResponse('Sync Failed', status=403)
        except Exception as e:
            exc_type, exc_value, exc_traceback = sys.exc_info()
            formatted = traceback.format_exception(exc_type, exc_value, exc_traceback)
            if len(formatted):
                for message in formatted:
                    print message
            ret = {'Syncfailed': {'stacktrace': formatted}}

        return JSONResponse(ret, status=500)


class Surveys(APIBase):

    def get(self, request, surveyid=None):
        if hasattr(request.user, 'userprofile') is not True:
            models.UserProfile.objects.create(user=request.user)

        def get_child_cardids(card, cardset):
            for child_card in models.CardModel.objects.filter(nodegroup__parentnodegroup_id=card.nodegroup_id):
                cardset.add(str(child_card.cardid))
                get_child_cardids(child_card, cardset)

        group_ids = list(request.user.groups.values_list('id', flat=True))
<<<<<<< HEAD
        projects = MobileSurvey.objects.filter(users__in=[request.user], active=True).distinct()
        projects_for_couch = [project.serialize_for_mobile() for project in projects]
        for project in projects_for_couch:
            project['mapboxkey'] = settings.MAPBOX_API_KEY
            permitted_cards = set()
            ordered_project_cards = project['cards']
            for rootcardid in project['cards']:
                card = models.CardModel.objects.get(cardid=rootcardid)
                if str(card.nodegroup_id) in permitted_nodegroups:
                    permitted_cards.add(str(card.cardid))
                    get_child_cardids(card, permitted_cards)
            project['cards'] = list(permitted_cards)
            for graph in project['graphs']:
                cards = []
                for card in graph['cards']:
                    if card['cardid'] in project['cards']:
                        card['relative_position'] = ordered_project_cards.index(
                            card['cardid']) if card['cardid'] in ordered_project_cards else None
                        cards.append(card)
                graph['cards'] = sorted(cards, key=lambda x: x['relative_position'])
        response = JSONResponse(projects_for_couch, indent=4)
=======

        if request.GET.get('status', None) is not None:
            ret = {}
            surveys = MobileSurvey.objects.filter(Q(users__in=[request.user]) | Q(groups__in=group_ids)).distinct()
            for survey in surveys:
                survey.deactivate_expired_survey()
                ret[survey.id] = {'active': survey.active}
            response = JSONResponse(ret, indent=4)
        else:
            viewable_nodegroups = request.user.userprofile.viewable_nodegroups
            editable_nodegroups = request.user.userprofile.editable_nodegroups
            permitted_nodegroups = viewable_nodegroups.union(editable_nodegroups)
            projects = MobileSurvey.objects.filter(Q(users__in=[request.user]) | Q(groups__in=group_ids), active=True).distinct()
            if surveyid:
                projects = projects.filter(pk=surveyid)
            projects_for_couch = [project.serialize_for_mobile() for project in projects]
            for project in projects_for_couch:
                project['mapboxkey'] = settings.MAPBOX_API_KEY
                permitted_cards = set()
                ordered_project_cards = project['cards']
                for rootcardid in project['cards']:
                    card = models.CardModel.objects.get(cardid=rootcardid)
                    if str(card.nodegroup_id) in permitted_nodegroups:
                        permitted_cards.add(str(card.cardid))
                        get_child_cardids(card, permitted_cards)
                project['cards'] = list(permitted_cards)
                for graph in project['graphs']:
                    cards = []
                    for card in graph['cards']:
                        if card['cardid'] in project['cards']:
                            card['relative_position'] = ordered_project_cards.index(
                                card['cardid']) if card['cardid'] in ordered_project_cards else None
                            cards.append(card)
                    graph['cards'] = sorted(cards, key=lambda x: x['relative_position'])
            response = JSONResponse(projects_for_couch, indent=4)
>>>>>>> 45048849
        return response


@method_decorator(csrf_exempt, name='dispatch')
class Resources(APIBase):

    # context = [{
    #     "@context": {
    #         "id": "@id",
    #         "type": "@type",
    #         "rdf": "http://www.w3.org/1999/02/22-rdf-syntax-ns#",
    #         "rdfs": "http://www.w3.org/2000/01/rdf-schema#",
    #         "crm": "http://www.cidoc-crm.org/cidoc-crm/",
    #         "la": "https://linked.art/ns/terms/",

    #         "Right": "crm:E30_Right",
    #         "LinguisticObject": "crm:E33_Linguistic_Object",
    #         "Name": "la:Name",
    #         "Identifier": "crm:E42_Identifier",
    #         "Language": "crm:E56_Language",
    #         "Type": "crm:E55_Type",

    #         "label": "rdfs:label",
    #         "value": "rdf:value",
    #         "classified_as": "crm:P2_has_type",
    #         "referred_to_by": "crm:P67i_is_referred_to_by",
    #         "language": "crm:P72_has_language",
    #         "includes": "crm:P106_is_composed_of",
    #         "identified_by": "crm:P1_is_identified_by"
    #     }
    # },{
    #     "@context": "https://linked.art/ns/v1/linked-art.json"
    # }]

    def get(self, request, resourceid=None):
        if user_can_read_resources(user=request.user):
            allowed_formats = ['json', 'json-ld']
            format = request.GET.get('format', 'json-ld')
            if format not in allowed_formats:
                return JSONResponse(status=406, reason='incorrect format specified, only %s formats allowed' % allowed_formats)

            try:
                indent = int(request.GET.get('indent', None))
            except:
                indent = None

            if resourceid:
                if format == 'json-ld':
                    try:
                        exporter = ResourceExporter(format=format)
                        output = exporter.writer.write_resources(
                            resourceinstanceids=[resourceid], indent=indent, user=request.user)
                        out = output[0]['outputfile'].getvalue()
                    except models.ResourceInstance.DoesNotExist:
                        return JSONResponse(status=404)
                    except Exception as e:
                        return JSONResponse(status=500, reason=e)
                elif format == 'json':
                    out = Resource.objects.get(pk=resourceid)
                    out.load_tiles()
            else:
                #
                # The following commented code would be what you would use if you wanted to use the rdflib module,
                # the problem with using this is that items in the "ldp:contains" array don't maintain a consistent order
                #

                # archesproject = Namespace(settings.ARCHES_NAMESPACE_FOR_DATA_EXPORT)
                # ldp = Namespace('https://www.w3.org/ns/ldp/')

                # g = Graph()
                # g.bind('archesproject', archesproject, False)
                # g.add((archesproject['resources'], RDF.type, ldp['BasicContainer']))

                # base_url = "%s%s" % (settings.ARCHES_NAMESPACE_FOR_DATA_EXPORT, reverse('resources',args=['']).lstrip('/'))
                # for resourceid in list(Resource.objects.values_list('pk', flat=True).order_by('pk')[:10]):
                #     g.add((archesproject['resources'], ldp['contains'], URIRef("%s%s") % (base_url, resourceid) ))

                # value = g.serialize(format='nt')
                # out = from_rdf(str(value), options={format:'application/nquads'})
                # framing = {
                #     "@omitDefault": True
                # }

                # out = frame(out, framing)
                # context = {
                #     "@context": {
                #         'ldp': 'https://www.w3.org/ns/ldp/',
                #         'arches': settings.ARCHES_NAMESPACE_FOR_DATA_EXPORT
                #     }
                # }
                # out = compact(out, context, options={'skipExpansion':False, 'compactArrays': False})

                page_size = settings.API_MAX_PAGE_SIZE
                try:
                    page = int(request.GET.get('page', None))
                except:
                    page = 1

                start = ((page - 1) * page_size)
                end = start + page_size

                base_url = "%s%s" % (settings.ARCHES_NAMESPACE_FOR_DATA_EXPORT,
                                     reverse('resources', args=['']).lstrip('/'))
                out = {
                    "@context": "https://www.w3.org/ns/ldp/",
                    "@id": "",
                    "@type": "ldp:BasicContainer",
                    # Here we actually mean the name
                    #"label": str(model.name),
                    "ldp:contains": ["%s%s" % (base_url, resourceid) for resourceid in list(Resource.objects.values_list('pk', flat=True).
                        exclude(pk=settings.SYSTEM_SETTINGS_RESOURCE_ID).order_by('pk')[start:end])]
                }

            return JSONResponse(out, indent=indent)
        else:
            return JSONResponse(status=403)

    # def put(self, request, resourceid):
    #     try:
    #         indent = int(request.POST.get('indent', None))
    #     except:
    #         indent = None

    #     try:
    #         if user_can_edit_resources(user=request.user):
    #             data = JSONDeserializer().deserialize(request.body)
    #             reader = JsonLdReader()
    #             reader.read_resource(data, use_ids=True)
    #             if reader.errors:
    #                 response = []
    #                 for value in reader.errors.itervalues():
    #                     response.append(value.message)
    #                 return JSONResponse(data, indent=indent, status=400, reason=response)
    #             else:
    #                 response = []
    #                 for resource in reader.resources:
    #                     if resourceid != str(resource.pk):
    #                         raise Exception(
    #                             'Resource id in the URI does not match the resource @id supplied in the document')
    #                     old_resource = Resource.objects.get(pk=resource.pk)
    #                     old_resource.load_tiles()
    #                     old_tile_ids = set([str(tile.pk) for tile in old_resource.tiles])
    #                     new_tile_ids = set([str(tile.pk) for tile in resource.get_flattened_tiles()])
    #                     tileids_to_delete = old_tile_ids.difference(new_tile_ids)
    #                     tiles_to_delete = models.TileModel.objects.filter(pk__in=tileids_to_delete)
    #                     with transaction.atomic():
    #                         tiles_to_delete.delete()
    #                         resource.save(request=request)
    #                     response.append(JSONDeserializer().deserialize(
    #                         self.get(request, resource.resourceinstanceid).content))
    #                 return JSONResponse(response, indent=indent)
    #         else:
    #             return JSONResponse(status=403)
    #     except Exception as e:
    #         return JSONResponse(status=500, reason=e)

    def put(self, request, resourceid):
        try:
            indent = int(request.PUT.get('indent', None))
        except:
            indent = None

        if user_can_edit_resources(user=request.user):
            with transaction.atomic():
                try:
                    # DELETE
                    resource_instance = Resource.objects.get(pk=resourceid)
                    resource_instance.delete()
                except models.ResourceInstance.DoesNotExist:
                    pass

                try:
                    # POST
                    data = JSONDeserializer().deserialize(request.body)
                    reader = JsonLdReader()
                    reader.read_resource(data, resourceid=resourceid)
                    if reader.errors:
                        response = []
                        for value in reader.errors.itervalues():
                            response.append(value.message)
                        return JSONResponse(data, indent=indent, status=400, reason=response)
                    else:
                        response = []
                        for resource in reader.resources:
                            with transaction.atomic():
                                resource.save(request=request)
                            response.append(JSONDeserializer().deserialize(
                                self.get(request, resource.resourceinstanceid).content))
                        return JSONResponse(response, indent=indent, status=201)
                except models.ResourceInstance.DoesNotExist:
                    return JSONResponse(status=404)
        else:
            return JSONResponse(status=500)

    def post(self, request, resourceid=None):
        try:
            indent = int(request.POST.get('indent', None))
        except:
            indent = None

        try:
            if user_can_edit_resources(user=request.user):
                data = JSONDeserializer().deserialize(request.body)
                reader = JsonLdReader()
                reader.read_resource(data)
                if reader.errors:
                    response = []
                    for value in reader.errors.itervalues():
                        response.append(value.message)
                    return JSONResponse(data, indent=indent, status=400, reason=response)
                else:
                    response = []
                    for resource in reader.resources:
                        with transaction.atomic():
                            resource.save(request=request)
                        response.append(JSONDeserializer().deserialize(
                            self.get(request, resource.resourceinstanceid).content))
                    return JSONResponse(response, indent=indent, status=201)
            else:
                return JSONResponse(status=403)
        except Exception as e:
            return JSONResponse(status=500, reason=e)

    def delete(self, request, resourceid):
        if user_can_edit_resources(user=request.user):
            try:
                resource_instance = Resource.objects.get(pk=resourceid)
                resource_instance.delete()
            except models.ResourceInstance.DoesNotExist:
                return JSONResponse(status=404)
        else:
            return JSONResponse(status=500)

        return JSONResponse(status=200)


@method_decorator(csrf_exempt, name='dispatch')
class Concepts(APIBase):

    def get(self, request, conceptid=None):
        if user_can_read_concepts(user=request.user):
            allowed_formats = ['json', 'json-ld']
            format = request.GET.get('format', 'json-ld')
            if format not in allowed_formats:
                return JSONResponse(status=406, reason='incorrect format specified, only %s formats allowed' % allowed_formats)

            include_subconcepts = request.GET.get('includesubconcepts', 'true') == 'true'
            include_parentconcepts = request.GET.get('includeparentconcepts', 'true') == 'true'
            include_relatedconcepts = request.GET.get('includerelatedconcepts', 'true') == 'true'

            depth_limit = request.GET.get('depthlimit', None)
            lang = request.GET.get('lang', settings.LANGUAGE_CODE)

            try:
                indent = int(request.GET.get('indent', None))
            except:
                indent = None
            if conceptid:
                try:
                    ret = []
                    concept_graph = Concept().get(id=conceptid, include_subconcepts=include_subconcepts,
                                                  include_parentconcepts=include_parentconcepts, include_relatedconcepts=include_relatedconcepts,
                                                  depth_limit=depth_limit, up_depth_limit=None, lang=lang)

                    ret.append(concept_graph)
                except models.Concept.DoesNotExist:
                    return JSONResponse(status=404)
                except Exception as e:
                    return JSONResponse(status=500, reason=e)
            else:
                return JSONResponse(status=500)
        else:
            return JSONResponse(status=500)

        if format == 'json-ld':
            try:
                skos = SKOSWriter()
                value = skos.write(ret, format="nt")
                js = from_rdf(str(value), options={format: 'application/nquads'})

                context = [{
                    "@context": {
                        "skos": SKOS,
                        "dcterms": DCTERMS,
                        "rdf": str(RDF)
                    }
                }, {
                    "@context": settings.RDM_JSONLD_CONTEXT
                }]

                ret = compact(js, context)
            except Exception as e:
                return JSONResponse(status=500, reason=e)

        return JSONResponse(ret, indent=indent)<|MERGE_RESOLUTION|>--- conflicted
+++ resolved
@@ -141,29 +141,6 @@
                 get_child_cardids(child_card, cardset)
 
         group_ids = list(request.user.groups.values_list('id', flat=True))
-<<<<<<< HEAD
-        projects = MobileSurvey.objects.filter(users__in=[request.user], active=True).distinct()
-        projects_for_couch = [project.serialize_for_mobile() for project in projects]
-        for project in projects_for_couch:
-            project['mapboxkey'] = settings.MAPBOX_API_KEY
-            permitted_cards = set()
-            ordered_project_cards = project['cards']
-            for rootcardid in project['cards']:
-                card = models.CardModel.objects.get(cardid=rootcardid)
-                if str(card.nodegroup_id) in permitted_nodegroups:
-                    permitted_cards.add(str(card.cardid))
-                    get_child_cardids(card, permitted_cards)
-            project['cards'] = list(permitted_cards)
-            for graph in project['graphs']:
-                cards = []
-                for card in graph['cards']:
-                    if card['cardid'] in project['cards']:
-                        card['relative_position'] = ordered_project_cards.index(
-                            card['cardid']) if card['cardid'] in ordered_project_cards else None
-                        cards.append(card)
-                graph['cards'] = sorted(cards, key=lambda x: x['relative_position'])
-        response = JSONResponse(projects_for_couch, indent=4)
-=======
 
         if request.GET.get('status', None) is not None:
             ret = {}
@@ -176,7 +153,7 @@
             viewable_nodegroups = request.user.userprofile.viewable_nodegroups
             editable_nodegroups = request.user.userprofile.editable_nodegroups
             permitted_nodegroups = viewable_nodegroups.union(editable_nodegroups)
-            projects = MobileSurvey.objects.filter(Q(users__in=[request.user]) | Q(groups__in=group_ids), active=True).distinct()
+            projects = MobileSurvey.objects.filter(users__in=[request.user], active=True).distinct()
             if surveyid:
                 projects = projects.filter(pk=surveyid)
             projects_for_couch = [project.serialize_for_mobile() for project in projects]
@@ -199,7 +176,6 @@
                             cards.append(card)
                     graph['cards'] = sorted(cards, key=lambda x: x['relative_position'])
             response = JSONResponse(projects_for_couch, indent=4)
->>>>>>> 45048849
         return response
 
 
