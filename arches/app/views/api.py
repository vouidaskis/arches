--- conflicted
+++ resolved
@@ -1271,7 +1271,6 @@
 
         response = {}
 
-<<<<<<< HEAD
         response['hide_empty_nodes'] = settings.HIDE_EMPTY_NODES_IN_REPORT
 
         response['displayname'] = resource.displayname
@@ -1279,22 +1278,14 @@
         response['template'] = template
 
         response['cards'] = JSONSerializer().serialize(
-=======
-        response["template"] = template
-        response["cards"] = JSONSerializer().serialize(
->>>>>>> 321aa4ca
             permitted_cards,
             sort_keys=False,
             exclude=["is_editable", "description", "instructions", "helpenabled", "helptext", "helptitle", "ontologyproperty"],
         )
 
-<<<<<<< HEAD
         response['cardwidgets'] = JSONSerializer().serialize(cardwidgets)
 
         response['datatypes_json'] = JSONSerializer().serialize(
-=======
-        response["datatypes_json"] = JSONSerializer().serialize(
->>>>>>> 321aa4ca
             datatypes, exclude=["modulename", "issearchable", "configcomponent", "configname", "iconclass"]
         )
 
