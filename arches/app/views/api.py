from base64 import b64decode
import importlib
import json
import logging
import os
import re
import sys
import uuid
import traceback
from io import StringIO

from django.contrib.auth.models import Group
from oauth2_provider.views import ProtectedResourceView
from pyld.jsonld import compact, frame, from_rdf
from rdflib import RDF
from rdflib.namespace import SKOS, DCTERMS
from revproxy.views import ProxyView
from slugify import slugify
from urllib import parse
from distutils.util import strtobool
from django.contrib.auth import authenticate
from django.shortcuts import render
from django.views.generic import View
from django.db import transaction, connection
from django.db.models import Q
from django.http import Http404, HttpResponse
from django.http.request import QueryDict
from django.core import management
from django.core.cache import cache
from django.forms.models import model_to_dict
from django.urls import reverse
from django.utils.translation import ugettext as _
from django.core.files.base import ContentFile
from django.views.decorators.csrf import csrf_exempt
from django.utils.decorators import method_decorator
from arches.app.models import models
from arches.app.models.concept import Concept
from arches.app.models.card import Card as CardProxyModel
from arches.app.models.graph import Graph
from arches.app.models.mobile_survey import MobileSurvey
from arches.app.models.resource import Resource
from arches.app.models.system_settings import settings
from arches.app.models.tile import Tile as TileProxyModel, TileValidationError
from arches.app.views.tile import TileData as TileView
from arches.app.views.resource import RelatedResourcesView, get_resource_relationship_types
from arches.app.utils.skos import SKOSWriter
from arches.app.utils.response import JSONResponse
from arches.app.utils.decorators import can_read_concept, group_required
from arches.app.utils.betterJSONSerializer import JSONSerializer, JSONDeserializer
from arches.app.utils.data_management.resources.exporter import ResourceExporter
from arches.app.utils.data_management.resources.formats.rdffile import JsonLdReader
from arches.app.utils.permission_backend import (
    user_can_read_resource,
    user_can_edit_resource,
    user_can_delete_resource,
    user_can_read_concepts,
    user_is_resource_reviewer,
    get_restricted_instances,
    check_resource_instance_permissions,
    get_nodegroups_by_perm,
)
from arches.app.utils.geo_utils import GeoUtils
from arches.app.search.components.base import SearchFilterFactory
from arches.app.datatypes.datatypes import DataTypeFactory
from arches.app.search.search_engine_factory import SearchEngineFactory
from arches.app.search.search_export import SearchResultsExporter


from arches.celery import app

logger = logging.getLogger(__name__)


def userCanAccessMobileSurvey(request, surveyid=None):
    ms = MobileSurvey.objects.get(pk=surveyid)
    user = request.user
    allowed = False
    if user in ms.users.all():
        allowed = True
    else:
        users_groups = {group.id for group in user.groups.all()}
        ms_groups = {group.id for group in ms.groups.all()}
        if len(ms_groups.intersection(users_groups)) > 0:
            allowed = True

    return allowed


class CouchdbProxy(ProtectedResourceView, ProxyView):
    upstream = settings.COUCHDB_URL
    p = re.compile(r"project_(?P<surveyid>[\w-]{36})")

    def dispatch(self, request, path):
        try:
            if path is None or path == "":
                return super(CouchdbProxy, self).dispatch(request, path)
            else:
                m = self.p.match(path)
                surveyid = ""
                if m is not None:
                    surveyid = m.groupdict().get("surveyid")
                    if MobileSurvey.objects.filter(pk=surveyid).exists() is False:
                        message = _("The survey you are attempting to sync is no longer available on the server")
                        return JSONResponse({"notification": message}, status=500)
                    else:
                        try:
                            if userCanAccessMobileSurvey(request, surveyid):
                                return super(CouchdbProxy, self).dispatch(request, path)
                            else:
                                return JSONResponse(_("Sync Failed. User unauthorized to sync project"), status=403)
                        except Exception:
                            logger.exception(_("Unable to determine user access to collector project"))
                            pass
        except Exception:
            logger.exception(_("Failed to dispatch Couch proxy"))

        return JSONResponse(_("Sync failed"), status=500)


class KibanaProxy(ProxyView):
    upstream = settings.KIBANA_URL

    def dispatch(self, request, path):
        try:
            path = f"{settings.KIBANA_CONFIG_BASEPATH}/{path}"
            return super(KibanaProxy, self).dispatch(request, path)
        except Exception:
            logger.exception(_("Failed to dispatch Kibana proxy"))

        return JSONResponse(_("KibanaProxy failed"), status=500)


class APIBase(View):
    def dispatch(self, request, *args, **kwargs):
        try:
            get_params = request.GET.copy()
            accept = request.META.get("HTTP_ACCEPT")
            format = request.GET.get("format", False)
            format_values = {
                "application/ld+json": "json-ld",
                "application/json": "json",
                "application/xml": "xml",
            }
            if not format and accept in format_values:
                get_params["format"] = format_values[accept]
            for key, value in request.META.items():
                if key.startswith("HTTP_X_ARCHES_"):
                    if key.replace("HTTP_X_ARCHES_", "").lower() not in request.GET:
                        get_params[key.replace("HTTP_X_ARCHES_", "").lower()] = value
            get_params._mutable = False
            request.GET = get_params

        except Exception:
            logger.exception(_("Failed to create API request"))

        return super(APIBase, self).dispatch(request, *args, **kwargs)


class Sync(APIBase):
    def get(self, request, surveyid=None):

        can_sync = userCanAccessMobileSurvey(request, surveyid)
        if can_sync:
            synclog = models.MobileSyncLog(logid=None, survey_id=surveyid, userid=request.user.id)
            try:
                survey = MobileSurvey.objects.get(id=surveyid)
                synclog = survey.sync(userid=request.user.id, use_celery=True)
            except Exception:
                logger.exception(_("Sync Failed"))
            status = 200
            if synclog.status == "FAILED":
                status = 500

            return JSONResponse(synclog, status=status)
        else:
            return JSONResponse(_("Sync Failed"), status=403)


class CheckSyncStatus(APIBase):
    def get(self, request, synclogid=None):
        synclog = models.MobileSyncLog.objects.get(pk=synclogid)
        return JSONResponse(synclog)


class Surveys(APIBase):
    def get(self, request, surveyid=None):

        auth_header = request.META.get("HTTP_AUTHORIZATION", None)
        logger.info("Requesting projects for user: {0}".format(request.user.username))
        try:
            if hasattr(request.user, "userprofile") is not True:
                models.UserProfile.objects.create(user=request.user)

            def get_child_cardids(card, cardset):
                for child_card in models.CardModel.objects.filter(nodegroup__parentnodegroup_id=card.nodegroup_id):
                    cardset.add(str(child_card.cardid))
                    get_child_cardids(child_card, cardset)

            group_ids = list(request.user.groups.values_list("id", flat=True))
            if request.GET.get("status", None) is not None:
                ret = {}
                surveys = MobileSurvey.objects.filter(users__in=[request.user]).distinct()
                for survey in surveys:
                    survey.deactivate_expired_survey()
                    survey = survey.serialize_for_mobile()
                    ret[survey["id"]] = {}
                    for key in [
                        "active",
                        "name",
                        "description",
                        "startdate",
                        "enddate",
                        "onlinebasemaps",
                        "bounds",
                        "tilecache",
                        "image_size_limits",
                    ]:
                        ret[survey["id"]][key] = survey[key]
                response = JSONResponse(ret, indent=4)
            else:
                viewable_nodegroups = request.user.userprofile.viewable_nodegroups
                editable_nodegroups = request.user.userprofile.editable_nodegroups
                permitted_nodegroups = viewable_nodegroups.union(editable_nodegroups)
                projects = MobileSurvey.objects.filter(users__in=[request.user], active=True).distinct()
                if surveyid:
                    projects = projects.filter(pk=surveyid)

                projects_for_couch = []
                for project in projects:
                    project.deactivate_expired_survey()
                    projects_for_couch.append(project.serialize_for_mobile())

                for project in projects_for_couch:
                    project["mapboxkey"] = settings.MAPBOX_API_KEY
                    permitted_cards = set()
                    ordered_project_cards = project["cards"]
                    for rootcardid in project["cards"]:
                        card = models.CardModel.objects.get(cardid=rootcardid)
                        if str(card.nodegroup_id) in permitted_nodegroups:
                            permitted_cards.add(str(card.cardid))
                            get_child_cardids(card, permitted_cards)
                    project["cards"] = list(permitted_cards)
                    for graph in project["graphs"]:
                        cards = []
                        for card in graph["cards"]:
                            if card["cardid"] in project["cards"]:
                                card["relative_position"] = (
                                    ordered_project_cards.index(card["cardid"]) if card["cardid"] in ordered_project_cards else None
                                )
                                cards.append(card)
                        unordered_cards = [card for card in cards if card["relative_position"] is None]
                        ordered_cards = [card for card in cards if card["relative_position"] is not None]
                        sorted_cards = sorted(ordered_cards, key=lambda x: x["relative_position"])
                        graph["cards"] = unordered_cards + sorted_cards
                response = JSONResponse(projects_for_couch, indent=4)
        except Exception:
            logger.exception(_("Unable to fetch collector projects"))
            response = JSONResponse(_("Unable to fetch collector projects"), indent=4)

        logger.info("Returning projects for user: {0}".format(request.user.username))
        return response


class GeoJSON(APIBase):
    se = SearchEngineFactory().create()

    def get_name(self, resource):
        module = importlib.import_module("arches.app.functions.primary_descriptors")
        PrimaryDescriptorsFunction = getattr(module, "PrimaryDescriptorsFunction")()
        functionConfig = models.FunctionXGraph.objects.filter(graph_id=resource.graph_id, function__functiontype="primarydescriptors")
        if len(functionConfig) == 1:
            return PrimaryDescriptorsFunction.get_primary_descriptor_from_nodes(resource, functionConfig[0].config["name"])
        else:
            return _("Unnamed Resource")

    def get(self, request):
        datatype_factory = DataTypeFactory()
        set_precision = GeoUtils().set_precision
        resourceid = request.GET.get("resourceid", None)
        nodeid = request.GET.get("nodeid", None)
        nodeids = request.GET.get("nodeids", None)
        tileid = request.GET.get("tileid", None)
        nodegroups = request.GET.get("nodegroups", [])
        precision = request.GET.get("precision", None)
        field_name_length = int(request.GET.get("field_name_length", 0))
        use_uuid_names = bool(request.GET.get("use_uuid_names", False))
        include_primary_name = bool(request.GET.get("include_primary_name", False))
        include_geojson_link = bool(request.GET.get("include_geojson_link", False))
        use_display_values = bool(request.GET.get("use_display_values", False))
        geometry_type = request.GET.get("type", None)
        indent = request.GET.get("indent", None)
        limit = request.GET.get("limit", None)
        page = int(request.GET.get("page", 1))
        if limit is not None:
            limit = int(limit)
        if indent is not None:
            indent = int(indent)
        if isinstance(nodegroups, str):
            nodegroups = nodegroups.split(",")
        if hasattr(request.user, "userprofile") is not True:
            models.UserProfile.objects.create(user=request.user)
        viewable_nodegroups = request.user.userprofile.viewable_nodegroups
        nodegroups = [i for i in nodegroups if i in viewable_nodegroups]
        nodes = models.Node.objects.filter(datatype="geojson-feature-collection", nodegroup_id__in=viewable_nodegroups)
        node_filter = []
        if nodeids:
            node_filter += nodeids.split(",")
        if nodeid:
            node_filter.append(nodeid)
        nodes = nodes.filter(nodeid__in=node_filter)
        nodes = nodes.order_by("sortorder")
        features = []
        i = 1
        property_tiles = models.TileModel.objects.filter(nodegroup_id__in=nodegroups)
        property_node_map = {}
        property_nodes = models.Node.objects.filter(nodegroup_id__in=nodegroups).order_by("sortorder")
        restricted_resource_ids = get_restricted_instances(request.user, self.se)
        for node in property_nodes:
            property_node_map[str(node.nodeid)] = {"node": node}
            if node.fieldname is None or node.fieldname == "":
                property_node_map[str(node.nodeid)]["name"] = slugify(node.name, max_length=field_name_length, separator="_")
            else:
                property_node_map[str(node.nodeid)]["name"] = node.fieldname
        tiles = models.TileModel.objects.filter(nodegroup__in=[node.nodegroup for node in nodes])
        last_page = None
        if resourceid is not None:
            tiles = tiles.filter(resourceinstance_id__in=resourceid.split(","))
        if tileid is not None:
            tiles = tiles.filter(tileid=tileid)
        tiles = tiles.order_by("sortorder")
        tiles = [tile for tile in tiles if str(tile.resourceinstance_id) not in restricted_resource_ids]
        if limit is not None:
            start = (page - 1) * limit
            end = start + limit
            last_page = len(tiles) < end
            tiles = tiles[start:end]
        for tile in tiles:
            data = tile.data
            for node in nodes:
                try:
                    for feature_index, feature in enumerate(data[str(node.pk)]["features"]):
                        if geometry_type is None or geometry_type == feature["geometry"]["type"]:
                            if len(nodegroups) > 0:
                                for pt in property_tiles.filter(resourceinstance_id=tile.resourceinstance_id).order_by("sortorder"):
                                    for key in pt.data:
                                        field_name = key if use_uuid_names else property_node_map[key]["name"]
                                        if pt.data[key] is not None:
                                            if use_display_values:
                                                property_node = property_node_map[key]["node"]
                                                datatype = datatype_factory.get_instance(property_node.datatype)
                                                value = datatype.get_display_value(pt, property_node)
                                            else:
                                                value = pt.data[key]
                                            try:
                                                feature["properties"][field_name].append(value)
                                            except KeyError:
                                                feature["properties"][field_name] = value
                                            except AttributeError:
                                                feature["properties"][field_name] = [feature["properties"][field_name], value]
                            if include_primary_name:
                                feature["properties"]["primary_name"] = self.get_name(tile.resourceinstance)
                            feature["properties"]["resourceinstanceid"] = tile.resourceinstance_id
                            feature["properties"]["tileid"] = tile.pk
                            if feature["properties"]["nodeId"]:
                                feature["properties"].pop("nodeId")
                            feature["properties"]["nodeid"] = node.pk
                            if include_geojson_link:
                                feature["properties"]["geojson"] = "%s?tileid=%s&nodeid=%s" % (reverse("geojson"), tile.pk, node.pk)
                            feature["id"] = i
                            if precision is not None:
                                coordinates = set_precision(feature["geometry"]["coordinates"], precision)
                                feature["geometry"]["coordinates"] = coordinates
                            i += 1
                            features.append(feature)
                except KeyError:
                    pass
                except TypeError:
                    pass

        feature_collection = {"type": "FeatureCollection", "features": features}
        if last_page is not None:
            feature_collection["_page"] = page
            feature_collection["_lastPage"] = last_page

        response = JSONResponse(feature_collection, indent=indent)
        return response


class MVT(APIBase):
    EARTHCIRCUM = 40075016.6856
    PIXELSPERTILE = 256

    def get(self, request, nodeid, zoom, x, y):
        if hasattr(request.user, "userprofile") is not True:
            models.UserProfile.objects.create(user=request.user)
        viewable_nodegroups = request.user.userprofile.viewable_nodegroups
        try:
            node = models.Node.objects.get(nodeid=nodeid, nodegroup_id__in=viewable_nodegroups)
        except models.Node.DoesNotExist:
            raise Http404()
        config = node.config
        cache_key = f"mvt_{nodeid}_{zoom}_{x}_{y}"
        tile = cache.get(cache_key)
        if tile is None:
            resource_ids = get_restricted_instances(request.user, allresources=True)
            if len(resource_ids) == 0:
                resource_ids.append("10000000-0000-0000-0000-000000000001")  # This must have a uuid that will never be a resource id.
            resource_ids = tuple(resource_ids)
            with connection.cursor() as cursor:
                if int(zoom) <= int(config["clusterMaxZoom"]):
                    arc = self.EARTHCIRCUM / ((1 << int(zoom)) * self.PIXELSPERTILE)
                    distance = arc * float(config["clusterDistance"])
                    min_points = int(config["clusterMinPoints"])
                    distance = settings.CLUSTER_DISTANCE_MAX if distance > settings.CLUSTER_DISTANCE_MAX else distance
                    cursor.execute(
                        """WITH clusters(tileid, resourceinstanceid, nodeid, geom, cid)
                        AS (
                            SELECT m.*,
                            ST_ClusterDBSCAN(geom, eps := %s, minpoints := %s) over () AS cid
                            FROM (
                                SELECT tileid,
                                    resourceinstanceid,
                                    nodeid,
                                    geom
                                FROM geojson_geometries
                                WHERE nodeid = %s and resourceinstanceid not in %s
                            ) m
                        )

                        SELECT ST_AsMVT(
                            tile,
                             %s,
                            4096,
                            'geom',
                            'id'
                        ) FROM (
                            SELECT resourceinstanceid::text,
                                row_number() over () as id,
                                1 as total,
                                ST_AsMVTGeom(
                                    geom,
                                    TileBBox(%s, %s, %s, 3857)
                                ) AS geom,
                                '' AS extent
                            FROM clusters
                            WHERE cid is NULL
                            UNION
                            SELECT NULL as resourceinstanceid,
                                row_number() over () as id,
                                count(*) as total,
                                ST_AsMVTGeom(
                                    ST_Centroid(
                                        ST_Collect(geom)
                                    ),
                                    TileBBox(%s, %s, %s, 3857)
                                ) AS geom,
                                ST_AsGeoJSON(
                                    ST_Extent(geom)
                                ) AS extent
                            FROM clusters
                            WHERE cid IS NOT NULL
                            GROUP BY cid
                        ) as tile;""",
                        [distance, min_points, nodeid, resource_ids, nodeid, zoom, x, y, zoom, x, y],
                    )
                else:
                    cursor.execute(
                        """SELECT ST_AsMVT(tile, %s, 4096, 'geom', 'id') FROM (SELECT tileid,
                            id,
                            resourceinstanceid,
                            nodeid,
                            ST_AsMVTGeom(
                                geom,
                                TileBBox(%s, %s, %s, 3857)
                            ) AS geom,
                            1 AS total
                        FROM geojson_geometries
                        WHERE nodeid = %s and resourceinstanceid not in %s) AS tile;""",
                        [nodeid, zoom, x, y, nodeid, resource_ids],
                    )
                tile = bytes(cursor.fetchone()[0])
                cache.set(cache_key, tile, settings.TILE_CACHE_TIMEOUT)
        if not len(tile):
            raise Http404()
        return HttpResponse(tile, content_type="application/x-protobuf")


@method_decorator(csrf_exempt, name="dispatch")
class Graphs(APIBase):
    def get(self, request, graph_id=None):
        perm = "read_nodegroup"
        user = request.user

        graph = cache.get(f"graph_{graph_id}")
        if graph is None:
            graph = Graph.objects.get(graphid=graph_id)

        resp = {"graph": JSONSerializer().serializeToPython(graph, sort_keys=False, exclude=["is_editable", "functions"])}

        if request.GET.get("context") == "search-result-details" and not graph.template.preload_resource_data:
            return JSONResponse(resp)
        else:
            cards = CardProxyModel.objects.filter(graph_id=graph_id).order_by("sortorder")
            permitted_cards = []

            for card in cards:
                if user.has_perm(perm, card.nodegroup):
                    card.filter_by_perm(user, perm)
                    permitted_cards.append(card)

            resp["datatypes"] = models.DDataType.objects.all()
            resp["cards"] = JSONSerializer().serializeToPython(permitted_cards, sort_keys=False, exclude=["is_editable"])
            resp["cardwidgets"] = [
                widget
                for widgets in [card.cardxnodexwidget_set.order_by("sortorder").all() for card in permitted_cards]
                for widget in widgets
            ]

            return JSONResponse(resp)


@method_decorator(csrf_exempt, name="dispatch")
class Resources(APIBase):

    # context = [{
    #     "@context": {
    #         "id": "@id",
    #         "type": "@type",
    #         "rdf": "http://www.w3.org/1999/02/22-rdf-syntax-ns#",
    #         "rdfs": "http://www.w3.org/2000/01/rdf-schema#",
    #         "crm": "http://www.cidoc-crm.org/cidoc-crm/",
    #         "la": "https://linked.art/ns/terms/",

    #         "Right": "crm:E30_Right",
    #         "LinguisticObject": "crm:E33_Linguistic_Object",
    #         "Name": "la:Name",
    #         "Identifier": "crm:E42_Identifier",
    #         "Language": "crm:E56_Language",
    #         "Type": "crm:E55_Type",

    #         "label": "rdfs:label",
    #         "value": "rdf:value",
    #         "classified_as": "crm:P2_has_type",
    #         "referred_to_by": "crm:P67i_is_referred_to_by",
    #         "language": "crm:P72_has_language",
    #         "includes": "crm:P106_is_composed_of",
    #         "identified_by": "crm:P1_is_identified_by"
    #     }
    # },{
    #     "@context": "https://linked.art/ns/v1/linked-art.json"
    # }]

    def get(self, request, resourceid=None, slug=None, graphid=None):
        if not user_can_read_resource(user=request.user, resourceid=resourceid):
            return JSONResponse(status=403)

        allowed_formats = ["json", "json-ld", "arches-json"]
        format = request.GET.get("format", "json-ld")
        user = request.user
        perm = "read_nodegroup"

        if format not in allowed_formats:
            return JSONResponse(status=406, reason="incorrect format specified, only %s formats allowed" % allowed_formats)

        indent = request.GET.get("indent")
        if indent and str.isdigit(indent):
            indent = int(indent)
        else:
            indent = None

        if resourceid:
            if format == "json":
                resource = Resource.objects.get(pk=resourceid)

                compact = bool(request.GET.get("compact", "true").lower() == "true")  # default True
                hide_empty_nodes = bool(request.GET.get("hide_empty_nodes", "false").lower() == "true")  # default False

                out = {
                    "resource": resource.to_json(
                        compact=compact,
                        hide_empty_nodes=hide_empty_nodes,
                        user=user,
                        perm=perm,
                    ),
                    "displaydescription": resource.displaydescription,
                    "displayname": resource.displayname,
                    "graph_id": resource.graph_id,
                    "legacyid": resource.legacyid,
                    "map_popup": resource.map_popup,
                    "resourceinstanceid": resource.resourceinstanceid,
                }

            elif format == "arches-json":
                out = Resource.objects.get(pk=resourceid)

                include_tiles = bool(request.GET.get("includetiles", "true").lower() == "true")  # default True

                if include_tiles:
                    out.load_tiles(user, perm)

            elif format == "json-ld":
                try:
                    models.ResourceInstance.objects.get(pk=resourceid)  # check for existance
                    exporter = ResourceExporter(format=format)
                    output = exporter.writer.write_resources(resourceinstanceids=[resourceid], indent=indent, user=request.user)
                    out = output[0]["outputfile"].getvalue()
                except models.ResourceInstance.DoesNotExist:
                    logger.error(_("The specified resource '{0}' does not exist. JSON-LD export failed.".format(resourceid)))
                    return JSONResponse(status=404)

        else:
            #
            # The following commented code would be what you would use if you wanted to use the rdflib module,
            # the problem with using this is that items in the "ldp:contains" array don't maintain a consistent order
            #

            # archesproject = Namespace(settings.ARCHES_NAMESPACE_FOR_DATA_EXPORT)
            # ldp = Namespace('https://www.w3.org/ns/ldp/')

            # g = Graph()
            # g.bind('archesproject', archesproject, False)
            # g.add((archesproject['resources'], RDF.type, ldp['BasicContainer']))

            # base_url = "%s%s" % (settings.ARCHES_NAMESPACE_FOR_DATA_EXPORT, reverse('resources',args=['']).lstrip('/'))
            # for resourceid in list(Resource.objects.values_list('pk', flat=True).order_by('pk')[:10]):
            #     g.add((archesproject['resources'], ldp['contains'], URIRef("%s%s") % (base_url, resourceid) ))

            # value = g.serialize(format='nt')
            # out = from_rdf(str(value), options={format:'application/nquads'})
            # framing = {
            #     "@omitDefault": True
            # }

            # out = frame(out, framing)
            # context = {
            #     "@context": {
            #         'ldp': 'https://www.w3.org/ns/ldp/',
            #         'arches': settings.ARCHES_NAMESPACE_FOR_DATA_EXPORT
            #     }
            # }
            # out = compact(out, context, options={'skipExpansion':False, 'compactArrays': False})

            page_size = settings.API_MAX_PAGE_SIZE

            try:
                page = int(request.GET.get("page", None))
            except Exception:
                page = 1

            start = (page - 1) * page_size
            end = start + page_size

            base_url = "%s%s" % (settings.ARCHES_NAMESPACE_FOR_DATA_EXPORT, reverse("resources", args=[""]).lstrip("/"))
            out = {
                "@context": "https://www.w3.org/ns/ldp/",
                "@id": "",
                "@type": "ldp:BasicContainer",
                # Here we actually mean the name
                # "label": str(model.name),
                "ldp:contains": [
                    "%s%s" % (base_url, resourceid)
                    for resourceid in list(
                        Resource.objects.values_list("pk", flat=True)
                        .exclude(pk=settings.SYSTEM_SETTINGS_RESOURCE_ID)
                        .order_by("pk")[start:end]
                    )
                ],
            }

        return JSONResponse(out, indent=indent)

    # def put(self, request, resourceid):
    #     try:
    #         indent = int(request.POST.get('indent', None))
    #     except:
    #         indent = None

    #     try:
    #         if user_can_edit_resource(user=request.user):
    #             data = JSONDeserializer().deserialize(request.body)
    #             reader = JsonLdReader()
    #             reader.read_resource(data, use_ids=True)
    #             if reader.errors:
    #                 response = []
    #                 for value in reader.errors.itervalues():
    #                     response.append(value.message)
    #                 return JSONResponse(data, indent=indent, status=400, reason=response)
    #             else:
    #                 response = []
    #                 for resource in reader.resources:
    #                     if resourceid != str(resource.pk):
    #                         raise Exception(
    #                             'Resource id in the URI does not match the resource @id supplied in the document')
    #                     old_resource = Resource.objects.get(pk=resource.pk)
    #                     old_resource.load_tiles()
    #                     old_tile_ids = set([str(tile.pk) for tile in old_resource.tiles])
    #                     new_tile_ids = set([str(tile.pk) for tile in resource.get_flattened_tiles()])
    #                     tileids_to_delete = old_tile_ids.difference(new_tile_ids)
    #                     tiles_to_delete = models.TileModel.objects.filter(pk__in=tileids_to_delete)
    #                     with transaction.atomic():
    #                         tiles_to_delete.delete()
    #                         resource.save(request=request)
    #                     response.append(JSONDeserializer().deserialize(
    #                         self.get(request, resource.resourceinstanceid).content))
    #                 return JSONResponse(response, indent=indent)
    #         else:
    #             return JSONResponse(status=403)
    #     except Exception as e:
    #         return JSONResponse(status=500, reason=e)

    def put(self, request, resourceid, slug=None, graphid=None):
        try:
            indent = int(request.PUT.get("indent", None))
        except Exception:
            indent = None

        if not user_can_edit_resource(user=request.user, resourceid=resourceid):
            return JSONResponse(status=403)
        else:
            with transaction.atomic():
                try:
                    # DELETE
                    resource_instance = Resource.objects.get(pk=resourceid)
                    resource_instance.delete()
                except models.ResourceInstance.DoesNotExist:
                    pass

                try:
                    # POST
                    data = JSONDeserializer().deserialize(request.body)
                    reader = JsonLdReader()
                    if slug is not None:
                        graphid = models.GraphModel.objects.get(slug=slug).pk
                    reader.read_resource(data, resourceid=resourceid, graphid=graphid)
                    if reader.errors:
                        response = []
                        for value in reader.errors.values():
                            response.append(value.message)
                        return JSONResponse({"error": response}, indent=indent, status=400)
                    else:
                        response = []
                        for resource in reader.resources:
                            with transaction.atomic():
                                resource.save(request=request)
                            response.append(JSONDeserializer().deserialize(self.get(request, resource.resourceinstanceid).content))
                        return JSONResponse(response, indent=indent, status=201)
                except models.ResourceInstance.DoesNotExist:
                    return JSONResponse(status=404)
                except Exception as e:
                    return JSONResponse({"error": "resource data could not be saved"}, status=500, reason=e)

    def post(self, request, resourceid=None, slug=None, graphid=None):
        try:
            indent = int(request.POST.get("indent", None))
        except Exception:
            indent = None

        try:
            if user_can_edit_resource(user=request.user, resourceid=resourceid):
                data = JSONDeserializer().deserialize(request.body)
                reader = JsonLdReader()
                if slug is not None:
                    graphid = models.GraphModel.objects.get(slug=slug).pk
                reader.read_resource(data, graphid=graphid)
                if reader.errors:
                    response = []
                    for value in reader.errors.values():
                        response.append(value.message)
                    return JSONResponse({"error": response}, indent=indent, status=400)
                else:
                    response = []
                    for resource in reader.resources:
                        with transaction.atomic():
                            resource.save(request=request)
                        response.append(JSONDeserializer().deserialize(self.get(request, resource.resourceinstanceid).content))
                    return JSONResponse(response, indent=indent, status=201)
            else:
                return JSONResponse(status=403)
        except Exception as e:
            if settings.DEBUG is True:
                exc_type, exc_value, exc_traceback = sys.exc_info()
                formatted = traceback.format_exception(exc_type, exc_value, exc_traceback)
                if len(formatted):
                    for message in formatted:
                        print(message)
            return JSONResponse({"error": "resource data could not be saved: %s" % e}, status=500, reason=e)

    def delete(self, request, resourceid, slug=None, graphid=None):
        if user_can_edit_resource(user=request.user, resourceid=resourceid) and user_can_delete_resource(
            user=request.user, resourceid=resourceid
        ):
            try:
                resource_instance = Resource.objects.get(pk=resourceid)
                resource_instance.delete()
            except models.ResourceInstance.DoesNotExist:
                return JSONResponse(status=404)
        else:
            return JSONResponse(status=500)

        return JSONResponse(status=200)


@method_decorator(csrf_exempt, name="dispatch")
class Concepts(APIBase):
    def get(self, request, conceptid=None):
        if user_can_read_concepts(user=request.user):
            allowed_formats = ["json", "json-ld"]
            format = request.GET.get("format", "json-ld")
            if format not in allowed_formats:
                return JSONResponse(status=406, reason="incorrect format specified, only %s formats allowed" % allowed_formats)

            include_subconcepts = request.GET.get("includesubconcepts", "true") == "true"
            include_parentconcepts = request.GET.get("includeparentconcepts", "true") == "true"
            include_relatedconcepts = request.GET.get("includerelatedconcepts", "true") == "true"

            depth_limit = request.GET.get("depthlimit", None)
            lang = request.GET.get("lang", settings.LANGUAGE_CODE)

            try:
                indent = int(request.GET.get("indent", None))
            except Exception:
                indent = None
            if conceptid:
                try:
                    ret = []
                    concept_graph = Concept().get(
                        id=conceptid,
                        include_subconcepts=include_subconcepts,
                        include_parentconcepts=include_parentconcepts,
                        include_relatedconcepts=include_relatedconcepts,
                        depth_limit=depth_limit,
                        up_depth_limit=None,
                        lang=lang,
                    )

                    ret.append(concept_graph)
                except models.Concept.DoesNotExist:
                    return JSONResponse(status=404)
                except Exception as e:
                    return JSONResponse(status=500, reason=e)
            else:
                return JSONResponse(status=500)
        else:
            return JSONResponse(status=500)

        if format == "json-ld":
            try:
                skos = SKOSWriter()
                value = skos.write(ret, format="nt")
                js = from_rdf(value.decode("utf-8"), options={format: "application/nquads"})

                context = [{"@context": {"skos": SKOS, "dcterms": DCTERMS, "rdf": str(RDF)}}, {"@context": settings.RDM_JSONLD_CONTEXT}]

                ret = compact(js, context)
            except Exception as e:
                return JSONResponse(status=500, reason=e)

        return JSONResponse(ret, indent=indent)


class Card(APIBase):
    def get(self, request, resourceid):
        try:
            resource_instance = Resource.objects.get(pk=resourceid)
            graph = resource_instance.graph
        except Resource.DoesNotExist:
            graph = models.GraphModel.objects.get(pk=resourceid)
            resourceid = None
            resource_instance = None
            pass
        nodes = graph.node_set.all()

        nodegroups = []
        editable_nodegroups = []
        for node in nodes:
            if node.is_collector:
                added = False
                if request.user.has_perm("write_nodegroup", node.nodegroup):
                    editable_nodegroups.append(node.nodegroup)
                    nodegroups.append(node.nodegroup)
                    added = True
                if not added and request.user.has_perm("read_nodegroup", node.nodegroup):
                    nodegroups.append(node.nodegroup)

        nodes = nodes.filter(nodegroup__in=nodegroups)
        cards = graph.cardmodel_set.order_by("sortorder").filter(nodegroup__in=nodegroups).prefetch_related("cardxnodexwidget_set")
        cardwidgets = [
            widget for widgets in [card.cardxnodexwidget_set.order_by("sortorder").all() for card in cards] for widget in widgets
        ]
        datatypes = models.DDataType.objects.all()
        user_is_reviewer = user_is_resource_reviewer(request.user)
        widgets = models.Widget.objects.all()
        card_components = models.CardComponent.objects.all()

        if resource_instance is None:
            tiles = []
            displayname = _("New Resource")
        else:
            displayname = resource_instance.displayname
            if displayname == "undefined":
                displayname = _("Unnamed Resource")
            if str(resource_instance.graph_id) == settings.SYSTEM_SETTINGS_RESOURCE_MODEL_ID:
                displayname = _("System Settings")

            tiles = resource_instance.tilemodel_set.order_by("sortorder").filter(nodegroup__in=nodegroups)
            provisionaltiles = []
            for tile in tiles:
                append_tile = True
                isfullyprovisional = False
                if tile.provisionaledits is not None:
                    if len(list(tile.provisionaledits.keys())) > 0:
                        if len(tile.data) == 0:
                            isfullyprovisional = True
                        if user_is_reviewer is False:
                            if str(request.user.id) in tile.provisionaledits:
                                tile.provisionaledits = {str(request.user.id): tile.provisionaledits[str(request.user.id)]}
                                tile.data = tile.provisionaledits[str(request.user.id)]["value"]
                            else:
                                if isfullyprovisional is True:
                                    # if the tile IS fully provisional and the current user is not the owner,
                                    # we don't send that tile back to the client.
                                    append_tile = False
                                else:
                                    # if the tile has authoritaive data and the current user is not the owner,
                                    # we don't send the provisional data of other users back to the client.
                                    tile.provisionaledits = None
                if append_tile is True:
                    provisionaltiles.append(tile)
            tiles = provisionaltiles

        cards = JSONSerializer().serializeToPython(cards)
        editable_nodegroup_ids = [str(nodegroup.pk) for nodegroup in editable_nodegroups]
        for card in cards:
            card["is_writable"] = False
            if str(card["nodegroup_id"]) in editable_nodegroup_ids:
                card["is_writable"] = True

        context = {
            "resourceid": resourceid,
            "displayname": displayname,
            "tiles": tiles,
            "cards": cards,
            "nodegroups": nodegroups,
            "nodes": nodes,
            "cardwidgets": cardwidgets,
            "datatypes": datatypes,
            "userisreviewer": user_is_reviewer,
            "widgets": widgets,
            "card_components": card_components,
        }

        return JSONResponse(context, indent=4)


class SearchExport(View):
    def get(self, request):
        total = int(request.GET.get("total", 0))
        download_limit = settings.SEARCH_EXPORT_IMMEDIATE_DOWNLOAD_THRESHOLD
        format = request.GET.get("format", "tilecsv")
        if "HTTP_AUTHORIZATION" in request.META:
            request_auth = request.META.get("HTTP_AUTHORIZATION").split()
            if request_auth[0].lower() == "basic":
                user_cred = b64decode(request_auth[1]).decode().split(":")
                user = authenticate(username=user_cred[0], password=user_cred[1])
                if user is not None:
                    request.user = user
        exporter = SearchResultsExporter(search_request=request)
        export_files, export_info = exporter.export(format)
        if format == "geojson" and total <= download_limit:
            response = JSONResponse(export_files)
            return response
        return JSONResponse(status=404)


class SearchComponentData(APIBase):
    def get(self, request, componentname):
        search_filter_factory = SearchFilterFactory(request)
        search_filter = search_filter_factory.get_filter(componentname)
        if search_filter:
            return JSONResponse(search_filter.view_data())
        return JSONResponse(status=404)


@method_decorator(csrf_exempt, name="dispatch")
class Images(APIBase):
    # meant to handle uploading of full sized images from a mobile client
    def post(self, request):
        tileid = request.POST.get("tileid")
        fileid = request.POST.get("file_id")
        nodeid = request.POST.get("nodeid")
        file_name = request.POST.get("file_name", "temp.jpg")
        file_data = request.FILES.get("data")
        try:
            image_file, file_created = models.File.objects.get_or_create(pk=fileid)
            image_file.path.save(file_name, ContentFile(file_data.read()))

            tile = TileProxyModel.objects.get(pk=tileid)
            tile_data = tile.get_tile_data(request.user.pk)
            for image in tile_data[nodeid]:
                if image["file_id"] == fileid:
                    image["url"] = image_file.path.url
                    image["size"] = image_file.path.size
                    # I don't really want to run all the code TileProxyModel.save(),
                    # so I just call it's super class
                    super(TileProxyModel, tile).save()
                    tile.index()

            # to use base64 use the below code
            # import base64
            # with open("foo.jpg", "w+b") as f:
            #     f.write(base64.b64decode(request.POST.get('data')))

        except TileProxyModel.DoesNotExist:
            # it's ok if the TileProxyModel doesn't exist, that just means that there is some
            # latency in the updating of the db from couch
            # see process_mobile_data in the FileListDatatype for how image thumbnails get
            # pushed to the db and files saved
            pass
        except Exception as e:
            return JSONResponse(status=500)

        return JSONResponse()


class IIIFManifest(APIBase):
    def get(self, request):
        query = request.GET.get("query", None)
        start = int(request.GET.get("start", 0))
        limit = request.GET.get("limit", None)

        manifests = models.IIIFManifest.objects.all()
        if query is not None:
            manifests = manifests.filter(Q(label__icontains=query) | Q(description__icontains=query))
        count = manifests.count()
        if limit is not None:
            manifests = manifests[start : start + int(limit)]

        response = JSONResponse({"results": manifests, "count": count})
        return response


class IIIFAnnotations(APIBase):
    def get(self, request):
        canvas = request.GET.get("canvas", None)
        resourceid = request.GET.get("resourceid", None)
        nodeid = request.GET.get("nodeid", None)
        permitted_nodegroups = [nodegroup for nodegroup in get_nodegroups_by_perm(request.user, "models.read_nodegroup")]
        annotations = models.VwAnnotation.objects.filter(nodegroup__in=permitted_nodegroups)
        if canvas is not None:
            annotations = annotations.filter(canvas=canvas)
        if resourceid is not None:
            annotations = annotations.filter(resourceinstance_id=resourceid)
        if nodeid is not None:
            annotations = annotations.filter(node_id=nodeid)
        return JSONResponse(
            {
                "type": "FeatureCollection",
                "features": [
                    {
                        "type": "Feature",
                        "id": annotation.feature["id"],
                        "geometry": annotation.feature["geometry"],
                        "properties": {
                            **annotation.feature["properties"],
                            **{
                                "nodeId": annotation.node_id,
                                "nodegroupId": annotation.nodegroup_id,
                                "resourceId": annotation.resourceinstance_id,
                                "graphId": annotation.node.graph_id,
                                "tileId": annotation.tile_id,
                            },
                        },
                    }
                    for annotation in annotations
                ],
            }
        )


class IIIFAnnotationNodes(APIBase):
    def get(self, request, indent=None):
        permitted_nodegroups = [nodegroup for nodegroup in get_nodegroups_by_perm(request.user, "models.read_nodegroup")]
        annotation_nodes = models.Node.objects.filter(nodegroup__in=permitted_nodegroups, datatype="annotation")
        return JSONResponse(
            [
                {
                    **model_to_dict(node),
                    "graph_name": node.graph.name,
                    "icon": node.graph.iconclass,
                }
                for node in annotation_nodes
            ]
        )


class Manifest(APIBase):
    def get(self, request, id):
        manifest = models.IIIFManifest.objects.get(id=id).manifest
        return JSONResponse(manifest)


class OntologyProperty(APIBase):
    def get(self, request):
        domain_ontology_class = request.GET.get("domain_ontology_class", None)
        range_ontology_class = request.GET.get("range_ontology_class", None)
        ontologyid = request.GET.get("ontologyid", "sdl")

        ret = []
        if domain_ontology_class and range_ontology_class:
            ontology_classes = models.OntologyClass.objects.get(source=domain_ontology_class)
            for ontologyclass in ontology_classes.target["down"]:
                if range_ontology_class in ontologyclass["ontology_classes"]:
                    ret.append(ontologyclass["ontology_property"])

        return JSONResponse(ret)


class ResourceReport(APIBase):
    def get(self, request, resourceid, generic_resource_report_data=None):
        # try:
        #     # needs validation?
        #     resource = Resource.objects.get(pk=resourceid)

        # except Exception as e:
        #     return JSONResponse(str(e), status=404)

        # graph = cache.get(resource.graph_id)
        # if not graph:
        #     graph = Graph.objects.get(graphid=resource.graph_id)
        #     cache.set(resource.graph_id, graph)

        # template = cache.get(graph.template_id)
        # if not template:
        #     template = models.ReportTemplate.objects.get(pk=graph.template_id)
        #     cache.set(graph.template_id, template)

        # if template.preload_resource_data:
        baz = ResourceSpecificResourceReportData()
        qux = baz.get(request, resourceid=resourceid)
        return qux

        # response = self._load_resource_specific_resource_data(
        #     resourceid=resourceid,
        #     resource=resource,
        #     graph=graph,
        #     template=template,
        # )
        # else:
        #     response = {
        #         "template": template,
        #     }

        # return JSONResponse(response)
        # if not generic_resource_report_data:
        #     foo = GenericResourceReportData()
        #     bar = foo.get(request)

        #     generic_resource_report_data = json.loads(bar.content)

        # template = generic_resource_report_data['graph_template']
        # resource = generic_resource_report_data['resource']

        if template["preload_resource_data"]:
            response = self._load_resource_data(
                request=request,
                resourceid=resourceid,
                generic_resource_report_data=generic_resource_report_data,
            )
        else:
            response = {
                "resource_instance": resource.to_json(),
                "template": template,
            }

        return JSONResponse(response)


class GenericResourceReportData(APIBase):
    def get(self, request):
        datatypes = models.DDataType.objects.all()

        templates = models.ReportTemplate.objects.all()
        widgets = models.Widget.objects.all()
        card_components = models.CardComponent.objects.all()

        try:
            map_layers = models.MapLayer.objects.all()
            map_markers = models.MapMarker.objects.all()
            map_sources = models.MapSource.objects.all()
            geocoding_providers = models.Geocoder.objects.all()
        except AttributeError:
            raise Http404(_("No active report template is available for this resource."))

        templates_json = JSONSerializer().serialize(templates, sort_keys=False, exclude=["name", "description"])

        card_components_json = JSONSerializer().serialize(card_components)

        datatypes_json = JSONSerializer().serialize(
            datatypes, exclude=["modulename", "issearchable", "configcomponent", "configname", "iconclass"]
        )

        return JSONResponse(
            {
                "datatypes": datatypes,
                "templates": templates,
                "widgets": widgets,
                "card_components": card_components,
                "map_layers": map_layers,
                "map_markers": map_markers,
                "map_sources": map_sources,
                "geocoding_providers": geocoding_providers,
                "templates_json": templates_json,
                "card_components_json": card_components_json,
                "datatypes_json": datatypes_json,
            }
        )


class ResourceSpecificResourceReportData(APIBase):
    def get(self, request, resourceid):
        should_serialize_graph = not request.GET.get("graph_data") == "false"

        try:
            # needs validation?
            # resource = cache.get(resourceid)
            # if not resource:
            resource = Resource.objects.get(pk=resourceid)
            # cache.set(resourceid, resource)

        except Exception as e:
            return JSONResponse(str(e), status=404)

        # graph = cache.get(resource.graph_id)
        # if not graph:
        graph = Graph.objects.get(graphid=resource.graph_id)
        # cache.set(resource.graph_id, graph)

        # template = cache.get(graph.template_id)
        # if not template:
        template = models.ReportTemplate.objects.get(pk=graph.template_id)
        # cache.set(graph.template_id, template)

        if template.preload_resource_data:
            response = self._load_resource_specific_resource_data(
                request=request,
                resourceid=resourceid,
                resource=resource,
                graph=graph,
                template=template,
                should_serialize_graph=should_serialize_graph,
            )
        else:
            response = {
                "resource_json": resource.to_json(),
                "template": template,
            }

        return JSONResponse(response)

    def _load_resource_specific_resource_data(self, request, resourceid, resource, graph, template, should_serialize_graph):
        resource_models = (
            models.GraphModel.objects.filter(isresource=True).exclude(isactive=False).exclude(pk=settings.SYSTEM_SETTINGS_RESOURCE_MODEL_ID)
        )

        resource_tiles = TileProxyModel.objects.filter(resourceinstance=resource).order_by("sortorder")

        graph_cards = CardProxyModel.objects.filter(graph_id=resource.graph_id).select_related("graph").order_by("sortorder")

        related_resources_summary = {}

        for resource_model in resource_models:
            get_params = request.GET.copy()
            get_params.update({"resourceinstance_graphid": str(resource_model.graphid)})
            request.GET = get_params

            related_resources_response = RelatedResourcesView().get(request, resourceid).content
            related_resources_summary[str(resource_model.graphid)] = json.loads(related_resources_response)

        permitted_tiles = []
        perm = "read_nodegroup"

        for tile in resource_tiles:
            if request.user.has_perm(perm, tile.nodegroup):
                tile.filter_by_perm(request.user, perm)
                permitted_tiles.append(tile)

        permitted_cards = []

        for card in graph_cards:
            if request.user.has_perm(perm, card.nodegroup):
                card.filter_by_perm(request.user, perm)
                permitted_cards.append(card)

        cardwidgets = [
            widget for widgets in [card.cardxnodexwidget_set.order_by("sortorder").all() for card in permitted_cards] for widget in widgets
        ]

        # card_widgets_json = JSONSerializer().serialize(cardwidgets)

        graph_json = {}
        if should_serialize_graph:
            graph_json = cache.get("{}_json".format(graph.pk))
            if not graph_json:
                graph_json = JSONSerializer().serialize(
                    graph,
                    sort_keys=False,
                    exclude=[
                        "functions",
                        "relatable_resource_model_ids",
                        "domain_connections",
                        "edges",
                        "is_editable",
                        "description",
                        "iconclass",
                        "subtitle",
                        "author",
                    ],
                )
                cache.set("{}_json".format(graph.pk), graph_json)

        return {
            "displayname": resource.displayname,
            "graph_json": graph_json,
            "template": template,
            "cardwidgets": cardwidgets,
            "tiles": JSONSerializer().serialize(permitted_tiles, sort_keys=False),
            "cards": JSONSerializer().serialize(
                permitted_cards,
                sort_keys=False,
                exclude=["is_editable", "description", "instructions", "helpenabled", "helptext", "helptitle", "ontologyproperty"],
            ),
            "related_resources": JSONSerializer().serialize(related_resources_summary, sort_keys=False),
        }




class Foo(APIBase):
    def get(self, request, resourceid):
        exclude = request.GET.get("exclude", [])
        perm = "read_nodegroup"

        resource = Resource.objects.get(pk=resourceid)
        graph = Graph.objects.get(graphid=resource.graph_id)

        resp = {
            "datatypes": models.DDataType.objects.all(),
            "displayname": resource.displayname,
            "resourceid": resourceid,
            "graph": graph,
            "hide_empty_nodes": settings.HIDE_EMPTY_NODES_IN_REPORT,
        }

<<<<<<< HEAD
        if 'template' not in exclude:
            template = models.ReportTemplate.objects.get(pk=graph.template_id)
            resp['template'] = template

        if 'related_resources' not in exclude:
=======
        if "related_resources" not in exclude:
>>>>>>> eee971b2
            resource_models = (
                models.GraphModel.objects.filter(isresource=True)
                .exclude(isactive=False)
                .exclude(pk=settings.SYSTEM_SETTINGS_RESOURCE_MODEL_ID)
            )

            get_params = request.GET.copy()
            get_params.update({"paginate": "false"})
            request.GET = get_params

            related_resources_response = RelatedResourcesView().get(request, resourceid)
            related_resources = json.loads(related_resources_response.content)

            related_resources_summary = self._generate_related_resources_summary(
                related_resources=related_resources["related_resources"],
                resource_relationships=related_resources["resource_relationships"],
                resource_models=resource_models,
            )

            resp["related_resources"] = related_resources_summary

        if "tiles" not in exclude:
            permitted_tiles = []
<<<<<<< HEAD
            for tile in TileProxyModel.objects.filter(resourceinstance=resource).select_related('nodegroup').order_by("sortorder"):
=======
            for tile in Tile.objects.filter(resourceinstance=resource).select_related("nodegroup").order_by("sortorder"):
>>>>>>> eee971b2
                if request.user.has_perm(perm, tile.nodegroup):
                    tile.filter_by_perm(request.user, perm)
                    permitted_tiles.append(tile)

            resp["tiles"] = permitted_tiles

        if "cards" not in exclude:
            permitted_cards = []
<<<<<<< HEAD
            for card in CardProxyModel.objects.filter(graph_id=resource.graph_id).select_related('nodegroup').order_by("sortorder"):
=======
            for card in Card.objects.filter(graph_id=resource.graph_id).select_related("nodegroup").order_by("sortorder"):
>>>>>>> eee971b2
                if request.user.has_perm(perm, card.nodegroup):
                    card.filter_by_perm(request.user, perm)
                    permitted_cards.append(card)

            cardwidgets = [
                widget
                for widgets in [card.cardxnodexwidget_set.order_by("sortorder").all() for card in permitted_cards]
                for widget in widgets
            ]

            resp["cards"] = permitted_cards
            resp["cardwidgets"] = cardwidgets

        return JSONResponse(resp)

    def _generate_related_resources_summary(self, related_resources, resource_relationships, resource_models):
        related_resource_summary = [
            {"graphid": str(resource_model.graphid), "name": resource_model.name, "resources": []} for resource_model in resource_models
        ]

        resource_relationship_types = {
            resource_relationship_type["id"]: resource_relationship_type["text"]
            for resource_relationship_type in get_resource_relationship_types()["values"]
        }

        for related_resource in related_resources:
            for summary in related_resource_summary:
                if related_resource["graph_id"] == summary["graphid"]:
                    relationship_summary = []
                    for resource_relationship in resource_relationships:
                        if related_resource["resourceinstanceid"] == resource_relationship["resourceinstanceidto"]:
                            rr_type = (
                                resource_relationship_types[resource_relationship["relationshiptype"]]
                                if resource_relationship["relationshiptype"] in resource_relationship_types
                                else resource_relationship["relationshiptype"]
                            )
                            relationship_summary.append(rr_type)
                        elif related_resource["resourceinstanceid"] == resource_relationship["resourceinstanceidfrom"]:
                            rr_type = (
                                resource_relationship_types[resource_relationship["inverserelationshiptype"]]
                                if resource_relationship["inverserelationshiptype"] in resource_relationship_types
                                else resource_relationship["inverserelationshiptype"]
                            )
                            relationship_summary.append(rr_type)

                    summary["resources"].append(
                        {
                            "instance_id": related_resource["resourceinstanceid"],
                            "displayname": related_resource["displayname"],
                            "relationships": relationship_summary,
                        }
                    )

        return related_resource_summary


class BulkFoo(APIBase):
    def get(self, request):
        graph_ids = request.GET.get("graph_ids").split(",")
        exclude = request.GET.get("exclude", [])

        if not graph_ids:
            raise Exception()

        graph_ids_set = set(graph_ids)  # calls set to delete dups
        graph_ids_not_in_cache = []

        graph_lookup = {}

        for graph_id in graph_ids_set:
            graph = cache.get("serialized_graph_{}".format(graph_id))

            if graph:
                graph_lookup[graph["graphid"]] = graph
            else:
                graph_ids_not_in_cache.append(graph_id)

        if graph_ids_not_in_cache:
            graphs_from_database = list(Graph.objects.filter(pk__in=graph_ids_not_in_cache))

            for graph in graphs_from_database:
                serialized_graph = JSONSerializer().serializeToPython(graph, sort_keys=False, exclude=["is_editable", "functions"])
                cache.set("serialized_graph_{}".format(graph.pk), serialized_graph)
                graph_lookup[str(graph.pk)] = serialized_graph

        cards = CardProxyModel.objects.filter(graph_id__in=graph_ids_set).select_related("nodegroup").order_by("sortorder")

        perm = "read_nodegroup"
        permitted_cards = []

        for card in cards:
            if request.user.has_perm(perm, card.nodegroup):
                card.filter_by_perm(request.user, perm)
                permitted_cards.append(card)

        if "datatypes" not in exclude:
            datatypes = models.DDataType.objects.all()

        resp = {}

        for graph_id in graph_ids_set:
            graph = graph_lookup[graph_id]

            graph_cards = [card for card in permitted_cards if str(card.graph_id) == graph["graphid"]]

            cardwidgets = [
                widget for widgets in [card.cardxnodexwidget_set.order_by("sortorder").all() for card in graph_cards] for widget in widgets
            ]

            resp[graph_id] = {
                "graph": graph,
                "cards": JSONSerializer().serializeToPython(graph_cards, sort_keys=False, exclude=["is_editable"]),
                "cardwidgets": cardwidgets,
            }

            if "datatypes" not in exclude:
                resp[graph_id]["datatypes"] = datatypes

        return JSONResponse(resp)


@method_decorator(csrf_exempt, name="dispatch")
class Tile(APIBase):
    def get(self, request, tileid):
        try:
            tile = models.TileModel.objects.get(tileid=tileid)
        except Exception as e:
            return JSONResponse(str(e), status=404)

        # filter tiles from attribute query based on user permissions
        permitted_nodegroups = [str(nodegroup.pk) for nodegroup in get_nodegroups_by_perm(request.user, "models.read_nodegroup")]
        if str(tile.nodegroup_id) in permitted_nodegroups:
            return JSONResponse(tile, status=200)
        else:
            return JSONResponse(_("Tile not found."), status=404)

    def post(self, request, tileid):
        tileview = TileView()
        tileview.action = "update_tile"
        request.POST = request.POST.copy()
        request.POST["data"] = request.body
        return tileview.post(request)


@method_decorator(csrf_exempt, name="dispatch")
class Node(APIBase):
    def get(self, request, nodeid=None):
        graph_cache = {}
        params = request.GET.dict()
        user = request.user
        perms = "models." + params.pop("perms", "read_nodegroup")
        params["nodeid"] = params.get("nodeid", nodeid)
        try:
            uuid.UUID(params["nodeid"])
        except ValueError as e:
            del params["nodeid"]
        # parse node attributes from params
        # datatype = params.get("datatype")
        # description=params.get('description')
        # exportable=params.get('exportable')
        # fieldname=params.get('fieldname')
        # graph_id=params.get('graph_id')
        # is_collector=params.get('is_collector')
        # isrequired=params.get('isrequired')
        # issearchable=params.get('issearchable')
        # istopnode=params.get('istopnode')
        # name=params.get('name')
        # nodegroup_id=params.get('nodegroup_id')
        # nodeid=params.get('nodeid')
        # ontologyclass=params.get('ontologyclass')
        # sortorder=params.get('sortorder')

        def graphLookup(graphid):
            try:
                return graph_cache[graphid]
            except:
                graph_cache[graphid] = Graph.objects.get(pk=node["graph_id"]).name
                return graph_cache[graphid]

        # try to get nodes by attribute filter and then get nodes by passed in user perms
        try:
            nodes = models.Node.objects.filter(**dict(params)).values()
            permitted_nodegroups = [str(nodegroup.pk) for nodegroup in get_nodegroups_by_perm(user, perms)]
        except Exception as e:
            return JSONResponse(str(e), status=404)

        # check if any nodes were returned from attribute filter and throw error if none were returned
        if len(nodes) == 0:
            return JSONResponse(_("No nodes matching query parameters found."), status=404)

        # filter nodes from attribute query based on user permissions
        permitted_nodes = [node for node in nodes if str(node["nodegroup_id"]) in permitted_nodegroups]
        for node in permitted_nodes:
            try:
                node["resourcemodelname"] = graphLookup(node["graph_id"])
            except:
                return JSONResponse(_("No graph found for graphid %s" % (node["graph_id"])), status=404)

        return JSONResponse(permitted_nodes, status=200)


@method_decorator(csrf_exempt, name="dispatch")
class InstancePermission(APIBase):
    def get(self, request):
        user = request.user
        result = {}
        resourceinstanceid = request.GET.get("resourceinstanceid")
        result["read"] = user_can_read_resource(user, resourceinstanceid)
        result["edit"] = user_can_edit_resource(user, resourceinstanceid)
        result["delete"] = user_can_delete_resource(user, resourceinstanceid)
        return JSONResponse(result)


@method_decorator(csrf_exempt, name="dispatch")
class NodeValue(APIBase):
    def post(self, request):
        datatype_factory = DataTypeFactory()
        tileid = request.POST.get("tileid")
        nodeid = request.POST.get("nodeid")
        data = request.POST.get("data")
        resourceid = request.POST.get("resourceinstanceid", None)
        format = request.POST.get("format")
        operation = request.POST.get("operation")

        # get node model return error if not found
        try:
            node = models.Node.objects.get(nodeid=nodeid)
        except Exception as e:
            return JSONResponse(e, status=404)

        # check if user has permissions to write to node
        user_has_perms = request.user.has_perm("write_nodegroup", node)

        if user_has_perms:
            # get datatype of node
            try:
                datatype = datatype_factory.get_instance(node.datatype)
            except Exception as e:
                return JSONResponse(e, status=404)

            # transform data to format expected by tile
            data = datatype.transform_value_for_tile(data, format=format)

            # get existing data and append new data if operation='append'
            if operation == "append":
                tile = models.TileModel.objects.get(tileid=tileid)
                data = datatype.update(tile, data, nodeid, action=operation)

            # update/create tile
            new_tile = TileProxyModel.update_node_value(nodeid, data, tileid, resourceinstanceid=resourceid)

            response = JSONResponse(new_tile, status=200)
        else:
            response = JSONResponse(_("User does not have permission to edit this node."), status=403)

        return response


@method_decorator(csrf_exempt, name="dispatch")
class Validator(APIBase):
    """
    Class for validating existing objects in the system using GET (resource instances, tiles, etc...)
    or for validating new objects using POST.

    arches-json format is assumed when posting a new resource instance for validation

    Querystring parameters:
    indent -- set to an integer value to format the json to be indented that number of characters
    verbose -- (default is False), set to True to return more information about the validation result
    strict -- (default is True), set to True to force the datatype to perform a more complete check
            (eg: check for the existance of a referenced resoure on the resource-instance datatype)
    """

    def validate_resource(self, resource, verbose, strict):
        errors = resource.validate(verbose=verbose, strict=strict)
        ret = {}

        ret["valid"] = len(errors) == 0
        if verbose:
            ret["errors"] = errors
        return ret

    def validate_tile(self, tile, verbose, strict):
        errors = []
        ret = {}

        try:
            tile.validate(raise_early=(not verbose), strict=strict)
        except TileValidationError as err:
            errors += err.message if isinstance(err.message, list) else [err.message]
        except BaseException as err:
            errors += [str(err)]

        ret["valid"] = len(errors) == 0
        if verbose:
            ret["errors"] = errors
        return ret

    def get(self, request, itemtype=None, itemid=None):
        valid_item_types = ["resource", "tile"]
        if itemtype not in valid_item_types:
            return JSONResponse(
                {"message": f"items to validate can only be of the following types: {valid_item_types} -- eg: .../item_type/item_id"},
                status=400,
            )

        indent = request.GET.get("indent", None)
        verbose = False if request.GET.get("verbose", "false").startswith("f") else True  # default is False
        strict = True if request.GET.get("strict", "true").startswith("t") else False  # default is True

        if itemtype == "resource":
            try:
                resource = Resource.objects.get(pk=itemid)
            except:
                return JSONResponse(status=404)

            return JSONResponse(self.validate_resource(resource, verbose, strict), indent=indent)

        if itemtype == "tile":
            errors = []

            try:
                tile = TileProxyModel.objects.get(pk=itemid)
            except:
                return JSONResponse(status=404)

            return JSONResponse(self.validate_tile(tile, verbose, strict), indent=indent)

        return JSONResponse(status=400)

    def post(self, request, itemtype=None):
        valid_item_types = ["resource", "tile"]
        if itemtype not in valid_item_types:
            return JSONResponse(
                {"message": f"items to validate can only be of the following types: {valid_item_types} -- eg: .../item_type/item_id"},
                status=400,
            )

        indent = request.GET.get("indent", None)
        verbose = False if request.GET.get("verbose", "false").startswith("f") else True  # default is False
        strict = True if request.GET.get("strict", "true").startswith("t") else False  # default is True
        data = JSONDeserializer().deserialize(request.body)

        if itemtype == "resource":
            resource = Resource()
            for tiledata in data["tiles"]:
                resource.tiles.append(TileProxyModel(tiledata))

            return JSONResponse(self.validate_resource(resource, verbose, strict), indent=indent)

        if itemtype == "tile":
            tile = TileProxyModel(data)
            return JSONResponse(self.validate_tile(tile, verbose, strict), indent=indent)

        return JSONResponse(status=400)<|MERGE_RESOLUTION|>--- conflicted
+++ resolved
@@ -1351,15 +1351,11 @@
             "hide_empty_nodes": settings.HIDE_EMPTY_NODES_IN_REPORT,
         }
 
-<<<<<<< HEAD
         if 'template' not in exclude:
             template = models.ReportTemplate.objects.get(pk=graph.template_id)
             resp['template'] = template
 
         if 'related_resources' not in exclude:
-=======
-        if "related_resources" not in exclude:
->>>>>>> eee971b2
             resource_models = (
                 models.GraphModel.objects.filter(isresource=True)
                 .exclude(isactive=False)
@@ -1383,11 +1379,7 @@
 
         if "tiles" not in exclude:
             permitted_tiles = []
-<<<<<<< HEAD
             for tile in TileProxyModel.objects.filter(resourceinstance=resource).select_related('nodegroup').order_by("sortorder"):
-=======
-            for tile in Tile.objects.filter(resourceinstance=resource).select_related("nodegroup").order_by("sortorder"):
->>>>>>> eee971b2
                 if request.user.has_perm(perm, tile.nodegroup):
                     tile.filter_by_perm(request.user, perm)
                     permitted_tiles.append(tile)
@@ -1396,11 +1388,7 @@
 
         if "cards" not in exclude:
             permitted_cards = []
-<<<<<<< HEAD
             for card in CardProxyModel.objects.filter(graph_id=resource.graph_id).select_related('nodegroup').order_by("sortorder"):
-=======
-            for card in Card.objects.filter(graph_id=resource.graph_id).select_related("nodegroup").order_by("sortorder"):
->>>>>>> eee971b2
                 if request.user.has_perm(perm, card.nodegroup):
                     card.filter_by_perm(request.user, perm)
                     permitted_cards.append(card)
