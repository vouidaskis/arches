from base64 import b64decode
import importlib
import json
import logging
import os
import re
import sys
import uuid
import traceback
from io import StringIO
from oauth2_provider.views import ProtectedResourceView
from pyld.jsonld import compact, frame, from_rdf
from rdflib import RDF
from rdflib.namespace import SKOS, DCTERMS
from revproxy.views import ProxyView
from slugify import slugify
from urllib import parse
from django.contrib.auth import authenticate
from django.shortcuts import render
from django.views.generic import View
from django.db import transaction, connection
from django.db.models import Q
from django.http import Http404, HttpResponse
from django.http.request import QueryDict
from django.core import management
from django.core.cache import cache
from django.forms.models import model_to_dict
from django.urls import reverse
from django.utils.translation import ugettext as _
from django.core.files.base import ContentFile
from django.views.decorators.csrf import csrf_exempt
from django.utils.decorators import method_decorator
from arches.app.models import models
from arches.app.models.concept import Concept
from arches.app.models.card import Card as CardProxyModel
from arches.app.models.graph import Graph
from arches.app.models.mobile_survey import MobileSurvey
from arches.app.models.resource import Resource
from arches.app.models.system_settings import settings
from arches.app.models.tile import Tile as TileProxyModel, TileValidationError
from arches.app.views.tile import TileData as TileView
from arches.app.views.resource import RelatedResourcesView, get_resource_relationship_types
from arches.app.utils.skos import SKOSWriter
from arches.app.utils.response import JSONResponse
from arches.app.utils.decorators import can_read_concept, group_required
from arches.app.utils.betterJSONSerializer import JSONSerializer, JSONDeserializer
from arches.app.utils.data_management.resources.exporter import ResourceExporter
from arches.app.utils.data_management.resources.formats.rdffile import JsonLdReader
from arches.app.utils.data_management.resources.formats.archesfile import ArchesFileReader
from arches.app.utils.permission_backend import (
    user_can_read_resource,
    user_can_edit_resource,
    user_can_delete_resource,
    user_can_read_concepts,
    user_is_resource_reviewer,
    get_restricted_instances,
    check_resource_instance_permissions,
    get_nodegroups_by_perm,
)
from arches.app.utils.geo_utils import GeoUtils
from arches.app.search.components.base import SearchFilterFactory
from arches.app.datatypes.datatypes import DataTypeFactory, EDTFDataType
from arches.app.search.search_engine_factory import SearchEngineFactory
from arches.app.search.search_export import SearchResultsExporter


from arches.celery import app

logger = logging.getLogger(__name__)


def userCanAccessMobileSurvey(request, surveyid=None):
    ms = MobileSurvey.objects.get(pk=surveyid)
    user = request.user
    allowed = False
    if user in ms.users.all():
        allowed = True
    else:
        users_groups = {group.id for group in user.groups.all()}
        ms_groups = {group.id for group in ms.groups.all()}
        if len(ms_groups.intersection(users_groups)) > 0:
            allowed = True

    return allowed


class CouchdbProxy(ProtectedResourceView, ProxyView):
    upstream = settings.COUCHDB_URL
    p = re.compile(r"project_(?P<surveyid>[\w-]{36})")

    def dispatch(self, request, path):
        try:
            if path is None or path == "":
                return super(CouchdbProxy, self).dispatch(request, path)
            else:
                m = self.p.match(path)
                surveyid = ""
                if m is not None:
                    surveyid = m.groupdict().get("surveyid")
                    if MobileSurvey.objects.filter(pk=surveyid).exists() is False:
                        message = _("The survey you are attempting to sync is no longer available on the server")
                        return JSONResponse({"notification": message}, status=500)
                    else:
                        try:
                            if userCanAccessMobileSurvey(request, surveyid):
                                return super(CouchdbProxy, self).dispatch(request, path)
                            else:
                                return JSONResponse(_("Sync Failed. User unauthorized to sync project"), status=403)
                        except Exception:
                            logger.exception(_("Unable to determine user access to collector project"))
                            pass
        except Exception:
            logger.exception(_("Failed to dispatch Couch proxy"))

        return JSONResponse(_("Sync failed"), status=500)


class KibanaProxy(ProxyView):
    upstream = settings.KIBANA_URL

    def dispatch(self, request, path):
        try:
            path = f"{settings.KIBANA_CONFIG_BASEPATH}/{path}"
            return super(KibanaProxy, self).dispatch(request, path)
        except Exception:
            logger.exception(_("Failed to dispatch Kibana proxy"))

        return JSONResponse(_("KibanaProxy failed"), status=500)


class APIBase(View):
    def dispatch(self, request, *args, **kwargs):
        try:
            get_params = request.GET.copy()
            accept = request.META.get("HTTP_ACCEPT")
            format = request.GET.get("format", False)
            format_values = {
                "application/ld+json": "json-ld",
                "application/json": "json",
                "application/xml": "xml",
            }
            if not format and accept in format_values:
                get_params["format"] = format_values[accept]
            for key, value in request.META.items():
                if key.startswith("HTTP_X_ARCHES_"):
                    if key.replace("HTTP_X_ARCHES_", "").lower() not in request.GET:
                        get_params[key.replace("HTTP_X_ARCHES_", "").lower()] = value
            get_params._mutable = False
            request.GET = get_params

        except Exception:
            logger.exception(_("Failed to create API request"))

        return super(APIBase, self).dispatch(request, *args, **kwargs)


class Sync(APIBase):
    def get(self, request, surveyid=None):

        can_sync = userCanAccessMobileSurvey(request, surveyid)
        if can_sync:
            synclog = models.MobileSyncLog(logid=None, survey_id=surveyid, userid=request.user.id)
            try:
                survey = MobileSurvey.objects.get(id=surveyid)
                synclog = survey.sync(userid=request.user.id, use_celery=True)
            except Exception:
                logger.exception(_("Sync Failed"))
            status = 200
            if synclog.status == "FAILED":
                status = 500

            return JSONResponse(synclog, status=status)
        else:
            return JSONResponse(_("Sync Failed"), status=403)


class CheckSyncStatus(APIBase):
    def get(self, request, synclogid=None):
        synclog = models.MobileSyncLog.objects.get(pk=synclogid)
        return JSONResponse(synclog)


class Surveys(APIBase):
    def get(self, request, surveyid=None):

        auth_header = request.META.get("HTTP_AUTHORIZATION", None)
        logger.info("Requesting projects for user: {0}".format(request.user.username))
        try:
            if hasattr(request.user, "userprofile") is not True:
                models.UserProfile.objects.create(user=request.user)

            def get_child_cardids(card, cardset):
                for child_card in models.CardModel.objects.filter(nodegroup__parentnodegroup_id=card.nodegroup_id):
                    cardset.add(str(child_card.cardid))
                    get_child_cardids(child_card, cardset)

            group_ids = list(request.user.groups.values_list("id", flat=True))
            if request.GET.get("status", None) is not None:
                ret = {}
                surveys = MobileSurvey.objects.filter(users__in=[request.user]).distinct()
                for survey in surveys:
                    survey.deactivate_expired_survey()
                    survey = survey.serialize_for_mobile()
                    ret[survey["id"]] = {}
                    for key in [
                        "active",
                        "name",
                        "description",
                        "startdate",
                        "enddate",
                        "onlinebasemaps",
                        "bounds",
                        "tilecache",
                        "image_size_limits",
                    ]:
                        ret[survey["id"]][key] = survey[key]
                response = JSONResponse(ret, indent=4)
            else:
                viewable_nodegroups = request.user.userprofile.viewable_nodegroups
                editable_nodegroups = request.user.userprofile.editable_nodegroups
                permitted_nodegroups = viewable_nodegroups.union(editable_nodegroups)
                projects = MobileSurvey.objects.filter(users__in=[request.user], active=True).distinct()
                if surveyid:
                    projects = projects.filter(pk=surveyid)

                projects_for_couch = []
                for project in projects:
                    project.deactivate_expired_survey()
                    projects_for_couch.append(project.serialize_for_mobile())

                for project in projects_for_couch:
                    project["mapboxkey"] = settings.MAPBOX_API_KEY
                    permitted_cards = set()
                    ordered_project_cards = project["cards"]
                    for rootcardid in project["cards"]:
                        card = models.CardModel.objects.get(cardid=rootcardid)
                        if str(card.nodegroup_id) in permitted_nodegroups:
                            permitted_cards.add(str(card.cardid))
                            get_child_cardids(card, permitted_cards)
                    project["cards"] = list(permitted_cards)
                    for graph in project["graphs"]:
                        cards = []
                        for card in graph["cards"]:
                            if card["cardid"] in project["cards"]:
                                card["relative_position"] = (
                                    ordered_project_cards.index(card["cardid"]) if card["cardid"] in ordered_project_cards else None
                                )
                                cards.append(card)
                        unordered_cards = [card for card in cards if card["relative_position"] is None]
                        ordered_cards = [card for card in cards if card["relative_position"] is not None]
                        sorted_cards = sorted(ordered_cards, key=lambda x: x["relative_position"])
                        graph["cards"] = unordered_cards + sorted_cards
                response = JSONResponse(projects_for_couch, indent=4)
        except Exception:
            logger.exception(_("Unable to fetch collector projects"))
            response = JSONResponse(_("Unable to fetch collector projects"), indent=4)

        logger.info("Returning projects for user: {0}".format(request.user.username))
        return response


class GeoJSON(APIBase):
    se = SearchEngineFactory().create()

    def get_name(self, resource):
        graph_function = models.FunctionXGraph.objects.filter(
            graph_id=resource.graph_id, function__functiontype="primarydescriptors"
        ).select_related("function")
        if len(graph_function) == 1:
            module = graph_function[0].function.get_class_module()()
            return module.get_primary_descriptor_from_nodes(self, graph_function[0].config["descriptor_types"]["name"])
        else:
            return _("Unnamed Resource")

    def get(self, request):
        datatype_factory = DataTypeFactory()
        set_precision = GeoUtils().set_precision
        resourceid = request.GET.get("resourceid", None)
        nodeid = request.GET.get("nodeid", None)
        nodeids = request.GET.get("nodeids", None)
        tileid = request.GET.get("tileid", None)
        nodegroups = request.GET.get("nodegroups", [])
        precision = request.GET.get("precision", None)
        field_name_length = int(request.GET.get("field_name_length", 0))
        use_uuid_names = bool(request.GET.get("use_uuid_names", False))
        include_primary_name = bool(request.GET.get("include_primary_name", False))
        include_geojson_link = bool(request.GET.get("include_geojson_link", False))
        use_display_values = bool(request.GET.get("use_display_values", False))
        geometry_type = request.GET.get("type", None)
        indent = request.GET.get("indent", None)
        limit = request.GET.get("limit", None)
        page = int(request.GET.get("page", 1))
        if limit is not None:
            limit = int(limit)
        if indent is not None:
            indent = int(indent)
        if isinstance(nodegroups, str):
            nodegroups = nodegroups.split(",")
        if hasattr(request.user, "userprofile") is not True:
            models.UserProfile.objects.create(user=request.user)
        viewable_nodegroups = request.user.userprofile.viewable_nodegroups
        nodegroups = [i for i in nodegroups if i in viewable_nodegroups]
        nodes = models.Node.objects.filter(datatype="geojson-feature-collection", nodegroup_id__in=viewable_nodegroups)
        node_filter = []
        if nodeids:
            node_filter += nodeids.split(",")
        if nodeid:
            node_filter.append(nodeid)
        nodes = nodes.filter(nodeid__in=node_filter)
        nodes = nodes.order_by("sortorder")
        features = []
        i = 1
        property_tiles = models.TileModel.objects.filter(nodegroup_id__in=nodegroups)
        property_node_map = {}
        property_nodes = models.Node.objects.filter(nodegroup_id__in=nodegroups).order_by("sortorder")
        restricted_resource_ids = get_restricted_instances(request.user, self.se)
        for node in property_nodes:
            property_node_map[str(node.nodeid)] = {"node": node}
            if node.fieldname is None or node.fieldname == "":
                property_node_map[str(node.nodeid)]["name"] = slugify(node.name, max_length=field_name_length, separator="_")
            else:
                property_node_map[str(node.nodeid)]["name"] = node.fieldname
        tiles = models.TileModel.objects.filter(nodegroup__in=[node.nodegroup for node in nodes])
        last_page = None
        if resourceid is not None:
            tiles = tiles.filter(resourceinstance_id__in=resourceid.split(","))
        if tileid is not None:
            tiles = tiles.filter(tileid=tileid)
        tiles = tiles.order_by("sortorder")
        tiles = [tile for tile in tiles if str(tile.resourceinstance_id) not in restricted_resource_ids]
        if limit is not None:
            start = (page - 1) * limit
            end = start + limit
            last_page = len(tiles) < end
            tiles = tiles[start:end]
        for tile in tiles:
            data = tile.data
            for node in nodes:
                try:
                    for feature_index, feature in enumerate(data[str(node.pk)]["features"]):
                        if geometry_type is None or geometry_type == feature["geometry"]["type"]:
                            if len(nodegroups) > 0:
                                for pt in property_tiles.filter(resourceinstance_id=tile.resourceinstance_id).order_by("sortorder"):
                                    for key in pt.data:
                                        field_name = key if use_uuid_names else property_node_map[key]["name"]
                                        if pt.data[key] is not None:
                                            if use_display_values:
                                                property_node = property_node_map[key]["node"]
                                                datatype = datatype_factory.get_instance(property_node.datatype)
                                                value = datatype.get_display_value(pt, property_node)
                                            else:
                                                value = pt.data[key]
                                            try:
                                                feature["properties"][field_name].append(value)
                                            except KeyError:
                                                feature["properties"][field_name] = value
                                            except AttributeError:
                                                feature["properties"][field_name] = [feature["properties"][field_name], value]
                            if include_primary_name:
                                feature["properties"]["primary_name"] = self.get_name(tile.resourceinstance)
                            feature["properties"]["resourceinstanceid"] = tile.resourceinstance_id
                            feature["properties"]["tileid"] = tile.pk
                            try:
                                feature["properties"].pop("nodeId")
                            except KeyError:
                                pass
                            feature["properties"]["nodeid"] = node.pk
                            if include_geojson_link:
                                feature["properties"]["geojson"] = "%s?tileid=%s&nodeid=%s" % (reverse("geojson"), tile.pk, node.pk)
                            feature["id"] = i
                            if precision is not None:
                                coordinates = set_precision(feature["geometry"]["coordinates"], precision)
                                feature["geometry"]["coordinates"] = coordinates
                            i += 1
                            features.append(feature)
                except KeyError:
                    pass
                except TypeError:
                    pass

        feature_collection = {"type": "FeatureCollection", "features": features}
        if last_page is not None:
            feature_collection["_page"] = page
            feature_collection["_lastPage"] = last_page

        response = JSONResponse(feature_collection, indent=indent)
        return response


class MVT(APIBase):
    EARTHCIRCUM = 40075016.6856
    PIXELSPERTILE = 256

    def get(self, request, nodeid, zoom, x, y):
        if hasattr(request.user, "userprofile") is not True:
            models.UserProfile.objects.create(user=request.user)
        viewable_nodegroups = request.user.userprofile.viewable_nodegroups
        try:
            node = models.Node.objects.get(nodeid=nodeid, nodegroup_id__in=viewable_nodegroups)
        except models.Node.DoesNotExist:
            raise Http404()
        config = node.config
        cache_key = f"mvt_{nodeid}_{zoom}_{x}_{y}"
        tile = cache.get(cache_key)
        if tile is None:
            resource_ids = get_restricted_instances(request.user, allresources=True)
            if len(resource_ids) == 0:
                resource_ids.append("10000000-0000-0000-0000-000000000001")  # This must have a uuid that will never be a resource id.
            resource_ids = tuple(resource_ids)
            with connection.cursor() as cursor:
                if int(zoom) <= int(config["clusterMaxZoom"]):
                    arc = self.EARTHCIRCUM / ((1 << int(zoom)) * self.PIXELSPERTILE)
                    distance = arc * float(config["clusterDistance"])
                    min_points = int(config["clusterMinPoints"])
                    distance = settings.CLUSTER_DISTANCE_MAX if distance > settings.CLUSTER_DISTANCE_MAX else distance
                    cursor.execute(
                        """WITH clusters(tileid, resourceinstanceid, nodeid, geom, cid)
                        AS (
                            SELECT m.*,
                            ST_ClusterDBSCAN(geom, eps := %s, minpoints := %s) over () AS cid
                            FROM (
                                SELECT tileid,
                                    resourceinstanceid,
                                    nodeid,
                                    geom
                                FROM geojson_geometries
                                WHERE nodeid = %s and resourceinstanceid not in %s
                            ) m
                        )
                        SELECT ST_AsMVT(
                            tile,
                             %s,
                            4096,
                            'geom',
                            'id'
                        ) FROM (
                            SELECT resourceinstanceid::text,
                                row_number() over () as id,
                                1 as total,
                                ST_AsMVTGeom(
                                    geom,
                                    TileBBox(%s, %s, %s, 3857)
                                ) AS geom,
                                '' AS extent
                            FROM clusters
                            WHERE cid is NULL
                            UNION
                            SELECT NULL as resourceinstanceid,
                                row_number() over () as id,
                                count(*) as total,
                                ST_AsMVTGeom(
                                    ST_Centroid(
                                        ST_Collect(geom)
                                    ),
                                    TileBBox(%s, %s, %s, 3857)
                                ) AS geom,
                                ST_AsGeoJSON(
                                    ST_Extent(geom)
                                ) AS extent
                            FROM clusters
                            WHERE cid IS NOT NULL
                            GROUP BY cid
                        ) as tile;""",
                        [distance, min_points, nodeid, resource_ids, nodeid, zoom, x, y, zoom, x, y],
                    )
                else:
                    cursor.execute(
                        """SELECT ST_AsMVT(tile, %s, 4096, 'geom', 'id') FROM (SELECT tileid,
                            id,
                            resourceinstanceid,
                            nodeid,
                            ST_AsMVTGeom(
                                geom,
                                TileBBox(%s, %s, %s, 3857)
                            ) AS geom,
                            1 AS total
                        FROM geojson_geometries
                        WHERE nodeid = %s and resourceinstanceid not in %s) AS tile;""",
                        [nodeid, zoom, x, y, nodeid, resource_ids],
                    )
                tile = bytes(cursor.fetchone()[0])
                cache.set(cache_key, tile, settings.TILE_CACHE_TIMEOUT)
        if not len(tile):
            raise Http404()
        return HttpResponse(tile, content_type="application/x-protobuf")


@method_decorator(csrf_exempt, name="dispatch")
class Graphs(APIBase):
    action = None
    def get(self, request, graph_id=None):
        cards_querystring = request.GET.get("cards", None)
        exclusions_querystring = request.GET.get("exclude", None)
        if cards_querystring == "false":
            get_cards = False
        else:
            get_cards = True

        if exclusions_querystring is not None:
            exclusions = list(map(str.strip, exclusions_querystring.split(",")))
        else:
            exclusions = []

        perm = "read_nodegroup"
<<<<<<< HEAD
        graph = cache.get(f"graph_{graph_id}")
        user = request.user

        if graph is None:
            graph = Graph.objects.get(graphid=graph_id)
        graph = JSONSerializer().serializeToPython(graph, sort_keys=False, exclude=["is_editable", "functions"] + exclusions)

        if get_cards:
            datatypes = models.DDataType.objects.all()
            cards = CardProxyModel.objects.filter(graph_id=graph_id).order_by("sortorder")
            permitted_cards = []
            for card in cards:
                if user.has_perm(perm, card.nodegroup):
                    card.filter_by_perm(user, perm)
                    permitted_cards.append(card)
            cardwidgets = [
                widget
                for widgets in [card.cardxnodexwidget_set.order_by("sortorder").all() for card in permitted_cards]
                for widget in widgets
            ]

            permitted_cards = JSONSerializer().serializeToPython(permitted_cards, sort_keys=False, exclude=["is_editable"])

            return JSONResponse({"datatypes": datatypes, "cards": permitted_cards, "graph": graph, "cardwidgets": cardwidgets})
        else:
            return JSONResponse({"graph": graph})
=======
        user = request.user
        if graph_id and not self.action:
            graph = Graph.objects.get(graphid=graph_id)
            graph = JSONSerializer().serializeToPython(graph, sort_keys=False, exclude=["is_editable", "functions"] + exclusions)

            if get_cards:
                datatypes = models.DDataType.objects.all()
                cards = CardProxyModel.objects.filter(graph_id=graph_id).order_by("sortorder")
                permitted_cards = []
                for card in cards:
                    if user.has_perm(perm, card.nodegroup):
                        card.filter_by_perm(user, perm)
                        permitted_cards.append(card)
                cardwidgets = [
                    widget
                    for widgets in [card.cardxnodexwidget_set.order_by("sortorder").all() for card in permitted_cards]
                    for widget in widgets
                ]

                permitted_cards = JSONSerializer().serializeToPython(permitted_cards, sort_keys=False, exclude=["is_editable"])

                return JSONResponse({"datatypes": datatypes, "cards": permitted_cards, "graph": graph, "cardwidgets": cardwidgets})
            else:
                return JSONResponse({"graph": graph})
        elif self.action == "get_graph_models":
            graphs = models.GraphModel.objects.all()
            return JSONResponse(JSONSerializer().serializeToPython(graphs))
>>>>>>> e821b0f3


@method_decorator(csrf_exempt, name="dispatch")
class Resources(APIBase):

    # context = [{
    #     "@context": {
    #         "id": "@id",
    #         "type": "@type",
    #         "rdf": "http://www.w3.org/1999/02/22-rdf-syntax-ns#",
    #         "rdfs": "http://www.w3.org/2000/01/rdf-schema#",
    #         "crm": "http://www.cidoc-crm.org/cidoc-crm/",
    #         "la": "https://linked.art/ns/terms/",

    #         "Right": "crm:E30_Right",
    #         "LinguisticObject": "crm:E33_Linguistic_Object",
    #         "Name": "la:Name",
    #         "Identifier": "crm:E42_Identifier",
    #         "Language": "crm:E56_Language",
    #         "Type": "crm:E55_Type",

    #         "label": "rdfs:label",
    #         "value": "rdf:value",
    #         "classified_as": "crm:P2_has_type",
    #         "referred_to_by": "crm:P67i_is_referred_to_by",
    #         "language": "crm:P72_has_language",
    #         "includes": "crm:P106_is_composed_of",
    #         "identified_by": "crm:P1_is_identified_by"
    #     }
    # },{
    #     "@context": "https://linked.art/ns/v1/linked-art.json"
    # }]

    def get(self, request, resourceid=None, slug=None, graphid=None):
        if not user_can_read_resource(user=request.user, resourceid=resourceid):
            return JSONResponse(status=403)

        allowed_formats = ["json", "json-ld", "arches-json"]
        format = request.GET.get("format", "json-ld")
        hide_hidden_nodes = bool(request.GET.get("hidden", "true").lower() == "false")
        user = request.user
        perm = "read_nodegroup"

        if format not in allowed_formats:
            return JSONResponse(status=406, reason="incorrect format specified, only %s formats allowed" % allowed_formats)

        indent = request.GET.get("indent")
        if indent and str.isdigit(indent):
            indent = int(indent)
        else:
            indent = None

        if resourceid:
            if format == "json":
                resource = Resource.objects.get(pk=resourceid)

                version = request.GET.get("v", None)
                compact = bool(request.GET.get("compact", "true").lower() == "true")  # default True
                hide_empty_nodes = bool(request.GET.get("hide_empty_nodes", "false").lower() == "true")  # default False

                if version == "beta":
<<<<<<< HEAD
                    out = resource.to_json(compact=compact, hide_empty_nodes=hide_empty_nodes, user=user, perm=perm, version=version)
                else:
                    out = {
                        "resource": resource.to_json(
                            compact=compact, hide_empty_nodes=hide_empty_nodes, user=user, perm=perm, version=version
                        ),
                        "displaydescription": resource.displaydescription,
                        "displayname": resource.displayname,
                        "graph_id": resource.graph_id,
                        "legacyid": resource.legacyid,
                        "map_popup": resource.map_popup,
=======
                    out = resource.to_json(
                        compact=compact,
                        hide_empty_nodes=hide_empty_nodes,
                        user=user,
                        perm=perm,
                        version=version,
                        hide_hidden_nodes=hide_hidden_nodes,
                    )
                else:
                    out = {
                        "resource": resource.to_json(
                            compact=compact,
                            hide_empty_nodes=hide_empty_nodes,
                            user=user,
                            perm=perm,
                            version=version,
                            hide_hidden_nodes=hide_hidden_nodes,
                        ),
                        "displaydescription": resource.displaydescription(),
                        "displayname": resource.displayname(),
                        "graph_id": resource.graph_id,
                        "legacyid": resource.legacyid,
                        "map_popup": resource.map_popup(),
>>>>>>> e821b0f3
                        "resourceinstanceid": resource.resourceinstanceid,
                    }

            elif format == "arches-json":
                out = Resource.objects.get(pk=resourceid)

                include_tiles = bool(request.GET.get("includetiles", "true").lower() == "true")  # default True

                if include_tiles:
                    out.load_tiles(user, perm)

            elif format == "json-ld":
                try:
                    models.ResourceInstance.objects.get(pk=resourceid)  # check for existance
                    exporter = ResourceExporter(format=format)
                    output = exporter.writer.write_resources(resourceinstanceids=[resourceid], indent=indent, user=request.user)
                    out = output[0]["outputfile"].getvalue()
                except models.ResourceInstance.DoesNotExist:
                    logger.error(_("The specified resource '{0}' does not exist. JSON-LD export failed.".format(resourceid)))
                    return JSONResponse(status=404)

        else:
            #
            # The following commented code would be what you would use if you wanted to use the rdflib module,
            # the problem with using this is that items in the "ldp:contains" array don't maintain a consistent order
            #

            # archesproject = Namespace(settings.ARCHES_NAMESPACE_FOR_DATA_EXPORT)
            # ldp = Namespace('https://www.w3.org/ns/ldp/')

            # g = Graph()
            # g.bind('archesproject', archesproject, False)
            # g.add((archesproject['resources'], RDF.type, ldp['BasicContainer']))

            # base_url = "%s%s" % (settings.ARCHES_NAMESPACE_FOR_DATA_EXPORT, reverse('resources',args=['']).lstrip('/'))
            # for resourceid in list(Resource.objects.values_list('pk', flat=True).order_by('pk')[:10]):
            #     g.add((archesproject['resources'], ldp['contains'], URIRef("%s%s") % (base_url, resourceid) ))

            # value = g.serialize(format='nt')
            # out = from_rdf(str(value), options={format:'application/nquads'})
            # framing = {
            #     "@omitDefault": True
            # }

            # out = frame(out, framing)
            # context = {
            #     "@context": {
            #         'ldp': 'https://www.w3.org/ns/ldp/',
            #         'arches': settings.ARCHES_NAMESPACE_FOR_DATA_EXPORT
            #     }
            # }
            # out = compact(out, context, options={'skipExpansion':False, 'compactArrays': False})

            page_size = settings.API_MAX_PAGE_SIZE

            try:
                page = int(request.GET.get("page", None))
            except Exception:
                page = 1

            start = (page - 1) * page_size
            end = start + page_size

            base_url = "%s%s" % (settings.ARCHES_NAMESPACE_FOR_DATA_EXPORT, reverse("resources", args=[""]).lstrip("/"))
            out = {
                "@context": "https://www.w3.org/ns/ldp/",
                "@id": "",
                "@type": "ldp:BasicContainer",
                # Here we actually mean the name
                # "label": str(model.name),
                "ldp:contains": [
                    "%s%s" % (base_url, resourceid)
                    for resourceid in list(
                        Resource.objects.values_list("pk", flat=True)
                        .exclude(pk=settings.SYSTEM_SETTINGS_RESOURCE_ID)
                        .order_by("pk")[start:end]
                    )
                ],
            }

        return JSONResponse(out, indent=indent)

    # def put(self, request, resourceid):
    #     try:
    #         indent = int(request.POST.get('indent', None))
    #     except:
    #         indent = None

    #     try:
    #         if user_can_edit_resource(user=request.user):
    #             data = JSONDeserializer().deserialize(request.body)
    #             reader = JsonLdReader()
    #             reader.read_resource(data, use_ids=True)
    #             if reader.errors:
    #                 response = []
    #                 for value in reader.errors.itervalues():
    #                     response.append(value.message)
    #                 return JSONResponse(data, indent=indent, status=400, reason=response)
    #             else:
    #                 response = []
    #                 for resource in reader.resources:
    #                     if resourceid != str(resource.pk):
    #                         raise Exception(
    #                             'Resource id in the URI does not match the resource @id supplied in the document')
    #                     old_resource = Resource.objects.get(pk=resource.pk)
    #                     old_resource.load_tiles()
    #                     old_tile_ids = set([str(tile.pk) for tile in old_resource.tiles])
    #                     new_tile_ids = set([str(tile.pk) for tile in resource.get_flattened_tiles()])
    #                     tileids_to_delete = old_tile_ids.difference(new_tile_ids)
    #                     tiles_to_delete = models.TileModel.objects.filter(pk__in=tileids_to_delete)
    #                     with transaction.atomic():
    #                         tiles_to_delete.delete()
    #                         resource.save(request=request)
    #                     response.append(JSONDeserializer().deserialize(
    #                         self.get(request, resource.resourceinstanceid).content))
    #                 return JSONResponse(response, indent=indent)
    #         else:
    #             return JSONResponse(status=403)
    #     except Exception as e:
    #         return JSONResponse(status=500, reason=e)

    def put(self, request, resourceid, slug=None, graphid=None):
        try:
            indent = int(request.PUT.get("indent", None))
        except Exception:
            indent = None

        allowed_formats = ["arches-json", "json-ld"]
        format = request.GET.get("format", "json-ld")
        if format not in allowed_formats:
            return JSONResponse(status=406, reason="incorrect format specified, only %s formats allowed" % allowed_formats)

        if not user_can_edit_resource(user=request.user, resourceid=resourceid):
            return JSONResponse(status=403)
        else:
            with transaction.atomic():
                try:
                    if format == "json-ld":
                        try:
                            # DELETE
                            resource_instance = Resource.objects.get(pk=resourceid)
                            resource_instance.delete()
                        except models.ResourceInstance.DoesNotExist:
                            pass

                        # POST
                        data = JSONDeserializer().deserialize(request.body)
                        reader = JsonLdReader()
                        if slug is not None:
                            graphid = models.GraphModel.objects.get(slug=slug).pk
                        reader.read_resource(data, resourceid=resourceid, graphid=graphid)
                        if reader.errors:
                            response = []
                            for value in reader.errors.values():
                                response.append(value.message)
                            return JSONResponse({"error": response}, indent=indent, status=400)
                        else:
                            response = []
                            for resource in reader.resources:
                                with transaction.atomic():
                                    resource.save(request=request)
                                response.append(JSONDeserializer().deserialize(self.get(request, resource.resourceinstanceid).content))
                            return JSONResponse(response, indent=indent, status=201)

                    elif format == "arches-json":
                        reader = ArchesFileReader()
                        archesresource = JSONDeserializer().deserialize(request.body)

                        # IF a resource id is supplied in the url it should match the resource ids in the body of the request.
                        if resourceid != archesresource["resourceinstanceid"]:
                            return JSONResponse(
                                {"error": "Resource id in the URI does not match the resourceinstanceid supplied in the document"},
                                indent=indent,
                                status=400,
                            )

                        #  Resource id's in the request body take precedence over the id supplied in the url.
                        resource = {
                            "resourceinstance": {
                                "graph_id": archesresource["graph_id"],
                                "resourceinstanceid": archesresource["resourceinstanceid"],
                                "legacyid": archesresource["legacyid"],
                            },
                            "tiles": archesresource["tiles"],
                        }

                        reader.import_business_data({"resources": [resource]})

                        if reader.errors:
                            response = []
                            for value in reader.errors.values():
                                response.append(value.message)
                            return JSONResponse({"error": response}, indent=indent, status=400)
                        else:
                            response = []
                            response.append(JSONDeserializer().deserialize(self.get(request, archesresource["resourceinstanceid"]).content))
                            return JSONResponse(response, indent=indent, status=201)

                except models.ResourceInstance.DoesNotExist:
                    return JSONResponse(status=404)
                except Exception as e:
                    return JSONResponse({"error": "resource data could not be saved"}, status=500, reason=e)

    def post(self, request, resourceid=None, slug=None, graphid=None):
        try:
            indent = int(request.POST.get("indent", None))
        except Exception:
            indent = None
        allowed_formats = ["arches-json", "json-ld"]
        format = request.GET.get("format", "json-ld")
        if format not in allowed_formats:
            return JSONResponse(status=406, reason="incorrect format specified, only %s formats allowed" % allowed_formats)

        try:
            if user_can_edit_resource(user=request.user, resourceid=resourceid):
                if format == "json-ld":
                    data = JSONDeserializer().deserialize(request.body)
                    reader = JsonLdReader()
                    if slug is not None:
                        graphid = models.GraphModel.objects.get(slug=slug).pk
                    reader.read_resource(data, graphid=graphid)
                    if reader.errors:
                        response = []
                        for value in reader.errors.values():
                            response.append(value.message)
                        return JSONResponse({"error": response}, indent=indent, status=400)
                    else:
                        response = []
                        for resource in reader.resources:
                            with transaction.atomic():
                                resource.save(request=request)
                            response.append(JSONDeserializer().deserialize(self.get(request, resource.resourceinstanceid).content))
                        return JSONResponse(response, indent=indent, status=201)

                elif format == "arches-json":
                    reader = ArchesFileReader()
                    archesresource = JSONDeserializer().deserialize(request.body)

                    nascent_resourceinstanceid = str(uuid.uuid4())

                    resource = {
                        "resourceinstance": {
                            "graph_id": archesresource["graph_id"],
                            "resourceinstanceid": nascent_resourceinstanceid,
                            "legacyid": archesresource["legacyid"],
                        },
                        "tiles": archesresource["tiles"],
                    }

                    reader.import_business_data({"resources": [resource]})

                    if reader.errors:
                        response = []
                        for value in reader.errors.values():
                            response.append(value.message)
                        return JSONResponse({"error": response}, indent=indent, status=400)
                    else:
                        response = []
                        response.append(JSONDeserializer().deserialize(self.get(request, nascent_resourceinstanceid).content))
                        return JSONResponse(response, indent=indent, status=201)

            else:
                return JSONResponse(status=403)
        except Exception as e:
            if settings.DEBUG is True:
                exc_type, exc_value, exc_traceback = sys.exc_info()
                formatted = traceback.format_exception(exc_type, exc_value, exc_traceback)
                if len(formatted):
                    for message in formatted:
                        print(message)
            return JSONResponse({"error": "resource data could not be saved: %s" % e}, status=500, reason=e)

    def delete(self, request, resourceid, slug=None, graphid=None):
        if user_can_edit_resource(user=request.user, resourceid=resourceid) and user_can_delete_resource(
            user=request.user, resourceid=resourceid
        ):
            try:
                resource_instance = Resource.objects.get(pk=resourceid)
                resource_instance.delete()
            except models.ResourceInstance.DoesNotExist:
                return JSONResponse(status=404)
        else:
            return JSONResponse(status=500)

        return JSONResponse(status=200)


@method_decorator(csrf_exempt, name="dispatch")
class Concepts(APIBase):
    def get(self, request, conceptid=None):
        if user_can_read_concepts(user=request.user):
            allowed_formats = ["json", "json-ld"]
            format = request.GET.get("format", "json-ld")
            if format not in allowed_formats:
                return JSONResponse(status=406, reason="incorrect format specified, only %s formats allowed" % allowed_formats)

            include_subconcepts = request.GET.get("includesubconcepts", "true") == "true"
            include_parentconcepts = request.GET.get("includeparentconcepts", "true") == "true"
            include_relatedconcepts = request.GET.get("includerelatedconcepts", "true") == "true"

            depth_limit = request.GET.get("depthlimit", None)
            lang = request.GET.get("lang", settings.LANGUAGE_CODE)

            try:
                indent = int(request.GET.get("indent", None))
            except Exception:
                indent = None
            if conceptid:
                try:
                    ret = []
                    concept_graph = Concept().get(
                        id=conceptid,
                        include_subconcepts=include_subconcepts,
                        include_parentconcepts=include_parentconcepts,
                        include_relatedconcepts=include_relatedconcepts,
                        depth_limit=depth_limit,
                        up_depth_limit=None,
                        lang=lang,
                    )

                    ret.append(concept_graph)
                except models.Concept.DoesNotExist:
                    return JSONResponse(status=404)
                except Exception as e:
                    return JSONResponse(status=500, reason=e)
            else:
                return JSONResponse(status=500)
        else:
            return JSONResponse(status=500)

        if format == "json-ld":
            try:
                skos = SKOSWriter()
                value = skos.write(ret, format="nt")
                js = from_rdf(value.decode("utf-8"), options={format: "application/nquads"})

                context = [{"@context": {"skos": SKOS, "dcterms": DCTERMS, "rdf": str(RDF)}}, {"@context": settings.RDM_JSONLD_CONTEXT}]

                ret = compact(js, context)
            except Exception as e:
                return JSONResponse(status=500, reason=e)

        return JSONResponse(ret, indent=indent)


class Card(APIBase):
    def get(self, request, resourceid):
        try:
            resource_instance = Resource.objects.get(pk=resourceid)
            graph = resource_instance.graph
        except Resource.DoesNotExist:
            graph = models.GraphModel.objects.get(pk=resourceid)
            resourceid = None
            resource_instance = None
            pass
        nodes = graph.node_set.all()

        nodegroups = []
        editable_nodegroups = []
        for node in nodes:
            if node.is_collector:
                added = False
                if request.user.has_perm("write_nodegroup", node.nodegroup):
                    editable_nodegroups.append(node.nodegroup)
                    nodegroups.append(node.nodegroup)
                    added = True
                if not added and request.user.has_perm("read_nodegroup", node.nodegroup):
                    nodegroups.append(node.nodegroup)

        nodes = nodes.filter(nodegroup__in=nodegroups)
        cards = graph.cardmodel_set.order_by("sortorder").filter(nodegroup__in=nodegroups).prefetch_related("cardxnodexwidget_set")
        cardwidgets = [
            widget for widgets in [card.cardxnodexwidget_set.order_by("sortorder").all() for card in cards] for widget in widgets
        ]
        datatypes = models.DDataType.objects.all()
        user_is_reviewer = user_is_resource_reviewer(request.user)
        widgets = models.Widget.objects.all()
        card_components = models.CardComponent.objects.all()

        if resource_instance is None:
            tiles = []
            displayname = _("New Resource")
        else:
            displayname = resource_instance.displayname()
            if displayname == "undefined":
                displayname = _("Unnamed Resource")
            if str(resource_instance.graph_id) == settings.SYSTEM_SETTINGS_RESOURCE_MODEL_ID:
                displayname = _("System Settings")

            tiles = resource_instance.tilemodel_set.order_by("sortorder").filter(nodegroup__in=nodegroups)
            provisionaltiles = []
            for tile in tiles:
                append_tile = True
                isfullyprovisional = False
                if tile.provisionaledits is not None:
                    if len(list(tile.provisionaledits.keys())) > 0:
                        if len(tile.data) == 0:
                            isfullyprovisional = True
                        if user_is_reviewer is False:
                            if str(request.user.id) in tile.provisionaledits:
                                tile.provisionaledits = {str(request.user.id): tile.provisionaledits[str(request.user.id)]}
                                tile.data = tile.provisionaledits[str(request.user.id)]["value"]
                            else:
                                if isfullyprovisional is True:
                                    # if the tile IS fully provisional and the current user is not the owner,
                                    # we don't send that tile back to the client.
                                    append_tile = False
                                else:
                                    # if the tile has authoritaive data and the current user is not the owner,
                                    # we don't send the provisional data of other users back to the client.
                                    tile.provisionaledits = None
                if append_tile is True:
                    provisionaltiles.append(tile)
            tiles = provisionaltiles

        cards = JSONSerializer().serializeToPython(cards)
        editable_nodegroup_ids = [str(nodegroup.pk) for nodegroup in editable_nodegroups]
        for card in cards:
            card["is_writable"] = False
            if str(card["nodegroup_id"]) in editable_nodegroup_ids:
                card["is_writable"] = True

        context = {
            "resourceid": resourceid,
            "displayname": displayname,
            "tiles": tiles,
            "cards": cards,
            "nodegroups": nodegroups,
            "nodes": nodes,
            "cardwidgets": cardwidgets,
            "datatypes": datatypes,
            "userisreviewer": user_is_reviewer,
            "widgets": widgets,
            "card_components": card_components,
        }

        return JSONResponse(context, indent=4)


class SearchExport(View):
    def get(self, request):
        total = int(request.GET.get("total", 0))
        download_limit = settings.SEARCH_EXPORT_IMMEDIATE_DOWNLOAD_THRESHOLD
        format = request.GET.get("format", "tilecsv")
        report_link = request.GET.get("reportlink", False)
        if "HTTP_AUTHORIZATION" in request.META:
            request_auth = request.META.get("HTTP_AUTHORIZATION").split()
            if request_auth[0].lower() == "basic":
                user_cred = b64decode(request_auth[1]).decode().split(":")
                user = authenticate(username=user_cred[0], password=user_cred[1])
                if user is not None:
                    request.user = user
        exporter = SearchResultsExporter(search_request=request)
        export_files, export_info = exporter.export(format, report_link)
        if format == "geojson" and total <= download_limit:
            if settings.EXPORT_DATA_FIELDS_IN_CARD_ORDER:
                response = JSONResponse(export_files, sort_keys=False)
            else:
                response = JSONResponse(export_files)
            return response
        return JSONResponse(status=404)


class SearchComponentData(APIBase):
    def get(self, request, componentname):
        search_filter_factory = SearchFilterFactory(request)
        search_filter = search_filter_factory.get_filter(componentname)
        if search_filter and not (componentname == "advanced-search" and request.user.username == "anonymous"):
            return JSONResponse(search_filter.view_data())
        return JSONResponse(status=404)


@method_decorator(csrf_exempt, name="dispatch")
class Images(APIBase):
    # meant to handle uploading of full sized images from a mobile client
    def post(self, request):
        tileid = request.POST.get("tileid")
        fileid = request.POST.get("file_id")
        nodeid = request.POST.get("nodeid")
        file_name = request.POST.get("file_name", "temp.jpg")
        file_data = request.FILES.get("data")
        try:
            image_file, file_created = models.File.objects.get_or_create(pk=fileid)
            image_file.path.save(file_name, ContentFile(file_data.read()))

            tile = TileProxyModel.objects.get(pk=tileid)
            tile_data = tile.get_tile_data(request.user.pk)
            for image in tile_data[nodeid]:
                if image["file_id"] == fileid:
                    image["url"] = image_file.path.url
                    image["size"] = image_file.path.size
                    # I don't really want to run all the code TileProxyModel.save(),
                    # so I just call it's super class
                    super(TileProxyModel, tile).save()
                    tile.index()

            # to use base64 use the below code
            # import base64
            # with open("foo.jpg", "w+b") as f:
            #     f.write(base64.b64decode(request.POST.get('data')))

        except TileProxyModel.DoesNotExist:
            # it's ok if the TileProxyModel doesn't exist, that just means that there is some
            # latency in the updating of the db from couch
            # see process_mobile_data in the FileListDatatype for how image thumbnails get
            # pushed to the db and files saved
            pass
        except Exception as e:
            return JSONResponse(status=500)

        return JSONResponse()


class IIIFManifest(APIBase):
    def get(self, request):
        query = request.GET.get("query", None)
        start = int(request.GET.get("start", 0))
        limit = request.GET.get("limit", None)

        manifests = models.IIIFManifest.objects.all()
        if query is not None:
            manifests = manifests.filter(Q(label__icontains=query) | Q(description__icontains=query))
        count = manifests.count()
        if limit is not None:
            manifests = manifests[start : start + int(limit)]

        response = JSONResponse({"results": manifests, "count": count})
        return response


class IIIFAnnotations(APIBase):
    def get(self, request):
        canvas = request.GET.get("canvas", None)
        resourceid = request.GET.get("resourceid", None)
        nodeid = request.GET.get("nodeid", None)
        permitted_nodegroups = [nodegroup for nodegroup in get_nodegroups_by_perm(request.user, "models.read_nodegroup")]
        annotations = models.VwAnnotation.objects.filter(nodegroup__in=permitted_nodegroups)
        if canvas is not None:
            annotations = annotations.filter(canvas=canvas)
        if resourceid is not None:
            annotations = annotations.filter(resourceinstance_id=resourceid)
        if nodeid is not None:
            annotations = annotations.filter(node_id=nodeid)
        return JSONResponse(
            {
                "type": "FeatureCollection",
                "features": [
                    {
                        "type": "Feature",
                        "id": annotation.feature["id"],
                        "geometry": annotation.feature["geometry"],
                        "properties": {
                            **annotation.feature["properties"],
                            **{
                                "nodeId": annotation.node_id,
                                "nodegroupId": annotation.nodegroup_id,
                                "resourceId": annotation.resourceinstance_id,
                                "graphId": annotation.node.graph_id,
                                "tileId": annotation.tile_id,
                            },
                        },
                    }
                    for annotation in annotations
                ],
            }
        )


class IIIFAnnotationNodes(APIBase):
    def get(self, request, indent=None):
        permitted_nodegroups = [nodegroup for nodegroup in get_nodegroups_by_perm(request.user, "models.read_nodegroup")]
        annotation_nodes = models.Node.objects.filter(nodegroup__in=permitted_nodegroups, datatype="annotation")
        return JSONResponse(
            [
                {
                    **model_to_dict(node),
                    "graph_name": node.graph.name,
                    "icon": node.graph.iconclass,
                }
                for node in annotation_nodes
            ]
        )


class Manifest(APIBase):
    def get(self, request, id):
        manifest = models.IIIFManifest.objects.get(id=id).manifest
        return JSONResponse(manifest)


class OntologyProperty(APIBase):
    def get(self, request):
        domain_ontology_class = request.GET.get("domain_ontology_class", None)
        range_ontology_class = request.GET.get("range_ontology_class", None)
        ontologyid = request.GET.get("ontologyid", "sdl")

        ret = []
        if domain_ontology_class and range_ontology_class:
            ontology_classes = models.OntologyClass.objects.get(source=domain_ontology_class)
            for ontologyclass in ontology_classes.target["down"]:
                if range_ontology_class in ontologyclass["ontology_classes"]:
                    ret.append(ontologyclass["ontology_property"])

        return JSONResponse(ret)


class ResourceReport(APIBase):
    def get(self, request, resourceid):
        exclude = request.GET.get("exclude", [])
        uncompacted_value = request.GET.get("uncompacted")
        version = request.GET.get("v")
        compact = True
        if uncompacted_value == "true":
            compact = False
        perm = "read_nodegroup"

        resource = Resource.objects.get(pk=resourceid)
        graph = Graph.objects.get(graphid=resource.graph_id)
        template = models.ReportTemplate.objects.get(pk=graph.template_id)

        if not template.preload_resource_data:
            return JSONResponse({"template": template, "report_json": resource.to_json(compact=compact, version=version)})

        resp = {
            "datatypes": models.DDataType.objects.all(),
<<<<<<< HEAD
            "displayname": resource.displayname,
=======
            "displayname": resource.displayname(),
>>>>>>> e821b0f3
            "resourceid": resourceid,
            "graph": graph,
            "hide_empty_nodes": settings.HIDE_EMPTY_NODES_IN_REPORT,
            "report_json": resource.to_json(compact=compact, version=version),
        }

        if "template" not in exclude:
            resp["template"] = template

        if "related_resources" not in exclude:
            resource_models = (
                models.GraphModel.objects.filter(isresource=True)
                .exclude(isactive=False)
                .exclude(pk=settings.SYSTEM_SETTINGS_RESOURCE_MODEL_ID)
            )

            get_params = request.GET.copy()
            get_params.update({"paginate": "false"})
            request.GET = get_params

            related_resources_response = RelatedResourcesView().get(request, resourceid)
            related_resources = json.loads(related_resources_response.content)

            related_resources_summary = self._generate_related_resources_summary(
                related_resources=related_resources["related_resources"],
                resource_relationships=related_resources["resource_relationships"],
                resource_models=resource_models,
            )

            resp["related_resources"] = related_resources_summary

        if "tiles" not in exclude:
            permitted_tiles = []
            for tile in TileProxyModel.objects.filter(resourceinstance=resource).select_related("nodegroup").order_by("sortorder"):
                if request.user.has_perm(perm, tile.nodegroup):
                    tile.filter_by_perm(request.user, perm)
                    permitted_tiles.append(tile)

            resp["tiles"] = permitted_tiles

        if "cards" not in exclude:
            permitted_cards = []
            for card in CardProxyModel.objects.filter(graph_id=resource.graph_id).select_related("nodegroup").order_by("sortorder"):
                if request.user.has_perm(perm, card.nodegroup):
                    card.filter_by_perm(request.user, perm)
                    permitted_cards.append(card)

            cardwidgets = [
                widget
                for widgets in [card.cardxnodexwidget_set.order_by("sortorder").all() for card in permitted_cards]
                for widget in widgets
            ]

            resp["cards"] = permitted_cards
            resp["cardwidgets"] = cardwidgets

        return JSONResponse(resp)

    def _generate_related_resources_summary(self, related_resources, resource_relationships, resource_models):
        related_resource_summary = [
            {"graphid": str(resource_model.graphid), "name": resource_model.name, "resources": []} for resource_model in resource_models
        ]

        resource_relationship_types = {
            resource_relationship_type["id"]: resource_relationship_type["text"]
            for resource_relationship_type in get_resource_relationship_types()["values"]
        }

        for related_resource in related_resources:
            for summary in related_resource_summary:
                if related_resource["graph_id"] == summary["graphid"]:
                    relationship_summary = []
                    for resource_relationship in resource_relationships:
                        if related_resource["resourceinstanceid"] == resource_relationship["resourceinstanceidto"]:
                            rr_type = (
                                resource_relationship_types[resource_relationship["relationshiptype"]]
                                if resource_relationship["relationshiptype"] in resource_relationship_types
                                else resource_relationship["relationshiptype"]
                            )
                            relationship_summary.append(rr_type)
                        elif related_resource["resourceinstanceid"] == resource_relationship["resourceinstanceidfrom"]:
                            rr_type = (
                                resource_relationship_types[resource_relationship["inverserelationshiptype"]]
                                if resource_relationship["inverserelationshiptype"] in resource_relationship_types
                                else resource_relationship["inverserelationshiptype"]
                            )
                            relationship_summary.append(rr_type)

                    summary["resources"].append(
                        {
                            "resourceinstanceid": related_resource["resourceinstanceid"],
                            "displayname": related_resource["displayname"],
                            "relationships": relationship_summary,
                        }
                    )

        return related_resource_summary


class BulkResourceReport(APIBase):
    def get(self, request):
        graph_ids = request.GET.get("graph_ids").split(",")
        exclude = request.GET.get("exclude", [])

        if not graph_ids:
            raise Exception()

        exclusions_querystring = request.GET.get("exclude", None)

        if exclusions_querystring is not None:
            exclusions = list(map(str.strip, exclude.split(",")))
        else:
            exclusions = []

        graph_ids_set = set(graph_ids)  # calls set to delete dups
        graph_ids_not_in_cache = []

        graph_lookup = {}

        for graph_id in graph_ids_set:
            graph = cache.get("serialized_graph_{}".format(graph_id))

            if graph:
                graph_lookup[graph["graphid"]] = graph
            else:
                graph_ids_not_in_cache.append(graph_id)

        if graph_ids_not_in_cache:
            graphs_from_database = list(Graph.objects.filter(pk__in=graph_ids_not_in_cache))

            for graph in graphs_from_database:
                serialized_graph = JSONSerializer().serializeToPython(
                    graph, sort_keys=False, exclude=["is_editable", "functions"] + exclusions
                )
                cache.set("serialized_graph_{}".format(graph.pk), serialized_graph)
                graph_lookup[str(graph.pk)] = serialized_graph

        graph_ids_with_templates_that_preload_resource_data = []
        graph_ids_with_templates_that_do_not_preload_resource_data = []

        for graph in graph_lookup.values():
            template = models.ReportTemplate.objects.get(pk=graph["template_id"])

            if template.preload_resource_data:
                graph_ids_with_templates_that_preload_resource_data.append(graph["graphid"])
            else:
                graph_ids_with_templates_that_do_not_preload_resource_data.append(graph["graphid"])

        permitted_cards = []

        if "cards" not in exclude:
            cards = (
                CardProxyModel.objects.filter(graph_id__in=graph_ids_with_templates_that_preload_resource_data)
                .select_related("nodegroup")
                .order_by("sortorder")
            )

            perm = "read_nodegroup"
            permitted_cards = []

            for card in cards:
                if request.user.has_perm(perm, card.nodegroup):
                    card.filter_by_perm(request.user, perm)
                    permitted_cards.append(card)

        if "datatypes" not in exclude:
            datatypes = list(models.DDataType.objects.all())

        resp = {}

        for graph_id in graph_ids_with_templates_that_preload_resource_data:
            graph = graph_lookup[graph_id]

            graph_cards = [card for card in permitted_cards if str(card.graph_id) == graph["graphid"]]

            cardwidgets = [
                widget for widgets in [card.cardxnodexwidget_set.order_by("sortorder").all() for card in graph_cards] for widget in widgets
            ]

            resp[graph_id] = {
                "graph": graph,
                "cards": JSONSerializer().serializeToPython(graph_cards, sort_keys=False, exclude=["is_editable"]),
                "cardwidgets": cardwidgets,
            }

            if "datatypes" not in exclude:
                resp[graph_id]["datatypes"] = datatypes

        for graph_id in graph_ids_with_templates_that_do_not_preload_resource_data:
            graph = graph_lookup[graph_id]
            resp[graph_id] = {"template_id": graph["template_id"]}

        return JSONResponse(resp)


class BulkDisambiguatedResourceInstance(APIBase):
    def get(self, request):
        resource_ids = request.GET.get("resource_ids").split(",")
<<<<<<< HEAD
        uncompacted_value = request.GET.get("uncompacted")
        version = request.GET.get("v")
        compact = True
        if uncompacted_value == "true":
            compact = False
        return JSONResponse(
            {resource.pk: resource.to_json(compact=compact, version=version) for resource in Resource.objects.filter(pk__in=resource_ids)}
=======
        version = request.GET.get("v")
        hide_hidden_nodes = bool(request.GET.get("hidden", "true").lower() == "false")
        compact = bool(request.GET.get("uncompacted", "false").lower() == "false")

        return JSONResponse(
            {
                resource.pk: resource.to_json(compact=compact, version=version, hide_hidden_nodes=hide_hidden_nodes)
                for resource in Resource.objects.filter(pk__in=resource_ids)
            }
>>>>>>> e821b0f3
        )


@method_decorator(csrf_exempt, name="dispatch")
class Tile(APIBase):
    def get(self, request, tileid):
        try:
            tile = models.TileModel.objects.get(tileid=tileid)
        except Exception as e:
            return JSONResponse(str(e), status=404)

        # filter tiles from attribute query based on user permissions
        permitted_nodegroups = [str(nodegroup.pk) for nodegroup in get_nodegroups_by_perm(request.user, "models.read_nodegroup")]
        if str(tile.nodegroup_id) in permitted_nodegroups:
            return JSONResponse(tile, status=200)
        else:
            return JSONResponse(_("Tile not found."), status=404)

    def post(self, request, tileid):
        tileview = TileView()
        tileview.action = "update_tile"
        # check that no data is on POST or FILES before assigning body to POST (otherwise request fails)
        if len(dict(request.POST.items())) == 0 and len(dict(request.FILES.items())) == 0:
            request.POST = request.POST.copy()
            request.POST["data"] = request.body
        return tileview.post(request)


@method_decorator(csrf_exempt, name="dispatch")
class NodeGroup(APIBase):
    def get(self, request, nodegroupid=None):
        params = request.GET.dict()
        user = request.user
        perms = "models." + params.pop("perms", "read_nodegroup")
        params["nodegroupid"] = params.get("nodegroupid", nodegroupid)

        try:
            uuid.UUID(params["nodegroupid"])
        except ValueError as e:
            del params["nodegroupid"]

        try:
            nodegroup = models.NodeGroup.objects.get(pk=params["nodegroupid"])
            permitted_nodegroups = [nodegroup.pk for nodegroup in get_nodegroups_by_perm(user, perms)]
        except Exception as e:
            return JSONResponse(str(e), status=404)

        if not nodegroup or nodegroup.pk not in permitted_nodegroups:
            return JSONResponse(_("No nodegroup matching query parameters found."), status=404)

        return JSONResponse(nodegroup, status=200)


@method_decorator(csrf_exempt, name="dispatch")
class Node(APIBase):
    def get(self, request, nodeid=None):
        graph_cache = {}
        params = request.GET.dict()
        user = request.user
        perms = "models." + params.pop("perms", "read_nodegroup")
        params["nodeid"] = params.get("nodeid", nodeid)
        try:
            uuid.UUID(params["nodeid"])
        except ValueError as e:
            del params["nodeid"]
        # parse node attributes from params
        # datatype = params.get("datatype")
        # description=params.get('description')
        # exportable=params.get('exportable')
        # fieldname=params.get('fieldname')
        # graph_id=params.get('graph_id')
        # is_collector=params.get('is_collector')
        # isrequired=params.get('isrequired')
        # issearchable=params.get('issearchable')
        # istopnode=params.get('istopnode')
        # name=params.get('name')
        # nodegroup_id=params.get('nodegroup_id')
        # nodeid=params.get('nodeid')
        # ontologyclass=params.get('ontologyclass')
        # sortorder=params.get('sortorder')

        def graphLookup(graphid):
            try:
                return graph_cache[graphid]
            except:
                graph_cache[graphid] = Graph.objects.get(pk=node["graph_id"]).name
                return graph_cache[graphid]

        # try to get nodes by attribute filter and then get nodes by passed in user perms
        try:
            nodes = models.Node.objects.filter(**dict(params)).values()
            permitted_nodegroups = [str(nodegroup.pk) for nodegroup in get_nodegroups_by_perm(user, perms)]
        except Exception as e:
            return JSONResponse(str(e), status=404)

        # check if any nodes were returned from attribute filter and throw error if none were returned
        if len(nodes) == 0:
            return JSONResponse(_("No nodes matching query parameters found."), status=404)

        # filter nodes from attribute query based on user permissions
        permitted_nodes = [node for node in nodes if str(node["nodegroup_id"]) in permitted_nodegroups]
        for node in permitted_nodes:
            try:
                node["resourcemodelname"] = graphLookup(node["graph_id"])
            except:
                return JSONResponse(_("No graph found for graphid %s" % (node["graph_id"])), status=404)

        return JSONResponse(permitted_nodes, status=200)


@method_decorator(csrf_exempt, name="dispatch")
class InstancePermission(APIBase):
    def get(self, request):
        user = request.user
        result = {}
        resourceinstanceid = request.GET.get("resourceinstanceid")
        result["read"] = user_can_read_resource(user, resourceinstanceid)
        result["edit"] = user_can_edit_resource(user, resourceinstanceid)
        result["delete"] = user_can_delete_resource(user, resourceinstanceid)
        return JSONResponse(result)


@method_decorator(csrf_exempt, name="dispatch")
class NodeValue(APIBase):
    def post(self, request):
        datatype_factory = DataTypeFactory()
        tileid = request.POST.get("tileid")
        nodeid = request.POST.get("nodeid")
        data = request.POST.get("data")
        resourceid = request.POST.get("resourceinstanceid", None)
        format = request.POST.get("format")
        operation = request.POST.get("operation")
        transaction_id = request.POST.get("transaction_id")

        # get node model return error if not found
        try:
            node = models.Node.objects.get(nodeid=nodeid)
        except Exception as e:
            return JSONResponse(e, status=404)

        # check if user has permissions to write to node
        user_has_perms = request.user.has_perm("write_nodegroup", node)

        if user_has_perms:
            # get datatype of node
            try:
                datatype = datatype_factory.get_instance(node.datatype)
            except Exception as e:
                return JSONResponse(e, status=404)

            # transform data to format expected by tile
            data = datatype.transform_value_for_tile(data, format=format)

            # get existing data and append new data if operation='append'
            if operation == "append":
                tile = models.TileModel.objects.get(tileid=tileid)
                data = datatype.update(tile, data, nodeid, action=operation)

            # update/create tile
<<<<<<< HEAD
            new_tile = TileProxyModel.update_node_value(nodeid, data, tileid, resourceinstanceid=resourceid, transaction_id=transaction_id)
=======
            new_tile = TileProxyModel.update_node_value(
                nodeid, data, tileid, request=request, resourceinstanceid=resourceid, transaction_id=transaction_id
            )
>>>>>>> e821b0f3

            response = JSONResponse(new_tile, status=200)
        else:
            response = JSONResponse(_("User does not have permission to edit this node."), status=403)

        return response


@method_decorator(csrf_exempt, name="dispatch")
class Validator(APIBase):
    """
    Class for validating existing objects in the system using GET (resource instances, tiles, etc...)
    or for validating new objects using POST.
    arches-json format is assumed when posting a new resource instance for validation
    Querystring parameters:
    indent -- set to an integer value to format the json to be indented that number of characters
    verbose -- (default is False), set to True to return more information about the validation result
    strict -- (default is True), set to True to force the datatype to perform a more complete check
            (eg: check for the existance of a referenced resoure on the resource-instance datatype)
    """

    def validate_resource(self, resource, verbose, strict):
        errors = resource.validate(verbose=verbose, strict=strict)
        ret = {}

        ret["valid"] = len(errors) == 0
        if verbose:
            ret["errors"] = errors
        return ret

    def validate_tile(self, tile, verbose, strict):
        errors = []
        ret = {}

        try:
            tile.validate(raise_early=(not verbose), strict=strict)
        except TileValidationError as err:
            errors += err.message if isinstance(err.message, list) else [err.message]
        except BaseException as err:
            errors += [str(err)]

        ret["valid"] = len(errors) == 0
        if verbose:
            ret["errors"] = errors
        return ret

    def get(self, request, itemtype=None, itemid=None):
        valid_item_types = ["resource", "tile"]
        if itemtype not in valid_item_types:
            return JSONResponse(
                {"message": f"items to validate can only be of the following types: {valid_item_types} -- eg: .../item_type/item_id"},
                status=400,
            )

        indent = request.GET.get("indent", None)
        verbose = False if request.GET.get("verbose", "false").startswith("f") else True  # default is False
        strict = True if request.GET.get("strict", "true").startswith("t") else False  # default is True

        if itemtype == "resource":
            try:
                resource = Resource.objects.get(pk=itemid)
            except:
                return JSONResponse(status=404)

            return JSONResponse(self.validate_resource(resource, verbose, strict), indent=indent)

        if itemtype == "tile":
            errors = []

            try:
                tile = TileProxyModel.objects.get(pk=itemid)
            except:
                return JSONResponse(status=404)

            return JSONResponse(self.validate_tile(tile, verbose, strict), indent=indent)

        return JSONResponse(status=400)

    def post(self, request, itemtype=None):
        valid_item_types = ["resource", "tile"]
        if itemtype not in valid_item_types:
            return JSONResponse(
                {"message": f"items to validate can only be of the following types: {valid_item_types} -- eg: .../item_type/item_id"},
                status=400,
            )

        indent = request.GET.get("indent", None)
        verbose = False if request.GET.get("verbose", "false").startswith("f") else True  # default is False
        strict = True if request.GET.get("strict", "true").startswith("t") else False  # default is True
        data = JSONDeserializer().deserialize(request.body)

        if itemtype == "resource":
            resource = Resource()
            for tiledata in data["tiles"]:
                resource.tiles.append(TileProxyModel(tiledata))

            return JSONResponse(self.validate_resource(resource, verbose, strict), indent=indent)

        if itemtype == "tile":
            tile = TileProxyModel(data)
            return JSONResponse(self.validate_tile(tile, verbose, strict), indent=indent)

        return JSONResponse(status=400)


class TransformEdtfForTile(APIBase):
    def get(self, request):
        try:
            value = request.GET.get("value")
            datatype_factory = DataTypeFactory()
            edtf_datatype = datatype_factory.get_instance("edtf")
            transformed_value = edtf_datatype.transform_value_for_tile(value)
            is_valid = len(edtf_datatype.validate(transformed_value)) == 0
            result = (transformed_value, is_valid)

        except TypeError as e:
            return JSONResponse({"data": (str(e), False)})

        except Exception as e:
            return JSONResponse(str(e), status=500)

        return JSONResponse({"data": result})<|MERGE_RESOLUTION|>--- conflicted
+++ resolved
@@ -502,34 +502,6 @@
             exclusions = []
 
         perm = "read_nodegroup"
-<<<<<<< HEAD
-        graph = cache.get(f"graph_{graph_id}")
-        user = request.user
-
-        if graph is None:
-            graph = Graph.objects.get(graphid=graph_id)
-        graph = JSONSerializer().serializeToPython(graph, sort_keys=False, exclude=["is_editable", "functions"] + exclusions)
-
-        if get_cards:
-            datatypes = models.DDataType.objects.all()
-            cards = CardProxyModel.objects.filter(graph_id=graph_id).order_by("sortorder")
-            permitted_cards = []
-            for card in cards:
-                if user.has_perm(perm, card.nodegroup):
-                    card.filter_by_perm(user, perm)
-                    permitted_cards.append(card)
-            cardwidgets = [
-                widget
-                for widgets in [card.cardxnodexwidget_set.order_by("sortorder").all() for card in permitted_cards]
-                for widget in widgets
-            ]
-
-            permitted_cards = JSONSerializer().serializeToPython(permitted_cards, sort_keys=False, exclude=["is_editable"])
-
-            return JSONResponse({"datatypes": datatypes, "cards": permitted_cards, "graph": graph, "cardwidgets": cardwidgets})
-        else:
-            return JSONResponse({"graph": graph})
-=======
         user = request.user
         if graph_id and not self.action:
             graph = Graph.objects.get(graphid=graph_id)
@@ -557,7 +529,6 @@
         elif self.action == "get_graph_models":
             graphs = models.GraphModel.objects.all()
             return JSONResponse(JSONSerializer().serializeToPython(graphs))
->>>>>>> e821b0f3
 
 
 @method_decorator(csrf_exempt, name="dispatch")
@@ -619,19 +590,6 @@
                 hide_empty_nodes = bool(request.GET.get("hide_empty_nodes", "false").lower() == "true")  # default False
 
                 if version == "beta":
-<<<<<<< HEAD
-                    out = resource.to_json(compact=compact, hide_empty_nodes=hide_empty_nodes, user=user, perm=perm, version=version)
-                else:
-                    out = {
-                        "resource": resource.to_json(
-                            compact=compact, hide_empty_nodes=hide_empty_nodes, user=user, perm=perm, version=version
-                        ),
-                        "displaydescription": resource.displaydescription,
-                        "displayname": resource.displayname,
-                        "graph_id": resource.graph_id,
-                        "legacyid": resource.legacyid,
-                        "map_popup": resource.map_popup,
-=======
                     out = resource.to_json(
                         compact=compact,
                         hide_empty_nodes=hide_empty_nodes,
@@ -655,7 +613,6 @@
                         "graph_id": resource.graph_id,
                         "legacyid": resource.legacyid,
                         "map_popup": resource.map_popup(),
->>>>>>> e821b0f3
                         "resourceinstanceid": resource.resourceinstanceid,
                     }
 
@@ -1281,11 +1238,7 @@
 
         resp = {
             "datatypes": models.DDataType.objects.all(),
-<<<<<<< HEAD
-            "displayname": resource.displayname,
-=======
             "displayname": resource.displayname(),
->>>>>>> e821b0f3
             "resourceid": resourceid,
             "graph": graph,
             "hide_empty_nodes": settings.HIDE_EMPTY_NODES_IN_REPORT,
@@ -1484,15 +1437,6 @@
 class BulkDisambiguatedResourceInstance(APIBase):
     def get(self, request):
         resource_ids = request.GET.get("resource_ids").split(",")
-<<<<<<< HEAD
-        uncompacted_value = request.GET.get("uncompacted")
-        version = request.GET.get("v")
-        compact = True
-        if uncompacted_value == "true":
-            compact = False
-        return JSONResponse(
-            {resource.pk: resource.to_json(compact=compact, version=version) for resource in Resource.objects.filter(pk__in=resource_ids)}
-=======
         version = request.GET.get("v")
         hide_hidden_nodes = bool(request.GET.get("hidden", "true").lower() == "false")
         compact = bool(request.GET.get("uncompacted", "false").lower() == "false")
@@ -1502,7 +1446,6 @@
                 resource.pk: resource.to_json(compact=compact, version=version, hide_hidden_nodes=hide_hidden_nodes)
                 for resource in Resource.objects.filter(pk__in=resource_ids)
             }
->>>>>>> e821b0f3
         )
 
 
@@ -1662,13 +1605,9 @@
                 data = datatype.update(tile, data, nodeid, action=operation)
 
             # update/create tile
-<<<<<<< HEAD
-            new_tile = TileProxyModel.update_node_value(nodeid, data, tileid, resourceinstanceid=resourceid, transaction_id=transaction_id)
-=======
             new_tile = TileProxyModel.update_node_value(
                 nodeid, data, tileid, request=request, resourceinstanceid=resourceid, transaction_id=transaction_id
             )
->>>>>>> e821b0f3
 
             response = JSONResponse(new_tile, status=200)
         else:
