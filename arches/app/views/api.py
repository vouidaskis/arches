--- conflicted
+++ resolved
@@ -226,7 +226,6 @@
 
     def get(self, request):
         datatype_factory = DataTypeFactory()
-<<<<<<< HEAD
         set_precision = GeoUtils().set_precision
         resourceid = request.GET.get('resourceid', None)
         nodeid = request.GET.get('nodeid', None)
@@ -239,20 +238,6 @@
         include_geojson_link = bool(request.GET.get('include_geojson_link', False))
         use_display_values = bool(request.GET.get('use_display_values', False))
         indent = request.GET.get('indent', None)
-=======
-        resourceid = request.GET.get("resourceid", None)
-        nodeid = request.GET.get("nodeid", None)
-        tileid = request.GET.get("tileid", None)
-        nodegroups = request.GET.get("nodegroups", [])
-        precision = request.GET.get("precision", 9)
-        field_name_length = int(request.GET.get("field_name_length", 0))
-        use_uuid_names = bool(request.GET.get("use_uuid_names", False))
-        include_primary_name = bool(request.GET.get("include_primary_name", False))
-        include_geojson_link = bool(request.GET.get("include_geojson_link", False))
-        use_display_values = bool(request.GET.get("use_display_values", False))
-        geometry_type = request.GET.get("type", None)
-        indent = request.GET.get("indent", None)
->>>>>>> 33d9389a
         if indent is not None:
             indent = int(indent)
         if isinstance(nodegroups, str):
@@ -285,46 +270,6 @@
             for tile in tiles:
                 data = tile.data
                 try:
-<<<<<<< HEAD
-                    for feature_index, feature in enumerate(data[str(node.pk)]['features']):
-                        if len(nodegroups) > 0:
-                            for pt in property_tiles.filter(resourceinstance_id=tile.resourceinstance_id):
-                                for key in pt.data:
-                                    field_name = key if use_uuid_names else property_node_map[key]['name']
-                                    if pt.data[key] is not None:
-                                        if use_display_values:
-                                            property_node = property_node_map[key]['node']
-                                            datatype = datatype_factory.get_instance(property_node.datatype)
-                                            value = datatype.get_display_value(pt, property_node)
-                                        else:
-                                            value = pt.data[key]
-                                        try:
-                                            feature['properties'][field_name].append(value)
-                                        except KeyError:
-                                            feature['properties'][field_name] = value
-                                        except AttributeError:
-                                            feature['properties'][field_name] = [
-                                                feature['properties'][field_name],
-                                                value
-                                            ]
-                        if include_primary_name:
-                            feature['properties']['primary_name'] = self.get_name(tile.resourceinstance)
-                        feature['properties']['resourceinstanceid'] = tile.resourceinstance_id
-                        feature['properties']['tileid'] = tile.pk
-                        if nodeid is None:
-                            feature['properties']['nodeid'] = node.pk
-                        if include_geojson_link:
-                            feature['properties']['geojson'] = '%s?tileid=%s&nodeid=%s' % (
-                                    reverse('geojson'),
-                                    tile.pk,
-                                    node.pk
-                                )
-                        feature['id'] = i
-                        coordinates = set_precision(feature['geometry']['coordinates'], precision)
-                        feature['geometry']['coordinates'] = coordinates
-                        i += 1
-                        features.append(feature)
-=======
                     for feature_index, feature in enumerate(data[str(node.pk)]["features"]):
                         if geometry_type is None or geometry_type == feature["geometry"]["type"]:
                             if len(nodegroups) > 0:
@@ -353,11 +298,10 @@
                             if include_geojson_link:
                                 feature["properties"]["geojson"] = "%s?tileid=%s&nodeid=%s" % (reverse("geojson"), tile.pk, node.pk)
                             feature["id"] = i
-                            coordinates = self.set_precision(feature["geometry"]["coordinates"], precision)
+                            coordinates = set_precision(feature["geometry"]["coordinates"], precision)
                             feature["geometry"]["coordinates"] = coordinates
                             i += 1
                             features.append(feature)
->>>>>>> 33d9389a
                 except KeyError:
                     pass
                 except TypeError as e:
