"""
ARCHES - a program developed to inventory and manage immovable cultural heritage.
Copyright (C) 2013 J. Paul Getty Trust and World Monuments Fund

This program is free software: you can redistribute it and/or modify
it under the terms of the GNU Affero General Public License as
published by the Free Software Foundation, either version 3 of the
License, or (at your option) any later version.

This program is distributed in the hope that it will be useful,
but WITHOUT ANY WARRANTY; without even the implied warranty of
MERCHANTABILITY or FITNESS FOR A PARTICULAR PURPOSE. See the
GNU Affero General Public License for more details.

You should have received a copy of the GNU Affero General Public License
along with this program. If not, see <http://www.gnu.org/licenses/>.
"""


from datetime import datetime
from django.shortcuts import render
from django.contrib.gis.geos import GEOSGeometry
from django.core.cache import cache
from django.http import HttpResponseNotFound
from django.utils.translation import ugettext as _
from arches.app.models import models
from arches.app.models.concept import Concept
from arches.app.models.system_settings import settings
from arches.app.utils.response import JSONResponse
from arches.app.datatypes.datatypes import DataTypeFactory
from arches.app.utils.betterJSONSerializer import JSONSerializer, JSONDeserializer
from arches.app.search.search_engine_factory import SearchEngineFactory
from arches.app.search.elasticsearch_dsl_builder import Bool, Match, Query, Terms, MaxAgg, Aggregation
from arches.app.search.search_export import SearchResultsExporter
from arches.app.search.time_wheel import TimeWheel
from arches.app.search.components.base import SearchFilterFactory
from arches.app.views.base import MapBaseManagerView
from arches.app.views.concept import get_preflabel_from_conceptid
from arches.app.utils.permission_backend import get_nodegroups_by_perm
from arches.app.utils.data_management.resources.exporter import ResourceExporter
from io import StringIO


class SearchView(MapBaseManagerView):
    def get(self, request):
        map_layers = models.MapLayer.objects.all()
        map_markers = models.MapMarker.objects.all()
        map_sources = models.MapSource.objects.all()
        resource_graphs = (
            models.GraphModel.objects.exclude(pk=settings.SYSTEM_SETTINGS_RESOURCE_MODEL_ID)
            .exclude(isresource=False)
            .exclude(isactive=False)
        )
        geocoding_providers = models.Geocoder.objects.all()
        search_components = models.SearchComponent.objects.all()
        datatypes = models.DDataType.objects.all()

        context = self.get_context_data(
            map_layers=map_layers,
            map_markers=map_markers,
            map_sources=map_sources,
            geocoding_providers=geocoding_providers,
            search_components=search_components,
            main_script="views/search",
            resource_graphs=resource_graphs,
            datatypes=datatypes,
        )

        graphs = JSONSerializer().serialize(
            context["resource_graphs"],
            exclude=[
                "functions",
                "author",
                "deploymentdate",
                "deploymentfile",
                "version",
                "subtitle",
                "description",
                "disable_instance_creation",
                "ontology_id",
            ],
        )
        context["graphs"] = graphs
        context["nav"]["title"] = _("Search")
        context["nav"]["icon"] = "fa-search"
        context["nav"]["search"] = False
        context["nav"]["help"] = {
            "title": _("Searching the Database"),
            "template": "search-help",
        }

        return render(request, "views/search.htm", context)


def home_page(request):
    return render(request, "views/search.htm", {"main_script": "views/search", })


def search_terms(request):
    lang = request.GET.get("lang", settings.LANGUAGE_CODE)
    se = SearchEngineFactory().create()
    searchString = request.GET.get("q", "")
    user_is_reviewer = request.user.groups.filter(name="Resource Reviewer").exists()

    i = 0
    ret = {}
    for index in ["terms", "concepts"]:
        query = Query(se, start=0, limit=0)
        boolquery = Bool()
        boolquery.should(Match(field="value", query=searchString.lower(), type="phrase_prefix"))
        boolquery.should(Match(field="value.folded", query=searchString.lower(), type="phrase_prefix"))
        boolquery.should(
            Match(field="value.folded", query=searchString.lower(), fuzziness="AUTO", prefix_length=settings.SEARCH_TERM_SENSITIVITY)
        )

        if user_is_reviewer is False and index == "terms":
            boolquery.filter(Terms(field="provisional", terms=["false"]))

        query.add_query(boolquery)
        base_agg = Aggregation(
            name="value_agg", type="terms", field="value.raw", size=settings.SEARCH_DROPDOWN_LENGTH, order={"max_score": "desc"}
        )
        nodegroupid_agg = Aggregation(name="nodegroupid", type="terms", field="nodegroupid")
        top_concept_agg = Aggregation(name="top_concept", type="terms", field="top_concept")
        conceptid_agg = Aggregation(name="conceptid", type="terms", field="conceptid")
        max_score_agg = MaxAgg(name="max_score", script="_score")

        top_concept_agg.add_aggregation(conceptid_agg)
        base_agg.add_aggregation(max_score_agg)
        base_agg.add_aggregation(top_concept_agg)
        base_agg.add_aggregation(nodegroupid_agg)
        query.add_aggregation(base_agg)

        ret[index] = []
        results = query.search(index=index)
        for result in results["aggregations"]["value_agg"]["buckets"]:
            if len(result["top_concept"]["buckets"]) > 0:
                for top_concept in result["top_concept"]["buckets"]:
                    top_concept_id = top_concept["key"]
                    top_concept_label = get_preflabel_from_conceptid(top_concept["key"], lang)["value"]
                    for concept in top_concept["conceptid"]["buckets"]:
                        ret[index].append(
                            {
                                "type": "concept",
                                "context": top_concept_id,
                                "context_label": top_concept_label,
                                "id": i,
                                "text": result["key"],
                                "value": concept["key"],
                            }
                        )
                    i = i + 1
            else:
                ret[index].append(
                    {
                        "type": "term",
                        "context": "",
                        "context_label": get_resource_model_label(result),
                        "id": i,
                        "text": result["key"],
                        "value": result["key"],
                    }
                )
                i = i + 1

    return JSONResponse(ret)


def get_resource_model_label(result):
    if len(result["nodegroupid"]["buckets"]) > 0:
        for nodegroup in result["nodegroupid"]["buckets"]:
            nodegroup_id = nodegroup["key"]
            node = models.Node.objects.get(nodeid=nodegroup_id)
            graph = node.graph
        return "{0} - {1}".format(graph.name, node.name)
    else:
        return ""


def export_results(request):
<<<<<<< HEAD
    exporter = SearchResultsExporter(search_request=request)
    resourceexporter = ResourceExporter(format='tilecsv')
    return resourceexporter.zip_response(exporter.export(), zip_file_name="temp.zip")
    return JSONResponse(exporter.export(), indent=4)
=======
    request.GET = request.GET.copy()
    request.GET["tiles"] = True
    compact = request.GET.pop("compact", False)

    search_res_json = search_results(request)
    results = JSONDeserializer().deserialize(search_res_json.content)
    instances = results["results"]["hits"]["hits"]
    datatype_factory = DataTypeFactory()

    flattened_data = []
    for resource_instance in instances:
        flattened_data.append(flatten_tiles(resource_instance["_source"]["tiles"], datatype_factory, compact=compact))

    return JSONResponse(flattened_data, indent=4)
>>>>>>> 33d9389a


def search_results(request):
    se = SearchEngineFactory().create()
    search_results_object = {"query": Query(se)}

<<<<<<< HEAD
=======
    export_results = request.GET.get("export", False)
>>>>>>> 33d9389a
    include_provisional = get_provisional_type(request)
    permitted_nodegroups = get_permitted_nodegroups(request.user)

    search_filter_factory = SearchFilterFactory(request)
    try:
        for filter_type, querystring in list(request.GET.items()) + [("search-results", "")]:
            search_filter = search_filter_factory.get_filter(filter_type)
            if search_filter:
                search_filter.append_dsl(search_results_object, permitted_nodegroups, include_provisional)
    except Exception as err:
        return JSONResponse(err, status=500)

    dsl = search_results_object.pop("query", None)
    dsl.include("graph_id")
    dsl.include("root_ontology_class")
    dsl.include("resourceinstanceid")
    dsl.include("points")
    dsl.include("geometries")
    dsl.include("displayname")
    dsl.include("displaydescription")
    dsl.include("map_popup")
    dsl.include("provisional_resource")
    if request.GET.get("tiles", None) is not None:
        dsl.include("tiles")

    results = dsl.search(index="resources")

    if results is not None:
        # allow filters to modify the results
        for filter_type, querystring in list(request.GET.items()) + [("search-results", "")]:
            search_filter = search_filter_factory.get_filter(filter_type)
            if search_filter:
                search_filter.post_search_hook(search_results_object, results, permitted_nodegroups)

        ret = {}
        ret["results"] = results

        for key, value in list(search_results_object.items()):
            ret[key] = value

<<<<<<< HEAD
        ret['reviewer'] = request.user.groups.filter(name='Resource Reviewer').exists()
        ret['timestamp'] = datetime.now()
        ret['total_results'] = dsl.count(index='resources')
        print(ret['total_results'])
=======
        ret["reviewer"] = request.user.groups.filter(name="Resource Reviewer").exists()
        ret["timestamp"] = datetime.now()
        ret["total_results"] = dsl.count(index="resources")
>>>>>>> 33d9389a

        return JSONResponse(ret)
    else:
        return HttpResponseNotFound(_("There was an error retrieving the search results"))


def get_provisional_type(request):
    """
    Parses the provisional filter data to determine if a search results will
    include provisional (True) exclude provisional (False) or inlude only
    provisional 'only provisional'
    """

    result = False
    provisional_filter = JSONDeserializer().deserialize(request.GET.get("provisional-filter", "[]"))
    user_is_reviewer = request.user.groups.filter(name="Resource Reviewer").exists()
    if user_is_reviewer is not False:
        if len(provisional_filter) == 0:
            result = True
        else:
            inverted = provisional_filter[0]["inverted"]
            if provisional_filter[0]["provisionaltype"] == "Provisional":
                if inverted is False:
                    result = "only provisional"
                else:
                    result = False
            if provisional_filter[0]["provisionaltype"] == "Authoritative":
                if inverted is False:
                    result = False
                else:
                    result = "only provisional"

    return result


def get_permitted_nodegroups(user):
    return [str(nodegroup.pk) for nodegroup in get_nodegroups_by_perm(user, "models.read_nodegroup")]


def buffer(request):
    spatial_filter = JSONDeserializer().deserialize(
        request.GET.get("filter", {"geometry": {"type": "", "coordinates": []}, "buffer": {"width": "0", "unit": "ft"}})
    )

    if spatial_filter["geometry"]["coordinates"] != "" and spatial_filter["geometry"]["type"] != "":
        return JSONResponse(
            _buffer(spatial_filter["geometry"], spatial_filter["buffer"]["width"], spatial_filter["buffer"]["unit"]), geom_format="json"
        )

    return JSONResponse()


def _buffer(geojson, width=0, unit="ft"):
    geojson = JSONSerializer().serialize(geojson)
    geom = GEOSGeometry(geojson, srid=4326)

    try:
        width = float(width)
    except:
        width = 0

    if width > 0:
        if unit == "ft":
            width = width / 3.28084

        geom.transform(settings.ANALYSIS_COORDINATE_SYSTEM_SRID)
        geom = geom.buffer(width)
        geom.transform(4326)

    return geom


def _get_child_concepts(conceptid):
    ret = {conceptid}
    for row in Concept().get_child_concepts(conceptid, ["prefLabel"]):
        ret.add(row[0])
    return list(ret)


def time_wheel_config(request):
    time_wheel = TimeWheel()
    key = "time_wheel_config_{0}".format(request.user.username)
    config = cache.get(key)
    if config is None:
        config = time_wheel.time_wheel_config(request.user)
    return JSONResponse(config, indent=4)<|MERGE_RESOLUTION|>--- conflicted
+++ resolved
@@ -178,37 +178,16 @@
 
 
 def export_results(request):
-<<<<<<< HEAD
     exporter = SearchResultsExporter(search_request=request)
     resourceexporter = ResourceExporter(format='tilecsv')
     return resourceexporter.zip_response(exporter.export(), zip_file_name="temp.zip")
     return JSONResponse(exporter.export(), indent=4)
-=======
-    request.GET = request.GET.copy()
-    request.GET["tiles"] = True
-    compact = request.GET.pop("compact", False)
-
-    search_res_json = search_results(request)
-    results = JSONDeserializer().deserialize(search_res_json.content)
-    instances = results["results"]["hits"]["hits"]
-    datatype_factory = DataTypeFactory()
-
-    flattened_data = []
-    for resource_instance in instances:
-        flattened_data.append(flatten_tiles(resource_instance["_source"]["tiles"], datatype_factory, compact=compact))
-
-    return JSONResponse(flattened_data, indent=4)
->>>>>>> 33d9389a
 
 
 def search_results(request):
     se = SearchEngineFactory().create()
     search_results_object = {"query": Query(se)}
 
-<<<<<<< HEAD
-=======
-    export_results = request.GET.get("export", False)
->>>>>>> 33d9389a
     include_provisional = get_provisional_type(request)
     permitted_nodegroups = get_permitted_nodegroups(request.user)
 
@@ -249,16 +228,9 @@
         for key, value in list(search_results_object.items()):
             ret[key] = value
 
-<<<<<<< HEAD
-        ret['reviewer'] = request.user.groups.filter(name='Resource Reviewer').exists()
-        ret['timestamp'] = datetime.now()
-        ret['total_results'] = dsl.count(index='resources')
-        print(ret['total_results'])
-=======
         ret["reviewer"] = request.user.groups.filter(name="Resource Reviewer").exists()
         ret["timestamp"] = datetime.now()
         ret["total_results"] = dsl.count(index="resources")
->>>>>>> 33d9389a
 
         return JSONResponse(ret)
     else:
