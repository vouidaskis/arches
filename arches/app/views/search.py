"""
ARCHES - a program developed to inventory and manage immovable cultural heritage.
Copyright (C) 2013 J. Paul Getty Trust and World Monuments Fund

This program is free software: you can redistribute it and/or modify
it under the terms of the GNU Affero General Public License as
published by the Free Software Foundation, either version 3 of the
License, or (at your option) any later version.

This program is distributed in the hope that it will be useful,
but WITHOUT ANY WARRANTY; without even the implied warranty of
MERCHANTABILITY or FITNESS FOR A PARTICULAR PURPOSE. See the
GNU Affero General Public License for more details.

You should have received a copy of the GNU Affero General Public License
along with this program. If not, see <http://www.gnu.org/licenses/>.
"""

import os
from datetime import datetime
from django.contrib.gis.geos import GEOSGeometry
from django.core.cache import cache
from django.http import HttpResponseNotFound
from django.shortcuts import render
from django.utils.translation import ugettext as _
from arches.app.models import models
from arches.app.models.concept import Concept
from arches.app.models.system_settings import settings
from arches.app.utils.response import JSONResponse, JSONErrorResponse
from arches.app.datatypes.datatypes import DataTypeFactory
from arches.app.utils.betterJSONSerializer import JSONSerializer, JSONDeserializer
from arches.app.search.search_engine_factory import SearchEngineFactory
from arches.app.search.elasticsearch_dsl_builder import Bool, Match, Query, Terms, MaxAgg, Aggregation
from arches.app.search.search_export import SearchResultsExporter
from arches.app.search.time_wheel import TimeWheel
from arches.app.search.components.base import SearchFilterFactory
from arches.app.views.base import MapBaseManagerView
from arches.app.views.concept import get_preflabel_from_conceptid
from arches.app.utils.permission_backend import get_nodegroups_by_perm, user_is_resource_reviewer
import arches.app.utils.zip as zip_utils
import arches.app.utils.task_management as task_management
import arches.app.tasks as tasks
from io import StringIO


class SearchView(MapBaseManagerView):
    def get(self, request):
        map_layers = models.MapLayer.objects.all()
        map_markers = models.MapMarker.objects.all()
        map_sources = models.MapSource.objects.all()
        resource_graphs = (
            models.GraphModel.objects.exclude(pk=settings.SYSTEM_SETTINGS_RESOURCE_MODEL_ID)
            .exclude(isresource=False)
            .exclude(isactive=False)
        )
        geocoding_providers = models.Geocoder.objects.all()
        search_components = models.SearchComponent.objects.all()
        datatypes = models.DDataType.objects.all()
        widgets = models.Widget.objects.all()
        templates = models.ReportTemplate.objects.all()
        card_components = models.CardComponent.objects.all()

        context = self.get_context_data(
            map_layers=map_layers,
            map_markers=map_markers,
            map_sources=map_sources,
            geocoding_providers=geocoding_providers,
            search_components=search_components,
            widgets=widgets,
            report_templates=templates,
            card_components=card_components,
            main_script="views/search",
            resource_graphs=resource_graphs,
            datatypes=datatypes,
            user_is_reviewer=user_is_resource_reviewer(request.user),
        )

        graphs = JSONSerializer().serialize(
            context["resource_graphs"],
            exclude=[
                "functions",
                "author",
                "deploymentdate",
                "deploymentfile",
                "version",
                "subtitle",
                "description",
                "disable_instance_creation",
                "ontology_id",
            ],
        )
        context["graphs"] = graphs
        context["nav"]["title"] = _("Search")
        context["nav"]["icon"] = "fa-search"
        context["nav"]["search"] = False
        context["nav"]["help"] = {
            "title": _("Searching the Database"),
            "template": "search-help",
        }
        context["celery_running"] = task_management.check_if_celery_available()

        return render(request, "views/search.htm", context)


def home_page(request):
    return render(request, "views/search.htm", {"main_script": "views/search",})


def search_terms(request):
    lang = request.GET.get("lang", settings.LANGUAGE_CODE)
    se = SearchEngineFactory().create()
    searchString = request.GET.get("q", "")
    user_is_reviewer = user_is_resource_reviewer(request.user)

    i = 0
    ret = {}
    for index in ["terms", "concepts"]:
        query = Query(se, start=0, limit=0)
        boolquery = Bool()
        boolquery.should(Match(field="value", query=searchString.lower(), type="phrase_prefix"))
        boolquery.should(Match(field="value.folded", query=searchString.lower(), type="phrase_prefix"))
        boolquery.should(
            Match(field="value.folded", query=searchString.lower(), fuzziness="AUTO", prefix_length=settings.SEARCH_TERM_SENSITIVITY)
        )

        if user_is_reviewer is False and index == "terms":
            boolquery.filter(Terms(field="provisional", terms=["false"]))

        query.add_query(boolquery)
        base_agg = Aggregation(
            name="value_agg", type="terms", field="value.raw", size=settings.SEARCH_DROPDOWN_LENGTH, order={"max_score": "desc"}
        )
        nodegroupid_agg = Aggregation(name="nodegroupid", type="terms", field="nodegroupid")
        top_concept_agg = Aggregation(name="top_concept", type="terms", field="top_concept")
        conceptid_agg = Aggregation(name="conceptid", type="terms", field="conceptid")
        max_score_agg = MaxAgg(name="max_score", script="_score")

        top_concept_agg.add_aggregation(conceptid_agg)
        base_agg.add_aggregation(max_score_agg)
        base_agg.add_aggregation(top_concept_agg)
        base_agg.add_aggregation(nodegroupid_agg)
        query.add_aggregation(base_agg)

        ret[index] = []
        results = query.search(index=index)
        if results is not None:
            for result in results["aggregations"]["value_agg"]["buckets"]:
                if len(result["top_concept"]["buckets"]) > 0:
                    for top_concept in result["top_concept"]["buckets"]:
                        top_concept_id = top_concept["key"]
                        top_concept_label = get_preflabel_from_conceptid(top_concept["key"], lang)["value"]
                        for concept in top_concept["conceptid"]["buckets"]:
                            ret[index].append(
                                {
                                    "type": "concept",
                                    "context": top_concept_id,
                                    "context_label": top_concept_label,
                                    "id": i,
                                    "text": result["key"],
                                    "value": concept["key"],
                                }
                            )
                        i = i + 1
                else:
                    ret[index].append(
                        {
                            "type": "term",
                            "context": "",
                            "context_label": get_resource_model_label(result),
                            "id": i,
                            "text": result["key"],
                            "value": result["key"],
                        }
                    )
                    i = i + 1

    return JSONResponse(ret)


def get_resource_model_label(result):
    if len(result["nodegroupid"]["buckets"]) > 0:
        for nodegroup in result["nodegroupid"]["buckets"]:
            nodegroup_id = nodegroup["key"]
            node = models.Node.objects.get(nodeid=nodegroup_id)
            graph = node.graph
        return "{0} - {1}".format(graph.name, node.name)
    else:
        return ""


def export_results(request):

    total = int(request.GET.get("total", 0))
    format = request.GET.get("format", "tilecsv")
    download_limit = settings.SEARCH_EXPORT_IMMEDIATE_DOWNLOAD_THRESHOLD
    if total > download_limit:
        celery_worker_running = task_management.check_if_celery_available()
        if celery_worker_running is True:
            request_values = dict(request.GET)
            request_values["path"] = request.get_full_path()
            result = tasks.export_search_results.apply_async(
                (request.user.id, request_values, format), link=tasks.update_user_task_record.s(), link_error=tasks.log_error.s()
            )
            message = _(
                f"{total} instances have been submitted for export. \
                Click the Bell icon to check for a link to download your data"
            )
            return JSONResponse({"success": True, "message": message})
        else:
            message = _(f"Your search exceeds the {download_limit} instance download limit. Please refine your search")
            return JSONResponse({"success": False, "message": message})
    else:
        exporter = SearchResultsExporter(search_request=request)
        export_files, export_info = exporter.export(format)
        if len(export_files) == 0 and format == "shp":
            message = _(
                "Either no instances were identified for export or no resources have exportable geometry nodes\
                Please confirm that the models of instances you would like to export have geometry nodes and that\
                those nodes are set as exportable"
            )
            dest = StringIO()
            dest.write(message)
            export_files.append({"name": "error.txt", "outputfile": dest})
        return zip_utils.zip_response(export_files, zip_file_name=f"{settings.APP_NAME}_export.zip")


def append_instance_permission_filter_dsl(request, search_results_object):
    if request.user.is_superuser is False:
        has_access = Bool()
        terms = Terms(field="permissions.users_with_no_access", terms=[str(request.user.id)])
        has_access.must_not(terms)
        search_results_object["query"].add_query(has_access)


def search_results(request):
    for_export = request.GET.get("export")
    total = int(request.GET.get("total", "0"))
    resourceinstanceid = request.GET.get("id", None)
    se = SearchEngineFactory().create()
    search_results_object = {"query": Query(se)}

    include_provisional = get_provisional_type(request)
    permitted_nodegroups = get_permitted_nodegroups(request.user)

    search_filter_factory = SearchFilterFactory(request)
    try:
        for filter_type, querystring in list(request.GET.items()) + [("search-results", "")]:
            search_filter = search_filter_factory.get_filter(filter_type)
            if search_filter:
                search_filter.append_dsl(search_results_object, permitted_nodegroups, include_provisional)
        append_instance_permission_filter_dsl(request, search_results_object)
    except Exception as err:
        return JSONErrorResponse(message=err)

    dsl = search_results_object.pop("query", None)
    dsl.include("graph_id")
    dsl.include("root_ontology_class")
    dsl.include("resourceinstanceid")
    dsl.include("points")
    dsl.include("permissions.users_without_read_perm")
    dsl.include("permissions.users_without_edit_perm")
    dsl.include("permissions.users_without_delete_perm")
    dsl.include("permissions.users_with_no_access")
    dsl.include("geometries")
    dsl.include("displayname")
    dsl.include("displaydescription")
    dsl.include("map_popup")
    dsl.include("provisional_resource")
    if request.GET.get("tiles", None) is not None:
        dsl.include("tiles")

    if for_export is True:
        results = dsl.search(index="resources", scroll="1m")
        scroll_id = results["_scroll_id"]

        if total <= settings.SEARCH_EXPORT_LIMIT:
            pages = (total // settings.SEARCH_RESULT_LIMIT) + 1
        if total > settings.SEARCH_EXPORT_LIMIT:
            pages = int(settings.SEARCH_EXPORT_LIMIT // settings.SEARCH_RESULT_LIMIT) - 1
        for page in range(pages):
            results_scrolled = dsl.se.es.scroll(scroll_id=scroll_id, scroll="1m")
            results["hits"]["hits"] += results_scrolled["hits"]["hits"]
    else:
        results = dsl.search(index="resources", id=resourceinstanceid)

    ret = {}
    if results is not None:
<<<<<<< HEAD
        if "docs" in results:
            results = {"hits": {"hits": results["docs"]}}
=======
        if "hits" not in results:
            if "docs" in results:
                results = {"hits": {"hits": results["docs"]}}
            else:
                results = {"hits": {"hits": [results]}}
>>>>>>> 95ffba9c

        # allow filters to modify the results
        for filter_type, querystring in list(request.GET.items()) + [("search-results", "")]:
            search_filter = search_filter_factory.get_filter(filter_type)
            if search_filter:
                search_filter.post_search_hook(search_results_object, results, permitted_nodegroups)

        ret["results"] = results

        for key, value in list(search_results_object.items()):
            ret[key] = value

        ret["reviewer"] = user_is_resource_reviewer(request.user)
        ret["timestamp"] = datetime.now()
        ret["total_results"] = dsl.count(index="resources")
        ret["userid"] = request.user.id
        return JSONResponse(ret)

    else:
        ret = {"message": _("There was an error retrieving the search results")}
        return JSONResponse(ret, status=500)


def get_provisional_type(request):
    """
    Parses the provisional filter data to determine if a search results will
    include provisional (True) exclude provisional (False) or inlude only
    provisional 'only provisional'
    """

    result = False
    provisional_filter = JSONDeserializer().deserialize(request.GET.get("provisional-filter", "[]"))
    user_is_reviewer = user_is_resource_reviewer(request.user)
    if user_is_reviewer is not False:
        if len(provisional_filter) == 0:
            result = True
        else:
            inverted = provisional_filter[0]["inverted"]
            if provisional_filter[0]["provisionaltype"] == "Provisional":
                if inverted is False:
                    result = "only provisional"
                else:
                    result = False
            if provisional_filter[0]["provisionaltype"] == "Authoritative":
                if inverted is False:
                    result = False
                else:
                    result = "only provisional"

    return result


def get_permitted_nodegroups(user):
    return [str(nodegroup.pk) for nodegroup in get_nodegroups_by_perm(user, "models.read_nodegroup")]


def buffer(request):
    spatial_filter = JSONDeserializer().deserialize(
        request.GET.get("filter", {"geometry": {"type": "", "coordinates": []}, "buffer": {"width": "0", "unit": "ft"}})
    )

    if spatial_filter["geometry"]["coordinates"] != "" and spatial_filter["geometry"]["type"] != "":
        return JSONResponse(
            _buffer(spatial_filter["geometry"], spatial_filter["buffer"]["width"], spatial_filter["buffer"]["unit"]), geom_format="json"
        )

    return JSONResponse()


def _buffer(geojson, width=0, unit="ft"):
    geojson = JSONSerializer().serialize(geojson)
    geom = GEOSGeometry(geojson, srid=4326)

    try:
        width = float(width)
    except Exception:
        width = 0

    if width > 0:
        if unit == "ft":
            width = width / 3.28084

        geom.transform(settings.ANALYSIS_COORDINATE_SYSTEM_SRID)
        geom = geom.buffer(width)
        geom.transform(4326)

    return geom


def _get_child_concepts(conceptid):
    ret = {conceptid}
    for row in Concept().get_child_concepts(conceptid, ["prefLabel"]):
        ret.add(row[0])
    return list(ret)


def time_wheel_config(request):
    time_wheel = TimeWheel()
    key = "time_wheel_config_{0}".format(request.user.username)
    config = cache.get(key)
    if config is None:
        config = time_wheel.time_wheel_config(request.user)
    return JSONResponse(config, indent=4)


def get_export_file(request):
    exportid = request.GET.get("exportid", None)
    user = request.user
    url = None
    if exportid is not None:
        export = models.SearchExportHistory.objects.get(pk=exportid)
        try:
            url = export.downloadfile.url
            return JSONResponse({"message": _("Downloading"), "url": url}, indent=4)
        except ValueError:
            return JSONResponse({"message": _("The requested file is no longer available")}, indent=4)<|MERGE_RESOLUTION|>--- conflicted
+++ resolved
@@ -285,16 +285,11 @@
 
     ret = {}
     if results is not None:
-<<<<<<< HEAD
-        if "docs" in results:
-            results = {"hits": {"hits": results["docs"]}}
-=======
         if "hits" not in results:
             if "docs" in results:
                 results = {"hits": {"hits": results["docs"]}}
             else:
                 results = {"hits": {"hits": [results]}}
->>>>>>> 95ffba9c
 
         # allow filters to modify the results
         for filter_type, querystring in list(request.GET.items()) + [("search-results", "")]:
