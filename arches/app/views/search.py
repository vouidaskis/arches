'''
ARCHES - a program developed to inventory and manage immovable cultural heritage.
Copyright (C) 2013 J. Paul Getty Trust and World Monuments Fund

This program is free software: you can redistribute it and/or modify
it under the terms of the GNU Affero General Public License as
published by the Free Software Foundation, either version 3 of the
License, or (at your option) any later version.

This program is distributed in the hope that it will be useful,
but WITHOUT ANY WARRANTY; without even the implied warranty of
MERCHANTABILITY or FITNESS FOR A PARTICULAR PURPOSE. See the
GNU Affero General Public License for more details.

You should have received a copy of the GNU Affero General Public License
along with this program. If not, see <http://www.gnu.org/licenses/>.
'''


import csv
import math
from datetime import datetime
from flexidate import FlexiDate
from django.shortcuts import render
from django.core.paginator import Paginator
from django.apps import apps
from django.contrib.gis.geos import GEOSGeometry, Polygon
from django.db import connection
from django.db.models import Max, Min
from django.http import HttpResponseNotFound
from django.utils.module_loading import import_string
from django.utils.translation import ugettext as _
from arches.app.models import models
from arches.app.models.concept import Concept
from arches.app.models.graph import Graph
from arches.app.models.system_settings import settings
from arches.app.utils.JSONResponse import JSONResponse
from arches.app.utils.betterJSONSerializer import JSONSerializer, JSONDeserializer
from arches.app.search.search_engine_factory import SearchEngineFactory
from arches.app.search.elasticsearch_dsl_builder import Bool, Match, Query, Nested, Terms, GeoShape, Range, MinAgg, MaxAgg, DateRangeAgg, Aggregation, GeoHashGridAgg, GeoBoundsAgg
from arches.app.utils.data_management.resources.exporter import ResourceExporter
from arches.app.views.base import BaseManagerView
from arches.app.views.concept import get_preflabel_from_conceptid


try:
    from cStringIO import StringIO
except ImportError:
    from StringIO import StringIO

class SearchView(BaseManagerView):
    def get(self, request):
        saved_searches = JSONSerializer().serialize(settings.SAVED_SEARCHES)
        map_layers = models.MapLayer.objects.all()
        map_sources = models.MapSource.objects.all()
        date_nodes = models.Node.objects.filter(datatype='date', graph__isresource=True, graph__isactive=True)
<<<<<<< HEAD
        resource_graphs = Graph.objects.exclude(pk=settings.SYSTEM_SETTINGS_RESOURCE_MODEL_ID).exclude(isresource=False).exclude(isactive=False)
        searchable_datatypes = [d.pk for d in models.DDataType.objects.filter(issearchable=True)]
        searchable_nodes = models.Node.objects.filter(graph__isresource=True, graph__isactive=True, datatype__in=searchable_datatypes)
        resource_cards = models.CardModel.objects.filter(graph__isresource=True, graph__isactive=True)
        datatypes = models.DDataType.objects.all()

        context = self.get_context_data(
            resource_cards=JSONSerializer().serialize(resource_cards),
            searchable_nodes=JSONSerializer().serialize(searchable_nodes),
=======
        resource_graphs = Graph.objects.exclude(pk=settings.SYSTEM_SETTINGS_RESOURCE_MODEL_ID).exclude(isresource=False).exclude(isactive=False)

        context = self.get_context_data(
            saved_searches=saved_searches,
>>>>>>> dcef41aa
            date_nodes=date_nodes,
            map_layers=map_layers,
            map_sources=map_sources,
            main_script='views/search',
            resource_graphs=resource_graphs,
            datatypes=datatypes,
            datatypes_json=JSONSerializer().serialize(datatypes),
        )

        context['nav']['title'] = 'Search'
        context['nav']['icon'] = 'fa-search'
        context['nav']['search'] = False
        context['nav']['help'] = ('Searching the Arches Database','')

        return render(request, 'views/search.htm', context)

def home_page(request):
    return render(request, 'views/search.htm', {
        'main_script': 'views/search',
    })

def search_terms(request):
    lang = request.GET.get('lang', settings.LANGUAGE_CODE)
    se = SearchEngineFactory().create()
    searchString = request.GET.get('q', '')
    query = Query(se, start=0, limit=0)

    boolquery = Bool()
    boolquery.should(Match(field='value', query=searchString.lower(), type='phrase_prefix', fuzziness='AUTO'))
    boolquery.should(Match(field='value.folded', query=searchString.lower(), type='phrase_prefix', fuzziness='AUTO'))
    boolquery.should(Match(field='value.folded', query=searchString.lower(), fuzziness='AUTO'))
    query.add_query(boolquery)

    base_agg = Aggregation(name='value_agg', type='terms', field='value.raw', size=settings.SEARCH_DROPDOWN_LENGTH, order={"max_score": "desc"})
    nodegroupid_agg = Aggregation(name='nodegroupid', type='terms', field='nodegroupid')
    top_concept_agg = Aggregation(name='top_concept', type='terms', field='top_concept')
    conceptid_agg = Aggregation(name='conceptid', type='terms', field='conceptid')
    max_score_agg = MaxAgg(name='max_score', script='_score')

    top_concept_agg.add_aggregation(conceptid_agg)
    base_agg.add_aggregation(max_score_agg)
    base_agg.add_aggregation(top_concept_agg)
    base_agg.add_aggregation(nodegroupid_agg)
    query.add_aggregation(base_agg)

    results = query.search(index='strings') or {'hits': {'hits':[]}}

    i = 0;
    ret = []
    for result in results['aggregations']['value_agg']['buckets']:
        if len(result['top_concept']['buckets']) > 0:
            for top_concept in result['top_concept']['buckets']:
                top_concept_id = top_concept['key']
                top_concept_label = get_preflabel_from_conceptid(top_concept['key'], lang)['value']
                for concept in top_concept['conceptid']['buckets']:
                    ret.append({
                        'type': 'concept',
                        'context': top_concept_id,
                        'context_label': top_concept_label,
                        'id': i,
                        'text': result['key'],
                        'value': concept['key']
                    })
                i = i + 1
        else:
            ret.append({
                'type': 'term',
                'context': '',
                'context_label': '',
                'id': i,
                'text': result['key'],
                'value': result['key']
            })
            i = i + 1

    return JSONResponse(ret)

def search_results(request):
    dsl = build_search_results_dsl(request)
    results = dsl.search(index='resource', doc_type=get_doc_type(request))
    if results is not None:
        total = results['hits']['total']
        page = 1 if request.GET.get('page') == '' else int(request.GET.get('page', 1))

        paginator, pages = get_paginator(request, results, total, page, settings.SEARCH_ITEMS_PER_PAGE)
        page = paginator.page(page)

        ret = {}
        ret['results'] = results

        ret['paginator'] = {}
        ret['paginator']['current_page'] = page.number
        ret['paginator']['has_next'] = page.has_next()
        ret['paginator']['has_previous'] = page.has_previous()
        ret['paginator']['has_other_pages'] = page.has_other_pages()
        ret['paginator']['next_page_number'] = page.next_page_number() if page.has_next() else None
        ret['paginator']['previous_page_number'] = page.previous_page_number() if page.has_previous() else None
        ret['paginator']['start_index'] = page.start_index()
        ret['paginator']['end_index'] = page.end_index()
        ret['paginator']['pages'] = pages
        return JSONResponse(ret)
    else:
        return HttpResponseNotFound(_("There was an error retrieving the search results"))

def get_doc_type(request):
    doc_type = set()
    type_filter = request.GET.get('typeFilter', '')
    if type_filter != '':
        resource_model_ids = set(str(graphid) for graphid in models.GraphModel.objects.filter(isresource=True).values_list('graphid', flat=True))
        for resouceTypeFilter in JSONDeserializer().deserialize(type_filter):
            if resouceTypeFilter['inverted'] == True:
                inverted_resource_model_ids = resource_model_ids - set([str(resouceTypeFilter['graphid'])])
                if len(doc_type) > 0:
                    doc_type = doc_type.intersection(inverted_resource_model_ids)
                else:
                    doc_type = inverted_resource_model_ids
            else:
                doc_type.add(str(resouceTypeFilter['graphid']))

    return list(doc_type)

def get_paginator(request, results, total_count, page, count_per_page):
    paginator = Paginator(range(total_count), count_per_page)
    pages = [page]
    if paginator.num_pages > 1:
        before = range(1, page)
        after = range(page+1, paginator.num_pages+1)
        default_ct = 2
        ct_before = default_ct if len(after) > default_ct else default_ct*2-len(after)
        ct_after = default_ct if len(before) > default_ct else default_ct*2-len(before)
        if len(before) > ct_before:
            before = [1,None]+before[-1*(ct_before-1):]
        if len(after) > ct_after:
            after = after[0:ct_after-1]+[None,paginator.num_pages]
        pages = before+pages+after
    return paginator, pages

def build_search_results_dsl(request):
    term_filter = request.GET.get('termFilter', '')
    spatial_filter = JSONDeserializer().deserialize(request.GET.get('mapFilter', '{}'))
    export = request.GET.get('export', None)
    page = 1 if request.GET.get('page') == '' else int(request.GET.get('page', 1))
    temporal_filter = JSONDeserializer().deserialize(request.GET.get('temporalFilter', '{}'))

    se = SearchEngineFactory().create()

    if export != None:
        limit = settings.SEARCH_EXPORT_ITEMS_PER_PAGE
    else:
        limit = settings.SEARCH_ITEMS_PER_PAGE

    query = Query(se, start=limit*int(page-1), limit=limit)
    query.add_aggregation(GeoHashGridAgg(field='points', name='grid', precision=settings.HEX_BIN_PRECISION))
    query.add_aggregation(GeoBoundsAgg(field='points', name='bounds'))
    search_query = Bool()


    if term_filter != '':
        for term in JSONDeserializer().deserialize(term_filter):
            if term['type'] == 'term':
                term_filter = Match(field='strings', query=term['value'], type='phrase')
                if term['inverted']:
                    search_query.must_not(term_filter)
                else:
                    search_query.must(term_filter)
            elif term['type'] == 'concept':
                concept_ids = _get_child_concepts(term['value'])
                conceptid_filter = Terms(field='domains.conceptid', terms=concept_ids)
                if term['inverted']:
                    search_query.must_not(conceptid_filter)
                else:
                    search_query.must(conceptid_filter)
            elif term['type'] == 'string':
                string_filter = Bool()
                string_filter.should(Match(field='strings', query=term['value'], type='phrase_prefix'))
                string_filter.should(Match(field='strings.folded', query=term['value'], type='phrase_prefix'))
                if term['inverted']:
                    search_query.must_not(string_filter)
                else:
                    search_query.must(string_filter)

    if 'features' in spatial_filter:
        if len(spatial_filter['features']) > 0:
            feature_geom = spatial_filter['features'][0]['geometry']
            feature_properties = spatial_filter['features'][0]['properties']
            buffer = {'width':0,'unit':'ft'}
            if 'buffer' in feature_properties:
                buffer = feature_properties['buffer']
            feature_geom = JSONDeserializer().deserialize(_buffer(feature_geom,buffer['width'],buffer['unit']).json)
            geoshape = GeoShape(field='geometries.features.geometry', type=feature_geom['type'], coordinates=feature_geom['coordinates'] )

            invert_spatial_search = False
            if 'inverted' in feature_properties:
                invert_spatial_search = feature_properties['inverted']

            if invert_spatial_search == True:
                search_query.must_not(geoshape)
            else:
                search_query.must(geoshape)

    if 'fromDate' in temporal_filter and 'toDate' in temporal_filter:
        now = str(datetime.utcnow())
        start_date = None
        end_date = None
        start_year = 'null'
        end_year = 'null'
        try:
            # start_date = parser.parse(temporal_filter['fromDate'])
            # start_date = start_date.isoformat()
            sd = FlexiDate.from_str(temporal_filter['fromDate'])
            start_date = int((sd.as_float()-1970)*31556952*1000)

            #start_year = parser.parse(start_date).year
            start_year = sd.year
        except:
            pass

        try:
            # end_date = parser.parse(temporal_filter['toDate'])
            # end_date = end_date.isoformat()
            ed = FlexiDate.from_str(temporal_filter['toDate'])
            end_date = int((ed.as_float()-1970)*31556952*1000)

            #end_year = parser.parse(end_date).year
            end_year = ed.year
        except:
            pass


        # add filter for concepts that define min or max dates
        sql = None
        basesql = """
            SELECT value.conceptid
            FROM (
                SELECT
                    {select_clause},
                    v.conceptid
                FROM
                    public."values" v,
                    public."values" v2
                WHERE
                    v.conceptid = v2.conceptid and
                    v.valuetype = 'min_year' and
                    v2.valuetype = 'max_year'
            ) as value
            WHERE overlap = true;
        """

        temporal_query = Bool()

        if 'inverted' not in temporal_filter:
            temporal_filter['inverted'] = False

        if temporal_filter['inverted']:
            # inverted date searches need to use an OR clause and are generally more complicated to structure (can't use ES must_not)
            # eg: less than START_DATE OR greater than END_DATE
            select_clause = []
            inverted_date_filter = Bool()

            field = 'dates'
            if 'dateNodeId' in temporal_filter and temporal_filter['dateNodeId'] != '':
                field='tiles.data.%s' % (temporal_filter['dateNodeId'])

            if start_date is not None:
                inverted_date_filter.should(Range(field=field, lte=start_date))
                select_clause.append("(numrange(v.value::int, v2.value::int, '[]') && numrange(null,{start_year},'[]'))")
            if end_date is not None:
                inverted_date_filter.should(Range(field=field, gte=end_date))
                select_clause.append("(numrange(v.value::int, v2.value::int, '[]') && numrange({end_year},null,'[]'))")

            if 'dateNodeId' in temporal_filter and temporal_filter['dateNodeId'] != '':
                date_range_query = Nested(path='tiles', query=inverted_date_filter)
                temporal_query.should(date_range_query)
            else:
                temporal_query.should(inverted_date_filter)

                select_clause = " or ".join(select_clause) + " as overlap"
                sql = basesql.format(select_clause=select_clause).format(start_year=start_year, end_year=end_year)

        else:
            if 'dateNodeId' in temporal_filter and temporal_filter['dateNodeId'] != '':
                range = Range(field='tiles.data.%s' % (temporal_filter['dateNodeId']), gte=start_date, lte=end_date)
                date_range_query = Nested(path='tiles', query=range)
                temporal_query.should(date_range_query)
            else:
                date_range_query = Range(field='dates', gte=start_date, lte=end_date)
                temporal_query.should(date_range_query)

                select_clause = """
                    numrange(v.value::int, v2.value::int, '[]') && numrange({start_year},{end_year},'[]') as overlap
                """
                sql = basesql.format(select_clause=select_clause).format(start_year=start_year, end_year=end_year)

        # is a dateNodeId is not specified
        if sql is not None:
            cursor = connection.cursor()
            cursor.execute(sql)
            ret =  [str(row[0]) for row in cursor.fetchall()]

            if len(ret) > 0:
                conceptid_filter = Terms(field='domains.conceptid', terms=ret)
                temporal_query.should(conceptid_filter)


        search_query.must(temporal_query)

    query.add_query(search_query)
    return query

def buffer(request):
    spatial_filter = JSONDeserializer().deserialize(request.GET.get('filter', {'geometry':{'type':'','coordinates':[]},'buffer':{'width':'0','unit':'ft'}}))

    if spatial_filter['geometry']['coordinates'] != '' and spatial_filter['geometry']['type'] != '':
        return JSONResponse(_buffer(spatial_filter['geometry'],spatial_filter['buffer']['width'],spatial_filter['buffer']['unit']), geom_format='json')

    return JSONResponse()

def _buffer(geojson, width=0, unit='ft'):
    geojson = JSONSerializer().serialize(geojson)
    geom = GEOSGeometry(geojson, srid=4326)

    try:
        width = float(width)
    except:
        width = 0

    if width > 0:
        if unit == 'ft':
            width = width/3.28084

        geom.transform(3857)
        geom = geom.buffer(width)
        geom.transform(4326)

    return geom

def _get_child_concepts(conceptid):
    ret = set([conceptid])
    for row in Concept().get_child_concepts(conceptid, ['narrower'], ['prefLabel'], 'prefLabel'):
        ret.add(row[0])
        ret.add(row[1])
    return list(ret)

def geocode(request):
    geocoding_provider_id = request.GET.get('geocoder', '')
    provider = next((provider for provider in settings.GEOCODING_PROVIDERS if provider['ID'] == geocoding_provider_id), None)
    Geocoder = import_string('arches.app.utils.geocoders.' + provider['ID'])
    search_string = request.GET.get('q', '')
    return JSONResponse({ 'results': Geocoder().find_candidates(search_string, provider['API_KEY']) })

def export_results(request):
    dsl = build_search_results_dsl(request)
    search_results = dsl.search(index='entity', doc_type='')
    response = None
    format = request.GET.get('export', 'csv')
    exporter = ResourceExporter(format)
    results = exporter.export(search_results['hits']['hits'])

    related_resources = [{'id1':rr.entityid1, 'id2':rr.entityid2, 'type':rr.relationshiptype} for rr in models.RelatedResource.objects.all()]
    csv_name = 'resource_relationships.csv'
    dest = StringIO()
    csvwriter = csv.DictWriter(dest, delimiter=',', fieldnames=['id1','id2','type'])
    csvwriter.writeheader()
    for csv_record in related_resources:
        csvwriter.writerow({k:v.encode('utf8') for k,v in csv_record.items()})
    results.append({'name':csv_name, 'outputfile': dest})
    zipped_results = exporter.zip_response(results, '{0}_{1}_export.zip'.format(settings.PACKAGE_NAME, format))
    return zipped_results

def time_wheel_config(request):
    se = SearchEngineFactory().create()
    query = Query(se, limit=0)
    query.add_aggregation(MinAgg(field='dates', format='y'))
    query.add_aggregation(MaxAgg(field='dates', format='y'))
    results = query.search(index='resource')
    if results is not None and results['aggregations']['min_dates']['value'] is not None and results['aggregations']['max_dates']['value'] is not None:
        min_date = int(results['aggregations']['min_dates']['value_as_string'])
        max_date = int(results['aggregations']['max_dates']['value_as_string'])

        # round min and max date to the nearest 1000 years
        min_date = math.ceil(math.fabs(min_date)/1000)*-1000 if min_date < 0 else math.floor(min_date/1000)*1000
        max_date = math.floor(math.fabs(max_date)/1000)*-1000 if max_date < 0 else math.ceil(max_date/1000)*1000

        query = Query(se, limit=0)
        for millennium in range(int(min_date),int(max_date)+1000,1000):
            min_millenium = millennium
            max_millenium = millennium + 1000
            millenium_agg = DateRangeAgg(name="Millennium (%s-%s)"%(min_millenium, max_millenium), field='dates', format='y', min_date=str(min_millenium), max_date=str(max_millenium))

            for century in range(min_millenium,max_millenium,100):
                min_century = century
                max_century = century + 100
                century_aggregation = DateRangeAgg(name="Century (%s-%s)"%(min_century, max_century), field='dates', format='y', min_date=str(min_century), max_date=str(max_century))
                millenium_agg.add_aggregation(century_aggregation)

                for decade in range(min_century,max_century,10):
                    min_decade = decade
                    max_decade = decade + 10
                    decade_aggregation = DateRangeAgg(name="Decade (%s-%s)"%(min_decade, max_decade), field='dates', format='y', min_date=str(min_decade), max_date=str(max_decade))
                    century_aggregation.add_aggregation(decade_aggregation)

            query.add_aggregation(millenium_agg)

        root = d3Item(name='root')
        transformESAggToD3Hierarchy({'buckets':[query.search(index='resource')['aggregations']]}, root)
        return JSONResponse(root, indent=4)
    else:
        return HttpResponseNotFound(_('Error retrieving the time wheel config'))
    #return JSONResponse(query.search(index='resource'), indent=4)
    #return JSONResponse(query.dsl, indent=4)

def transformESAggToD3Hierarchy(results, d3ItemInstance):
    if 'buckets' not in results:
        return d3ItemInstance

    for key, value in results['buckets'][0].iteritems():
        if key == 'from' or key == 'to':
            pass
        elif key == 'from_as_string':
            d3ItemInstance.start = int(value)
        elif key == 'to_as_string':
            d3ItemInstance.end = int(value)
        elif key == 'doc_count':
            d3ItemInstance.size = value
        elif key == 'key':
            pass
            #d3ItemInstance.name = value
        else:
            d3ItemInstance.children.append(transformESAggToD3Hierarchy(value,d3Item(name=key)))

    d3ItemInstance.children = sorted(d3ItemInstance.children, key=lambda item: item.start)

    return d3ItemInstance


class d3Item(object):
    name = ''
    size = 0
    start = None
    end = None
    children = []

    def __init__(self, **kwargs):
        self.name = kwargs.pop('name', '')
        self.size = kwargs.pop('size', 0)
        self.start = kwargs.pop('start',None)
        self.end = kwargs.pop('end', None)
        self.children = kwargs.pop('children', [])
<|MERGE_RESOLUTION|>--- conflicted
+++ resolved
@@ -1,520 +1,514 @@
-'''
-ARCHES - a program developed to inventory and manage immovable cultural heritage.
-Copyright (C) 2013 J. Paul Getty Trust and World Monuments Fund
-
-This program is free software: you can redistribute it and/or modify
-it under the terms of the GNU Affero General Public License as
-published by the Free Software Foundation, either version 3 of the
-License, or (at your option) any later version.
-
-This program is distributed in the hope that it will be useful,
-but WITHOUT ANY WARRANTY; without even the implied warranty of
-MERCHANTABILITY or FITNESS FOR A PARTICULAR PURPOSE. See the
-GNU Affero General Public License for more details.
-
-You should have received a copy of the GNU Affero General Public License
-along with this program. If not, see <http://www.gnu.org/licenses/>.
-'''
-
-
-import csv
-import math
-from datetime import datetime
-from flexidate import FlexiDate
-from django.shortcuts import render
-from django.core.paginator import Paginator
-from django.apps import apps
-from django.contrib.gis.geos import GEOSGeometry, Polygon
-from django.db import connection
-from django.db.models import Max, Min
-from django.http import HttpResponseNotFound
-from django.utils.module_loading import import_string
-from django.utils.translation import ugettext as _
-from arches.app.models import models
-from arches.app.models.concept import Concept
-from arches.app.models.graph import Graph
-from arches.app.models.system_settings import settings
-from arches.app.utils.JSONResponse import JSONResponse
-from arches.app.utils.betterJSONSerializer import JSONSerializer, JSONDeserializer
-from arches.app.search.search_engine_factory import SearchEngineFactory
-from arches.app.search.elasticsearch_dsl_builder import Bool, Match, Query, Nested, Terms, GeoShape, Range, MinAgg, MaxAgg, DateRangeAgg, Aggregation, GeoHashGridAgg, GeoBoundsAgg
-from arches.app.utils.data_management.resources.exporter import ResourceExporter
-from arches.app.views.base import BaseManagerView
-from arches.app.views.concept import get_preflabel_from_conceptid
-
-
-try:
-    from cStringIO import StringIO
-except ImportError:
-    from StringIO import StringIO
-
-class SearchView(BaseManagerView):
-    def get(self, request):
-        saved_searches = JSONSerializer().serialize(settings.SAVED_SEARCHES)
-        map_layers = models.MapLayer.objects.all()
-        map_sources = models.MapSource.objects.all()
-        date_nodes = models.Node.objects.filter(datatype='date', graph__isresource=True, graph__isactive=True)
-<<<<<<< HEAD
+'''
+ARCHES - a program developed to inventory and manage immovable cultural heritage.
+Copyright (C) 2013 J. Paul Getty Trust and World Monuments Fund
+
+This program is free software: you can redistribute it and/or modify
+it under the terms of the GNU Affero General Public License as
+published by the Free Software Foundation, either version 3 of the
+License, or (at your option) any later version.
+
+This program is distributed in the hope that it will be useful,
+but WITHOUT ANY WARRANTY; without even the implied warranty of
+MERCHANTABILITY or FITNESS FOR A PARTICULAR PURPOSE. See the
+GNU Affero General Public License for more details.
+
+You should have received a copy of the GNU Affero General Public License
+along with this program. If not, see <http://www.gnu.org/licenses/>.
+'''
+
+
+import csv
+import math
+from datetime import datetime
+from flexidate import FlexiDate
+from django.shortcuts import render
+from django.core.paginator import Paginator
+from django.apps import apps
+from django.contrib.gis.geos import GEOSGeometry, Polygon
+from django.db import connection
+from django.db.models import Max, Min
+from django.http import HttpResponseNotFound
+from django.utils.module_loading import import_string
+from django.utils.translation import ugettext as _
+from arches.app.models import models
+from arches.app.models.concept import Concept
+from arches.app.models.graph import Graph
+from arches.app.models.system_settings import settings
+from arches.app.utils.JSONResponse import JSONResponse
+from arches.app.utils.betterJSONSerializer import JSONSerializer, JSONDeserializer
+from arches.app.search.search_engine_factory import SearchEngineFactory
+from arches.app.search.elasticsearch_dsl_builder import Bool, Match, Query, Nested, Terms, GeoShape, Range, MinAgg, MaxAgg, DateRangeAgg, Aggregation, GeoHashGridAgg, GeoBoundsAgg
+from arches.app.utils.data_management.resources.exporter import ResourceExporter
+from arches.app.views.base import BaseManagerView
+from arches.app.views.concept import get_preflabel_from_conceptid
+
+
+try:
+    from cStringIO import StringIO
+except ImportError:
+    from StringIO import StringIO
+
+class SearchView(BaseManagerView):
+    def get(self, request):
+        saved_searches = JSONSerializer().serialize(settings.SAVED_SEARCHES)
+        map_layers = models.MapLayer.objects.all()
+        map_sources = models.MapSource.objects.all()
+        date_nodes = models.Node.objects.filter(datatype='date', graph__isresource=True, graph__isactive=True)
         resource_graphs = Graph.objects.exclude(pk=settings.SYSTEM_SETTINGS_RESOURCE_MODEL_ID).exclude(isresource=False).exclude(isactive=False)
         searchable_datatypes = [d.pk for d in models.DDataType.objects.filter(issearchable=True)]
         searchable_nodes = models.Node.objects.filter(graph__isresource=True, graph__isactive=True, datatype__in=searchable_datatypes)
         resource_cards = models.CardModel.objects.filter(graph__isresource=True, graph__isactive=True)
         datatypes = models.DDataType.objects.all()
-
+
         context = self.get_context_data(
             resource_cards=JSONSerializer().serialize(resource_cards),
             searchable_nodes=JSONSerializer().serialize(searchable_nodes),
-=======
-        resource_graphs = Graph.objects.exclude(pk=settings.SYSTEM_SETTINGS_RESOURCE_MODEL_ID).exclude(isresource=False).exclude(isactive=False)
-
-        context = self.get_context_data(
             saved_searches=saved_searches,
->>>>>>> dcef41aa
             date_nodes=date_nodes,
-            map_layers=map_layers,
-            map_sources=map_sources,
-            main_script='views/search',
+            map_layers=map_layers,
+            map_sources=map_sources,
+            main_script='views/search',
             resource_graphs=resource_graphs,
             datatypes=datatypes,
             datatypes_json=JSONSerializer().serialize(datatypes),
-        )
-
-        context['nav']['title'] = 'Search'
-        context['nav']['icon'] = 'fa-search'
-        context['nav']['search'] = False
-        context['nav']['help'] = ('Searching the Arches Database','')
-
-        return render(request, 'views/search.htm', context)
-
-def home_page(request):
-    return render(request, 'views/search.htm', {
-        'main_script': 'views/search',
-    })
-
-def search_terms(request):
-    lang = request.GET.get('lang', settings.LANGUAGE_CODE)
-    se = SearchEngineFactory().create()
-    searchString = request.GET.get('q', '')
-    query = Query(se, start=0, limit=0)
-
-    boolquery = Bool()
-    boolquery.should(Match(field='value', query=searchString.lower(), type='phrase_prefix', fuzziness='AUTO'))
-    boolquery.should(Match(field='value.folded', query=searchString.lower(), type='phrase_prefix', fuzziness='AUTO'))
-    boolquery.should(Match(field='value.folded', query=searchString.lower(), fuzziness='AUTO'))
-    query.add_query(boolquery)
-
-    base_agg = Aggregation(name='value_agg', type='terms', field='value.raw', size=settings.SEARCH_DROPDOWN_LENGTH, order={"max_score": "desc"})
-    nodegroupid_agg = Aggregation(name='nodegroupid', type='terms', field='nodegroupid')
-    top_concept_agg = Aggregation(name='top_concept', type='terms', field='top_concept')
-    conceptid_agg = Aggregation(name='conceptid', type='terms', field='conceptid')
-    max_score_agg = MaxAgg(name='max_score', script='_score')
-
-    top_concept_agg.add_aggregation(conceptid_agg)
-    base_agg.add_aggregation(max_score_agg)
-    base_agg.add_aggregation(top_concept_agg)
-    base_agg.add_aggregation(nodegroupid_agg)
-    query.add_aggregation(base_agg)
-
-    results = query.search(index='strings') or {'hits': {'hits':[]}}
-
-    i = 0;
-    ret = []
-    for result in results['aggregations']['value_agg']['buckets']:
-        if len(result['top_concept']['buckets']) > 0:
-            for top_concept in result['top_concept']['buckets']:
-                top_concept_id = top_concept['key']
-                top_concept_label = get_preflabel_from_conceptid(top_concept['key'], lang)['value']
-                for concept in top_concept['conceptid']['buckets']:
-                    ret.append({
-                        'type': 'concept',
-                        'context': top_concept_id,
-                        'context_label': top_concept_label,
-                        'id': i,
-                        'text': result['key'],
-                        'value': concept['key']
-                    })
-                i = i + 1
-        else:
-            ret.append({
-                'type': 'term',
-                'context': '',
-                'context_label': '',
-                'id': i,
-                'text': result['key'],
-                'value': result['key']
-            })
-            i = i + 1
-
-    return JSONResponse(ret)
-
-def search_results(request):
-    dsl = build_search_results_dsl(request)
-    results = dsl.search(index='resource', doc_type=get_doc_type(request))
-    if results is not None:
-        total = results['hits']['total']
-        page = 1 if request.GET.get('page') == '' else int(request.GET.get('page', 1))
-
-        paginator, pages = get_paginator(request, results, total, page, settings.SEARCH_ITEMS_PER_PAGE)
-        page = paginator.page(page)
-
-        ret = {}
-        ret['results'] = results
-
-        ret['paginator'] = {}
-        ret['paginator']['current_page'] = page.number
-        ret['paginator']['has_next'] = page.has_next()
-        ret['paginator']['has_previous'] = page.has_previous()
-        ret['paginator']['has_other_pages'] = page.has_other_pages()
-        ret['paginator']['next_page_number'] = page.next_page_number() if page.has_next() else None
-        ret['paginator']['previous_page_number'] = page.previous_page_number() if page.has_previous() else None
-        ret['paginator']['start_index'] = page.start_index()
-        ret['paginator']['end_index'] = page.end_index()
-        ret['paginator']['pages'] = pages
-        return JSONResponse(ret)
-    else:
-        return HttpResponseNotFound(_("There was an error retrieving the search results"))
-
-def get_doc_type(request):
-    doc_type = set()
-    type_filter = request.GET.get('typeFilter', '')
-    if type_filter != '':
-        resource_model_ids = set(str(graphid) for graphid in models.GraphModel.objects.filter(isresource=True).values_list('graphid', flat=True))
-        for resouceTypeFilter in JSONDeserializer().deserialize(type_filter):
-            if resouceTypeFilter['inverted'] == True:
-                inverted_resource_model_ids = resource_model_ids - set([str(resouceTypeFilter['graphid'])])
-                if len(doc_type) > 0:
-                    doc_type = doc_type.intersection(inverted_resource_model_ids)
-                else:
-                    doc_type = inverted_resource_model_ids
-            else:
-                doc_type.add(str(resouceTypeFilter['graphid']))
-
-    return list(doc_type)
-
-def get_paginator(request, results, total_count, page, count_per_page):
-    paginator = Paginator(range(total_count), count_per_page)
-    pages = [page]
-    if paginator.num_pages > 1:
-        before = range(1, page)
-        after = range(page+1, paginator.num_pages+1)
-        default_ct = 2
-        ct_before = default_ct if len(after) > default_ct else default_ct*2-len(after)
-        ct_after = default_ct if len(before) > default_ct else default_ct*2-len(before)
-        if len(before) > ct_before:
-            before = [1,None]+before[-1*(ct_before-1):]
-        if len(after) > ct_after:
-            after = after[0:ct_after-1]+[None,paginator.num_pages]
-        pages = before+pages+after
-    return paginator, pages
-
-def build_search_results_dsl(request):
-    term_filter = request.GET.get('termFilter', '')
-    spatial_filter = JSONDeserializer().deserialize(request.GET.get('mapFilter', '{}'))
-    export = request.GET.get('export', None)
-    page = 1 if request.GET.get('page') == '' else int(request.GET.get('page', 1))
-    temporal_filter = JSONDeserializer().deserialize(request.GET.get('temporalFilter', '{}'))
-
-    se = SearchEngineFactory().create()
-
-    if export != None:
-        limit = settings.SEARCH_EXPORT_ITEMS_PER_PAGE
-    else:
-        limit = settings.SEARCH_ITEMS_PER_PAGE
-
-    query = Query(se, start=limit*int(page-1), limit=limit)
-    query.add_aggregation(GeoHashGridAgg(field='points', name='grid', precision=settings.HEX_BIN_PRECISION))
-    query.add_aggregation(GeoBoundsAgg(field='points', name='bounds'))
-    search_query = Bool()
-
-
-    if term_filter != '':
-        for term in JSONDeserializer().deserialize(term_filter):
-            if term['type'] == 'term':
-                term_filter = Match(field='strings', query=term['value'], type='phrase')
-                if term['inverted']:
-                    search_query.must_not(term_filter)
-                else:
-                    search_query.must(term_filter)
-            elif term['type'] == 'concept':
-                concept_ids = _get_child_concepts(term['value'])
-                conceptid_filter = Terms(field='domains.conceptid', terms=concept_ids)
-                if term['inverted']:
-                    search_query.must_not(conceptid_filter)
-                else:
-                    search_query.must(conceptid_filter)
-            elif term['type'] == 'string':
-                string_filter = Bool()
-                string_filter.should(Match(field='strings', query=term['value'], type='phrase_prefix'))
-                string_filter.should(Match(field='strings.folded', query=term['value'], type='phrase_prefix'))
-                if term['inverted']:
-                    search_query.must_not(string_filter)
-                else:
-                    search_query.must(string_filter)
-
-    if 'features' in spatial_filter:
-        if len(spatial_filter['features']) > 0:
-            feature_geom = spatial_filter['features'][0]['geometry']
-            feature_properties = spatial_filter['features'][0]['properties']
-            buffer = {'width':0,'unit':'ft'}
-            if 'buffer' in feature_properties:
-                buffer = feature_properties['buffer']
-            feature_geom = JSONDeserializer().deserialize(_buffer(feature_geom,buffer['width'],buffer['unit']).json)
-            geoshape = GeoShape(field='geometries.features.geometry', type=feature_geom['type'], coordinates=feature_geom['coordinates'] )
-
-            invert_spatial_search = False
-            if 'inverted' in feature_properties:
-                invert_spatial_search = feature_properties['inverted']
-
-            if invert_spatial_search == True:
-                search_query.must_not(geoshape)
-            else:
-                search_query.must(geoshape)
-
-    if 'fromDate' in temporal_filter and 'toDate' in temporal_filter:
-        now = str(datetime.utcnow())
-        start_date = None
-        end_date = None
-        start_year = 'null'
-        end_year = 'null'
-        try:
-            # start_date = parser.parse(temporal_filter['fromDate'])
-            # start_date = start_date.isoformat()
-            sd = FlexiDate.from_str(temporal_filter['fromDate'])
-            start_date = int((sd.as_float()-1970)*31556952*1000)
-
-            #start_year = parser.parse(start_date).year
-            start_year = sd.year
-        except:
-            pass
-
-        try:
-            # end_date = parser.parse(temporal_filter['toDate'])
-            # end_date = end_date.isoformat()
-            ed = FlexiDate.from_str(temporal_filter['toDate'])
-            end_date = int((ed.as_float()-1970)*31556952*1000)
-
-            #end_year = parser.parse(end_date).year
-            end_year = ed.year
-        except:
-            pass
-
-
-        # add filter for concepts that define min or max dates
-        sql = None
-        basesql = """
-            SELECT value.conceptid
-            FROM (
-                SELECT
-                    {select_clause},
-                    v.conceptid
-                FROM
-                    public."values" v,
-                    public."values" v2
-                WHERE
-                    v.conceptid = v2.conceptid and
-                    v.valuetype = 'min_year' and
-                    v2.valuetype = 'max_year'
-            ) as value
-            WHERE overlap = true;
-        """
-
-        temporal_query = Bool()
-
-        if 'inverted' not in temporal_filter:
-            temporal_filter['inverted'] = False
-
-        if temporal_filter['inverted']:
-            # inverted date searches need to use an OR clause and are generally more complicated to structure (can't use ES must_not)
-            # eg: less than START_DATE OR greater than END_DATE
-            select_clause = []
-            inverted_date_filter = Bool()
-
-            field = 'dates'
-            if 'dateNodeId' in temporal_filter and temporal_filter['dateNodeId'] != '':
-                field='tiles.data.%s' % (temporal_filter['dateNodeId'])
-
-            if start_date is not None:
-                inverted_date_filter.should(Range(field=field, lte=start_date))
-                select_clause.append("(numrange(v.value::int, v2.value::int, '[]') && numrange(null,{start_year},'[]'))")
-            if end_date is not None:
-                inverted_date_filter.should(Range(field=field, gte=end_date))
-                select_clause.append("(numrange(v.value::int, v2.value::int, '[]') && numrange({end_year},null,'[]'))")
-
-            if 'dateNodeId' in temporal_filter and temporal_filter['dateNodeId'] != '':
-                date_range_query = Nested(path='tiles', query=inverted_date_filter)
-                temporal_query.should(date_range_query)
-            else:
-                temporal_query.should(inverted_date_filter)
-
-                select_clause = " or ".join(select_clause) + " as overlap"
-                sql = basesql.format(select_clause=select_clause).format(start_year=start_year, end_year=end_year)
-
-        else:
-            if 'dateNodeId' in temporal_filter and temporal_filter['dateNodeId'] != '':
-                range = Range(field='tiles.data.%s' % (temporal_filter['dateNodeId']), gte=start_date, lte=end_date)
-                date_range_query = Nested(path='tiles', query=range)
-                temporal_query.should(date_range_query)
-            else:
-                date_range_query = Range(field='dates', gte=start_date, lte=end_date)
-                temporal_query.should(date_range_query)
-
-                select_clause = """
-                    numrange(v.value::int, v2.value::int, '[]') && numrange({start_year},{end_year},'[]') as overlap
-                """
-                sql = basesql.format(select_clause=select_clause).format(start_year=start_year, end_year=end_year)
-
-        # is a dateNodeId is not specified
-        if sql is not None:
-            cursor = connection.cursor()
-            cursor.execute(sql)
-            ret =  [str(row[0]) for row in cursor.fetchall()]
-
-            if len(ret) > 0:
-                conceptid_filter = Terms(field='domains.conceptid', terms=ret)
-                temporal_query.should(conceptid_filter)
-
-
-        search_query.must(temporal_query)
-
-    query.add_query(search_query)
-    return query
-
-def buffer(request):
-    spatial_filter = JSONDeserializer().deserialize(request.GET.get('filter', {'geometry':{'type':'','coordinates':[]},'buffer':{'width':'0','unit':'ft'}}))
-
-    if spatial_filter['geometry']['coordinates'] != '' and spatial_filter['geometry']['type'] != '':
-        return JSONResponse(_buffer(spatial_filter['geometry'],spatial_filter['buffer']['width'],spatial_filter['buffer']['unit']), geom_format='json')
-
-    return JSONResponse()
-
-def _buffer(geojson, width=0, unit='ft'):
-    geojson = JSONSerializer().serialize(geojson)
-    geom = GEOSGeometry(geojson, srid=4326)
-
-    try:
-        width = float(width)
-    except:
-        width = 0
-
-    if width > 0:
-        if unit == 'ft':
-            width = width/3.28084
-
-        geom.transform(3857)
-        geom = geom.buffer(width)
-        geom.transform(4326)
-
-    return geom
-
-def _get_child_concepts(conceptid):
-    ret = set([conceptid])
-    for row in Concept().get_child_concepts(conceptid, ['narrower'], ['prefLabel'], 'prefLabel'):
-        ret.add(row[0])
-        ret.add(row[1])
-    return list(ret)
-
-def geocode(request):
-    geocoding_provider_id = request.GET.get('geocoder', '')
-    provider = next((provider for provider in settings.GEOCODING_PROVIDERS if provider['ID'] == geocoding_provider_id), None)
-    Geocoder = import_string('arches.app.utils.geocoders.' + provider['ID'])
-    search_string = request.GET.get('q', '')
-    return JSONResponse({ 'results': Geocoder().find_candidates(search_string, provider['API_KEY']) })
-
-def export_results(request):
-    dsl = build_search_results_dsl(request)
-    search_results = dsl.search(index='entity', doc_type='')
-    response = None
-    format = request.GET.get('export', 'csv')
-    exporter = ResourceExporter(format)
-    results = exporter.export(search_results['hits']['hits'])
-
-    related_resources = [{'id1':rr.entityid1, 'id2':rr.entityid2, 'type':rr.relationshiptype} for rr in models.RelatedResource.objects.all()]
-    csv_name = 'resource_relationships.csv'
-    dest = StringIO()
-    csvwriter = csv.DictWriter(dest, delimiter=',', fieldnames=['id1','id2','type'])
-    csvwriter.writeheader()
-    for csv_record in related_resources:
-        csvwriter.writerow({k:v.encode('utf8') for k,v in csv_record.items()})
-    results.append({'name':csv_name, 'outputfile': dest})
-    zipped_results = exporter.zip_response(results, '{0}_{1}_export.zip'.format(settings.PACKAGE_NAME, format))
-    return zipped_results
-
-def time_wheel_config(request):
-    se = SearchEngineFactory().create()
-    query = Query(se, limit=0)
-    query.add_aggregation(MinAgg(field='dates', format='y'))
-    query.add_aggregation(MaxAgg(field='dates', format='y'))
-    results = query.search(index='resource')
-    if results is not None and results['aggregations']['min_dates']['value'] is not None and results['aggregations']['max_dates']['value'] is not None:
-        min_date = int(results['aggregations']['min_dates']['value_as_string'])
-        max_date = int(results['aggregations']['max_dates']['value_as_string'])
-
-        # round min and max date to the nearest 1000 years
-        min_date = math.ceil(math.fabs(min_date)/1000)*-1000 if min_date < 0 else math.floor(min_date/1000)*1000
-        max_date = math.floor(math.fabs(max_date)/1000)*-1000 if max_date < 0 else math.ceil(max_date/1000)*1000
-
-        query = Query(se, limit=0)
-        for millennium in range(int(min_date),int(max_date)+1000,1000):
-            min_millenium = millennium
-            max_millenium = millennium + 1000
-            millenium_agg = DateRangeAgg(name="Millennium (%s-%s)"%(min_millenium, max_millenium), field='dates', format='y', min_date=str(min_millenium), max_date=str(max_millenium))
-
-            for century in range(min_millenium,max_millenium,100):
-                min_century = century
-                max_century = century + 100
-                century_aggregation = DateRangeAgg(name="Century (%s-%s)"%(min_century, max_century), field='dates', format='y', min_date=str(min_century), max_date=str(max_century))
-                millenium_agg.add_aggregation(century_aggregation)
-
-                for decade in range(min_century,max_century,10):
-                    min_decade = decade
-                    max_decade = decade + 10
-                    decade_aggregation = DateRangeAgg(name="Decade (%s-%s)"%(min_decade, max_decade), field='dates', format='y', min_date=str(min_decade), max_date=str(max_decade))
-                    century_aggregation.add_aggregation(decade_aggregation)
-
-            query.add_aggregation(millenium_agg)
-
-        root = d3Item(name='root')
-        transformESAggToD3Hierarchy({'buckets':[query.search(index='resource')['aggregations']]}, root)
-        return JSONResponse(root, indent=4)
-    else:
-        return HttpResponseNotFound(_('Error retrieving the time wheel config'))
-    #return JSONResponse(query.search(index='resource'), indent=4)
-    #return JSONResponse(query.dsl, indent=4)
-
-def transformESAggToD3Hierarchy(results, d3ItemInstance):
-    if 'buckets' not in results:
-        return d3ItemInstance
-
-    for key, value in results['buckets'][0].iteritems():
-        if key == 'from' or key == 'to':
-            pass
-        elif key == 'from_as_string':
-            d3ItemInstance.start = int(value)
-        elif key == 'to_as_string':
-            d3ItemInstance.end = int(value)
-        elif key == 'doc_count':
-            d3ItemInstance.size = value
-        elif key == 'key':
-            pass
-            #d3ItemInstance.name = value
-        else:
-            d3ItemInstance.children.append(transformESAggToD3Hierarchy(value,d3Item(name=key)))
-
-    d3ItemInstance.children = sorted(d3ItemInstance.children, key=lambda item: item.start)
-
-    return d3ItemInstance
-
-
-class d3Item(object):
-    name = ''
-    size = 0
-    start = None
-    end = None
-    children = []
-
-    def __init__(self, **kwargs):
-        self.name = kwargs.pop('name', '')
-        self.size = kwargs.pop('size', 0)
-        self.start = kwargs.pop('start',None)
-        self.end = kwargs.pop('end', None)
-        self.children = kwargs.pop('children', [])
+        )
+
+        context['nav']['title'] = 'Search'
+        context['nav']['icon'] = 'fa-search'
+        context['nav']['search'] = False
+        context['nav']['help'] = ('Searching the Arches Database','')
+
+        return render(request, 'views/search.htm', context)
+
+def home_page(request):
+    return render(request, 'views/search.htm', {
+        'main_script': 'views/search',
+    })
+
+def search_terms(request):
+    lang = request.GET.get('lang', settings.LANGUAGE_CODE)
+    se = SearchEngineFactory().create()
+    searchString = request.GET.get('q', '')
+    query = Query(se, start=0, limit=0)
+
+    boolquery = Bool()
+    boolquery.should(Match(field='value', query=searchString.lower(), type='phrase_prefix', fuzziness='AUTO'))
+    boolquery.should(Match(field='value.folded', query=searchString.lower(), type='phrase_prefix', fuzziness='AUTO'))
+    boolquery.should(Match(field='value.folded', query=searchString.lower(), fuzziness='AUTO'))
+    query.add_query(boolquery)
+
+    base_agg = Aggregation(name='value_agg', type='terms', field='value.raw', size=settings.SEARCH_DROPDOWN_LENGTH, order={"max_score": "desc"})
+    nodegroupid_agg = Aggregation(name='nodegroupid', type='terms', field='nodegroupid')
+    top_concept_agg = Aggregation(name='top_concept', type='terms', field='top_concept')
+    conceptid_agg = Aggregation(name='conceptid', type='terms', field='conceptid')
+    max_score_agg = MaxAgg(name='max_score', script='_score')
+
+    top_concept_agg.add_aggregation(conceptid_agg)
+    base_agg.add_aggregation(max_score_agg)
+    base_agg.add_aggregation(top_concept_agg)
+    base_agg.add_aggregation(nodegroupid_agg)
+    query.add_aggregation(base_agg)
+
+    results = query.search(index='strings') or {'hits': {'hits':[]}}
+
+    i = 0;
+    ret = []
+    for result in results['aggregations']['value_agg']['buckets']:
+        if len(result['top_concept']['buckets']) > 0:
+            for top_concept in result['top_concept']['buckets']:
+                top_concept_id = top_concept['key']
+                top_concept_label = get_preflabel_from_conceptid(top_concept['key'], lang)['value']
+                for concept in top_concept['conceptid']['buckets']:
+                    ret.append({
+                        'type': 'concept',
+                        'context': top_concept_id,
+                        'context_label': top_concept_label,
+                        'id': i,
+                        'text': result['key'],
+                        'value': concept['key']
+                    })
+                i = i + 1
+        else:
+            ret.append({
+                'type': 'term',
+                'context': '',
+                'context_label': '',
+                'id': i,
+                'text': result['key'],
+                'value': result['key']
+            })
+            i = i + 1
+
+    return JSONResponse(ret)
+
+def search_results(request):
+    dsl = build_search_results_dsl(request)
+    results = dsl.search(index='resource', doc_type=get_doc_type(request))
+    if results is not None:
+        total = results['hits']['total']
+        page = 1 if request.GET.get('page') == '' else int(request.GET.get('page', 1))
+
+        paginator, pages = get_paginator(request, results, total, page, settings.SEARCH_ITEMS_PER_PAGE)
+        page = paginator.page(page)
+
+        ret = {}
+        ret['results'] = results
+
+        ret['paginator'] = {}
+        ret['paginator']['current_page'] = page.number
+        ret['paginator']['has_next'] = page.has_next()
+        ret['paginator']['has_previous'] = page.has_previous()
+        ret['paginator']['has_other_pages'] = page.has_other_pages()
+        ret['paginator']['next_page_number'] = page.next_page_number() if page.has_next() else None
+        ret['paginator']['previous_page_number'] = page.previous_page_number() if page.has_previous() else None
+        ret['paginator']['start_index'] = page.start_index()
+        ret['paginator']['end_index'] = page.end_index()
+        ret['paginator']['pages'] = pages
+        return JSONResponse(ret)
+    else:
+        return HttpResponseNotFound(_("There was an error retrieving the search results"))
+
+def get_doc_type(request):
+    doc_type = set()
+    type_filter = request.GET.get('typeFilter', '')
+    if type_filter != '':
+        resource_model_ids = set(str(graphid) for graphid in models.GraphModel.objects.filter(isresource=True).values_list('graphid', flat=True))
+        for resouceTypeFilter in JSONDeserializer().deserialize(type_filter):
+            if resouceTypeFilter['inverted'] == True:
+                inverted_resource_model_ids = resource_model_ids - set([str(resouceTypeFilter['graphid'])])
+                if len(doc_type) > 0:
+                    doc_type = doc_type.intersection(inverted_resource_model_ids)
+                else:
+                    doc_type = inverted_resource_model_ids
+            else:
+                doc_type.add(str(resouceTypeFilter['graphid']))
+
+    return list(doc_type)
+
+def get_paginator(request, results, total_count, page, count_per_page):
+    paginator = Paginator(range(total_count), count_per_page)
+    pages = [page]
+    if paginator.num_pages > 1:
+        before = range(1, page)
+        after = range(page+1, paginator.num_pages+1)
+        default_ct = 2
+        ct_before = default_ct if len(after) > default_ct else default_ct*2-len(after)
+        ct_after = default_ct if len(before) > default_ct else default_ct*2-len(before)
+        if len(before) > ct_before:
+            before = [1,None]+before[-1*(ct_before-1):]
+        if len(after) > ct_after:
+            after = after[0:ct_after-1]+[None,paginator.num_pages]
+        pages = before+pages+after
+    return paginator, pages
+
+def build_search_results_dsl(request):
+    term_filter = request.GET.get('termFilter', '')
+    spatial_filter = JSONDeserializer().deserialize(request.GET.get('mapFilter', '{}'))
+    export = request.GET.get('export', None)
+    page = 1 if request.GET.get('page') == '' else int(request.GET.get('page', 1))
+    temporal_filter = JSONDeserializer().deserialize(request.GET.get('temporalFilter', '{}'))
+
+    se = SearchEngineFactory().create()
+
+    if export != None:
+        limit = settings.SEARCH_EXPORT_ITEMS_PER_PAGE
+    else:
+        limit = settings.SEARCH_ITEMS_PER_PAGE
+
+    query = Query(se, start=limit*int(page-1), limit=limit)
+    query.add_aggregation(GeoHashGridAgg(field='points', name='grid', precision=settings.HEX_BIN_PRECISION))
+    query.add_aggregation(GeoBoundsAgg(field='points', name='bounds'))
+    search_query = Bool()
+
+
+    if term_filter != '':
+        for term in JSONDeserializer().deserialize(term_filter):
+            if term['type'] == 'term':
+                term_filter = Match(field='strings', query=term['value'], type='phrase')
+                if term['inverted']:
+                    search_query.must_not(term_filter)
+                else:
+                    search_query.must(term_filter)
+            elif term['type'] == 'concept':
+                concept_ids = _get_child_concepts(term['value'])
+                conceptid_filter = Terms(field='domains.conceptid', terms=concept_ids)
+                if term['inverted']:
+                    search_query.must_not(conceptid_filter)
+                else:
+                    search_query.must(conceptid_filter)
+            elif term['type'] == 'string':
+                string_filter = Bool()
+                string_filter.should(Match(field='strings', query=term['value'], type='phrase_prefix'))
+                string_filter.should(Match(field='strings.folded', query=term['value'], type='phrase_prefix'))
+                if term['inverted']:
+                    search_query.must_not(string_filter)
+                else:
+                    search_query.must(string_filter)
+
+    if 'features' in spatial_filter:
+        if len(spatial_filter['features']) > 0:
+            feature_geom = spatial_filter['features'][0]['geometry']
+            feature_properties = spatial_filter['features'][0]['properties']
+            buffer = {'width':0,'unit':'ft'}
+            if 'buffer' in feature_properties:
+                buffer = feature_properties['buffer']
+            feature_geom = JSONDeserializer().deserialize(_buffer(feature_geom,buffer['width'],buffer['unit']).json)
+            geoshape = GeoShape(field='geometries.features.geometry', type=feature_geom['type'], coordinates=feature_geom['coordinates'] )
+
+            invert_spatial_search = False
+            if 'inverted' in feature_properties:
+                invert_spatial_search = feature_properties['inverted']
+
+            if invert_spatial_search == True:
+                search_query.must_not(geoshape)
+            else:
+                search_query.must(geoshape)
+
+    if 'fromDate' in temporal_filter and 'toDate' in temporal_filter:
+        now = str(datetime.utcnow())
+        start_date = None
+        end_date = None
+        start_year = 'null'
+        end_year = 'null'
+        try:
+            # start_date = parser.parse(temporal_filter['fromDate'])
+            # start_date = start_date.isoformat()
+            sd = FlexiDate.from_str(temporal_filter['fromDate'])
+            start_date = int((sd.as_float()-1970)*31556952*1000)
+
+            #start_year = parser.parse(start_date).year
+            start_year = sd.year
+        except:
+            pass
+
+        try:
+            # end_date = parser.parse(temporal_filter['toDate'])
+            # end_date = end_date.isoformat()
+            ed = FlexiDate.from_str(temporal_filter['toDate'])
+            end_date = int((ed.as_float()-1970)*31556952*1000)
+
+            #end_year = parser.parse(end_date).year
+            end_year = ed.year
+        except:
+            pass
+
+
+        # add filter for concepts that define min or max dates
+        sql = None
+        basesql = """
+            SELECT value.conceptid
+            FROM (
+                SELECT
+                    {select_clause},
+                    v.conceptid
+                FROM
+                    public."values" v,
+                    public."values" v2
+                WHERE
+                    v.conceptid = v2.conceptid and
+                    v.valuetype = 'min_year' and
+                    v2.valuetype = 'max_year'
+            ) as value
+            WHERE overlap = true;
+        """
+
+        temporal_query = Bool()
+
+        if 'inverted' not in temporal_filter:
+            temporal_filter['inverted'] = False
+
+        if temporal_filter['inverted']:
+            # inverted date searches need to use an OR clause and are generally more complicated to structure (can't use ES must_not)
+            # eg: less than START_DATE OR greater than END_DATE
+            select_clause = []
+            inverted_date_filter = Bool()
+
+            field = 'dates'
+            if 'dateNodeId' in temporal_filter and temporal_filter['dateNodeId'] != '':
+                field='tiles.data.%s' % (temporal_filter['dateNodeId'])
+
+            if start_date is not None:
+                inverted_date_filter.should(Range(field=field, lte=start_date))
+                select_clause.append("(numrange(v.value::int, v2.value::int, '[]') && numrange(null,{start_year},'[]'))")
+            if end_date is not None:
+                inverted_date_filter.should(Range(field=field, gte=end_date))
+                select_clause.append("(numrange(v.value::int, v2.value::int, '[]') && numrange({end_year},null,'[]'))")
+
+            if 'dateNodeId' in temporal_filter and temporal_filter['dateNodeId'] != '':
+                date_range_query = Nested(path='tiles', query=inverted_date_filter)
+                temporal_query.should(date_range_query)
+            else:
+                temporal_query.should(inverted_date_filter)
+
+                select_clause = " or ".join(select_clause) + " as overlap"
+                sql = basesql.format(select_clause=select_clause).format(start_year=start_year, end_year=end_year)
+
+        else:
+            if 'dateNodeId' in temporal_filter and temporal_filter['dateNodeId'] != '':
+                range = Range(field='tiles.data.%s' % (temporal_filter['dateNodeId']), gte=start_date, lte=end_date)
+                date_range_query = Nested(path='tiles', query=range)
+                temporal_query.should(date_range_query)
+            else:
+                date_range_query = Range(field='dates', gte=start_date, lte=end_date)
+                temporal_query.should(date_range_query)
+
+                select_clause = """
+                    numrange(v.value::int, v2.value::int, '[]') && numrange({start_year},{end_year},'[]') as overlap
+                """
+                sql = basesql.format(select_clause=select_clause).format(start_year=start_year, end_year=end_year)
+
+        # is a dateNodeId is not specified
+        if sql is not None:
+            cursor = connection.cursor()
+            cursor.execute(sql)
+            ret =  [str(row[0]) for row in cursor.fetchall()]
+
+            if len(ret) > 0:
+                conceptid_filter = Terms(field='domains.conceptid', terms=ret)
+                temporal_query.should(conceptid_filter)
+
+
+        search_query.must(temporal_query)
+
+    query.add_query(search_query)
+    return query
+
+def buffer(request):
+    spatial_filter = JSONDeserializer().deserialize(request.GET.get('filter', {'geometry':{'type':'','coordinates':[]},'buffer':{'width':'0','unit':'ft'}}))
+
+    if spatial_filter['geometry']['coordinates'] != '' and spatial_filter['geometry']['type'] != '':
+        return JSONResponse(_buffer(spatial_filter['geometry'],spatial_filter['buffer']['width'],spatial_filter['buffer']['unit']), geom_format='json')
+
+    return JSONResponse()
+
+def _buffer(geojson, width=0, unit='ft'):
+    geojson = JSONSerializer().serialize(geojson)
+    geom = GEOSGeometry(geojson, srid=4326)
+
+    try:
+        width = float(width)
+    except:
+        width = 0
+
+    if width > 0:
+        if unit == 'ft':
+            width = width/3.28084
+
+        geom.transform(3857)
+        geom = geom.buffer(width)
+        geom.transform(4326)
+
+    return geom
+
+def _get_child_concepts(conceptid):
+    ret = set([conceptid])
+    for row in Concept().get_child_concepts(conceptid, ['narrower'], ['prefLabel'], 'prefLabel'):
+        ret.add(row[0])
+        ret.add(row[1])
+    return list(ret)
+
+def geocode(request):
+    geocoding_provider_id = request.GET.get('geocoder', '')
+    provider = next((provider for provider in settings.GEOCODING_PROVIDERS if provider['ID'] == geocoding_provider_id), None)
+    Geocoder = import_string('arches.app.utils.geocoders.' + provider['ID'])
+    search_string = request.GET.get('q', '')
+    return JSONResponse({ 'results': Geocoder().find_candidates(search_string, provider['API_KEY']) })
+
+def export_results(request):
+    dsl = build_search_results_dsl(request)
+    search_results = dsl.search(index='entity', doc_type='')
+    response = None
+    format = request.GET.get('export', 'csv')
+    exporter = ResourceExporter(format)
+    results = exporter.export(search_results['hits']['hits'])
+
+    related_resources = [{'id1':rr.entityid1, 'id2':rr.entityid2, 'type':rr.relationshiptype} for rr in models.RelatedResource.objects.all()]
+    csv_name = 'resource_relationships.csv'
+    dest = StringIO()
+    csvwriter = csv.DictWriter(dest, delimiter=',', fieldnames=['id1','id2','type'])
+    csvwriter.writeheader()
+    for csv_record in related_resources:
+        csvwriter.writerow({k:v.encode('utf8') for k,v in csv_record.items()})
+    results.append({'name':csv_name, 'outputfile': dest})
+    zipped_results = exporter.zip_response(results, '{0}_{1}_export.zip'.format(settings.PACKAGE_NAME, format))
+    return zipped_results
+
+def time_wheel_config(request):
+    se = SearchEngineFactory().create()
+    query = Query(se, limit=0)
+    query.add_aggregation(MinAgg(field='dates', format='y'))
+    query.add_aggregation(MaxAgg(field='dates', format='y'))
+    results = query.search(index='resource')
+    if results is not None and results['aggregations']['min_dates']['value'] is not None and results['aggregations']['max_dates']['value'] is not None:
+        min_date = int(results['aggregations']['min_dates']['value_as_string'])
+        max_date = int(results['aggregations']['max_dates']['value_as_string'])
+
+        # round min and max date to the nearest 1000 years
+        min_date = math.ceil(math.fabs(min_date)/1000)*-1000 if min_date < 0 else math.floor(min_date/1000)*1000
+        max_date = math.floor(math.fabs(max_date)/1000)*-1000 if max_date < 0 else math.ceil(max_date/1000)*1000
+
+        query = Query(se, limit=0)
+        for millennium in range(int(min_date),int(max_date)+1000,1000):
+            min_millenium = millennium
+            max_millenium = millennium + 1000
+            millenium_agg = DateRangeAgg(name="Millennium (%s-%s)"%(min_millenium, max_millenium), field='dates', format='y', min_date=str(min_millenium), max_date=str(max_millenium))
+
+            for century in range(min_millenium,max_millenium,100):
+                min_century = century
+                max_century = century + 100
+                century_aggregation = DateRangeAgg(name="Century (%s-%s)"%(min_century, max_century), field='dates', format='y', min_date=str(min_century), max_date=str(max_century))
+                millenium_agg.add_aggregation(century_aggregation)
+
+                for decade in range(min_century,max_century,10):
+                    min_decade = decade
+                    max_decade = decade + 10
+                    decade_aggregation = DateRangeAgg(name="Decade (%s-%s)"%(min_decade, max_decade), field='dates', format='y', min_date=str(min_decade), max_date=str(max_decade))
+                    century_aggregation.add_aggregation(decade_aggregation)
+
+            query.add_aggregation(millenium_agg)
+
+        root = d3Item(name='root')
+        transformESAggToD3Hierarchy({'buckets':[query.search(index='resource')['aggregations']]}, root)
+        return JSONResponse(root, indent=4)
+    else:
+        return HttpResponseNotFound(_('Error retrieving the time wheel config'))
+    #return JSONResponse(query.search(index='resource'), indent=4)
+    #return JSONResponse(query.dsl, indent=4)
+
+def transformESAggToD3Hierarchy(results, d3ItemInstance):
+    if 'buckets' not in results:
+        return d3ItemInstance
+
+    for key, value in results['buckets'][0].iteritems():
+        if key == 'from' or key == 'to':
+            pass
+        elif key == 'from_as_string':
+            d3ItemInstance.start = int(value)
+        elif key == 'to_as_string':
+            d3ItemInstance.end = int(value)
+        elif key == 'doc_count':
+            d3ItemInstance.size = value
+        elif key == 'key':
+            pass
+            #d3ItemInstance.name = value
+        else:
+            d3ItemInstance.children.append(transformESAggToD3Hierarchy(value,d3Item(name=key)))
+
+    d3ItemInstance.children = sorted(d3ItemInstance.children, key=lambda item: item.start)
+
+    return d3ItemInstance
+
+
+class d3Item(object):
+    name = ''
+    size = 0
+    start = None
+    end = None
+    children = []
+
+    def __init__(self, **kwargs):
+        self.name = kwargs.pop('name', '')
+        self.size = kwargs.pop('size', 0)
+        self.start = kwargs.pop('start',None)
+        self.end = kwargs.pop('end', None)
+        self.children = kwargs.pop('children', [])