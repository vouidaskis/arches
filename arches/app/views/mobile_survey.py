--- conflicted
+++ resolved
@@ -264,11 +264,7 @@
                     error_message = _("Unable to connect to CouchDB")
                 else:
                     error_message = e.message
-<<<<<<< HEAD
                 connection_error = JSONErrorResponse(error_title, error_message)
-=======
-                connection_error = JSONResponse({"success": False, "message": error_message, "title": error_title}, status=500)
->>>>>>> 33d9389a
             return connection_error
 
         return HttpResponseNotFound()
@@ -379,11 +375,7 @@
                     error_message = _("Unable to connect to CouchDB")
                 else:
                     error_message = e.message
-<<<<<<< HEAD
                 connection_error = JSONErrorResponse(error_title, error_message)
-=======
-                connection_error = JSONResponse({"success": False, "message": error_message, "title": error_title}, status=500)
->>>>>>> 33d9389a
             return connection_error
 
         return JSONResponse({"success": True, "mobile_survey": mobile_survey})
