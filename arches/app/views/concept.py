"""
ARCHES - a program developed to inventory and manage immovable cultural heritage.
Copyright (C) 2013 J. Paul Getty Trust and World Monuments Fund

This program is free software: you can redistribute it and/or modify
it under the terms of the GNU Affero General Public License as
published by the Free Software Foundation, either version 3 of the
License, or (at your option) any later version.

This program is distributed in the hope that it will be useful,
but WITHOUT ANY WARRANTY; without even the implied warranty of
MERCHANTABILITY or FITNESS FOR A PARTICULAR PURPOSE. See the
GNU Affero General Public License for more details.

You should have received a copy of the GNU Affero General Public License
along with this program. If not, see <http://www.gnu.org/licenses/>.
"""

import uuid
from django.db import transaction
from django.db.models import Q
from django.http import HttpResponse, HttpResponseNotFound, HttpResponseNotAllowed, HttpResponseServerError
from django.shortcuts import render
from django.utils.decorators import method_decorator
from django.utils.module_loading import import_string
from django.utils.translation import ugettext as _
from arches.app.models import models
from arches.app.models.system_settings import settings
from arches.app.models.concept import Concept, ConceptValue, CORE_CONCEPTS, get_preflabel_from_valueid
from arches.app.search.search_engine_factory import SearchEngineFactory
from arches.app.search.elasticsearch_dsl_builder import Bool, Match, Query, Nested, Terms, GeoShape, Range, SimpleQueryString
from arches.app.utils.decorators import group_required
from arches.app.utils.betterJSONSerializer import JSONSerializer, JSONDeserializer
from arches.app.utils.response import JSONResponse, JSONErrorResponse
from arches.app.utils.skos import SKOSWriter, SKOSReader
from arches.app.views.base import BaseManagerView


@method_decorator(group_required("RDM Administrator"), name="dispatch")
class RDMView(BaseManagerView):
    def get(self, request, conceptid):
        lang = request.GET.get("lang", settings.LANGUAGE_CODE)

        languages = sort_languages(models.DLanguage.objects.all(), lang)

        concept_schemes = []
        for concept in models.Concept.objects.filter(nodetype="ConceptScheme"):
            concept_schemes.append(Concept().get(id=concept.pk, include=["label"]).get_preflabel(lang=lang))

        collections = []
        for concept in models.Concept.objects.filter(nodetype="Collection"):
            collections.append(Concept().get(id=concept.pk, include=["label"]).get_preflabel(lang=lang))

        context = self.get_context_data(
            main_script="rdm",
            active_page="RDM",
            languages=languages,
            conceptid=conceptid,
            concept_schemes=concept_schemes,
            collections=collections,
            CORE_CONCEPTS=CORE_CONCEPTS,
        )

        context["nav"]["icon"] = "fa fa-align-left"
        context["nav"]["title"] = _("Reference Data Manager")
        context["nav"]["help"] = {"title": _("Using the RDM"), "template": "rdm-help"}

        return render(request, "rdm.htm", context)


def get_sparql_providers(endpoint=None):
    sparql_providers = {}
    for provider in settings.SPARQL_ENDPOINT_PROVIDERS:
        Provider = import_string(provider["SPARQL_ENDPOINT_PROVIDER"])()
        sparql_providers[Provider.endpoint] = Provider

    if endpoint:
        return sparql_providers[endpoint]
    else:
        return sparql_providers


def sort_languages(languages, lang):
    """
    Sorts languages from the d_languages model by name. If there is more than
    one default language or no default language, the default language is defined
    by lang (the settings.LANGUAGE_CODE)
    """

    if len([l for l in languages if l.isdefault == True]) != 1:
        for l in languages:
            if l.languageid == lang:
                l.isdefault = True
            else:
                l.isdefault = False

    return sorted(languages, key=lambda x: x.languagename)


@group_required("RDM Administrator")
def concept(request, conceptid):
    f = request.GET.get("f", "json")
    mode = request.GET.get("mode", "")
    lang = request.GET.get("lang", settings.LANGUAGE_CODE)
    pretty = request.GET.get("pretty", False)

    if request.method == "GET":
        include_subconcepts = request.GET.get("include_subconcepts", "true") == "true"
        include_parentconcepts = request.GET.get("include_parentconcepts", "true") == "true"
        include_relatedconcepts = request.GET.get("include_relatedconcepts", "true") == "true"
        emulate_elastic_search = request.GET.get("emulate_elastic_search", "false") == "true"
        depth_limit = request.GET.get("depth_limit", None)

        depth_limit = 1
        if not conceptid:
            return render(
                request,
                "views/rdm/concept-report.htm",
                {
                    "lang": lang,
                    "concept_count": models.Concept.objects.filter(nodetype="Concept").count(),
                    "collection_count": models.Concept.objects.filter(nodetype="Collection").count(),
                    "scheme_count": models.Concept.objects.filter(nodetype="ConceptScheme").count(),
                    "entitytype_count": models.Concept.objects.filter(nodetype="EntityType").count(),
                    "default_report": True,
                },
            )

        labels = []

        concept_graph = Concept().get(
            id=conceptid,
            include_subconcepts=include_subconcepts,
            include_parentconcepts=include_parentconcepts,
            include_relatedconcepts=include_relatedconcepts,
            depth_limit=depth_limit,
            up_depth_limit=None,
            lang=lang,
            semantic=(mode == "semantic" or mode == ""),
        )

        languages = sort_languages(models.DLanguage.objects.all(), lang)

        valuetypes = models.DValueType.objects.all()
        relationtypes = models.DRelationType.objects.all()
        prefLabel = concept_graph.get_preflabel(lang=lang)
        for subconcept in concept_graph.subconcepts:
            subconcept.prefLabel = subconcept.get_preflabel(lang=lang)
        for relatedconcept in concept_graph.relatedconcepts:
            relatedconcept.prefLabel = relatedconcept.get_preflabel(lang=lang)
        for value in concept_graph.values:
            if value.category == "label":
                labels.append(value)

        if (mode == "semantic" or mode == "") and (
            concept_graph.nodetype == "Concept" or concept_graph.nodetype == "ConceptScheme" or concept_graph.nodetype == "EntityType"
        ):
            if concept_graph.nodetype == "ConceptScheme":
                parent_relations = relationtypes.filter(category="Properties")
            else:
                parent_relations = (
                    relationtypes.filter(category="Semantic Relations")
                    .exclude(relationtype="related")
                    .exclude(relationtype="broader")
                    .exclude(relationtype="broaderTransitive")
                )
            return render(
                request,
                "views/rdm/concept-report.htm",
                {
                    "lang": lang,
                    "prefLabel": prefLabel,
                    "labels": labels,
                    "concept": concept_graph,
                    "languages": languages,
                    "sparql_providers": get_sparql_providers(),
                    "valuetype_labels": valuetypes.filter(category="label"),
                    "valuetype_notes": valuetypes.filter(category="note"),
                    "valuetype_related_values": valuetypes.filter(category__in=["undefined", "identifiers"]),
                    "parent_relations": parent_relations,
                    "related_relations": relationtypes.filter(Q(category="Mapping Properties") | Q(relationtype="related")),
                    "concept_paths": concept_graph.get_paths(lang=lang),
                    "graph_json": JSONSerializer().serialize(concept_graph.get_node_and_links(lang=lang)),
                    "direct_parents": [parent.get_preflabel(lang=lang) for parent in concept_graph.parentconcepts],
                },
            )
        elif mode == "collections":
            return render(
                request,
                "views/rdm/entitytype-report.htm",
                {
                    "lang": lang,
                    "prefLabel": prefLabel,
                    "labels": labels,
                    "concept": concept_graph,
                    "languages": languages,
                    "valuetype_labels": valuetypes.filter(category="label"),
                    "valuetype_notes": valuetypes.filter(category="note"),
                    "valuetype_related_values": valuetypes.filter(category__in=["undefined", "identifiers"]),
                    "related_relations": relationtypes.filter(relationtype="member"),
                    "concept_paths": concept_graph.get_paths(lang=lang),
                },
            )

    if request.method == "POST":

        if len(request.FILES) > 0:
            skosfile = request.FILES.get("skosfile", None)
            imagefile = request.FILES.get("file", None)

            if imagefile:
                value = models.FileValue(
                    valueid=str(uuid.uuid4()),
                    value=request.FILES.get("file", None),
                    concept_id=conceptid,
                    valuetype_id="image",
                    language_id=settings.LANGUAGE_CODE,
                )
                value.save()
                return JSONResponse(value)

            elif skosfile:
                overwrite_options = request.POST.get("overwrite_options", None)
                staging_options = request.POST.get("staging_options", None)
                skos = SKOSReader()
                try:
                    rdf = skos.read_file(skosfile)
                    ret = skos.save_concepts_from_skos(rdf, overwrite_options, staging_options)
                    return JSONResponse(ret)
<<<<<<< HEAD
                except:
                    return JSONErrorResponse(_('Unable to Load SKOS File'), _('There was an issue saving the contents of the file to Arches.'))
=======
                except Exception as e:
                    return JSONResponse(
                        {
                            "message": {
                                "title": _("Unable to Load SKOS File"),
                                "text": _("There was an issue saving the contents of the file to Arches.") + str(e),
                            }
                        },
                        status=500,
                    )
>>>>>>> 33d9389a

        else:
            data = JSONDeserializer().deserialize(request.body)
            if data:
                with transaction.atomic():
                    concept = Concept(data)
                    concept.save()
                    concept.index()

                    return JSONResponse(concept)

    if request.method == "DELETE":
        data = JSONDeserializer().deserialize(request.body)
        if data:
            with transaction.atomic():
                concept = Concept(data)
                delete_self = data["delete_self"] if "delete_self" in data else False
                if not (delete_self and concept.id in CORE_CONCEPTS):
                    if concept.nodetype == "Collection":
                        concept.delete(delete_self=delete_self)
                    else:
                        in_use = False
                        if delete_self:
                            check_concept = Concept().get(data["id"], include_subconcepts=True)
                            in_use = check_concept.check_if_concept_in_use()
                        if "subconcepts" in data:
                            for subconcept in data["subconcepts"]:
                                if in_use == False:
                                    check_concept = Concept().get(subconcept["id"], include_subconcepts=True)
                                    in_use = check_concept.check_if_concept_in_use()

                        if in_use == False:
                            concept.delete_index(delete_self=delete_self)
                            concept.delete(delete_self=delete_self)
                        else:
<<<<<<< HEAD
                            return JSONErrorResponse(_('Unable to Delete'), _('This concept or one of it\'s subconcepts is already in use by an existing resource.'), {"in_use": in_use})
=======
                            return JSONResponse(
                                {
                                    "in_use": in_use,
                                    "message": {
                                        "title": _("Unable to Delete"),
                                        "text": _("This concept or one of it's subconcepts is already in use by an existing resource."),
                                    },
                                }
                            )
>>>>>>> 33d9389a

                return JSONResponse(concept)

    return HttpResponseNotFound


def export(request, conceptid):
    concept_graphs = [
        Concept().get(
            id=conceptid,
            include_subconcepts=True,
            include_parentconcepts=False,
            include_relatedconcepts=True,
            depth_limit=None,
            up_depth_limit=None,
        )
    ]

    skos = SKOSWriter()
    return HttpResponse(skos.write(concept_graphs, format="pretty-xml"), content_type="application/xml")


def export_collections(request):
    concept_graphs = []
    for concept in models.Concept.objects.filter(nodetype_id="Collection"):
        concept_graphs.append(
            Concept().get(
                id=concept.pk,
                include_subconcepts=True,
                include_parentconcepts=False,
                include_relatedconcepts=False,
                depth_limit=None,
                up_depth_limit=None,
                semantic=False,
            )
        )

    skos = SKOSWriter()
    return HttpResponse(skos.write(concept_graphs, format="pretty-xml"), content_type="application/xml")


def get_concept_collections(request):
    lang = request.GET.get("lang", settings.LANGUAGE_CODE)
    concept_collections = Concept().concept_tree(mode="collections", lang=lang)
    return JSONResponse(concept_collections)


@group_required("RDM Administrator")
def make_collection(request, conceptid):
    concept = Concept().get(id=conceptid, values=[])
    try:
        collection_concept = concept.make_collection()
<<<<<<< HEAD
        return JSONResponse({'collection': collection_concept, 'title': _('Success'), 'message': _('Collection successfully created from the selected concept')})
    except:
        return JSONErrorResponse(_('Unable to Make Collection'), _('Unable to make a collection from the selected concept.'))
=======
        return JSONResponse(
            {
                "collection": collection_concept,
                "message": {"title": _("Success"), "text": _("Collection successfully created from the selected concept")},
            }
        )
    except:
        return JSONResponse(
            {"message": {"title": _("Unable to Make Collection"), "text": _("Unable to make a collection from the selected concept.")}},
            status=500,
        )
>>>>>>> 33d9389a


@group_required("RDM Administrator")
def manage_parents(request, conceptid):
    if request.method == "POST":
        json = request.body
        if json is not None:
            data = JSONDeserializer().deserialize(json)

            with transaction.atomic():
                if len(data["deleted"]) > 0:
                    concept = Concept().get(id=conceptid, include=None)
                    for deleted in data["deleted"]:
                        concept.addparent(deleted)

                    concept.delete()
                    concept.bulk_index()

                if len(data["added"]) > 0:
                    concept = Concept().get(id=conceptid)
                    for added in data["added"]:
                        concept.addparent(added)

                    concept.save()
                    concept.bulk_index()

            return JSONResponse(data)

    else:
        return HttpResponseNotAllowed(["POST"])

    return HttpResponseNotFound()


def confirm_delete(request, conceptid):
    lang = request.GET.get("lang", settings.LANGUAGE_CODE)
    concept = Concept().get(id=conceptid)
    concepts_to_delete = [
        concept.get_preflabel(lang=lang).value for key, concept in Concept.gather_concepts_to_delete(concept, lang=lang).items()
    ]
    # return HttpResponse('<div>Showing only 50 of
    # %s concepts</div><ul><li>%s</ul>' % (len(concepts_to_delete), '<li>'.join(concepts_to_delete[:50]) + ''))
    return HttpResponse("<ul><li>%s</ul>" % ("<li>".join(concepts_to_delete) + ""))


def dropdown(request):
    conceptid = request.GET.get("conceptid")
    results = Concept().get_e55_domain(conceptid)
    return JSONResponse(results)


def paged_dropdown(request):
    conceptid = request.GET.get("conceptid")
    query = request.GET.get("query", None)
    query = None if query == "" else query
    page = int(request.GET.get("page", 1))
    limit = 50
    offset = (page - 1) * limit

    results = Concept().get_child_collections_hierarchically(conceptid, offset=offset, limit=limit, query=query)
    total_count = results[0][3] if len(results) > 0 else 0
    data = [dict(list(zip(["valueto", "depth", "collector"], d))) for d in results]
    data = [
        dict(list(zip(["id", "text", "conceptid", "language", "type"], d["valueto"].values())), depth=d["depth"], collector=d["collector"])
        for d in data
    ]
    return JSONResponse({"results": data, "more": offset + limit < total_count})


def get_pref_label(request):
    valueid = request.GET.get("valueid")
    label = get_preflabel_from_valueid(valueid, settings.LANGUAGE_CODE)
    return JSONResponse(label)


def search(request):
    se = SearchEngineFactory().create()
    searchString = request.GET["q"]
    removechildren = request.GET.get("removechildren", None)
    query = Query(se, start=0, limit=100)
    phrase = Match(field="value", query=searchString.lower(), type="phrase_prefix")
    query.add_query(phrase)
    results = query.search(index="concepts")

    ids = []
    if removechildren is not None:
        ids = [concept[0] for concept in Concept().get_child_concepts(removechildren, columns="conceptidto::text")]
        ids.append(removechildren)

    newresults = []
    cached_scheme_names = {}
    for result in results["hits"]["hits"]:
        if result["_source"]["conceptid"] not in ids:
            # first look to see if we've already retrieved the top concept name
            # else look up the top concept name with ES and cache the result
            top_concept = result["_source"]["top_concept"]
            if top_concept in cached_scheme_names:
                result["in_scheme_name"] = cached_scheme_names[top_concept]
            else:
                query = Query(se, start=0, limit=100)
                phrase = Match(field="conceptid", query=top_concept, type="phrase")
                query.add_query(phrase)
                scheme = query.search(index="concepts")
                for label in scheme["hits"]["hits"]:
                    if label["_source"]["type"] == "prefLabel":
                        cached_scheme_names[top_concept] = label["_source"]["value"]
                        result["in_scheme_name"] = label["_source"]["value"]

            newresults.append(result)

    # Use the db to get the concept context but this is SLOW
    # for result in results['hits']['hits']:
    #     if result['_source']['conceptid'] not in ids:
    #         concept = Concept().get(id=result['_source']['conceptid'], include_parentconcepts=True)
    #         pathlist = concept.get_paths()
    #         result['in_scheme_name'] = pathlist[0][0]['label']
    #         newresults.append(result)

    # def crawl(conceptid, path=[]):
    #     query = Query(se, start=0, limit=100)
    #     bool = Bool()
    #     bool.must(Match(field='conceptto', query=conceptid, type='phrase'))
    #     bool.must(Match(field='relationtype', query='narrower', type='phrase'))
    #     query.add_query(bool)
    #     relations = query.search(index='concept_relations')
    #     for relation in relations['hits']['hits']:
    #         path.insert(0, relation)
    #         crawl(relation['_source']['conceptfrom'], path=path)
    #     return path

    # for result in results['hits']['hits']:
    #     if result['_source']['conceptid'] not in ids:
    #         concept_relations = crawl(result['_source']['conceptid'], path=[])
    #         if len(concept_relations) > 0:
    #             conceptid = concept_relations[0]['_source']['conceptfrom']
    #             if conceptid in cached_scheme_names:
    #                 result['in_scheme_name'] = cached_scheme_names[conceptid]
    #             else:
    #                 result['in_scheme_name'] = get_preflabel_from_conceptid(conceptid, lang=settings.LANGUAGE_CODE)['value']
    #                 cached_scheme_names[conceptid] = result['in_scheme_name']

    #         newresults.append(result)

    results["hits"]["hits"] = newresults
    return JSONResponse(results)


def add_concepts_from_sparql_endpoint(request, conceptid):
    if request.method == "POST":
        json = request.body
        if json is not None:
            data = JSONDeserializer().deserialize(json)

            parentconcept = Concept({"id": conceptid, "nodetype": data["model"]["nodetype"]})

            if parentconcept.nodetype == "Concept":
                relationshiptype = "narrower"
            elif parentconcept.nodetype == "ConceptScheme":
                relationshiptype = "hasTopConcept"

            provider = get_sparql_providers(data["endpoint"])
            try:
                parentconcept.subconcepts = provider.get_concepts(data["ids"])
            except Exception as e:
                return HttpResponseServerError(e.message)

            for subconcept in parentconcept.subconcepts:
                subconcept.relationshiptype = relationshiptype

            parentconcept.save()
            parentconcept.index()

            return JSONResponse(parentconcept, indent=4)

    else:
        return HttpResponseNotAllowed(["POST"])

    return HttpResponseNotFound()


def search_sparql_endpoint_for_concepts(request):
    provider = get_sparql_providers(request.GET.get("endpoint"))
    results = provider.search_for_concepts(request.GET.get("terms"))
    return JSONResponse(results)


def concept_tree(request, mode):
    lang = request.GET.get("lang", settings.LANGUAGE_CODE)
    conceptid = request.GET.get("node", None)
    concepts = Concept({"id": conceptid}).concept_tree(lang=lang, mode=mode)
    return JSONResponse(concepts, indent=4)


def get_concept_label_from_valueid(valueid):
    se = SearchEngineFactory().create()
    concept_label = se.search(index="concepts", id=valueid)
    if concept_label["found"]:
        return concept_label["_source"]


def get_preflabel_from_conceptid(conceptid, lang):
    ret = None
    default = {"category": "", "conceptid": "", "language": "", "value": "", "type": "", "id": ""}
    se = SearchEngineFactory().create()
    query = Query(se)
    bool_query = Bool()
    bool_query.must(Match(field="type", query="prefLabel", type="phrase"))
    bool_query.filter(Terms(field="conceptid", terms=[conceptid]))
    query.add_query(bool_query)
    preflabels = query.search(index="concepts")["hits"]["hits"]
    for preflabel in preflabels:
        default = preflabel["_source"]
        # get the label in the preferred language, otherwise get the label in the default language
        if preflabel["_source"]["language"] == lang:
            return preflabel["_source"]
        if preflabel["_source"]["language"].split("-")[0] == lang.split("-")[0]:
            ret = preflabel["_source"]
        if preflabel["_source"]["language"] == settings.LANGUAGE_CODE and ret is None:
            ret = preflabel["_source"]
    return default if ret is None else ret


def concept_value(request):
    if request.method == "DELETE":
        data = JSONDeserializer().deserialize(request.body)

        if data:
            with transaction.atomic():
                value = ConceptValue(data)
                value.delete_index()
                value.delete()
                return JSONResponse(value)
    if request.method == "GET":
        valueid = request.GET.get("valueid")
        value = models.Value.objects.get(pk=valueid)
        return JSONResponse(value)

    return HttpResponseNotFound
<|MERGE_RESOLUTION|>--- conflicted
+++ resolved
@@ -1,599 +1,560 @@
-"""
-ARCHES - a program developed to inventory and manage immovable cultural heritage.
-Copyright (C) 2013 J. Paul Getty Trust and World Monuments Fund
-
-This program is free software: you can redistribute it and/or modify
-it under the terms of the GNU Affero General Public License as
-published by the Free Software Foundation, either version 3 of the
-License, or (at your option) any later version.
-
-This program is distributed in the hope that it will be useful,
-but WITHOUT ANY WARRANTY; without even the implied warranty of
-MERCHANTABILITY or FITNESS FOR A PARTICULAR PURPOSE. See the
-GNU Affero General Public License for more details.
-
-You should have received a copy of the GNU Affero General Public License
-along with this program. If not, see <http://www.gnu.org/licenses/>.
-"""
-
-import uuid
-from django.db import transaction
-from django.db.models import Q
-from django.http import HttpResponse, HttpResponseNotFound, HttpResponseNotAllowed, HttpResponseServerError
-from django.shortcuts import render
-from django.utils.decorators import method_decorator
-from django.utils.module_loading import import_string
-from django.utils.translation import ugettext as _
-from arches.app.models import models
-from arches.app.models.system_settings import settings
-from arches.app.models.concept import Concept, ConceptValue, CORE_CONCEPTS, get_preflabel_from_valueid
-from arches.app.search.search_engine_factory import SearchEngineFactory
-from arches.app.search.elasticsearch_dsl_builder import Bool, Match, Query, Nested, Terms, GeoShape, Range, SimpleQueryString
-from arches.app.utils.decorators import group_required
-from arches.app.utils.betterJSONSerializer import JSONSerializer, JSONDeserializer
-from arches.app.utils.response import JSONResponse, JSONErrorResponse
-from arches.app.utils.skos import SKOSWriter, SKOSReader
-from arches.app.views.base import BaseManagerView
-
-
-@method_decorator(group_required("RDM Administrator"), name="dispatch")
-class RDMView(BaseManagerView):
-    def get(self, request, conceptid):
-        lang = request.GET.get("lang", settings.LANGUAGE_CODE)
-
-        languages = sort_languages(models.DLanguage.objects.all(), lang)
-
-        concept_schemes = []
-        for concept in models.Concept.objects.filter(nodetype="ConceptScheme"):
-            concept_schemes.append(Concept().get(id=concept.pk, include=["label"]).get_preflabel(lang=lang))
-
-        collections = []
-        for concept in models.Concept.objects.filter(nodetype="Collection"):
-            collections.append(Concept().get(id=concept.pk, include=["label"]).get_preflabel(lang=lang))
-
-        context = self.get_context_data(
-            main_script="rdm",
-            active_page="RDM",
-            languages=languages,
-            conceptid=conceptid,
-            concept_schemes=concept_schemes,
-            collections=collections,
-            CORE_CONCEPTS=CORE_CONCEPTS,
-        )
-
-        context["nav"]["icon"] = "fa fa-align-left"
-        context["nav"]["title"] = _("Reference Data Manager")
-        context["nav"]["help"] = {"title": _("Using the RDM"), "template": "rdm-help"}
-
-        return render(request, "rdm.htm", context)
-
-
-def get_sparql_providers(endpoint=None):
-    sparql_providers = {}
-    for provider in settings.SPARQL_ENDPOINT_PROVIDERS:
-        Provider = import_string(provider["SPARQL_ENDPOINT_PROVIDER"])()
-        sparql_providers[Provider.endpoint] = Provider
-
-    if endpoint:
-        return sparql_providers[endpoint]
-    else:
-        return sparql_providers
-
-
-def sort_languages(languages, lang):
-    """
-    Sorts languages from the d_languages model by name. If there is more than
-    one default language or no default language, the default language is defined
-    by lang (the settings.LANGUAGE_CODE)
-    """
-
-    if len([l for l in languages if l.isdefault == True]) != 1:
-        for l in languages:
-            if l.languageid == lang:
-                l.isdefault = True
-            else:
-                l.isdefault = False
-
-    return sorted(languages, key=lambda x: x.languagename)
-
-
-@group_required("RDM Administrator")
-def concept(request, conceptid):
-    f = request.GET.get("f", "json")
-    mode = request.GET.get("mode", "")
-    lang = request.GET.get("lang", settings.LANGUAGE_CODE)
-    pretty = request.GET.get("pretty", False)
-
-    if request.method == "GET":
-        include_subconcepts = request.GET.get("include_subconcepts", "true") == "true"
-        include_parentconcepts = request.GET.get("include_parentconcepts", "true") == "true"
-        include_relatedconcepts = request.GET.get("include_relatedconcepts", "true") == "true"
-        emulate_elastic_search = request.GET.get("emulate_elastic_search", "false") == "true"
-        depth_limit = request.GET.get("depth_limit", None)
-
-        depth_limit = 1
-        if not conceptid:
-            return render(
-                request,
-                "views/rdm/concept-report.htm",
-                {
-                    "lang": lang,
-                    "concept_count": models.Concept.objects.filter(nodetype="Concept").count(),
-                    "collection_count": models.Concept.objects.filter(nodetype="Collection").count(),
-                    "scheme_count": models.Concept.objects.filter(nodetype="ConceptScheme").count(),
-                    "entitytype_count": models.Concept.objects.filter(nodetype="EntityType").count(),
-                    "default_report": True,
-                },
-            )
-
-        labels = []
-
-        concept_graph = Concept().get(
-            id=conceptid,
-            include_subconcepts=include_subconcepts,
-            include_parentconcepts=include_parentconcepts,
-            include_relatedconcepts=include_relatedconcepts,
-            depth_limit=depth_limit,
-            up_depth_limit=None,
-            lang=lang,
-            semantic=(mode == "semantic" or mode == ""),
-        )
-
-        languages = sort_languages(models.DLanguage.objects.all(), lang)
-
-        valuetypes = models.DValueType.objects.all()
-        relationtypes = models.DRelationType.objects.all()
-        prefLabel = concept_graph.get_preflabel(lang=lang)
-        for subconcept in concept_graph.subconcepts:
-            subconcept.prefLabel = subconcept.get_preflabel(lang=lang)
-        for relatedconcept in concept_graph.relatedconcepts:
-            relatedconcept.prefLabel = relatedconcept.get_preflabel(lang=lang)
-        for value in concept_graph.values:
-            if value.category == "label":
-                labels.append(value)
-
-        if (mode == "semantic" or mode == "") and (
-            concept_graph.nodetype == "Concept" or concept_graph.nodetype == "ConceptScheme" or concept_graph.nodetype == "EntityType"
-        ):
-            if concept_graph.nodetype == "ConceptScheme":
-                parent_relations = relationtypes.filter(category="Properties")
-            else:
-                parent_relations = (
-                    relationtypes.filter(category="Semantic Relations")
-                    .exclude(relationtype="related")
-                    .exclude(relationtype="broader")
-                    .exclude(relationtype="broaderTransitive")
-                )
-            return render(
-                request,
-                "views/rdm/concept-report.htm",
-                {
-                    "lang": lang,
-                    "prefLabel": prefLabel,
-                    "labels": labels,
-                    "concept": concept_graph,
-                    "languages": languages,
-                    "sparql_providers": get_sparql_providers(),
-                    "valuetype_labels": valuetypes.filter(category="label"),
-                    "valuetype_notes": valuetypes.filter(category="note"),
-                    "valuetype_related_values": valuetypes.filter(category__in=["undefined", "identifiers"]),
-                    "parent_relations": parent_relations,
-                    "related_relations": relationtypes.filter(Q(category="Mapping Properties") | Q(relationtype="related")),
-                    "concept_paths": concept_graph.get_paths(lang=lang),
-                    "graph_json": JSONSerializer().serialize(concept_graph.get_node_and_links(lang=lang)),
-                    "direct_parents": [parent.get_preflabel(lang=lang) for parent in concept_graph.parentconcepts],
-                },
-            )
-        elif mode == "collections":
-            return render(
-                request,
-                "views/rdm/entitytype-report.htm",
-                {
-                    "lang": lang,
-                    "prefLabel": prefLabel,
-                    "labels": labels,
-                    "concept": concept_graph,
-                    "languages": languages,
-                    "valuetype_labels": valuetypes.filter(category="label"),
-                    "valuetype_notes": valuetypes.filter(category="note"),
-                    "valuetype_related_values": valuetypes.filter(category__in=["undefined", "identifiers"]),
-                    "related_relations": relationtypes.filter(relationtype="member"),
-                    "concept_paths": concept_graph.get_paths(lang=lang),
-                },
-            )
-
-    if request.method == "POST":
-
-        if len(request.FILES) > 0:
-            skosfile = request.FILES.get("skosfile", None)
-            imagefile = request.FILES.get("file", None)
-
-            if imagefile:
-                value = models.FileValue(
-                    valueid=str(uuid.uuid4()),
-                    value=request.FILES.get("file", None),
-                    concept_id=conceptid,
-                    valuetype_id="image",
-                    language_id=settings.LANGUAGE_CODE,
-                )
-                value.save()
-                return JSONResponse(value)
-
-            elif skosfile:
-                overwrite_options = request.POST.get("overwrite_options", None)
-                staging_options = request.POST.get("staging_options", None)
-                skos = SKOSReader()
-                try:
-                    rdf = skos.read_file(skosfile)
-                    ret = skos.save_concepts_from_skos(rdf, overwrite_options, staging_options)
-                    return JSONResponse(ret)
-<<<<<<< HEAD
-                except:
-                    return JSONErrorResponse(_('Unable to Load SKOS File'), _('There was an issue saving the contents of the file to Arches.'))
-=======
-                except Exception as e:
-                    return JSONResponse(
-                        {
-                            "message": {
-                                "title": _("Unable to Load SKOS File"),
-                                "text": _("There was an issue saving the contents of the file to Arches.") + str(e),
-                            }
-                        },
-                        status=500,
-                    )
->>>>>>> 33d9389a
-
-        else:
-            data = JSONDeserializer().deserialize(request.body)
-            if data:
-                with transaction.atomic():
-                    concept = Concept(data)
-                    concept.save()
-                    concept.index()
-
-                    return JSONResponse(concept)
-
-    if request.method == "DELETE":
-        data = JSONDeserializer().deserialize(request.body)
-        if data:
-            with transaction.atomic():
-                concept = Concept(data)
-                delete_self = data["delete_self"] if "delete_self" in data else False
-                if not (delete_self and concept.id in CORE_CONCEPTS):
-                    if concept.nodetype == "Collection":
-                        concept.delete(delete_self=delete_self)
-                    else:
-                        in_use = False
-                        if delete_self:
-                            check_concept = Concept().get(data["id"], include_subconcepts=True)
-                            in_use = check_concept.check_if_concept_in_use()
-                        if "subconcepts" in data:
-                            for subconcept in data["subconcepts"]:
-                                if in_use == False:
-                                    check_concept = Concept().get(subconcept["id"], include_subconcepts=True)
-                                    in_use = check_concept.check_if_concept_in_use()
-
-                        if in_use == False:
-                            concept.delete_index(delete_self=delete_self)
-                            concept.delete(delete_self=delete_self)
-                        else:
-<<<<<<< HEAD
-                            return JSONErrorResponse(_('Unable to Delete'), _('This concept or one of it\'s subconcepts is already in use by an existing resource.'), {"in_use": in_use})
-=======
-                            return JSONResponse(
-                                {
-                                    "in_use": in_use,
-                                    "message": {
-                                        "title": _("Unable to Delete"),
-                                        "text": _("This concept or one of it's subconcepts is already in use by an existing resource."),
-                                    },
-                                }
-                            )
->>>>>>> 33d9389a
-
-                return JSONResponse(concept)
-
-    return HttpResponseNotFound
-
-
-def export(request, conceptid):
-    concept_graphs = [
-        Concept().get(
-            id=conceptid,
-            include_subconcepts=True,
-            include_parentconcepts=False,
-            include_relatedconcepts=True,
-            depth_limit=None,
-            up_depth_limit=None,
-        )
-    ]
-
-    skos = SKOSWriter()
-    return HttpResponse(skos.write(concept_graphs, format="pretty-xml"), content_type="application/xml")
-
-
-def export_collections(request):
-    concept_graphs = []
-    for concept in models.Concept.objects.filter(nodetype_id="Collection"):
-        concept_graphs.append(
-            Concept().get(
-                id=concept.pk,
-                include_subconcepts=True,
-                include_parentconcepts=False,
-                include_relatedconcepts=False,
-                depth_limit=None,
-                up_depth_limit=None,
-                semantic=False,
-            )
-        )
-
-    skos = SKOSWriter()
-    return HttpResponse(skos.write(concept_graphs, format="pretty-xml"), content_type="application/xml")
-
-
-def get_concept_collections(request):
-    lang = request.GET.get("lang", settings.LANGUAGE_CODE)
-    concept_collections = Concept().concept_tree(mode="collections", lang=lang)
-    return JSONResponse(concept_collections)
-
-
-@group_required("RDM Administrator")
-def make_collection(request, conceptid):
-    concept = Concept().get(id=conceptid, values=[])
-    try:
-        collection_concept = concept.make_collection()
-<<<<<<< HEAD
-        return JSONResponse({'collection': collection_concept, 'title': _('Success'), 'message': _('Collection successfully created from the selected concept')})
-    except:
-        return JSONErrorResponse(_('Unable to Make Collection'), _('Unable to make a collection from the selected concept.'))
-=======
-        return JSONResponse(
-            {
-                "collection": collection_concept,
-                "message": {"title": _("Success"), "text": _("Collection successfully created from the selected concept")},
-            }
-        )
-    except:
-        return JSONResponse(
-            {"message": {"title": _("Unable to Make Collection"), "text": _("Unable to make a collection from the selected concept.")}},
-            status=500,
-        )
->>>>>>> 33d9389a
-
-
-@group_required("RDM Administrator")
-def manage_parents(request, conceptid):
-    if request.method == "POST":
-        json = request.body
-        if json is not None:
-            data = JSONDeserializer().deserialize(json)
-
-            with transaction.atomic():
-                if len(data["deleted"]) > 0:
-                    concept = Concept().get(id=conceptid, include=None)
-                    for deleted in data["deleted"]:
-                        concept.addparent(deleted)
-
-                    concept.delete()
-                    concept.bulk_index()
-
-                if len(data["added"]) > 0:
-                    concept = Concept().get(id=conceptid)
-                    for added in data["added"]:
-                        concept.addparent(added)
-
-                    concept.save()
-                    concept.bulk_index()
-
-            return JSONResponse(data)
-
-    else:
-        return HttpResponseNotAllowed(["POST"])
-
-    return HttpResponseNotFound()
-
-
-def confirm_delete(request, conceptid):
-    lang = request.GET.get("lang", settings.LANGUAGE_CODE)
-    concept = Concept().get(id=conceptid)
-    concepts_to_delete = [
-        concept.get_preflabel(lang=lang).value for key, concept in Concept.gather_concepts_to_delete(concept, lang=lang).items()
-    ]
-    # return HttpResponse('<div>Showing only 50 of
-    # %s concepts</div><ul><li>%s</ul>' % (len(concepts_to_delete), '<li>'.join(concepts_to_delete[:50]) + ''))
-    return HttpResponse("<ul><li>%s</ul>" % ("<li>".join(concepts_to_delete) + ""))
-
-
-def dropdown(request):
-    conceptid = request.GET.get("conceptid")
-    results = Concept().get_e55_domain(conceptid)
-    return JSONResponse(results)
-
-
-def paged_dropdown(request):
-    conceptid = request.GET.get("conceptid")
-    query = request.GET.get("query", None)
-    query = None if query == "" else query
-    page = int(request.GET.get("page", 1))
-    limit = 50
-    offset = (page - 1) * limit
-
-    results = Concept().get_child_collections_hierarchically(conceptid, offset=offset, limit=limit, query=query)
-    total_count = results[0][3] if len(results) > 0 else 0
-    data = [dict(list(zip(["valueto", "depth", "collector"], d))) for d in results]
-    data = [
-        dict(list(zip(["id", "text", "conceptid", "language", "type"], d["valueto"].values())), depth=d["depth"], collector=d["collector"])
-        for d in data
-    ]
-    return JSONResponse({"results": data, "more": offset + limit < total_count})
-
-
-def get_pref_label(request):
-    valueid = request.GET.get("valueid")
-    label = get_preflabel_from_valueid(valueid, settings.LANGUAGE_CODE)
-    return JSONResponse(label)
-
-
-def search(request):
-    se = SearchEngineFactory().create()
-    searchString = request.GET["q"]
-    removechildren = request.GET.get("removechildren", None)
-    query = Query(se, start=0, limit=100)
-    phrase = Match(field="value", query=searchString.lower(), type="phrase_prefix")
-    query.add_query(phrase)
-    results = query.search(index="concepts")
-
-    ids = []
-    if removechildren is not None:
-        ids = [concept[0] for concept in Concept().get_child_concepts(removechildren, columns="conceptidto::text")]
-        ids.append(removechildren)
-
-    newresults = []
-    cached_scheme_names = {}
-    for result in results["hits"]["hits"]:
-        if result["_source"]["conceptid"] not in ids:
-            # first look to see if we've already retrieved the top concept name
-            # else look up the top concept name with ES and cache the result
-            top_concept = result["_source"]["top_concept"]
-            if top_concept in cached_scheme_names:
-                result["in_scheme_name"] = cached_scheme_names[top_concept]
-            else:
-                query = Query(se, start=0, limit=100)
-                phrase = Match(field="conceptid", query=top_concept, type="phrase")
-                query.add_query(phrase)
-                scheme = query.search(index="concepts")
-                for label in scheme["hits"]["hits"]:
-                    if label["_source"]["type"] == "prefLabel":
-                        cached_scheme_names[top_concept] = label["_source"]["value"]
-                        result["in_scheme_name"] = label["_source"]["value"]
-
-            newresults.append(result)
-
-    # Use the db to get the concept context but this is SLOW
-    # for result in results['hits']['hits']:
-    #     if result['_source']['conceptid'] not in ids:
-    #         concept = Concept().get(id=result['_source']['conceptid'], include_parentconcepts=True)
-    #         pathlist = concept.get_paths()
-    #         result['in_scheme_name'] = pathlist[0][0]['label']
-    #         newresults.append(result)
-
-    # def crawl(conceptid, path=[]):
-    #     query = Query(se, start=0, limit=100)
-    #     bool = Bool()
-    #     bool.must(Match(field='conceptto', query=conceptid, type='phrase'))
-    #     bool.must(Match(field='relationtype', query='narrower', type='phrase'))
-    #     query.add_query(bool)
-    #     relations = query.search(index='concept_relations')
-    #     for relation in relations['hits']['hits']:
-    #         path.insert(0, relation)
-    #         crawl(relation['_source']['conceptfrom'], path=path)
-    #     return path
-
-    # for result in results['hits']['hits']:
-    #     if result['_source']['conceptid'] not in ids:
-    #         concept_relations = crawl(result['_source']['conceptid'], path=[])
-    #         if len(concept_relations) > 0:
-    #             conceptid = concept_relations[0]['_source']['conceptfrom']
-    #             if conceptid in cached_scheme_names:
-    #                 result['in_scheme_name'] = cached_scheme_names[conceptid]
-    #             else:
-    #                 result['in_scheme_name'] = get_preflabel_from_conceptid(conceptid, lang=settings.LANGUAGE_CODE)['value']
-    #                 cached_scheme_names[conceptid] = result['in_scheme_name']
-
-    #         newresults.append(result)
-
-    results["hits"]["hits"] = newresults
-    return JSONResponse(results)
-
-
-def add_concepts_from_sparql_endpoint(request, conceptid):
-    if request.method == "POST":
-        json = request.body
-        if json is not None:
-            data = JSONDeserializer().deserialize(json)
-
-            parentconcept = Concept({"id": conceptid, "nodetype": data["model"]["nodetype"]})
-
-            if parentconcept.nodetype == "Concept":
-                relationshiptype = "narrower"
-            elif parentconcept.nodetype == "ConceptScheme":
-                relationshiptype = "hasTopConcept"
-
-            provider = get_sparql_providers(data["endpoint"])
-            try:
-                parentconcept.subconcepts = provider.get_concepts(data["ids"])
-            except Exception as e:
-                return HttpResponseServerError(e.message)
-
-            for subconcept in parentconcept.subconcepts:
-                subconcept.relationshiptype = relationshiptype
-
-            parentconcept.save()
-            parentconcept.index()
-
-            return JSONResponse(parentconcept, indent=4)
-
-    else:
-        return HttpResponseNotAllowed(["POST"])
-
-    return HttpResponseNotFound()
-
-
-def search_sparql_endpoint_for_concepts(request):
-    provider = get_sparql_providers(request.GET.get("endpoint"))
-    results = provider.search_for_concepts(request.GET.get("terms"))
-    return JSONResponse(results)
-
-
-def concept_tree(request, mode):
-    lang = request.GET.get("lang", settings.LANGUAGE_CODE)
-    conceptid = request.GET.get("node", None)
-    concepts = Concept({"id": conceptid}).concept_tree(lang=lang, mode=mode)
-    return JSONResponse(concepts, indent=4)
-
-
-def get_concept_label_from_valueid(valueid):
-    se = SearchEngineFactory().create()
-    concept_label = se.search(index="concepts", id=valueid)
-    if concept_label["found"]:
-        return concept_label["_source"]
-
-
-def get_preflabel_from_conceptid(conceptid, lang):
-    ret = None
-    default = {"category": "", "conceptid": "", "language": "", "value": "", "type": "", "id": ""}
-    se = SearchEngineFactory().create()
-    query = Query(se)
-    bool_query = Bool()
-    bool_query.must(Match(field="type", query="prefLabel", type="phrase"))
-    bool_query.filter(Terms(field="conceptid", terms=[conceptid]))
-    query.add_query(bool_query)
-    preflabels = query.search(index="concepts")["hits"]["hits"]
-    for preflabel in preflabels:
-        default = preflabel["_source"]
-        # get the label in the preferred language, otherwise get the label in the default language
-        if preflabel["_source"]["language"] == lang:
-            return preflabel["_source"]
-        if preflabel["_source"]["language"].split("-")[0] == lang.split("-")[0]:
-            ret = preflabel["_source"]
-        if preflabel["_source"]["language"] == settings.LANGUAGE_CODE and ret is None:
-            ret = preflabel["_source"]
-    return default if ret is None else ret
-
-
-def concept_value(request):
-    if request.method == "DELETE":
-        data = JSONDeserializer().deserialize(request.body)
-
-        if data:
-            with transaction.atomic():
-                value = ConceptValue(data)
-                value.delete_index()
-                value.delete()
-                return JSONResponse(value)
-    if request.method == "GET":
-        valueid = request.GET.get("valueid")
-        value = models.Value.objects.get(pk=valueid)
-        return JSONResponse(value)
-
-    return HttpResponseNotFound
+"""
+ARCHES - a program developed to inventory and manage immovable cultural heritage.
+Copyright (C) 2013 J. Paul Getty Trust and World Monuments Fund
+
+This program is free software: you can redistribute it and/or modify
+it under the terms of the GNU Affero General Public License as
+published by the Free Software Foundation, either version 3 of the
+License, or (at your option) any later version.
+
+This program is distributed in the hope that it will be useful,
+but WITHOUT ANY WARRANTY; without even the implied warranty of
+MERCHANTABILITY or FITNESS FOR A PARTICULAR PURPOSE. See the
+GNU Affero General Public License for more details.
+
+You should have received a copy of the GNU Affero General Public License
+along with this program. If not, see <http://www.gnu.org/licenses/>.
+"""
+
+import uuid
+from django.db import transaction
+from django.db.models import Q
+from django.http import HttpResponse, HttpResponseNotFound, HttpResponseNotAllowed, HttpResponseServerError
+from django.shortcuts import render
+from django.utils.decorators import method_decorator
+from django.utils.module_loading import import_string
+from django.utils.translation import ugettext as _
+from arches.app.models import models
+from arches.app.models.system_settings import settings
+from arches.app.models.concept import Concept, ConceptValue, CORE_CONCEPTS, get_preflabel_from_valueid
+from arches.app.search.search_engine_factory import SearchEngineFactory
+from arches.app.search.elasticsearch_dsl_builder import Bool, Match, Query, Nested, Terms, GeoShape, Range, SimpleQueryString
+from arches.app.utils.decorators import group_required
+from arches.app.utils.betterJSONSerializer import JSONSerializer, JSONDeserializer
+from arches.app.utils.response import JSONResponse, JSONErrorResponse
+from arches.app.utils.skos import SKOSWriter, SKOSReader
+from arches.app.views.base import BaseManagerView
+
+
+@method_decorator(group_required("RDM Administrator"), name="dispatch")
+class RDMView(BaseManagerView):
+    def get(self, request, conceptid):
+        lang = request.GET.get("lang", settings.LANGUAGE_CODE)
+
+        languages = sort_languages(models.DLanguage.objects.all(), lang)
+
+        concept_schemes = []
+        for concept in models.Concept.objects.filter(nodetype="ConceptScheme"):
+            concept_schemes.append(Concept().get(id=concept.pk, include=["label"]).get_preflabel(lang=lang))
+
+        collections = []
+        for concept in models.Concept.objects.filter(nodetype="Collection"):
+            collections.append(Concept().get(id=concept.pk, include=["label"]).get_preflabel(lang=lang))
+
+        context = self.get_context_data(
+            main_script="rdm",
+            active_page="RDM",
+            languages=languages,
+            conceptid=conceptid,
+            concept_schemes=concept_schemes,
+            collections=collections,
+            CORE_CONCEPTS=CORE_CONCEPTS,
+        )
+
+        context["nav"]["icon"] = "fa fa-align-left"
+        context["nav"]["title"] = _("Reference Data Manager")
+        context["nav"]["help"] = {"title": _("Using the RDM"), "template": "rdm-help"}
+
+        return render(request, "rdm.htm", context)
+
+
+def get_sparql_providers(endpoint=None):
+    sparql_providers = {}
+    for provider in settings.SPARQL_ENDPOINT_PROVIDERS:
+        Provider = import_string(provider["SPARQL_ENDPOINT_PROVIDER"])()
+        sparql_providers[Provider.endpoint] = Provider
+
+    if endpoint:
+        return sparql_providers[endpoint]
+    else:
+        return sparql_providers
+
+
+def sort_languages(languages, lang):
+    """
+    Sorts languages from the d_languages model by name. If there is more than
+    one default language or no default language, the default language is defined
+    by lang (the settings.LANGUAGE_CODE)
+    """
+
+    if len([l for l in languages if l.isdefault == True]) != 1:
+        for l in languages:
+            if l.languageid == lang:
+                l.isdefault = True
+            else:
+                l.isdefault = False
+
+    return sorted(languages, key=lambda x: x.languagename)
+
+
+@group_required("RDM Administrator")
+def concept(request, conceptid):
+    f = request.GET.get("f", "json")
+    mode = request.GET.get("mode", "")
+    lang = request.GET.get("lang", settings.LANGUAGE_CODE)
+    pretty = request.GET.get("pretty", False)
+
+    if request.method == "GET":
+        include_subconcepts = request.GET.get("include_subconcepts", "true") == "true"
+        include_parentconcepts = request.GET.get("include_parentconcepts", "true") == "true"
+        include_relatedconcepts = request.GET.get("include_relatedconcepts", "true") == "true"
+        emulate_elastic_search = request.GET.get("emulate_elastic_search", "false") == "true"
+        depth_limit = request.GET.get("depth_limit", None)
+
+        depth_limit = 1
+        if not conceptid:
+            return render(
+                request,
+                "views/rdm/concept-report.htm",
+                {
+                    "lang": lang,
+                    "concept_count": models.Concept.objects.filter(nodetype="Concept").count(),
+                    "collection_count": models.Concept.objects.filter(nodetype="Collection").count(),
+                    "scheme_count": models.Concept.objects.filter(nodetype="ConceptScheme").count(),
+                    "entitytype_count": models.Concept.objects.filter(nodetype="EntityType").count(),
+                    "default_report": True,
+                },
+            )
+
+        labels = []
+
+        concept_graph = Concept().get(
+            id=conceptid,
+            include_subconcepts=include_subconcepts,
+            include_parentconcepts=include_parentconcepts,
+            include_relatedconcepts=include_relatedconcepts,
+            depth_limit=depth_limit,
+            up_depth_limit=None,
+            lang=lang,
+            semantic=(mode == "semantic" or mode == ""),
+        )
+
+        languages = sort_languages(models.DLanguage.objects.all(), lang)
+
+        valuetypes = models.DValueType.objects.all()
+        relationtypes = models.DRelationType.objects.all()
+        prefLabel = concept_graph.get_preflabel(lang=lang)
+        for subconcept in concept_graph.subconcepts:
+            subconcept.prefLabel = subconcept.get_preflabel(lang=lang)
+        for relatedconcept in concept_graph.relatedconcepts:
+            relatedconcept.prefLabel = relatedconcept.get_preflabel(lang=lang)
+        for value in concept_graph.values:
+            if value.category == "label":
+                labels.append(value)
+
+        if (mode == "semantic" or mode == "") and (
+            concept_graph.nodetype == "Concept" or concept_graph.nodetype == "ConceptScheme" or concept_graph.nodetype == "EntityType"
+        ):
+            if concept_graph.nodetype == "ConceptScheme":
+                parent_relations = relationtypes.filter(category="Properties")
+            else:
+                parent_relations = (
+                    relationtypes.filter(category="Semantic Relations")
+                    .exclude(relationtype="related")
+                    .exclude(relationtype="broader")
+                    .exclude(relationtype="broaderTransitive")
+                )
+            return render(
+                request,
+                "views/rdm/concept-report.htm",
+                {
+                    "lang": lang,
+                    "prefLabel": prefLabel,
+                    "labels": labels,
+                    "concept": concept_graph,
+                    "languages": languages,
+                    "sparql_providers": get_sparql_providers(),
+                    "valuetype_labels": valuetypes.filter(category="label"),
+                    "valuetype_notes": valuetypes.filter(category="note"),
+                    "valuetype_related_values": valuetypes.filter(category__in=["undefined", "identifiers"]),
+                    "parent_relations": parent_relations,
+                    "related_relations": relationtypes.filter(Q(category="Mapping Properties") | Q(relationtype="related")),
+                    "concept_paths": concept_graph.get_paths(lang=lang),
+                    "graph_json": JSONSerializer().serialize(concept_graph.get_node_and_links(lang=lang)),
+                    "direct_parents": [parent.get_preflabel(lang=lang) for parent in concept_graph.parentconcepts],
+                },
+            )
+        elif mode == "collections":
+            return render(
+                request,
+                "views/rdm/entitytype-report.htm",
+                {
+                    "lang": lang,
+                    "prefLabel": prefLabel,
+                    "labels": labels,
+                    "concept": concept_graph,
+                    "languages": languages,
+                    "valuetype_labels": valuetypes.filter(category="label"),
+                    "valuetype_notes": valuetypes.filter(category="note"),
+                    "valuetype_related_values": valuetypes.filter(category__in=["undefined", "identifiers"]),
+                    "related_relations": relationtypes.filter(relationtype="member"),
+                    "concept_paths": concept_graph.get_paths(lang=lang),
+                },
+            )
+
+    if request.method == "POST":
+
+        if len(request.FILES) > 0:
+            skosfile = request.FILES.get("skosfile", None)
+            imagefile = request.FILES.get("file", None)
+
+            if imagefile:
+                value = models.FileValue(
+                    valueid=str(uuid.uuid4()),
+                    value=request.FILES.get("file", None),
+                    concept_id=conceptid,
+                    valuetype_id="image",
+                    language_id=settings.LANGUAGE_CODE,
+                )
+                value.save()
+                return JSONResponse(value)
+
+            elif skosfile:
+                overwrite_options = request.POST.get("overwrite_options", None)
+                staging_options = request.POST.get("staging_options", None)
+                skos = SKOSReader()
+                try:
+                    rdf = skos.read_file(skosfile)
+                    ret = skos.save_concepts_from_skos(rdf, overwrite_options, staging_options)
+                    return JSONResponse(ret)
+                except Exception as e:
+                    return JSONErrorResponse(_('Unable to Load SKOS File'), _('There was an issue saving the contents of the file to Arches. ') + str(e))
+
+        else:
+            data = JSONDeserializer().deserialize(request.body)
+            if data:
+                with transaction.atomic():
+                    concept = Concept(data)
+                    concept.save()
+                    concept.index()
+
+                    return JSONResponse(concept)
+
+    if request.method == "DELETE":
+        data = JSONDeserializer().deserialize(request.body)
+        if data:
+            with transaction.atomic():
+                concept = Concept(data)
+                delete_self = data["delete_self"] if "delete_self" in data else False
+                if not (delete_self and concept.id in CORE_CONCEPTS):
+                    if concept.nodetype == "Collection":
+                        concept.delete(delete_self=delete_self)
+                    else:
+                        in_use = False
+                        if delete_self:
+                            check_concept = Concept().get(data["id"], include_subconcepts=True)
+                            in_use = check_concept.check_if_concept_in_use()
+                        if "subconcepts" in data:
+                            for subconcept in data["subconcepts"]:
+                                if in_use == False:
+                                    check_concept = Concept().get(subconcept["id"], include_subconcepts=True)
+                                    in_use = check_concept.check_if_concept_in_use()
+
+                        if in_use == False:
+                            concept.delete_index(delete_self=delete_self)
+                            concept.delete(delete_self=delete_self)
+                        else:
+                            return JSONErrorResponse(_('Unable to Delete'), _('This concept or one of it\'s subconcepts is already in use by an existing resource.'), {"in_use": in_use})
+
+                return JSONResponse(concept)
+
+    return HttpResponseNotFound
+
+
+def export(request, conceptid):
+    concept_graphs = [
+        Concept().get(
+            id=conceptid,
+            include_subconcepts=True,
+            include_parentconcepts=False,
+            include_relatedconcepts=True,
+            depth_limit=None,
+            up_depth_limit=None,
+        )
+    ]
+
+    skos = SKOSWriter()
+    return HttpResponse(skos.write(concept_graphs, format="pretty-xml"), content_type="application/xml")
+
+
+def export_collections(request):
+    concept_graphs = []
+    for concept in models.Concept.objects.filter(nodetype_id="Collection"):
+        concept_graphs.append(
+            Concept().get(
+                id=concept.pk,
+                include_subconcepts=True,
+                include_parentconcepts=False,
+                include_relatedconcepts=False,
+                depth_limit=None,
+                up_depth_limit=None,
+                semantic=False,
+            )
+        )
+
+    skos = SKOSWriter()
+    return HttpResponse(skos.write(concept_graphs, format="pretty-xml"), content_type="application/xml")
+
+
+def get_concept_collections(request):
+    lang = request.GET.get("lang", settings.LANGUAGE_CODE)
+    concept_collections = Concept().concept_tree(mode="collections", lang=lang)
+    return JSONResponse(concept_collections)
+
+
+@group_required("RDM Administrator")
+def make_collection(request, conceptid):
+    concept = Concept().get(id=conceptid, values=[])
+    try:
+        collection_concept = concept.make_collection()
+        return JSONResponse({'collection': collection_concept, 'title': _('Success'), 'message': _('Collection successfully created from the selected concept')})
+    except:
+        return JSONErrorResponse(_('Unable to Make Collection'), _('Unable to make a collection from the selected concept.'))
+
+
+@group_required("RDM Administrator")
+def manage_parents(request, conceptid):
+    if request.method == "POST":
+        json = request.body
+        if json is not None:
+            data = JSONDeserializer().deserialize(json)
+
+            with transaction.atomic():
+                if len(data["deleted"]) > 0:
+                    concept = Concept().get(id=conceptid, include=None)
+                    for deleted in data["deleted"]:
+                        concept.addparent(deleted)
+
+                    concept.delete()
+                    concept.bulk_index()
+
+                if len(data["added"]) > 0:
+                    concept = Concept().get(id=conceptid)
+                    for added in data["added"]:
+                        concept.addparent(added)
+
+                    concept.save()
+                    concept.bulk_index()
+
+            return JSONResponse(data)
+
+    else:
+        return HttpResponseNotAllowed(["POST"])
+
+    return HttpResponseNotFound()
+
+
+def confirm_delete(request, conceptid):
+    lang = request.GET.get("lang", settings.LANGUAGE_CODE)
+    concept = Concept().get(id=conceptid)
+    concepts_to_delete = [
+        concept.get_preflabel(lang=lang).value for key, concept in Concept.gather_concepts_to_delete(concept, lang=lang).items()
+    ]
+    # return HttpResponse('<div>Showing only 50 of
+    # %s concepts</div><ul><li>%s</ul>' % (len(concepts_to_delete), '<li>'.join(concepts_to_delete[:50]) + ''))
+    return HttpResponse("<ul><li>%s</ul>" % ("<li>".join(concepts_to_delete) + ""))
+
+
+def dropdown(request):
+    conceptid = request.GET.get("conceptid")
+    results = Concept().get_e55_domain(conceptid)
+    return JSONResponse(results)
+
+
+def paged_dropdown(request):
+    conceptid = request.GET.get("conceptid")
+    query = request.GET.get("query", None)
+    query = None if query == "" else query
+    page = int(request.GET.get("page", 1))
+    limit = 50
+    offset = (page - 1) * limit
+
+    results = Concept().get_child_collections_hierarchically(conceptid, offset=offset, limit=limit, query=query)
+    total_count = results[0][3] if len(results) > 0 else 0
+    data = [dict(list(zip(["valueto", "depth", "collector"], d))) for d in results]
+    data = [
+        dict(list(zip(["id", "text", "conceptid", "language", "type"], d["valueto"].values())), depth=d["depth"], collector=d["collector"])
+        for d in data
+    ]
+    return JSONResponse({"results": data, "more": offset + limit < total_count})
+
+
+def get_pref_label(request):
+    valueid = request.GET.get("valueid")
+    label = get_preflabel_from_valueid(valueid, settings.LANGUAGE_CODE)
+    return JSONResponse(label)
+
+
+def search(request):
+    se = SearchEngineFactory().create()
+    searchString = request.GET["q"]
+    removechildren = request.GET.get("removechildren", None)
+    query = Query(se, start=0, limit=100)
+    phrase = Match(field="value", query=searchString.lower(), type="phrase_prefix")
+    query.add_query(phrase)
+    results = query.search(index="concepts")
+
+    ids = []
+    if removechildren is not None:
+        ids = [concept[0] for concept in Concept().get_child_concepts(removechildren, columns="conceptidto::text")]
+        ids.append(removechildren)
+
+    newresults = []
+    cached_scheme_names = {}
+    for result in results["hits"]["hits"]:
+        if result["_source"]["conceptid"] not in ids:
+            # first look to see if we've already retrieved the top concept name
+            # else look up the top concept name with ES and cache the result
+            top_concept = result["_source"]["top_concept"]
+            if top_concept in cached_scheme_names:
+                result["in_scheme_name"] = cached_scheme_names[top_concept]
+            else:
+                query = Query(se, start=0, limit=100)
+                phrase = Match(field="conceptid", query=top_concept, type="phrase")
+                query.add_query(phrase)
+                scheme = query.search(index="concepts")
+                for label in scheme["hits"]["hits"]:
+                    if label["_source"]["type"] == "prefLabel":
+                        cached_scheme_names[top_concept] = label["_source"]["value"]
+                        result["in_scheme_name"] = label["_source"]["value"]
+
+            newresults.append(result)
+
+    # Use the db to get the concept context but this is SLOW
+    # for result in results['hits']['hits']:
+    #     if result['_source']['conceptid'] not in ids:
+    #         concept = Concept().get(id=result['_source']['conceptid'], include_parentconcepts=True)
+    #         pathlist = concept.get_paths()
+    #         result['in_scheme_name'] = pathlist[0][0]['label']
+    #         newresults.append(result)
+
+    # def crawl(conceptid, path=[]):
+    #     query = Query(se, start=0, limit=100)
+    #     bool = Bool()
+    #     bool.must(Match(field='conceptto', query=conceptid, type='phrase'))
+    #     bool.must(Match(field='relationtype', query='narrower', type='phrase'))
+    #     query.add_query(bool)
+    #     relations = query.search(index='concept_relations')
+    #     for relation in relations['hits']['hits']:
+    #         path.insert(0, relation)
+    #         crawl(relation['_source']['conceptfrom'], path=path)
+    #     return path
+
+    # for result in results['hits']['hits']:
+    #     if result['_source']['conceptid'] not in ids:
+    #         concept_relations = crawl(result['_source']['conceptid'], path=[])
+    #         if len(concept_relations) > 0:
+    #             conceptid = concept_relations[0]['_source']['conceptfrom']
+    #             if conceptid in cached_scheme_names:
+    #                 result['in_scheme_name'] = cached_scheme_names[conceptid]
+    #             else:
+    #                 result['in_scheme_name'] = get_preflabel_from_conceptid(conceptid, lang=settings.LANGUAGE_CODE)['value']
+    #                 cached_scheme_names[conceptid] = result['in_scheme_name']
+
+    #         newresults.append(result)
+
+    results["hits"]["hits"] = newresults
+    return JSONResponse(results)
+
+
+def add_concepts_from_sparql_endpoint(request, conceptid):
+    if request.method == "POST":
+        json = request.body
+        if json is not None:
+            data = JSONDeserializer().deserialize(json)
+
+            parentconcept = Concept({"id": conceptid, "nodetype": data["model"]["nodetype"]})
+
+            if parentconcept.nodetype == "Concept":
+                relationshiptype = "narrower"
+            elif parentconcept.nodetype == "ConceptScheme":
+                relationshiptype = "hasTopConcept"
+
+            provider = get_sparql_providers(data["endpoint"])
+            try:
+                parentconcept.subconcepts = provider.get_concepts(data["ids"])
+            except Exception as e:
+                return HttpResponseServerError(e.message)
+
+            for subconcept in parentconcept.subconcepts:
+                subconcept.relationshiptype = relationshiptype
+
+            parentconcept.save()
+            parentconcept.index()
+
+            return JSONResponse(parentconcept, indent=4)
+
+    else:
+        return HttpResponseNotAllowed(["POST"])
+
+    return HttpResponseNotFound()
+
+
+def search_sparql_endpoint_for_concepts(request):
+    provider = get_sparql_providers(request.GET.get("endpoint"))
+    results = provider.search_for_concepts(request.GET.get("terms"))
+    return JSONResponse(results)
+
+
+def concept_tree(request, mode):
+    lang = request.GET.get("lang", settings.LANGUAGE_CODE)
+    conceptid = request.GET.get("node", None)
+    concepts = Concept({"id": conceptid}).concept_tree(lang=lang, mode=mode)
+    return JSONResponse(concepts, indent=4)
+
+
+def get_concept_label_from_valueid(valueid):
+    se = SearchEngineFactory().create()
+    concept_label = se.search(index="concepts", id=valueid)
+    if concept_label["found"]:
+        return concept_label["_source"]
+
+
+def get_preflabel_from_conceptid(conceptid, lang):
+    ret = None
+    default = {"category": "", "conceptid": "", "language": "", "value": "", "type": "", "id": ""}
+    se = SearchEngineFactory().create()
+    query = Query(se)
+    bool_query = Bool()
+    bool_query.must(Match(field="type", query="prefLabel", type="phrase"))
+    bool_query.filter(Terms(field="conceptid", terms=[conceptid]))
+    query.add_query(bool_query)
+    preflabels = query.search(index="concepts")["hits"]["hits"]
+    for preflabel in preflabels:
+        default = preflabel["_source"]
+        # get the label in the preferred language, otherwise get the label in the default language
+        if preflabel["_source"]["language"] == lang:
+            return preflabel["_source"]
+        if preflabel["_source"]["language"].split("-")[0] == lang.split("-")[0]:
+            ret = preflabel["_source"]
+        if preflabel["_source"]["language"] == settings.LANGUAGE_CODE and ret is None:
+            ret = preflabel["_source"]
+    return default if ret is None else ret
+
+
+def concept_value(request):
+    if request.method == "DELETE":
+        data = JSONDeserializer().deserialize(request.body)
+
+        if data:
+            with transaction.atomic():
+                value = ConceptValue(data)
+                value.delete_index()
+                value.delete()
+                return JSONResponse(value)
+    if request.method == "GET":
+        valueid = request.GET.get("valueid")
+        value = models.Value.objects.get(pk=valueid)
+        return JSONResponse(value)
+
+    return HttpResponseNotFound