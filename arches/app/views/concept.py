--- conflicted
+++ resolved
@@ -1,444 +1,437 @@
-'''
-ARCHES - a program developed to inventory and manage immovable cultural heritage.
-Copyright (C) 2013 J. Paul Getty Trust and World Monuments Fund
-
-This program is free software: you can redistribute it and/or modify
-it under the terms of the GNU Affero General Public License as
-published by the Free Software Foundation, either version 3 of the
-License, or (at your option) any later version.
-
-This program is distributed in the hope that it will be useful,
-but WITHOUT ANY WARRANTY; without even the implied warranty of
-MERCHANTABILITY or FITNESS FOR A PARTICULAR PURPOSE. See the
-GNU Affero General Public License for more details.
-
-You should have received a copy of the GNU Affero General Public License
-along with this program. If not, see <http://www.gnu.org/licenses/>.
-'''
-
-import uuid
-from django.conf import settings
-from django.db import transaction, IntegrityError
-from django.db.models import Q
-from django.http import HttpResponse, HttpResponseNotFound, HttpResponseNotAllowed, HttpResponseServerError
-from django.views.decorators.csrf import csrf_exempt
-from django.template import RequestContext
-from django.shortcuts import render_to_response
-from django.contrib.auth.decorators import permission_required
-from arches.app.models import models
-from arches.app.models.concept import Concept, ConceptValue, CORE_CONCEPTS
-from arches.app.search.search_engine_factory import SearchEngineFactory
-from arches.app.search.elasticsearch_dsl_builder import Bool, Match, Query, Nested, Terms, GeoShape, Range, SimpleQueryString
-from arches.app.utils.betterJSONSerializer import JSONSerializer, JSONDeserializer
-from arches.app.utils.JSONResponse import JSONResponse
-from arches.app.utils.skos import SKOSWriter, SKOSReader
-from django.utils.module_loading import import_string
-
-
-<<<<<<< HEAD
-sparql_providers = {}
-for provider in settings.SPARQL_ENDPOINT_PROVIDERS:
-    Provider = import_string(provider)()
-    sparql_providers[Provider.endpoint] = Provider
-=======
-def get_sparql_providers(endpoint=None):
-    sparql_providers = {}
-    for provider in settings.SPARQL_ENDPOINT_PROVIDERS:
-        Provider = import_by_path(provider)()
-        sparql_providers[Provider.endpoint] = Provider
-    
-    if endpoint:
-        return sparql_providers[endpoint]
-    else:
-        return sparql_providers
->>>>>>> 04ea64bc
-
-@permission_required('edit')
-def rdm(request, conceptid):
-    lang = request.GET.get('lang', settings.LANGUAGE_CODE)    
-    languages = models.DLanguages.objects.all()
-
-    concept_schemes = []
-    for concept in models.Concepts.objects.filter(nodetype = 'ConceptScheme'):
-        concept_schemes.append(Concept().get(id=concept.pk, include=['label']).get_preflabel(lang=lang))
-
-    return render_to_response('rdm.htm', {
-            'main_script': 'rdm',
-            'active_page': 'RDM',
-            'languages': languages,
-            'conceptid': conceptid,
-            'concept_schemes': concept_schemes,
-            'CORE_CONCEPTS': CORE_CONCEPTS
-        }, context_instance=RequestContext(request))
-
-
-
-@permission_required('edit')
-@csrf_exempt
-def concept(request, conceptid):
-    f = request.GET.get('f', 'json')
-    mode = request.GET.get('mode', '')
-    lang = request.GET.get('lang', settings.LANGUAGE_CODE)
-    pretty = request.GET.get('pretty', False)
-
-    if request.method == 'GET':
-
-        include_subconcepts = request.GET.get('include_subconcepts', 'true') == 'true'
-        include_parentconcepts = request.GET.get('include_parentconcepts', 'true') == 'true'
-        include_relatedconcepts = request.GET.get('include_relatedconcepts', 'true') == 'true'
-        emulate_elastic_search = request.GET.get('emulate_elastic_search', 'false') == 'true'
-        depth_limit = request.GET.get('depth_limit', None)
-
-        if f == 'html':
-            depth_limit = 1
-            if not conceptid:
-                return render_to_response('views/rdm/concept-report.htm', {
-                    'lang': lang,
-                    'concept_count': models.Concepts.objects.filter(nodetype='Concept').count(),
-                    'collection_count': models.Concepts.objects.filter(nodetype='Collection').count(),
-                    'scheme_count': models.Concepts.objects.filter(nodetype='ConceptScheme').count(),
-                    'entitytype_count': models.Concepts.objects.filter(nodetype='EntityType').count(),
-                    'default_report': True
-                }, context_instance=RequestContext(request))
-
-        ret = []
-        labels = []
-        this_concept = Concept().get(id=conceptid)
-
-        if f == 'html':
-            if mode == '' and (this_concept.nodetype == 'Concept' or this_concept.nodetype == 'ConceptScheme' or this_concept.nodetype == 'EntityType'):
-                concept_graph = Concept().get(id=conceptid, include_subconcepts=include_subconcepts, 
-                    include_parentconcepts=include_parentconcepts, include_relatedconcepts=include_relatedconcepts,
-                    depth_limit=depth_limit, up_depth_limit=None, lang=lang)
-            else:
-                concept_graph = Concept().get(id=conceptid, include_subconcepts=include_subconcepts, 
-                    include_parentconcepts=include_parentconcepts, include_relatedconcepts=include_relatedconcepts,
-                    depth_limit=depth_limit, up_depth_limit=None, lang=lang, semantic=False)
-            
-            languages = models.DLanguages.objects.all()
-            valuetypes = models.ValueTypes.objects.all()
-            relationtypes = models.DRelationtypes.objects.all()
-            prefLabel = concept_graph.get_preflabel(lang=lang)
-            for subconcept in concept_graph.subconcepts:
-                subconcept.prefLabel = subconcept.get_preflabel(lang=lang) 
-            for relatedconcept in concept_graph.relatedconcepts:
-                relatedconcept.prefLabel = relatedconcept.get_preflabel(lang=lang) 
-            for value in concept_graph.values:
-                if value.category == 'label':
-                    labels.append(value)
-
-            if mode == '' and (this_concept.nodetype == 'Concept' or this_concept.nodetype == 'ConceptScheme' or this_concept.nodetype == 'EntityType'):
-                if concept_graph.nodetype == 'ConceptScheme':
-                    parent_relations = relationtypes.filter(category='Properties')
-                else:
-                    parent_relations = relationtypes.filter(category='Semantic Relations').exclude(relationtype = 'related').exclude(relationtype='broader').exclude(relationtype='broaderTransitive')
-                return render_to_response('views/rdm/concept-report.htm', {
-                    'lang': lang,
-                    'prefLabel': prefLabel,
-                    'labels': labels,
-                    'concept': concept_graph,
-                    'languages': languages,
-                    'sparql_providers': get_sparql_providers(),
-                    'valuetype_labels': valuetypes.filter(category='label'),
-                    'valuetype_notes': valuetypes.filter(category='note'),
-                    'valuetype_related_values': valuetypes.filter(category='undefined'),
-                    'parent_relations': parent_relations,
-                    'related_relations': relationtypes.filter(Q(category='Mapping Properties') | Q(relationtype = 'related')),
-                    'concept_paths': concept_graph.get_paths(lang=lang),
-                    'graph_json': JSONSerializer().serialize(concept_graph.get_node_and_links(lang=lang)),
-                    'direct_parents': [parent.get_preflabel(lang=lang) for parent in concept_graph.parentconcepts]
-                }, context_instance=RequestContext(request))
-            else:
-                return render_to_response('views/rdm/entitytype-report.htm', {
-                    'lang': lang,
-                    'prefLabel': prefLabel,
-                    'labels': labels,
-                    'concept': concept_graph,
-                    'languages': languages,
-                    'valuetype_labels': valuetypes.filter(category='label'),
-                    'valuetype_notes': valuetypes.filter(category='note'),
-                    'valuetype_related_values': valuetypes.filter(category='undefined'),
-                    'related_relations': relationtypes.filter(relationtype = 'member'),
-                    'concept_paths': concept_graph.get_paths(lang=lang)
-                }, context_instance=RequestContext(request))
-
-
-        concept_graph = Concept().get(id=conceptid, include_subconcepts=include_subconcepts, 
-                include_parentconcepts=include_parentconcepts, include_relatedconcepts=include_relatedconcepts,
-                depth_limit=depth_limit, up_depth_limit=None, lang=lang)
-
-        if f == 'skos':
-            include_parentconcepts = False
-            include_subconcepts = True
-            depth_limit = None
-            skos = SKOSWriter()
-            return HttpResponse(skos.write(concept_graph, format="pretty-xml"), content_type="application/xml")
-
-        if emulate_elastic_search:
-            ret.append({'_type': id, '_source': concept_graph})
-        else:
-            ret.append(concept_graph)       
-
-        if emulate_elastic_search:
-            ret = {'hits':{'hits':ret}} 
-
-        return JSONResponse(ret, indent=4 if pretty else None)   
-
-    if request.method == 'POST':
-
-        if len(request.FILES) > 0:
-            skosfile = request.FILES.get('skosfile', None)
-            imagefile = request.FILES.get('file', None)
-
-            if imagefile:
-                value = models.FileValues(valueid = str(uuid.uuid4()), value = request.FILES.get('file', None), conceptid_id = conceptid, valuetype_id = 'image',languageid_id = settings.LANGUAGE_CODE)
-                value.save()
-                return JSONResponse(value)
-
-            elif skosfile:
-                skos = SKOSReader()
-                rdf = skos.read_file(skosfile)
-                ret = skos.save_concepts_from_skos(rdf)
-                return JSONResponse(ret)
-            
-        else:
-            data = JSONDeserializer().deserialize(request.body) 
-            if data:
-                with transaction.atomic():
-                    concept = Concept(data)
-                    concept.save()
-                    concept.index()
-
-                    return JSONResponse(concept)
-
-
-    if request.method == 'DELETE':
-        data = JSONDeserializer().deserialize(request.body) 
-
-        if data:
-            with transaction.atomic():
-
-                concept = Concept(data)
-
-                delete_self = data['delete_self'] if 'delete_self' in data else False  
-                if not (delete_self and concept.id in CORE_CONCEPTS):
-                    in_use = False
-                    if delete_self:
-                        check_concept = Concept().get(data['id'], include_subconcepts=True)
-                        in_use = check_concept.check_if_concept_in_use()
-                    if 'subconcepts' in data:
-                        for subconcept in data['subconcepts']:
-                            if in_use == False:
-                                check_concept = Concept().get(subconcept['id'], include_subconcepts=True)
-                                in_use = check_concept.check_if_concept_in_use()
-
-                    if in_use == False:
-                        concept.delete_index(delete_self=delete_self)
-                        concept.delete(delete_self=delete_self)
-                    else:
-                        return JSONResponse({"in_use": in_use})
-                        
-                return JSONResponse(concept)
-
-    return HttpResponseNotFound
-
-@csrf_exempt
-def manage_parents(request, conceptid):
-    #  need to check user credentials here
-
-    if request.method == 'POST':
-        json = request.body
-        if json != None:
-            data = JSONDeserializer().deserialize(json)
-            
-            with transaction.atomic():
-                if len(data['deleted']) > 0:
-                    concept = Concept({'id':conceptid})
-                    for deleted in data['deleted']:
-                        concept.addparent(deleted)  
-    
-                    concept.delete()
-                
-                if len(data['added']) > 0:
-                    concept = Concept({'id':conceptid})
-                    for added in data['added']:
-                        concept.addparent(added)   
-            
-                    concept.save()
-
-                return JSONResponse(data)
-
-    else:
-        return HttpResponseNotAllowed(['POST'])
-
-    return HttpResponseNotFound()
-
-@csrf_exempt
-def confirm_delete(request, conceptid):
-    lang = request.GET.get('lang', settings.LANGUAGE_CODE) 
-    concept = Concept().get(id=conceptid)
-    concepts_to_delete = [concept.get_preflabel(lang=lang).value for key, concept in Concept.gather_concepts_to_delete(concept, lang=lang).iteritems()]
-    #return HttpResponse('<div>Showing only 50 of %s concepts</div><ul><li>%s</ul>' % (len(concepts_to_delete), '<li>'.join(concepts_to_delete[:50]) + ''))
-    return HttpResponse('<ul><li>%s</ul>' % ('<li>'.join(concepts_to_delete) + ''))
-
-@csrf_exempt
-def search(request):
-    se = SearchEngineFactory().create()
-    searchString = request.GET['q']
-    removechildren = request.GET.get('removechildren', None)
-    query = Query(se, start=0, limit=100)
-    phrase = Match(field='value', query=searchString.lower(), type='phrase_prefix')
-    query.add_query(phrase)
-    results = query.search(index='concept_labels')
-
-    ids = []
-    if removechildren != None:
-        concepts = Concept().get(id=removechildren, include_subconcepts=True, include=None)
-        def get_children(concept):
-            ids.append(concept.id)
-
-        concepts.traverse(get_children)
-
-    newresults = []
-    cached_scheme_names = {}
-    for result in results['hits']['hits']:
-        if result['_source']['conceptid'] not in ids:
-            # first look to see if we've already retrieved the scheme name
-            # else look up the scheme name with ES and cache the result
-            if result['_type'] in cached_scheme_names:
-                result['in_scheme_name'] = cached_scheme_names[result['_type']]
-            else:
-                query = Query(se, start=0, limit=100)
-                phrase = Match(field='conceptid', query=result['_type'], type='phrase')
-                query.add_query(phrase)
-                scheme = query.search(index='concept_labels')
-                for label in scheme['hits']['hits']:
-                    if label['_source']['type'] == 'prefLabel':
-                        cached_scheme_names[result['_type']] = label['_source']['value']
-                        result['in_scheme_name'] = label['_source']['value']
-
-            newresults.append(result)
-
-    # Use the db to get the concept context but this is SLOW
-    # for result in results['hits']['hits']:
-    #     if result['_source']['conceptid'] not in ids:
-    #         concept = Concept().get(id=result['_source']['conceptid'], include_parentconcepts=True)
-    #         pathlist = concept.get_paths()
-    #         result['in_scheme_name'] = pathlist[0][0]['label']
-    #         newresults.append(result)
-
-
-    # def crawl(conceptid, path=[]):
-    #     query = Query(se, start=0, limit=100)
-    #     bool = Bool()
-    #     bool.must(Match(field='conceptidto', query=conceptid, type='phrase'))
-    #     bool.must(Match(field='relationtype', query='narrower', type='phrase'))
-    #     query.add_query(bool)
-    #     relations = query.search(index='concept_relations')
-    #     for relation in relations['hits']['hits']:
-    #         path.insert(0, relation)
-    #         crawl(relation['_source']['conceptidfrom'], path=path)
-    #     return path
-
-    # for result in results['hits']['hits']:
-    #     if result['_source']['conceptid'] not in ids:
-    #         concept_relations = crawl(result['_source']['conceptid'], path=[])
-    #         if len(concept_relations) > 0:
-    #             conceptid = concept_relations[0]['_source']['conceptidfrom']
-    #             if conceptid in cached_scheme_names:
-    #                 result['in_scheme_name'] = cached_scheme_names[conceptid]
-    #             else:
-    #                 result['in_scheme_name'] = get_preflabel_from_conceptid(conceptid, lang=settings.LANGUAGE_CODE)['value']             
-    #                 cached_scheme_names[conceptid] = result['in_scheme_name'] 
-
-    #         newresults.append(result)
-
-    results['hits']['hits'] = newresults
-    return JSONResponse(results)
-
-@csrf_exempt
-def add_concepts_from_sparql_endpoint(request, conceptid):
-    if request.method == 'POST':
-        json = request.body
-        if json != None:
-            data = JSONDeserializer().deserialize(json)
-
-            parentconcept = Concept({
-                'id': conceptid,
-                'nodetype': data['model']['nodetype']
-            }) 
-
-            if parentconcept.nodetype == 'Concept':
-                relationshiptype = 'narrower'
-            elif parentconcept.nodetype == 'ConceptScheme':
-                relationshiptype = 'hasTopConcept' 
-
-            provider = get_sparql_providers(data['endpoint'])
-            try:
-                parentconcept.subconcepts = provider.get_concepts(data['ids'])
-            except Exception as e:
-                return HttpResponseServerError(e.message)
-
-            for subconcept in parentconcept.subconcepts:
-                subconcept.relationshiptype = relationshiptype
-        
-            parentconcept.save()
-            parentconcept.index()
-
-            return JSONResponse(parentconcept, indent=4)
-
-    else:
-        return HttpResponseNotAllowed(['POST'])
-
-    return HttpResponseNotFound()
-
-def search_sparql_endpoint_for_concepts(request):
-    provider = get_sparql_providers(request.GET.get('endpoint'))
-    results = provider.search_for_concepts(request.GET.get('terms'))
-    return JSONResponse(results)
-
-def concept_tree(request):
-    lang = request.GET.get('lang', settings.LANGUAGE_CODE) 
-    conceptid = request.GET.get('node', None)
-    concepts = Concept({'id': conceptid}).concept_tree(lang=lang)
-    return JSONResponse(concepts, indent=4)
-
-def get_preflabel_from_valueid(valueid, lang):
-    se = SearchEngineFactory().create()
-    concept_label = se.search(index='concept_labels', id=valueid)
-    if concept_label['found']:
-        return get_preflabel_from_conceptid(get_concept_label_from_valueid(valueid)['conceptid'], lang)
-
-def get_concept_label_from_valueid(valueid):
-    se = SearchEngineFactory().create()
-    concept_label = se.search(index='concept_labels', id=valueid)
-    if concept_label['found']:
-        return concept_label['_source']
-
-def get_preflabel_from_conceptid(conceptid, lang):
-    ret = None
-    default = {
-        "category": "",
-        "conceptid": "",
-        "language": "",
-        "value": "",
-        "type": "",
-        "id": ""
-    }
-    se = SearchEngineFactory().create()
-    query = Query(se)
-    terms = Terms(field='conceptid', terms=[conceptid])
-    match = Match(field='type', query='preflabel', type='phrase')
-    query.add_filter(terms)
-    query.add_query(match)
-    preflabels = query.search(index='concept_labels')['hits']['hits'] 
-    for preflabel in preflabels:
-        default = preflabel['_source']
-        # get the label in the preferred language, otherwise get the label in the default language
-        if preflabel['_source']['language'] == lang:
-            return preflabel['_source']
-        if preflabel['_source']['language'].split('-')[0] == lang.split('-')[0]:
-            ret = preflabel['_source']
-        if preflabel['_source']['language'] == settings.LANGUAGE_CODE and ret == None:
-            ret = preflabel['_source']
+'''
+ARCHES - a program developed to inventory and manage immovable cultural heritage.
+Copyright (C) 2013 J. Paul Getty Trust and World Monuments Fund
+
+This program is free software: you can redistribute it and/or modify
+it under the terms of the GNU Affero General Public License as
+published by the Free Software Foundation, either version 3 of the
+License, or (at your option) any later version.
+
+This program is distributed in the hope that it will be useful,
+but WITHOUT ANY WARRANTY; without even the implied warranty of
+MERCHANTABILITY or FITNESS FOR A PARTICULAR PURPOSE. See the
+GNU Affero General Public License for more details.
+
+You should have received a copy of the GNU Affero General Public License
+along with this program. If not, see <http://www.gnu.org/licenses/>.
+'''
+
+import uuid
+from django.conf import settings
+from django.db import transaction, IntegrityError
+from django.db.models import Q
+from django.http import HttpResponse, HttpResponseNotFound, HttpResponseNotAllowed, HttpResponseServerError
+from django.views.decorators.csrf import csrf_exempt
+from django.template import RequestContext
+from django.shortcuts import render_to_response
+from django.contrib.auth.decorators import permission_required
+from arches.app.models import models
+from arches.app.models.concept import Concept, ConceptValue, CORE_CONCEPTS
+from arches.app.search.search_engine_factory import SearchEngineFactory
+from arches.app.search.elasticsearch_dsl_builder import Bool, Match, Query, Nested, Terms, GeoShape, Range, SimpleQueryString
+from arches.app.utils.betterJSONSerializer import JSONSerializer, JSONDeserializer
+from arches.app.utils.JSONResponse import JSONResponse
+from arches.app.utils.skos import SKOSWriter, SKOSReader
+from django.utils.module_loading import import_string
+
+
+def get_sparql_providers(endpoint=None):
+    sparql_providers = {}
+    for provider in settings.SPARQL_ENDPOINT_PROVIDERS:
+        Provider = import_string(provider)()
+        sparql_providers[Provider.endpoint] = Provider
+    
+    if endpoint:
+        return sparql_providers[endpoint]
+    else:
+        return sparql_providers
+
+@permission_required('edit')
+def rdm(request, conceptid):
+    lang = request.GET.get('lang', settings.LANGUAGE_CODE)    
+    languages = models.DLanguages.objects.all()
+
+    concept_schemes = []
+    for concept in models.Concepts.objects.filter(nodetype = 'ConceptScheme'):
+        concept_schemes.append(Concept().get(id=concept.pk, include=['label']).get_preflabel(lang=lang))
+
+    return render_to_response('rdm.htm', {
+            'main_script': 'rdm',
+            'active_page': 'RDM',
+            'languages': languages,
+            'conceptid': conceptid,
+            'concept_schemes': concept_schemes,
+            'CORE_CONCEPTS': CORE_CONCEPTS
+        }, context_instance=RequestContext(request))
+
+
+
+@permission_required('edit')
+@csrf_exempt
+def concept(request, conceptid):
+    f = request.GET.get('f', 'json')
+    mode = request.GET.get('mode', '')
+    lang = request.GET.get('lang', settings.LANGUAGE_CODE)
+    pretty = request.GET.get('pretty', False)
+
+    if request.method == 'GET':
+
+        include_subconcepts = request.GET.get('include_subconcepts', 'true') == 'true'
+        include_parentconcepts = request.GET.get('include_parentconcepts', 'true') == 'true'
+        include_relatedconcepts = request.GET.get('include_relatedconcepts', 'true') == 'true'
+        emulate_elastic_search = request.GET.get('emulate_elastic_search', 'false') == 'true'
+        depth_limit = request.GET.get('depth_limit', None)
+
+        if f == 'html':
+            depth_limit = 1
+            if not conceptid:
+                return render_to_response('views/rdm/concept-report.htm', {
+                    'lang': lang,
+                    'concept_count': models.Concepts.objects.filter(nodetype='Concept').count(),
+                    'collection_count': models.Concepts.objects.filter(nodetype='Collection').count(),
+                    'scheme_count': models.Concepts.objects.filter(nodetype='ConceptScheme').count(),
+                    'entitytype_count': models.Concepts.objects.filter(nodetype='EntityType').count(),
+                    'default_report': True
+                }, context_instance=RequestContext(request))
+
+        ret = []
+        labels = []
+        this_concept = Concept().get(id=conceptid)
+
+        if f == 'html':
+            if mode == '' and (this_concept.nodetype == 'Concept' or this_concept.nodetype == 'ConceptScheme' or this_concept.nodetype == 'EntityType'):
+                concept_graph = Concept().get(id=conceptid, include_subconcepts=include_subconcepts, 
+                    include_parentconcepts=include_parentconcepts, include_relatedconcepts=include_relatedconcepts,
+                    depth_limit=depth_limit, up_depth_limit=None, lang=lang)
+            else:
+                concept_graph = Concept().get(id=conceptid, include_subconcepts=include_subconcepts, 
+                    include_parentconcepts=include_parentconcepts, include_relatedconcepts=include_relatedconcepts,
+                    depth_limit=depth_limit, up_depth_limit=None, lang=lang, semantic=False)
+            
+            languages = models.DLanguages.objects.all()
+            valuetypes = models.ValueTypes.objects.all()
+            relationtypes = models.DRelationtypes.objects.all()
+            prefLabel = concept_graph.get_preflabel(lang=lang)
+            for subconcept in concept_graph.subconcepts:
+                subconcept.prefLabel = subconcept.get_preflabel(lang=lang) 
+            for relatedconcept in concept_graph.relatedconcepts:
+                relatedconcept.prefLabel = relatedconcept.get_preflabel(lang=lang) 
+            for value in concept_graph.values:
+                if value.category == 'label':
+                    labels.append(value)
+
+            if mode == '' and (this_concept.nodetype == 'Concept' or this_concept.nodetype == 'ConceptScheme' or this_concept.nodetype == 'EntityType'):
+                if concept_graph.nodetype == 'ConceptScheme':
+                    parent_relations = relationtypes.filter(category='Properties')
+                else:
+                    parent_relations = relationtypes.filter(category='Semantic Relations').exclude(relationtype = 'related').exclude(relationtype='broader').exclude(relationtype='broaderTransitive')
+                return render_to_response('views/rdm/concept-report.htm', {
+                    'lang': lang,
+                    'prefLabel': prefLabel,
+                    'labels': labels,
+                    'concept': concept_graph,
+                    'languages': languages,
+                    'sparql_providers': get_sparql_providers(),
+                    'valuetype_labels': valuetypes.filter(category='label'),
+                    'valuetype_notes': valuetypes.filter(category='note'),
+                    'valuetype_related_values': valuetypes.filter(category='undefined'),
+                    'parent_relations': parent_relations,
+                    'related_relations': relationtypes.filter(Q(category='Mapping Properties') | Q(relationtype = 'related')),
+                    'concept_paths': concept_graph.get_paths(lang=lang),
+                    'graph_json': JSONSerializer().serialize(concept_graph.get_node_and_links(lang=lang)),
+                    'direct_parents': [parent.get_preflabel(lang=lang) for parent in concept_graph.parentconcepts]
+                }, context_instance=RequestContext(request))
+            else:
+                return render_to_response('views/rdm/entitytype-report.htm', {
+                    'lang': lang,
+                    'prefLabel': prefLabel,
+                    'labels': labels,
+                    'concept': concept_graph,
+                    'languages': languages,
+                    'valuetype_labels': valuetypes.filter(category='label'),
+                    'valuetype_notes': valuetypes.filter(category='note'),
+                    'valuetype_related_values': valuetypes.filter(category='undefined'),
+                    'related_relations': relationtypes.filter(relationtype = 'member'),
+                    'concept_paths': concept_graph.get_paths(lang=lang)
+                }, context_instance=RequestContext(request))
+
+
+        concept_graph = Concept().get(id=conceptid, include_subconcepts=include_subconcepts, 
+                include_parentconcepts=include_parentconcepts, include_relatedconcepts=include_relatedconcepts,
+                depth_limit=depth_limit, up_depth_limit=None, lang=lang)
+
+        if f == 'skos':
+            include_parentconcepts = False
+            include_subconcepts = True
+            depth_limit = None
+            skos = SKOSWriter()
+            return HttpResponse(skos.write(concept_graph, format="pretty-xml"), content_type="application/xml")
+
+        if emulate_elastic_search:
+            ret.append({'_type': id, '_source': concept_graph})
+        else:
+            ret.append(concept_graph)       
+
+        if emulate_elastic_search:
+            ret = {'hits':{'hits':ret}} 
+
+        return JSONResponse(ret, indent=4 if pretty else None)   
+
+    if request.method == 'POST':
+
+        if len(request.FILES) > 0:
+            skosfile = request.FILES.get('skosfile', None)
+            imagefile = request.FILES.get('file', None)
+
+            if imagefile:
+                value = models.FileValues(valueid = str(uuid.uuid4()), value = request.FILES.get('file', None), conceptid_id = conceptid, valuetype_id = 'image',languageid_id = settings.LANGUAGE_CODE)
+                value.save()
+                return JSONResponse(value)
+
+            elif skosfile:
+                skos = SKOSReader()
+                rdf = skos.read_file(skosfile)
+                ret = skos.save_concepts_from_skos(rdf)
+                return JSONResponse(ret)
+            
+        else:
+            data = JSONDeserializer().deserialize(request.body) 
+            if data:
+                with transaction.atomic():
+                    concept = Concept(data)
+                    concept.save()
+                    concept.index()
+
+                    return JSONResponse(concept)
+
+
+    if request.method == 'DELETE':
+        data = JSONDeserializer().deserialize(request.body) 
+
+        if data:
+            with transaction.atomic():
+
+                concept = Concept(data)
+
+                delete_self = data['delete_self'] if 'delete_self' in data else False  
+                if not (delete_self and concept.id in CORE_CONCEPTS):
+                    in_use = False
+                    if delete_self:
+                        check_concept = Concept().get(data['id'], include_subconcepts=True)
+                        in_use = check_concept.check_if_concept_in_use()
+                    if 'subconcepts' in data:
+                        for subconcept in data['subconcepts']:
+                            if in_use == False:
+                                check_concept = Concept().get(subconcept['id'], include_subconcepts=True)
+                                in_use = check_concept.check_if_concept_in_use()
+
+                    if in_use == False:
+                        concept.delete_index(delete_self=delete_self)
+                        concept.delete(delete_self=delete_self)
+                    else:
+                        return JSONResponse({"in_use": in_use})
+                        
+                return JSONResponse(concept)
+
+    return HttpResponseNotFound
+
+@csrf_exempt
+def manage_parents(request, conceptid):
+    #  need to check user credentials here
+
+    if request.method == 'POST':
+        json = request.body
+        if json != None:
+            data = JSONDeserializer().deserialize(json)
+            
+            with transaction.atomic():
+                if len(data['deleted']) > 0:
+                    concept = Concept({'id':conceptid})
+                    for deleted in data['deleted']:
+                        concept.addparent(deleted)  
+    
+                    concept.delete()
+                
+                if len(data['added']) > 0:
+                    concept = Concept({'id':conceptid})
+                    for added in data['added']:
+                        concept.addparent(added)   
+            
+                    concept.save()
+
+                return JSONResponse(data)
+
+    else:
+        return HttpResponseNotAllowed(['POST'])
+
+    return HttpResponseNotFound()
+
+@csrf_exempt
+def confirm_delete(request, conceptid):
+    lang = request.GET.get('lang', settings.LANGUAGE_CODE) 
+    concept = Concept().get(id=conceptid)
+    concepts_to_delete = [concept.get_preflabel(lang=lang).value for key, concept in Concept.gather_concepts_to_delete(concept, lang=lang).iteritems()]
+    #return HttpResponse('<div>Showing only 50 of %s concepts</div><ul><li>%s</ul>' % (len(concepts_to_delete), '<li>'.join(concepts_to_delete[:50]) + ''))
+    return HttpResponse('<ul><li>%s</ul>' % ('<li>'.join(concepts_to_delete) + ''))
+
+@csrf_exempt
+def search(request):
+    se = SearchEngineFactory().create()
+    searchString = request.GET['q']
+    removechildren = request.GET.get('removechildren', None)
+    query = Query(se, start=0, limit=100)
+    phrase = Match(field='value', query=searchString.lower(), type='phrase_prefix')
+    query.add_query(phrase)
+    results = query.search(index='concept_labels')
+
+    ids = []
+    if removechildren != None:
+        concepts = Concept().get(id=removechildren, include_subconcepts=True, include=None)
+        def get_children(concept):
+            ids.append(concept.id)
+
+        concepts.traverse(get_children)
+
+    newresults = []
+    cached_scheme_names = {}
+    for result in results['hits']['hits']:
+        if result['_source']['conceptid'] not in ids:
+            # first look to see if we've already retrieved the scheme name
+            # else look up the scheme name with ES and cache the result
+            if result['_type'] in cached_scheme_names:
+                result['in_scheme_name'] = cached_scheme_names[result['_type']]
+            else:
+                query = Query(se, start=0, limit=100)
+                phrase = Match(field='conceptid', query=result['_type'], type='phrase')
+                query.add_query(phrase)
+                scheme = query.search(index='concept_labels')
+                for label in scheme['hits']['hits']:
+                    if label['_source']['type'] == 'prefLabel':
+                        cached_scheme_names[result['_type']] = label['_source']['value']
+                        result['in_scheme_name'] = label['_source']['value']
+
+            newresults.append(result)
+
+    # Use the db to get the concept context but this is SLOW
+    # for result in results['hits']['hits']:
+    #     if result['_source']['conceptid'] not in ids:
+    #         concept = Concept().get(id=result['_source']['conceptid'], include_parentconcepts=True)
+    #         pathlist = concept.get_paths()
+    #         result['in_scheme_name'] = pathlist[0][0]['label']
+    #         newresults.append(result)
+
+
+    # def crawl(conceptid, path=[]):
+    #     query = Query(se, start=0, limit=100)
+    #     bool = Bool()
+    #     bool.must(Match(field='conceptidto', query=conceptid, type='phrase'))
+    #     bool.must(Match(field='relationtype', query='narrower', type='phrase'))
+    #     query.add_query(bool)
+    #     relations = query.search(index='concept_relations')
+    #     for relation in relations['hits']['hits']:
+    #         path.insert(0, relation)
+    #         crawl(relation['_source']['conceptidfrom'], path=path)
+    #     return path
+
+    # for result in results['hits']['hits']:
+    #     if result['_source']['conceptid'] not in ids:
+    #         concept_relations = crawl(result['_source']['conceptid'], path=[])
+    #         if len(concept_relations) > 0:
+    #             conceptid = concept_relations[0]['_source']['conceptidfrom']
+    #             if conceptid in cached_scheme_names:
+    #                 result['in_scheme_name'] = cached_scheme_names[conceptid]
+    #             else:
+    #                 result['in_scheme_name'] = get_preflabel_from_conceptid(conceptid, lang=settings.LANGUAGE_CODE)['value']             
+    #                 cached_scheme_names[conceptid] = result['in_scheme_name'] 
+
+    #         newresults.append(result)
+
+    results['hits']['hits'] = newresults
+    return JSONResponse(results)
+
+@csrf_exempt
+def add_concepts_from_sparql_endpoint(request, conceptid):
+    if request.method == 'POST':
+        json = request.body
+        if json != None:
+            data = JSONDeserializer().deserialize(json)
+
+            parentconcept = Concept({
+                'id': conceptid,
+                'nodetype': data['model']['nodetype']
+            }) 
+
+            if parentconcept.nodetype == 'Concept':
+                relationshiptype = 'narrower'
+            elif parentconcept.nodetype == 'ConceptScheme':
+                relationshiptype = 'hasTopConcept' 
+
+            provider = get_sparql_providers(data['endpoint'])
+            try:
+                parentconcept.subconcepts = provider.get_concepts(data['ids'])
+            except Exception as e:
+                return HttpResponseServerError(e.message)
+
+            for subconcept in parentconcept.subconcepts:
+                subconcept.relationshiptype = relationshiptype
+        
+            parentconcept.save()
+            parentconcept.index()
+
+            return JSONResponse(parentconcept, indent=4)
+
+    else:
+        return HttpResponseNotAllowed(['POST'])
+
+    return HttpResponseNotFound()
+
+def search_sparql_endpoint_for_concepts(request):
+    provider = get_sparql_providers(request.GET.get('endpoint'))
+    results = provider.search_for_concepts(request.GET.get('terms'))
+    return JSONResponse(results)
+
+def concept_tree(request):
+    lang = request.GET.get('lang', settings.LANGUAGE_CODE) 
+    conceptid = request.GET.get('node', None)
+    concepts = Concept({'id': conceptid}).concept_tree(lang=lang)
+    return JSONResponse(concepts, indent=4)
+
+def get_preflabel_from_valueid(valueid, lang):
+    se = SearchEngineFactory().create()
+    concept_label = se.search(index='concept_labels', id=valueid)
+    if concept_label['found']:
+        return get_preflabel_from_conceptid(get_concept_label_from_valueid(valueid)['conceptid'], lang)
+
+def get_concept_label_from_valueid(valueid):
+    se = SearchEngineFactory().create()
+    concept_label = se.search(index='concept_labels', id=valueid)
+    if concept_label['found']:
+        return concept_label['_source']
+
+def get_preflabel_from_conceptid(conceptid, lang):
+    ret = None
+    default = {
+        "category": "",
+        "conceptid": "",
+        "language": "",
+        "value": "",
+        "type": "",
+        "id": ""
+    }
+    se = SearchEngineFactory().create()
+    query = Query(se)
+    terms = Terms(field='conceptid', terms=[conceptid])
+    match = Match(field='type', query='preflabel', type='phrase')
+    query.add_filter(terms)
+    query.add_query(match)
+    preflabels = query.search(index='concept_labels')['hits']['hits'] 
+    for preflabel in preflabels:
+        default = preflabel['_source']
+        # get the label in the preferred language, otherwise get the label in the default language
+        if preflabel['_source']['language'] == lang:
+            return preflabel['_source']
+        if preflabel['_source']['language'].split('-')[0] == lang.split('-')[0]:
+            ret = preflabel['_source']
+        if preflabel['_source']['language'] == settings.LANGUAGE_CODE and ret == None:
+            ret = preflabel['_source']
     return default if ret == None else ret