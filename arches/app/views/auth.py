"""
ARCHES - a program developed to inventory and manage immovable cultural heritage.
Copyright (C) 2013 J. Paul Getty Trust and World Monuments Fund

This program is free software: you can redistribute it and/or modify
it under the terms of the GNU Affero General Public License as
published by the Free Software Foundation, either version 3 of the
License, or (at your option) any later version.

This program is distributed in the hope that it will be useful,
but WITHOUT ANY WARRANTY; without even the implied warranty of
MERCHANTABILITY or FITNESS FOR A PARTICULAR PURPOSE. See the
GNU Affero General Public License for more details.

You should have received a copy of the GNU Affero General Public License
along with this program. If not, see <http://www.gnu.org/licenses/>.
"""

import base64
import io

from django.http import response
from arches.app.utils.external_oauth_backend import ExternalOauthAuthenticationBackend
import qrcode
import pyotp
import time
import requests
from datetime import datetime, timedelta
from django.http import HttpResponse
from django.http.response import HttpResponseForbidden
from django.template.loader import render_to_string
from django.views.generic import View
from django.utils.decorators import method_decorator
from django.views.decorators.cache import never_cache
from django.views.decorators.csrf import csrf_exempt
from django.utils.html import strip_tags
from django.utils.translation import ugettext as _
from django.utils.http import urlencode
from django.core.mail import EmailMultiAlternatives
from django.urls import reverse
from django.contrib.auth import authenticate, login, logout, update_session_auth_hash
from django.contrib.auth import views as auth_views
from django.contrib.auth.models import User, Group
from django.contrib.auth.decorators import login_required
from django.contrib.sessions.models import Session
from django.shortcuts import render, redirect
from django.core.exceptions import ValidationError
import django.contrib.auth.password_validation as validation
from django_ratelimit.decorators import ratelimit
from arches import __version__
from arches.app.utils.response import JSONResponse, Http401Response
from arches.app.utils.forms import ArchesUserCreationForm, ArchesPasswordResetForm, ArchesSetPasswordForm
from arches.app.models import models
from arches.app.models.system_settings import settings
from arches.app.utils.arches_crypto import AESCipher
from arches.app.utils.betterJSONSerializer import JSONSerializer, JSONDeserializer
from arches.app.utils.permission_backend import user_is_resource_reviewer
from django.core.exceptions import ValidationError
import logging

logger = logging.getLogger(__name__)

class LoginView(View):
    def get(self, request):
        next = request.GET.get("next", reverse("home"))
        registration_success = request.GET.get("registration_success")

        if request.GET.get("logout", None) is not None:
            logout(request)
            # need to redirect to 'auth' so that the user is set to anonymous via the middleware
            return redirect("auth")
        else:
            return render(
                request,
                "login.htm",
                {
                    "auth_failed": False,
                    "next": next,
                    "registration_success": registration_success,
                    "user_signup_enabled": settings.ENABLE_USER_SIGNUP,
                },
            )

    @method_decorator(ratelimit(key="post:username", rate=settings.RATE_LIMIT, block=False))
    def post(self, request):
        # POST request is taken to mean user is logging in
<<<<<<< HEAD
        username = request.POST.get("username", None)  # user-input value, NOT source of truth
        password = request.POST.get("password", None)  # user-input value, NOT source of truth
        next = request.POST.get("next", reverse("home"))
=======
        next = request.POST.get("next", reverse("home"))

        if getattr(request, "limited", False):
            return render(
                request,
                "login.htm",
                {"auth_failed": True, "rate_limited": True, "next": next, "user_signup_enabled": settings.ENABLE_USER_SIGNUP},
                status=429,
            )

        username = request.POST.get("username", None)
        password = request.POST.get("password", None)
        user = authenticate(username=username, password=password)
>>>>>>> 97d879cb

        if username is not None and password is None:
            try:
                domain = username.split("@")[1]
                if domain in settings.EXTERNAL_OAUTH_CONFIGURATION["user_domains"]:
                    oauth_url = reverse("external_oauth_start")
                    redirect_url = f"{oauth_url}?username={username}"
                    return redirect(redirect_url)
            except:
                pass
            return render(
                request,
                "login.htm",
                {"username": username, "username_entered": True, "next": next, "user_signup_enabled": settings.ENABLE_USER_SIGNUP},
            )

        user = authenticate(username=username, password=password)

        if user is not None and user.is_active:
            if settings.FORCE_TWO_FACTOR_AUTHENTICATION or settings.ENABLE_TWO_FACTOR_AUTHENTICATION:
                user_profile = models.UserProfile.objects.get(user=user)
                user_has_enabled_two_factor_authentication = bool(user_profile.encrypted_mfa_hash)

                if (
                    settings.FORCE_TWO_FACTOR_AUTHENTICATION or user_has_enabled_two_factor_authentication
                ):  # user has enabled two-factor authentication
                    return render(
                        request,
                        "two_factor_authentication_login.htm",
                        {
                            "username": username,
                            "password": password,
                            "next": next,
                            "email": user.email,
                            "user_has_enabled_two_factor_authentication": user_has_enabled_two_factor_authentication,
                        },
                    )
                else:
                    login(request, user)
                    user.password = ""

                    return redirect(next)
            else:
                login(request, user)
                user.password = ""

                return redirect(next)

        return render(
            request, "login.htm", {"auth_failed": True, "next": next, "user_signup_enabled": settings.ENABLE_USER_SIGNUP}, status=401
        )


@method_decorator(never_cache, name="dispatch")
class SignupView(View):
    def get(self, request):
        form = ArchesUserCreationForm(enable_captcha=settings.ENABLE_CAPTCHA)
        postdata = {"first_name": "", "last_name": "", "email": ""}
        showform = True
        confirmation_message = ""

        if not settings.ENABLE_USER_SIGNUP:
            raise (Exception(_("User signup has been disabled. Please contact your administrator.")))

        return render(
            request,
            "signup.htm",
            {
                "enable_captcha": settings.ENABLE_CAPTCHA,
                "form": form,
                "postdata": postdata,
                "showform": showform,
                "confirmation_message": confirmation_message,
                "validation_help": validation.password_validators_help_texts(),
            },
        )

    def post(self, request):
        showform = True
        confirmation_message = ""
        postdata = request.POST.copy()
        postdata["ts"] = int(time.time())
        form = ArchesUserCreationForm(postdata, enable_captcha=settings.ENABLE_CAPTCHA)

        if not settings.ENABLE_USER_SIGNUP:
            raise (Exception(_("User signup has been disabled. Please contact your administrator.")))

        if form.is_valid():
            AES = AESCipher(settings.SECRET_KEY)
            userinfo = JSONSerializer().serialize(form.cleaned_data)
            encrypted_userinfo = AES.encrypt(userinfo)
            url_encrypted_userinfo = urlencode({"link": encrypted_userinfo})
            confirmation_link = request.build_absolute_uri(reverse("confirm_signup") + "?" + url_encrypted_userinfo)

            if not settings.FORCE_USER_SIGNUP_EMAIL_AUTHENTICATION:  # bypasses email confirmation if setting is disabled
                return redirect(confirmation_link)

            admin_email = settings.ADMINS[0][1] if settings.ADMINS else ""
            email_context = {
                "button_text": _("Signup for Arches"),
                "link": confirmation_link,
                "greeting": _(
                    "Thanks for your interest in Arches. Click on link below \
                    to confirm your email address! Use your email address to login."
                ),
                "closing": _(
                    "This link expires in 24 hours.  If you can't get to it before then, \
                    don't worry, you can always try again with the same email address."
                ),
            }

            html_content = render_to_string("email/general_notification.htm", email_context)  # ...
            text_content = strip_tags(html_content)  # this strips the html, so people will have the text as well.

            # create the email, and attach the HTML version as well.
            msg = EmailMultiAlternatives(_("Welcome to Arches!"), text_content, admin_email, [form.cleaned_data["email"]])
            msg.attach_alternative(html_content, "text/html")
            msg.send()

            confirmation_message = _(
                "An email has been sent to <br><strong>%s</strong><br> with a link to activate your account" % form.cleaned_data["email"]
            )
            showform = False

        return render(
            request,
            "signup.htm",
            {
                "enable_captcha": settings.ENABLE_CAPTCHA,
                "form": form,
                "postdata": postdata,
                "showform": showform,
                "confirmation_message": confirmation_message,
                "validation_help": validation.password_validators_help_texts(),
            },
        )


@method_decorator(never_cache, name="dispatch")
class ConfirmSignupView(View):
    def get(self, request):
        if not settings.ENABLE_USER_SIGNUP:
            raise (Exception(_("User signup has been disabled. Please contact your administrator.")))

        link = request.GET.get("link", None)
        AES = AESCipher(settings.SECRET_KEY)
        userinfo = JSONDeserializer().deserialize(AES.decrypt(link))
        form = ArchesUserCreationForm(userinfo)
        if datetime.fromtimestamp(userinfo["ts"]) + timedelta(days=1) >= datetime.fromtimestamp(int(time.time())):
            if form.is_valid():
                user = form.save()
                crowdsource_editor_group = Group.objects.get(name=settings.USER_SIGNUP_GROUP)
                user.groups.add(crowdsource_editor_group)
                return redirect(reverse("auth") + "?registration_success=true")
            else:
                try:
                    for error in form.errors.as_data()["username"]:
                        if error.code == "unique":
                            return redirect("auth")
                except:
                    pass
        else:
            form.errors["ts"] = [_("The signup link has expired, please try signing up again.  Thanks!")]

        return render(
            request,
            "signup.htm",
            {"form": form, "showform": True, "postdata": userinfo, "validation_help": validation.password_validators_help_texts()},
        )


@method_decorator(login_required, name="dispatch")
class ChangePasswordView(View):
    def get(self, request):
        messages = {"invalid_password": None, "password_validations": None, "success": None, "other": None, "mismatched": None}
        return JSONResponse(messages)

    @method_decorator(ratelimit(key="user", rate=settings.RATE_LIMIT, block=False))
    def post(self, request):
        messages = {"invalid_password": None, "password_validations": None, "success": None, "other": None, "mismatched": None}

        if getattr(request, "limited", False):
            messages["invalid_password"] = _("Too many requests")
            return JSONResponse(messages)
        try:
            user = request.user
            old_password = request.POST.get("old_password")
            new_password = request.POST.get("new_password")
            new_password2 = request.POST.get("new_password2")
            if user.check_password(old_password) == False:
                messages["invalid_password"] = _("Invalid password")
            if new_password != new_password2:
                messages["mismatched"] = _("New password and confirmation must match")
            try:
                validation.validate_password(new_password, user)
            except ValidationError as val_err:
                messages["password_validations"] = val_err.messages

            if messages["invalid_password"] is None and messages["password_validations"] is None and messages["mismatched"] is None:
                user.set_password(new_password)
                user.save()
                authenticated_user = authenticate(username=user.username, password=new_password)
                login(request, authenticated_user)
                messages["success"] = _("Password successfully updated")

        except Exception as err:
            messages["other"] = err

        return JSONResponse(messages)


class PasswordResetView(auth_views.PasswordResetView):
    form_class = ArchesPasswordResetForm


class PasswordResetConfirmView(auth_views.PasswordResetConfirmView):
    form_class = ArchesSetPasswordForm


@method_decorator(csrf_exempt, name="dispatch")
class UserProfileView(View):
    @method_decorator(ratelimit(key="post:username", rate=settings.RATE_LIMIT))
    def post(self, request):
        username = request.POST.get("username", None)
        password = request.POST.get("password", None)
        user = authenticate(username=username, password=password)
        if user:
            userDict = JSONSerializer().serializeToPython(user)
            userDict["password"] = None
            userDict["is_reviewer"] = user_is_resource_reviewer(user)
            userDict["viewable_nodegroups"] = user.userprofile.viewable_nodegroups
            userDict["editable_nodegroups"] = user.userprofile.editable_nodegroups
            userDict["deletable_nodegroups"] = user.userprofile.deletable_nodegroups
            response = JSONResponse(userDict)
        else:
            response = Http401Response()

        return response


@method_decorator(csrf_exempt, name="dispatch")
class GetClientIdView(View):
    @method_decorator(ratelimit(key="post:username", rate=settings.RATE_LIMIT))
    def post(self, request):
        if settings.OAUTH_CLIENT_ID == "":
            message = _("Make sure to set your OAUTH_CLIENT_ID in settings.py")
            response = HttpResponse(message, status=500)
            logger.warning(message)
        else:
            username = request.POST.get("username", None)
            password = request.POST.get("password", None)
            user = authenticate(username=username, password=password)
            if user:
                response = JSONResponse({"clientid": settings.OAUTH_CLIENT_ID})
            else:
                response = Http401Response()
        return response


@method_decorator(csrf_exempt, name="dispatch")
class ServerSettingView(View):
    @method_decorator(ratelimit(key="post:username", rate=settings.RATE_LIMIT))
    def post(self, request):
        if settings.OAUTH_CLIENT_ID == "":
            message = _("Make sure to set your OAUTH_CLIENT_ID in settings.py")
            logger.warning(message)

        username = request.POST.get("username", None)
        password = request.POST.get("password", None)
        user = authenticate(username=username, password=password)
        if user:
            server_settings = {"version": __version__, "clientid": settings.OAUTH_CLIENT_ID}
            response = JSONResponse(server_settings)
        else:
            response = Http401Response()

        return response


@method_decorator(never_cache, name="dispatch")
class TwoFactorAuthenticationResetView(View):
    def get(self, request):
        queried_email_address = request.GET.get("queried_email_address")
        return render(
            request,
            "two_factor_authentication_reset.htm",
            {
                "queried_email_address": queried_email_address,
            },
        )

    def post(self, request):
        email = request.POST.get("email")
        user = None

        if email:
            try:
                user = models.User.objects.get(email=email)
            except Exception:
                pass

        if user:
            try:
                AES = AESCipher(settings.SECRET_KEY)

                serialized_data = JSONSerializer().serialize({"ts": int(time.time()), "user": user})
                encrypted_url = urlencode({"link": AES.encrypt(serialized_data)})

                admin_email = settings.ADMINS[0][1] if settings.ADMINS else ""
                email_context = {
                    "button_text": _("Update Two-Factor Authentication Settings"),
                    "link": request.build_absolute_uri(reverse("two-factor-authentication-settings") + "?" + encrypted_url),
                    "greeting": _("Click on link below to update your two-factor authentication settings."),
                    "closing": _(
                        "This link expires in 15 minutes. If you did not request this change, \
                        contact your Administrator immediately."
                    ),
                }

                html_content = render_to_string("email/general_notification.htm", email_context)  # ...
                text_content = strip_tags(html_content)  # this strips the html, so people will have the text as well.

                # create the email, and attach the HTML version as well.
                msg = EmailMultiAlternatives(_("Arches Two-Factor Authentication"), text_content, admin_email, [user.email])
                msg.attach_alternative(html_content, "text/html")

                msg.send()
            except:
                raise Exception(_("There has been error sending an email to this address. Please contact your system administrator."))

        return render(
            request,
            "two_factor_authentication_reset.htm",
            {
                "queried_email_address": email,
            },
        )


@method_decorator(never_cache, name="dispatch")
class TwoFactorAuthenticationLoginView(View):
    def post(self, request):
        username = request.POST.get("username", None)
        password = request.POST.get("password", None)
        user = authenticate(username=username, password=password)

        next = request.POST.get("next", reverse("home"))
        user_has_enabled_two_factor_authentication = request.POST.get("user-has-enabled-two-factor-authentication", None)
        two_factor_authentication_string = request.POST.get("two-factor-authentication", None)

        if user is not None and user.is_active and user_has_enabled_two_factor_authentication:
            user_profile = models.UserProfile.objects.get(user_id=user.pk)

            if user_profile.encrypted_mfa_hash:
                AES = AESCipher(settings.SECRET_KEY)
                encrypted_mfa_hash = user_profile.encrypted_mfa_hash[
                    1 : len(user_profile.encrypted_mfa_hash)
                ]  # removes outer string values
                decrypted_mfa_hash = AES.decrypt(encrypted_mfa_hash)

                totp = pyotp.TOTP(decrypted_mfa_hash)

                if totp.verify(two_factor_authentication_string):
                    login(request, user)
                    user.password = ""

                    return redirect(next)

        return render(
            request,
            "two_factor_authentication_login.htm",
            {
                "auth_failed": True,
                "next": next,
                "username": username,
                "password": password,
                "email": user.email,
                "user_has_enabled_two_factor_authentication": user_has_enabled_two_factor_authentication,
            },
            status=401,
        )


@method_decorator(never_cache, name="dispatch")
class TwoFactorAuthenticationSettingsView(View):
    def get(self, request):
        link = request.GET.get("link", None)
        AES = AESCipher(settings.SECRET_KEY)

        decrypted_data = JSONDeserializer().deserialize(AES.decrypt(link))

        if datetime.fromtimestamp(decrypted_data["ts"]) + timedelta(minutes=15) >= datetime.fromtimestamp(
            int(time.time())
        ):  # if before email expiry
            user_id = decrypted_data["user"]["id"]
            user_profile = models.UserProfile.objects.get(user_id=user_id)

            context = {
                "ENABLE_TWO_FACTOR_AUTHENTICATION": settings.ENABLE_TWO_FACTOR_AUTHENTICATION,
                "FORCE_TWO_FACTOR_AUTHENTICATION": settings.FORCE_TWO_FACTOR_AUTHENTICATION,
                "user_has_enabled_two_factor_authentication": bool(user_profile.encrypted_mfa_hash),
                "user_id": user_id,
            }

        else:
            raise Exception("Link Expired")

        return render(request, "two_factor_authentication_settings.htm", context)

    def post(self, request):
        user_id = request.POST.get("user-id")
        user = models.User.objects.get(pk=int(user_id))
        user_profile = models.UserProfile.objects.get(user_id=user_id)

        generate_qr_code = request.POST.get("generate-qr-code-button")
        generate_manual_key = request.POST.get("generate-manual-key-button")
        delete_mfa_hash = request.POST.get("delete-mfa-hash-button")

        new_mfa_hash_qr_code = None
        new_mfa_hash_manual_entry_data = None

        if generate_qr_code or generate_manual_key or delete_mfa_hash:
            AES = AESCipher(settings.SECRET_KEY)

            if generate_qr_code or generate_manual_key:
                mfa_hash = pyotp.random_base32()
                encrypted_mfa_hash = AES.encrypt(mfa_hash)
                user_profile.encrypted_mfa_hash = encrypted_mfa_hash

                if generate_qr_code:
                    uri = pyotp.totp.TOTP(mfa_hash).provisioning_uri(user.email, issuer_name=settings.APP_TITLE)
                    uri_qrcode = qrcode.make(uri)

                    buffer = io.BytesIO()
                    uri_qrcode.save(buffer)

                    base64_encoded_result_bytes = base64.b64encode(buffer.getvalue())
                    new_mfa_hash_qr_code = base64_encoded_result_bytes.decode("ascii")

                    buffer.close()
                elif generate_manual_key:
                    new_mfa_hash_manual_entry_data = {"new_mfa_hash": mfa_hash, "name": user.email, "issuer_name": settings.APP_TITLE}

            elif delete_mfa_hash and not settings.FORCE_TWO_FACTOR_AUTHENTICATION:
                user_profile.encrypted_mfa_hash = None

            user_profile.save()

            for session in Session.objects.all():  # logs user out of all sessions
                if str(session.get_decoded().get("_auth_user_id")) == str(user.id):
                    session.delete()

        context = {
            "ENABLE_TWO_FACTOR_AUTHENTICATION": settings.ENABLE_TWO_FACTOR_AUTHENTICATION,
            "FORCE_TWO_FACTOR_AUTHENTICATION": settings.FORCE_TWO_FACTOR_AUTHENTICATION,
            "user_has_enabled_two_factor_authentication": bool(user_profile.encrypted_mfa_hash),
            "new_mfa_hash_qr_code": new_mfa_hash_qr_code,
            "new_mfa_hash_manual_entry_data": new_mfa_hash_manual_entry_data,
            "user_id": user_id,
        }

        return render(request, "two_factor_authentication_settings.htm", context)


@method_decorator(csrf_exempt, name="dispatch")
class Token(View):
    def get(self, request):
        if settings.DEBUG:
            data = {
                "username": request.GET.get("username", None),
                "password": request.GET.get("password", None),
                "client_id": settings.OAUTH_CLIENT_ID,
                "grant_type": "password",
            }
            url = request.get_raw_uri().replace(request.path, "").split("?")[0] + reverse("oauth2:token")
            r = requests.post(url, data=data)
            return JSONResponse(r.json(), indent=4)
        return HttpResponseForbidden()


class ExternalOauth(View):
    def start(request):
        next = request.GET.get("next", reverse("home"))
        username = request.GET.get("username", None)

        token, user = ExternalOauthAuthenticationBackend.get_token_for_username(username)
        if token is not None and token.access_token_expiration > datetime.now():
            return ExternalOauth.log_user_in(request, user, next)

        authorization_url, state = ExternalOauthAuthenticationBackend.get_authorization_url(request)
        request.session["oauth_state"] = state
        request.session["next"] = next
        request.session["user"] = username
        return redirect(authorization_url)

    @method_decorator(
        csrf_exempt, name="dispatch"
    )  # exempt; returned from other oauth2 authorization server, handled by 'oauth_state' in session
    def callback(request):
        next_url = request.session["next"] if "next" in request.session else reverse("home")
        user = authenticate(request, username=request.session["user"], sso_authentication=True)
        return ExternalOauth.log_user_in(request, user, next_url)

    def log_user_in(request, user, next_url):
        if user is not None:
            login(request, user, backend="arches.app.utils.external_oauth_backend.ExternalOauthAuthenticationBackend")
            return redirect(next_url)
        else:
            return redirect("auth")<|MERGE_RESOLUTION|>--- conflicted
+++ resolved
@@ -84,11 +84,6 @@
     @method_decorator(ratelimit(key="post:username", rate=settings.RATE_LIMIT, block=False))
     def post(self, request):
         # POST request is taken to mean user is logging in
-<<<<<<< HEAD
-        username = request.POST.get("username", None)  # user-input value, NOT source of truth
-        password = request.POST.get("password", None)  # user-input value, NOT source of truth
-        next = request.POST.get("next", reverse("home"))
-=======
         next = request.POST.get("next", reverse("home"))
 
         if getattr(request, "limited", False):
@@ -101,8 +96,6 @@
 
         username = request.POST.get("username", None)
         password = request.POST.get("password", None)
-        user = authenticate(username=username, password=password)
->>>>>>> 97d879cb
 
         if username is not None and password is None:
             try:
