--- conflicted
+++ resolved
@@ -112,12 +112,6 @@
             }
             context["validation_help"] = validation.password_validators_help_texts()
 
-<<<<<<< HEAD
-=======
-            context["user_surveys"] = JSONSerializer().serialize(user_details["user_surveys"], sort_keys=False)
-            context["identities"] = JSONSerializer().serialize(user_details["identities"], sort_keys=False)
-            context["resources"] = JSONSerializer().serialize(user_details["resources"], sort_keys=False, exclude=["is_editable"])
-
             user_profile = models.UserProfile.objects.get(user_id=request.user.pk)
 
             context["two_factor_authentication_settings"] = JSONSerializer().serialize(
@@ -128,7 +122,6 @@
                 }
             )
 
->>>>>>> d67b7e9d
             return render(request, "views/user-profile-manager.htm", context)
 
     def post(self, request):
@@ -177,9 +170,6 @@
                 request.user = user
             context["form"] = form
 
-<<<<<<< HEAD
-            return render(request, "views/user-profile-manager.htm", context)
-=======
             user_profile = models.UserProfile.objects.get(user_id=request.user.pk)
 
             context["two_factor_authentication_settings"] = JSONSerializer().serialize(
@@ -190,29 +180,4 @@
                 }
             )
 
-            return render(request, "views/user-profile-manager.htm", context)
-
-    def get_mobile_survey_resources(self, mobile_survey_models):
-        graphs = models.GraphModel.objects.filter(isresource=True).exclude(graphid=settings.SYSTEM_SETTINGS_RESOURCE_MODEL_ID)
-        resources = []
-        mobile_surveys = []
-        all_ordered_card_ids = []
-
-        for mobile_survey in mobile_survey_models:
-            survey = MobileSurvey.objects.get(id=mobile_survey.id)
-            mobile_survey_dict = survey.serialize()
-            all_ordered_card_ids += mobile_survey_dict["cards"]
-            mobile_surveys.append(mobile_survey_dict)
-
-        active_graphs = {str(card.graph_id) for card in models.CardModel.objects.filter(cardid__in=all_ordered_card_ids)}
-
-        for i, graph in enumerate(graphs):
-            cards = []
-            if i == 0 or str(graph.graphid) in active_graphs:
-                cards = [Card.objects.get(pk=card.cardid) for card in models.CardModel.objects.filter(graph=graph)]
-            resources.append(
-                {"name": graph.name, "id": graph.graphid, "subtitle": graph.subtitle, "iconclass": graph.iconclass, "cards": cards}
-            )
-
-        return mobile_surveys, resources
->>>>>>> d67b7e9d
+            return render(request, "views/user-profile-manager.htm", context)