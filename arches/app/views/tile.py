--- conflicted
+++ resolved
@@ -42,7 +42,7 @@
             ret = {}
             nodeid = request.GET.get('nodeid', None)
             ret = Form.get_blank_tile_from_nodeid(nodeid, resourceid=None)
-            
+
             return JSONResponse(ret)
 
     def post(self, request):
@@ -50,48 +50,12 @@
             json = request.POST.get('data', None)
             if json != None:
                 data = JSONDeserializer().deserialize(json)
-<<<<<<< HEAD
-
-                def saveTile(data, parenttile_id=None):
-                    data['tileid'], created = uuid.get_or_create(data['tileid'])
-                    data = preSave(data, request)
-
-                    tile, created = models.Tile.objects.update_or_create(
-                        tileid = data['tileid'],
-                        defaults = {
-                            'nodegroup_id': data['nodegroup_id'],
-                            'data': data['data'],
-                            'resourceinstance_id': data['resourceinstance_id'],
-                            'parenttile_id': data['parenttile_id']
-                        }
-                    )
-
-                    clean_resource_cache(tile)
-
-
-                    return data
-
-                with transaction.atomic():
-                    if 'tiles' in data and len(data['tiles']) > 0:
-                        parenttile = saveTile(data)
-
-                        for tiles in data['tiles'].itervalues():
-                            for tile in tiles:
-                                tile['parenttile_id'] = parenttile['tileid']
-                                try:
-                                    saveTile(tile)
-                                except ValidationError as e:
-                                    return JSONResponse({'status':'false','message':e.args}, status=500)
-                    else:
-                        try:
-                            saveTile(data)
-                        except ValidationError as e:
-                            return JSONResponse({'status':'false','message':e.args}, status=500)
-=======
                 tile = Tile(data)
                 with transaction.atomic():
-                    tile.save(request=request)
->>>>>>> 766adc31
+                    try:
+                        tile.save(request=request)
+                    except ValidationError as e:
+                        return JSONResponse({'status':'false','message':e.args}, status=500)
 
                 return JSONResponse(tile)
 
@@ -128,38 +92,6 @@
 
         return HttpResponseNotFound()
 
-<<<<<<< HEAD
-def preSave(tile, request):
-    for function in getFunctionClassInstances(tile):
-        try:
-            function.save(tile, request)
-        except NotImplementedError:
-            pass
-    return tile
-
-def preDelete(tile, request):
-    for function in getFunctionClassInstances(tile):
-        try:
-            function.delete(tile, request)
-            print 'deleting'
-        except NotImplementedError:
-            pass
-    return tile
-
-def getFunctionClassInstances(tile):
-    ret = []
-    resource = models.ResourceInstance.objects.get(pk=tile['resourceinstance_id'])
-    functions = models.FunctionXGraph.objects.filter(graph_id=resource.graph_id, config__triggering_nodegroups__contains=[tile['nodegroup_id']])
-    for function in functions:
-        print function.function.modulename.replace('.py', '')
-        mod_path = function.function.modulename.replace('.py', '')
-        module = importlib.import_module('arches.app.functions.%s' % mod_path)
-        func = getattr(module, function.function.classname)(function.config)
-        ret.append(func)
-    return ret
-
-=======
->>>>>>> 766adc31
 # Move to util function
 def get(id):
     try:
