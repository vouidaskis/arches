--- conflicted
+++ resolved
@@ -88,15 +88,8 @@
                 accepted_provisional_edit = JSONDeserializer().deserialize(accepted_provisional)
             if json is not None:
                 data = JSONDeserializer().deserialize(json)
-<<<<<<< HEAD
-                try:
-                    if data['resourceinstance_id'] == '':
-                        data['resourceinstance_id'] = uuid.uuid4()
-                except KeyError:
-=======
                 data['resourceinstance_id'] = '' if 'resourceinstance_id' not in data else data['resourceinstance_id']
                 if data['resourceinstance_id'] == '':
->>>>>>> 2046d7d8
                     data['resourceinstance_id'] = uuid.uuid4()
                 try:
                     models.ResourceInstance.objects.get(pk=data['resourceinstance_id'])
