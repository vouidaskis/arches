--- conflicted
+++ resolved
@@ -57,15 +57,6 @@
                     tile.provisionaledits = None
                 else:
                     tile.provisionaledits = provisionaledits
-<<<<<<< HEAD
-                tile.save(request=request, provisional_edit_log_details={
-                    "user": request.user,
-                    "action": "delete edit",
-                    "edit": edit,
-                    "provisional_editor": provisional_editor})
-
-    def handle_save_error(self, e, tile_id='', title=_('Saving tile failed'), message=None):
-=======
                 tile.save(
                     request=request,
                     provisional_edit_log_details={
@@ -77,8 +68,6 @@
                 )
 
     def handle_save_error(self, e, tile_id="", title=_("Saving tile failed"), message=None):
-        title = title
->>>>>>> 33d9389a
         if message is None:
             message = type(e).__name__
             if hasattr(e, "message") and e.message:
@@ -95,11 +84,7 @@
             )
         )
 
-<<<<<<< HEAD
         return JSONErrorResponse(_(title), _(str(message)))
-=======
-        return JSONResponse({"status": "false", "message": [_(title), _(str(message))]}, status=500)
->>>>>>> 33d9389a
 
     def post(self, request):
         if self.action == "update_tile":
@@ -180,12 +165,7 @@
                     response = {"status": "false", "message": [_("Request Failed"), _("Unable to Save. Verify model status is active")]}
                     return JSONResponse(response, status=500)
                 else:
-<<<<<<< HEAD
                     return JSONErrorResponse(_('Request Failed'), _('Permission Denied'))
-=======
-                    response = {"status": "false", "message": [_("Request Failed"), _("Permission Denied")]}
->>>>>>> 33d9389a
-                    return JSONResponse(response, status=500)
 
         if self.action == "reorder_tiles":
             json = request.body
@@ -238,19 +218,8 @@
                 try:
                     tile = Tile.objects.get(tileid=data["tileid"])
                 except ObjectDoesNotExist:
-<<<<<<< HEAD
                     return JSONErrorResponse(_('This tile is no longer available'), _('It was likely already deleted by another user'))
-                user_is_reviewer = request.user.groups.filter(name='Resource Reviewer').exists()
-=======
-                    return JSONResponse(
-                        {
-                            "status": "false",
-                            "message": [_("This tile is no longer available"), _("It was likely already deleted by another user")],
-                        },
-                        status=500,
-                    )
                 user_is_reviewer = request.user.groups.filter(name="Resource Reviewer").exists()
->>>>>>> 33d9389a
                 if (user_is_reviewer or tile.is_provisional() is True) and is_active is True:
                     if tile.filter_by_perm(request.user, "delete_nodegroup"):
                         nodegroup = models.NodeGroup.objects.get(pk=tile.nodegroup_id)
@@ -274,26 +243,12 @@
                         update_system_settings_cache(tile)
                         return JSONResponse(tile)
                     else:
-<<<<<<< HEAD
                         return JSONErrorResponse(_('Request Failed'), _('Permission Denied'))
-=======
-                        return JSONResponse({"status": "false", "message": [_("Request Failed"), _("Permission Denied")]}, status=500)
->>>>>>> 33d9389a
                 elif is_active is False:
                     response = {"status": "false", "message": [_("Request Failed"), _("Unable to delete. Verify model status is active")]}
                     return JSONResponse(response, status=500)
                 else:
-<<<<<<< HEAD
                     return JSONErrorResponse(_('Request Failed'), _('You do not have permissions to delete a tile with authoritative data.'))
-=======
-                    return JSONResponse(
-                        {
-                            "status": "false",
-                            "message": [_("Request Failed"), _("You do not have permissions to delete a tile with authoritative data.")],
-                        },
-                        status=500,
-                    )
->>>>>>> 33d9389a
 
         return HttpResponseNotFound()
 
