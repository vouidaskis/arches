"""
ARCHES - a program developed to inventory and manage immovable cultural heritage.
Copyright (C) 2013 J. Paul Getty Trust and World Monuments Fund

This program is free software: you can redistribute it and/or modify
it under the terms of the GNU Affero General Public License as
published by the Free Software Foundation, either version 3 of the
License, or (at your option) any later version.

This program is distributed in the hope that it will be useful,
but WITHOUT ANY WARRANTY; without even the implied warranty of
MERCHANTABILITY or FITNESS FOR A PARTICULAR PURPOSE. See the
GNU Affero General Public License for more details.

You should have received a copy of the GNU Affero General Public License
along with this program. If not, see <http://www.gnu.org/licenses/>.
"""

import importlib
import json as jsonparser
import logging
import traceback
import uuid
import arches.app.utils.zip as arches_zip
from arches.app.datatypes.datatypes import DataTypeFactory
from arches.app.models import models
from arches.app.models.resource import Resource, PublishedModelError
from arches.app.models.tile import Tile, TileValidationError
from arches.app.models.system_settings import settings
from arches.app.utils.response import JSONResponse, JSONErrorResponse
from arches.app.utils.betterJSONSerializer import JSONSerializer, JSONDeserializer
from arches.app.utils.decorators import can_edit_resource_instance
from arches.app.utils.permission_backend import user_is_resource_reviewer
from django.contrib.auth.models import User
from django.http import HttpResponseNotFound
from django.utils.decorators import method_decorator
from django.utils.translation import ugettext as _
from django.core.exceptions import ValidationError, ObjectDoesNotExist
from django.views.generic import View
from django.db import transaction
from arches.app.models.resource import EditLog

logger = logging.getLogger(__name__)


@method_decorator(can_edit_resource_instance, name="dispatch")
class TileData(View):
    action = "update_tile"

    def delete_provisional_edit(self, tile, user, request):
        provisionaledits = None
        if tile.provisionaledits is not None:
            provisionaledits = tile.provisionaledits
            if user in provisionaledits:
                provisional_editor = User.objects.get(pk=user)
                edit = provisionaledits[user]
                provisionaledits.pop(user)
                if len(provisionaledits) == 0:
                    tile.provisionaledits = None
                else:
                    tile.provisionaledits = provisionaledits
                tile.save(
                    request=request,
                    provisional_edit_log_details={
                        "user": request.user,
                        "action": "delete edit",
                        "edit": edit,
                        "provisional_editor": provisional_editor,
                    },
                )

    def handle_save_error(self, e, tile_id="", title=_("Saving tile failed"), message=None):
        if message is None:
            message = type(e).__name__
            if hasattr(e, "message") and e.message:
                message += ": {0}".format(e.message)
        else:
            message = str(e)
        logger.error(
            title
            + """ [Tile id: {tile_id}] \
                     [Exception message: {message}] \
                     [Exception trace: {trace}]""".format(
                tile_id=tile_id, message=message, trace=traceback.format_exc()
            )
        )

        return JSONErrorResponse(_(title), _(str(message)), {"message": message, "title": title})

    def post(self, request):
        original_transaction_id = request.POST.get("transaction_id", None)
        transaction_id = request.POST.get("transaction_id", uuid.uuid1())

        if self.action == "update_tile":
            json = request.POST.get("data", None)
            accepted_provisional = request.POST.get("accepted_provisional", None)
            if accepted_provisional is not None:
                accepted_provisional_edit = JSONDeserializer().deserialize(accepted_provisional)
            if json is not None:
                data = JSONDeserializer().deserialize(json)
                data["resourceinstance_id"] = "" if "resourceinstance_id" not in data else data["resourceinstance_id"]

                if original_transaction_id is None:
                    data["transaction_id"] = None if "transaction_id" not in data else data["transaction_id"]
                    if data["transaction_id"] is not None:
                        transaction_id = data["transaction_id"]

                if data["resourceinstance_id"] == "":
                    data["resourceinstance_id"] = uuid.uuid4()
                try:
                    models.ResourceInstance.objects.get(pk=data["resourceinstance_id"])
                except ObjectDoesNotExist:
                    try:
                        resource = Resource(uuid.UUID(str(data["resourceinstance_id"])))
                    except ValueError:
                        resource = Resource()
                    graphid = models.Node.objects.filter(nodegroup=data["nodegroup_id"])[0].graph_id
                    resource.graph_id = graphid
                    try:
                        resource.save(user=request.user, transaction_id=transaction_id)
                        data["resourceinstance_id"] = resource.pk
                        resource.index()
                    except PublishedModelError as e:
                        message = _("Unable to save. Please verify the model is currently unpublished.")
                        return JSONResponse({"status": "false", "message": [_(e.title), _(str(message))]}, status=500)
                tile_id = data["tileid"]
                resource_instance = models.ResourceInstance.objects.get(pk=data["resourceinstance_id"])
<<<<<<< HEAD
                is_active = resource_instance.graph.publication
=======
                # TODO: cbyrd 7783 undo is_active override
                is_active = True
                # is_active = resource_instance.graph.publication
>>>>>>> 61fd779e
                if tile_id is not None and tile_id != "":
                    try:
                        old_tile = Tile.objects.get(pk=tile_id)
                    except ObjectDoesNotExist as e:
                        return self.handle_save_error(e, _("This tile is no longer available"), _("It was likely deleted by another user"))

                tile = Tile(data)

                if tile.filter_by_perm(request.user, "write_nodegroup") and is_active is True:
                    try:
                        with transaction.atomic():
                            try:
                                if accepted_provisional is None:
                                    try:
                                        tile.save(request=request, transaction_id=transaction_id)
                                    except TileValidationError as e:
                                        resource_tiles = models.TileModel.objects.filter(resourceinstance=tile.resourceinstance)
                                        if resource_tiles.count() == 0:
                                            Resource.objects.get(pk=tile.resourceinstance_id).delete(request.user)
                                        title = _("Unable to save. Please verify your input is valid")
                                        return self.handle_save_error(e, tile_id, title=title)
                                    except PublishedModelError as e:
                                        message = _("Unable to save. Please verify the model is not currently published.")
                                        return JSONResponse({"status": "false", "message": [_(e.title), _(str(message))]}, status=500)
                                    except Exception as e:
                                        title = _("Unable to save.")
                                        return self.handle_save_error(e, tile_id, title=title, message=str(e))
                                else:
                                    if accepted_provisional is not None:
                                        provisional_editor = User.objects.get(pk=accepted_provisional_edit["user"])
                                        prov_edit_log_details = {
                                            "user": request.user,
                                            "action": "accept edit",
                                            "edit": accepted_provisional_edit,
                                            "provisional_editor": provisional_editor,
                                        }
                                    tile.save(request=request, provisional_edit_log_details=prov_edit_log_details)

                                if tile.provisionaledits is not None and str(request.user.id) in tile.provisionaledits:
                                    tile.data = tile.provisionaledits[str(request.user.id)]["value"]

                            except Exception as e:
                                return self.handle_save_error(e, tile_id)

                            tile.after_update_all()
                            update_system_settings_cache(tile)

                    except Exception as e:
                        return self.handle_save_error(e, tile_id)

                    return JSONResponse(tile)
                elif is_active is False:
                    response = {"status": "false", "message": [_("Request Failed"), _("Unable to Save. Verify model status is active")]}
                    return JSONResponse(response, status=500)
                else:
                    return JSONErrorResponse(_("Request Failed"), _("Permission Denied"))

        if self.action == "reorder_tiles":
            json = request.body
            if json is not None:
                data = JSONDeserializer().deserialize(json)

                if "tiles" in data and len(data["tiles"]) > 0:
                    sortorder = 0
                    with transaction.atomic():
                        for tile in data["tiles"]:
                            t = Tile(tile)
                            if t.filter_by_perm(request.user, "write_nodegroup"):
                                t.sortorder = sortorder
                                t.save(update_fields=["sortorder"], request=request)
                                sortorder = sortorder + 1

                    return JSONResponse(data)

        if self.action == "delete_provisional_tile":
            user = request.POST.get("user", None)
            tileid = request.POST.get("tileid", None)
            users = request.POST.get("users", None)
            tile = Tile.objects.get(tileid=tileid)
            is_provisional = tile.is_provisional()

            if tileid is not None and user is not None:
                provisionaledits = self.delete_provisional_edit(tile, user, request)

            elif tileid is not None and users is not None:
                users = jsonparser.loads(users)
                for user in users:
                    self.delete_provisional_edit(tile, user, request)

            if is_provisional == True:
                return JSONResponse({"result": "delete"})
            else:
                return JSONResponse({"result": "success"})

        return HttpResponseNotFound()

    def delete(self, request):
        json = request.body
        if json is not None:
            ret = []
            data = JSONDeserializer().deserialize(json)
            with transaction.atomic():
                try:
                    tile = Tile.objects.get(tileid=data["tileid"])
<<<<<<< HEAD
                    resource_instance = tile.resourceinstance
                    is_active = resource_instance.graph.publication
=======
                    # TODO: cbyrd 7783 undo is_active override
                    is_active = True
                    # resource_instance = tile.resourceinstance
                    # is_active = resource_instance.graph.publication
>>>>>>> 61fd779e
                except ObjectDoesNotExist:
                    return JSONErrorResponse(_("This tile is no longer available"), _("It was likely already deleted by another user"))
                user_is_reviewer = user_is_resource_reviewer(request.user)
                if (user_is_reviewer or tile.is_provisional() is True) and is_active is True:
                    if tile.filter_by_perm(request.user, "delete_nodegroup"):
                        nodegroup = models.NodeGroup.objects.get(pk=tile.nodegroup_id)
                        if tile.is_provisional() is True and len(list(tile.provisionaledits.keys())) == 1:
                            provisional_editor_id = list(tile.provisionaledits.keys())[0]
                            edit = tile.provisionaledits[provisional_editor_id]
                            provisional_editor = User.objects.get(pk=provisional_editor_id)
                            reviewer = request.user
                            tile.delete(
                                request=request,
                                provisional_edit_log_details={
                                    "user": reviewer,
                                    "action": "delete edit",
                                    "edit": edit,
                                    "provisional_editor": provisional_editor,
                                },
                            )
                        else:
                            tile.delete(request=request)
                        tile.after_update_all()
                        update_system_settings_cache(tile)
                        return JSONResponse(tile)
                    else:
                        return JSONErrorResponse(_("Request Failed"), _("Permission Denied"))
                elif is_active is False:
                    response = {"status": "false", "message": [_("Request Failed"), _("Unable to delete. Verify model status is active")]}
                    return JSONResponse(response, status=500)
                else:
                    return JSONErrorResponse(
                        _("Request Failed"), _("You do not have permissions to delete a tile with authoritative data.")
                    )

        return HttpResponseNotFound()

    def download_files(self, request):
        try:
            tileids = jsonparser.loads(request.GET.get("tiles", None))
            nodeid = request.GET.get("node", None)
            tiles = Tile.objects.filter(pk__in=tileids)
            files = sum(
                [
                    [{"name": file["name"], "outputfile": models.File.objects.get(pk=file["file_id"]).path} for file in tile.data[nodeid]]
                    for tile in tiles
                ],
                [],
            )
            response = arches_zip.zip_response(files, "file-viewer-download.zip")
            return response
        except TypeError as e:
            logger.error("Tile id array required to download files.")
            return JSONErrorResponse(_("Request Failed"), _(e))

    def get(self, request):
        if self.action == "tile_history":
            start = request.GET.get("start")
            end = request.GET.get("end")
            edits = (
                EditLog.objects.filter(provisional_userid=request.user.id)
                .filter(timestamp__range=[start, end])
                .order_by("tileinstanceid", "timestamp")
            )
            resourceinstanceids = [e["resourceinstanceid"] for e in edits.values("resourceinstanceid")]
            deleted_resource_edits = EditLog.objects.filter(resourceinstanceid__in=resourceinstanceids).filter(edittype="delete")
            deleted_resource_instances = [e["resourceinstanceid"] for e in deleted_resource_edits.values("resourceinstanceid")]
            summary = {}
            for edit in edits:
                if edit.tileinstanceid not in summary:
                    summary[edit.tileinstanceid] = {"pending": False, "tileid": edit.tileinstanceid}
                summary[edit.tileinstanceid]["lasttimestamp"] = edit.timestamp
                summary[edit.tileinstanceid]["lastedittype"] = edit.provisional_edittype
                summary[edit.tileinstanceid]["reviewer"] = ""
                summary[edit.tileinstanceid]["resourceinstanceid"] = edit.resourceinstanceid
                summary[edit.tileinstanceid]["resourcedisplayname"] = edit.resourcedisplayname
                summary[edit.tileinstanceid]["resourcemodelid"] = edit.resourceclassid
                summary[edit.tileinstanceid]["nodegroupid"] = edit.nodegroupid
                summary[edit.tileinstanceid]["resource_deleted"] = True if edit.resourceinstanceid in deleted_resource_instances else False
                if edit.provisional_edittype in ["accept edit", "delete edit"]:
                    summary[edit.tileinstanceid]["reviewer"] = edit.user_username

            chronological_summary = []
            resource_models = (
                models.GraphModel.objects.filter(isresource=True)
                .exclude(graphid=settings.SYSTEM_SETTINGS_RESOURCE_MODEL_ID)
                .values("iconclass", "color", "graphid", "name")
            )
            cards = models.CardModel.objects.all().values("name", "nodegroup_id")
            card_lookup = {str(card["nodegroup_id"]): card for card in cards}
            resource_model_lookup = {str(graph["graphid"]): graph for graph in resource_models}
            for k, v in summary.items():
                if v["lastedittype"] not in ["accept edit", "delete edit"]:
                    if models.TileModel.objects.filter(pk=k).exists():
                        tile = models.TileModel.objects.get(pk=k)
                        if tile.provisionaledits is not None and str(request.user.id) in tile.provisionaledits:
                            v["pending"] = True

                v["resourcemodel"] = resource_model_lookup[v["resourcemodelid"]]
                v["card"] = card_lookup[v["nodegroupid"]]
                if "graphid" in v["resourcemodel"]:
                    v["resourcemodel"].pop("graphid")
                if "nodegroup_id" in v["card"]:
                    v["card"].pop("nodegroup_id")
                chronological_summary.append(v)

            return JSONResponse(JSONSerializer().serialize(sorted(chronological_summary, key=lambda k: k["lasttimestamp"], reverse=True)))

        if self.action == "download_files":
            response = self.download_files(request)
            return response

# Move to util function
def get(id):
    try:
        uuid.UUID(id)
        return uuid.UUID(id), False
    except (ValueError, TypeError):
        return uuid.uuid4(), True


uuid.get_or_create = get


def update_system_settings_cache(tile):
    if str(tile.resourceinstance_id) == settings.RESOURCE_INSTANCE_ID:
        settings.update_from_db()<|MERGE_RESOLUTION|>--- conflicted
+++ resolved
@@ -125,13 +125,7 @@
                         return JSONResponse({"status": "false", "message": [_(e.title), _(str(message))]}, status=500)
                 tile_id = data["tileid"]
                 resource_instance = models.ResourceInstance.objects.get(pk=data["resourceinstance_id"])
-<<<<<<< HEAD
                 is_active = resource_instance.graph.publication
-=======
-                # TODO: cbyrd 7783 undo is_active override
-                is_active = True
-                # is_active = resource_instance.graph.publication
->>>>>>> 61fd779e
                 if tile_id is not None and tile_id != "":
                     try:
                         old_tile = Tile.objects.get(pk=tile_id)
@@ -236,15 +230,8 @@
             with transaction.atomic():
                 try:
                     tile = Tile.objects.get(tileid=data["tileid"])
-<<<<<<< HEAD
                     resource_instance = tile.resourceinstance
                     is_active = resource_instance.graph.publication
-=======
-                    # TODO: cbyrd 7783 undo is_active override
-                    is_active = True
-                    # resource_instance = tile.resourceinstance
-                    # is_active = resource_instance.graph.publication
->>>>>>> 61fd779e
                 except ObjectDoesNotExist:
                     return JSONErrorResponse(_("This tile is no longer available"), _("It was likely already deleted by another user"))
                 user_is_reviewer = user_is_resource_reviewer(request.user)
