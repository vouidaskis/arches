--- conflicted
+++ resolved
@@ -260,7 +260,6 @@
     se.delete_index(index=RESOURCES_INDEX)
 
 
-<<<<<<< HEAD
 def prepare_resource_relations_index(create=False):
     """
     Creates the settings and mappings in Elasticsearch to support related resources
@@ -295,12 +294,10 @@
     return index_settings
 
 
-=======
 # the RESOURCE_RELATIONS_INDEX is now deprecated
 # leaving this method here so users can still remove it
 # during a reindex operation
 # TODO: remove in Arches v8
->>>>>>> b6c6932e
 def delete_resource_relations_index():
     se = SearchEngineFactory().create()
     se.delete_index(index=RESOURCE_RELATIONS_INDEX)