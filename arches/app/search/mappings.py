'''
ARCHES - a program developed to inventory and manage immovable cultural heritage.
Copyright (C) 2013 J. Paul Getty Trust and World Monuments Fund

This program is free software: you can redistribute it and/or modify
it under the terms of the GNU Affero General Public License as
published by the Free Software Foundation, either version 3 of the
License, or (at your option) any later version.

This program is distributed in the hope that it will be useful,
but WITHOUT ANY WARRANTY; without even the implied warranty of
MERCHANTABILITY or FITNESS FOR A PARTICULAR PURPOSE. See the
GNU Affero General Public License for more details.

You should have received a copy of the GNU Affero General Public License
along with this program. If not, see <http://www.gnu.org/licenses/>.
'''

from arches.app.utils.betterJSONSerializer import JSONSerializer
from arches.app.search.search_engine_factory import SearchEngineFactory

def prepare_term_index(create=False):
    """
    Creates the settings and mappings in Elasticsearch to support term search

    """

    index_settings = {
        'settings':{
            'analysis': {
                'analyzer': {
                    'folding': {
                        'tokenizer': 'standard',
                        'filter':  [ 'lowercase', 'asciifolding' ]
                    }
                }
            }
        },
        'mappings':{
            'value':{
                'properties': {
                    'ids':{'type': 'string', 'index' : 'not_analyzed'},
                    'context':{'type': 'string', 'index' : 'not_analyzed'},
                    'term': {
                        'type': 'string',
                        'analyzer': 'standard',
                        'fields': {
                            'folded': {
                                'type': 'string',
                                'analyzer': 'folding'
                            }
                        }
                    }
                }
            }
        }
    }

    if create:
        se = SearchEngineFactory().create()
        se.create_index(index='term', body=index_settings, ignore=400)

    return index_settings

def delete_term_index():
    se = SearchEngineFactory().create()
    se.delete_index(index='term')

def prepare_search_index(resource_model_id, create=False):
    """
    Creates the settings and mappings in Elasticsearch to support resource search

    """

    index_settings = {
        'settings':{
            'analysis': {
                'analyzer': {
                    'folding': {
                        'tokenizer': 'standard',
                        'filter':  [ 'lowercase', 'asciifolding' ]
                    }
                }
            }
        },
        'mappings': {
            resource_model_id : {
                'properties' : {
                    'graphid': {'type' : 'string', 'index' : 'not_analyzed'},
                    'resourceinstanceid': {'type' : 'string', 'index' : 'not_analyzed'},
                    'primaryname': {'type' : 'string', 'index' : 'not_analyzed'},
                    'tiles' : {
                        'type' : 'nested',
                        'properties' : {
                            "tiles": {'enabled': False},
                            'tileid' : {'type' : 'string', 'index' : 'not_analyzed'},
                            'nodegroup_id' : {'type' : 'string', 'index' : 'not_analyzed'},
                            'parenttile_id' : {'type' : 'string', 'index' : 'not_analyzed'},
                            'resourceinstanceid_id' : {'type' : 'string', 'index' : 'not_analyzed'}
                        }
                    },
                    'strings' : {
                        'type' : 'string',
                        'index' : 'analyzed',
                        'fields' : {
                            'raw' : { 'type' : 'string', 'index' : 'not_analyzed'},
                            'folded': { 'type': 'string', 'analyzer': 'folding'}
                        }
                    },
                    'domains' : {
                        'properties' : {
                            'value' : {
                                'type' : 'string',
                                'index' : 'analyzed',
                                'fields' : {
                                    'raw' : { 'type' : 'string', 'index' : 'not_analyzed'}
                                }
                            },
                            'conceptid' : {'type' : 'string', 'index' : 'not_analyzed'},
                            'valueid' : {'type' : 'string', 'index' : 'not_analyzed'},
                        }
                    },
                    'geometries' : {
                        "properties": {
                            "features": {
                                "properties": {
<<<<<<< HEAD
                                    "geometry": {'type': 'geo_shape'},
=======
                                    "geometry": {"type": "geo_shape"},
>>>>>>> f86cf072
                                    "id": { 'type' : 'string', 'index' : 'not_analyzed'},
                                    "type": { 'type' : 'string', 'index' : 'not_analyzed'},
                                    "properties": {
                                         "enabled": False
                                    }
                                }
                            },
                            "type": { 'type' : 'string', 'index' : 'not_analyzed'}
                        }
                    },
                    'dates' : {
                        "type" : "date"
                    },
                    'numbers' : {
                        "type" : "double"
                    }
                }
            }
        }
    }
    #                 'entityid' : {'type' : 'string', 'index' : 'not_analyzed'},
    #                 'parentid' : {'type' : 'string', 'index' : 'not_analyzed'},
    #                 'property' : {'type' : 'string', 'index' : 'not_analyzed'},
    #                 'entitytypeid' : {'type' : 'string', 'index' : 'not_analyzed'},
    #                 'businesstablename' : {'type' : 'string', 'index' : 'not_analyzed'},
    #                 'value' : {'type' : 'string', 'index' : 'not_analyzed'},
    #                 'label' : {'type' : 'string', 'index' : 'not_analyzed'},
    #                 'primaryname': {'type' : 'string', 'index' : 'not_analyzed'},
    #                 'child_entities' : {
    #                     'type' : 'nested',
    #                     'properties' : {
    #                         'entityid' : {'type' : 'string', 'index' : 'not_analyzed'},
    #                         'parentid' : {'type' : 'string', 'index' : 'not_analyzed'},
    #                         'property' : {'type' : 'string', 'index' : 'not_analyzed'},
    #                         'entitytypeid' : {'type' : 'string', 'index' : 'not_analyzed'},
    #                         'businesstablename' : {'type' : 'string', 'index' : 'not_analyzed'},
    #                         'label' : {'type' : 'string', 'index' : 'not_analyzed'},
    #                         'value' : {
    #                             'type' : 'string',
    #                             'index' : 'analyzed',
    #                             'fields' : {
    #                                 'raw' : { 'type' : 'string', 'index' : 'not_analyzed'},
    #                                 'folded': { 'type': 'string', 'analyzer': 'folding'}
    #                             }
    #                         }
    #                     }
    #                 },
    #                 'domains' : {
    #                     'type' : 'nested',
    #                     'properties' : {
    #                         'entityid' : {'type' : 'string', 'index' : 'not_analyzed'},
    #                         'parentid' : {'type' : 'string', 'index' : 'not_analyzed'},
    #                         'property' : {'type' : 'string', 'index' : 'not_analyzed'},
    #                         'entitytypeid' : {'type' : 'string', 'index' : 'not_analyzed'},
    #                         'businesstablename' : {'type' : 'string', 'index' : 'not_analyzed'},
    #                         'label' : {'type' : 'string', 'index' : 'not_analyzed'},
    #                         'value' : {
    #                             'type' : 'string',
    #                             'index' : 'analyzed',
    #                             'fields' : {
    #                                 'raw' : { 'type' : 'string', 'index' : 'not_analyzed'}
    #                             }
    #                         },
    #                         'conceptid' : {'type' : 'string', 'index' : 'not_analyzed'},
    #                     }
    #                 },
    #                 'geometries' : {
    #                     'type' : 'nested',
    #                     'properties' : {
    #                         'entityid' : {'type' : 'string', 'index' : 'not_analyzed'},
    #                         'parentid' : {'type' : 'string', 'index' : 'not_analyzed'},
    #                         'property' : {'type' : 'string', 'index' : 'not_analyzed'},
    #                         'entitytypeid' : {'type' : 'string', 'index' : 'not_analyzed'},
    #                         'businesstablename' : {'type' : 'string', 'index' : 'not_analyzed'},
    #                         'label' : {'type' : 'string', 'index' : 'not_analyzed'},
    #                         'value' : {
    #                             "type": "geo_shape"
    #                         }
    #                     }
    #                 },
    #                 'dates' : {
    #                     'type' : 'nested',
    #                     'properties' : {
    #                         'entityid' : {'type' : 'string', 'index' : 'not_analyzed'},
    #                         'parentid' : {'type' : 'string', 'index' : 'not_analyzed'},
    #                         'property' : {'type' : 'string', 'index' : 'not_analyzed'},
    #                         'entitytypeid' : {'type' : 'string', 'index' : 'not_analyzed'},
    #                         'businesstablename' : {'type' : 'string', 'index' : 'not_analyzed'},
    #                         'label' : {'type' : 'string', 'index' : 'not_analyzed'},
    #                         'value' : {
    #                             "type" : "date"
    #                         }
    #                     }
    #                 }
    #             }
    #         }
    #     }
    # }

    if create:
        se = SearchEngineFactory().create()
        #print JSONSerializer().serialize(index_settings)
        try:
            se.create_index(index='resource', body=index_settings)
        except:
            index_settings = index_settings['mappings']
            se.create_mapping(index='resource', doc_type=resource_model_id, body=index_settings)

    return index_settings


def delete_search_index():
    se = SearchEngineFactory().create()
    se.delete_index(index='resource')<|MERGE_RESOLUTION|>--- conflicted
+++ resolved
@@ -124,11 +124,7 @@
                         "properties": {
                             "features": {
                                 "properties": {
-<<<<<<< HEAD
-                                    "geometry": {'type': 'geo_shape'},
-=======
                                     "geometry": {"type": "geo_shape"},
->>>>>>> f86cf072
                                     "id": { 'type' : 'string', 'index' : 'not_analyzed'},
                                     "type": { 'type' : 'string', 'index' : 'not_analyzed'},
                                     "properties": {
