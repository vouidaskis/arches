'''
ARCHES - a program developed to inventory and manage immovable cultural heritage.
Copyright (C) 2013 J. Paul Getty Trust and World Monuments Fund

This program is free software: you can redistribute it and/or modify
it under the terms of the GNU Affero General Public License as
published by the Free Software Foundation, either version 3 of the
License, or (at your option) any later version.

This program is distributed in the hope that it will be useful,
but WITHOUT ANY WARRANTY; without even the implied warranty of
MERCHANTABILITY or FITNESS FOR A PARTICULAR PURPOSE. See the
GNU Affero General Public License for more details.

You should have received a copy of the GNU Affero General Public License
along with this program. If not, see <http://www.gnu.org/licenses/>.
'''

from arches.app.models.system_settings import settings
from django.core.exceptions import ImproperlyConfigured
# from importlib import import_module

class SearchEngineFactory(object):

    def create(self,
            hosts=settings.ELASTICSEARCH_HOSTS,
            prefix=settings.ELASTICSEARCH_PREFIX,
            connection_options=settings.ELASTICSEARCH_CONNECTION_OPTIONS
        ):

        backend = settings.SEARCH_BACKEND
        components = backend.split('.')
        classname = components[len(components)-1]
        modulename = ('.').join(components[0:len(components)-1])
<<<<<<< HEAD
        # _temp = __import__(modulename, globals(), locals(), [classname], -1)
        _temp = __import__(modulename, globals(), locals(), [classname]) # in py3, level must be >= 0
        # _temp = import_module(modulename,[classname])
        return getattr(_temp, classname)()
=======
        _temp = __import__(modulename, globals(), locals(), [classname], -1)
        return getattr(_temp, classname)(hosts=hosts, prefix=prefix, **connection_options)

>>>>>>> 181d3b08
<|MERGE_RESOLUTION|>--- conflicted
+++ resolved
@@ -1,44 +1,37 @@
-'''
-ARCHES - a program developed to inventory and manage immovable cultural heritage.
-Copyright (C) 2013 J. Paul Getty Trust and World Monuments Fund
-
-This program is free software: you can redistribute it and/or modify
-it under the terms of the GNU Affero General Public License as
-published by the Free Software Foundation, either version 3 of the
-License, or (at your option) any later version.
-
-This program is distributed in the hope that it will be useful,
-but WITHOUT ANY WARRANTY; without even the implied warranty of
-MERCHANTABILITY or FITNESS FOR A PARTICULAR PURPOSE. See the
-GNU Affero General Public License for more details.
-
-You should have received a copy of the GNU Affero General Public License
-along with this program. If not, see <http://www.gnu.org/licenses/>.
-'''
-
-from arches.app.models.system_settings import settings
-from django.core.exceptions import ImproperlyConfigured
-# from importlib import import_module
-
-class SearchEngineFactory(object):
-
-    def create(self,
-            hosts=settings.ELASTICSEARCH_HOSTS,
-            prefix=settings.ELASTICSEARCH_PREFIX,
-            connection_options=settings.ELASTICSEARCH_CONNECTION_OPTIONS
-        ):
-
-        backend = settings.SEARCH_BACKEND
-        components = backend.split('.')
-        classname = components[len(components)-1]
-        modulename = ('.').join(components[0:len(components)-1])
-<<<<<<< HEAD
-        # _temp = __import__(modulename, globals(), locals(), [classname], -1)
-        _temp = __import__(modulename, globals(), locals(), [classname]) # in py3, level must be >= 0
-        # _temp = import_module(modulename,[classname])
-        return getattr(_temp, classname)()
-=======
-        _temp = __import__(modulename, globals(), locals(), [classname], -1)
-        return getattr(_temp, classname)(hosts=hosts, prefix=prefix, **connection_options)
-
->>>>>>> 181d3b08
+'''
+ARCHES - a program developed to inventory and manage immovable cultural heritage.
+Copyright (C) 2013 J. Paul Getty Trust and World Monuments Fund
+
+This program is free software: you can redistribute it and/or modify
+it under the terms of the GNU Affero General Public License as
+published by the Free Software Foundation, either version 3 of the
+License, or (at your option) any later version.
+
+This program is distributed in the hope that it will be useful,
+but WITHOUT ANY WARRANTY; without even the implied warranty of
+MERCHANTABILITY or FITNESS FOR A PARTICULAR PURPOSE. See the
+GNU Affero General Public License for more details.
+
+You should have received a copy of the GNU Affero General Public License
+along with this program. If not, see <http://www.gnu.org/licenses/>.
+'''
+
+from arches.app.models.system_settings import settings
+from django.core.exceptions import ImproperlyConfigured
+# from importlib import import_module
+
+class SearchEngineFactory(object):
+
+    def create(self,
+            hosts=settings.ELASTICSEARCH_HOSTS,
+            prefix=settings.ELASTICSEARCH_PREFIX,
+            connection_options=settings.ELASTICSEARCH_CONNECTION_OPTIONS
+        ):
+
+        backend = settings.SEARCH_BACKEND
+        components = backend.split('.')
+        classname = components[len(components)-1]
+        modulename = ('.').join(components[0:len(components)-1])
+        # _temp = __import__(modulename, globals(), locals(), [classname], -1)
+        _temp = __import__(modulename, globals(), locals(), [classname]) # in py3, level must be >= 0
+        return getattr(_temp, classname)(hosts=hosts, prefix=prefix, **connection_options)