--- conflicted
+++ resolved
@@ -20,7 +20,6 @@
 from io import StringIO
 from arches.app.models import models
 from arches.app.utils.flatten_dict import flatten_dict
-<<<<<<< HEAD
 from arches.app.datatypes.datatypes import DataTypeFactory
 from arches.app.utils.geo_utils import GeoUtils
 from arches.app.utils.betterJSONSerializer import JSONSerializer, JSONDeserializer
@@ -87,27 +86,6 @@
                     datatype = datatype_factory.get_instance(node.datatype)
                     #node_value = datatype.transform_export_values(tile['data'][str(node.nodeid)])
                     node_value = datatype.get_display_value(tile, node)
-=======
-
-
-def flatten_tiles(tiles, datatype_factory, compact=True):
-    compacted_data = {}
-
-    # first let's normalize tile.data to use labels instead of node ids
-    # we'll also add on the cardinality and card_names to the tile for use later on
-
-    lookup = {}
-    for tile in tiles:
-        data = {}
-        for nodeid, value in tile["data"].items():
-            node = models.Node.objects.get(pk=nodeid)
-            if node.exportable:
-                datatype = datatype_factory.get_instance(node.datatype)
-                node_value = datatype.get_display_value(tile, node)
-
-                label = ""
-                try:
->>>>>>> 33d9389a
                     label = node.fieldname
 
                     if compact:
@@ -156,7 +134,6 @@
                     except KeyError:
                         parentTile[parentTile['card_name']][tile['card_name']] = [tile[tile['card_name']]]
                 else:
-<<<<<<< HEAD
                     parentTile[parentTile['card_name']][tile['card_name']] = tile[tile['card_name']]
             else:
                 # print the following out to understand the intermediate structure
@@ -181,47 +158,3 @@
         for instance in instances:
             csvwriter.writerow({k: str(v) for k, v in list(instance.items())})
         return {"name": f"{name}.csv", "outputfile": dest}
-=======
-                    data[label] = node_value
-
-        if not compact:
-            tile["data"] = data
-            card = models.CardModel.objects.get(nodegroup=tile["nodegroup_id"])
-            tile["card_name"] = card.name
-            tile["cardinality"] = node.nodegroup.cardinality
-            tile[card.name] = tile["data"]
-            lookup[tile["tileid"]] = tile
-
-    if compact:
-        return compacted_data
-
-    # print(JSONSerializer().serialize(tiles, indent=4))
-
-    resource_json = {}
-    # ret = []
-    # aggregate tiles into single resource instance objects rolling up tile data in the process
-    # print out "ret" to understand the intermediate structure
-    for tile in tiles:
-        if tile["parenttile_id"] is not None:
-            parentTile = lookup[str(tile["parenttile_id"])]
-            if tile["cardinality"] == "n":
-                try:
-                    parentTile[parentTile["card_name"]][tile["card_name"]].append(tile[tile["card_name"]])
-                except KeyError:
-                    parentTile[parentTile["card_name"]][tile["card_name"]] = [tile[tile["card_name"]]]
-            else:
-                parentTile[parentTile["card_name"]][tile["card_name"]] = tile[tile["card_name"]]
-        else:
-            # print the following out to understand the intermediate structure
-            # ret.append(tile)
-            # ret.append({tile['card_name']: tile[tile['card_name']]})
-            if tile["cardinality"] == "n":
-                try:
-                    resource_json[tile["card_name"]].append(tile[tile["card_name"]])
-                except KeyError:
-                    resource_json[tile["card_name"]] = [tile[tile["card_name"]]]
-            else:
-                resource_json[tile["card_name"]] = tile[tile["card_name"]]
-
-    return flatten_dict(resource_json)
->>>>>>> 33d9389a
