"""
ARCHES - a program developed to inventory and manage immovable cultural heritage.
Copyright (C) 2013 J. Paul Getty Trust and World Monuments Fund
This program is free software: you can redistribute it and/or modify
it under the terms of the GNU Affero General Public License as
published by the Free Software Foundation, either version 3 of the
License, or (at your option) any later version.
This program is distributed in the hope that it will be useful,
but WITHOUT ANY WARRANTY; without even the implied warranty of
MERCHANTABILITY or FITNESS FOR A PARTICULAR PURPOSE. See the
GNU Affero General Public License for more details.
You should have received a copy of the GNU Affero General Public License
along with this program. If not, see <http://www.gnu.org/licenses/>.
"""

import os
import csv
import datetime
import logging
from io import StringIO
from io import BytesIO
from django.contrib.gis.geos import GeometryCollection, GEOSGeometry
from django.core.files import File
from django.utils.translation import ugettext as _
from django.urls import reverse
from arches.app.models import models
from arches.app.models.system_settings import settings
from arches.app.datatypes.datatypes import DataTypeFactory
from arches.app.utils.flatten_dict import flatten_dict
from arches.app.utils.betterJSONSerializer import JSONSerializer, JSONDeserializer
from arches.app.utils.data_management.resources.exporter import ResourceExporter
from arches.app.utils.geo_utils import GeoUtils
from arches.app.utils.response import JSONResponse
import arches.app.utils.zip as zip_utils
from arches.app.views import search as SearchView
from arches.app.models.system_settings import settings

logger = logging.getLogger(__name__)


class SearchResultsExporter(object):
    def __init__(self, search_request=None):
        if search_request is None:
            raise Exception("Need to pass in a search request")
        search_request.GET = search_request.GET.copy()
        search_request.GET["tiles"] = True
        search_request.GET["export"] = True
        self.report_link = search_request.GET.get("reportlink", False)
        self.format = search_request.GET.get("format", "tilecsv")
        self.compact = search_request.GET.get("compact", True)
        self.precision = int(search_request.GET.get("precision", 5))
        if self.format == "shp" and self.compact is not True:
            raise Exception("Results must be compact to export to shapefile")
        self.search_request = search_request
        self.datatype_factory = DataTypeFactory()
        self.node_lookup = {}
        self.output = {}
        self.set_precision = GeoUtils().set_precision

<<<<<<< HEAD
    def insert_subcard_below_parent_card(self, main_card_list, sub_card_list):
        for sub_card in sub_card_list:
            parent_obj = sub_card.nodegroup.parentnodegroup_id
            for main_card in main_card_list:
                if main_card.nodegroup_id == parent_obj:
                    index_number = main_card_list.index(main_card) + 1
                    main_card_list.insert(index_number, sub_card)

    def return_ordered_header(self, graphid, export_type):

        subcard_list_with_sort = []
        all_cards = models.CardModel.objects.filter(graph=graphid).prefetch_related("nodegroup")
        all_card_list_with_sort = list(all_cards.exclude(sortorder=None).order_by("sortorder"))
        card_list_no_sort = list(all_cards.filter(sortorder=None))
        sorted_card_list = []

        # Work out which cards with sort order are sub cards by looking at the
        # related nodegroup's parent nodegroup value

        for card_with_sortorder in all_card_list_with_sort:
            if card_with_sortorder.nodegroup.parentnodegroup_id is None:
                sorted_card_list.append(card_with_sortorder)
            else:
                subcard_list_with_sort.append(card_with_sortorder)

        # Reverse set to allow cards with sort and a parent nodegroup
        # to be injected into the main list in the correct order i.e. above
        # cards with no sort order and according to the sort order as cards are
        # injected just below the top card.

        subcard_list_with_sort.sort(key=lambda x: x.sortorder, reverse=True)

        self.insert_subcard_below_parent_card(sorted_card_list, card_list_no_sort)

        # Cards in subcard_list_with_sort are added after cards with no sort

        self.insert_subcard_below_parent_card(sorted_card_list, subcard_list_with_sort)

        # Create a list of nodes within each card and order them according to sort
        # order then add them to the main list of

        ordered_list_all_nodes = []
        for sorted_card in sorted_card_list:
            card_node_objects = list(models.CardXNodeXWidget.objects.filter(card_id=sorted_card.cardid).prefetch_related("node"))
            if len(card_node_objects) > 0:
                nodes_in_card = []
                for card_node_object in card_node_objects:
                    if card_node_object.node.datatype != "semantic":
                        nodes_in_card.append(card_node_object)
                node_object_list_sorted = sorted(nodes_in_card, key=lambda x: x.sortorder)
                for sorted_node_object in node_object_list_sorted:
                    ordered_list_all_nodes.append(sorted_node_object)

        # Build the list of headers (in correct format for return file format) to be returned
        # from the ordered list of nodes, only where the exportable tag is true

        headers = []
        node_id_list = []
        for ordered_node in ordered_list_all_nodes:
            node_object = ordered_node.node
            if node_object.exportable is True:
                if export_type == "csv":
                    if node_object.nodeid not in node_id_list:
                        headers.append(node_object.name)
                        node_id_list.append(node_object.nodeid)

                elif export_type == "shp":
                    header_object = {}
                    header_object["fieldname"] = node_object.fieldname
                    header_object["datatype"] = node_object.datatype
                    header_object["name"] = node_object.name
                    if node_object.nodeid not in node_id_list:
                        headers.append(header_object)
                        node_id_list.append(node_object.nodeid)

        return headers

=======
>>>>>>> 34ccbab2
    def export(self, format, report_link):
        ret = []
        search_res_json = SearchView.search_results(self.search_request)
        if search_res_json.status_code == 500:
            return ret
        results = JSONDeserializer().deserialize(search_res_json.content)
        instances = results["results"]["hits"]["hits"]
        output = {}

        for resource_instance in instances:
            use_fieldname = self.format in ("shp",)
            resource_obj = self.flatten_tiles(
                resource_instance["_source"]["tiles"], self.datatype_factory, compact=self.compact, use_fieldname=use_fieldname
            )
            has_geom = resource_obj.pop("has_geometry")
            skip_resource = self.format in ("shp",) and has_geom is False
            if skip_resource is False:
                try:
                    output[resource_instance["_source"]["graph_id"]]["output"].append(resource_obj)
                except KeyError as e:
                    output[resource_instance["_source"]["graph_id"]] = {"output": []}
                    output[resource_instance["_source"]["graph_id"]]["output"].append(resource_obj)

        for graph_id, resources in output.items():
            graph = models.GraphModel.objects.get(pk=graph_id)

            if (report_link == "true") and (format != "tilexl"):
                for resource in resources["output"]:
                    report_url = reverse("resource_report", kwargs={"resourceid": resource["resourceid"]})
                    export_namespace = settings.ARCHES_NAMESPACE_FOR_DATA_EXPORT.rstrip("/")
                    resource["Link"] = f"{export_namespace}{report_url}"

            if format == "geojson":
<<<<<<< HEAD

                if settings.EXPORT_DATA_FIELDS_IN_CARD_ORDER is True:
                    headers = self.return_ordered_header(graph_id, "csv")
                else:
                    headers = list(graph.node_set.filter(exportable=True).values_list("name", flat=True))

=======
                headers = list(graph.node_set.filter(exportable=True).values_list("name", flat=True))
>>>>>>> 34ccbab2
                if (report_link == "true") and ("Link" not in headers):
                    headers.append("Link")
                ret = self.to_geojson(resources["output"], headers=headers, name=graph.name)
                return ret, ""

            if format == "tilecsv":

                if settings.EXPORT_DATA_FIELDS_IN_CARD_ORDER is True:
                    headers = self.return_ordered_header(graph_id, "csv")
                else:
                    headers = list(graph.node_set.filter(exportable=True).values_list("name", flat=True))

                headers.append("resourceid")
                if (report_link == "true") and ("Link" not in headers):
                    headers.append("Link")
                ret.append(self.to_csv(resources["output"], headers=headers, name=graph.name))

            if format == "shp":

                if settings.EXPORT_DATA_FIELDS_IN_CARD_ORDER is True:
                    headers = self.return_ordered_header(graph_id, "shp")
                else:
                    headers = graph.node_set.filter(exportable=True).values("fieldname", "datatype", "name")[::1]

                headers.append({"fieldname": "resourceid", "datatype": "str"})

                missing_field_names = []
                for header in headers:
                    if not header["fieldname"]:
                        missing_field_names.append(header["name"])
                        header.pop("name")
                if len(missing_field_names) > 0:
                    message = _("Shapefile are fieldnames required for the following nodes: {0}".format(", ".join(missing_field_names)))
                    logger.error(message)
                    raise (Exception(message))

                if (report_link == "true") and ({"fieldname": "Link", "datatype": "str"} not in headers):
                    headers.append({"fieldname": "Link", "datatype": "str"})
                else:
                    pass
                ret += self.to_shp(resources["output"], headers=headers, name=graph.name)

            if format == "tilexl":
                headers = graph.node_set.filter(exportable=True).values("fieldname", "datatype", "name")[::1]
                headers = graph.node_set.filter(exportable=True).values("fieldname", "datatype")[::1]
                headers.append({"fieldname": "resourceid", "datatype": "str"})
<<<<<<< HEAD
                ret += self.to_tilexl(resources["output"])

            if format == "html":
                ret += self.to_html(resources["output"], name=graph.name, graph_id=str(graph.pk))
=======
                if (report_link == "true") and ({"fieldname": "Link", "datatype": "str"} not in headers):
                    headers.append({"fieldname": "Link", "datatype": "str"})
                ret += self.to_shp(resources["output"], headers=headers, name=graph.name)
>>>>>>> 34ccbab2

            if format == "tilexl":
                headers = graph.node_set.filter(exportable=True).values("fieldname", "datatype", "name")[::1]
                headers = graph.node_set.filter(exportable=True).values("fieldname", "datatype")[::1]
                headers.append({"fieldname": "resourceid", "datatype": "str"})
                ret += self.to_tilexl(resources["output"])

            if format == "html":
                ret += self.to_html(resources["output"], name=graph.name, graph_id=str(graph.pk))

        full_path = self.search_request.get_full_path()
        search_request_path = self.search_request.path if full_path is None else full_path
        search_export_info = models.SearchExportHistory(
            user=self.search_request.user, numberofinstances=len(instances), url=search_request_path
        )
        search_export_info.save()

        return ret, search_export_info

    def write_export_zipfile(self, files_for_export, export_info):
        """
        Writes a list of file like objects out to a zip file
        """
        zip_stream = zip_utils.create_zip_file(files_for_export, "outputfile")
        today = datetime.datetime.now().isoformat()
        name = f"{settings.APP_NAME}_{today}.zip"
        search_history_obj = models.SearchExportHistory.objects.get(pk=export_info.searchexportid)
        f = BytesIO(zip_stream)
        download = File(f)
        search_history_obj.downloadfile.save(name, download)
        return search_history_obj.searchexportid

    def get_node(self, nodeid):
        nodeid = str(nodeid)
        try:
            return self.node_lookup[nodeid]
        except KeyError as e:
            self.node_lookup[nodeid] = models.Node.objects.get(pk=nodeid)
            return self.node_lookup[nodeid]

    def get_feature_collections(self, tile, node, feature_collections, fieldname, datatype):
        node_value = tile["data"][str(node.nodeid)]
        try:
            for feature_index, feature in enumerate(node_value["features"]):
                feature["geometry"]["coordinates"] = self.set_precision(feature["geometry"]["coordinates"], self.precision)
                try:
                    feature_collections[fieldname]["features"].append(feature)
                except KeyError:
                    feature_collections[fieldname] = {"datatype": datatype, "features": [feature]}
        except TypeError as e:
            pass
        return feature_collections

    def create_resource_json(self, tiles):
        resource_json = {}
        for tile in tiles:
            if tile["parenttile_id"] is not None:
                parentTile = lookup[str(tile["parenttile_id"])]
                if tile["cardinality"] == "n":
                    try:
                        parentTile[parentTile["card_name"]][tile["card_name"]].append(tile[tile["card_name"]])
                    except KeyError:
                        parentTile[parentTile["card_name"]][tile["card_name"]] = [tile[tile["card_name"]]]
                else:
                    parentTile[parentTile["card_name"]][tile["card_name"]] = tile[tile["card_name"]]
            else:
                if tile["cardinality"] == "n":
                    try:
                        resource_json[tile["card_name"]].append(tile[tile["card_name"]])
                    except KeyError:
                        resource_json[tile["card_name"]] = [tile[tile["card_name"]]]
                else:
                    resource_json[tile["card_name"]] = tile[tile["card_name"]]
        return resource_json

    def flatten_tiles(self, tiles, datatype_factory, compact=True, use_fieldname=False):
        feature_collections = {}
        compacted_data = {}
        lookup = {}
        has_geometry = False

        for tile in tiles:  # normalize tile.data to use labels instead of node ids
            compacted_data["resourceid"] = tile["resourceinstance_id"]
            for nodeid, value in tile["data"].items():
                node = self.get_node(nodeid)
                if node.exportable:
                    datatype = datatype_factory.get_instance(node.datatype)
                    node_value = datatype.get_display_value(tile, node)
                    label = node.fieldname if use_fieldname is True else node.name

                    if compact:
                        if node.datatype == "geojson-feature-collection" and node_value:
                            has_geometry = True
                            feature_collections = self.get_feature_collections(tile, node, feature_collections, label, datatype)
                        else:
                            try:
                                compacted_data[label] += ", " + str(node_value)
                            except KeyError:
                                compacted_data[label] = str(node_value)
                    else:
                        data[label] = str(node_value)

            if not compact:  # add on the cardinality and card_names to the tile for use later on
                tile["data"] = data
                card = models.CardModel.objects.get(nodegroup=tile["nodegroup_id"])
                tile["card_name"] = card.name
                tile["cardinality"] = node.nodegroup.cardinality
                tile[card.name] = tile["data"]
                lookup[tile["tileid"]] = tile

        if compact:
            for key, value in feature_collections.items():
                compacted_data[key] = value["datatype"].transform_export_values(value)
            compacted_data["has_geometry"] = has_geometry
            return compacted_data

        resource_json = self.create_resource_json(tiles)
        return flatten_dict(resource_json)

    def to_csv(self, instances, headers, name):
        dest = StringIO()
        csvwriter = csv.DictWriter(dest, delimiter=",", fieldnames=headers)
        csvwriter.writeheader()
        for instance in instances:
            csvwriter.writerow({k: str(v) for k, v in list(instance.items())})
        return {"name": f"{name}.csv", "outputfile": dest}

    def to_shp(self, instances, headers, name):
        shape_exporter = ResourceExporter(format="shp")
        dest = shape_exporter.writer.create_shapefiles(instances, headers, name)
        return dest

    def to_tilexl(self, instances):
        resourceinstanceids = [instance["resourceid"] for instance in instances if "resourceid" in instance]
        tilexl_exporter = ResourceExporter(format="tilexl")
        dest = tilexl_exporter.export(resourceinstanceids=resourceinstanceids)
        return dest

    def to_html(self, instances, name, graph_id):
        resourceinstanceids = [instance["resourceid"] for instance in instances if "resourceid" in instance]
        html_exporter = ResourceExporter(format="html")
        dest = html_exporter.export(resourceinstanceids=resourceinstanceids)
        return dest

    def get_geometry_fieldnames(self, instance):  # the same function exist in shapefile.py l.70
        geometry_fields = []
        for k, v in instance.items():
            if isinstance(v, GeometryCollection):
                geometry_fields.append(k)
        return geometry_fields

    def to_geojson(self, instances, headers, name):  # a part of the code exists in datatypes.py, l.567
        if len(instances) > 0:
            geometry_fields = []
            for instance in instances:
                geometry_fields_in_instance = self.get_geometry_fieldnames(instance)
                for geometry_field_value in geometry_fields_in_instance:
                    if geometry_field_value not in geometry_fields:
                        geometry_fields.append(geometry_field_value)

        features = []
        for geometry_field in geometry_fields:
            for instance in instances:
                properties = {}
                for header in headers:
                    if header != geometry_field:
                        try:
                            properties[header] = instance[header]
                        except KeyError:
                            properties[header] = None
                for key, value in instance.items():
                    if key == geometry_field:
                        geometry = GEOSGeometry(value, srid=4326)
                        for geom in geometry:
                            feature = {}
                            feature["geometry"] = JSONDeserializer().deserialize(GEOSGeometry(geom, srid=4326).json)
                            feature["type"] = "Feature"
                            feature["properties"] = properties
                            features.append(feature)

        feature_collection = {"type": "FeatureCollection", "features": features}
        return feature_collection<|MERGE_RESOLUTION|>--- conflicted
+++ resolved
@@ -57,86 +57,6 @@
         self.output = {}
         self.set_precision = GeoUtils().set_precision
 
-<<<<<<< HEAD
-    def insert_subcard_below_parent_card(self, main_card_list, sub_card_list):
-        for sub_card in sub_card_list:
-            parent_obj = sub_card.nodegroup.parentnodegroup_id
-            for main_card in main_card_list:
-                if main_card.nodegroup_id == parent_obj:
-                    index_number = main_card_list.index(main_card) + 1
-                    main_card_list.insert(index_number, sub_card)
-
-    def return_ordered_header(self, graphid, export_type):
-
-        subcard_list_with_sort = []
-        all_cards = models.CardModel.objects.filter(graph=graphid).prefetch_related("nodegroup")
-        all_card_list_with_sort = list(all_cards.exclude(sortorder=None).order_by("sortorder"))
-        card_list_no_sort = list(all_cards.filter(sortorder=None))
-        sorted_card_list = []
-
-        # Work out which cards with sort order are sub cards by looking at the
-        # related nodegroup's parent nodegroup value
-
-        for card_with_sortorder in all_card_list_with_sort:
-            if card_with_sortorder.nodegroup.parentnodegroup_id is None:
-                sorted_card_list.append(card_with_sortorder)
-            else:
-                subcard_list_with_sort.append(card_with_sortorder)
-
-        # Reverse set to allow cards with sort and a parent nodegroup
-        # to be injected into the main list in the correct order i.e. above
-        # cards with no sort order and according to the sort order as cards are
-        # injected just below the top card.
-
-        subcard_list_with_sort.sort(key=lambda x: x.sortorder, reverse=True)
-
-        self.insert_subcard_below_parent_card(sorted_card_list, card_list_no_sort)
-
-        # Cards in subcard_list_with_sort are added after cards with no sort
-
-        self.insert_subcard_below_parent_card(sorted_card_list, subcard_list_with_sort)
-
-        # Create a list of nodes within each card and order them according to sort
-        # order then add them to the main list of
-
-        ordered_list_all_nodes = []
-        for sorted_card in sorted_card_list:
-            card_node_objects = list(models.CardXNodeXWidget.objects.filter(card_id=sorted_card.cardid).prefetch_related("node"))
-            if len(card_node_objects) > 0:
-                nodes_in_card = []
-                for card_node_object in card_node_objects:
-                    if card_node_object.node.datatype != "semantic":
-                        nodes_in_card.append(card_node_object)
-                node_object_list_sorted = sorted(nodes_in_card, key=lambda x: x.sortorder)
-                for sorted_node_object in node_object_list_sorted:
-                    ordered_list_all_nodes.append(sorted_node_object)
-
-        # Build the list of headers (in correct format for return file format) to be returned
-        # from the ordered list of nodes, only where the exportable tag is true
-
-        headers = []
-        node_id_list = []
-        for ordered_node in ordered_list_all_nodes:
-            node_object = ordered_node.node
-            if node_object.exportable is True:
-                if export_type == "csv":
-                    if node_object.nodeid not in node_id_list:
-                        headers.append(node_object.name)
-                        node_id_list.append(node_object.nodeid)
-
-                elif export_type == "shp":
-                    header_object = {}
-                    header_object["fieldname"] = node_object.fieldname
-                    header_object["datatype"] = node_object.datatype
-                    header_object["name"] = node_object.name
-                    if node_object.nodeid not in node_id_list:
-                        headers.append(header_object)
-                        node_id_list.append(node_object.nodeid)
-
-        return headers
-
-=======
->>>>>>> 34ccbab2
     def export(self, format, report_link):
         ret = []
         search_res_json = SearchView.search_results(self.search_request)
@@ -170,16 +90,7 @@
                     resource["Link"] = f"{export_namespace}{report_url}"
 
             if format == "geojson":
-<<<<<<< HEAD
-
-                if settings.EXPORT_DATA_FIELDS_IN_CARD_ORDER is True:
-                    headers = self.return_ordered_header(graph_id, "csv")
-                else:
-                    headers = list(graph.node_set.filter(exportable=True).values_list("name", flat=True))
-
-=======
                 headers = list(graph.node_set.filter(exportable=True).values_list("name", flat=True))
->>>>>>> 34ccbab2
                 if (report_link == "true") and ("Link" not in headers):
                     headers.append("Link")
                 ret = self.to_geojson(resources["output"], headers=headers, name=graph.name)
@@ -226,16 +137,9 @@
                 headers = graph.node_set.filter(exportable=True).values("fieldname", "datatype", "name")[::1]
                 headers = graph.node_set.filter(exportable=True).values("fieldname", "datatype")[::1]
                 headers.append({"fieldname": "resourceid", "datatype": "str"})
-<<<<<<< HEAD
-                ret += self.to_tilexl(resources["output"])
-
-            if format == "html":
-                ret += self.to_html(resources["output"], name=graph.name, graph_id=str(graph.pk))
-=======
                 if (report_link == "true") and ({"fieldname": "Link", "datatype": "str"} not in headers):
                     headers.append({"fieldname": "Link", "datatype": "str"})
                 ret += self.to_shp(resources["output"], headers=headers, name=graph.name)
->>>>>>> 34ccbab2
 
             if format == "tilexl":
                 headers = graph.node_set.filter(exportable=True).values("fieldname", "datatype", "name")[::1]
