"""
ARCHES - a program developed to inventory and manage immovable cultural heritage.
Copyright (C) 2013 J. Paul Getty Trust and World Monuments Fund

This program is free software: you can redistribute it and/or modify
it under the terms of the GNU Affero General Public License as
published by the Free Software Foundation, either version 3 of the
License, or (at your option) any later version.

This program is distributed in the hope that it will be useful,
but WITHOUT ANY WARRANTY; without even the implied warranty of
MERCHANTABILITY or FITNESS FOR A PARTICULAR PURPOSE. See the
GNU Affero General Public License for more details.

You should have received a copy of the GNU Affero General Public License
along with this program. If not, see <http://www.gnu.org/licenses/>.
"""

import os
import csv
import datetime
import logging
from io import StringIO
from io import BytesIO
from django.contrib.gis.geos import GeometryCollection, GEOSGeometry
from django.core.files import File
from django.utils.translation import ugettext as _
from django.urls import reverse
from arches.app.models import models
from arches.app.models.system_settings import settings
from arches.app.datatypes.datatypes import DataTypeFactory
from arches.app.utils.flatten_dict import flatten_dict
from arches.app.utils.betterJSONSerializer import JSONSerializer, JSONDeserializer
from arches.app.utils.data_management.resources.exporter import ResourceExporter
from arches.app.utils.geo_utils import GeoUtils
from arches.app.utils.response import JSONResponse
import arches.app.utils.zip as zip_utils
from arches.app.views import search as SearchView
from arches.app.models.system_settings import settings

logger = logging.getLogger(__name__)


class SearchResultsExporter(object):
    def __init__(self, search_request=None):
        if search_request is None:
            raise Exception("Need to pass in a search request")
        search_request.GET = search_request.GET.copy()
        search_request.GET["tiles"] = True
        search_request.GET["export"] = True
        self.report_link = search_request.GET.get("reportlink", False)
        self.format = search_request.GET.get("format", "tilecsv")
        self.compact = search_request.GET.get("compact", True)
        self.precision = int(search_request.GET.get("precision", 5))
        if self.format == "shp" and self.compact is not True:
            raise Exception("Results must be compact to export to shapefile")
        self.search_request = search_request
        self.datatype_factory = DataTypeFactory()
        self.node_lookup = {}
        self.output = {}
        self.set_precision = GeoUtils().set_precision

    def insert_subcard_below_parent_card(self, main_card_list, sub_card_list):
        for sub_card in sub_card_list:
<<<<<<< HEAD
            nodegroup_obj = models.NodeGroup.objects.get(nodegroupid=sub_card.nodegroup_id)
            parent_obj = nodegroup_obj.parentnodegroup_id
=======
            parent_obj = sub_card.nodegroup.parentnodegroup_id
>>>>>>> 33c3de8f
            for main_card in main_card_list:
                if main_card.nodegroup_id == parent_obj:
                    index_number = main_card_list.index(main_card) + 1
                    main_card_list.insert(index_number, sub_card)

    def return_ordered_header(self, graphid, export_type):

<<<<<<< HEAD
        # Will contain top level cards (i.e. for nodegroups with no parent) with sortorder populated
        all_card_list_with_sort = []
        # Will contain all cards with NO sortorder populated
        card_list_no_sort = []
        # Will contain cards for nodegroups with parent nodegroup with sortorder populated
        subcard_list_with_sort = []
        # Will contain all cards as close to the order in the graph as possible
        sorted_card_list = []

        graph_cards = list(models.CardModel.objects.filter(graph=graphid))

        for graph_card in graph_cards:
            if graph_card.sortorder == None:
                card_list_no_sort.append(graph_card)
            else:
                all_card_list_with_sort.append(graph_card)
        all_card_list_with_sort.sort(key=lambda x: x.sortorder)

=======
        subcard_list_with_sort = []
        all_cards = models.CardModel.objects.filter(graph=graphid).prefetch_related("nodegroup")
        all_card_list_with_sort = list(all_cards.exclude(sortorder=None).order_by("sortorder"))
        card_list_no_sort = list(all_cards.filter(sortorder=None))
        sorted_card_list = []

>>>>>>> 33c3de8f
        # Work out which cards with sort order are sub cards by looking at the
        # related nodegroup's parent nodegroup value

        for card_with_sortorder in all_card_list_with_sort:
<<<<<<< HEAD
            nodegroup_obj = models.NodeGroup.objects.get(nodegroupid=card_with_sortorder.nodegroup_id)
            parent_obj = nodegroup_obj.parentnodegroup_id
            if parent_obj == None:
=======
            if card_with_sortorder.nodegroup.parentnodegroup_id is None:
>>>>>>> 33c3de8f
                sorted_card_list.append(card_with_sortorder)
            else:
                subcard_list_with_sort.append(card_with_sortorder)

        # Reverse set to allow cards with sort and a parent nodegroup
        # to be injected into the main list in the correct order i.e. above
        # cards with no sort order and according to the sort order as cards are
        # injected just below the top card.

        subcard_list_with_sort.sort(key=lambda x: x.sortorder, reverse=True)

        self.insert_subcard_below_parent_card(sorted_card_list, card_list_no_sort)

        # Cards in subcard_list_with_sort are added after cards with no sort

        self.insert_subcard_below_parent_card(sorted_card_list, subcard_list_with_sort)

        # Create a list of nodes within each card and order them according to sort
        # order then add them to the main list of

        ordered_list_all_nodes = []
        for sorted_card in sorted_card_list:
<<<<<<< HEAD
            card_node_objects = list(models.CardXNodeXWidget.objects.filter(card_id=sorted_card.cardid))
            if len(card_node_objects) > 0:
                nodes_in_card = []
                for card_node_object in card_node_objects:
                    node_object = models.Node.objects.get(nodeid=card_node_object.node_id)
                    if node_object.datatype != "semantic":
                        nodes_in_card.append(card_node_object)
                    else:
                        pass
                node_object_list_sorted = sorted(nodes_in_card, key=lambda x: 0 if x.sortorder is None else x.sortorder)
                for sorted_node_object in node_object_list_sorted:
                    ordered_list_all_nodes.append(sorted_node_object)
            else:
                pass
=======
            card_node_objects = list(models.CardXNodeXWidget.objects.filter(card_id=sorted_card.cardid).prefetch_related("node"))
            if len(card_node_objects) > 0:
                nodes_in_card = []
                for card_node_object in card_node_objects:
                    if card_node_object.node.datatype != "semantic":
                        nodes_in_card.append(card_node_object)
                node_object_list_sorted = sorted(nodes_in_card, key=lambda x: x.sortorder)
                for sorted_node_object in node_object_list_sorted:
                    ordered_list_all_nodes.append(sorted_node_object)
>>>>>>> 33c3de8f

        # Build the list of headers (in correct format for return file format) to be returned
        # from the ordered list of nodes, only where the exportable tag is true

        headers = []
        node_id_list = []
        for ordered_node in ordered_list_all_nodes:
<<<<<<< HEAD
            node_object = models.Node.objects.get(nodeid=ordered_node.node_id)
            if node_object.exportable == True:
=======
            node_object = ordered_node.node
            if node_object.exportable is True:
>>>>>>> 33c3de8f
                if export_type == "csv":
                    if node_object.nodeid not in node_id_list:
                        headers.append(node_object.name)
                        node_id_list.append(node_object.nodeid)
<<<<<<< HEAD
                    else:
                        pass
=======
>>>>>>> 33c3de8f

                elif export_type == "shp":
                    header_object = {}
                    header_object["fieldname"] = node_object.fieldname
                    header_object["datatype"] = node_object.datatype
                    header_object["name"] = node_object.name
                    if node_object.nodeid not in node_id_list:
                        headers.append(header_object)
                        node_id_list.append(node_object.nodeid)
<<<<<<< HEAD
                    else:
                        pass
                else:
                    pass
            else:
                pass
=======
>>>>>>> 33c3de8f

        return headers

    def export(self, format, report_link):
        ret = []
        search_res_json = SearchView.search_results(self.search_request)
        if search_res_json.status_code == 500:
            return ret
        results = JSONDeserializer().deserialize(search_res_json.content)
        instances = results["results"]["hits"]["hits"]
        output = {}

        for resource_instance in instances:
            use_fieldname = self.format in ("shp",)
            resource_obj = self.flatten_tiles(
                resource_instance["_source"]["tiles"], self.datatype_factory, compact=self.compact, use_fieldname=use_fieldname
            )
            has_geom = resource_obj.pop("has_geometry")
            skip_resource = self.format in ("shp",) and has_geom is False
            if skip_resource is False:
                try:
                    output[resource_instance["_source"]["graph_id"]]["output"].append(resource_obj)
                except KeyError as e:
                    output[resource_instance["_source"]["graph_id"]] = {"output": []}
                    output[resource_instance["_source"]["graph_id"]]["output"].append(resource_obj)

        for graph_id, resources in output.items():
            graph = models.GraphModel.objects.get(pk=graph_id)

            if (report_link == "true") and (format != "tilexl"):
                for resource in resources["output"]:
                    report_url = reverse("resource_report", kwargs={"resourceid": resource["resourceid"]})
                    export_namespace = settings.ARCHES_NAMESPACE_FOR_DATA_EXPORT.rstrip("/")
                    resource["Link"] = f"{export_namespace}{report_url}"

            if format == "geojson":

<<<<<<< HEAD
                if settings.EXPORT_DATA_FIELDS_IN_CARD_ORDER == True:
=======
                if settings.EXPORT_DATA_FIELDS_IN_CARD_ORDER is True:
>>>>>>> 33c3de8f
                    headers = self.return_ordered_header(graph_id, "csv")
                else:
                    headers = list(graph.node_set.filter(exportable=True).values_list("name", flat=True))

                if (report_link == "true") and ("Link" not in headers):
                    headers.append("Link")
                ret = self.to_geojson(resources["output"], headers=headers, name=graph.name)
                return ret, ""

            if format == "tilecsv":

<<<<<<< HEAD
                if settings.EXPORT_DATA_FIELDS_IN_CARD_ORDER == True:
=======
                if settings.EXPORT_DATA_FIELDS_IN_CARD_ORDER is True:
>>>>>>> 33c3de8f
                    headers = self.return_ordered_header(graph_id, "csv")
                else:
                    headers = list(graph.node_set.filter(exportable=True).values_list("name", flat=True))

                headers.append("resourceid")
                if (report_link == "true") and ("Link" not in headers):
                    headers.append("Link")
                ret.append(self.to_csv(resources["output"], headers=headers, name=graph.name))

            if format == "shp":

<<<<<<< HEAD
                if settings.EXPORT_DATA_FIELDS_IN_CARD_ORDER == True:
=======
                if settings.EXPORT_DATA_FIELDS_IN_CARD_ORDER is True:
>>>>>>> 33c3de8f
                    headers = self.return_ordered_header(graph_id, "shp")
                else:
                    headers = graph.node_set.filter(exportable=True).values("fieldname", "datatype", "name")[::1]

                headers.append({"fieldname": "resourceid", "datatype": "str"})

                missing_field_names = []
                for header in headers:
                    if not header["fieldname"]:
                        missing_field_names.append(header["name"])
                        header.pop("name")
                if len(missing_field_names) > 0:
                    message = _("Shapefile are fieldnames required for the following nodes: {0}".format(", ".join(missing_field_names)))
                    logger.error(message)
                    raise (Exception(message))

                if (report_link == "true") and ({"fieldname": "Link", "datatype": "str"} not in headers):
                    headers.append({"fieldname": "Link", "datatype": "str"})
                else:
                    pass
                ret += self.to_shp(resources["output"], headers=headers, name=graph.name)

            if format == "tilexl":
                headers = graph.node_set.filter(exportable=True).values("fieldname", "datatype", "name")[::1]
                headers = graph.node_set.filter(exportable=True).values("fieldname", "datatype")[::1]
                headers.append({"fieldname": "resourceid", "datatype": "str"})
                ret += self.to_tilexl(resources["output"])

            if format == "html":
                ret += self.to_html(resources["output"], name=graph.name, graph_id=str(graph.pk))

        full_path = self.search_request.get_full_path()
        search_request_path = self.search_request.path if full_path is None else full_path
        search_export_info = models.SearchExportHistory(
            user=self.search_request.user, numberofinstances=len(instances), url=search_request_path
        )
        search_export_info.save()

        return ret, search_export_info

    def write_export_zipfile(self, files_for_export, export_info):
        """
        Writes a list of file like objects out to a zip file
        """
        zip_stream = zip_utils.create_zip_file(files_for_export, "outputfile")
        today = datetime.datetime.now().isoformat()
        name = f"{settings.APP_NAME}_{today}.zip"
        search_history_obj = models.SearchExportHistory.objects.get(pk=export_info.searchexportid)
        f = BytesIO(zip_stream)
        download = File(f)
        search_history_obj.downloadfile.save(name, download)
        return search_history_obj.searchexportid

    def get_node(self, nodeid):
        nodeid = str(nodeid)
        try:
            return self.node_lookup[nodeid]
        except KeyError as e:
            self.node_lookup[nodeid] = models.Node.objects.get(pk=nodeid)
            return self.node_lookup[nodeid]

    def get_feature_collections(self, tile, node, feature_collections, fieldname, datatype):
        node_value = tile["data"][str(node.nodeid)]
        try:
            for feature_index, feature in enumerate(node_value["features"]):
                feature["geometry"]["coordinates"] = self.set_precision(feature["geometry"]["coordinates"], self.precision)
                try:
                    feature_collections[fieldname]["features"].append(feature)
                except KeyError:
                    feature_collections[fieldname] = {"datatype": datatype, "features": [feature]}
        except TypeError as e:
            pass
        return feature_collections

    def create_resource_json(self, tiles):
        resource_json = {}
        for tile in tiles:
            if tile["parenttile_id"] is not None:
                parentTile = lookup[str(tile["parenttile_id"])]
                if tile["cardinality"] == "n":
                    try:
                        parentTile[parentTile["card_name"]][tile["card_name"]].append(tile[tile["card_name"]])
                    except KeyError:
                        parentTile[parentTile["card_name"]][tile["card_name"]] = [tile[tile["card_name"]]]
                else:
                    parentTile[parentTile["card_name"]][tile["card_name"]] = tile[tile["card_name"]]
            else:
                if tile["cardinality"] == "n":
                    try:
                        resource_json[tile["card_name"]].append(tile[tile["card_name"]])
                    except KeyError:
                        resource_json[tile["card_name"]] = [tile[tile["card_name"]]]
                else:
                    resource_json[tile["card_name"]] = tile[tile["card_name"]]
        return resource_json

    def flatten_tiles(self, tiles, datatype_factory, compact=True, use_fieldname=False):
        feature_collections = {}
        compacted_data = {}
        lookup = {}
        has_geometry = False

        for tile in tiles:  # normalize tile.data to use labels instead of node ids
            compacted_data["resourceid"] = tile["resourceinstance_id"]
            for nodeid, value in tile["data"].items():
                node = self.get_node(nodeid)
                if node.exportable:
                    datatype = datatype_factory.get_instance(node.datatype)
                    node_value = datatype.get_display_value(tile, node)
                    label = node.fieldname if use_fieldname is True else node.name

                    if compact:
                        if node.datatype == "geojson-feature-collection" and node_value:
                            has_geometry = True
                            feature_collections = self.get_feature_collections(tile, node, feature_collections, label, datatype)
                        else:
                            try:
                                compacted_data[label] += ", " + str(node_value)
                            except KeyError:
                                compacted_data[label] = str(node_value)
                    else:
                        data[label] = str(node_value)

            if not compact:  # add on the cardinality and card_names to the tile for use later on
                tile["data"] = data
                card = models.CardModel.objects.get(nodegroup=tile["nodegroup_id"])
                tile["card_name"] = card.name
                tile["cardinality"] = node.nodegroup.cardinality
                tile[card.name] = tile["data"]
                lookup[tile["tileid"]] = tile

        if compact:
            for key, value in feature_collections.items():
                compacted_data[key] = value["datatype"].transform_export_values(value)
            compacted_data["has_geometry"] = has_geometry
            return compacted_data

        resource_json = self.create_resource_json(tiles)
        return flatten_dict(resource_json)

    def to_csv(self, instances, headers, name):
        dest = StringIO()
        csvwriter = csv.DictWriter(dest, delimiter=",", fieldnames=headers)
        csvwriter.writeheader()
        for instance in instances:
            csvwriter.writerow({k: str(v) for k, v in list(instance.items())})
        return {"name": f"{name}.csv", "outputfile": dest}

    def to_shp(self, instances, headers, name):
        shape_exporter = ResourceExporter(format="shp")
        dest = shape_exporter.writer.create_shapefiles(instances, headers, name)
        return dest

    def to_tilexl(self, instances):
        resourceinstanceids = [instance["resourceid"] for instance in instances if "resourceid" in instance]
        tilexl_exporter = ResourceExporter(format="tilexl")
        dest = tilexl_exporter.export(resourceinstanceids=resourceinstanceids)
        return dest

    def to_html(self, instances, name, graph_id):
        resourceinstanceids = [instance["resourceid"] for instance in instances if "resourceid" in instance]
        html_exporter = ResourceExporter(format="html")
        dest = html_exporter.export(resourceinstanceids=resourceinstanceids)
        return dest

    def get_geometry_fieldnames(self, instance):  # the same function exist in shapefile.py l.70
        geometry_fields = []
        for k, v in instance.items():
            if isinstance(v, GeometryCollection):
                geometry_fields.append(k)
        return geometry_fields

    def to_geojson(self, instances, headers, name):  # a part of the code exists in datatypes.py, l.567
        if len(instances) > 0:
            geometry_fields = self.get_geometry_fieldnames(instances[0])

        features = []
        for geometry_field in geometry_fields:
            for instance in instances:
                properties = {}
                for header in headers:
                    if header != geometry_field:
                        try:
                            properties[header] = instance[header]
                        except KeyError:
                            properties[header] = None
                for key, value in instance.items():
                    if key == geometry_field:
                        geometry = GEOSGeometry(value, srid=4326)
                        for geom in geometry:
                            feature = {}
                            feature["geometry"] = JSONDeserializer().deserialize(GEOSGeometry(geom, srid=4326).json)
                            feature["type"] = "Feature"
                            feature["properties"] = properties
                            features.append(feature)

        feature_collection = {"type": "FeatureCollection", "features": features}
        return feature_collection<|MERGE_RESOLUTION|>--- conflicted
+++ resolved
@@ -62,12 +62,7 @@
 
     def insert_subcard_below_parent_card(self, main_card_list, sub_card_list):
         for sub_card in sub_card_list:
-<<<<<<< HEAD
-            nodegroup_obj = models.NodeGroup.objects.get(nodegroupid=sub_card.nodegroup_id)
-            parent_obj = nodegroup_obj.parentnodegroup_id
-=======
             parent_obj = sub_card.nodegroup.parentnodegroup_id
->>>>>>> 33c3de8f
             for main_card in main_card_list:
                 if main_card.nodegroup_id == parent_obj:
                     index_number = main_card_list.index(main_card) + 1
@@ -75,44 +70,17 @@
 
     def return_ordered_header(self, graphid, export_type):
 
-<<<<<<< HEAD
-        # Will contain top level cards (i.e. for nodegroups with no parent) with sortorder populated
-        all_card_list_with_sort = []
-        # Will contain all cards with NO sortorder populated
-        card_list_no_sort = []
-        # Will contain cards for nodegroups with parent nodegroup with sortorder populated
-        subcard_list_with_sort = []
-        # Will contain all cards as close to the order in the graph as possible
-        sorted_card_list = []
-
-        graph_cards = list(models.CardModel.objects.filter(graph=graphid))
-
-        for graph_card in graph_cards:
-            if graph_card.sortorder == None:
-                card_list_no_sort.append(graph_card)
-            else:
-                all_card_list_with_sort.append(graph_card)
-        all_card_list_with_sort.sort(key=lambda x: x.sortorder)
-
-=======
         subcard_list_with_sort = []
         all_cards = models.CardModel.objects.filter(graph=graphid).prefetch_related("nodegroup")
         all_card_list_with_sort = list(all_cards.exclude(sortorder=None).order_by("sortorder"))
         card_list_no_sort = list(all_cards.filter(sortorder=None))
         sorted_card_list = []
 
->>>>>>> 33c3de8f
         # Work out which cards with sort order are sub cards by looking at the
         # related nodegroup's parent nodegroup value
 
         for card_with_sortorder in all_card_list_with_sort:
-<<<<<<< HEAD
-            nodegroup_obj = models.NodeGroup.objects.get(nodegroupid=card_with_sortorder.nodegroup_id)
-            parent_obj = nodegroup_obj.parentnodegroup_id
-            if parent_obj == None:
-=======
             if card_with_sortorder.nodegroup.parentnodegroup_id is None:
->>>>>>> 33c3de8f
                 sorted_card_list.append(card_with_sortorder)
             else:
                 subcard_list_with_sort.append(card_with_sortorder)
@@ -135,22 +103,6 @@
 
         ordered_list_all_nodes = []
         for sorted_card in sorted_card_list:
-<<<<<<< HEAD
-            card_node_objects = list(models.CardXNodeXWidget.objects.filter(card_id=sorted_card.cardid))
-            if len(card_node_objects) > 0:
-                nodes_in_card = []
-                for card_node_object in card_node_objects:
-                    node_object = models.Node.objects.get(nodeid=card_node_object.node_id)
-                    if node_object.datatype != "semantic":
-                        nodes_in_card.append(card_node_object)
-                    else:
-                        pass
-                node_object_list_sorted = sorted(nodes_in_card, key=lambda x: 0 if x.sortorder is None else x.sortorder)
-                for sorted_node_object in node_object_list_sorted:
-                    ordered_list_all_nodes.append(sorted_node_object)
-            else:
-                pass
-=======
             card_node_objects = list(models.CardXNodeXWidget.objects.filter(card_id=sorted_card.cardid).prefetch_related("node"))
             if len(card_node_objects) > 0:
                 nodes_in_card = []
@@ -160,7 +112,6 @@
                 node_object_list_sorted = sorted(nodes_in_card, key=lambda x: x.sortorder)
                 for sorted_node_object in node_object_list_sorted:
                     ordered_list_all_nodes.append(sorted_node_object)
->>>>>>> 33c3de8f
 
         # Build the list of headers (in correct format for return file format) to be returned
         # from the ordered list of nodes, only where the exportable tag is true
@@ -168,22 +119,12 @@
         headers = []
         node_id_list = []
         for ordered_node in ordered_list_all_nodes:
-<<<<<<< HEAD
-            node_object = models.Node.objects.get(nodeid=ordered_node.node_id)
-            if node_object.exportable == True:
-=======
             node_object = ordered_node.node
             if node_object.exportable is True:
->>>>>>> 33c3de8f
                 if export_type == "csv":
                     if node_object.nodeid not in node_id_list:
                         headers.append(node_object.name)
                         node_id_list.append(node_object.nodeid)
-<<<<<<< HEAD
-                    else:
-                        pass
-=======
->>>>>>> 33c3de8f
 
                 elif export_type == "shp":
                     header_object = {}
@@ -193,15 +134,6 @@
                     if node_object.nodeid not in node_id_list:
                         headers.append(header_object)
                         node_id_list.append(node_object.nodeid)
-<<<<<<< HEAD
-                    else:
-                        pass
-                else:
-                    pass
-            else:
-                pass
-=======
->>>>>>> 33c3de8f
 
         return headers
 
@@ -239,11 +171,7 @@
 
             if format == "geojson":
 
-<<<<<<< HEAD
-                if settings.EXPORT_DATA_FIELDS_IN_CARD_ORDER == True:
-=======
                 if settings.EXPORT_DATA_FIELDS_IN_CARD_ORDER is True:
->>>>>>> 33c3de8f
                     headers = self.return_ordered_header(graph_id, "csv")
                 else:
                     headers = list(graph.node_set.filter(exportable=True).values_list("name", flat=True))
@@ -255,11 +183,7 @@
 
             if format == "tilecsv":
 
-<<<<<<< HEAD
-                if settings.EXPORT_DATA_FIELDS_IN_CARD_ORDER == True:
-=======
                 if settings.EXPORT_DATA_FIELDS_IN_CARD_ORDER is True:
->>>>>>> 33c3de8f
                     headers = self.return_ordered_header(graph_id, "csv")
                 else:
                     headers = list(graph.node_set.filter(exportable=True).values_list("name", flat=True))
@@ -271,11 +195,7 @@
 
             if format == "shp":
 
-<<<<<<< HEAD
-                if settings.EXPORT_DATA_FIELDS_IN_CARD_ORDER == True:
-=======
                 if settings.EXPORT_DATA_FIELDS_IN_CARD_ORDER is True:
->>>>>>> 33c3de8f
                     headers = self.return_ordered_header(graph_id, "shp")
                 else:
                     headers = graph.node_set.filter(exportable=True).values("fieldname", "datatype", "name")[::1]
