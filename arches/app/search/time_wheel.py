--- conflicted
+++ resolved
@@ -41,42 +41,22 @@
 
         if (
             results is not None
-            and results["aggregations"]["min_max_agg"]["min_dates.date"]["value"]
-            is not None
-            and results["aggregations"]["min_max_agg"]["max_dates.date"]["value"]
-            is not None
+            and results["aggregations"]["min_max_agg"]["min_dates.date"]["value"] is not None
+            and results["aggregations"]["min_max_agg"]["max_dates.date"]["value"] is not None
         ):
-            min_date = (
-                int(results["aggregations"]["min_max_agg"]["min_dates.date"]["value"])
-                / 10000
-            )
-            max_date = (
-                int(results["aggregations"]["min_max_agg"]["max_dates.date"]["value"])
-                / 10000
-            )
+            min_date = int(results["aggregations"]["min_max_agg"]["min_dates.date"]["value"]) / 10000
+            max_date = int(results["aggregations"]["min_max_agg"]["max_dates.date"]["value"]) / 10000
             # round min and max date to the nearest 1000 years
-            min_date = (
-                math.ceil(math.fabs(min_date) / 1000) * -1000
-                if min_date < 0
-                else math.floor(min_date / 1000) * 1000
-            )
-            max_date = (
-                math.floor(math.fabs(max_date) / 1000) * -1000
-                if max_date < 0
-                else math.ceil(max_date / 1000) * 1000
-            )
+            min_date = math.ceil(math.fabs(min_date) / 1000) * -1000 if min_date < 0 else math.floor(min_date / 1000) * 1000
+            max_date = math.floor(math.fabs(max_date) / 1000) * -1000 if max_date < 0 else math.ceil(max_date / 1000) * 1000
             query = Query(se, limit=0)
             range_lookup = {}
 
             def gen_range_agg(gte=None, lte=None, permitted_nodegroups=None):
                 date_query = Bool()
-                date_query.filter(
-                    Range(field="dates.date", gte=gte, lte=lte, relation="intersects")
-                )
+                date_query.filter(Range(field="dates.date", gte=gte, lte=lte, relation="intersects"))
                 if permitted_nodegroups is not None:
-                    date_query.filter(
-                        Terms(field="dates.nodegroup_id", terms=permitted_nodegroups)
-                    )
+                    date_query.filter(Terms(field="dates.nodegroup_id", terms=permitted_nodegroups))
                 date_ranges_query = Bool()
                 date_ranges_query.filter(
                     Range(
@@ -87,15 +67,9 @@
                     )
                 )
                 if permitted_nodegroups is not None:
-                    date_ranges_query.filter(
-                        Terms(
-                            field="date_ranges.nodegroup_id", terms=permitted_nodegroups
-                        )
-                    )
+                    date_ranges_query.filter(Terms(field="date_ranges.nodegroup_id", terms=permitted_nodegroups))
                 wrapper_query = Bool()
-                wrapper_query.should(
-                    Nested(path="date_ranges", query=date_ranges_query)
-                )
+                wrapper_query.should(Nested(path="date_ranges", query=date_ranges_query))
                 wrapper_query.should(Nested(path="dates", query=date_query))
                 return wrapper_query
 
@@ -135,19 +109,10 @@
                     min_period = period
                     max_period = period + interval
                     if "range" in date_tier:
-                        within_range = (
-                            min_period >= date_tier["range"]["min"]
-                            and max_period <= date_tier["range"]["max"]
-                        )
+                        within_range = min_period >= date_tier["range"]["min"] and max_period <= date_tier["range"]["max"]
                     if within_range is True:
-                        period_name = "{0} ({1} - {2})".format(
-                            name, min_period, max_period
-                        )
-                        nodegroups = (
-                            self.get_permitted_nodegroups(user)
-                            if "root" in date_tier
-                            else None
-                        )
+                        period_name = "{0} ({1} - {2})".format(name, min_period, max_period)
+                        nodegroups = self.get_permitted_nodegroups(user) if "root" in date_tier else None
                         period_boolquery = gen_range_agg(
                             gte=ExtendedDateFormat(min_period).lower,
                             lte=ExtendedDateFormat(max_period).lower,
@@ -159,9 +124,7 @@
                             previous_period_agg.add_aggregation(period_agg)
                         range_lookup[period_name] = [min_period, max_period]
                         if "child" in date_tier:
-                            add_date_tier(
-                                date_tier["child"], min_period, max_period, period_agg
-                            )
+                            add_date_tier(date_tier["child"], min_period, max_period, period_agg)
                         if "root" in date_tier:
                             query.add_aggregation(period_agg)
 
@@ -184,9 +147,7 @@
                     cache.set(key, root, settings.CACHE_BY_USER["default"])
                 except KeyError:
                     logger.warning(
-                        _(
-                            "CACHE_BY_USER setting does not have a 'default'. Adding a default can improve search page performance."
-                        )
+                        _("CACHE_BY_USER setting does not have a 'default'. Adding a default can improve search page performance.")
                     )
 
             return root
@@ -210,9 +171,7 @@
                 if item.size > 0:
                     d3ItemInstance.children.append(item)
 
-        d3ItemInstance.children = sorted(
-            d3ItemInstance.children, key=lambda item: item.start
-        )
+        d3ItemInstance.children = sorted(d3ItemInstance.children, key=lambda item: item.start)
 
         return d3ItemInstance
 
@@ -228,14 +187,7 @@
         return results
 
     def get_permitted_nodegroups(self, user):
-<<<<<<< HEAD
         return get_nodegroups_by_perm(user, "models.read_nodegroup")
-=======
-        return [
-            str(nodegroup.pk)
-            for nodegroup in get_nodegroups_by_perm(user, "models.read_nodegroup")
-        ]
->>>>>>> 1fb16079
 
 
 class d3Item(object):
