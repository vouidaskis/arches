--- conflicted
+++ resolved
@@ -38,10 +38,13 @@
         search_results_object["query"].start = limit * int(page - 1)
         search_results_object["query"].limit = limit
 
-    def post_search_hook(self, search_results_object, response_object, permitted_nodegroups):
+    def post_search_hook(
+        self, search_results_object, response_object, permitted_nodegroups
+    ):
         total = (
             response_object["results"]["hits"]["total"]["value"]
-            if response_object["results"]["hits"]["total"]["value"] <= settings.SEARCH_RESULT_LIMIT
+            if response_object["results"]["hits"]["total"]["value"]
+            <= settings.SEARCH_RESULT_LIMIT
             else settings.SEARCH_RESULT_LIMIT
         )
         page = (
@@ -50,13 +53,13 @@
             else int(self.request.GET.get(details["componentname"], 1))
         )
 
-<<<<<<< HEAD
-        paginator, pages = get_paginator(self.request, response_object["results"], total, page, settings.SEARCH_ITEMS_PER_PAGE)
-=======
         paginator, pages = get_paginator(
-            self.request, results, total, page, settings.SEARCH_ITEMS_PER_PAGE
+            self.request,
+            response_object["results"],
+            total,
+            page,
+            settings.SEARCH_ITEMS_PER_PAGE,
         )
->>>>>>> c87c7de2
         page = paginator.page(page)
 
         ret = {}
