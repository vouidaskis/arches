import logging
from django.contrib.gis.geos import GEOSGeometry
from django.db import connection
from django.utils.translation import gettext as _
from arches.app.models.system_settings import settings
from arches.app.utils.betterJSONSerializer import JSONSerializer, JSONDeserializer
from arches.app.search.elasticsearch_dsl_builder import Bool, Match, Query, Nested, Term, Terms, GeoShape
from arches.app.search.components.base import BaseSearchFilter
from arches.app.search.search_engine_factory import SearchEngineFactory
from arches.app.search.mappings import RESOURCES_INDEX

logger = logging.getLogger(__name__)

details = {
    "searchcomponentid": "",
    "name": "Map Filter",
    "icon": "fa fa-map-marker",
    "modulename": "map_filter.py",
    "classname": "MapFilter",
    "type": "filter",
    "componentpath": "views/components/search/map-filter",
    "componentname": "map-filter",
    "sortorder": "0",
    "enabled": True,
}


class MapFilter(BaseSearchFilter):
    def append_dsl(
        self, search_results_object, permitted_nodegroups, include_provisional
    ):
        search_query = Bool()
        querysting_params = self.request.GET.get(details["componentname"], "")
        spatial_filter = JSONDeserializer().deserialize(querysting_params)
        if details["componentname"] not in search_results_object:
            search_results_object[details["componentname"]] = {}
        
        if "features" in spatial_filter:
            if len(spatial_filter["features"]) > 0:
                feature_geom = spatial_filter["features"][0]["geometry"]
                feature_properties = {}
                if "properties" in spatial_filter["features"][0]:
                    feature_properties = spatial_filter["features"][0]["properties"]
<<<<<<< HEAD

                add_geoshape_query_to_search_query(feature_geom, feature_properties, permitted_nodegroups, include_provisional, search_query)
                search_results_object["query"].add_query(search_query)

        elif "featureid" in spatial_filter and "resourceid" in spatial_filter:
            se = SearchEngineFactory().create()
            main_query = Query(se)
            nested_query = Nested(path="geometries")
            match_feature = Match(field="geometries.geom.features.id", query=spatial_filter["featureid"])

            # Create a Bool query for conditions inside the nested path
            bool_nested_query = Bool()
            bool_nested_query.must(match_feature.dsl)
            nested_query.add_query(bool_nested_query.dsl)

            bool_query = Bool()
            match_resource = Term(field="resourceinstanceid", term=spatial_filter["resourceid"])
            bool_query.must(match_resource.dsl)  # Match resource instance ID at the document level
            bool_query.must(nested_query.dsl)  # Add the nested query
            
            # Set the entire bool query to the main query object
            main_query.add_query(bool_query.dsl)

            response = main_query.search(index=RESOURCES_INDEX)
            geometries = []
            for hit in response['hits']['hits']:
                if len(geometries) > 0:
                    break
                for geom in hit['_source']['geometries']:
                    if len(geometries) > 0:
                        break
                    for feature in geom['geom']['features']:
                        if len(geometries) > 0:
                            break
                        if feature['id'] == spatial_filter["featureid"]:
                            geometries.append(feature)

            if len(geometries) > 0:
                feature_geom = geometries[0]["geometry"]
                buffered_feature_geom = add_geoshape_query_to_search_query(feature_geom, spatial_filter, permitted_nodegroups, include_provisional, search_query)
                search_results_object[details["componentname"]] = buffered_feature_geom
                search_results_object["query"].add_query(search_query)
=======
                buffer = {"width": 0, "unit": "ft"}
                if "buffer" in feature_properties:
                    buffer = feature_properties["buffer"]
                search_buffer = _buffer(feature_geom, buffer["width"], buffer["unit"])
                feature_geom = JSONDeserializer().deserialize(search_buffer.geojson)
                geoshape = GeoShape(
                    field="geometries.geom.features.geometry",
                    type=feature_geom["type"],
                    coordinates=feature_geom["coordinates"],
                )

                invert_spatial_search = False
                if "inverted" in feature_properties:
                    invert_spatial_search = feature_properties["inverted"]

                spatial_query = Bool()
                if invert_spatial_search is True:
                    spatial_query.must_not(geoshape)
                else:
                    spatial_query.filter(geoshape)

                # get the nodegroup_ids that the user has permission to search
                spatial_query.filter(
                    Terms(field="geometries.nodegroup_id", terms=permitted_nodegroups)
                )

                if include_provisional is False:
                    spatial_query.filter(
                        Terms(field="geometries.provisional", terms=["false"])
                    )

                elif include_provisional == "only provisional":
                    spatial_query.filter(
                        Terms(field="geometries.provisional", terms=["true"])
                    )

                search_query.filter(Nested(path="geometries", query=spatial_query))

        search_results_object["query"].add_query(search_query)

        if details["componentname"] not in search_results_object:
            search_results_object[details["componentname"]] = {}
>>>>>>> c87c7de2

        try:
            search_results_object[details["componentname"]][
                "search_buffer"
            ] = feature_geom
        except NameError:
            logger.info(_("Feature geometry is not defined"))


def _buffer(geojson, width=0, unit="ft"):
    geojson = JSONSerializer().serialize(geojson)
    geom = GEOSGeometry(geojson, srid=4326)

    try:
        width = float(width)
    except Exception:
        width = 0

    if width > 0:
        if unit == "ft":
            width = width / 3.28084
        with connection.cursor() as cursor:
            # Transform geom to the analysis SRID, buffer it, and transform it back to wgs84
            cursor.execute(
                """SELECT ST_TRANSFORM(
                    ST_BUFFER(ST_TRANSFORM(ST_SETSRID(%s::geometry, 4326), %s), %s),
                4326)""",
                (
                    geom.hex.decode("utf-8"),
                    settings.ANALYSIS_COORDINATE_SYSTEM_SRID,
                    width,
                ),
            )
            res = cursor.fetchone()
            geom = GEOSGeometry(res[0], srid=4326)
    return geom

def add_geoshape_query_to_search_query(feature_geom, feature_properties, permitted_nodegroups, include_provisional, search_query):

    buffer = {"width": 0, "unit": "ft"}
    if "buffer" in feature_properties:
        buffer = feature_properties["buffer"]
    # feature_geom = spatial_filter["features"][0]["geometry"]
    search_buffer = _buffer(feature_geom, int(buffer["width"]), buffer["unit"])
    feature_geom = JSONDeserializer().deserialize(search_buffer.geojson)
    geoshape = GeoShape(
        field="geometries.geom.features.geometry", type=feature_geom["type"], coordinates=feature_geom["coordinates"]
    )
    invert_spatial_search = False
    if "inverted" in feature_properties:
        invert_spatial_search = feature_properties["inverted"]

    spatial_query = Bool()
    if invert_spatial_search is True:
        spatial_query.must_not(geoshape)
    else:
        spatial_query.filter(geoshape)

    # get the nodegroup_ids that the user has permission to search
    spatial_query.filter(Terms(field="geometries.nodegroup_id", terms=permitted_nodegroups))

    if include_provisional is False:
        spatial_query.filter(Terms(field="geometries.provisional", terms=["false"]))

    elif include_provisional == "only provisional":
        spatial_query.filter(Terms(field="geometries.provisional", terms=["true"]))

    search_query.filter(Nested(path="geometries", query=spatial_query))

    return feature_geom<|MERGE_RESOLUTION|>--- conflicted
+++ resolved
@@ -41,16 +41,24 @@
                 feature_properties = {}
                 if "properties" in spatial_filter["features"][0]:
                     feature_properties = spatial_filter["features"][0]["properties"]
-<<<<<<< HEAD
 
-                add_geoshape_query_to_search_query(feature_geom, feature_properties, permitted_nodegroups, include_provisional, search_query)
+                add_geoshape_query_to_search_query(
+                    feature_geom,
+                    feature_properties,
+                    permitted_nodegroups,
+                    include_provisional,
+                    search_query
+                )
                 search_results_object["query"].add_query(search_query)
 
         elif "featureid" in spatial_filter and "resourceid" in spatial_filter:
             se = SearchEngineFactory().create()
             main_query = Query(se)
             nested_query = Nested(path="geometries")
-            match_feature = Match(field="geometries.geom.features.id", query=spatial_filter["featureid"])
+            match_feature = Match(
+                field="geometries.geom.features.id",
+                query=spatial_filter["featureid"]
+            )
 
             # Create a Bool query for conditions inside the nested path
             bool_nested_query = Bool()
@@ -58,7 +66,10 @@
             nested_query.add_query(bool_nested_query.dsl)
 
             bool_query = Bool()
-            match_resource = Term(field="resourceinstanceid", term=spatial_filter["resourceid"])
+            match_resource = Term(
+                field="resourceinstanceid",
+                term=spatial_filter["resourceid"]
+            )
             bool_query.must(match_resource.dsl)  # Match resource instance ID at the document level
             bool_query.must(nested_query.dsl)  # Add the nested query
             
@@ -81,53 +92,14 @@
 
             if len(geometries) > 0:
                 feature_geom = geometries[0]["geometry"]
-                buffered_feature_geom = add_geoshape_query_to_search_query(feature_geom, spatial_filter, permitted_nodegroups, include_provisional, search_query)
+                buffered_feature_geom = add_geoshape_query_to_search_query(
+                    feature_geom, spatial_filter,
+                    permitted_nodegroups,
+                    include_provisional,
+                    search_query
+                )
                 search_results_object[details["componentname"]] = buffered_feature_geom
                 search_results_object["query"].add_query(search_query)
-=======
-                buffer = {"width": 0, "unit": "ft"}
-                if "buffer" in feature_properties:
-                    buffer = feature_properties["buffer"]
-                search_buffer = _buffer(feature_geom, buffer["width"], buffer["unit"])
-                feature_geom = JSONDeserializer().deserialize(search_buffer.geojson)
-                geoshape = GeoShape(
-                    field="geometries.geom.features.geometry",
-                    type=feature_geom["type"],
-                    coordinates=feature_geom["coordinates"],
-                )
-
-                invert_spatial_search = False
-                if "inverted" in feature_properties:
-                    invert_spatial_search = feature_properties["inverted"]
-
-                spatial_query = Bool()
-                if invert_spatial_search is True:
-                    spatial_query.must_not(geoshape)
-                else:
-                    spatial_query.filter(geoshape)
-
-                # get the nodegroup_ids that the user has permission to search
-                spatial_query.filter(
-                    Terms(field="geometries.nodegroup_id", terms=permitted_nodegroups)
-                )
-
-                if include_provisional is False:
-                    spatial_query.filter(
-                        Terms(field="geometries.provisional", terms=["false"])
-                    )
-
-                elif include_provisional == "only provisional":
-                    spatial_query.filter(
-                        Terms(field="geometries.provisional", terms=["true"])
-                    )
-
-                search_query.filter(Nested(path="geometries", query=spatial_query))
-
-        search_results_object["query"].add_query(search_query)
-
-        if details["componentname"] not in search_results_object:
-            search_results_object[details["componentname"]] = {}
->>>>>>> c87c7de2
 
         try:
             search_results_object[details["componentname"]][
@@ -165,7 +137,13 @@
             geom = GEOSGeometry(res[0], srid=4326)
     return geom
 
-def add_geoshape_query_to_search_query(feature_geom, feature_properties, permitted_nodegroups, include_provisional, search_query):
+def add_geoshape_query_to_search_query(
+        feature_geom,
+        feature_properties,
+        permitted_nodegroups,
+        include_provisional,
+        search_query
+    ):
 
     buffer = {"width": 0, "unit": "ft"}
     if "buffer" in feature_properties:
@@ -174,7 +152,9 @@
     search_buffer = _buffer(feature_geom, int(buffer["width"]), buffer["unit"])
     feature_geom = JSONDeserializer().deserialize(search_buffer.geojson)
     geoshape = GeoShape(
-        field="geometries.geom.features.geometry", type=feature_geom["type"], coordinates=feature_geom["coordinates"]
+        field="geometries.geom.features.geometry",
+        type=feature_geom["type"],
+        coordinates=feature_geom["coordinates"]
     )
     invert_spatial_search = False
     if "inverted" in feature_properties:
@@ -187,13 +167,22 @@
         spatial_query.filter(geoshape)
 
     # get the nodegroup_ids that the user has permission to search
-    spatial_query.filter(Terms(field="geometries.nodegroup_id", terms=permitted_nodegroups))
+    spatial_query.filter(
+        Terms(
+            field="geometries.nodegroup_id",
+            terms=permitted_nodegroups
+        )
+    )
 
     if include_provisional is False:
-        spatial_query.filter(Terms(field="geometries.provisional", terms=["false"]))
+        spatial_query.filter(
+            Terms(field="geometries.provisional", terms=["false"])
+        )
 
     elif include_provisional == "only provisional":
-        spatial_query.filter(Terms(field="geometries.provisional", terms=["true"]))
+        spatial_query.filter(
+            Terms(field="geometries.provisional", terms=["true"])
+        )
 
     search_query.filter(Nested(path="geometries", query=spatial_query))
 
