--- conflicted
+++ resolved
@@ -46,7 +46,9 @@
         """
         pass
 
-    def post_search_hook(self, search_results_object, response_object, permitted_nodegroups):
+    def post_search_hook(
+        self, search_results_object, response_object, permitted_nodegroups
+    ):
         """
         code to run after the search results have been retrieved
 
@@ -58,14 +60,12 @@
 class SearchFilterFactory(object):
     def __init__(self, request=None):
         self.request = request
-<<<<<<< HEAD
-        self.search_filters = {search_filter.componentname: search_filter for search_filter in models.SearchComponent.objects.filter(enabled=True).order_by("sortorder")}
-=======
         self.search_filters = {
             search_filter.componentname: search_filter
-            for search_filter in models.SearchComponent.objects.all()
+            for search_filter in models.SearchComponent.objects.filter(
+                enabled=True
+            ).order_by("sortorder")
         }
->>>>>>> c87c7de2
         self.search_filters_instances = {}
 
     def get_filter(self, componentname):
@@ -90,14 +90,16 @@
             return filter_instance
         else:
             return None
-        
+
     def get_sorted_query_dict(self, key_value_pairs):
         # Sort the list of (key, value) tuples according to the key's order in self.search_filters
         return dict(
             sorted(
                 key_value_pairs,
-                key=lambda item: list(self.search_filters.keys()).index(item[0])
-                if item[0] in self.search_filters
-                else len(self.search_filters)
+                key=lambda item: (
+                    list(self.search_filters.keys()).index(item[0])
+                    if item[0] in self.search_filters
+                    else len(self.search_filters)
+                ),
             )
         )