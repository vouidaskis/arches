from arches.app.utils.betterJSONSerializer import JSONDeserializer
from arches.app.search.elasticsearch_dsl_builder import Bool, Terms
from arches.app.search.components.base import BaseSearchFilter
from arches.app.models.models import Node
from arches.app.utils.permission_backend import get_resource_types_by_perm

details = {
    "searchcomponentid": "",
    "name": "Resource Type Filter",
    "icon": "",
    "modulename": "resource_type_filter.py",
    "classname": "ResourceTypeFilter",
    "type": "resource-type-filter",
    "componentpath": "views/components/search/resource-type-filter",
    "componentname": "resource-type-filter",
    "sortorder": "0",
    "enabled": True,
}


def get_permitted_graphids(permitted_nodegroups):
    permitted_graphids = set()
    for node in Node.objects.filter(nodegroup__in=permitted_nodegroups):
        permitted_graphids.add(str(node.graph_id))
    return permitted_graphids


class ResourceTypeFilter(BaseSearchFilter):
    def append_dsl(self, search_results_object, permitted_nodegroups, include_provisional):
        parcel_graphid = '7d24462d-d32b-11eb-b1b2-ed35bfac87bc'
        parcel_included = False
        search_query = Bool()
        querystring_params = self.request.GET.get(details["componentname"], "")
        graph_ids = []
        permitted_graphids = get_permitted_graphids(permitted_nodegroups)

        for resourceTypeFilter in JSONDeserializer().deserialize(querystring_params):
<<<<<<< HEAD
            if str(resourceTypeFilter["graphid"]) == parcel_graphid:
                parcel_included = True
            graph_ids.append(str(resourceTypeFilter["graphid"]))
=======
            graphid = str(resourceTypeFilter["graphid"])
            if resourceTypeFilter["inverted"] is True:
                try:
                    permitted_graphids.remove(graphid)
                except KeyError:
                    pass
            else:
                if graphid in permitted_graphids:
                    graph_ids.append(graphid)
>>>>>>> 3523daa9

        if resourceTypeFilter["inverted"] is True:
            terms = Terms(field="graph_id", terms=list(permitted_graphids))
        else:
            terms = Terms(field="graph_id", terms=graph_ids)

        search_query.filter(terms)

        search_results_object["query"].add_query(search_query)

<<<<<<< HEAD

        if not parcel_included:
            terms = Terms(field="graph_id", terms=[parcel_graphid])
            search_query.must_not(terms)

        search_results_object["query"].add_query(search_query)
=======
    def view_data(self):
        return {"resources": get_resource_types_by_perm(self.request.user, "read_nodegroup")}
>>>>>>> 3523daa9
<|MERGE_RESOLUTION|>--- conflicted
+++ resolved
@@ -35,12 +35,9 @@
         permitted_graphids = get_permitted_graphids(permitted_nodegroups)
 
         for resourceTypeFilter in JSONDeserializer().deserialize(querystring_params):
-<<<<<<< HEAD
-            if str(resourceTypeFilter["graphid"]) == parcel_graphid:
+            graphid = str(resourceTypeFilter["graphid"])
+            if graphid == parcel_graphid:
                 parcel_included = True
-            graph_ids.append(str(resourceTypeFilter["graphid"]))
-=======
-            graphid = str(resourceTypeFilter["graphid"])
             if resourceTypeFilter["inverted"] is True:
                 try:
                     permitted_graphids.remove(graphid)
@@ -49,7 +46,6 @@
             else:
                 if graphid in permitted_graphids:
                     graph_ids.append(graphid)
->>>>>>> 3523daa9
 
         if resourceTypeFilter["inverted"] is True:
             terms = Terms(field="graph_id", terms=list(permitted_graphids))
@@ -58,16 +54,12 @@
 
         search_query.filter(terms)
 
-        search_results_object["query"].add_query(search_query)
-
-<<<<<<< HEAD
 
         if not parcel_included:
             terms = Terms(field="graph_id", terms=[parcel_graphid])
             search_query.must_not(terms)
 
         search_results_object["query"].add_query(search_query)
-=======
+
     def view_data(self):
-        return {"resources": get_resource_types_by_perm(self.request.user, "read_nodegroup")}
->>>>>>> 3523daa9
+        return {"resources": get_resource_types_by_perm(self.request.user, "read_nodegroup")}