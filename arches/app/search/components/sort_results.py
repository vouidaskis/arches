from arches.app.search.components.base import BaseSearchFilter
from arches.app.search.elasticsearch_dsl_builder import Nested
from django.utils.translation import get_language

details = {
    "searchcomponentid": "6a2fe122-de54-4e44-8e93-b6a0cda7955c",
    "name": "Sort",
    "icon": "",
    "modulename": "sort_results.py",
    "classname": "SortResults",
    "type": "",
    "componentpath": "views/components/search/sort-results",
    "componentname": "sort-results",
    "sortorder": "0",
    "enabled": True,
}


class SortResults(BaseSearchFilter):
    def append_dsl(self, search_query_object, **kwargs):
        sort_param = self.request.GET.get(details["componentname"], None)

<<<<<<< HEAD
        if sort_param is not None and sort_param is not "":
            search_query_object["query"].sort(
=======
        if sort_param is not None and sort_param != "":
            search_results_object["query"].sort(
>>>>>>> cde6ac2d
                field="displayname.value",
                dsl={
                    "order": sort_param,
                    "nested": {
                        "path": "displayname",
                        "filter": {"term": {"displayname.language": get_language()}},
                    },
                },
            )<|MERGE_RESOLUTION|>--- conflicted
+++ resolved
@@ -20,13 +20,8 @@
     def append_dsl(self, search_query_object, **kwargs):
         sort_param = self.request.GET.get(details["componentname"], None)
 
-<<<<<<< HEAD
-        if sort_param is not None and sort_param is not "":
+        if sort_param is not None and sort_param != "":
             search_query_object["query"].sort(
-=======
-        if sort_param is not None and sort_param != "":
-            search_results_object["query"].sort(
->>>>>>> cde6ac2d
                 field="displayname.value",
                 dsl={
                     "order": sort_param,
