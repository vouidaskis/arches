import inspect

from arches.app.models.models import *
from arches.app.models.system_settings import settings
from guardian.backends import check_support, ObjectPermissionBackend
from django.core.exceptions import ObjectDoesNotExist
from guardian.core import ObjectPermissionChecker
from guardian.shortcuts import (
    get_perms,
    get_group_perms,
    get_user_perms,
    get_users_with_perms,
)
from guardian.models import GroupObjectPermission, UserObjectPermission
from guardian.exceptions import WrongAppError
from django.contrib.auth.models import User, Group
from django.contrib.gis.db.models import Model
from django.core.cache import caches
from arches.app.models.models import ResourceInstance
from arches.app.search.elasticsearch_dsl_builder import Bool, Query, Terms, Nested
from arches.app.search.mappings import RESOURCES_INDEX


class PermissionBackend(ObjectPermissionBackend):
    def has_perm(self, user_obj, perm, obj=None):
        # check if user_obj and object are supported (pulled directly from guardian)
        support, user_obj = check_support(user_obj, obj)
        if not support:
            return False

        if "." in perm:
            app_label, perm = perm.split(".")
            if app_label != obj._meta.app_label:
                raise WrongAppError("Passed perm has app label of '%s' and " "given obj has '%s'" % (app_label, obj._meta.app_label))

        ObjPermissionChecker = CachedObjectPermissionChecker(user_obj, obj)
        explicitly_defined_perms = ObjPermissionChecker.get_perms(obj)

        if len(explicitly_defined_perms) > 0:
            if "no_access_to_nodegroup" in explicitly_defined_perms:
                return False
            else:
                return bool(perm in explicitly_defined_perms)
        else:
            UserPermissionChecker = CachedUserPermissionChecker(user_obj)
            return bool(UserPermissionChecker.user_has_permission(perm))


def get_restricted_users(resource):
    """
    Takes a resource instance and identifies which users are explicitly restricted from
    reading, editing, deleting, or accessing it.
    """

    user_perms = get_users_with_perms(resource, attach_perms=True, with_group_users=False)
    user_and_group_perms = get_users_with_perms(resource, attach_perms=True, with_group_users=True)

    result = {
        "no_access": [],
        "cannot_read": [],
        "cannot_write": [],
        "cannot_delete": [],
    }

    for user, perms in user_and_group_perms.items():
        if user.is_superuser:
            pass
        elif user in user_perms and "no_access_to_resourceinstance" in user_perms[user]:
            for k, v in result.items():
                v.append(user.id)
        else:
            if "view_resourceinstance" not in perms:
                result["cannot_read"].append(user.id)
            if "change_resourceinstance" not in perms:
                result["cannot_write"].append(user.id)
            if "delete_resourceinstance" not in perms:
                result["cannot_delete"].append(user.id)
            if "no_access_to_resourceinstance" in perms and len(perms) == 1:
                result["no_access"].append(user.id)

    return result


def get_restricted_instances(user, search_engine=None, allresources=False):
    if allresources is False and user.is_superuser is True:
        return []

    if allresources is True:
        restricted_group_instances = {
            perm["object_pk"]
            for perm in GroupObjectPermission.objects.filter(permission__codename="no_access_to_resourceinstance").values("object_pk")
        }
        restricted_user_instances = {
            perm["object_pk"]
            for perm in UserObjectPermission.objects.filter(permission__codename="no_access_to_resourceinstance").values("object_pk")
        }
        all_restricted_instances = list(restricted_group_instances | restricted_user_instances)
        return all_restricted_instances
    else:
        terms = Terms(field="permissions.users_with_no_access", terms=[str(user.id)])
        query = Query(search_engine, start=0, limit=settings.SEARCH_RESULT_LIMIT)
        has_access = Bool()
        nested_term_filter = Nested(path="permissions", query=terms)
        has_access.must(nested_term_filter)
        query.add_query(has_access)
        results = query.search(index=RESOURCES_INDEX, scroll="1m")
        scroll_id = results["_scroll_id"]
        total = results["hits"]["total"]["value"]
        if total > settings.SEARCH_RESULT_LIMIT:
            pages = total // settings.SEARCH_RESULT_LIMIT
            for page in range(pages):
                results_scrolled = query.se.es.scroll(scroll_id=scroll_id, scroll="1m")
                results["hits"]["hits"] += results_scrolled["hits"]["hits"]
        restricted_ids = [res["_id"] for res in results["hits"]["hits"]]
        return restricted_ids


def get_groups_for_object(perm, obj):
    """
    returns a list of group objects that have the given permission on the given object
    Arguments:
    perm -- the permssion string eg: "read_nodegroup"
    obj -- the model instance to check
    """

    def has_group_perm(group, perm, obj):
        explicitly_defined_perms = get_perms(group, obj)
        if len(explicitly_defined_perms) > 0:
            if "no_access_to_nodegroup" in explicitly_defined_perms:
                return False
            else:
                return perm in explicitly_defined_perms
        else:
            default_perms = []
            for permission in group.permissions.all():
                if perm in permission.codename:
                    return True
            return False

    ret = []
    for group in Group.objects.all():
        if has_group_perm(group, perm, obj):
            ret.append(group)
    return ret


def get_users_for_object(perm, obj):
    """
    returns a list of user objects that have the given permission on the given object
    Arguments:
    perm -- the permssion string eg: "read_nodegroup"
    obj -- the model instance to check
    """

    ret = []
    for user in User.objects.all():
        if user.has_perm(perm, obj):
            ret.append(user)
    return ret


def get_nodegroups_by_perm(user, perms, any_perm=True):
    """
    returns a list of node groups that a user has the given permission on
    Arguments:
    user -- the user to check
    perms -- the permssion string eg: "read_nodegroup" or list of strings
    any_perm -- True to check ANY perm in "perms" or False to check ALL perms
    """
    if not isinstance(perms, list):
        perms = [perms]

    formatted_perms = []
    # in some cases, `perms` can have a `model.` prefix
    for perm in perms:
        if len(perm.split(".")) > 1:
            formatted_perms.append(perm.split(".")[1])
        else:
            formatted_perms.append(perm)

    permitted_nodegroups = set()
    NodegroupPermissionsChecker = CachedObjectPermissionChecker(user, NodeGroup)

    for nodegroup in NodeGroup.objects.all():
        explicit_perms = NodegroupPermissionsChecker.get_perms(nodegroup)

        if len(explicit_perms):
            if any_perm:
                if len(set(formatted_perms) & set(explicit_perms)):
                    permitted_nodegroups.add(nodegroup)
            else:
                if set(formatted_perms) == set(explicit_perms):
                    permitted_nodegroups.add(nodegroup)
        else:  # if no explicit permissions, object is considered accessible by all with group permissions
            permitted_nodegroups.add(nodegroup)

    return permitted_nodegroups


def get_editable_resource_types(user):
    """
    returns a list of graphs of which a user can edit resource instances
    Arguments:
    user -- the user to check
    """

    if user_is_resource_editor(user):
        return get_resource_types_by_perm(user, ["models.write_nodegroup", "models.delete_nodegroup"])
    else:
        return []


def get_createable_resource_types(user):
    """
    returns a list of graphs of which a user can create resource instances
    Arguments:
    user -- the user to check
    """

    return get_resource_types_by_perm(user, "models.write_nodegroup")


def get_resource_types_by_perm(user, perms):
    """
<<<<<<< HEAD
    returns a list of graphs for which a user has specific node permissions
=======
    returns a list of graphs for which a user has specific nodegroup permissions

>>>>>>> 3523daa9
    Arguments:
    user -- the user to check
    perms -- the permssion string eg: "read_nodegroup" or list of strings
    resource -- a resource instance to check if a user has permissions to that resource's type specifically
    """

    graphs = set()
    nodegroups = get_nodegroups_by_perm(user, perms)
    for node in Node.objects.filter(nodegroup__in=nodegroups).select_related("graph"):
        if node.graph.isresource and str(node.graph_id) != settings.SYSTEM_SETTINGS_RESOURCE_MODEL_ID:
            graphs.add(node.graph)
    return list(graphs)


def user_can_edit_model_nodegroups(user, resource):
    """
    returns a list of graphs of which a user can edit resource instances
    Arguments:
    user -- the user to check
    resource -- an instance of a model
    """

    return user_has_resource_model_permissions(user, ["models.write_nodegroup"], resource)


def user_can_delete_model_nodegroups(user, resource):
    """
    returns a list of graphs of which a user can edit resource instances
    Arguments:
    user -- the user to check
    resource -- an instance of a model
    """

    return user_has_resource_model_permissions(user, ["models.delete_nodegroup"], resource)


def user_has_resource_model_permissions(user, perms, resource):
    """
    Checks if a user has any explicit permissions to a model's nodegroups
    Arguments:
    user -- the user to check
    perms -- the permssion string eg: "read_nodegroup" or list of strings
    resource -- a resource instance to check if a user has permissions to that resource's type specifically
    """

    nodegroups = get_nodegroups_by_perm(user, perms)
    nodes = Node.objects.filter(nodegroup__in=nodegroups).filter(graph_id=resource.graph_id).select_related("graph")
    return nodes.count() > 0


def check_resource_instance_permissions(user, resourceid, permission):
    """
    Checks if a user has permission to access a resource instance
    Arguments:
    user -- the user to check
    resourceid -- the id of the resource
    permission -- the permission codename (e.g. 'view_resourceinstance') for which to check
    """
    result = {}
    try:
        resource = ResourceInstance.objects.get(resourceinstanceid=resourceid)
        result["resource"] = resource

        all_perms = get_perms(user, resource)

        if len(all_perms) == 0:  # no permissions assigned. permission implied
            result["permitted"] = "unknown"
            return result
        else:
            user_permissions = get_user_perms(user, resource)
            if "no_access_to_resourceinstance" in user_permissions:  # user is restricted
                result["permitted"] = False
                return result
            elif permission in user_permissions:  # user is permitted
                result["permitted"] = True
                return result

            group_permissions = get_group_perms(user, resource)
            if "no_access_to_resourceinstance" in group_permissions:  # group is restricted - no user override
                result["permitted"] = False
                return result
            elif permission in group_permissions:  # group is permitted - no user override
                result["permitted"] = True
                return result

            if permission not in all_perms:  # neither user nor group explicitly permits or restricts.
                result["permitted"] = False  # restriction implied
                return result

    except ObjectDoesNotExist:
        return None

    return result


def user_can_read_resource(user, resourceid=None):
    """
    Requires that a user be able to read an instance and read a single nodegroup of a resource
    """
    if user.is_authenticated:
        if user.is_superuser:
            return True
        if resourceid not in [None, ""]:
            result = check_resource_instance_permissions(user, resourceid, "view_resourceinstance")
            if result is not None:
                if result["permitted"] == "unknown":
                    return user_has_resource_model_permissions(user, ["models.read_nodegroup"], result["resource"])
                else:
                    return result["permitted"]
            else:
                return None

        return len(get_resource_types_by_perm(user, ["models.read_nodegroup"])) > 0
    return False


def user_can_edit_resource(user, resourceid=None):
    """
    Requires that a user be able to edit an instance and delete a single nodegroup of a resource
    """
    if user.is_authenticated:
        if user.is_superuser:
            return True
        if resourceid not in [None, ""]:
            result = check_resource_instance_permissions(user, resourceid, "change_resourceinstance")
            if result is not None:
                if result["permitted"] == "unknown":
                    return user.groups.filter(name__in=settings.RESOURCE_EDITOR_GROUPS).exists() or user_can_edit_model_nodegroups(
                        user, result["resource"]
                    )
                else:
                    return result["permitted"]
            else:
                return None

        return user.groups.filter(name__in=settings.RESOURCE_EDITOR_GROUPS).exists() or len(get_editable_resource_types(user)) > 0
    return False


def user_can_delete_resource(user, resourceid=None):
    """
    Requires that a user be permitted to delete an instance
    """
    if user.is_authenticated:
        if user.is_superuser:
            return True
        if resourceid not in [None, ""]:
            result = check_resource_instance_permissions(user, resourceid, "delete_resourceinstance")
            if result is not None:
                if result["permitted"] == "unknown":
                    nodegroups = get_nodegroups_by_perm(user, "models.delete_nodegroup")
                    tiles = TileModel.objects.filter(resourceinstance_id=resourceid)
                    protected_tiles = {str(tile.nodegroup_id) for tile in tiles} - {str(nodegroup.nodegroupid) for nodegroup in nodegroups}
                    if len(protected_tiles) > 0:
                        return False
                    return user.groups.filter(name__in=settings.RESOURCE_EDITOR_GROUPS).exists() or user_can_delete_model_nodegroups(
                        user, result["resource"]
                    )
                else:
                    return result["permitted"]
            else:
                return None
    return False


def user_can_read_concepts(user):
    """
    Requires that a user is a part of the RDM Administrator group
    """

    if user.is_authenticated:
        return user.groups.filter(name="RDM Administrator").exists()
    return False


def user_is_resource_editor(user):
    """
    Single test for whether a user is in the Resource Editor group
    """

    return user.groups.filter(name="Resource Editor").exists()


def user_is_resource_reviewer(user):
    """
    Single test for whether a user is in the Resource Reviewer group
    """

    return user.groups.filter(name="Resource Reviewer").exists()


def user_created_transaction(user, transactionid):
    if user.is_authenticated:
        if user.is_superuser:
            return True
        if EditLog.objects.filter(transactionid=transactionid, userid=user.id).count() > 0:
            return True
    return False


class CachedObjectPermissionChecker:
    """
    A permission checker that leverages the 'user_permission' cache to check object-level user permissions.
    """

    def __new__(cls, user, input):
        if inspect.isclass(input):
            classname = input.__name__
        elif isinstance(input, Model):
            classname = input.__class__.__name__
        elif isinstance(input, str) and globals().get(input):
            classname = input
        else:
            raise Exception("Cannot derive model from input.")

        user_permission_cache = caches["user_permission"]

        current_user_cached_permissions = user_permission_cache.get(str(user.pk), {})

        if current_user_cached_permissions.get(classname):
            checker = current_user_cached_permissions.get(classname)
        else:
            checker = ObjectPermissionChecker(user)
            checker.prefetch_perms(globals()[classname].objects.all())

            current_user_cached_permissions[classname] = checker
            user_permission_cache.set(str(user.pk), current_user_cached_permissions)

        return checker


class CachedUserPermissionChecker:
    """
    A permission checker that leverages the 'user_permission' cache to check user-level user permissions.
    """

    def __init__(self, user):
        user_permission_cache = caches["user_permission"]
        current_user_cached_permissions = user_permission_cache.get(str(user.pk), {})

        if current_user_cached_permissions.get("user_permissions"):
            user_permissions = current_user_cached_permissions.get("user_permissions")
        else:
            user_permissions = set()

            for group in user.groups.all():
                for permission in group.permissions.all():
                    user_permissions.add(permission.codename)

            current_user_cached_permissions["user_permissions"] = user_permissions
            user_permission_cache.set(str(user.pk), current_user_cached_permissions)

        self.user_permissions = user_permissions

    def user_has_permission(self, permission):
        if permission in self.user_permissions:
            return True
        else:
            return False<|MERGE_RESOLUTION|>--- conflicted
+++ resolved
@@ -222,12 +222,8 @@
 
 def get_resource_types_by_perm(user, perms):
     """
-<<<<<<< HEAD
-    returns a list of graphs for which a user has specific node permissions
-=======
     returns a list of graphs for which a user has specific nodegroup permissions
 
->>>>>>> 3523daa9
     Arguments:
     user -- the user to check
     perms -- the permssion string eg: "read_nodegroup" or list of strings
