from arches.app.models.models import Node
from arches.app.models.system_settings import settings
from guardian.backends import check_support
from guardian.backends import ObjectPermissionBackend
from django.core.exceptions import ObjectDoesNotExist
from guardian.core import ObjectPermissionChecker
from guardian.shortcuts import (
    get_perms,
    get_objects_for_user,
    get_group_perms,
    get_user_perms,
    get_users_with_perms,
    remove_perm,
    assign_perm,
)
from guardian.exceptions import WrongAppError
from django.contrib.auth.models import User, Group, Permission
from arches.app.models.models import ResourceInstance
from arches.app.search.search_engine_factory import SearchEngineFactory
from arches.app.search.elasticsearch_dsl_builder import Bool, Query, Terms


class PermissionBackend(ObjectPermissionBackend):
    def has_perm(self, user_obj, perm, obj=None):
        # check if user_obj and object are supported (pulled directly from guardian)
        support, user_obj = check_support(user_obj, obj)
        if not support:
            return False

        if "." in perm:
            app_label, perm = perm.split(".")
            if app_label != obj._meta.app_label:
                raise WrongAppError("Passed perm has app label of '%s' and " "given obj has '%s'" % (app_label, obj._meta.app_label))

        explicitly_defined_perms = get_perms(user_obj, obj)
        if len(explicitly_defined_perms) > 0:
            if "no_access_to_nodegroup" in explicitly_defined_perms:
                return False
            else:
                return perm in explicitly_defined_perms
        else:
            default_perms = []
            for group in user_obj.groups.all():
                for permission in group.permissions.all():
                    if perm in permission.codename:
                        return True
            return False


def get_restricted_users(resource):
    """
    Takes a resource instance and identifies which users are explicitly restricted from
    reading, editing, deleting, or accessing it.

    """

    user_perms = get_users_with_perms(resource, attach_perms=True, with_group_users=False)
    user_and_group_perms = get_users_with_perms(resource, attach_perms=True, with_group_users=True)

    result = {
        "no_access": [],
        "cannot_read": [],
        "cannot_write": [],
        "cannot_delete": [],
    }

    for user, perms in user_and_group_perms.items():
        if user.is_superuser:
            pass
        elif user in user_perms and "no_access_to_resourceinstance" in user_perms[user]:
            for k, v in result.items():
                v.append(user.id)
        else:
            if "view_resourceinstance" not in perms:
                result["cannot_read"].append(user.id)
            if "change_resourceinstance" not in perms:
                result["cannot_write"].append(user.id)
            if "delete_resourceinstance" not in perms:
                result["cannot_delete"].append(user.id)
            if "no_access_to_resourceinstance" in perms and len(perms) == 1:
                result["no_access"].append(user.id)

    return result


def get_restricted_instances(user):
    if user.is_superuser is False:
        se = SearchEngineFactory().create()
        query = Query(se, start=0, limit=settings.SEARCH_RESULT_LIMIT)
        has_access = Bool()
        terms = Terms(field="permissions.users_with_no_access", terms=[str(user.id)])
        has_access.must(terms)
        query.add_query(has_access)
        results = query.search(index="resources", scroll="1m")
        scroll_id = results["_scroll_id"]
        total = results["hits"]["total"]["value"]
        if total > settings.SEARCH_RESULT_LIMIT:
            pages = total // settings.SEARCH_RESULT_LIMIT
            for page in range(pages):
                results_scrolled = query.se.es.scroll(scroll_id=scroll_id, scroll="1m")
                results["hits"]["hits"] += results_scrolled["hits"]["hits"]
<<<<<<< HEAD
        restricted_ids = [res['_id'] for res in results['hits']['hits']]
=======
        restricted_ids = [res["_id"] for res in results["hits"]["hits"]]
        test = "cc91df9c-f172-4917-a470-3ed54aff3742"
        print(test in restricted_ids)
        print(len(restricted_ids))
>>>>>>> b87e0bc6
        return restricted_ids
    else:
        return []


def get_groups_for_object(perm, obj):
    """
    returns a list of group objects that have the given permission on the given object

    Arguments:
    perm -- the permssion string eg: "read_nodegroup"
    obj -- the model instance to check

    """

    def has_group_perm(group, perm, obj):
        explicitly_defined_perms = get_perms(group, obj)
        if len(explicitly_defined_perms) > 0:
            if "no_access_to_nodegroup" in explicitly_defined_perms:
                return False
            else:
                return perm in explicitly_defined_perms
        else:
            default_perms = []
            for permission in group.permissions.all():
                if perm in permission.codename:
                    return True
            return False

    ret = []
    for group in Group.objects.all():
        if has_group_perm(group, perm, obj):
            ret.append(group)
    return ret


def get_users_for_object(perm, obj):
    """
    returns a list of user objects that have the given permission on the given object

    Arguments:
    perm -- the permssion string eg: "read_nodegroup"
    obj -- the model instance to check

    """

    ret = []
    for user in User.objects.all():
        if user.has_perm(perm, obj):
            ret.append(user)
    return ret


def get_nodegroups_by_perm(user, perms, any_perm=True):
    """
    returns a list of node groups that a user has the given permission on

    Arguments:
    user -- the user to check
    perms -- the permssion string eg: "read_nodegroup" or list of strings
    any_perm -- True to check ANY perm in "perms" or False to check ALL perms

    """

    A = set(
        get_objects_for_user(
            user,
            ["models.read_nodegroup", "models.write_nodegroup", "models.delete_nodegroup", "models.no_access_to_nodegroup"],
            accept_global_perms=False,
            any_perm=True,
        )
    )
    B = set(get_objects_for_user(user, perms, accept_global_perms=False, any_perm=any_perm))
    C = set(get_objects_for_user(user, perms, accept_global_perms=True, any_perm=any_perm))
    return list(C - A | B)


def get_editable_resource_types(user):
    """
    returns a list of graphs of which a user can edit resource instances

    Arguments:
    user -- the user to check

    """

    return get_resource_types_by_perm(user, ["models.write_nodegroup", "models.delete_nodegroup"])


def get_createable_resource_types(user):
    """
    returns a list of graphs of which a user can create resource instances

    Arguments:
    user -- the user to check

    """

    return get_resource_types_by_perm(user, "models.write_nodegroup")


def get_resource_types_by_perm(user, perms):
    """
    returns a list of graphs for which a user has specific node permissions

    Arguments:
    user -- the user to check
    perms -- the permssion string eg: "read_nodegroup" or list of strings
    resource -- a resource instance to check if a user has permissions to that resource's type specifically

    """

    graphs = set()
    nodegroups = get_nodegroups_by_perm(user, perms)
    for node in Node.objects.filter(nodegroup__in=nodegroups).select_related("graph"):
        if node.graph.isresource and str(node.graph_id) != settings.SYSTEM_SETTINGS_RESOURCE_MODEL_ID:
            graphs.add(node.graph)
    return list(graphs)


def user_can_edit_model_nodegroups(user, resource):
    """
    returns a list of graphs of which a user can edit resource instances

    Arguments:
    user -- the user to check
    resource -- an instance of a model

    """

    return user_has_resource_model_permissions(user, ["models.write_nodegroup"], resource)


def user_can_delete_model_nodegroups(user, resource):
    """
    returns a list of graphs of which a user can edit resource instances

    Arguments:
    user -- the user to check
    resource -- an instance of a model

    """

    return user_has_resource_model_permissions(user, ["models.delete_nodegroup"], resource)


def user_has_resource_model_permissions(user, perms, resource):
    """
    Checks if a user has any explicit permissions to a model's nodegroups

    Arguments:
    user -- the user to check
    perms -- the permssion string eg: "read_nodegroup" or list of strings
    resource -- a resource instance to check if a user has permissions to that resource's type specifically

    """

    nodegroups = get_nodegroups_by_perm(user, perms)
    nodes = Node.objects.filter(nodegroup__in=nodegroups).filter(graph_id=resource.graph_id).select_related("graph")
    return nodes.count() > 0


def check_resource_instance_permissions(user, resourceid, permission):
    """
    Checks if a user has permission to access a resource instance

    Arguments:
    user -- the user to check
    resourceid -- the id of the resource
    permission -- the permission codename (e.g. 'view_resourceinstance') for which to check

    """
    result = {}
    try:
        resource = ResourceInstance.objects.get(resourceinstanceid=resourceid)
        result["resource"] = resource
        all_perms = get_perms(user, resource)
        if len(all_perms) == 0:  # no permissions assigned. permission implied
            result["permitted"] = "unknown"
            return result
        else:
            user_permissions = get_user_perms(user, resource)
            if "no_access_to_resourceinstance" in user_permissions:  # user is restricted
                result["permitted"] = False
                return result
            elif permission in user_permissions:  # user is permitted
                result["permitted"] = True
                return result

            group_permissions = get_group_perms(user, resource)
            if "no_access_to_resourceinstance" in group_permissions:  # group is restricted - no user override
                result["permitted"] = False
                return result
            elif permission in group_permissions:  # group is permitted - no user override
                result["permitted"] = True
                return result

            if permission not in all_perms:  # neither user nor group explicitly permits or restricts.
                result["permitted"] = False  # restriction implied
                return result

    except ObjectDoesNotExist:
        return None

    return result


def user_can_read_resources(user, resourceid=None):
    """
    Requires that a user be able to read an instance and read a single nodegroup of a resource

    """

    if user.is_authenticated:
        if user.is_superuser:
            return True
        if resourceid is not None:
            result = check_resource_instance_permissions(user, resourceid, "view_resourceinstance")
            if result is not None:
                if result["permitted"] == "unknown":
                    return user_has_resource_model_permissions(user, ["models.read_nodegroup"], result["resource"])
                else:
                    return result["permitted"]
            else:
                return None

        return len(get_resource_types_by_perm(user, ["models.read_nodegroup"])) > 0
    return False


def user_can_edit_resources(user, resourceid=None):
    """
    Requires that a user be able to edit an instance and delete a single nodegroup of a resource

    """

    if user.is_authenticated:
        if user.is_superuser:
            return True
        if resourceid is not None:
            result = check_resource_instance_permissions(user, resourceid, "change_resourceinstance")
            if result is not None:
                if result["permitted"] == "unknown":
                    return user.groups.filter(name__in=settings.RESOURCE_EDITOR_GROUPS).exists() or user_can_edit_model_nodegroups(
                        user, result["resource"]
                    )
                else:
                    return result["permitted"]
            else:
                return None

        return user.groups.filter(name__in=settings.RESOURCE_EDITOR_GROUPS).exists() or len(get_editable_resource_types(user)) > 0
    return False


def user_can_delete_resources(user, resourceid=None):
    """
    Requires that a user be permitted to delete an instance

    """
    if user.is_authenticated:
        if user.is_superuser:
            return True
        if resourceid is not None:
            result = check_resource_instance_permissions(user, resourceid, "delete_resourceinstance")
            if result is not None:
                if result["permitted"] == "unknown":
                    return user.groups.filter(name__in=settings.RESOURCE_EDITOR_GROUPS).exists() or user_can_edit_model_nodegroups(
                        user, result["resource"]
                    )
                else:
                    return result["permitted"]
            else:
                return None
    return False


def user_can_read_concepts(user):
    """
    Requires that a user is a part of the RDM Administrator group

    """

    if user.is_authenticated:
        return user.groups.filter(name="RDM Administrator").exists()
    return False


def user_is_resource_reviewer(user):
    """
    Single test for whether a user is in the Resource Reviewer group
    """

    return user.groups.filter(name='Resource Reviewer').exists()<|MERGE_RESOLUTION|>--- conflicted
+++ resolved
@@ -99,14 +99,7 @@
             for page in range(pages):
                 results_scrolled = query.se.es.scroll(scroll_id=scroll_id, scroll="1m")
                 results["hits"]["hits"] += results_scrolled["hits"]["hits"]
-<<<<<<< HEAD
         restricted_ids = [res['_id'] for res in results['hits']['hits']]
-=======
-        restricted_ids = [res["_id"] for res in results["hits"]["hits"]]
-        test = "cc91df9c-f172-4917-a470-3ed54aff3742"
-        print(test in restricted_ids)
-        print(len(restricted_ids))
->>>>>>> b87e0bc6
         return restricted_ids
     else:
         return []
