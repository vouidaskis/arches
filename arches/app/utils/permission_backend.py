--- conflicted
+++ resolved
@@ -47,17 +47,8 @@
             else:
                 return bool(perm in explicitly_defined_perms)
         else:
-<<<<<<< HEAD
-            # default_perms = []
-            for group in user_obj.groups.all():
-                for permission in group.permissions.all():
-                    if perm in permission.codename:
-                        return True
-            return False
-=======
             UserPermissionChecker = CachedUserPermissionChecker(user_obj)
             return bool(UserPermissionChecker.user_has_permission(perm))
->>>>>>> 8390282c
 
 
 def get_restricted_users(resource):
@@ -236,12 +227,8 @@
 
 def get_resource_types_by_perm(user, perms):
     """
-<<<<<<< HEAD
-    returns a list of graphs for which a user has specific node permissions
-=======
     returns a list of graphs for which a user has specific nodegroup permissions
 
->>>>>>> 8390282c
     Arguments:
     user -- the user to check
     perms -- the permssion string eg: "read_nodegroup" or list of strings
