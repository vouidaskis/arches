--- conflicted
+++ resolved
@@ -72,45 +72,14 @@
     @abstractmethod
     def get_groups_for_object(self, perm, obj): ...
 
-<<<<<<< HEAD
-def get_nodegroups_by_perm(user, perms, any_perm=True, nodegroups=None):
-    """
-    returns a list of node groups that a user has the given permission on
-
-    Arguments:
-    user -- the user to check
-    perms -- the permssion string eg: "read_nodegroup" or list of strings
-    any_perm -- True to check ANY perm in "perms" or False to check ALL perms
-    nodegroups -- list of NodeGroup objects
-
-    """
-    if not isinstance(perms, list):
-        perms = [perms]
-
-    formatted_perms = []
-    # in some cases, `perms` can have a `model.` prefix
-    for perm in perms:
-        if len(perm.split(".")) > 1:
-            formatted_perms.append(perm.split(".")[1])
-        else:
-            formatted_perms.append(perm)
-=======
     @abstractmethod
     def get_users_for_object(self, perm, obj): ...
->>>>>>> 99b7bfae
 
     @abstractmethod
     def check_resource_instance_permissions(self, user, resourceid, permission): ...
 
-<<<<<<< HEAD
-    nodegroups_to_check = nodegroups if nodegroups else NodeGroup.objects.all()
-
-    for nodegroup in nodegroups_to_check:
-        explicit_perms = NodegroupPermissionsChecker.get_perms(nodegroup)
-=======
     @abstractmethod
     def get_nodegroups_by_perm(self, user, perms, any_perm=True): ...
->>>>>>> 99b7bfae
 
     @abstractmethod
     def get_map_layers_by_perm(self, user, perms, any_perm=True): ...
@@ -218,21 +187,8 @@
     return _get_permission_framework().get_permission_backend()
 
 
-<<<<<<< HEAD
-    graphs = set()
-    nodegroups = get_nodegroups_by_perm(user, perms)
-    for node in Node.objects.filter(nodegroup__in=nodegroups).prefetch_related("graph"):
-        if (
-            node.graph.isresource
-            and not node.graph.source_identifier
-            and str(node.graph_id) != settings.SYSTEM_SETTINGS_RESOURCE_MODEL_ID
-        ):
-            graphs.add(node.graph)
-    return list(graphs)
-=======
 def get_restricted_users(resource):
     return _get_permission_framework().get_restricted_users(resource)
->>>>>>> 99b7bfae
 
 
 def get_restricted_instances(user, search_engine=None, allresources=False):
