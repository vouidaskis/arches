from arches.app.datatypes.datatypes import DataTypeFactory
from arches.app.models import models

RESOURCE_ID_KEY = "@resource_id"
NODE_ID_KEY = "@node_id"
TILE_ID_KEY = "@tile_id"
VALUE_KEY = "@value"

NON_DATA_COLLECTING_NODE = "NON_DATA_COLLECTING_NODE"


class LabelBasedNode(object):
    def __init__(self, name, node_id, tile_id, value, cardinality=None):
        self.name = name
        self.node_id = node_id
        self.tile_id = tile_id
        self.cardinality = cardinality
        self.value = value
        self.child_nodes = []

    def is_empty(self):
        is_empty = True

        if self.value and self.value is not NON_DATA_COLLECTING_NODE:
            is_empty = False
        else:
            for child_node in self.child_nodes:
                if not child_node.is_empty():
                    is_empty = False

        return is_empty

    def as_json(self, compact=False, include_empty_nodes=True, include_hidden_nodes=True):
        display_data = {}

        if not include_hidden_nodes:
            card = models.CardModel.objects.filter(nodegroup_id=self.node_id).first()
            try:
                if not card.visible:
                    return None
            except AttributeError:
                pass

        for child_node in self.child_nodes:
            formatted_node = child_node.as_json(
                compact=compact, include_empty_nodes=include_empty_nodes, include_hidden_nodes=include_hidden_nodes
            )

            if formatted_node is not None:
                formatted_node_name, formatted_node_value = formatted_node.popitem()

                if include_empty_nodes or not child_node.is_empty():
                    previous_val = display_data.get(formatted_node_name)
                    cardinality = child_node.cardinality

                    # let's handle multiple identical node names
                    if not previous_val:
                        should_create_new_array = cardinality == "n" and self.tile_id != child_node.tile_id
                        display_data[formatted_node_name] = [formatted_node_value] if should_create_new_array else formatted_node_value
                    elif isinstance(previous_val, list):
                        display_data[formatted_node_name].append(formatted_node_value)
                    else:
                        display_data[formatted_node_name] = [previous_val, formatted_node_value]

        if compact and display_data:
            if self.value is not NON_DATA_COLLECTING_NODE:
                display_data[VALUE_KEY] = self.value
        elif compact and not display_data:  # if compact and no child nodes
            display_data = self.value
        elif not compact:
            display_data[NODE_ID_KEY] = self.node_id
            display_data[TILE_ID_KEY] = self.tile_id
            display_data[VALUE_KEY] = self.value

        return {self.name: display_data}


class LabelBasedGraph(object):
    @staticmethod
    def generate_node_ids_to_tiles_reference_and_nodegroup_cardinality_reference(resource):
        """
        Builds a reference of all nodes in a in a given resource,
        paired with a list of tiles in which they exist
        """
        node_ids_to_tiles_reference = {}
        nodegroupids = set()

        for tile in resource.tiles:
            nodegroupids.add(str(tile.nodegroup_id))
            node_ids = list(tile.data.keys())

            if str(tile.nodegroup_id) not in node_ids:
                node_ids.append(str(tile.nodegroup_id))

            for node_id in node_ids:
                tile_list = node_ids_to_tiles_reference.get(node_id, [])
                tile_list.append(tile)
                node_ids_to_tiles_reference[node_id] = tile_list

        nodegroup_cardinality = models.NodeGroup.objects.filter(pk__in=nodegroupids).values("nodegroupid", "cardinality")
        nodegroup_cardinality_reference = {str(nodegroup["nodegroupid"]): nodegroup["cardinality"] for nodegroup in nodegroup_cardinality}

        return node_ids_to_tiles_reference, nodegroup_cardinality_reference

    @classmethod
    def from_tile(
        cls,
        tile,
        node_ids_to_tiles_reference,
        nodegroup_cardinality_reference=None,
        datatype_factory=None,
        node_cache=None,
        compact=False,
        hide_empty_nodes=False,
        as_json=True,
    ):
        """
        Generates a label-based graph from a given tile
        """
        if not datatype_factory:
            datatype_factory = DataTypeFactory()

        if node_cache is None:  # need explicit None comparison
            node_cache = {}

        nodegroup_id = tile.nodegroup_id

        node = node_cache.get(nodegroup_id)
        if not node:
            node = models.Node.objects.get(pk=nodegroup_id)
            node_cache[nodegroup_id] = node

        graph = cls._build_graph(
            input_node=node,
            input_tile=tile,
            parent_tree=None,
            node_ids_to_tiles_reference=node_ids_to_tiles_reference,
            nodegroup_cardinality_reference=nodegroup_cardinality_reference,
            node_cache=node_cache,
            datatype_factory=datatype_factory,
        )

        return graph.as_json(include_empty_nodes=bool(not hide_empty_nodes)) if as_json else graph

    @classmethod
    def from_resource(
        cls,
        resource,
        datatype_factory=None,
        node_cache=None,
        compact=False,
        hide_empty_nodes=False,
        as_json=True,
        user=None,
        perm=None,
        hide_hidden_nodes=False,
    ):
        """
        Generates a label-based graph from a given resource
        """
        if not datatype_factory:
            datatype_factory = DataTypeFactory()

        if node_cache is None:  # need explicit None comparison
            node_cache = {}

        if not resource.tiles:
            resource.load_tiles(user, perm)

        (
            node_ids_to_tiles_reference,
            nodegroup_cardinality_reference,
        ) = cls.generate_node_ids_to_tiles_reference_and_nodegroup_cardinality_reference(resource=resource)

        root_label_based_node = LabelBasedNode(name=None, node_id=None, tile_id=None, value=None, cardinality=None)

        for tile in resource.tiles:
            label_based_graph = LabelBasedGraph.from_tile(
                tile=tile,
                node_ids_to_tiles_reference=node_ids_to_tiles_reference,
                nodegroup_cardinality_reference=nodegroup_cardinality_reference,
                datatype_factory=datatype_factory,
                node_cache=node_cache,
                compact=compact,
                hide_empty_nodes=hide_empty_nodes,
                as_json=False,
            )

            if label_based_graph:
                root_label_based_node.child_nodes.append(label_based_graph)

        if as_json:
            root_label_based_node_json = root_label_based_node.as_json(
                compact=compact, include_empty_nodes=bool(not hide_empty_nodes), include_hidden_nodes=bool(not hide_hidden_nodes)
            )

            _dummy_resource_name, resource_graph = root_label_based_node_json.popitem()

            # removes unneccesary ( None ) top-node values
            if resource_graph:
                for key in [NODE_ID_KEY, TILE_ID_KEY, VALUE_KEY]:
                    if key in resource_graph:
                        resource_graph.pop(key)

            return resource_graph
        else:  # pragma: no cover
            return root_label_based_node

    @classmethod
    def from_resources(cls, resources, compact=False, hide_empty_nodes=False, as_json=True):
        """
        Generates a list of label-based graph from given resources
        """

        datatype_factory = DataTypeFactory()
        node_cache = {}

        resource_label_based_graphs = []

        for resource in resources:
            resource_label_based_graph = cls.from_resource(
                resource=resource,
                datatype_factory=datatype_factory,
                node_cache=node_cache,
                compact=compact,
                hide_empty_nodes=hide_empty_nodes,
                as_json=as_json,
            )

            resource_label_based_graph[RESOURCE_ID_KEY] = str(resource.pk)
            resource_label_based_graphs.append(resource_label_based_graph)

        return resource_label_based_graphs

    @classmethod
    def _get_display_value(cls, tile, node, datatype_factory):
        display_value = None

        # if the node is unable to collect data, let's explicitly say so
        if datatype_factory.datatypes[node.datatype].defaultwidget is None:
            display_value = NON_DATA_COLLECTING_NODE
        elif tile.data:
            datatype = datatype_factory.get_instance(node.datatype)

            # `get_display_value` varies between datatypes,
            # so let's handle errors here instead of nullguarding all models
            try:
                display_value = datatype.get_display_value(tile=tile, node=node)
            except:  # pragma: no cover
                pass

        return display_value

    @classmethod
    def _build_graph(
        cls, input_node, input_tile, parent_tree, node_ids_to_tiles_reference, nodegroup_cardinality_reference, node_cache, datatype_factory
    ):
<<<<<<< HEAD
=======
        def is_valid_semantic_node(node, tile):
            if node.datatype == "semantic":
                child_nodes = node.get_direct_child_nodes()
                semantic_child_nodes = [child_node for child_node in child_nodes if child_node.datatype == "semantic"]
                non_semantic_child_nodes = [child_node for child_node in child_nodes if child_node.datatype != "semantic"]

                for non_semantic_child_node in non_semantic_child_nodes:
                    if str(non_semantic_child_node.pk) in tile.data or str(non_semantic_child_node.pk) in node_ids_to_tiles_reference:
                        return True

                has_valid_child_semantic_node = False

                for semantic_child_node in semantic_child_nodes:
                    if is_valid_semantic_node(semantic_child_node, tile):
                        has_valid_child_semantic_node = True

                return has_valid_child_semantic_node

>>>>>>> e821b0f3
        for associated_tile in node_ids_to_tiles_reference.get(str(input_node.pk), [input_tile]):
            parent_tile = associated_tile.parenttile

            if associated_tile == input_tile or parent_tile == input_tile:
<<<<<<< HEAD
                if (  # don't instantiate `LabelBasedNode`s of cardinality `n` unless they are semantic or have value
                    input_node.datatype == "semantic" or str(input_node.pk) in associated_tile.data
                ):
=======
                if is_valid_semantic_node(input_node, associated_tile) or str(input_node.pk) in associated_tile.data:
>>>>>>> e821b0f3
                    label_based_node = LabelBasedNode(
                        name=input_node.name,
                        node_id=str(input_node.pk),
                        tile_id=str(associated_tile.pk),
                        value=cls._get_display_value(tile=associated_tile, node=input_node, datatype_factory=datatype_factory),
                        cardinality=nodegroup_cardinality_reference.get(str(associated_tile.nodegroup_id)),
                    )

                    if not parent_tree:  # if top node and
                        if not parent_tile:  # if not top node in separate card
                            parent_tree = label_based_node
                    else:
                        parent_tree.child_nodes.append(label_based_node)

                    for child_node in input_node.get_direct_child_nodes():
                        if not node_cache.get(child_node.pk):
                            node_cache[child_node.pk] = child_node

                        cls._build_graph(
                            input_node=child_node,
                            input_tile=associated_tile,
                            parent_tree=label_based_node,
                            node_ids_to_tiles_reference=node_ids_to_tiles_reference,
                            nodegroup_cardinality_reference=nodegroup_cardinality_reference,
                            node_cache=node_cache,
                            datatype_factory=datatype_factory,
                        )

        return parent_tree<|MERGE_RESOLUTION|>--- conflicted
+++ resolved
@@ -255,8 +255,6 @@
     def _build_graph(
         cls, input_node, input_tile, parent_tree, node_ids_to_tiles_reference, nodegroup_cardinality_reference, node_cache, datatype_factory
     ):
-<<<<<<< HEAD
-=======
         def is_valid_semantic_node(node, tile):
             if node.datatype == "semantic":
                 child_nodes = node.get_direct_child_nodes()
@@ -275,18 +273,11 @@
 
                 return has_valid_child_semantic_node
 
->>>>>>> e821b0f3
         for associated_tile in node_ids_to_tiles_reference.get(str(input_node.pk), [input_tile]):
             parent_tile = associated_tile.parenttile
 
             if associated_tile == input_tile or parent_tile == input_tile:
-<<<<<<< HEAD
-                if (  # don't instantiate `LabelBasedNode`s of cardinality `n` unless they are semantic or have value
-                    input_node.datatype == "semantic" or str(input_node.pk) in associated_tile.data
-                ):
-=======
                 if is_valid_semantic_node(input_node, associated_tile) or str(input_node.pk) in associated_tile.data:
->>>>>>> e821b0f3
                     label_based_node = LabelBasedNode(
                         name=input_node.name,
                         node_id=str(input_node.pk),
