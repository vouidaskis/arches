--- conflicted
+++ resolved
@@ -51,13 +51,9 @@
         self.exclude = options.pop("exclude", None)
         self.use_natural_keys = options.pop("use_natural_keys", False)
         self.geom_format = options.pop("geom_format", "wkt")
-<<<<<<< HEAD
+        self.force_recalculation = options.pop("force_recalculation", False)
+
         return self.handle_object(obj, **self.options)
-=======
-        self.force_recalculation = options.pop("force_recalculation", False)
-
-        return self.handle_object(obj, self.selected_fields, self.exclude)
->>>>>>> 60b6e516
 
     def serialize(self, obj, **options):
         obj = self.serializeToPython(obj, **options)
@@ -72,13 +68,8 @@
         options.pop("force_recalculation", False)
         return json.dumps(obj, cls=DjangoJSONEncoder, sort_keys=sort_keys, **options.copy())
 
-<<<<<<< HEAD
     def handle_object(self, object, **kwargs):
-        """ Called to handle everything, looks for the correct handling """
-=======
-    def handle_object(self, object, fields=None, exclude=None):
         """Called to handle everything, looks for the correct handling"""
->>>>>>> 60b6e516
         # print type(object)
         # print object
         # print inspect.isclass(object)
@@ -96,10 +87,6 @@
             return self.handle_list(object)
         elif isinstance(object, Model):
             if hasattr(object, "serialize"):
-                exclude = self.exclude
-<<<<<<< HEAD
-                return self.handle_object(getattr(object, "serialize")(**kwargs), **kwargs)
-=======
                 serialize_function = getattr(object, "serialize")
 
                 # if the model's `serialize` method leverages a cache, force it recalculate all fields instead if arg is supplied
@@ -107,10 +94,10 @@
                     signature = inspect.signature(serialize_function)
 
                     if "force_recalculation" in [parameter.name for parameter in signature.parameters.values()]:
-                        return self.handle_object(serialize_function(fields, exclude, force_recalculation=True), fields, exclude)
-
-                return self.handle_object(serialize_function(fields, exclude), fields, exclude)
->>>>>>> 60b6e516
+                        kwargs["force_recalculation"] = True
+                        # return self.handle_object(serialize_function(**kwargs), **kwargs)
+
+                return self.handle_object(serialize_function(**kwargs), **kwargs)
             else:
                 return self.handle_model(object, **kwargs)
             # return PythonSerializer().serialize([object],**self.options.copy())[0]['fields']
