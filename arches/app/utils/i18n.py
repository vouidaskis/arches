--- conflicted
+++ resolved
@@ -322,9 +322,5 @@
 
             if update_published_graphs:
                 for graph in Graph.objects.all():
-<<<<<<< HEAD
-                    if graph.publication and not graph.source_identifier:
-=======
-                    if graph.publication_id:
->>>>>>> b7b22d50
+                    if graph.publication_id and not graph.source_identifier:
                         graph.update_published_graphs()