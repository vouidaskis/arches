--- conflicted
+++ resolved
@@ -447,13 +447,8 @@
 
     try:
         uuid.UUID(transaction_id)
-<<<<<<< HEAD
-    except:
-        print("***** A valid transaction id should be passed with -t or --transaction , eg. -t 'xxxxxxxx-xxxx-xxxx-xxxx-xxxxxxxxxxxx'")
-=======
     except ValueError:
         logger.error("A transaction id must be a valid uuid")
->>>>>>> 179b25c5
         return
 
     logger.info("Indexing transaction '{0}'".format(transaction_id))
