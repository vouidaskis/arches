--- conflicted
+++ resolved
@@ -1,250 +1,226 @@
-from django.db import connection
-from django.db.models import Q
-from arches.app.models import models
-from arches.app.models.models import Value
-from arches.app.models.resource import Resource
-from arches.app.models.system_settings import settings
-from arches.app.search.search_engine_factory import SearchEngineFactory
-from arches.app.search.elasticsearch_dsl_builder import Query, Term
-from arches.app.search.base_index import get_index
-from arches.app.datatypes.datatypes import DataTypeFactory
-from arches.app.utils import import_class_from_string
-from datetime import datetime
-
-
-def index_db(clear_index=True, batch_size=settings.BULK_IMPORT_BATCH_SIZE):
-    """
-    Deletes any existing indicies from elasticsearch and then indexes all
-    concepts and resources from the database
-
-    Keyword Arguments:
-    clear_index -- set to True to remove all the resources and concepts from the index before the reindexing operation
-    batch_size -- the number of records to index as a group, the larger the number to more memory required
-
-    """
-
-    index_concepts(clear_index=clear_index, batch_size=batch_size)
-    index_resources(clear_index=clear_index, batch_size=batch_size)
-    index_resource_relations(clear_index=clear_index, batch_size=batch_size)
-
-
-def index_resources(clear_index=True, index_name=None, batch_size=settings.BULK_IMPORT_BATCH_SIZE):
-    """
-    Indexes all resources from the database
-
-    Keyword Arguments:
-    clear_index -- set to True to remove all the resources from the index before the reindexing operation
-    index_name -- only applies to custom indexes and if given will try and just refresh the data in that index
-    batch_size -- the number of records to index as a group, the larger the number to more memory required
-
-    """
-
-    se = SearchEngineFactory().create()
-    if clear_index and index_name is None:
-        q = Query(se=se)
-        q.delete(index='terms')
-
-    resource_types = models.GraphModel.objects.filter(isresource=True).exclude(graphid=settings.SYSTEM_SETTINGS_RESOURCE_MODEL_ID).values_list('graphid', flat=True)
-    index_resources_by_type(resource_types, clear_index=clear_index, index_name=index_name, batch_size=batch_size)
-
-
-def index_resources_by_type(resource_types, clear_index=True, index_name=None, batch_size=settings.BULK_IMPORT_BATCH_SIZE):
-    """
-    Indexes all resources of a given type(s)
-
-    Arguments:
-    resource_types -- array of graph ids that represent resource types
-
-    Keyword Arguments:
-    clear_index -- set to True to remove all the resources of the types passed in from the index before the reindexing operation
-    index_name -- only applies to custom indexes and if given will try and just refresh the data in that index
-    batch_size -- the number of records to index as a group, the larger the number to more memory required
-
-    """
-    
-    status = ''
-    se = SearchEngineFactory().create()
-    datatype_factory = DataTypeFactory()
-    node_datatypes = {str(nodeid): datatype for nodeid, datatype in models.Node.objects.values_list('nodeid', 'datatype')}
-
-    status = ''
-    for resource_type in resource_types:
-        start = datetime.now()
-        resources = Resource.objects.filter(graph_id=str(resource_type))
-        graph_name = models.GraphModel.objects.get(graphid=str(resource_type)).name
-<<<<<<< HEAD
-        print "Indexing resource type '{0}'".format(graph_name)
-
-        if index_name is None:
-            q = Query(se=se)
-            term = Term(field='graph_id', term=str(resource_type))
-            q.add_query(term)
-            if clear_index:
-                q.delete(index='resources', refresh=True)
-
-            with se.BulkIndexer(batch_size=batch_size, refresh=True) as doc_indexer:
-                with se.BulkIndexer(batch_size=batch_size, refresh=True) as term_indexer:
-                    for resource in resources:
-                        document, terms = resource.get_documents_to_index(fetchTiles=True, datatype_factory=datatype_factory, node_datatypes=node_datatypes)
-                        doc_indexer.add(index='resources', id=document['resourceinstanceid'], data=document)
-                        for term in terms:
-                            term_indexer.add(index='terms', id=term['_id'], data=term['_source'])
-
-            result_summary = {'database': len(resources), 'indexed': se.count(index='resources', body=q.dsl)}
-            status = 'Passed' if result_summary['database'] == result_summary['indexed'] else 'Failed'
-            print "Status: {0}, Resource Type: {1}, In Database: {2}, Indexed: {3}, Took: {4} seconds".format(status, graph_name, result_summary['database'], result_summary['indexed'], (datetime.now()-start).seconds)
-
-            for index in settings.ELASTICSEARCH_CUSTOM_INDEXES:
-                es_index = import_class_from_string(index['module'])(index['name'])
-                es_index.bulk_index(resources=resources, resource_type=resource_type, graph_name=graph_name, clear_index=clear_index)
-
-        else:
-            es_index = get_index(index_name)
-            es_index.bulk_index(resources=resources, resource_type=resource_type, graph_name=graph_name, clear_index=clear_index)
-
-=======
-        print("Indexing resource type '{0}'".format(graph_name))
-        result_summary = {'database': len(resources), 'indexed': 0}
-
-        q = Query(se=se)
-        term = Term(field='graph_id', term=str(resource_type))
-        q.add_query(term)
-        if clear_index:
-            q.delete(index='resources', refresh=True)
-
-        with se.BulkIndexer(batch_size=batch_size, refresh=True) as doc_indexer:
-            with se.BulkIndexer(batch_size=batch_size, refresh=True) as term_indexer:
-                for resource in resources:
-                    document, terms = resource.get_documents_to_index(fetchTiles=True, datatype_factory=datatype_factory, node_datatypes=node_datatypes)
-                    doc_indexer.add(index='resources', id=document['resourceinstanceid'], data=document)
-                    for term in terms:
-                        term_indexer.add(index='terms', id=term['_id'], data=term['_source'])
-
-        result_summary['indexed'] = se.count(index='resources', body=q.dsl)
-
-        status = 'Passed' if result_summary['database'] == result_summary['indexed'] else 'Failed'
-        print("Status: {0}, Resource Type: {1}, In Database: {2}, Indexed: {3}, Took: {4} seconds".format(status, graph_name, result_summary['database'], result_summary['indexed'], (datetime.now()-start).seconds))
->>>>>>> faef9327
-    return status
-
-
-def index_resource_relations(clear_index=True, batch_size=settings.BULK_IMPORT_BATCH_SIZE):
-    """
-    Indexes all resource to resource relation records
-
-    Keyword Arguments:
-    clear_index -- set to True to remove all the resources from the index before the reindexing operation
-    batch_size -- the number of records to index as a group, the larger the number to more memory required
-
-    """
-
-    start = datetime.now()
-    print("Indexing resource to resource relations")
-
-    cursor = connection.cursor()
-    se = SearchEngineFactory().create()
-    if clear_index:
-        q = Query(se=se)
-        q.delete(index='resource_relations')
-
-    with se.BulkIndexer(batch_size=batch_size, refresh=True) as resource_relations_indexer:
-        sql = """
-            SELECT resourcexid, resourceinstanceidfrom, notes, relationshiptype, resourceinstanceidto
-            FROM public.resource_x_resource;
-        """
-
-        cursor.execute(sql)
-        for resource_relation in cursor.fetchall():
-            doc = {
-                'resourcexid': resource_relation[0],
-                'resourceinstanceidfrom': resource_relation[1],
-                'notes': resource_relation[2],
-                'relationshiptype': resource_relation[3],
-                'resourceinstanceidto': resource_relation[4]
-            }
-            resource_relations_indexer.add(index='resource_relations', id=doc['resourcexid'], data=doc)
-
-    index_count = se.count(index='resource_relations')
-    print("Status: {0}, In Database: {1}, Indexed: {2}, Took: {3} seconds".format('Passed' if cursor.rowcount == index_count else 'Failed', cursor.rowcount, index_count, (datetime.now()-start).seconds))
-
-
-def index_concepts(clear_index=True, batch_size=settings.BULK_IMPORT_BATCH_SIZE):
-    """
-    Indxes all concepts from the database
-
-    Keyword Arguments:
-    clear_index -- set to True to remove all the concepts from the index before the reindexing operation
-    batch_size -- the number of records to index as a group, the larger the number to more memory required
-
-    """
-
-    start = datetime.now()
-    print("Indexing concepts")
-    cursor = connection.cursor()
-    se = SearchEngineFactory().create()
-    if clear_index:
-        q = Query(se=se)
-        q.delete(index='concepts')
-
-    with se.BulkIndexer(batch_size=batch_size, refresh=True) as concept_indexer:
-        concept_strings = []
-        for conceptValue in models.Value.objects.filter(Q(concept__nodetype='Collection') | Q(concept__nodetype='ConceptScheme'), valuetype__category='label'):
-            doc = {
-                'category': 'label',
-                'conceptid': conceptValue.concept_id,
-                'language': conceptValue.language_id,
-                'value': conceptValue.value,
-                'type': conceptValue.valuetype_id,
-                'id': conceptValue.valueid,
-                'top_concept': conceptValue.concept_id
-            }
-            concept_indexer.add(index='concepts', id=doc['id'], data=doc)
-
-        valueTypes = []
-        valueTypes2 = []
-        for valuetype in models.DValueType.objects.filter(category='label').values_list('valuetype', flat=True):
-            valueTypes2.append("%s" % valuetype)
-            valueTypes.append("'%s'" % valuetype)
-        valueTypes = ",".join(valueTypes)
-
-        for conceptValue in models.Relation.objects.filter(relationtype='hasTopConcept'):
-            topConcept = conceptValue.conceptto_id
-            sql = """
-                WITH RECURSIVE children_inclusive AS (
-                    SELECT d.conceptidfrom, d.conceptidto, c.*, 1 AS depth          ---|NonRecursive Part
-                        FROM relations d
-                        JOIN values c ON(c.conceptid = d.conceptidto)
-                        JOIN values c2 ON(c2.conceptid = d.conceptidfrom)
-                        WHERE d.conceptidto = '{0}'
-                        and c2.valuetype = 'prefLabel'
-                        and c.valuetype in ({1})
-                        and (d.relationtype = 'narrower' or d.relationtype = 'hasTopConcept')
-                        UNION
-                    SELECT d.conceptidfrom, d.conceptidto, v.*, depth+1             ---|RecursivePart
-                        FROM relations  d
-                        JOIN children_inclusive b ON(b.conceptidto = d.conceptidfrom)
-                        JOIN values v ON(v.conceptid = d.conceptidto)
-                        JOIN values v2 ON(v2.conceptid = d.conceptidfrom)
-                        WHERE  v2.valuetype = 'prefLabel'
-                        and v.valuetype in ({1})
-                        and (d.relationtype = 'narrower' or d.relationtype = 'hasTopConcept')
-                ) SELECT valueid, value, conceptid, languageid, valuetype FROM children_inclusive ORDER BY depth;
-            """.format(topConcept, valueTypes)
-
-            cursor.execute(sql)
-            for conceptValue in cursor.fetchall():
-                doc = {
-                    'category': 'label',
-                    'conceptid': conceptValue[2],
-                    'language': conceptValue[3],
-                    'value': conceptValue[1],
-                    'type': conceptValue[4],
-                    'id': conceptValue[0],
-                    'top_concept': topConcept
-                }
-                concept_indexer.add(index='concepts', id=doc['id'], data=doc)
-
-    cursor.execute("SELECT count(*) from values WHERE valuetype in ({0})".format(valueTypes))
-    concept_count_in_db = cursor.fetchone()[0]
-    index_count = se.count(index='concepts')
-    print("Status: {0}, In Database: {1}, Indexed: {2}, Took: {3} seconds".format('Passed' if concept_count_in_db == index_count else 'Failed', concept_count_in_db, index_count, (datetime.now()-start).seconds))
+from django.db import connection
+from django.db.models import Q
+from arches.app.models import models
+from arches.app.models.models import Value
+from arches.app.models.resource import Resource
+from arches.app.models.system_settings import settings
+from arches.app.search.search_engine_factory import SearchEngineFactory
+from arches.app.search.elasticsearch_dsl_builder import Query, Term
+from arches.app.search.base_index import get_index
+from arches.app.datatypes.datatypes import DataTypeFactory
+from arches.app.utils import import_class_from_string
+from datetime import datetime
+
+
+def index_db(clear_index=True, batch_size=settings.BULK_IMPORT_BATCH_SIZE):
+    """
+    Deletes any existing indicies from elasticsearch and then indexes all
+    concepts and resources from the database
+
+    Keyword Arguments:
+    clear_index -- set to True to remove all the resources and concepts from the index before the reindexing operation
+    batch_size -- the number of records to index as a group, the larger the number to more memory required
+
+    """
+
+    index_concepts(clear_index=clear_index, batch_size=batch_size)
+    index_resources(clear_index=clear_index, batch_size=batch_size)
+    index_resource_relations(clear_index=clear_index, batch_size=batch_size)
+
+
+def index_resources(clear_index=True, index_name=None, batch_size=settings.BULK_IMPORT_BATCH_SIZE):
+    """
+    Indexes all resources from the database
+
+    Keyword Arguments:
+    clear_index -- set to True to remove all the resources from the index before the reindexing operation
+    index_name -- only applies to custom indexes and if given will try and just refresh the data in that index
+    batch_size -- the number of records to index as a group, the larger the number to more memory required
+
+    """
+
+    se = SearchEngineFactory().create()
+    if clear_index and index_name is None:
+        q = Query(se=se)
+        q.delete(index='terms')
+
+    resource_types = models.GraphModel.objects.filter(isresource=True).exclude(graphid=settings.SYSTEM_SETTINGS_RESOURCE_MODEL_ID).values_list('graphid', flat=True)
+    index_resources_by_type(resource_types, clear_index=clear_index, index_name=index_name, batch_size=batch_size)
+
+
+def index_resources_by_type(resource_types, clear_index=True, index_name=None, batch_size=settings.BULK_IMPORT_BATCH_SIZE):
+    """
+    Indexes all resources of a given type(s)
+
+    Arguments:
+    resource_types -- array of graph ids that represent resource types
+
+    Keyword Arguments:
+    clear_index -- set to True to remove all the resources of the types passed in from the index before the reindexing operation
+    index_name -- only applies to custom indexes and if given will try and just refresh the data in that index
+    batch_size -- the number of records to index as a group, the larger the number to more memory required
+
+    """
+    
+    status = ''
+    se = SearchEngineFactory().create()
+    datatype_factory = DataTypeFactory()
+    node_datatypes = {str(nodeid): datatype for nodeid, datatype in models.Node.objects.values_list('nodeid', 'datatype')}
+
+    status = ''
+    for resource_type in resource_types:
+        start = datetime.now()
+        resources = Resource.objects.filter(graph_id=str(resource_type))
+        graph_name = models.GraphModel.objects.get(graphid=str(resource_type)).name
+        print("Indexing resource type '{0}'".format(graph_name))
+
+        if index_name is None:
+            q = Query(se=se)
+            term = Term(field='graph_id', term=str(resource_type))
+            q.add_query(term)
+            if clear_index:
+                q.delete(index='resources', refresh=True)
+
+            with se.BulkIndexer(batch_size=batch_size, refresh=True) as doc_indexer:
+                with se.BulkIndexer(batch_size=batch_size, refresh=True) as term_indexer:
+                    for resource in resources:
+                        document, terms = resource.get_documents_to_index(fetchTiles=True, datatype_factory=datatype_factory, node_datatypes=node_datatypes)
+                        doc_indexer.add(index='resources', id=document['resourceinstanceid'], data=document)
+                        for term in terms:
+                            term_indexer.add(index='terms', id=term['_id'], data=term['_source'])
+
+            result_summary = {'database': len(resources), 'indexed': se.count(index='resources', body=q.dsl)}
+            status = 'Passed' if result_summary['database'] == result_summary['indexed'] else 'Failed'
+            print("Status: {0}, Resource Type: {1}, In Database: {2}, Indexed: {3}, Took: {4} seconds".format(status, graph_name, result_summary['database'], result_summary['indexed'], (datetime.now()-start).seconds))
+
+            for index in settings.ELASTICSEARCH_CUSTOM_INDEXES:
+                es_index = import_class_from_string(index['module'])(index['name'])
+                es_index.bulk_index(resources=resources, resource_type=resource_type, graph_name=graph_name, clear_index=clear_index)
+
+        else:
+            es_index = get_index(index_name)
+            es_index.bulk_index(resources=resources, resource_type=resource_type, graph_name=graph_name, clear_index=clear_index)
+
+    return status
+
+
+def index_resource_relations(clear_index=True, batch_size=settings.BULK_IMPORT_BATCH_SIZE):
+    """
+    Indexes all resource to resource relation records
+
+    Keyword Arguments:
+    clear_index -- set to True to remove all the resources from the index before the reindexing operation
+    batch_size -- the number of records to index as a group, the larger the number to more memory required
+
+    """
+
+    start = datetime.now()
+    print("Indexing resource to resource relations")
+
+    cursor = connection.cursor()
+    se = SearchEngineFactory().create()
+    if clear_index:
+        q = Query(se=se)
+        q.delete(index='resource_relations')
+
+    with se.BulkIndexer(batch_size=batch_size, refresh=True) as resource_relations_indexer:
+        sql = """
+            SELECT resourcexid, resourceinstanceidfrom, notes, relationshiptype, resourceinstanceidto
+            FROM public.resource_x_resource;
+        """
+
+        cursor.execute(sql)
+        for resource_relation in cursor.fetchall():
+            doc = {
+                'resourcexid': resource_relation[0],
+                'resourceinstanceidfrom': resource_relation[1],
+                'notes': resource_relation[2],
+                'relationshiptype': resource_relation[3],
+                'resourceinstanceidto': resource_relation[4]
+            }
+            resource_relations_indexer.add(index='resource_relations', id=doc['resourcexid'], data=doc)
+
+    index_count = se.count(index='resource_relations')
+    print("Status: {0}, In Database: {1}, Indexed: {2}, Took: {3} seconds".format('Passed' if cursor.rowcount == index_count else 'Failed', cursor.rowcount, index_count, (datetime.now()-start).seconds))
+
+
+def index_concepts(clear_index=True, batch_size=settings.BULK_IMPORT_BATCH_SIZE):
+    """
+    Indxes all concepts from the database
+
+    Keyword Arguments:
+    clear_index -- set to True to remove all the concepts from the index before the reindexing operation
+    batch_size -- the number of records to index as a group, the larger the number to more memory required
+
+    """
+
+    start = datetime.now()
+    print("Indexing concepts")
+    cursor = connection.cursor()
+    se = SearchEngineFactory().create()
+    if clear_index:
+        q = Query(se=se)
+        q.delete(index='concepts')
+
+    with se.BulkIndexer(batch_size=batch_size, refresh=True) as concept_indexer:
+        concept_strings = []
+        for conceptValue in models.Value.objects.filter(Q(concept__nodetype='Collection') | Q(concept__nodetype='ConceptScheme'), valuetype__category='label'):
+            doc = {
+                'category': 'label',
+                'conceptid': conceptValue.concept_id,
+                'language': conceptValue.language_id,
+                'value': conceptValue.value,
+                'type': conceptValue.valuetype_id,
+                'id': conceptValue.valueid,
+                'top_concept': conceptValue.concept_id
+            }
+            concept_indexer.add(index='concepts', id=doc['id'], data=doc)
+
+        valueTypes = []
+        valueTypes2 = []
+        for valuetype in models.DValueType.objects.filter(category='label').values_list('valuetype', flat=True):
+            valueTypes2.append("%s" % valuetype)
+            valueTypes.append("'%s'" % valuetype)
+        valueTypes = ",".join(valueTypes)
+
+        for conceptValue in models.Relation.objects.filter(relationtype='hasTopConcept'):
+            topConcept = conceptValue.conceptto_id
+            sql = """
+                WITH RECURSIVE children_inclusive AS (
+                    SELECT d.conceptidfrom, d.conceptidto, c.*, 1 AS depth          ---|NonRecursive Part
+                        FROM relations d
+                        JOIN values c ON(c.conceptid = d.conceptidto)
+                        JOIN values c2 ON(c2.conceptid = d.conceptidfrom)
+                        WHERE d.conceptidto = '{0}'
+                        and c2.valuetype = 'prefLabel'
+                        and c.valuetype in ({1})
+                        and (d.relationtype = 'narrower' or d.relationtype = 'hasTopConcept')
+                        UNION
+                    SELECT d.conceptidfrom, d.conceptidto, v.*, depth+1             ---|RecursivePart
+                        FROM relations  d
+                        JOIN children_inclusive b ON(b.conceptidto = d.conceptidfrom)
+                        JOIN values v ON(v.conceptid = d.conceptidto)
+                        JOIN values v2 ON(v2.conceptid = d.conceptidfrom)
+                        WHERE  v2.valuetype = 'prefLabel'
+                        and v.valuetype in ({1})
+                        and (d.relationtype = 'narrower' or d.relationtype = 'hasTopConcept')
+                ) SELECT valueid, value, conceptid, languageid, valuetype FROM children_inclusive ORDER BY depth;
+            """.format(topConcept, valueTypes)
+
+            cursor.execute(sql)
+            for conceptValue in cursor.fetchall():
+                doc = {
+                    'category': 'label',
+                    'conceptid': conceptValue[2],
+                    'language': conceptValue[3],
+                    'value': conceptValue[1],
+                    'type': conceptValue[4],
+                    'id': conceptValue[0],
+                    'top_concept': topConcept
+                }
+                concept_indexer.add(index='concepts', id=doc['id'], data=doc)
+
+    cursor.execute("SELECT count(*) from values WHERE valuetype in ({0})".format(valueTypes))
+    concept_count_in_db = cursor.fetchone()[0]
+    index_count = se.count(index='concepts')
+    print("Status: {0}, In Database: {1}, Indexed: {2}, Took: {3} seconds".format('Passed' if concept_count_in_db == index_count else 'Failed', concept_count_in_db, index_count, (datetime.now()-start).seconds))