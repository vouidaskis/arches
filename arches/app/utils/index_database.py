--- conflicted
+++ resolved
@@ -403,18 +403,13 @@
 
     resources = Resource.objects.filter(resourceinstanceid__in=resourceids)
     batch_size = int(len(resourceids) / 2)
-<<<<<<< HEAD
-    return index_resources_using_singleprocessing(resources=resources, batch_size=batch_size, quiet=quiet, title="Indexing Resource Batch", recalculate_descriptors=recalculate_descriptors)
-
-=======
     return index_resources_using_singleprocessing(
         resources=resources,
         batch_size=batch_size,
-        quiet=False,
+        quiet=quiet,
         title="Indexing Resource Batch",
         recalculate_descriptors=recalculate_descriptors,
     )
->>>>>>> 28571d74
 
 
 def index_custom_indexes(
