import os
import re
import json
import uuid
import requests
import datetime
import logging
from io import StringIO
from django.urls import reverse
from .format import Writer, Reader
from arches.app.models import models
from arches.app.models.resource import Resource
from arches.app.models.graph import Graph as GraphProxy
from arches.app.models.tile import Tile
from arches.app.models.concept import Concept
from arches.app.models.system_settings import settings
from arches.app.datatypes.datatypes import DataTypeFactory
from arches.app.utils.betterJSONSerializer import JSONSerializer, JSONDeserializer
from rdflib import Namespace
from rdflib import URIRef, Literal
from rdflib import ConjunctiveGraph as Graph
from rdflib.namespace import RDF, RDFS
from pyld.jsonld import compact, frame, from_rdf, to_rdf, expand, set_document_loader


# Stop code from looking up the contexts online for every operation
docCache = {}


def fetch(url):
    resp = requests.get(url)
    return resp.json()


def use_cache(url):
    if docCache[url]["expires"] is not None and docCache[url]["expires"] < datetime.datetime.now():
        return False
    else:
        return True


def load_document_and_cache(url):
    if url in docCache and use_cache(url):
        return docCache[url]

    doc = {"expires": None, "contextUrl": None, "documentUrl": None, "document": ""}
    data = fetch(url)
    doc["document"] = data
    doc["expires"] = datetime.datetime.now() + datetime.timedelta(minutes=settings.JSONLD_CONTEXT_CACHE_TIMEOUT)
    docCache[url] = doc
    return doc


set_document_loader(load_document_and_cache)


class RdfWriter(Writer):
    def __init__(self, **kwargs):
        self.format = kwargs.pop("format", "xml")
        self.logger = logging.getLogger(__name__)
        super(RdfWriter, self).__init__(**kwargs)

    def write_resources(self, graph_id=None, resourceinstanceids=None, **kwargs):
        super(RdfWriter, self).write_resources(graph_id=graph_id, resourceinstanceids=resourceinstanceids, **kwargs)

        dest = StringIO()
        g = self.get_rdf_graph()
        g.serialize(destination=dest, format=self.format)

        full_file_name = os.path.join("{0}.{1}".format(self.file_name, "rdf"))
        return [{"name": full_file_name, "outputfile": dest}]

    def get_rdf_graph(self):
        archesproject = Namespace(settings.ARCHES_NAMESPACE_FOR_DATA_EXPORT)
        graph_uri = URIRef(archesproject[reverse("graph", args=[self.graph_id]).lstrip("/")])
        self.logger.debug("Using `{0}` for Arches URI namespace".format(settings.ARCHES_NAMESPACE_FOR_DATA_EXPORT))
        self.logger.debug("Using `{0}` for Graph URI".format(graph_uri))

        g = Graph()
        g.bind("archesproject", archesproject, False)
        graph_cache = {}

        def get_nodegroup_edges_by_collector_node(node):
            edges = []
            nodegroup = node.nodegroup

            def getchildedges(node):
                for edge in models.Edge.objects.filter(domainnode=node):
                    if nodegroup == edge.rangenode.nodegroup:
                        edges.append(edge)
                        getchildedges(edge.rangenode)

            getchildedges(node)
            return edges

        def get_graph_parts(graphid):
            if graphid not in graph_cache:
                graph_cache[graphid] = {
                    "rootedges": [],
                    "subgraphs": {},
                    "nodedatatypes": {},
                }
                graph = models.GraphModel.objects.get(pk=graphid)
                nodegroups = set()
                for node in graph.node_set.all():
                    graph_cache[graphid]["nodedatatypes"][str(node.nodeid)] = node.datatype
                    if node.nodegroup:
                        nodegroups.add(node.nodegroup)
                    if node.istopnode:
                        for edge in get_nodegroup_edges_by_collector_node(node):
                            if edge.rangenode.nodegroup is None:
                                graph_cache[graphid]["rootedges"].append(edge)
                for nodegroup in nodegroups:
                    graph_cache[graphid]["subgraphs"][nodegroup] = {"edges": [], "inedge": None, "parentnode_nodegroup": None}
                    graph_cache[graphid]["subgraphs"][nodegroup]["inedge"] = models.Edge.objects.get(rangenode_id=nodegroup.pk)
                    graph_cache[graphid]["subgraphs"][nodegroup]["parentnode_nodegroup"] = graph_cache[graphid]["subgraphs"][nodegroup][
                        "inedge"
                    ].domainnode.nodegroup
                    graph_cache[graphid]["subgraphs"][nodegroup]["edges"] = get_nodegroup_edges_by_collector_node(
                        models.Node.objects.get(pk=nodegroup.pk)
                    )

            return graph_cache[graphid]

        def add_edge_to_graph(graph, domainnode, rangenode, edge, tile, graph_info):
            pkg = {}
            pkg["d_datatype"] = graph_info["nodedatatypes"].get(str(edge.domainnode.pk))
            dom_dt = self.datatype_factory.get_instance(pkg["d_datatype"])
            # Don't process any further if the domain datatype is a literal
            if dom_dt.is_a_literal_in_rdf():
                return

            pkg["r_datatype"] = graph_info["nodedatatypes"].get(str(edge.rangenode.pk))
            pkg["range_tile_data"] = None
            pkg["domain_tile_data"] = None
            if str(edge.rangenode_id) in tile.data:
                pkg["range_tile_data"] = tile.data[str(edge.rangenode_id)]
            if str(edge.domainnode_id) in tile.data:
                pkg["domain_tile_data"] = tile.data[str(edge.domainnode_id)]

            rng_dt = self.datatype_factory.get_instance(pkg["r_datatype"])
            pkg["d_uri"] = dom_dt.get_rdf_uri(domainnode, pkg["domain_tile_data"], "d")
            pkg["r_uri"] = rng_dt.get_rdf_uri(rangenode, pkg["range_tile_data"], "r")

            # Concept on a node that is not required, but not present
            # Nothing to do here
            if pkg["r_uri"] is None and pkg["range_tile_data"] is None:
                return

            # FIXME:  Why is this not in datatype.to_rdf()

            # Domain node is NOT a literal value in the RDF representation, so will have a type:
            if type(pkg["d_uri"]) == list:
                for duri in pkg["d_uri"]:
                    graph.add((duri, RDF.type, URIRef(edge.domainnode.ontologyclass)))
            else:
                graph.add((pkg["d_uri"], RDF.type, URIRef(edge.domainnode.ontologyclass)))

            # Use the range node's datatype.to_rdf() method to generate an RDF representation of it
            # and add its triples to the core graph

            # FIXME: some datatypes have their URI calculated from _tile_data (e.g. concept)
            # ... if there is a list of these, then all of the permutations will happen
            # ... as the matrix below re-processes all URIs against all _tile_data entries :(
            if type(pkg["d_uri"]) == list:
                mpkg = pkg.copy()
                for d in pkg["d_uri"]:
                    mpkg["d_uri"] = d
                    if type(pkg["r_uri"]) == list:
                        npkg = mpkg.copy()
                        for r in pkg["r_uri"]:
                            # compute matrix of n * m
                            npkg["r_uri"] = r
                            graph += rng_dt.to_rdf(npkg, edge)
                    else:
                        # iterate loop on m * 1
                        graph += rng_dt.to_rdf(mpkg, edge)
            elif type(pkg["r_uri"]) == list:
                npkg = pkg.copy()
                for r in pkg["r_uri"]:
                    # compute matrix of 1 * m
                    npkg["r_uri"] = r
                    graph += rng_dt.to_rdf(npkg, edge)
            else:
                # both are single, 1 * 1
                graph += rng_dt.to_rdf(pkg, edge)

        for resourceinstanceid, tiles in self.resourceinstances.items():
            graph_info = get_graph_parts(self.graph_id)

            # add the edges for the group of nodes that include the root (this group of nodes has no nodegroup)
            for edge in graph_cache[self.graph_id]["rootedges"]:
                domainnode = archesproject[str(edge.domainnode.pk)]
                rangenode = archesproject[str(edge.rangenode.pk)]
                add_edge_to_graph(g, domainnode, rangenode, edge, None, graph_info)

            for tile in tiles:
                # add all the edges for a given tile/nodegroup
                for edge in graph_info["subgraphs"][tile.nodegroup]["edges"]:
                    domainnode = archesproject["tile/%s/node/%s" % (str(tile.pk), str(edge.domainnode.pk))]
                    rangenode = archesproject["tile/%s/node/%s" % (str(tile.pk), str(edge.rangenode.pk))]
                    add_edge_to_graph(g, domainnode, rangenode, edge, tile, graph_info)

                # add the edge from the parent node to this tile's root node
                # where the tile has no parent tile, which means the domain node has no tile_id
                if graph_info["subgraphs"][tile.nodegroup]["parentnode_nodegroup"] is None:
                    edge = graph_info["subgraphs"][tile.nodegroup]["inedge"]
                    if edge.domainnode.istopnode:
                        domainnode = archesproject[reverse("resources", args=[resourceinstanceid]).lstrip("/")]
                    else:
                        domainnode = archesproject[str(edge.domainnode.pk)]
                    rangenode = archesproject["tile/%s/node/%s" % (str(tile.pk), str(edge.rangenode.pk))]
                    add_edge_to_graph(g, domainnode, rangenode, edge, tile, graph_info)

                # add the edge from the parent node to this tile's root node
                # where the tile has a parent tile
                if graph_info["subgraphs"][tile.nodegroup]["parentnode_nodegroup"] is not None:
                    edge = graph_info["subgraphs"][tile.nodegroup]["inedge"]
                    domainnode = archesproject["tile/%s/node/%s" % (str(tile.parenttile.pk), str(edge.domainnode.pk))]
                    rangenode = archesproject["tile/%s/node/%s" % (str(tile.pk), str(edge.rangenode.pk))]
                    add_edge_to_graph(g, domainnode, rangenode, edge, tile, graph_info)
        return g


class JsonLdWriter(RdfWriter):
    def build_json(self, graph_id=None, resourceinstanceids=None, **kwargs):
        # Build the JSON separately serializing it, so we can use internally
        super(RdfWriter, self).write_resources(graph_id=graph_id, resourceinstanceids=resourceinstanceids, **kwargs)
        g = self.get_rdf_graph()
        value = g.serialize(format="nquads").decode("utf-8")

        js = from_rdf(value, {"format": "application/nquads", "useNativeTypes": True})

        assert len(resourceinstanceids) == 1  # currently, this should be limited to a single top resource

        archesproject = Namespace(settings.ARCHES_NAMESPACE_FOR_DATA_EXPORT)
        resource_inst_uri = archesproject[reverse("resources", args=[resourceinstanceids[0]]).lstrip("/")]

        context = self.graph_model.jsonldcontext
        framing = {"@omitDefault": True, "@omitGraph": False, "@id": str(resource_inst_uri)}

        if context:
            framing["@context"] = context

        js = frame(js, framing)

        try:
            context = JSONDeserializer().deserialize(context)
        except ValueError:
            if context == "":
                context = {}
            context = {"@context": context}
        except AttributeError:
            context = {"@context": {}}

        # Currently omitGraph is not processed by pyLd, but data is compacted
        # simulate omitGraph:
        if "@graph" in js and len(js["@graph"]) == 1:
            # merge up
            for (k, v) in list(js["@graph"][0].items()):
                js[k] = v
            del js["@graph"]
        return js

    def write_resources(self, graph_id=None, resourceinstanceids=None, **kwargs):
        js = self.build_json(graph_id, resourceinstanceids, **kwargs)
        out = json.dumps(js, indent=kwargs.get("indent", None), sort_keys=True)
        dest = StringIO(out)
        full_file_name = os.path.join("{0}.{1}".format(self.file_name, "jsonld"))
        return [{"name": full_file_name, "outputfile": dest}]


class JsonLdReader(Reader):
    def __init__(self):
        super(JsonLdReader, self).__init__()
        self.tiles = {}
        self.resources = []
        self.resource = None
        self.use_ids = False
        self.root_ontologyclass_lookup = {}
        self.graphtree = None
        self.logger = logging.getLogger(__name__)
        for graph in models.GraphModel.objects.filter(isresource=True):
            node = models.Node.objects.get(graph_id=graph.pk, istopnode=True)
            self.root_ontologyclass_lookup[str(graph.pk)] = node.ontologyclass
        self.logger.info("Initialized JsonLdReader")

    def validate_concept_in_collection(self, value, collection):
        cdata = Concept().get_child_collections(collection, columns="conceptidto")
        ids = [str(x[0]) for x in cdata]
        for c in cdata:
            cids = [x.value for x in models.Value.objects.all().filter(concept_id__exact=c[0], valuetype__category="identifiers")]
            ids.extend(cids)
        if value.startswith(settings.ARCHES_NAMESPACE_FOR_DATA_EXPORT):
            value = value.rsplit("/", 1)[-1]
        return str(value) in ids

    def process_graph(self, graphid):
        root_node = None
        nodes = {}
        graph = GraphProxy.objects.get(graphid=graphid)
        for nodeid, n in graph.nodes.items():
            node = {}
            if n.istopnode:
                root_node = node
            node["datatype"] = self.datatype_factory.get_instance(n.datatype)
            node["datatype_type"] = n.datatype
            node["extra_class"] = []
            if node["datatype"].references_resource_type():
                if "graphs" in n.config and n.config["graphs"]:
                    for gid in [x["graphid"] for x in n.config["graphs"]]:
                        node["extra_class"].append(self.root_ontologyclass_lookup[gid])

            node["config"] = {}
            if n.config and "rdmCollection" in n.config:
                node["config"]["collection_id"] = str(n.config["rdmCollection"])
            elif n.config and "graphs" in n.config:
                for entry in n.config["graphs"]:
                    entry["rootclass"] = self.root_ontologyclass_lookup[entry["graphid"]]
                node["config"]["graphs"] = n.config["graphs"]
            node["required"] = n.isrequired
            node["node_id"] = str(n.nodeid)
            node["name"] = n.name
            node["class"] = n.ontologyclass
            node["nodegroup_id"] = str(n.nodegroup_id)
            node["cardinality"] = n.nodegroup.cardinality if n.nodegroup else None
            node["out_edges"] = []
            node["children"] = {}
            nodes[str(n.nodeid)] = node

        for edegid, e in graph.edges.items():
            dn = e.domainnode_id
            rng = e.rangenode_id
            prop = e.ontologyproperty
            nodes[str(dn)]["out_edges"].append({"range": str(rng), "prop": str(prop)})

        def model_walk(node, nodes):
            for e in node["out_edges"]:
                rng = nodes[e["range"]]
                for oclass in set([rng["class"], *rng["extra_class"]]):
                    key = f"{e['prop']} {oclass}"
                    if key in node["children"]:
                        node["children"][key].append(rng)
                    else:
                        node["children"][key] = [rng]
                model_walk(rng, nodes)
            del node["out_edges"]

        model_walk(root_node, nodes)
        return root_node

    def get_resource_id(self, value):
        # Allow local URI or urn:uuid:UUID
        match = re.match(r".*?%sresources/(?P<resourceid>%s)" % (settings.ARCHES_NAMESPACE_FOR_DATA_EXPORT, settings.UUID_REGEX), value)
        if match:
            return match.group("resourceid")
        else:
            match = re.match(r"urn:uuid:(%s)" % settings.UUID_REGEX, value)
            if match:
                return match.groups()[0]
            else:
                self.logger.debug("Valid resourceid not found within `{0}`".format(value))
        return None

    def read_resource(self, data, use_ids=False, resourceid=None, graphid=None):
        if graphid is None and self.graphtree is None:
            raise Exception("No graphid supplied to read_resource")
        elif self.graphtree is None:
            self.graphtree = self.process_graph(graphid)

        # Ensure we've reset from any previous call
        self.errors = {}
        self.resources = []
        self.resource = None
        self.use_ids = use_ids
        if not isinstance(data, list):
            data = [data]
        # Force use_ids if there is more than one record being passed in
        if len(data) > 1:
            self.use_ids = True

        for jsonld_document in data:
            jsonld_document = expand(jsonld_document)[0]

            # Possibly bail very early
            if jsonld_document["@type"][0] != self.graphtree["class"]:
                raise ValueError("Instance does not have same top level class as model")

            if self.use_ids:
                resourceinstanceid = self.get_resource_id(jsonld_document["@id"])
                if resourceinstanceid is None:
                    self.logger.error("The @id of the resource was not supplied, was null or URI was not correctly formatted")
                    raise Exception("The @id of the resource was not supplied, was null or URI was not correctly formatted")
                self.logger.debug("Using resource instance ID found: {0}".format(resourceinstanceid))
            else:
                self.logger.debug("`use_ids` setting is set to False, ignoring @id from the data if any")

            self.resource = Resource()
            if resourceid is not None:
                self.resource.pk = resourceid
            self.resource.graph_id = graphid
            self.resources.append(self.resource)

            ### --- Process Instance ---
            # now walk the instance and align to the tree
            if "@id" in jsonld_document:
                result = {"data": [jsonld_document["@id"]]}
            else:
                result = {"data": [None]}
            self.data_walk(jsonld_document, self.graphtree, result)

    def is_semantic_node(self, graph_node):
        return self.datatype_factory.datatypes[graph_node["datatype_type"]].defaultwidget is None

    def is_concept_node(self, uri):
        pcs = settings.PREFERRED_CONCEPT_SCHEMES[:]
        pcs.append(settings.ARCHES_NAMESPACE_FOR_DATA_EXPORT + "concepts/")
        for p in pcs:
            if uri.startswith(p):
                return True
        return False

    def data_walk(self, data_node, tree_node, result, tile=None):
        for k, v in data_node.items():
            if k in ["@id", "@type"]:
                continue
            # always a list
            for vi in v:
                if "@value" in vi:
                    # We're a literal value
                    value = vi["@value"]
                    clss = vi.get("@type", "http://www.w3.org/2000/01/rdf-schema#Literal")
                    uri = None
                    is_literal = True
                else:
                    # We're an entity
                    uri = vi.get("@id", "")
                    try:
                        clss = vi["@type"][0]
                    except:
                        # {"@id": "http://something/.../"}
                        # with no @type. This is typically an external concept URI
                        # Look for it in the children of current node
                        possible_cls = []
                        for tn in tree_node["children"]:
                            if tn.startswith(k):
                                possible_cls.append(tn.replace(k, "")[1:])
                        if len(possible_cls) == 1:
                            clss = possible_cls[0]
                        else:
                            raise ValueError(f"Multiple possible branches and no @type given: {vi}")

                    value = None
                    is_literal = False

                # Find precomputed possible branches by prop/class combination
                key = f"{k} {clss}"
                if key in tree_node["datatype"].ignore_keys():
                    # these are handled by the datatype itself
                    continue
                elif not key in tree_node["children"] and is_literal:
                    # grumble grumble
                    # model has xsd:string, default is rdfs:Literal
                    key = f"{k} http://www.w3.org/2001/XMLSchema#string"
                    if not key in tree_node["children"]:
                        raise ValueError(f"property/class combination does not exist in model: {k} {clss}\nWhile processing: {vi}")
                elif not key in tree_node["children"]:
                    raise ValueError(f"property/class combination does not exist in model: {k} {clss}\nWhile processing: {vi}")

                options = tree_node["children"][key]
                possible = []
                ignore = []

                for o in options:
                    # print(f"Considering:\n  {vi}\n  {o['name']}")
                    if is_literal and o["datatype"].is_a_literal_in_rdf():
                        if len(o["datatype"].validate(value)) == 0:
                            possible.append([o, value])
                        else:
                            print(f"Could not validate {value} as a {o['datatype']}")
                    elif not is_literal and not o["datatype"].is_a_literal_in_rdf():
                        if self.is_concept_node(uri):
                            collid = o["config"]["collection_id"]
                            try:
                                if self.validate_concept_in_collection(uri, collid):
                                    possible.append([o, uri])
                                else:
                                    print(f"Concept URI {uri} not in Collection {collid}")
                            except:
                                print(f"Errored testing concept {uri} in collection {collid}")
                        elif self.is_semantic_node(o):
                            possible.append([o, ""])
                        elif o["datatype"].accepts_rdf_uri(uri):
                            # print(f"datatype for {o['name']} accepts uri")
                            possible.append([o, uri])
                        else:
                            # This is when the current option doesn't match, but could be
                            # non-ambiguous resource-instance vs semantic node
                            continue
                    else:
                        raise ValueError("No possible match?")

                # print(f"Possible is: {[x[0]['name'] for x in possible]}")

                if not possible:
                    # print(f"Tried: {options}")
                    raise ValueError(f"Data does not match any actual node, despite prop/class combination {k} {clss}:\n{vi}")
                elif len(possible) > 1:
                    # descend into data to check if there are further clarifying features
                    possible2 = []
                    for p in possible:
                        try:
                            # Don't really create data, so pass anonymous result dict
                            self.data_walk(vi, p[0], {}, tile)
                            possible2.append(p)
                        except:
                            # Not an option
                            pass
                    if not possible2:
                        raise ValueError("Considering branches, data does not match any node, despite a prop/class combination")
                    elif len(possible2) > 1:
                        raise ValueError(
                            f"Even after considering branches, data still matches more than one node: {[x[0]['name'] for x in possible2]}"
                        )
                    else:
                        branch = possible2[0]
                else:
                    branch = possible[0]

                if not self.is_semantic_node(branch[0]):
                    graph_node = branch[0]
                    node_value = graph_node["datatype"].from_rdf(vi)
                    # node_value might be None if the validation of the datatype fails
                    # XXX Should we check this here, or raise in the datatype?
<<<<<<< HEAD

                    # For resource-instances, the datatype doesn't know the ontology prop config
                    if graph_node["datatype"].references_resource_type():
                        if "graphs" in branch[0]["config"]:
                            gs = branch[0]["config"]["graphs"]
                            if len(gs) == 1:
                                # just select it
                                if "ontologyProperty" in gs[0]:
                                    node_value[0]["ontologyProperty"] = gs[0]["ontologyProperty"]
                                if "inverseOntologyProperty" in gs[0]:
                                    node_value[0]["inverseOntologyProperty"] = gs[0]["inverseOntologyProperty"]
                            else:
                                for g in gs:
                                    # Now test current node's class against graph's class
                                    # This isn't a guarantee, but close enough
                                    if vi["@type"][0] == g["rootclass"]:
                                        if "ontologyProperty" in g:
                                            node_value[0]["ontologyProperty"] = g["ontologyProperty"]
                                        if "inverseOntologyProperty" in g:
                                            node_value[0]["inverseOntologyProperty"] = g["inverseOntologyProperty"]
                                        break
=======
>>>>>>> 748acd2a

                # We know now that it can go into the branch
                # Determine if we can collapse the data into a -list or not
                bnodeid = branch[0]["node_id"]

                # This is going to be the result passed down if we recurse
                bnode = {"data": [], "nodegroup_id": branch[0]["nodegroup_id"], "cardinality": branch[0]["cardinality"]}

<<<<<<< HEAD
                if branch[0]['datatype'].collects_multiple_values() and tile and bnodeid == branch[0]['nodegroup_id']:
=======
                if branch[0]["datatype"].collects_multiple_values() and tile and str(tile.nodegroup.pk) == branch[0]['nodegroup_id']:
>>>>>>> 748acd2a
                    # iterating through a root node *-list type
                    pass
                elif bnodeid == branch[0]["nodegroup_id"]:
                    # Used to pick the previous tile in loop which MIGHT be the parent (but might not)
                    parenttile_id = result["tile"].tileid if "tile" in result else None
                    tile = Tile(
                        tileid=uuid.uuid4(),
                        resourceinstance_id=self.resource.pk,
                        parenttile_id=parenttile_id,
                        nodegroup_id=branch[0]["nodegroup_id"],
                        data={},
                    )
                    self.resource.tiles.append(tile)
                elif "tile" in result and result["tile"]:
                    tile = result["tile"]

                bnode["tile"] = tile

                if bnodeid in result:
                    if branch[0]["datatype"].collects_multiple_values():
                        # append to previous tile
                        if type(node_value) != list:
                            node_value = [node_value]
                        bnode = result[bnodeid][0]
                        bnode["data"].append(branch[1])
                        if not self.is_semantic_node(branch[0]):
                            try:
                                n = bnode["tile"].data[bnodeid]
                            except:
                                n = []
                                bnode["tile"].data[bnodeid] = n
                            if type(n) != list:
                                bnode["tile"].data[bnodeid] = [n]
                            bnode["tile"].data[bnodeid].extend(node_value)
                    elif branch[0]["cardinality"] != "n":
                        bnode = result[bnodeid][0]
                        if node_value == bnode["tile"].data[bnodeid]:
                            # No-op, attempt to readd same value
                            pass
                        else:
                            raise ValueError(f"Attempt to add a value to cardinality 1, non-list node {k} {clss}:\n {vi}")
                    else:
                        bnode["data"].append(branch[1])
                        if not self.is_semantic_node(branch[0]):
                            # print(f"Adding to existing (n): {node_value}")
                            tile.data[bnodeid] = node_value
                        result[bnodeid].append(bnode)
                else:
                    if not self.is_semantic_node(branch[0]):
                        tile.data[bnodeid] = node_value
                    bnode["data"].append(branch[1])
                    result[bnodeid] = [bnode]

                if not is_literal:
                    # Walk down non-literal branches in the data
                    self.data_walk(vi, branch[0], bnode, tile)

        # Finally, after processing all of the branches for this node, check required nodes are present
        for path in tree_node["children"].values():
            for kid in path:
                if kid["required"] and not f"{kid['node_id']}" in result:
                    raise ValueError(f"Required field not present: {kid['name']}")<|MERGE_RESOLUTION|>--- conflicted
+++ resolved
@@ -532,7 +532,6 @@
                     node_value = graph_node["datatype"].from_rdf(vi)
                     # node_value might be None if the validation of the datatype fails
                     # XXX Should we check this here, or raise in the datatype?
-<<<<<<< HEAD
 
                     # For resource-instances, the datatype doesn't know the ontology prop config
                     if graph_node["datatype"].references_resource_type():
@@ -554,8 +553,6 @@
                                         if "inverseOntologyProperty" in g:
                                             node_value[0]["inverseOntologyProperty"] = g["inverseOntologyProperty"]
                                         break
-=======
->>>>>>> 748acd2a
 
                 # We know now that it can go into the branch
                 # Determine if we can collapse the data into a -list or not
@@ -564,11 +561,7 @@
                 # This is going to be the result passed down if we recurse
                 bnode = {"data": [], "nodegroup_id": branch[0]["nodegroup_id"], "cardinality": branch[0]["cardinality"]}
 
-<<<<<<< HEAD
-                if branch[0]['datatype'].collects_multiple_values() and tile and bnodeid == branch[0]['nodegroup_id']:
-=======
                 if branch[0]["datatype"].collects_multiple_values() and tile and str(tile.nodegroup.pk) == branch[0]['nodegroup_id']:
->>>>>>> 748acd2a
                     # iterating through a root node *-list type
                     pass
                 elif bnodeid == branch[0]["nodegroup_id"]:
