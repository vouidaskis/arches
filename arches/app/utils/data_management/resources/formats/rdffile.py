--- conflicted
+++ resolved
@@ -427,7 +427,8 @@
                 if self.verbosity > 1:
                     for line in self.print_buf:
                         # print(line) # uncomment this line to print errors directly to the screen
-                        self.logger.debug(line)
+                        self.logger.debug(line)    
+                raise
 
 
     def is_semantic_node(self, graph_node):
@@ -579,24 +580,17 @@
                             data={},
                         )
                     if is_literal and o["datatype"].is_a_literal_in_rdf():
-<<<<<<< HEAD
                         # import each value separately if there are no languages in the values and this is card n string
                         if o["datatype"].is_multilingual_rdf(values):
                             if len(o["datatype"].validate_from_rdf(values)) == 0:
-                                possible.append([o, values])
+                                possible.append([o, values, potential_tile])
                             else:
-                                print(f"Could not validate {values} as a {o['datatype']}")
+                                self.printline(f"Could not validate {values} as a {o['datatype']}", indent + 1)
                         else:
                             if len(o["datatype"].validate_from_rdf(value)) == 0:
-                                possible.append([o, value])
+                                possible.append([o, value, potential_tile])
                             else:
-                                print(f"Could not validate {value} as a {o['datatype']}")
-=======
-                        if len(o["datatype"].validate_from_rdf(value)) == 0:
-                            possible.append([o, value, potential_tile])
-                        else:
-                            self.printline(f"Could not validate {value} as a {o['datatype']}", indent + 1)
->>>>>>> 14524285
+                                self.printline(f"Could not validate {value} as a {o['datatype']}", indent + 1)
                     elif not is_literal and not o["datatype"].is_a_literal_in_rdf():
                         if self.is_concept_node(uri):
                             self.printline("This is a concept node, so we'll test if the incoming data can fit here", indent + 1)
@@ -613,15 +607,11 @@
                             except:
                                 self.printline(f"Errored testing concept {uri} in collection {collid}", indent + 1)
                         elif self.is_semantic_node(o):
-<<<<<<< HEAD
                             if uri != "":
                                 if o["node_id"] in uri:
-                                    possible.append([o, ""])
+                                    possible.append([o, "", potential_tile])
                             else:
-                                possible.append([o, ""])
-=======
-                            possible.append([o, "", potential_tile])
->>>>>>> 14524285
+                                possible.append([o, "", potential_tile])
                         elif o["datatype"].accepts_rdf_uri(uri):
                             # self.printline(f"datatype for {o['name']} accepts uri", indent+1)
                             possible.append([o, uri, potential_tile])
@@ -629,14 +619,7 @@
                             # This is when the current option doesn't match, but could be
                             # non-ambiguous resource-instance vs semantic node
                             continue
-<<<<<<< HEAD
                 # print(f"Possible is: {[x[0]['name'] for x in possible]}")
-=======
-                    else:
-                        raise ValueError("No possible match?")
-
-                # self.printline(f"Possible is: {[x[0]['name'] for x in possible]}", indent+1)
->>>>>>> 14524285
 
                 if not possible:
                     # self.printline(f"Tried: {options}")
@@ -732,6 +715,8 @@
 
                 bnode["tile"] = tile
                 if bnodeid in result:
+                    import ipdb; ipdb.sset_trace()
+                    
                     if branch[0]["datatype"].collects_multiple_values():
                         # append to previous tile
                         if type(node_value) != list:
