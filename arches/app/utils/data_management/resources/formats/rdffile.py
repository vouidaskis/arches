import os
import re
import json
import uuid
import requests
import datetime
import logging
from io import StringIO
from django.urls import reverse
from .format import Writer, Reader
from arches.app.models import models
from arches.app.models.resource import Resource
from arches.app.models.graph import Graph as GraphProxy
from arches.app.models.tile import Tile
from arches.app.models.concept import Concept
from arches.app.models.system_settings import settings
from arches.app.datatypes.datatypes import DataTypeFactory
from arches.app.utils.betterJSONSerializer import JSONSerializer, JSONDeserializer
from rdflib import Namespace
from rdflib import URIRef, Literal
from rdflib import ConjunctiveGraph as Graph
from rdflib.namespace import RDF, RDFS
from pyld.jsonld import compact, frame, from_rdf, to_rdf, expand, set_document_loader


# Stop code from looking up the contexts online for every operation
docCache = {}


def fetch(url):
    resp = requests.get(url)
    return resp.json()


def use_cache(url):
    if docCache[url]["expires"] is not None and docCache[url]["expires"] < datetime.datetime.now():
        return False
    else:
        return True


def load_document_and_cache(url):
    if url in docCache and use_cache(url):
        return docCache[url]

    doc = {"expires": None, "contextUrl": None, "documentUrl": None, "document": ""}
    data = fetch(url)
    doc["document"] = data
    doc["expires"] = datetime.datetime.now() + datetime.timedelta(minutes=settings.JSONLD_CONTEXT_CACHE_TIMEOUT)
    docCache[url] = doc
    return doc


set_document_loader(load_document_and_cache)


class RdfWriter(Writer):
    def __init__(self, **kwargs):
        self.format = kwargs.pop("format", "xml")
        self.logger = logging.getLogger(__name__)
        super(RdfWriter, self).__init__(**kwargs)

    def write_resources(self, graph_id=None, resourceinstanceids=None, **kwargs):
        super(RdfWriter, self).write_resources(graph_id=graph_id, resourceinstanceids=resourceinstanceids, **kwargs)

        dest = StringIO()
        g = self.get_rdf_graph()
        g.serialize(destination=dest, format=self.format)

        full_file_name = os.path.join("{0}.{1}".format(self.file_name, "rdf"))
        return [{"name": full_file_name, "outputfile": dest}]

    def get_rdf_graph(self):
        archesproject = Namespace(settings.ARCHES_NAMESPACE_FOR_DATA_EXPORT)
        graph_uri = URIRef(archesproject[reverse("graph", args=[self.graph_id]).lstrip("/")])
        self.logger.debug("Using `{0}` for Arches URI namespace".format(settings.ARCHES_NAMESPACE_FOR_DATA_EXPORT))
        self.logger.debug("Using `{0}` for Graph URI".format(graph_uri))

        g = Graph()
        g.bind("archesproject", archesproject, False)
        graph_cache = {}

        def get_nodegroup_edges_by_collector_node(node):
            edges = []
            nodegroup = node.nodegroup

            def getchildedges(node):
                for edge in models.Edge.objects.filter(domainnode=node):
                    if nodegroup == edge.rangenode.nodegroup:
                        edges.append(edge)
                        getchildedges(edge.rangenode)

            getchildedges(node)
            return edges

        def get_graph_parts(graphid):
            if graphid not in graph_cache:
                graph_cache[graphid] = {
                    "rootedges": [],
                    "subgraphs": {},
                    "nodedatatypes": {},
                }
                graph = models.GraphModel.objects.get(pk=graphid)
                nodegroups = set()
                for node in graph.node_set.all():
                    graph_cache[graphid]["nodedatatypes"][str(node.nodeid)] = node.datatype
                    if node.nodegroup:
                        nodegroups.add(node.nodegroup)
                    if node.istopnode:
                        for edge in get_nodegroup_edges_by_collector_node(node):
                            if edge.rangenode.nodegroup is None:
                                graph_cache[graphid]["rootedges"].append(edge)
                for nodegroup in nodegroups:
                    graph_cache[graphid]["subgraphs"][nodegroup] = {"edges": [], "inedge": None, "parentnode_nodegroup": None}
                    graph_cache[graphid]["subgraphs"][nodegroup]["inedge"] = models.Edge.objects.get(rangenode_id=nodegroup.pk)
                    graph_cache[graphid]["subgraphs"][nodegroup]["parentnode_nodegroup"] = graph_cache[graphid]["subgraphs"][nodegroup][
                        "inedge"
                    ].domainnode.nodegroup
                    graph_cache[graphid]["subgraphs"][nodegroup]["edges"] = get_nodegroup_edges_by_collector_node(
                        models.Node.objects.get(pk=nodegroup.pk)
                    )

            return graph_cache[graphid]

        def add_edge_to_graph(graph, domainnode, rangenode, edge, tile, graph_info):
            pkg = {}
            pkg["d_datatype"] = graph_info["nodedatatypes"].get(str(edge.domainnode.pk))
            dom_dt = self.datatype_factory.get_instance(pkg["d_datatype"])
            # Don't process any further if the domain datatype is a literal
            if dom_dt.is_a_literal_in_rdf():
                return

            pkg["r_datatype"] = graph_info["nodedatatypes"].get(str(edge.rangenode.pk))
            pkg["range_tile_data"] = None
            pkg["domain_tile_data"] = None
            if str(edge.rangenode_id) in tile.data:
                pkg["range_tile_data"] = tile.data[str(edge.rangenode_id)]
            if str(edge.domainnode_id) in tile.data:
                pkg["domain_tile_data"] = tile.data[str(edge.domainnode_id)]

            rng_dt = self.datatype_factory.get_instance(pkg["r_datatype"])
            pkg["d_uri"] = dom_dt.get_rdf_uri(domainnode, pkg["domain_tile_data"], "d")
            pkg["r_uri"] = rng_dt.get_rdf_uri(rangenode, pkg["range_tile_data"], "r")

            # Concept on a node that is not required, but not present
            # Nothing to do here
            if pkg["r_uri"] is None and pkg["range_tile_data"] is None:
                return

            # FIXME:  Why is this not in datatype.to_rdf()

            # Domain node is NOT a literal value in the RDF representation, so will have a type:
            if type(pkg["d_uri"]) == list:
                for duri in pkg["d_uri"]:
                    graph.add((duri, RDF.type, URIRef(edge.domainnode.ontologyclass)))
            else:
                graph.add((pkg["d_uri"], RDF.type, URIRef(edge.domainnode.ontologyclass)))

            # Use the range node's datatype.to_rdf() method to generate an RDF representation of it
            # and add its triples to the core graph

            # FIXME: some datatypes have their URI calculated from _tile_data (e.g. concept)
            # ... if there is a list of these, then all of the permutations will happen
            # ... as the matrix below re-processes all URIs against all _tile_data entries :(
            if type(pkg["d_uri"]) == list:
                mpkg = pkg.copy()
                for d in pkg["d_uri"]:
                    mpkg["d_uri"] = d
                    if type(pkg["r_uri"]) == list:
                        npkg = mpkg.copy()
                        for r in pkg["r_uri"]:
                            # compute matrix of n * m
                            npkg["r_uri"] = r
                            graph += rng_dt.to_rdf(npkg, edge)
                    else:
                        # iterate loop on m * 1
                        graph += rng_dt.to_rdf(mpkg, edge)
            elif type(pkg["r_uri"]) == list:
                npkg = pkg.copy()
                for r in pkg["r_uri"]:
                    # compute matrix of 1 * m
                    npkg["r_uri"] = r
                    graph += rng_dt.to_rdf(npkg, edge)
            else:
                # both are single, 1 * 1
                graph += rng_dt.to_rdf(pkg, edge)

        for resourceinstanceid, tiles in self.resourceinstances.items():
            graph_info = get_graph_parts(self.graph_id)

            # add the edges for the group of nodes that include the root (this group of nodes has no nodegroup)
            for edge in graph_cache[self.graph_id]["rootedges"]:
                domainnode = archesproject[str(edge.domainnode.pk)]
                rangenode = archesproject[str(edge.rangenode.pk)]
                add_edge_to_graph(g, domainnode, rangenode, edge, None, graph_info)

            for tile in tiles:
                # add all the edges for a given tile/nodegroup
                for edge in graph_info["subgraphs"][tile.nodegroup]["edges"]:
                    domainnode = archesproject["tile/%s/node/%s" % (str(tile.pk), str(edge.domainnode.pk))]
                    rangenode = archesproject["tile/%s/node/%s" % (str(tile.pk), str(edge.rangenode.pk))]
                    add_edge_to_graph(g, domainnode, rangenode, edge, tile, graph_info)

                # add the edge from the parent node to this tile's root node
                # where the tile has no parent tile, which means the domain node has no tile_id
                if graph_info["subgraphs"][tile.nodegroup]["parentnode_nodegroup"] is None:
                    edge = graph_info["subgraphs"][tile.nodegroup]["inedge"]
                    if edge.domainnode.istopnode:
                        domainnode = archesproject[reverse("resources", args=[resourceinstanceid]).lstrip("/")]
                    else:
                        domainnode = archesproject[str(edge.domainnode.pk)]
                    rangenode = archesproject["tile/%s/node/%s" % (str(tile.pk), str(edge.rangenode.pk))]
                    add_edge_to_graph(g, domainnode, rangenode, edge, tile, graph_info)

                # add the edge from the parent node to this tile's root node
                # where the tile has a parent tile
                if graph_info["subgraphs"][tile.nodegroup]["parentnode_nodegroup"] is not None:
                    edge = graph_info["subgraphs"][tile.nodegroup]["inedge"]
                    domainnode = archesproject["tile/%s/node/%s" % (str(tile.parenttile.pk), str(edge.domainnode.pk))]
                    rangenode = archesproject["tile/%s/node/%s" % (str(tile.pk), str(edge.rangenode.pk))]
                    add_edge_to_graph(g, domainnode, rangenode, edge, tile, graph_info)
        return g


class JsonLdWriter(RdfWriter):
    def build_json(self, graph_id=None, resourceinstanceids=None, **kwargs):
        # Build the JSON separately serializing it, so we can use internally
        super(RdfWriter, self).write_resources(graph_id=graph_id, resourceinstanceids=resourceinstanceids, **kwargs)
        g = self.get_rdf_graph()
        value = g.serialize(format="nquads").decode("utf-8")

        js = from_rdf(value, {"format": "application/nquads", "useNativeTypes": True})

        assert len(resourceinstanceids) == 1  # currently, this should be limited to a single top resource

        archesproject = Namespace(settings.ARCHES_NAMESPACE_FOR_DATA_EXPORT)
        resource_inst_uri = archesproject[reverse("resources", args=[resourceinstanceids[0]]).lstrip("/")]

        context = self.graph_model.jsonldcontext
        framing = {"@omitDefault": True, "@omitGraph": False, "@id": str(resource_inst_uri)}

        if context:
            framing["@context"] = context

        js = frame(js, framing)

        try:
            context = JSONDeserializer().deserialize(context)
        except ValueError:
            if context == "":
                context = {}
            context = {"@context": context}
        except AttributeError:
            context = {"@context": {}}

        # Currently omitGraph is not processed by pyLd, but data is compacted
        # simulate omitGraph:
        if "@graph" in js and len(js["@graph"]) == 1:
            # merge up
            for (k, v) in list(js["@graph"][0].items()):
                js[k] = v
            del js["@graph"]
        return js

    def write_resources(self, graph_id=None, resourceinstanceids=None, **kwargs):
        js = self.build_json(graph_id, resourceinstanceids, **kwargs)
        out = json.dumps(js, indent=kwargs.get("indent", None), sort_keys=True)
        dest = StringIO(out)
        full_file_name = os.path.join("{0}.{1}".format(self.file_name, "jsonld"))
        return [{"name": full_file_name, "outputfile": dest}]


class JsonLdReader(Reader):
    def __init__(self):
        super(JsonLdReader, self).__init__()
        self.tiles = {}
        self.resources = []
        self.resource = None
        self.use_ids = False
        self.root_ontologyclass_lookup = {}
        self.graphtree = None
        self.logger = logging.getLogger(__name__)
        for graph in models.GraphModel.objects.filter(isresource=True):
            node = models.Node.objects.get(graph_id=graph.pk, istopnode=True)
            self.root_ontologyclass_lookup[str(graph.pk)] = node.ontologyclass
        self.logger.info("Initialized JsonLdReader")

    def validate_concept_in_collection(self, value, collection):
        cdata = Concept().get_child_collections(collection, columns="conceptidto")
        ids = [str(x[0]) for x in cdata]
        for c in cdata:
            cids = [x.value for x in models.Value.objects.all().filter(concept_id__exact=c[0], valuetype__category="identifiers")]
            ids.extend(cids)
        if value.startswith(settings.ARCHES_NAMESPACE_FOR_DATA_EXPORT):
            value = value.rsplit("/", 1)[-1]
        return str(value) in ids

    def process_graph(self, graphid):
        root_node = None
        nodes = {}
        graph = GraphProxy.objects.get(graphid=graphid)
        for nodeid, n in graph.nodes.items():
            node = {}
            if n.istopnode:
                root_node = node
            node["datatype"] = self.datatype_factory.get_instance(n.datatype)
            node["datatype_type"] = n.datatype
            node["extra_class"] = []
            if node["datatype"].references_resource_type():
                if "graphs" in n.config and n.config["graphs"]:
                    for gid in [x["graphid"] for x in n.config["graphs"]]:
                        node["extra_class"].append(self.root_ontologyclass_lookup[gid])

            node["config"] = {}
            if n.config and "rdmCollection" in n.config:
                node["config"]["collection_id"] = str(n.config["rdmCollection"])
            elif n.config and "graphs" in n.config:
                for entry in n.config["graphs"]:
                    entry["rootclass"] = self.root_ontologyclass_lookup[entry["graphid"]]
                node["config"]["graphs"] = n.config["graphs"]
            node["required"] = n.isrequired
            node["node_id"] = str(n.nodeid)
            node["name"] = n.name
            node["class"] = n.ontologyclass
            node["nodegroup_id"] = str(n.nodegroup_id)
            node["cardinality"] = n.nodegroup.cardinality if n.nodegroup else None
            node["out_edges"] = []
            node["children"] = {}
            nodes[str(n.nodeid)] = node

        for edegid, e in graph.edges.items():
            dn = e.domainnode_id
            rng = e.rangenode_id
            prop = e.ontologyproperty
            nodes[str(dn)]["out_edges"].append({"range": str(rng), "prop": str(prop)})

        def model_walk(node, nodes):
            for e in node["out_edges"]:
                rng = nodes[e["range"]]
                for oclass in set([rng["class"], *rng["extra_class"]]):
                    key = f"{e['prop']} {oclass}"
                    if key in node["children"]:
                        node["children"][key].append(rng)
                    else:
                        node["children"][key] = [rng]
                model_walk(rng, nodes)
            del node["out_edges"]

        model_walk(root_node, nodes)
        return root_node

    def get_resource_id(self, value):
        # Allow local URI or urn:uuid:UUID
        match = re.match(r".*?%sresources/(?P<resourceid>%s)" % (settings.ARCHES_NAMESPACE_FOR_DATA_EXPORT, settings.UUID_REGEX), value)
        if match:
            return match.group("resourceid")
        else:
            match = re.match(r"urn:uuid:(%s)" % settings.UUID_REGEX, value)
            if match:
                return match.groups()[0]
            else:
                self.logger.debug("Valid resourceid not found within `{0}`".format(value))
        return None

    def read_resource(self, data, use_ids=False, resourceid=None, graphid=None):
        if graphid is None and self.graphtree is None:
            raise Exception("No graphid supplied to read_resource")
        elif self.graphtree is None:
            self.graphtree = self.process_graph(graphid)

        # Ensure we've reset from any previous call
        self.errors = {}
        self.resources = []
        self.resource = None
        self.use_ids = use_ids
        if not isinstance(data, list):
            data = [data]
        # Force use_ids if there is more than one record being passed in
        if len(data) > 1:
            self.use_ids = True

        # Maybe calculate sort order for this node's tiles
        try:
            self.shouldSortTiles = settings.JSON_LD_SORT
        except:
            self.shouldSortTiles = False

        for jsonld_document in data:
            jsonld_document = expand(jsonld_document)[0]

            # Possibly bail very early
            if jsonld_document["@type"][0] != self.graphtree["class"]:
                raise ValueError("Instance does not have same top level class as model")

            if self.use_ids:
                resourceinstanceid = self.get_resource_id(jsonld_document["@id"])
                if resourceinstanceid is None:
                    self.logger.error("The @id of the resource was not supplied, was null or URI was not correctly formatted")
                    raise Exception("The @id of the resource was not supplied, was null or URI was not correctly formatted")
                self.logger.debug("Using resource instance ID found: {0}".format(resourceinstanceid))
            else:
                self.logger.debug("`use_ids` setting is set to False, ignoring @id from the data if any")

            self.resource = Resource()
            if resourceid is not None:
                self.resource.pk = resourceid
            self.resource.graph_id = graphid
            self.resources.append(self.resource)

            ### --- Process Instance ---
            # now walk the instance and align to the tree
            if "@id" in jsonld_document:
                result = {"data": [jsonld_document["@id"]]}
            else:
                result = {"data": [None]}
            self.data_walk(jsonld_document, self.graphtree, result)

    def is_semantic_node(self, graph_node):
        return self.datatype_factory.datatypes[graph_node["datatype_type"]].defaultwidget is None

    def is_concept_node(self, uri):
        pcs = settings.PREFERRED_CONCEPT_SCHEMES[:]
        pcs.append(settings.ARCHES_NAMESPACE_FOR_DATA_EXPORT + "concepts/")
        for p in pcs:
            if uri.startswith(p):
                return True
        return False

    def data_walk(self, data_node, tree_node, result, tile=None):
        my_tiles = []
        for k, v in data_node.items():
            if k in ["@id", "@type"]:
                continue
            # always a list
            for vi in v:
                if "@value" in vi:
                    # We're a literal value
                    value = vi["@value"]
                    clss = vi.get("@type", "http://www.w3.org/2000/01/rdf-schema#Literal")
                    uri = None
                    is_literal = True
                else:
                    # We're an entity
                    uri = vi.get("@id", "")
                    try:
                        clss = vi["@type"][0]
                    except:
                        # {"@id": "http://something/.../"}
                        # with no @type. This is typically an external concept URI
                        # Look for it in the children of current node
                        possible_cls = []
                        for tn in tree_node["children"]:
                            if tn.startswith(k):
                                possible_cls.append(tn.replace(k, "")[1:])
                        if len(possible_cls) == 1:
                            clss = possible_cls[0]
                        else:
                            raise ValueError(f"Multiple possible branches and no @type given: {vi}")

                    value = None
                    is_literal = False

                # Find precomputed possible branches by prop/class combination
                key = f"{k} {clss}"
                if key in tree_node["datatype"].ignore_keys():
                    # these are handled by the datatype itself
                    continue
                elif not key in tree_node["children"] and is_literal:
                    # grumble grumble
                    # model has xsd:string, default is rdfs:Literal
                    key = f"{k} http://www.w3.org/2001/XMLSchema#string"
                    if not key in tree_node["children"]:
                        raise ValueError(f"property/class combination does not exist in model: {k} {clss}\nWhile processing: {vi}")
                elif not key in tree_node["children"]:
                    raise ValueError(f"property/class combination does not exist in model: {k} {clss}\nWhile processing: {vi}")

                options = tree_node["children"][key]
                possible = []
                ignore = []

                for o in options:
                    # print(f"Considering:\n  {vi}\n  {o['name']}")
                    if is_literal and o["datatype"].is_a_literal_in_rdf():
                        if len(o["datatype"].validate(value)) == 0:
                            possible.append([o, value])
                        else:
                            print(f"Could not validate {value} as a {o['datatype']}")
                    elif not is_literal and not o["datatype"].is_a_literal_in_rdf():
                        if self.is_concept_node(uri):
                            collid = o["config"]["collection_id"]
                            try:
                                if self.validate_concept_in_collection(uri, collid):
                                    possible.append([o, uri])
                                else:
                                    print(f"Concept URI {uri} not in Collection {collid}")
                            except:
                                print(f"Errored testing concept {uri} in collection {collid}")
                        elif self.is_semantic_node(o):
                            possible.append([o, ""])
                        elif o["datatype"].accepts_rdf_uri(uri):
                            # print(f"datatype for {o['name']} accepts uri")
                            possible.append([o, uri])
                        else:
                            # This is when the current option doesn't match, but could be
                            # non-ambiguous resource-instance vs semantic node
                            continue
                    else:
                        raise ValueError("No possible match?")

                # print(f"Possible is: {[x[0]['name'] for x in possible]}")

                if not possible:
                    # print(f"Tried: {options}")
                    raise ValueError(f"Data does not match any actual node, despite prop/class combination {k} {clss}:\n{vi}")
                elif len(possible) > 1:
                    # descend into data to check if there are further clarifying features
                    possible2 = []
                    for p in possible:
                        try:
                            # Don't really create data, so pass anonymous result dict
                            self.data_walk(vi, p[0], {}, tile)
                            possible2.append(p)
                        except:
                            # Not an option
                            pass
                    if not possible2:
                        raise ValueError("Considering branches, data does not match any node, despite a prop/class combination")
                    elif len(possible2) > 1:
                        raise ValueError(
                            f"Even after considering branches, data still matches more than one node: {[x[0]['name'] for x in possible2]}"
                        )
                    else:
                        branch = possible2[0]
                else:
                    branch = possible[0]

                if not self.is_semantic_node(branch[0]):
                    graph_node = branch[0]
                    node_value = graph_node["datatype"].from_rdf(vi)
                    # node_value might be None if the validation of the datatype fails
                    # XXX Should we check this here, or raise in the datatype?

                    # For resource-instances, the datatype doesn't know the ontology prop config
                    if graph_node["datatype"].references_resource_type():
                        if "graphs" in branch[0]["config"]:
                            gs = branch[0]["config"]["graphs"]
                            if len(gs) == 1:
                                # just select it
                                if "ontologyProperty" in gs[0]:
                                    node_value[0]["ontologyProperty"] = gs[0]["ontologyProperty"]
                                if "inverseOntologyProperty" in gs[0]:
                                    node_value[0]["inverseOntologyProperty"] = gs[0]["inverseOntologyProperty"]
                            else:
                                for g in gs:
                                    # Now test current node's class against graph's class
                                    # This isn't a guarantee, but close enough
                                    if vi["@type"][0] == g["rootclass"]:
                                        if "ontologyProperty" in g:
                                            node_value[0]["ontologyProperty"] = g["ontologyProperty"]
                                        if "inverseOntologyProperty" in g:
                                            node_value[0]["inverseOntologyProperty"] = g["inverseOntologyProperty"]
                                        break
                else:
                    # Might get checked in a cardinality n branch that shouldn't be repeated
                    node_value = None

                # We know now that it can go into the branch
                # Determine if we can collapse the data into a -list or not
                bnodeid = branch[0]["node_id"]

                # This is going to be the result passed down if we recurse
                bnode = {"data": [], "nodegroup_id": branch[0]["nodegroup_id"], "cardinality": branch[0]["cardinality"]}

<<<<<<< HEAD
                if bnodeid == branch[0]["nodegroup_id"]:
                    # 2020-06-02 azaroth42 removed: parenttile_id = tile.tileid if tile else None
=======
                if branch[0]["datatype"].collects_multiple_values() and tile and str(tile.nodegroup.pk) == branch[0]["nodegroup_id"]:
                    # iterating through a root node *-list type
                    pass
                elif bnodeid == branch[0]["nodegroup_id"]:
>>>>>>> 66ff52e6
                    # Used to pick the previous tile in loop which MIGHT be the parent (but might not)
                    parenttile_id = result["tile"].tileid if "tile" in result else None
                    tile = Tile(
                        tileid=uuid.uuid4(),
                        resourceinstance_id=self.resource.pk,
                        parenttile_id=parenttile_id,
                        nodegroup_id=branch[0]["nodegroup_id"],
                        data={},
                    )
                    self.resource.tiles.append(tile)
                    my_tiles.append(tile)
                elif "tile" in result and result["tile"]:
                    tile = result["tile"]

                if not hasattr(tile, "_json_ld"):
                    tile._json_ld = vi

                bnode["tile"] = tile
                if bnodeid in result:
                    if branch[0]["datatype"].collects_multiple_values():
                        # append to previous tile
                        if type(node_value) != list:
                            node_value = [node_value]
                        bnode = result[bnodeid][0]
                        bnode["data"].append(branch[1])
                        if not self.is_semantic_node(branch[0]):
                            try:
                                n = bnode["tile"].data[bnodeid]
                            except:
                                n = []
                                bnode["tile"].data[bnodeid] = n
                            if type(n) != list:
                                bnode["tile"].data[bnodeid] = [n]
                            bnode["tile"].data[bnodeid].extend(node_value)
                    elif branch[0]["cardinality"] != "n":
                        bnode = result[bnodeid][0]
                        if node_value == bnode["tile"].data[bnodeid]:
                            # No-op, attempt to readd same value
                            pass
                        else:
                            raise ValueError(f"Attempt to add a value to cardinality 1, non-list node {k} {clss}:\n {vi}")
                    else:
                        bnode["data"].append(branch[1])
                        if not self.is_semantic_node(branch[0]):
                            # print(f"Adding to existing (n): {node_value}")
                            tile.data[bnodeid] = node_value
                        result[bnodeid].append(bnode)
                else:
                    if not self.is_semantic_node(branch[0]):
                        tile.data[bnodeid] = node_value
                    bnode["data"].append(branch[1])
                    result[bnodeid] = [bnode]

                if not is_literal:
                    # Walk down non-literal branches in the data
                    self.data_walk(vi, branch[0], bnode, tile)

        if self.shouldSortTiles:
            sortfuncs = settings.JSON_LD_SORT_FUNCTIONS
            if my_tiles:
                tile_ng_hash = {}
                for t in my_tiles:
                    try:
                        tile_ng_hash[t.nodegroup_id].append(t)
                    except KeyError:
                        tile_ng_hash[t.nodegroup_id] = [t]
                for (k, v) in tile_ng_hash.items():
                    if len(v) > 1:
                        for func in sortfuncs:
                            v.sort(key=func)
                        for t, i in zip(v, range(len(v))):
                            t.sortorder = i

        # Finally, after processing all of the branches for this node, check required nodes are present
        for path in tree_node["children"].values():
            for kid in path:
                if kid["required"] and not f"{kid['node_id']}" in result:
                    raise ValueError(f"Required field not present: {kid['name']}")<|MERGE_RESOLUTION|>--- conflicted
+++ resolved
@@ -571,15 +571,10 @@
                 # This is going to be the result passed down if we recurse
                 bnode = {"data": [], "nodegroup_id": branch[0]["nodegroup_id"], "cardinality": branch[0]["cardinality"]}
 
-<<<<<<< HEAD
-                if bnodeid == branch[0]["nodegroup_id"]:
-                    # 2020-06-02 azaroth42 removed: parenttile_id = tile.tileid if tile else None
-=======
                 if branch[0]["datatype"].collects_multiple_values() and tile and str(tile.nodegroup.pk) == branch[0]["nodegroup_id"]:
                     # iterating through a root node *-list type
                     pass
-                elif bnodeid == branch[0]["nodegroup_id"]:
->>>>>>> 66ff52e6
+                elif bnodeid == branch[0]["nodegroup_id"]:0
                     # Used to pick the previous tile in loop which MIGHT be the parent (but might not)
                     parenttile_id = result["tile"].tileid if "tile" in result else None
                     tile = Tile(
