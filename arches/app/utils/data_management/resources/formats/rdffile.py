--- conflicted
+++ resolved
@@ -27,8 +27,11 @@
 # Stop code from looking up the contexts online for every operation
 docCache = {}
 
+
 class ValueErrorWithNodeInfo(ValueError):
-    def __init__(self, *args, value=None, datatype=None, node_id=None, nodegroup_id=None):
+    def __init__(
+        self, *args, value=None, datatype=None, node_id=None, nodegroup_id=None
+    ):
         super().__init__(*args)
         self.value = value
         self.datatype = datatype
@@ -718,17 +721,16 @@
                             clss = self.get_cached_reference(uri)
                             vi["@type"] = clss
                         except:
-<<<<<<< HEAD
                             raise ValueErrorWithNodeInfo(
                                 f"Multiple possible branches and no @type given: {vi}",
                                 value=uri,
                                 datatype=tree_node["datatype_type"],
                                 node_id=tree_node["node_id"],
-                                nodegroup_id=None if tree_node["nodegroup_id"] == "None" else tree_node["nodegroup_id"],
-=======
-                            raise ValueError(
-                                f"Multiple possible branches and no @type given: {vi}"
->>>>>>> c2fbac9b
+                                nodegroup_id=(
+                                    None
+                                    if tree_node["nodegroup_id"] == "None"
+                                    else tree_node["nodegroup_id"]
+                                ),
                             )
 
                 value = None
@@ -747,13 +749,16 @@
                 # model has xsd:string, default is rdfs:Literal
                 key = f"{k} http://www.w3.org/2001/XMLSchema#string"
                 if not key in tree_node["children"]:
-<<<<<<< HEAD
                     raise ValueErrorWithNodeInfo(
                         f"property/class combination does not exist in model: {k} {clss}\nWhile processing: {vi}",
                         value=value or uri,
                         datatype=tree_node["datatype_type"],
                         node_id=tree_node["node_id"],
-                        nodegroup_id=None if tree_node["nodegroup_id"] == "None" else tree_node["nodegroup_id"],
+                        nodegroup_id=(
+                            None
+                            if tree_node["nodegroup_id"] == "None"
+                            else tree_node["nodegroup_id"]
+                        ),
                     )
             elif not key in tree_node["children"]:
                 raise ValueErrorWithNodeInfo(
@@ -761,15 +766,11 @@
                     value=value or uri,
                     datatype=tree_node["datatype_type"],
                     node_id=tree_node["node_id"],
-                    nodegroup_id=None if tree_node["nodegroup_id"] == "None" else tree_node["nodegroup_id"],
-=======
-                    raise ValueError(
-                        f"property/class combination does not exist in model: {k} {clss}\nWhile processing: {vi}"
-                    )
-            elif not key in tree_node["children"]:
-                raise ValueError(
-                    f"property/class combination does not exist in model: {k} {clss}\nWhile processing: {vi}"
->>>>>>> c2fbac9b
+                    nodegroup_id=(
+                        None
+                        if tree_node["nodegroup_id"] == "None"
+                        else tree_node["nodegroup_id"]
+                    ),
                 )
 
             # if we made it this far then it means that we've found at least 1 match
@@ -851,17 +852,12 @@
 
             if not possible:
                 # self.printline(f"Tried: {options}")
-<<<<<<< HEAD
                 raise ValueErrorWithNodeInfo(
                     f"Data does not match any actual node, despite prop/class combination {k} {clss}:\n{vi}",
                     value=value or uri,
                     datatype=options[-1]["datatype"].datatype_name,
                     node_id=options[-1]["node_id"],
                     nodegroup_id=options[-1]["nodegroup_id"],
-=======
-                raise ValueError(
-                    f"Data does not match any actual node, despite prop/class combination {k} {clss}:\n{vi}"
->>>>>>> c2fbac9b
                 )
             elif len(possible) > 1:
                 # descend into data to check if there are further clarifying features
@@ -880,17 +876,12 @@
                         self.printline(f"Failed due to {e}", indent + 1)
                         pass
                 if not possible2:
-<<<<<<< HEAD
                     raise ValueErrorWithNodeInfo(
                         "Considering branches, data does not match any node, despite a prop/class combination",
                         value=value or uri,
                         datatype=possible[-1]["datatype"].datatype_name,
                         node_id=possible[-1]["node_id"] if options else None,
                         nodegroup_id=possible[-1]["nodegroup_id"] if options else None,
-=======
-                    raise ValueError(
-                        "Considering branches, data does not match any node, despite a prop/class combination"
->>>>>>> c2fbac9b
                     )
                 else:
                     branch = possible2
