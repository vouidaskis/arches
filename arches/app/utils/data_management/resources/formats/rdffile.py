import os
import re
import json
import uuid
import requests
import datetime
import logging
from io import StringIO
from django.urls import reverse
from .format import Writer, Reader
from arches.app.models import models
from arches.app.models.resource import Resource
from arches.app.models.graph import Graph as GraphProxy
from arches.app.models.tile import Tile
from arches.app.models.concept import Concept
from arches.app.models.system_settings import settings
from arches.app.datatypes.datatypes import DataTypeFactory
from arches.app.utils.betterJSONSerializer import JSONSerializer, JSONDeserializer
from rdflib import Namespace
from rdflib import URIRef, Literal
from rdflib import ConjunctiveGraph as Graph
from rdflib.namespace import RDF, RDFS
from pyld.jsonld import compact, frame, from_rdf, to_rdf, expand, set_document_loader


# Stop code from looking up the contexts online for every operation
docCache = {}


def fetch(url):
    resp = requests.get(url)
    return resp.json()


def use_cache(url):
    if docCache[url]["expires"] is not None and docCache[url]["expires"] < datetime.datetime.now():
        return False
    else:
        return True


def load_document_and_cache(url):
    if url in docCache and use_cache(url):
        return docCache[url]

    doc = {"expires": None, "contextUrl": None, "documentUrl": None, "document": ""}
    data = fetch(url)
    doc["document"] = data
    doc["expires"] = datetime.datetime.now() + datetime.timedelta(minutes=settings.JSONLD_CONTEXT_CACHE_TIMEOUT)
    docCache[url] = doc
    return doc


set_document_loader(load_document_and_cache)


class RdfWriter(Writer):
    def __init__(self, **kwargs):
        self.format = kwargs.pop("format", "xml")
        self.logger = logging.getLogger(__name__)
        super(RdfWriter, self).__init__(**kwargs)

    def write_resources(self, graph_id=None, resourceinstanceids=None, **kwargs):
        super(RdfWriter, self).write_resources(graph_id=graph_id, resourceinstanceids=resourceinstanceids, **kwargs)

        dest = StringIO()
        g = self.get_rdf_graph()
        g.serialize(destination=dest, format=self.format)

        full_file_name = os.path.join("{0}.{1}".format(self.file_name, "rdf"))
        return [{"name": full_file_name, "outputfile": dest}]

    def get_rdf_graph(self):
        archesproject = Namespace(settings.ARCHES_NAMESPACE_FOR_DATA_EXPORT)
        graph_uri = URIRef(archesproject[reverse("graph", args=[self.graph_id]).lstrip("/")])
        self.logger.debug("Using `{0}` for Arches URI namespace".format(settings.ARCHES_NAMESPACE_FOR_DATA_EXPORT))
        self.logger.debug("Using `{0}` for Graph URI".format(graph_uri))

        g = Graph()
        g.bind("archesproject", archesproject, False)
        graph_cache = {}

        def get_nodegroup_edges_by_collector_node(node):
            edges = []
            nodegroup = node.nodegroup

            def getchildedges(node):
                for edge in models.Edge.objects.filter(domainnode=node):
                    if nodegroup == edge.rangenode.nodegroup:
                        edges.append(edge)
                        getchildedges(edge.rangenode)

            getchildedges(node)
            return edges

        def get_graph_parts(graphid):
            if graphid not in graph_cache:
                graph_cache[graphid] = {
                    "rootedges": [],
                    "subgraphs": {},
                    "nodedatatypes": {},
                }
                graph = models.GraphModel.objects.get(pk=graphid)
                nodegroups = set()
                for node in graph.node_set.all():
                    graph_cache[graphid]["nodedatatypes"][str(node.nodeid)] = node.datatype
                    if node.nodegroup:
                        nodegroups.add(node.nodegroup)
                    if node.istopnode:
                        for edge in get_nodegroup_edges_by_collector_node(node):
                            if edge.rangenode.nodegroup is None:
                                graph_cache[graphid]["rootedges"].append(edge)
                for nodegroup in nodegroups:
                    graph_cache[graphid]["subgraphs"][nodegroup] = {"edges": [], "inedge": None, "parentnode_nodegroup": None}
                    graph_cache[graphid]["subgraphs"][nodegroup]["inedge"] = models.Edge.objects.get(rangenode_id=nodegroup.pk)
                    graph_cache[graphid]["subgraphs"][nodegroup]["parentnode_nodegroup"] = graph_cache[graphid]["subgraphs"][nodegroup][
                        "inedge"
                    ].domainnode.nodegroup
                    graph_cache[graphid]["subgraphs"][nodegroup]["edges"] = get_nodegroup_edges_by_collector_node(
                        models.Node.objects.get(pk=nodegroup.pk)
                    )

            return graph_cache[graphid]

        def add_edge_to_graph(graph, domainnode, rangenode, edge, tile, graph_info):
            pkg = {}
            pkg["d_datatype"] = graph_info["nodedatatypes"].get(str(edge.domainnode.pk))
            dom_dt = self.datatype_factory.get_instance(pkg["d_datatype"])
            # Don't process any further if the domain datatype is a literal
            if dom_dt.is_a_literal_in_rdf():
                return

            pkg["r_datatype"] = graph_info["nodedatatypes"].get(str(edge.rangenode.pk))
            pkg["range_tile_data"] = None
            pkg["domain_tile_data"] = None
            if str(edge.rangenode_id) in tile.data:
                pkg["range_tile_data"] = tile.data[str(edge.rangenode_id)]
            if str(edge.domainnode_id) in tile.data:
                pkg["domain_tile_data"] = tile.data[str(edge.domainnode_id)]

            rng_dt = self.datatype_factory.get_instance(pkg["r_datatype"])
            pkg["d_uri"] = dom_dt.get_rdf_uri(domainnode, pkg["domain_tile_data"], "d")
            pkg["r_uri"] = rng_dt.get_rdf_uri(rangenode, pkg["range_tile_data"], "r")

            # Concept on a node that is not required, but not present
            # Nothing to do here
            if pkg["r_uri"] is None and pkg["range_tile_data"] is None:
                return

            # FIXME:  Why is this not in datatype.to_rdf()

            # Domain node is NOT a literal value in the RDF representation, so will have a type:
            if type(pkg["d_uri"]) == list:
                for duri in pkg["d_uri"]:
                    graph.add((duri, RDF.type, URIRef(edge.domainnode.ontologyclass)))
            else:
                graph.add((pkg["d_uri"], RDF.type, URIRef(edge.domainnode.ontologyclass)))

            # Use the range node's datatype.to_rdf() method to generate an RDF representation of it
            # and add its triples to the core graph

            # FIXME: some datatypes have their URI calculated from _tile_data (e.g. concept)
            # ... if there is a list of these, then all of the permutations will happen
            # ... as the matrix below re-processes all URIs against all _tile_data entries :(
            if type(pkg["d_uri"]) == list:
                mpkg = pkg.copy()
                for d in pkg["d_uri"]:
                    mpkg["d_uri"] = d
                    if type(pkg["r_uri"]) == list:
                        npkg = mpkg.copy()
                        for r in pkg["r_uri"]:
                            # compute matrix of n * m
                            npkg["r_uri"] = r
                            graph += rng_dt.to_rdf(npkg, edge)
                    else:
                        # iterate loop on m * 1
                        graph += rng_dt.to_rdf(mpkg, edge)
            elif type(pkg["r_uri"]) == list:
                npkg = pkg.copy()
                for r in pkg["r_uri"]:
                    # compute matrix of 1 * m
                    npkg["r_uri"] = r
                    graph += rng_dt.to_rdf(npkg, edge)
            else:
                # both are single, 1 * 1
                graph += rng_dt.to_rdf(pkg, edge)

        for resourceinstanceid, tiles in self.resourceinstances.items():
            graph_info = get_graph_parts(self.graph_id)

            # add the edges for the group of nodes that include the root (this group of nodes has no nodegroup)
            for edge in graph_cache[self.graph_id]["rootedges"]:
                domainnode = archesproject[str(edge.domainnode.pk)]
                rangenode = archesproject[str(edge.rangenode.pk)]
                add_edge_to_graph(g, domainnode, rangenode, edge, None, graph_info)

            for tile in tiles:
                # add all the edges for a given tile/nodegroup
                for edge in graph_info["subgraphs"][tile.nodegroup]["edges"]:
                    domainnode = archesproject["tile/%s/node/%s" % (str(tile.pk), str(edge.domainnode.pk))]
                    rangenode = archesproject["tile/%s/node/%s" % (str(tile.pk), str(edge.rangenode.pk))]
                    add_edge_to_graph(g, domainnode, rangenode, edge, tile, graph_info)

                # add the edge from the parent node to this tile's root node
                # where the tile has no parent tile, which means the domain node has no tile_id
                if graph_info["subgraphs"][tile.nodegroup]["parentnode_nodegroup"] is None:
                    edge = graph_info["subgraphs"][tile.nodegroup]["inedge"]
                    if edge.domainnode.istopnode:
                        domainnode = archesproject[reverse("resources", args=[resourceinstanceid]).lstrip("/")]
                    else:
                        domainnode = archesproject[str(edge.domainnode.pk)]
                    rangenode = archesproject["tile/%s/node/%s" % (str(tile.pk), str(edge.rangenode.pk))]
                    add_edge_to_graph(g, domainnode, rangenode, edge, tile, graph_info)

                # add the edge from the parent node to this tile's root node
                # where the tile has a parent tile
                if graph_info["subgraphs"][tile.nodegroup]["parentnode_nodegroup"] is not None:
                    edge = graph_info["subgraphs"][tile.nodegroup]["inedge"]
                    domainnode = archesproject["tile/%s/node/%s" % (str(tile.parenttile.pk), str(edge.domainnode.pk))]
                    rangenode = archesproject["tile/%s/node/%s" % (str(tile.pk), str(edge.rangenode.pk))]
                    add_edge_to_graph(g, domainnode, rangenode, edge, tile, graph_info)
        return g


class JsonLdWriter(RdfWriter):
    def write_resources(self, graph_id=None, resourceinstanceids=None, **kwargs):
        super(RdfWriter, self).write_resources(graph_id=graph_id, resourceinstanceids=resourceinstanceids, **kwargs)
        g = self.get_rdf_graph()
        value = g.serialize(format="nquads").decode("utf-8")

        # print(f"Got graph: {value}")
        js = from_rdf(value, {"format": "application/nquads", "useNativeTypes": True})

        assert len(resourceinstanceids) == 1  # currently, this should be limited to a single top resource

        archesproject = Namespace(settings.ARCHES_NAMESPACE_FOR_DATA_EXPORT)
        resource_inst_uri = archesproject[reverse("resources", args=[resourceinstanceids[0]]).lstrip("/")]

        context = self.graph_model.jsonldcontext
        framing = {"@omitDefault": True, "@omitGraph": False, "@id": str(resource_inst_uri)}

        if context:
            framing["@context"] = context

        js = frame(js, framing)

        try:
            context = JSONDeserializer().deserialize(context)
        except ValueError:
            if context == "":
                context = {}
            context = {"@context": context}
        except AttributeError:
            context = {"@context": {}}

        # Currently omitGraph is not processed by pyLd, but data is compacted
        # simulate omitGraph:
        if "@graph" in js and len(js["@graph"]) == 1:
            # merge up
            for (k, v) in list(js["@graph"][0].items()):
                js[k] = v
            del js["@graph"]

        out = json.dumps(js, indent=kwargs.get("indent", None), sort_keys=True)
        dest = StringIO(out)

        full_file_name = os.path.join("{0}.{1}".format(self.file_name, "jsonld"))
        return [{"name": full_file_name, "outputfile": dest}]


class JsonLdReader(Reader):
    def __init__(self):
        super(JsonLdReader, self).__init__()
        self.tiles = {}
        self.resources = []
        self.resource = None
        self.use_ids = False
        self.resource_model_root_classes = set()
        self.non_unique_classes = set()
        self.root_ontologyclass_lookup = {}
        self.graphtree = None
        self.logger = logging.getLogger(__name__)
        for graph in models.GraphModel.objects.filter(isresource=True):
            node = models.Node.objects.get(graph_id=graph.pk, istopnode=True)
            self.root_ontologyclass_lookup[str(graph.pk)] = node.ontologyclass
            if node.ontologyclass in self.resource_model_root_classes:
                # make a note of non-unique root classes
                self.non_unique_classes.add(node.ontologyclass)
            else:
                self.resource_model_root_classes.add(node.ontologyclass)
        self.resource_model_root_classes = self.resource_model_root_classes - self.non_unique_classes
        self.ontologyproperties = models.Edge.objects.values_list("ontologyproperty", flat=True).distinct()
        self.logger.info("Initialized JsonLdReader")
        self.logger.debug("Found {0} Non-unique root classes".format(len(self.non_unique_classes)))
        self.logger.debug("Found {0} Resource Model Root classes".format(len(self.resource_model_root_classes)))

    def validate_concept_in_collection(self, value, collection):
        cdata = Concept().get_child_collections(collection, columns="conceptidto")
        ids = [str(x[0]) for x in cdata]
        for c in cdata:
            cids = [x.value for x in models.Value.objects.all().filter(concept_id__exact=c[0], valuetype__category="identifiers")]
            ids.extend(cids)
        if value.startswith(settings.ARCHES_NAMESPACE_FOR_DATA_EXPORT):
            value = value.rsplit("/", 1)[-1]
        return str(value) in ids

    def process_graph(self, graphid):
        root_node = None
        nodes = {}
        graph = GraphProxy.objects.get(graphid=graphid)
        for nodeid, n in graph.nodes.items():
            node = {}
            if n.istopnode:
                root_node = node
            node["datatype"] = self.datatype_factory.get_instance(n.datatype)
            node["datatype_type"] = n.datatype
            node["extra_class"] = []
            if node["datatype"].references_resource_type():
                if "graphs" in n.config and n.config["graphs"]:
                    for gid in [x["graphid"] for x in n.config["graphs"]]:
                        node["extra_class"].append(self.root_ontologyclass_lookup[gid])

            node["config"] = {}
            if n.config and "rdmCollection" in n.config:
                node["config"]["collection_id"] = str(n.config["rdmCollection"])
            node["required"] = n.isrequired
            node["node_id"] = str(n.nodeid)
            node["name"] = n.name
            node["class"] = n.ontologyclass
            node["nodegroup_id"] = str(n.nodegroup_id)
            node["cardinality"] = n.nodegroup.cardinality if n.nodegroup else None
            node["out_edges"] = []
            node["children"] = {}
            nodes[str(n.nodeid)] = node

        for edegid, e in graph.edges.items():
            dn = e.domainnode_id
            rng = e.rangenode_id
            prop = e.ontologyproperty
            nodes[str(dn)]["out_edges"].append({"range": str(rng), "prop": str(prop)})

        def model_walk(node, nodes):
            for e in node["out_edges"]:
                rng = nodes[e["range"]]
                for oclass in set([rng["class"], *rng["extra_class"]]):
                    key = f"{e['prop']} {oclass}"
                    if key in node["children"]:
                        node["children"][key].append(rng)
                    else:
                        node["children"][key] = [rng]
                model_walk(rng, nodes)
            del node["out_edges"]

        model_walk(root_node, nodes)
        return root_node

    def get_resource_id(self, value):
        # Allow local URI or urn:uuid:UUID
        match = re.match(r".*?%sresources/(?P<resourceid>%s)" % (settings.ARCHES_NAMESPACE_FOR_DATA_EXPORT, settings.UUID_REGEX), value)
        if match:
            return match.group("resourceid")
        else:
            match = re.match(r"urn:uuid:(%s)" % settings.UUID_REGEX, value)
            if match:
                return match.groups()[0]
            else:
                self.logger.debug("Valid resourceid not found within `{0}`".format(value))
        return None

    def read_resource(self, data, use_ids=False, resourceid=None, graphid=None):
        if graphid is None and self.graphtree is None:
            raise Exception("No graphid supplied to read_resource")
        elif self.graphtree is None:
            self.graphtree = self.process_graph(graphid)

        # Ensure we've reset from any previous call
        self.errors = {}
        self.resources = []
        self.resource = None
        self.use_ids = use_ids
        if not isinstance(data, list):
            data = [data]
        # Force use_ids if there is more than one record being passed in
        if len(data) > 1:
            self.use_ids = True

        for jsonld_document in data:
            jsonld_document = expand(jsonld_document)[0]

            # Possibly bail very early
            if jsonld_document["@type"][0] != self.graphtree["class"]:
                raise ValueError("Instance does not have same top level class as model")

            if self.use_ids:
                resourceinstanceid = self.get_resource_id(jsonld_document["@id"])
                if resourceinstanceid is None:
                    self.logger.error("The @id of the resource was not supplied, was null or URI was not correctly formatted")
                    raise Exception("The @id of the resource was not supplied, was null or URI was not correctly formatted")
                self.logger.debug("Using resource instance ID found: {0}".format(resourceinstanceid))
            else:
                self.logger.debug("`use_ids` setting is set to False, ignoring @id from the data if any")

            self.resource = Resource()
            if resourceid is not None:
                self.resource.pk = resourceid
            self.resource.graph_id = graphid
            self.resources.append(self.resource)

            ### --- Process Instance ---
            # now walk the instance and align to the tree
<<<<<<< HEAD
            if '@id' in jsonld_document:
=======
            if "@id" in jsonld_document:
>>>>>>> 7b7ac4ca
                result = {"data": [jsonld_document["@id"]]}
            else:
                result = {"data": [None]}
            self.data_walk(jsonld_document, self.graphtree, result)

    def is_semantic_node(self, graph_node):
        return self.datatype_factory.datatypes[graph_node["datatype_type"]].defaultwidget is None

    def is_concept_node(self, uri):
        pcs = settings.PREFERRED_CONCEPT_SCHEMES[:]
        pcs.append(settings.ARCHES_NAMESPACE_FOR_DATA_EXPORT + "concepts/")
        for p in pcs:
            if uri.startswith(p):
                return True
        return False

    def data_walk(self, data_node, tree_node, result, tile=None):
        for k, v in data_node.items():
            if k in ["@id", "@type"]:
                continue
            # always a list
            for vi in v:
                if "@value" in vi:
                    # We're a literal value
                    value = vi["@value"]
                    clss = vi.get("@type", "http://www.w3.org/2000/01/rdf-schema#Literal")
                    uri = None
                    is_literal = True
                else:
                    # We're an entity
                    uri = vi.get("@id", "")
                    try:
                        clss = vi["@type"][0]
                    except:
                        # {"@id": "http://something/.../"}
                        # with no @type. This is typically an external concept URI
                        # Look for it in the children of current node
                        possible_cls = []
                        for tn in tree_node["children"]:
                            if tn.startswith(k):
                                possible_cls.append(tn.replace(k, "")[1:])
                        if len(possible_cls) == 1:
                            clss = possible_cls[0]
                        else:
                            raise ValueError(f"Multiple possible branches and no @type given: {vi}")

                    value = None
                    is_literal = False

                # Find precomputed possible branches by prop/class combination
                key = f"{k} {clss}"
                if key in tree_node["datatype"].ignore_keys():
                    # these are handled by the datatype itself
                    continue
                elif not key in tree_node["children"] and is_literal:
                    # grumble grumble
                    # model has xsd:string, default is rdfs:Literal
                    key = f"{k} http://www.w3.org/2001/XMLSchema#string"
                    if not key in tree_node["children"]:
                        raise ValueError(f"property/class combination does not exist in model: {k} {clss}")
                elif not key in tree_node["children"]:
                    raise ValueError(f"property/class combination does not exist in model: {k} {clss}")

                options = tree_node["children"][key]
                possible = []
                ignore = []

                for o in options:
                    # print(f"Considering:\n  {vi}\n  {o['name']}")
                    if is_literal and o["datatype"].is_a_literal_in_rdf():
                        if len(o["datatype"].validate(value)) == 0:
                            possible.append([o, value])
                        else:
                            print(f"Could not validate {value} as a {o['datatype']}")
                    elif not is_literal and not o["datatype"].is_a_literal_in_rdf():
                        if self.is_concept_node(uri):
                            collid = o["config"]["collection_id"]
                            try:
                                if self.validate_concept_in_collection(uri, collid):
                                    possible.append([o, uri])
                                else:
                                    print(f"Concept URI {uri} not in Collection {collid}")
                            except:
                                print(f"Errored testing concept {uri} in collection {collid}")
                        elif self.is_semantic_node(o):
                            possible.append([o, ""])
                        elif o["datatype"].accepts_rdf_uri(uri):
                            # print(f"datatype for {o['name']} accepts uri")
                            possible.append([o, uri])
                        else:
                            # This is when the current option doesn't match, but could be
                            # non-ambiguous resource-instance vs semantic node
                            continue
                    else:
                        raise ValueError("No possible match?")

                # print(f"Possible is: {[x[0]['name'] for x in possible]}")

                if not possible:
                    # print(f"Tried: {options}")
                    raise ValueError(f"Data does not match any actual node, despite prop/class combination {k} {clss}:\n{vi}")
                elif len(possible) > 1:
                    # descend into data to check if there are further clarifying features
                    possible2 = []
                    for p in possible:
                        try:
                            # Don't really create data, so pass anonymous result dict
                            self.data_walk(vi, p[0], {}, tile)
                            possible2.append(p)
                        except:
                            # Not an option
                            pass
                    if not possible2:
                        raise ValueError("Considering branches, data does not match any node, despite a prop/class combination")
                    elif len(possible2) > 1:
                        raise ValueError(
                            f"Even after considering branches, data still matches more than one node: {[x[0]['name'] for x in possible2]}"
                        )
                    else:
                        branch = possible2[0]
                else:
                    branch = possible[0]

                if not self.is_semantic_node(branch[0]):
                    graph_node = branch[0]
                    node_value = graph_node["datatype"].from_rdf(vi)

                # We know now that it can go into the branch
                # Determine if we can collapse the data into a -list or not
                bnodeid = branch[0]["node_id"]

                # This is going to be the result passed down if we recurse
                bnode = {"data": [], "nodegroup_id": branch[0]["nodegroup_id"], "cardinality": branch[0]["cardinality"]}

                if bnodeid == branch[0]["nodegroup_id"]:
                    # 2020-06-02 azaroth42 removed: parenttile_id = tile.tileid if tile else None
                    # Used to pick the previous tile in loop which MIGHT be the parent (but might not)
                    parenttile_id = result["tile"].tileid if "tile" in result else None
                    tile = Tile(
                        tileid=uuid.uuid4(),
                        resourceinstance_id=self.resource.pk,
                        parenttile_id=parenttile_id,
                        nodegroup_id=branch[0]["nodegroup_id"],
                        data={},
                    )
                    self.resource.tiles.append(tile)
                elif "tile" in result and result["tile"]:
                    tile = result["tile"]

                bnode["tile"] = tile

                if bnodeid in result:
                    if branch[0]["datatype"].collects_multiple_values():
                        # append to previous tile
                        if type(node_value) != list:
                            node_value = [node_value]
                        bnode = result[bnodeid][0]
                        bnode["data"].append(branch[1])
                        if not self.is_semantic_node(branch[0]):
                            try:
                                n = bnode["tile"].data[bnodeid]
                            except:
                                n = []
                                bnode["tile"].data[bnodeid] = n
                            if type(n) != list:
                                bnode["tile"].data[bnodeid] = [n]
                            bnode["tile"].data[bnodeid].extend(node_value)
                    elif branch[0]["cardinality"] != "n":
                        bnode = result[bnodeid][0]
                        if node_value == bnode["tile"].data[bnodeid]:
                            # No-op, attempt to readd same value
                            pass
                        else:
                            raise ValueError(f"Attempt to add a value to cardinality 1, non-list node {k} {clss}:\n {vi}")
                    else:
                        bnode["data"].append(branch[1])
                        if not self.is_semantic_node(branch[0]):
                            # print(f"Adding to existing (n): {node_value}")
                            tile.data[bnodeid] = node_value
                        result[bnodeid].append(bnode)
                else:
                    if not self.is_semantic_node(branch[0]):
                        tile.data[bnodeid] = node_value
                    bnode["data"].append(branch[1])
                    result[bnodeid] = [bnode]

                if not is_literal:
                    # Walk down non-literal branches in the data
                    self.data_walk(vi, branch[0], bnode, tile)

        # Finally, after processing all of the branches for this node, check required nodes are present
        for path in tree_node["children"].values():
            for kid in path:
                if kid["required"] and not f"{kid['node_id']}" in result:
                    raise ValueError(f"Required field not present: {kid['name']}")<|MERGE_RESOLUTION|>--- conflicted
+++ resolved
@@ -408,11 +408,7 @@
 
             ### --- Process Instance ---
             # now walk the instance and align to the tree
-<<<<<<< HEAD
-            if '@id' in jsonld_document:
-=======
             if "@id" in jsonld_document:
->>>>>>> 7b7ac4ca
                 result = {"data": [jsonld_document["@id"]]}
             else:
                 result = {"data": [None]}
