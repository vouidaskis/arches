import os
import re
import json
import uuid
import datetime
import logging
from io import StringIO
from django.urls import reverse
from .format import Writer, Reader
from arches.app.models import models
from arches.app.models.resource import Resource
from arches.app.models.graph import Graph as GraphProxy
from arches.app.models.tile import Tile
from arches.app.models.concept import Concept
from arches.app.models.system_settings import settings
from arches.app.datatypes.datatypes import DataTypeFactory
from arches.app.utils.betterJSONSerializer import JSONSerializer, JSONDeserializer
from rdflib import Namespace
from rdflib import URIRef, Literal
from rdflib import ConjunctiveGraph as Graph
from rdflib.namespace import RDF, RDFS
from pyld.jsonld import compact, frame, from_rdf, to_rdf, expand


class RdfWriter(Writer):
    def __init__(self, **kwargs):
        self.format = kwargs.pop("format", "xml")
        self.logger = logging.getLogger(__name__)
        super(RdfWriter, self).__init__(**kwargs)

    def write_resources(self, graph_id=None, resourceinstanceids=None, **kwargs):
        super(RdfWriter, self).write_resources(graph_id=graph_id, resourceinstanceids=resourceinstanceids, **kwargs)

        dest = StringIO()
        g = self.get_rdf_graph()
        g.serialize(destination=dest, format=self.format)

        full_file_name = os.path.join("{0}.{1}".format(self.file_name, "rdf"))
        return [{"name": full_file_name, "outputfile": dest}]

    def get_rdf_graph(self):
        archesproject = Namespace(settings.ARCHES_NAMESPACE_FOR_DATA_EXPORT)
        graph_uri = URIRef(archesproject[reverse("graph", args=[self.graph_id]).lstrip("/")])
        self.logger.debug("Using `{0}` for Arches URI namespace".format(settings.ARCHES_NAMESPACE_FOR_DATA_EXPORT))
        self.logger.debug("Using `{0}` for Graph URI".format(graph_uri))

        dt_factory = DataTypeFactory()
        g = Graph()
        g.bind("archesproject", archesproject, False)
        graph_cache = {}

        def get_nodegroup_edges_by_collector_node(node):
            edges = []
            nodegroup = node.nodegroup

            def getchildedges(node):
                for edge in models.Edge.objects.filter(domainnode=node):
                    if nodegroup == edge.rangenode.nodegroup:
                        edges.append(edge)
                        getchildedges(edge.rangenode)

            getchildedges(node)
            return edges

        def get_graph_parts(graphid):
            if graphid not in graph_cache:
                graph_cache[graphid] = {
                    "rootedges": [],
                    "subgraphs": {},
                    "nodedatatypes": {},
                }
                graph = models.GraphModel.objects.get(pk=graphid)
                nodegroups = set()
                for node in graph.node_set.all():
                    graph_cache[graphid]["nodedatatypes"][str(node.nodeid)] = node.datatype
                    if node.nodegroup:
                        nodegroups.add(node.nodegroup)
                    if node.istopnode:
                        for edge in get_nodegroup_edges_by_collector_node(node):
                            if edge.rangenode.nodegroup is None:
                                graph_cache[graphid]["rootedges"].append(edge)
                for nodegroup in nodegroups:
                    graph_cache[graphid]["subgraphs"][nodegroup] = {"edges": [], "inedge": None, "parentnode_nodegroup": None}
                    graph_cache[graphid]["subgraphs"][nodegroup]["inedge"] = models.Edge.objects.get(rangenode_id=nodegroup.pk)
                    graph_cache[graphid]["subgraphs"][nodegroup]["parentnode_nodegroup"] = graph_cache[graphid]["subgraphs"][nodegroup][
                        "inedge"
                    ].domainnode.nodegroup
                    graph_cache[graphid]["subgraphs"][nodegroup]["edges"] = get_nodegroup_edges_by_collector_node(
                        models.Node.objects.get(pk=nodegroup.pk)
                    )

            return graph_cache[graphid]

        def add_edge_to_graph(graph, domainnode, rangenode, edge, tile, graph_info):
            pkg = {}
<<<<<<< HEAD
            pkg['d_datatype'] = graph_info['nodedatatypes'].get(str(edge.domainnode.pk))
            dom_dt = dt_factory.get_instance(pkg['d_datatype'])
            # Don't process any further if the domain datatype is a literal
            if dom_dt.is_a_literal_in_rdf():
                return

            pkg['r_datatype'] = graph_info['nodedatatypes'].get(str(edge.rangenode.pk))
            pkg['range_tile_data'] = None
            pkg['domain_tile_data'] = None
=======
            pkg["d_datatype"] = graph_info["nodedatatypes"].get(str(edge.domainnode.pk))
            pkg["r_datatype"] = graph_info["nodedatatypes"].get(str(edge.rangenode.pk))
            pkg["d_uri"] = domainnode
            pkg["r_uri"] = rangenode
            pkg["range_tile_data"] = None
            pkg["domain_tile_data"] = None
>>>>>>> 2ce06926
            if str(edge.rangenode_id) in tile.data:
                pkg["range_tile_data"] = tile.data[str(edge.rangenode_id)]
            if str(edge.domainnode_id) in tile.data:
                pkg["domain_tile_data"] = tile.data[str(edge.domainnode_id)]

<<<<<<< HEAD
            rng_dt = dt_factory.get_instance(pkg['r_datatype'])
            pkg['d_uri'] = dom_dt.get_rdf_uri(domainnode, pkg['domain_tile_data'], 'd')
            pkg['r_uri'] = rng_dt.get_rdf_uri(rangenode, pkg['range_tile_data'], 'r')
=======
            # Don't add the type if the domain datatype is a literal
            dom_dt = dt_factory.get_instance(pkg["d_datatype"])
            if dom_dt.is_a_literal_in_rdf():
                # Return to not process any range data of an edge where
                # the domain will be a Literal in the RDF
                return
>>>>>>> 2ce06926

            # Domain node is NOT a literal value in the RDF representation, so will have a type:
            if type(pkg['d_uri']) == list:
                for duri in pkg['d_uri']:
                    graph.add((duri, RDF.type, URIRef(edge.domainnode.ontologyclass)))
            else:
                graph.add((pkg['d_uri'], RDF.type, URIRef(edge.domainnode.ontologyclass)))

            # Use the range node's datatype.to_rdf() method to generate an RDF representation of it
            # and add its triples to the core graph
<<<<<<< HEAD

            # FIXME: some datatypes have their URI calculated from _tile_data (e.g. concept)
            # ... if there is a list of these, then all of the permutations will happen
            # ... as the matrix below re-processes all URIs against all _tile_data entries :(
            if type(pkg['d_uri']) == list:
                mpkg = pkg.copy()
                for d in pkg['d_uri']:
                    mpkg['d_uri'] = d
                    if type(pkg['r_uri']) == list:
                        npkg = mpkg.copy()
                        for r in pkg['r_uri']:
                            # compute matrix of n * m
                            npkg['r_uri'] = r
                            graph += rng_dt.to_rdf(npkg, edge)
                    else:
                        # iterate loop on m * 1
                        graph += rng_dt.to_rdf(mpkg, edge)
            elif type(pkg['r_uri']) == list:
                npkg = pkg.copy()
                for r in pkg['r_uri']:
                    # compute matrix of 1 * m
                    npkg['r_uri'] = r
                    graph += rng_dt.to_rdf(npkg, edge)
            else:   
                # both are single, 1 * 1
                graph += rng_dt.to_rdf(pkg, edge)

=======
            dt = dt_factory.get_instance(pkg["r_datatype"])
            graph += dt.to_rdf(pkg, edge)

>>>>>>> 2ce06926
        for resourceinstanceid, tiles in self.resourceinstances.items():
            graph_info = get_graph_parts(self.graph_id)

            # add the edges for the group of nodes that include the root (this group of nodes has no nodegroup)
            for edge in graph_cache[self.graph_id]["rootedges"]:
                domainnode = archesproject[str(edge.domainnode.pk)]
                rangenode = archesproject[str(edge.rangenode.pk)]
                add_edge_to_graph(g, domainnode, rangenode, edge, None, graph_info)

            for tile in tiles:
                # add all the edges for a given tile/nodegroup
                for edge in graph_info["subgraphs"][tile.nodegroup]["edges"]:
                    domainnode = archesproject["tile/%s/node/%s" % (str(tile.pk), str(edge.domainnode.pk))]
                    rangenode = archesproject["tile/%s/node/%s" % (str(tile.pk), str(edge.rangenode.pk))]
                    add_edge_to_graph(g, domainnode, rangenode, edge, tile, graph_info)

                # add the edge from the parent node to this tile's root node
                # where the tile has no parent tile, which means the domain node has no tile_id
                if graph_info["subgraphs"][tile.nodegroup]["parentnode_nodegroup"] is None:
                    edge = graph_info["subgraphs"][tile.nodegroup]["inedge"]
                    if edge.domainnode.istopnode:
                        domainnode = archesproject[reverse("resources", args=[resourceinstanceid]).lstrip("/")]
                    else:
                        domainnode = archesproject[str(edge.domainnode.pk)]
                    rangenode = archesproject["tile/%s/node/%s" % (str(tile.pk), str(edge.rangenode.pk))]
                    add_edge_to_graph(g, domainnode, rangenode, edge, tile, graph_info)

                # add the edge from the parent node to this tile's root node
                # where the tile has a parent tile
                if graph_info["subgraphs"][tile.nodegroup]["parentnode_nodegroup"] is not None:
                    edge = graph_info["subgraphs"][tile.nodegroup]["inedge"]
                    domainnode = archesproject["tile/%s/node/%s" % (str(tile.parenttile.pk), str(edge.domainnode.pk))]
                    rangenode = archesproject["tile/%s/node/%s" % (str(tile.pk), str(edge.rangenode.pk))]
                    add_edge_to_graph(g, domainnode, rangenode, edge, tile, graph_info)
        return g


class JsonLdWriter(RdfWriter):
    def write_resources(self, graph_id=None, resourceinstanceids=None, **kwargs):
        super(RdfWriter, self).write_resources(graph_id=graph_id, resourceinstanceids=resourceinstanceids, **kwargs)
        g = self.get_rdf_graph()
<<<<<<< HEAD
        value = g.serialize(format='nquads').decode("utf-8")

        # print(f"Got graph: {value}")
        js = from_rdf(value, {'format': 'application/nquads', 'useNativeTypes': True})
=======
        value = g.serialize(format="nquads")
        js = from_rdf(value, {"format": "application/nquads", "useNativeTypes": True})
>>>>>>> 2ce06926

        assert len(resourceinstanceids) == 1  # currently, this should be limited to a single top resource

        archesproject = Namespace(settings.ARCHES_NAMESPACE_FOR_DATA_EXPORT)
        resource_inst_uri = archesproject[reverse("resources", args=[resourceinstanceids[0]]).lstrip("/")]

        context = self.graph_model.jsonldcontext
        framing = {"@omitDefault": True, "@omitGraph": False, "@id": str(resource_inst_uri)}

        if context:
            framing["@context"] = context

        js = frame(js, framing)

        try:
            context = JSONDeserializer().deserialize(context)
        except ValueError:
            if context == "":
                context = {}
            context = {"@context": context}
        except AttributeError:
            context = {"@context": {}}

        # Currently omitGraph is not processed by pyLd, but data is compacted
        # simulate omitGraph:
        if "@graph" in js and len(js["@graph"]) == 1:
            # merge up
            for (k, v) in list(js["@graph"][0].items()):
                js[k] = v
            del js["@graph"]

        out = json.dumps(js, indent=kwargs.get("indent", None), sort_keys=True)
        dest = StringIO(out)

        full_file_name = os.path.join("{0}.{1}".format(self.file_name, "jsonld"))
        return [{"name": full_file_name, "outputfile": dest}]


class JsonLdReader(Reader):
    def __init__(self):
        self.tiles = {}
        self.errors = {}
        self.resources = []
        self.use_ids = False
        self.datatype_factory = DataTypeFactory()
        self.resource_model_root_classes = set()
        self.non_unique_classes = set()
        self.graph_id_lookup = {}
        self.logger = logging.getLogger(__name__)
        for graph in models.GraphModel.objects.filter(isresource=True):
            node = models.Node.objects.get(graph_id=graph.pk, istopnode=True)
            self.graph_id_lookup[node.ontologyclass] = graph.pk
            if node.ontologyclass in self.resource_model_root_classes:
                # make a note of non-unique root classes
                self.non_unique_classes.add(node.ontologyclass)
            else:
                self.resource_model_root_classes.add(node.ontologyclass)
        self.resource_model_root_classes = self.resource_model_root_classes - self.non_unique_classes
        self.ontologyproperties = models.Edge.objects.values_list("ontologyproperty", flat=True).distinct()
        self.logger.info("Initialized JsonLdReader")
        self.logger.debug("Found {0} Non-unique root classes".format(len(self.non_unique_classes)))
        self.logger.debug("Found {0} Resource Model Root classes".format(len(self.resource_model_root_classes)))
        self.logger.debug("Resource Model Root classes: {0}".format("\n".join(list(map(str, self.resource_model_root_classes)))))

    def get_graph_id(self, root_ontologyclass):
        if root_ontologyclass in self.resource_model_root_classes:
            return self.graph_id_lookup[root_ontologyclass]
        else:
            self.logger.info(
                "Incoming Root Ontology class `{0}` not found within the list of Resource Model Root Classes".format(root_ontologyclass)
            )
        # if not isinstance(strs_to_test, list):
        #     strs_to_test = [strs_to_test]
        # for str_to_test in strs_to_test:
        #     match = re.match(r'.*?%sgraph/(?P<graphid>%s)' %
        #                      (settings.ARCHES_NAMESPACE_FOR_DATA_EXPORT, settings.UUID_REGEX), str_to_test)
        #     if match:
        #         return match.group('graphid')
        return None

    def get_resource_id(self, strs_to_test):
        if not isinstance(strs_to_test, list):
            strs_to_test = [strs_to_test]
        for str_to_test in strs_to_test:
            match = re.match(
                r".*?%sresources/(?P<resourceid>%s)" % (settings.ARCHES_NAMESPACE_FOR_DATA_EXPORT, settings.UUID_REGEX), str_to_test
            )
            if match:
                return match.group("resourceid")
            else:
                self.logger.debug("Valid resourceid not found within `{0}`".format(str_to_test))
        return None

    def read_resource(self, data, use_ids=False, resourceid=None, graphid=None):
        self.use_ids = use_ids
        if not isinstance(data, list):
            data = [data]

        for jsonld in data:
            self.errors = {}
            # FIXME: This should use a cache of the context
            jsonld = expand(jsonld)[0]
            if graphid is None:
                graphid = self.get_graph_id(jsonld["@type"][0])
                self.logger.debug("graphid is not set. Using the @type value instead: {0}".format(jsonld["@type"][0]))
            if graphid:
                graph = GraphProxy.objects.get(graphid=graphid)
                graphtree = graph.get_tree()
                if use_ids == True:
                    resourceinstanceid = self.get_resource_id(jsonld["@id"])
                    if resourceinstanceid is None:
                        self.logger.error("The @id of the resource was not supplied, was null or URI was not correctly formatted")
                        raise Exception("The @id of the resource was not supplied, was null or URI was not correctly formatted")
                    self.logger.debug("Resource instance ID found: {0}".format(resourceinstanceid))
                    resource = Resource.objects.get(pk=resourceinstanceid)
                else:
                    self.logger.debug("`use_ids` setting is set to False, creating new Resource Instance IDs on import")
                    resource = Resource()
                    resource.graph_id = graphid
                    resource.pk = resourceid

                self.resolve_node_ids(jsonld, graph=graphtree, resource=resource)
                self.resources.append(resource)

        return data

    class AmbiguousGraphException(Exception):
        def __init__(self):
            # self.expression = expression
            self.message = "The target graph is ambiguous, please supply node ids in the jsonld to disabmiguate."

    class DataDoesNotMatchGraphException(Exception):
        def __init__(self):
            # self.expression = expression
            self.message = "A node in the supplied data does not match any node in the target graph. "

            # check that the current json-ld @type is unique among nodes within the graph at that level of depth
            # if it's unique apply the node id from the graph to the json-ld value
            # if it's not unique then:
            #     check the children @types and compare to teh graphs children, repeat until you find a match

    def findOntologyProperties(self, o):
        keys = []
        try:
            for key in list(o.keys()):
                if key in self.ontologyproperties:
                    keys.append(key)
        except:
            pass
        self.logger.debug("    findOntologyProperties -> {0}".format("\n".join(map(str, keys))))
        return keys

    def findBranch(self, nodes, ontology_property, jsonld):
        """
            EXAMPLE JSONLD GRAPH:
            --------------------
            {
                "@id": "http://localhost:8000/tile/eed92cf9-b9cd-4e99-9e88-8fb34a0be257/node/e456023d-fa36-11e6-9e3e-026d961c88e6",
                "@type": "http://www.cidoc-crm.org/cidoc-crm/E12_Production",
                "http://www.ics.forth.gr/isl/CRMdig/L54_is_same-as": [
                    {
                        "@id": "http://localhost:8000/tile/9fcd9141-930c-4303-b176-78480efbd3d9/node/e4560237-fa36-11e6-9e3e-026d961c88e6",
                        "@type": "http://www.cidoc-crm.org/cidoc-crm/E17_Type_Assignment",
                        "http://www.cidoc-crm.org/cidoc-crm/P42_assigned": [
                            {
                                "@id": "http://localhost:8000/tile/9fcd9141-930c-4303-b176-78480efbd3d9/node/e456024f-fa36-11e6-9e3e-026d961c88e6",
                                "@type": "http://www.cidoc-crm.org/cidoc-crm/E55_Type",
                                "http://www.w3.org/1999/02/22-rdf-syntax-ns#value": "[u'dfc1fa9b-e3c8-459d-a3fa-d65e1443b9e7']"
                            },
                            {
                                "@id": "http://localhost:8000/tile/9fcd9141-930c-4303-b176-78480efbd3d9/node/e4560246-fa36-11e6-9e3e-026d961c88e6",
                                "@type": "http://www.cidoc-crm.org/cidoc-crm/E55_Type",
                                "http://www.w3.org/1999/02/22-rdf-syntax-ns#value": "a18ed9a3-4924-4cf0-a9a7-82d8c3aefbe0"
                            }
                        ],
                    }
                ]
            }
        """

        self.logger.debug(
<<<<<<< HEAD
            "entered 'findBranch' with {0} nodes, ontology_property='{1}' and jsonld_fragment:".format(
                len(nodes), str(ontology_property)
                )
            )
        self.logger.debug("    " + str(jsonld))
=======
            "entered 'findBranch' with {0} nodes, ontology_property='{1}' and jsonld_fragment:".format(len(nodes), str(ontology_property))
        )
        self.logger.debug(str(jsonld))
>>>>>>> 2ce06926

        if not isinstance(jsonld, list):
            jsonld = [jsonld]

        for jsonld_graph in jsonld:
            if "@type" in jsonld_graph:
                self.logger.debug(
                    "searching for branch %s --> %s" % (ontology_property.split("/")[-1], jsonld_graph["@type"][0].split("/")[-1])
                )
            found = []
            nodes_copy = set()
            invalid_nodes = set()

            # print jsonld_graph
            # try:
            #     nodeid = jsonld_graph['@archesNodeId']
            #     for node in nodes:
            #         print(str(node['node'].pk))
            #         if str(node['node'].pk) == nodeid:
            #             valid_nodes = set([(node['node'].name, node['node'].pk)])
            # except KeyError as e:
            # try to find a node in the graph among a bunch of sibling nodes that has the same incoming edge (propertyclass) as
            # the edge/node combination we're searching for from the json-ld graph

            self.logger.info("Trying to match jsonld_graph fragment:")
            self.logger.debug(str(jsonld_graph))
            for node in nodes:
<<<<<<< HEAD
                self.logger.debug("Checking model class {0}".format(node['node'].ontologyclass))
                if '@type' in jsonld_graph:
                    self.logger.debug("  node['parent_edge'].ontologyproperty: %r" % node['parent_edge'].ontologyproperty)
                    self.logger.debug("node['parent_edge'].ontologyproperty == ontology_property: %r" % \
                        node['parent_edge'].ontologyproperty == ontology_property)
                    self.logger.debug("node['node'].ontologyclass: %r" % node['node'].ontologyclass)
                    self.logger.debug("node['node'].ontologyclass == jsonld_graph['@type'][0]: %r" % \
                        node['node'].ontologyclass == jsonld_graph['@type'][0])

                if '@type' in jsonld_graph:
                    if node['parent_edge'].ontologyproperty == ontology_property and \
                      ((type(jsonld_graph['@type']) == list and node['node'].ontologyclass == jsonld_graph['@type'][0]) \
                      or node['node'].ontologyclass == jsonld_graph['@type']):
                        self.logger.debug("found {0}".format(node['node'].name))
                        nodes_copy.add((node['node'].name, node['node'].pk))
=======
                self.logger.debug("Checking {0}".format(node["node"].ontologyclass))
                if "@type" in jsonld_graph:
                    self.logger.debug("node['parent_edge'].ontologyproperty")
                    self.logger.debug(node["parent_edge"].ontologyproperty)
                    self.logger.debug("node['parent_edge'].ontologyproperty == ontology_property")
                    self.logger.debug(node["parent_edge"].ontologyproperty == ontology_property)
                    self.logger.debug("node['node'].ontologyclass")
                    self.logger.debug(node["node"].ontologyclass)
                    self.logger.debug("node['node'].ontologyclass == jsonld_graph['@type'][0]")
                    self.logger.debug(node["node"].ontologyclass == jsonld_graph["@type"][0])

                if "@type" in jsonld_graph:
                    parent_edge_ontology = node["parent_edge"].ontologyproperty
                    if parent_edge_ontology == ontology_property and node["node"].ontologyclass == jsonld_graph["@type"][0]:
                        self.logger.debug("found {0}".format(node["node"].name))
                        nodes_copy.add((node["node"].name, node["node"].pk))
>>>>>>> 2ce06926
                        found.append(node)
                    else:
                        self.logger.debug(
                            "Node type ontologyclass and property {0}, {1} is not a match".format(
                                node["node"].ontologyclass, node["parent_edge"].ontologyproperty
                            )
<<<<<<< HEAD
                        invalid_nodes.add((node['node'].name, node['node'].pk))

                if '@value' in jsonld_graph:
                    if node['parent_edge'].ontologyproperty == ontology_property:
                        # print node['parent_edge'].ontologyproperty == ontology_property and node['node'].ontologyclass == str(RDFS.Literal)
                        # print node['node'].name
                        # print node['node'].ontologyclass
                        # print node['parent_edge'].ontologyproperty
                        # print ontology_property
                        # print "found %s" % node['node'].name
                        nodes_copy.add((node['node'].name, node['node'].pk))
                        found.append(node)

            # see https://github.com/archesproject/arches/issues/5126
            # check to see if the found graph nodes are concepts
            # if all the found graph nodes are concepts then remove any nodes from found where the value
            # being saved isn't in the nodes concept collection
            if len(found) > 1:
                found_nodes_are_concepts = True
                for found_node in found:
                    if not(found_node['node'].datatype == 'concept' or found_node['node'].datatype == 'concept-list'):
                        found_nodes_are_concepts = False

                if found_nodes_are_concepts:
                    new_found = []
                    nodes_copy = set()
                    concept_val = jsonld_graph['http://www.w3.org/2000/01/rdf-schema#label']
                    if concept_val:
                        if isinstance(concept_val, list):
                            concept_val = concept_val[0]['@value']
                        else:
                            concept_val = concept_val['@value']
                    for node in found:
                        collection = node['node'].config['rdmCollection']
                        # NOTE: these collections might be cached for better performance?
                        edges = Concept().get_child_collections(collection, columns='valueto')
                        concept_labels = [item[0] for item in edges]
                        if concept_val in concept_labels:
                            nodes_copy.add((node['node'].name, node['node'].pk))
                            new_found.append(node)

                    found = new_found

            self.logger.debug('found {0} branches'.format(len(found)))
            if len(found) == 0:
                self.logger.error(' *** branch not found for {0}'.format(str(jsonld_graph)))
=======
                        )
                        invalid_nodes.add((node["node"].name, node["node"].pk))
                        pass
                if "@value" in jsonld_graph:
                    if node["parent_edge"].ontologyproperty == ontology_property:
                        nodes_copy.add((node["node"].name, node["node"].pk))
                        found.append(node)

            self.logger.debug("found {0} branches".format(len(found)))
            if len(found) == 0:
                self.logger.error("branch not found for {0}".format(str(jsonld_graph)))
                print("branch not found for %r" % jsonld_graph)
>>>>>>> 2ce06926
                raise self.DataDoesNotMatchGraphException()

            if len(self.findOntologyProperties(jsonld_graph)) == 0:
                # print('at a leaf -- unwinding')
                self.logger.debug("No further ontology properties found in this fragment; leaf of tree. Unwinding")

            def json_data_is_valid(node, json_ld_node):
                datatype = self.datatype_factory.get_instance(node.datatype)
                value = datatype.from_rdf(json_ld_node)
                return len(datatype.validate(value)) == 0

            if len(found) > 1:
                dt_factory = DataTypeFactory()
                self.logger.info("Iterating through the matched nodes")
                for found_node in found:
                    # here we follow the algorithm supplied by the Getty
                    # If the range in the model is a domain-value, and the incoming data is of the right format and part of the domain-value's enumeration, then accept that node.
                    # If the range in the model is a number, string, or date, and the incoming data is of the right format, then accept that node.
                    # If the range in the model is a file-list, and the referenced file already exists, then accept that node.
                    # If the range in the model is a concept, then consider if the incoming data is a concept that is part of the collection for the node. If it is, then accept that node. If it is a concept, and not part of the collection, then fail. If it is not a concept, then continue.
<<<<<<< HEAD
                    self.logger.debug("Checking to see if the node is in a literal datatype:")
                    node_dt = dt_factory.get_instance(found_node['node'].datatype)
                    if node_dt.is_a_literal_in_rdf() and json_data_is_valid(found_node['node'], jsonld_graph):
                        self.logger.debug("    Matched {0} and the json fragment is valid".format(found_node['node'].datatype))
                        return found_node
=======
                    self.logger.debug(
                        "Checking to see if the node is in a standard datatype: \
                        domain-value, number, string, date, file-list, concept"
                    )
                    for datatype in ["domain-value", "number", "string", "date", "file-list", "concept"]:
                        if found_node["node"].datatype == datatype and json_data_is_valid(found_node["node"], jsonld_graph):
                            self.logger.debug("Matched {0} and the json fragment is valid".format(datatype))
                            return found_node
>>>>>>> 2ce06926

                    # If the range is semantic, then check the class of the incoming node is the same
                    # class as the model's node. If it does, then recursively test the edges of the
                    # semantic node to determine if it is a candidate (peek-ahead). Remove from the
                    # candidate list if it is not.
                    self.logger.debug("Checking to see if the node is a semantic node?")
                    if found_node["node"].datatype == "semantic":
                        self.logger.debug(
                            "Node is semantic node. \
                            Recursively search for the children of this node and match to branch."
                        )
                        self.logger.debug(
                            "now searching children of {0} node UUID {1}".format(found_node["node"].name, found_node["node"].pk)
                        )
                        for ontology_prop in self.findOntologyProperties(jsonld_graph):
                            try:
                                self.logger.debug("Matches {0}?".format(ontology_prop))
                                branch = self.findBranch(found_node["children"], ontology_prop, jsonld_graph[ontology_prop])
                            except self.DataDoesNotMatchGraphException as e:
                                self.logger.error("Data supplied does not match")
                                found_node["remove"] = True
                                invalid_nodes.add((found_node["node"].name, found_node["node"].pk))
                            except self.AmbiguousGraphException as e:
                                # Not sure this will be called, given the structure of this code
                                # Adding a debug logger just in case it might
                                self.logger.debug("AmbiguousGraphException thrown while iterating through semantic node children.")
                                pass

                    # If the range in the model is a resource-instance, then check that the incoming
                    # node has the same class as the top node of any of the referenced models. If more
                    # than one model has the same top level class, then fail as the model is ambiguous.
                    # If there is exactly one possible model, then accept that node.
                    if found_node["node"].datatype == "resource-instance":
                        self.logger.debug("Resource Instance datatype, check for model in Arches that matches:")
                        if found_node["node"].ontologyclass in self.resource_model_root_classes:
                            self.logger.debug("Resource instance <=> Model match found")
                            return found_node
                        else:
                            self.logger.error("Incoming node class for resource instance datatype != match Model")
                            self.logger.debug(found_node["node"].ontologyclass)

            # ORIGINAL CODE - this is probably more flexible to have this here as this allows for non-semantic nodes to have child nodes
            # for ontology_prop in self.findOntologyProperties(jsonld_graph):
            #     for found_node in found:
            #         try:
            #             # print 'now searching children of %s node' % found_node['node'].name
            #             branch = self.findBranch(found_node['children'], ontology_prop, jsonld_graph[ontology_prop])
            #         except self.DataDoesNotMatchGraphException as e:
            #             found_node['remove'] = True
            #             invalid_nodes.add((found_node['node'].name, found_node['node'].pk))
            #         except self.AmbiguousGraphException as e:
            #             # print 'threw AmbiguousGraphException'
            #             # print nodes_copy
            #             pass

            valid_nodes = nodes_copy.difference(invalid_nodes)
            self.logger.debug(
                "After walking the node tree, {0} valid nodes found, {1} invalid discarded".format(len(valid_nodes), len(invalid_nodes))
            )
            self.logger.debug("Valid Node names/pk: {0}".format(valid_nodes))
            if len(valid_nodes) == 1:
                valid_node = valid_nodes.pop()
                for node in nodes:
                    if node["node"].pk == valid_node[1]:
                        self.logger.info("Matching Branch found: {0}".format(node["node"].name))
                        return node
            elif len(valid_nodes) > 1:
                raise self.AmbiguousGraphException()
            else:
                raise self.DataDoesNotMatchGraphException()

    def resolve_node_ids(self, jsonld, ontology_prop=None, graph=None, parent_node=None, tileid=None, parent_tileid=None, resource=None):
<<<<<<< HEAD
        # print "-------------------"
        self.logger.debug("-------------: %r" % jsonld)
=======
>>>>>>> 2ce06926
        if not isinstance(jsonld, list):
            jsonld = [jsonld]

        self.logger.debug("INCOMING TO resolve_node_ids: %r" % jsonld)
        parent_tileid = tileid
        for jsonld_node in jsonld:
            if parent_node is not None:
                try:
                    # print(jsonld_node)
                    branch = None
                    if self.use_ids:
                        try:
                            match = re.match(
                                r".*?/tile/(?P<tileid>%s)/node/(?P<nodeid>%s)" % (settings.UUID_REGEX, settings.UUID_REGEX),
                                str(jsonld_node["@id"]),
                            )
                            if match:
                                tileid = match.group("tileid")
                                self.logger.debug("Found matching tile id `{0}` from the tile/node URI".format(tileid))
                                for node in parent_node["children"]:
                                    if str(node["node"].pk) == match.group("nodeid"):
                                        branch = node
                        except:
                            pass

                    if branch is None:
                        branch = self.findBranch(parent_node["children"], ontology_prop, jsonld_node)
                        if branch["node"].nodegroup != parent_node["node"].nodegroup:
                            tileid = uuid.uuid4()

                except self.DataDoesNotMatchGraphException as e:
                    self.logger.error("Mismatch when trying to match the JSON LD section with a relevant Arches Branch")
                    self.logger.debug(jsonld_node)
                    self.errors["DataDoesNotMatchGraphException"] = e
                    branch = None

                except self.AmbiguousGraphException as e:
                    self.logger.error("Ambiguous Graph exception thrown")
                    self.logger.debug(e.message)
                    self.logger.debug(jsonld_node)
                    self.errors["AmbiguousGraphException"] = e
                    branch = None
            else:
                branch = graph

            ontology_properties = self.findOntologyProperties(jsonld_node)

            if branch is not None:
                if branch != graph:
                    # jsonld_node['@archesid'] = '%stile/%s/node/%s' % (settings.ARCHES_NAMESPACE_FOR_DATA_EXPORT, tileid, branch['node'].nodeid)

                    if tileid not in self.tiles:
                        self.logger.debug("Target tileid does not exist - creating {0}".format(tileid))
                        self.tiles[tileid] = Tile(
                            tileid=tileid, parenttile_id=parent_tileid, nodegroup_id=branch["node"].nodegroup_id, data={}
                        )
                        if parent_tileid is None:
                            self.logger.debug("Tile does not have a parent_tileid - adding to resource.tiles list")
                            resource.tiles.append(self.tiles[tileid])
                        else:
                            self.logger.debug("Tile does has {0} as parent_tileid".format(parent_tileid))
                            self.tiles[parent_tileid].tiles.append(self.tiles[tileid])

<<<<<<< HEAD
                    if (branch['node'].datatype != 'semantic'):
                        self.logger.debug("Assigning value to datatype ({0}) from a non-semantic node:".format(
                            branch['node'].datatype)
                        )
                        # import ipdb
                        # ipdb.sset_trace()
                        datatype = self.datatype_factory.get_instance(branch['node'].datatype)

                        # print branch['node'].datatype
                        if len(jsonld) == 1:
                            value = datatype.from_rdf(jsonld_node)
                        else:
                            value = []
                            # this is not very efficient but does fix the problem for ticket #5098
                            # what we should do is prevent subsequent loops through "jsonld" on line 565 above
                            for jldnode in jsonld:
                                self.logger.debug(f'datatype: {datatype}')
                                raw_val = datatype.from_rdf(jldnode)
                                if isinstance(raw_val, list):
                                    value = value + raw_val
                                else:
                                    value.append(raw_val)
                        print ('finding value')
                        # print (jsonld_node)
                        print (jsonld)
                        self.logger.debug('value found! : {0}'.format(value))
                        self.tiles[tileid].data[str(branch['node'].nodeid)] = value
                        #ontology_properties = self.findOntologyProperties(jsonld_node)

                        if len(jsonld) > 1:
                            break

                if len(ontology_properties) > 0:
                    for ontology_property in ontology_properties:
                        self.logger.debug("Recursing on %s -> %s" % (ontology_property, jsonld_node['@type']))
                        self.resolve_node_ids(jsonld_node[ontology_property], ontology_prop=ontology_property,
                                              graph=None, parent_node=branch, tileid=tileid, parent_tileid=parent_tileid, resource=resource)
=======
                    if branch["node"].datatype != "semantic":
                        self.logger.debug("Assigning value to datatype ({0}) from a non-semantic node:".format(branch["node"].datatype))
                        # if (branch['node'].datatype == 'number'):
                        datatype = self.datatype_factory.get_instance(branch["node"].datatype)
                        # print('finding value')
                        # print(jsonld_node)
                        # print(branch['node'].datatype)
                        value = datatype.from_rdf(jsonld_node)
                        self.logger.debug("value found! : {0}".format(value))
                        self.tiles[tileid].data[str(branch["node"].nodeid)] = value
                        ontology_properties = self.findOntologyProperties(jsonld_node)

                if len(ontology_properties) > 0:
                    for ontology_property in ontology_properties:
                        self.logger.debug("Recursing on %s" % ontology_property)
                        self.logger.debug(jsonld_node["@type"])
                        self.resolve_node_ids(
                            jsonld_node[ontology_property],
                            ontology_prop=ontology_property,
                            graph=None,
                            parent_node=branch,
                            tileid=tileid,
                            parent_tileid=parent_tileid,
                            resource=resource,
                        )
>>>>>>> 2ce06926
        return jsonld<|MERGE_RESOLUTION|>--- conflicted
+++ resolved
@@ -93,7 +93,6 @@
 
         def add_edge_to_graph(graph, domainnode, rangenode, edge, tile, graph_info):
             pkg = {}
-<<<<<<< HEAD
             pkg['d_datatype'] = graph_info['nodedatatypes'].get(str(edge.domainnode.pk))
             dom_dt = dt_factory.get_instance(pkg['d_datatype'])
             # Don't process any further if the domain datatype is a literal
@@ -103,31 +102,14 @@
             pkg['r_datatype'] = graph_info['nodedatatypes'].get(str(edge.rangenode.pk))
             pkg['range_tile_data'] = None
             pkg['domain_tile_data'] = None
-=======
-            pkg["d_datatype"] = graph_info["nodedatatypes"].get(str(edge.domainnode.pk))
-            pkg["r_datatype"] = graph_info["nodedatatypes"].get(str(edge.rangenode.pk))
-            pkg["d_uri"] = domainnode
-            pkg["r_uri"] = rangenode
-            pkg["range_tile_data"] = None
-            pkg["domain_tile_data"] = None
->>>>>>> 2ce06926
             if str(edge.rangenode_id) in tile.data:
                 pkg["range_tile_data"] = tile.data[str(edge.rangenode_id)]
             if str(edge.domainnode_id) in tile.data:
                 pkg["domain_tile_data"] = tile.data[str(edge.domainnode_id)]
 
-<<<<<<< HEAD
             rng_dt = dt_factory.get_instance(pkg['r_datatype'])
             pkg['d_uri'] = dom_dt.get_rdf_uri(domainnode, pkg['domain_tile_data'], 'd')
             pkg['r_uri'] = rng_dt.get_rdf_uri(rangenode, pkg['range_tile_data'], 'r')
-=======
-            # Don't add the type if the domain datatype is a literal
-            dom_dt = dt_factory.get_instance(pkg["d_datatype"])
-            if dom_dt.is_a_literal_in_rdf():
-                # Return to not process any range data of an edge where
-                # the domain will be a Literal in the RDF
-                return
->>>>>>> 2ce06926
 
             # Domain node is NOT a literal value in the RDF representation, so will have a type:
             if type(pkg['d_uri']) == list:
@@ -138,7 +120,6 @@
 
             # Use the range node's datatype.to_rdf() method to generate an RDF representation of it
             # and add its triples to the core graph
-<<<<<<< HEAD
 
             # FIXME: some datatypes have their URI calculated from _tile_data (e.g. concept)
             # ... if there is a list of these, then all of the permutations will happen
@@ -166,11 +147,6 @@
                 # both are single, 1 * 1
                 graph += rng_dt.to_rdf(pkg, edge)
 
-=======
-            dt = dt_factory.get_instance(pkg["r_datatype"])
-            graph += dt.to_rdf(pkg, edge)
-
->>>>>>> 2ce06926
         for resourceinstanceid, tiles in self.resourceinstances.items():
             graph_info = get_graph_parts(self.graph_id)
 
@@ -212,15 +188,10 @@
     def write_resources(self, graph_id=None, resourceinstanceids=None, **kwargs):
         super(RdfWriter, self).write_resources(graph_id=graph_id, resourceinstanceids=resourceinstanceids, **kwargs)
         g = self.get_rdf_graph()
-<<<<<<< HEAD
         value = g.serialize(format='nquads').decode("utf-8")
 
         # print(f"Got graph: {value}")
         js = from_rdf(value, {'format': 'application/nquads', 'useNativeTypes': True})
-=======
-        value = g.serialize(format="nquads")
-        js = from_rdf(value, {"format": "application/nquads", "useNativeTypes": True})
->>>>>>> 2ce06926
 
         assert len(resourceinstanceids) == 1  # currently, this should be limited to a single top resource
 
@@ -402,17 +373,11 @@
         """
 
         self.logger.debug(
-<<<<<<< HEAD
             "entered 'findBranch' with {0} nodes, ontology_property='{1}' and jsonld_fragment:".format(
                 len(nodes), str(ontology_property)
                 )
             )
         self.logger.debug("    " + str(jsonld))
-=======
-            "entered 'findBranch' with {0} nodes, ontology_property='{1}' and jsonld_fragment:".format(len(nodes), str(ontology_property))
-        )
-        self.logger.debug(str(jsonld))
->>>>>>> 2ce06926
 
         if not isinstance(jsonld, list):
             jsonld = [jsonld]
@@ -440,7 +405,6 @@
             self.logger.info("Trying to match jsonld_graph fragment:")
             self.logger.debug(str(jsonld_graph))
             for node in nodes:
-<<<<<<< HEAD
                 self.logger.debug("Checking model class {0}".format(node['node'].ontologyclass))
                 if '@type' in jsonld_graph:
                     self.logger.debug("  node['parent_edge'].ontologyproperty: %r" % node['parent_edge'].ontologyproperty)
@@ -456,31 +420,12 @@
                       or node['node'].ontologyclass == jsonld_graph['@type']):
                         self.logger.debug("found {0}".format(node['node'].name))
                         nodes_copy.add((node['node'].name, node['node'].pk))
-=======
-                self.logger.debug("Checking {0}".format(node["node"].ontologyclass))
-                if "@type" in jsonld_graph:
-                    self.logger.debug("node['parent_edge'].ontologyproperty")
-                    self.logger.debug(node["parent_edge"].ontologyproperty)
-                    self.logger.debug("node['parent_edge'].ontologyproperty == ontology_property")
-                    self.logger.debug(node["parent_edge"].ontologyproperty == ontology_property)
-                    self.logger.debug("node['node'].ontologyclass")
-                    self.logger.debug(node["node"].ontologyclass)
-                    self.logger.debug("node['node'].ontologyclass == jsonld_graph['@type'][0]")
-                    self.logger.debug(node["node"].ontologyclass == jsonld_graph["@type"][0])
-
-                if "@type" in jsonld_graph:
-                    parent_edge_ontology = node["parent_edge"].ontologyproperty
-                    if parent_edge_ontology == ontology_property and node["node"].ontologyclass == jsonld_graph["@type"][0]:
-                        self.logger.debug("found {0}".format(node["node"].name))
-                        nodes_copy.add((node["node"].name, node["node"].pk))
->>>>>>> 2ce06926
                         found.append(node)
                     else:
                         self.logger.debug(
                             "Node type ontologyclass and property {0}, {1} is not a match".format(
                                 node["node"].ontologyclass, node["parent_edge"].ontologyproperty
                             )
-<<<<<<< HEAD
                         invalid_nodes.add((node['node'].name, node['node'].pk))
 
                 if '@value' in jsonld_graph:
@@ -527,20 +472,6 @@
             self.logger.debug('found {0} branches'.format(len(found)))
             if len(found) == 0:
                 self.logger.error(' *** branch not found for {0}'.format(str(jsonld_graph)))
-=======
-                        )
-                        invalid_nodes.add((node["node"].name, node["node"].pk))
-                        pass
-                if "@value" in jsonld_graph:
-                    if node["parent_edge"].ontologyproperty == ontology_property:
-                        nodes_copy.add((node["node"].name, node["node"].pk))
-                        found.append(node)
-
-            self.logger.debug("found {0} branches".format(len(found)))
-            if len(found) == 0:
-                self.logger.error("branch not found for {0}".format(str(jsonld_graph)))
-                print("branch not found for %r" % jsonld_graph)
->>>>>>> 2ce06926
                 raise self.DataDoesNotMatchGraphException()
 
             if len(self.findOntologyProperties(jsonld_graph)) == 0:
@@ -561,22 +492,11 @@
                     # If the range in the model is a number, string, or date, and the incoming data is of the right format, then accept that node.
                     # If the range in the model is a file-list, and the referenced file already exists, then accept that node.
                     # If the range in the model is a concept, then consider if the incoming data is a concept that is part of the collection for the node. If it is, then accept that node. If it is a concept, and not part of the collection, then fail. If it is not a concept, then continue.
-<<<<<<< HEAD
                     self.logger.debug("Checking to see if the node is in a literal datatype:")
                     node_dt = dt_factory.get_instance(found_node['node'].datatype)
                     if node_dt.is_a_literal_in_rdf() and json_data_is_valid(found_node['node'], jsonld_graph):
                         self.logger.debug("    Matched {0} and the json fragment is valid".format(found_node['node'].datatype))
                         return found_node
-=======
-                    self.logger.debug(
-                        "Checking to see if the node is in a standard datatype: \
-                        domain-value, number, string, date, file-list, concept"
-                    )
-                    for datatype in ["domain-value", "number", "string", "date", "file-list", "concept"]:
-                        if found_node["node"].datatype == datatype and json_data_is_valid(found_node["node"], jsonld_graph):
-                            self.logger.debug("Matched {0} and the json fragment is valid".format(datatype))
-                            return found_node
->>>>>>> 2ce06926
 
                     # If the range is semantic, then check the class of the incoming node is the same
                     # class as the model's node. If it does, then recursively test the edges of the
@@ -649,11 +569,8 @@
                 raise self.DataDoesNotMatchGraphException()
 
     def resolve_node_ids(self, jsonld, ontology_prop=None, graph=None, parent_node=None, tileid=None, parent_tileid=None, resource=None):
-<<<<<<< HEAD
         # print "-------------------"
         self.logger.debug("-------------: %r" % jsonld)
-=======
->>>>>>> 2ce06926
         if not isinstance(jsonld, list):
             jsonld = [jsonld]
 
@@ -717,7 +634,6 @@
                             self.logger.debug("Tile does has {0} as parent_tileid".format(parent_tileid))
                             self.tiles[parent_tileid].tiles.append(self.tiles[tileid])
 
-<<<<<<< HEAD
                     if (branch['node'].datatype != 'semantic'):
                         self.logger.debug("Assigning value to datatype ({0}) from a non-semantic node:".format(
                             branch['node'].datatype)
@@ -755,31 +671,4 @@
                         self.logger.debug("Recursing on %s -> %s" % (ontology_property, jsonld_node['@type']))
                         self.resolve_node_ids(jsonld_node[ontology_property], ontology_prop=ontology_property,
                                               graph=None, parent_node=branch, tileid=tileid, parent_tileid=parent_tileid, resource=resource)
-=======
-                    if branch["node"].datatype != "semantic":
-                        self.logger.debug("Assigning value to datatype ({0}) from a non-semantic node:".format(branch["node"].datatype))
-                        # if (branch['node'].datatype == 'number'):
-                        datatype = self.datatype_factory.get_instance(branch["node"].datatype)
-                        # print('finding value')
-                        # print(jsonld_node)
-                        # print(branch['node'].datatype)
-                        value = datatype.from_rdf(jsonld_node)
-                        self.logger.debug("value found! : {0}".format(value))
-                        self.tiles[tileid].data[str(branch["node"].nodeid)] = value
-                        ontology_properties = self.findOntologyProperties(jsonld_node)
-
-                if len(ontology_properties) > 0:
-                    for ontology_property in ontology_properties:
-                        self.logger.debug("Recursing on %s" % ontology_property)
-                        self.logger.debug(jsonld_node["@type"])
-                        self.resolve_node_ids(
-                            jsonld_node[ontology_property],
-                            ontology_prop=ontology_property,
-                            graph=None,
-                            parent_node=branch,
-                            tileid=tileid,
-                            parent_tileid=parent_tileid,
-                            resource=resource,
-                        )
->>>>>>> 2ce06926
         return jsonld