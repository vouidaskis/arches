import os
import re
import json
import uuid
import requests
import datetime
import logging
from io import StringIO
from django.urls import reverse
from .format import Writer, Reader
from arches.app.models import models
from arches.app.models.resource import Resource
from arches.app.models.graph import Graph as GraphProxy
from arches.app.models.tile import Tile
from arches.app.models.concept import Concept
from arches.app.models.system_settings import settings
from arches.app.datatypes.datatypes import DataTypeFactory
from arches.app.utils.betterJSONSerializer import JSONSerializer, JSONDeserializer
from rdflib import Namespace
from rdflib import URIRef, Literal
from rdflib import ConjunctiveGraph as Graph
from rdflib.namespace import RDF, RDFS
from pyld.jsonld import compact, frame, from_rdf, to_rdf, expand, set_document_loader


# Stop code from looking up the contexts online for every operation
docCache = {}


def fetch(url):
    resp = requests.get(url)
    return resp.json()


def use_cache(url):
    if docCache[url]["expires"] is not None and docCache[url]["expires"] < datetime.datetime.now():
        return False
    else:
        return True


# PyLD 2.0 / JSON-LD 1.1 passes two params, we don't need the second
def load_document_and_cache(url, cache=None):
    if url in docCache and use_cache(url):
        return docCache[url]

    doc = {"expires": None, "contextUrl": None, "documentUrl": None, "document": ""}
    data = fetch(url)
    doc["document"] = data
    doc["expires"] = datetime.datetime.now() + datetime.timedelta(minutes=settings.JSONLD_CONTEXT_CACHE_TIMEOUT)
    docCache[url] = doc
    return doc


set_document_loader(load_document_and_cache)


class RdfWriter(Writer):
    def __init__(self, **kwargs):
        self.format = kwargs.pop("format", "xml")
        self.logger = logging.getLogger(__name__)
        super(RdfWriter, self).__init__(**kwargs)

    def write_resources(self, graph_id=None, resourceinstanceids=None, **kwargs):
        super(RdfWriter, self).write_resources(graph_id=graph_id, resourceinstanceids=resourceinstanceids, **kwargs)

        dest = StringIO()
        g = self.get_rdf_graph()
        g.serialize(destination=dest, format=self.format)

        full_file_name = os.path.join("{0}.{1}".format(self.file_name, "rdf"))
        return [{"name": full_file_name, "outputfile": dest}]

    def get_rdf_graph(self):
        archesproject = Namespace(settings.ARCHES_NAMESPACE_FOR_DATA_EXPORT)
        graph_uri = URIRef(archesproject[reverse("graph", args=[self.graph_id]).lstrip("/")])
        self.logger.debug("Using `{0}` for Arches URI namespace".format(settings.ARCHES_NAMESPACE_FOR_DATA_EXPORT))
        self.logger.debug("Using `{0}` for Graph URI".format(graph_uri))

        g = Graph()
        g.bind("archesproject", archesproject, False)
        graph_cache = {}

        def get_nodegroup_edges_by_collector_node(node):
            edges = []
            nodegroup = node.nodegroup

            def getchildedges(node):
                for edge in models.Edge.objects.filter(domainnode=node):
                    if nodegroup == edge.rangenode.nodegroup:
                        edges.append(edge)
                        getchildedges(edge.rangenode)

            getchildedges(node)
            return edges

        def get_graph_parts(graphid):
            if graphid not in graph_cache:
                graph_cache[graphid] = {
                    "rootedges": [],
                    "subgraphs": {},
                    "nodedatatypes": {},
                }
                graph = models.GraphModel.objects.get(pk=graphid)
                nodegroups = set()
                for node in graph.node_set.all():
                    graph_cache[graphid]["nodedatatypes"][str(node.nodeid)] = node.datatype
                    if node.nodegroup:
                        nodegroups.add(node.nodegroup)
                    if node.istopnode:
                        for edge in get_nodegroup_edges_by_collector_node(node):
                            if edge.rangenode.nodegroup is None:
                                graph_cache[graphid]["rootedges"].append(edge)
                for nodegroup in nodegroups:
                    graph_cache[graphid]["subgraphs"][nodegroup] = {"edges": [], "inedge": None, "parentnode_nodegroup": None}
                    graph_cache[graphid]["subgraphs"][nodegroup]["inedge"] = models.Edge.objects.get(rangenode_id=nodegroup.pk)
                    graph_cache[graphid]["subgraphs"][nodegroup]["parentnode_nodegroup"] = graph_cache[graphid]["subgraphs"][nodegroup][
                        "inedge"
                    ].domainnode.nodegroup
                    graph_cache[graphid]["subgraphs"][nodegroup]["edges"] = get_nodegroup_edges_by_collector_node(
                        models.Node.objects.get(pk=nodegroup.pk)
                    )

            return graph_cache[graphid]

        def add_edge_to_graph(graph, domainnode, rangenode, edge, tile, graph_info):
            pkg = {}
            pkg["d_datatype"] = graph_info["nodedatatypes"].get(str(edge.domainnode.pk))
            dom_dt = self.datatype_factory.get_instance(pkg["d_datatype"])
            # Don't process any further if the domain datatype is a literal
            if dom_dt.is_a_literal_in_rdf():
                return

            pkg["r_datatype"] = graph_info["nodedatatypes"].get(str(edge.rangenode.pk))
            pkg["range_tile_data"] = None
            pkg["domain_tile_data"] = None
            if str(edge.rangenode_id) in tile.data:
                pkg["range_tile_data"] = tile.data[str(edge.rangenode_id)]
            if str(edge.domainnode_id) in tile.data:
                pkg["domain_tile_data"] = tile.data[str(edge.domainnode_id)]
            elif tile.parenttile is not None and str(edge.domainnode_id) in tile.parenttile.data:
                pkg["domain_tile_data"] = tile.parenttile.data[str(edge.domainnode_id)]

            rng_dt = self.datatype_factory.get_instance(pkg["r_datatype"])
            pkg["d_uri"] = dom_dt.get_rdf_uri(domainnode, pkg["domain_tile_data"], "d")
            pkg["r_uri"] = rng_dt.get_rdf_uri(rangenode, pkg["range_tile_data"], "r")

            # Concept on a node that is not required, but not present
            # Nothing to do here
            if pkg["r_uri"] is None and pkg["range_tile_data"] is None:
                return

            # FIXME:  Why is this not in datatype.to_rdf()

            # Domain node is NOT a literal value in the RDF representation, so will have a type:
            if type(pkg["d_uri"]) == list:
                for duri in pkg["d_uri"]:
                    graph.add((duri, RDF.type, URIRef(edge.domainnode.ontologyclass)))
            else:
                graph.add((pkg["d_uri"], RDF.type, URIRef(edge.domainnode.ontologyclass)))

            # Use the range node's datatype.to_rdf() method to generate an RDF representation of it
            # and add its triples to the core graph

            # FIXME: some datatypes have their URI calculated from _tile_data (e.g. concept)
            # ... if there is a list of these, then all of the permutations will happen
            # ... as the matrix below re-processes all URIs against all _tile_data entries :(
            if type(pkg["d_uri"]) == list:
                mpkg = pkg.copy()
                for d in pkg["d_uri"]:
                    mpkg["d_uri"] = d
                    if type(pkg["r_uri"]) == list:
                        npkg = mpkg.copy()
                        for r in pkg["r_uri"]:
                            # compute matrix of n * m
                            npkg["r_uri"] = r
                            graph += rng_dt.to_rdf(npkg, edge)
                    else:
                        # iterate loop on m * 1
                        graph += rng_dt.to_rdf(mpkg, edge)
            elif type(pkg["r_uri"]) == list:
                npkg = pkg.copy()
                for r in pkg["r_uri"]:
                    # compute matrix of 1 * m
                    npkg["r_uri"] = r
                    graph += rng_dt.to_rdf(npkg, edge)
            else:
                # both are single, 1 * 1
                graph += rng_dt.to_rdf(pkg, edge)

        for resourceinstanceid, tiles in self.resourceinstances.items():
            graph_info = get_graph_parts(self.graph_id)

            # add the edges for the group of nodes that include the root (this group of nodes has no nodegroup)
            for edge in graph_cache[self.graph_id]["rootedges"]:
                domainnode = archesproject[str(edge.domainnode.pk)]
                rangenode = archesproject[str(edge.rangenode.pk)]
                add_edge_to_graph(g, domainnode, rangenode, edge, None, graph_info)

            for tile in tiles:
                # add all the edges for a given tile/nodegroup
                for edge in graph_info["subgraphs"][tile.nodegroup]["edges"]:
                    domainnode = archesproject["tile/%s/node/%s" % (str(tile.pk), str(edge.domainnode.pk))]
                    rangenode = archesproject["tile/%s/node/%s" % (str(tile.pk), str(edge.rangenode.pk))]
                    add_edge_to_graph(g, domainnode, rangenode, edge, tile, graph_info)

                # add the edge from the parent node to this tile's root node
                # where the tile has no parent tile, which means the domain node has no tile_id
                if graph_info["subgraphs"][tile.nodegroup]["parentnode_nodegroup"] is None:
                    edge = graph_info["subgraphs"][tile.nodegroup]["inedge"]
                    if edge.domainnode.istopnode:
                        domainnode = archesproject[reverse("resources", args=[resourceinstanceid]).lstrip("/")]
                    else:
                        domainnode = archesproject[str(edge.domainnode.pk)]
                    rangenode = archesproject["tile/%s/node/%s" % (str(tile.pk), str(edge.rangenode.pk))]
                    add_edge_to_graph(g, domainnode, rangenode, edge, tile, graph_info)

                # add the edge from the parent node to this tile's root node
                # where the tile has a parent tile
                if graph_info["subgraphs"][tile.nodegroup]["parentnode_nodegroup"] is not None:
                    edge = graph_info["subgraphs"][tile.nodegroup]["inedge"]
                    domainnode = archesproject["tile/%s/node/%s" % (str(tile.parenttile.pk), str(edge.domainnode.pk))]
                    rangenode = archesproject["tile/%s/node/%s" % (str(tile.pk), str(edge.rangenode.pk))]
                    add_edge_to_graph(g, domainnode, rangenode, edge, tile, graph_info)
        return g


class JsonLdWriter(RdfWriter):
    def build_json(self, graph_id=None, resourceinstanceids=None, **kwargs):
        # Build the JSON separately serializing it, so we can use internally
        super(RdfWriter, self).write_resources(graph_id=graph_id, resourceinstanceids=resourceinstanceids, **kwargs)
        g = self.get_rdf_graph()
        value = g.serialize(format="nquads").decode("utf-8")

        js = from_rdf(value, {"format": "application/nquads", "useNativeTypes": True})

        assert len(resourceinstanceids) == 1  # currently, this should be limited to a single top resource

        archesproject = Namespace(settings.ARCHES_NAMESPACE_FOR_DATA_EXPORT)
        resource_inst_uri = archesproject[reverse("resources", args=[resourceinstanceids[0]]).lstrip("/")]

        context = self.graph_model.jsonldcontext
        framing = {"@omitDefault": True, "@omitGraph": False, "@id": str(resource_inst_uri)}

        if context:
            framing["@context"] = context

        js = frame(js, framing)

        try:
            context = JSONDeserializer().deserialize(context)
        except ValueError:
            if context == "":
                context = {}
            context = {"@context": context}
        except AttributeError:
            context = {"@context": {}}

        # Currently omitGraph is not processed by pyLd, but data is compacted
        # simulate omitGraph:
        if "@graph" in js and len(js["@graph"]) == 1:
            # merge up
            for (k, v) in list(js["@graph"][0].items()):
                js[k] = v
            del js["@graph"]
        return js

    def write_resources(self, graph_id=None, resourceinstanceids=None, **kwargs):
        js = self.build_json(graph_id, resourceinstanceids, **kwargs)
        out = json.dumps(js, indent=kwargs.get("indent", None), sort_keys=True)
        dest = StringIO(out)
        full_file_name = os.path.join("{0}.{1}".format(self.file_name, "jsonld"))
        return [{"name": full_file_name, "outputfile": dest}]


class JsonLdReader(Reader):
    def __init__(self, *args, **kwargs):
        super(JsonLdReader, self).__init__(*args, **kwargs)
        self.tiles = {}
        self.resources = []
        self.resource = None
        self.use_ids = False
        self.root_ontologyclass_lookup = {}
        self.graphtree = None
        self.print_buf = []
        self.verbosity = kwargs.get("verbosity", 1)
        self.logger = logging.getLogger(__name__)
        for graph in models.GraphModel.objects.filter(isresource=True):
            node = models.Node.objects.get(graph_id=graph.pk, istopnode=True)
            self.root_ontologyclass_lookup[str(graph.pk)] = node.ontologyclass
        self.logger.info("Initialized JsonLdReader")

    def validate_concept_in_collection(self, value, collection):
        cdata = Concept().get_child_collections(collection, columns="conceptidto")
        ids = [str(x[0]) for x in cdata]
        for c in cdata:
            cids = [x.value for x in models.Value.objects.all().filter(concept_id__exact=c[0], valuetype__category="identifiers")]
            ids.extend(cids)
        if value.startswith(settings.ARCHES_NAMESPACE_FOR_DATA_EXPORT):
            value = value.rsplit("/", 1)[-1]
        return str(value) in ids

    def process_graph(self, graphid):
        root_node = None
        nodes = {}
        graph = GraphProxy.objects.get(graphid=graphid)
        for nodeid, n in graph.nodes.items():
            node = {}
            if n.istopnode:
                root_node = node
            node["datatype"] = self.datatype_factory.get_instance(n.datatype)
            node["datatype_type"] = n.datatype
            node["extra_class"] = []
            if node["datatype"].references_resource_type():
                if "graphs" in n.config and n.config["graphs"]:
                    for gid in [x["graphid"] for x in n.config["graphs"]]:
                        node["extra_class"].append(self.root_ontologyclass_lookup[gid])

            node["config"] = {}
            if n.config and "rdmCollection" in n.config:
                node["config"]["collection_id"] = str(n.config["rdmCollection"])
            elif n.config and "graphs" in n.config:
                for entry in n.config["graphs"]:
                    entry["rootclass"] = self.root_ontologyclass_lookup[entry["graphid"]]
                node["config"]["graphs"] = n.config["graphs"]
            node["required"] = n.isrequired
            node["node_id"] = str(n.nodeid)
            node["name"] = n.name
            node["class"] = n.ontologyclass
            node["nodegroup_id"] = str(n.nodegroup_id)
            node["cardinality"] = n.nodegroup.cardinality if n.nodegroup else None
            node["out_edges"] = []
            node["children"] = {}
            nodes[str(n.nodeid)] = node

        for edegid, e in graph.edges.items():
            dn = e.domainnode_id
            rng = e.rangenode_id
            prop = e.ontologyproperty
            nodes[str(dn)]["out_edges"].append({"range": str(rng), "prop": str(prop)})

        def model_walk(node, nodes):
            for e in node["out_edges"]:
                rng = nodes[e["range"]]
                for oclass in set([rng["class"], *rng["extra_class"]]):
                    key = f"{e['prop']} {oclass}"
                    if key in node["children"]:
                        node["children"][key].append(rng)
                    else:
                        node["children"][key] = [rng]
                model_walk(rng, nodes)
            del node["out_edges"]

        model_walk(root_node, nodes)
        return root_node

    def get_resource_id(self, value):
        # Allow local URI or urn:uuid:UUID
        match = re.match(r".*?%sresources/(?P<resourceid>%s)" % (settings.ARCHES_NAMESPACE_FOR_DATA_EXPORT, settings.UUID_REGEX), value)
        if match:
            return match.group("resourceid")
        else:
            match = re.match(r"urn:uuid:(%s)" % settings.UUID_REGEX, value)
            if match:
                return match.groups()[0]
            else:
                self.logger.debug("Valid resourceid not found within `{0}`".format(value))
        return None

    def read_resource(self, data, use_ids=False, resourceid=None, graphid=None, expand_data=True):
        if graphid is None and self.graphtree is None:
            raise Exception("No graphid supplied to read_resource")
        elif self.graphtree is None:
            self.graphtree = self.process_graph(graphid)

        # Ensure we've reset from any previous call
        self.errors = {}
        self.idcache = {}
        self.resources = []
        self.resource = None
        self.use_ids = use_ids
        if not isinstance(data, list):
            data = [data]
        # Force use_ids if there is more than one record being passed in
        if len(data) > 1:
            self.use_ids = True

        # Maybe calculate sort order for this node's tiles
        try:
            self.shouldSortTiles = settings.JSON_LD_SORT
        except:
            self.shouldSortTiles = False

        for jsonld_document in data:
            if expand_data:  # this should always be true, we set this to false just for some unit tests
                jsonld_document = expand(jsonld_document)[0]

            # Possibly bail very early
            if jsonld_document["@type"][0] != self.graphtree["class"]:
                raise ValueError("Instance does not have same top level class as model")

            if self.use_ids:
                resourceinstanceid = self.get_resource_id(jsonld_document["@id"])
                if resourceinstanceid is None:
                    self.logger.error("The @id of the resource was not supplied, was null or URI was not correctly formatted")
                    raise Exception("The @id of the resource was not supplied, was null or URI was not correctly formatted")
                self.logger.debug("Using resource instance ID found: {0}".format(resourceinstanceid))
            else:
                self.logger.debug("`use_ids` setting is set to False, ignoring @id from the data if any")

            self.resource = Resource()
            if resourceid is not None:
                self.resource.pk = resourceid
            self.resource.graph_id = graphid
            self.resources.append(self.resource)

            ### --- Process Instance ---
            # now walk the instance and align to the tree
            if "@id" in jsonld_document:
                result = {"data": [jsonld_document["@id"]]}
            else:
                result = {"data": [None]}
            self.root_json_document = jsonld_document
            try:
                self.data_walk(jsonld_document, self.graphtree, result)
            except:
                if self.verbosity > 1:
                    for line in self.print_buf:
                        # print(line) # uncomment this line to print errors directly to the screen
                        self.logger.debug(line)
                raise

    def is_semantic_node(self, graph_node):
        return self.datatype_factory.datatypes[graph_node["datatype_type"]].defaultwidget is None

    def is_concept_node(self, uri):
        pcs = settings.PREFERRED_CONCEPT_SCHEMES[:]
        pcs.append(settings.ARCHES_NAMESPACE_FOR_DATA_EXPORT + "concepts/")
        for p in pcs:
            if uri.startswith(p):
                return True
        return False

    def build_reference_cache(self, jsonld_document):
        if "@id" in jsonld_document and "@type" in jsonld_document:
            dataType = jsonld_document["@type"][0] if isinstance(jsonld_document["@type"], list) else jsonld_document["@type"]
            self.idcache[jsonld_document["@id"]] = dataType
        for key, value in jsonld_document.items():
            if key in ["@id", "@type"]:
                continue
            if isinstance(value, list):
                for item in value:
                    self.build_reference_cache(item)
            elif isinstance(value, dict):
                self.build_reference_cache(value)

    def get_cached_reference(self, lookup):
        try:
            return self.idcache[lookup]
        except:
            self.build_reference_cache(self.root_json_document)
            try:
                return self.idcache[lookup]
            except:
                raise ("Local reference not found")

    def printline(self, text, indent=0, newline=False):
        prefix = ""
        if newline:
            prefix = "\n"
        if indent and indent > 0:
            prefix = prefix + "   " * int(indent)
        self.print_buf.append(prefix + text)

    def data_walk(self, data_node, tree_node, result, tile=None, indent=0):
        my_tiles = []
        self.printline(f"---" * 20, indent)
        self.printline(tree_node["name"], indent)
        self.printline(f"tile={tile}", indent)

        # pre-seed as much of the cache as we can during the data-walk
        if "@id" in data_node and "@type" in data_node:
            dataType = data_node["@type"][0] if isinstance(data_node["@type"], list) else data_node["@type"]
            self.idcache[data_node["@id"]] = dataType
        for k, v in data_node.items():
            # self.printline(f"k: {k}", indent + 1)
            # self.printline(f"v: {v}", indent + 1)
            # k is a ontology property like
            # "http://www.cidoc-crm.org/cidoc-crm/P1_is_identified_by"
            # or "http://www.w3.org/2000/01/rdf-schema#label"
            if k in ["@id", "@type"]:
                continue

            # extract all @values for the current node
            values = [
                {
                    "value": vi["@value"],
                    "clss": vi.get("@type", "http://www.w3.org/2000/01/rdf-schema#Literal"),
                    "language": vi.get("@language", None),
                }
                for vi in v
                if "@value" in vi
                and vi.get("@type", "http://www.w3.org/2000/01/rdf-schema#Literal") == "http://www.w3.org/2000/01/rdf-schema#Literal"
            ]

            # always a list
            for vi in v:
                if "@value" in vi:
                    value = vi["@value"]
                    uri = None
                    clss = vi.get("@type", "http://www.w3.org/2000/01/rdf-schema#Literal")
                    is_literal = True
                else:
                    # We're an entity
                    uri = vi.get("@id", "")
                    try:
                        clss = vi["@type"][0]
                    except:
                        # {"@id": "http://something/.../"}
                        # with no @type. This is typically an external concept URI reference to a resource instance
                        # Look for it in the children of current node or in the entire document itself (if it's a resource instance ref)
                        possible_cls = []
                        for tn in tree_node["children"]:
                            if tn.startswith(k):
                                possible_cls.append(tn.replace(k, "")[1:])
                        if len(possible_cls) == 1:
                            clss = possible_cls[0]
                        else:
                            try:
                                # this may be a reference to an entity already defined elsewhere in the json document
                                # this can happen when there are more than 1 reference to the same resource instance
                                clss = self.get_cached_reference(uri)
                                vi["@type"] = clss
                            except:
                                raise ValueError(f"Multiple possible branches and no @type given: {vi}")

                    value = None
                    is_literal = False

                # Here we try and find a possible match between the node_tree and data_tree
                # we're matching "key" which equals the concatentaion of property and class
                # at the same level in the trees
                # Find precomputed possible branches by prop/class combination
                key = f"{k} {clss}"
                if key in tree_node["datatype"].ignore_keys():
                    # these are handled by the datatype itself
                    continue
                elif not key in tree_node["children"] and is_literal:
                    # grumble grumble
                    # model has xsd:string, default is rdfs:Literal
                    key = f"{k} http://www.w3.org/2001/XMLSchema#string"
                    if not key in tree_node["children"]:
                        raise ValueError(f"property/class combination does not exist in model: {k} {clss}\nWhile processing: {vi}")
                elif not key in tree_node["children"]:
                    raise ValueError(f"property/class combination does not exist in model: {k} {clss}\nWhile processing: {vi}")

                # if we made it this far then it means that we've found at least 1 match
                options = tree_node["children"][key]
                possible = []

                # options is a list of potential matches in the graph tree
                # based on property/class combination

                for o in options:
                    self.printline(f"Considering match to node: '{o['name']}'", indent + 1, newline=True)
                    self.printline(f"Incoming value we're testing:  '{value or uri}'", indent + 1)
                    self.printline(f"New Nodegroup = {o['nodegroup_id'] == o['node_id']}", indent + 1)
                    self.printline(f"Parent tile id = {result['tile'].tileid if 'tile' in result else None}", indent + 1)
                    potential_tile = None
                    if o["node_id"] == o["nodegroup_id"]:
                        # self.printline("--- getting potential tile  ---?", indent + 1)
                        # Used to pick the previous tile in loop which MIGHT be the parent (but might not)
                        parenttile_id = result["tile"].tileid if "tile" in result else None
                        potential_tile = Tile(
                            tileid=uuid.uuid4(),
                            resourceinstance_id=self.resource.pk,
                            parenttile_id=parenttile_id,
                            nodegroup_id=o["nodegroup_id"],
                            data={},
                        )
                    if is_literal and o["datatype"].is_a_literal_in_rdf():
                        # import each value separately if there are no languages in the values and this is card n string
                        if o["datatype"].is_multilingual_rdf(values):
                            if len(o["datatype"].validate_from_rdf(values)) == 0:
                                possible.append([o, values, potential_tile])
                            else:
                                self.printline(f"Could not validate {values} as a {o['datatype']}", indent + 1)
                        else:
                            if len(o["datatype"].validate_from_rdf(value)) == 0:
                                possible.append([o, value, potential_tile])
                            else:
                                self.printline(f"Could not validate {value} as a {o['datatype']}", indent + 1)
                    elif not is_literal and not o["datatype"].is_a_literal_in_rdf():
                        if self.is_concept_node(uri):
                            self.printline("This is a concept node, so we'll test if the incoming data can fit here", indent + 1)
                            collid = o["config"]["collection_id"]
                            try:
                                if self.validate_concept_in_collection(uri, collid):
                                    possible.append([o, uri, potential_tile])
                                    self.printline(f"POSSIBLE match found.", indent + 1)
                                else:
                                    self.printline(
                                        f"Match REJECTED!! Incoming concept URI {uri} not found in the nodes Collection {collid}",
                                        indent + 1,
                                    )
                            except:
                                self.printline(f"Errored testing concept {uri} in collection {collid}", indent + 1)
                        elif self.is_semantic_node(o):
                            if uri != "":
                                if o["node_id"] in uri:
                                    possible.append([o, "", potential_tile])
                            else:
                                possible.append([o, "", potential_tile])
                        elif o["datatype"].accepts_rdf_uri(uri):
                            # self.printline(f"datatype for {o['name']} accepts uri", indent+1)
                            possible.append([o, uri, potential_tile])
                        else:
                            # This is when the current option doesn't match, but could be
                            # non-ambiguous resource-instance vs semantic node
                            continue
                # print(f"Possible is: {[x[0]['name'] for x in possible]}")

                if not possible:
                    # self.printline(f"Tried: {options}")
                    raise ValueError(f"Data does not match any actual node, despite prop/class combination {k} {clss}:\n{vi}")
                elif len(possible) > 1:
                    # descend into data to check if there are further clarifying features
                    possible2 = []
                    for p in possible:
                        # self.printline(f"\n---SECOND TIER: {p[0]['name']}", indent + 1)
                        try:
                            # self.printline("Don't really create data, so pass anonymous result dict", indent + 1)
                            if p[2] is not None:
                                tile = p[2]
                            self.data_walk(vi, p[0], {}, tile, indent + 1)
                            possible2.append(p)
                        except Exception as e:
                            self.printline(f"Failed due to {e}", indent + 1)
                            # Not an option
                            pass
                    if not possible2:
                        raise ValueError("Considering branches, data does not match any node, despite a prop/class combination")
                    elif len(possible2) > 1:
                        raise ValueError(
                            f"Even after considering branches, data still matches more than one node: {[x[0]['name'] for x in possible2]}"
                        )
                    else:
                        branch = possible2[0]
                else:
                    branch = possible[0]

                if not self.is_semantic_node(branch[0]):
                    graph_node = branch[0]
                    if graph_node["datatype"].is_multilingual_rdf(values):
                        node_value = graph_node["datatype"].from_rdf(values)
                    else:
                        node_value = graph_node["datatype"].from_rdf(vi)
                    # node_value might be None if the validation of the datatype fails
                    # XXX Should we check this here, or raise in the datatype?

                    # For resource-instances, the datatype doesn't know the ontology prop config
                    if graph_node["datatype"].references_resource_type():
                        if "graphs" in branch[0]["config"]:
                            gs = branch[0]["config"]["graphs"]
                            if len(gs) == 1:
                                # just select it
                                if "ontologyProperty" in gs[0]:
                                    node_value[0]["ontologyProperty"] = gs[0]["ontologyProperty"]
                                if "inverseOntologyProperty" in gs[0]:
                                    node_value[0]["inverseOntologyProperty"] = gs[0]["inverseOntologyProperty"]
                            else:
                                for g in gs:
                                    # Now test current node's class against graph's class
                                    # This isn't a guarantee, but close enough
                                    if vi["@type"][0] == g["rootclass"]:
                                        if "ontologyProperty" in g:
                                            node_value[0]["ontologyProperty"] = g["ontologyProperty"]
                                        if "inverseOntologyProperty" in g:
                                            node_value[0]["inverseOntologyProperty"] = g["inverseOntologyProperty"]
                                        break
                else:
                    # Might get checked in a cardinality n branch that shouldn't be repeated
                    node_value = None

                self.printline(f"A matching branch has been found and the value can be saved.", indent + 1)

                # We know now that it can go into the branch
                # Determine if we can collapse the data into a -list or not
                bnodeid = branch[0]["node_id"]

                # This is going to be the result passed down if we recurse
                bnode = {"data": [], "nodegroup_id": branch[0]["nodegroup_id"], "cardinality": branch[0]["cardinality"]}

                if branch[0]["datatype"].collects_multiple_values() and tile and str(tile.nodegroup.pk) == branch[0]["nodegroup_id"]:
                    # iterating through a root node *-list type
                    pass
                elif bnodeid == branch[0]["nodegroup_id"] and not (branch[0]["datatype"].is_multilingual_rdf(values) and bnodeid in result):
                    # Used to pick the previous tile in loop which MIGHT be the parent (but might not)
                    parenttile_id = result["tile"].tileid if "tile" in result else None
                    tile = Tile(
                        tileid=uuid.uuid4(),
                        resourceinstance_id=self.resource.pk,
                        parenttile_id=parenttile_id,
                        nodegroup_id=branch[0]["nodegroup_id"],
                        data={},
                    )
                    self.resource.tiles.append(tile)
                    my_tiles.append(tile)
                elif "tile" in result and result["tile"]:
                    tile = result["tile"]

                if not hasattr(tile, "_json_ld"):
                    tile._json_ld = vi

                bnode["tile"] = tile
                if bnodeid in result:
<<<<<<< HEAD
=======
                    import ipdb

                    ipdb.sset_trace()

>>>>>>> 8277f885
                    if branch[0]["datatype"].collects_multiple_values():
                        # append to previous tile
                        if type(node_value) != list:
                            node_value = [node_value]
                        bnode = result[bnodeid][0]
                        bnode["data"].append(branch[1])
                        if not self.is_semantic_node(branch[0]):
                            try:
                                n = bnode["tile"].data[bnodeid]
                            except:
                                n = []
                                bnode["tile"].data[bnodeid] = n
                            if type(n) != list:
                                bnode["tile"].data[bnodeid] = [n]
                            bnode["tile"].data[bnodeid].extend(node_value)
                    elif branch[0]["cardinality"] != "n":
                        bnode = result[bnodeid][0]
                        if node_value == bnode["tile"].data[bnodeid]:
                            # No-op, attempt to readd same value
                            pass
                        else:
                            raise ValueError(f"Attempt to add a value to cardinality 1, non-list node {k} {clss}:\n {vi}")
                    else:
                        bnode["data"].append(branch[1])
                        if not self.is_semantic_node(branch[0]):
                            tile.data[bnodeid] = node_value
                        result[bnodeid].append(bnode)
                else:
                    if not self.is_semantic_node(branch[0]):
                        tile.data[bnodeid] = node_value
                    bnode["data"].append(branch[1])
                    result[bnodeid] = [bnode]

                self.printline(f"Tile.data = {tile.data}", indent + 1)
                if not is_literal:
                    self.printline("Walk down non-literal branches in the data", indent + 1, newline=True)
                    self.data_walk(vi, branch[0], bnode, tile, indent + 1)

        if self.shouldSortTiles:
            sortfuncs = settings.JSON_LD_SORT_FUNCTIONS
            if my_tiles:
                tile_ng_hash = {}
                for t in my_tiles:
                    try:
                        tile_ng_hash[t.nodegroup_id].append(t)
                    except KeyError:
                        tile_ng_hash[t.nodegroup_id] = [t]
                for (k, v) in tile_ng_hash.items():
                    if len(v) > 1:
                        for func in sortfuncs:
                            v.sort(key=func)
                        for t, i in zip(v, range(len(v))):
                            t.sortorder = i

        # Finally, after processing all of the branches for this node, check required nodes are present
        for path in tree_node["children"].values():
            for kid in path:
                if kid["required"] and not f"{kid['node_id']}" in result:
                    raise ValueError(f"Required field not present: {kid['name']}")<|MERGE_RESOLUTION|>--- conflicted
+++ resolved
@@ -714,13 +714,6 @@
 
                 bnode["tile"] = tile
                 if bnodeid in result:
-<<<<<<< HEAD
-=======
-                    import ipdb
-
-                    ipdb.sset_trace()
-
->>>>>>> 8277f885
                     if branch[0]["datatype"].collects_multiple_values():
                         # append to previous tile
                         if type(node_value) != list:
