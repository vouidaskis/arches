--- conflicted
+++ resolved
@@ -342,37 +342,6 @@
             prop = e.ontologyproperty
             nodes[str(dn)]["out_edges"].append({"range": str(rng), "prop": str(prop)})
 
-<<<<<<< HEAD
-=======
-        # gather up all the required nodes in a given node group and append those nodes
-        # onto the "node" object for when matching branches that have required node data
-        # for node_group in node_groups:
-        #     required_nodes_in_nodegroup = []
-        #     for nodeid in node_group.node_set.all().values_list('nodeid', flat=True):
-        #         node = nodes[str(nodeid)]
-        #         node["required_nodes_in_nodegroup"] = required_nodes_in_nodegroup
-        #         if node["required"]:
-        #             required_nodes_in_nodegroup.append(node)
-
-        # for node_group in node_groups:
-        #     required_nodes_in_nodegroup = {"datatype": "", "children": {}}
-        #     for nodeid in node_group.node_set.all().values_list('nodeid', flat=True):
-        #         node = nodes[str(nodeid)]
-        #         node["required_nodes_in_nodegroup"] = required_nodes_in_nodegroup
-        #         node["required_nodes_in_nodegroup"]["datatype"] = node["datatype"]
-        #         # if node["required"]:
-        #         #     required_nodes_in_nodegroup["children"].append(node)
-
-        for node_group in node_groups:
-            required_nodes_in_nodegroup = {"datatype": "", "children": {}}
-            for nodeid in node_group.node_set.all().values_list("nodeid", flat=True):
-                node = nodes[str(nodeid)]
-                node["required_nodes_in_nodegroup"] = required_nodes_in_nodegroup
-                node["required_nodes_in_nodegroup"]["datatype"] = node["datatype"]
-                # if node["required"]:
-                #     required_nodes_in_nodegroup["children"].append(node)
-
->>>>>>> fbb74c83
         def model_walk(node, nodes):
             for e in node["out_edges"]:
                 rng = nodes[e["range"]]
@@ -382,12 +351,6 @@
                         node["children"][key].append(rng)
                     else:
                         node["children"][key] = [rng]
-<<<<<<< HEAD
-=======
-
-                    if rng["required"]:
-                        node["required_nodes_in_nodegroup"]["children"][key] = node["children"][key]
->>>>>>> fbb74c83
                 model_walk(rng, nodes)
             del node["out_edges"]
 
