--- conflicted
+++ resolved
@@ -264,117 +264,4 @@
                 self.resourceinstances[tile.resourceinstance_id] = []
                 self.resourceinstances[tile.resourceinstance_id].append(tile)
 
-<<<<<<< HEAD
-        return self.resourceinstances
-
-    def get_field_map_values(self, resource, template_record, field_map):
-        """
-        For a given resource, loops over its field map in the export mappings and
-        collects values that correspond each entitytypeid in the field map.  Inserts those
-        values into the template record's corresponding list of values.
-        """
-
-        domains = resource["_source"]["domains"]
-        child_entities = resource["_source"]["child_entities"]
-        child_entities += resource["_source"]["dates"]
-        child_entities += resource["_source"]["numbers"]
-        for mapping in field_map:
-            conceptid = ""
-            if "value_type" in mapping:
-                conceptid = mapping["value_type"]
-            entitytypeid = mapping["entitytypeid"]
-            alternates = False
-            alternate_entitytypeid = None
-            alternate_values = None
-
-            if "alternate_entitytypeid" in mapping:
-                alternates = True
-                alternate_entitytypeid = mapping["alternate_entitytypeid"]
-                alternate_values = []
-            if entitytypeid.endswith("E55") is not True:
-                for entity in child_entities:
-                    if alternate_entitytypeid == entity["entitytypeid"]:
-                        alternate_values.append(entity["value"])
-                    if entitytypeid == entity["entitytypeid"] and conceptid == "":
-                        template_record[mapping["field_name"]].append(entity["value"])
-                    elif entitytypeid == entity["entitytypeid"] and conceptid != "":
-                        for domain in domains:
-                            if conceptid == domain["conceptid"]:
-                                if entity["entityid"] == domain["parentid"]:
-                                    template_record[mapping["field_name"]].append(entity["value"])
-            else:
-                for domain in domains:
-                    if entitytypeid == domain["entitytypeid"] and conceptid == "":
-                        template_record[mapping["field_name"]].append(domain["label"])
-                    elif entitytypeid == domain["entitytypeid"] and conceptid != "":
-                        for domain_type in domains:
-                            if conceptid == domain_type["conceptid"]:
-                                if domain["entityid"] == domain_type["parentid"]:
-                                    template_record[mapping["field_name"]].append(domain["label"])
-                    if alternate_entitytypeid == domain["entitytypeid"]:
-                        alternate_values.append(entity["value"])
-
-            if alternates == True and len(template_record[mapping["field_name"]]) == 0:
-                if len(alternate_values) > 0:
-                    template_record[mapping["field_name"]] = alternate_values
-        return template_record
-
-    def concatenate_value_lists(self, template_record):
-        """
-        If multiple values are found for a column, joins them into a semi-colon concatenated string.
-        """
-        for k, v in template_record.items():
-            if type(v) == list:
-                v.sort()
-                try:
-                    template_record[k] = ("; ").join(v)
-                except:
-                    unicode_vals = [str(x) for x in v]
-                    template_record[k] = ("; ").join(unicode_vals)
-        return template_record
-
-    def process_feature_geoms(self, properties, resource, geo_process="collection"):
-        geoms = []
-        result = None
-        for g in resource["_source"]["geometries"]:
-            geom = GEOSGeometry(JSONSerializer().serialize(g["value"], ensure_ascii=False))
-            geoms.append(geom)
-        if geo_process == "collection":
-            geometry = GeometryCollection(geoms)
-            result = {"type": "Feature", "geometry": geometry, "properties": properties}
-        elif geo_process == "sorted":
-            result = []
-            sorted_geoms = {"points": [], "lines": [], "polys": []}
-            for geom in geoms:
-                if geom.geom_typeid == 0:
-                    sorted_geoms["points"].append(geom)
-                if geom.geom_typeid == 1:
-                    sorted_geoms["lines"].append(geom)
-                if geom.geom_typeid == 3:
-                    sorted_geoms["polys"].append(geom)
-                if geom.geom_typeid == 4:
-                    for feat in geom:
-                        sorted_geoms["points"].append(feat)
-                if geom.geom_typeid == 5:
-                    for feat in geom:
-                        sorted_geoms["lines"].append(feat)
-                if geom.geom_typeid == 6:
-                    for feat in geom:
-                        sorted_geoms["polys"].append(feat)
-            if len(sorted_geoms["points"]) > 0:
-                result.append(
-                    {"type": "Feature", "geometry": MultiPoint(sorted_geoms["points"]), "properties": properties,}
-                )
-            if len(sorted_geoms["lines"]) > 0:
-                result.append(
-                    {"type": "Feature", "geometry": MultiLineString(sorted_geoms["lines"]), "properties": properties,}
-                )
-            if len(sorted_geoms["polys"]) > 0:
-                result.append(
-                    {"type": "Feature", "geometry": MultiPolygon(sorted_geoms["polys"]), "properties": properties,}
-                )
-
-        return result
-=======
-        return self.resourceinstances
->>>>>>> 5c4a5583
+        return self.resourceinstances