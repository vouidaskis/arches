import os
import uuid
import shutil
import datetime
from arches.app.models.concept import Concept
from arches.app.models import models
from arches.app.models.models import ResourceXResource
from arches.app.models.resource import Resource
from arches.app.models.system_settings import settings
from arches.app.utils.betterJSONSerializer import JSONSerializer
from arches.app.utils.permission_backend import get_nodegroups_by_perm
from arches.app.datatypes.datatypes import DataTypeFactory
from django.contrib.gis.geos import GEOSGeometry
from django.contrib.gis.geos import GeometryCollection
from django.contrib.gis.geos import MultiPoint
from django.contrib.gis.geos import MultiPolygon
from django.contrib.gis.geos import MultiLineString
from django.db import connection, transaction
from django.utils.translation import gettext as _


class MissingGraphException(Exception):
    def __init__(self, value=None):
        self.value = value

    def __str__(self):
        return repr(self.value)


class ResourceImportReporter:
    def __init__(self, business_data):
        self.resources = 0
        self.total_tiles = 0
        self.resources_saved = 0
        self.tiles_saved = 0
        self.relations_saved = 0
        self.relations = 0

        if "resources" in business_data:
            self.resources = len(business_data["resources"])

        if "relations" in business_data:
            self.relations = len(business_data["relations"])

    def update_resources_saved(self, count=1):
        self.resources_saved += count
        print(
            _("{0} of {1} resources saved".format(self.resources_saved, self.resources))
        )

    def update_tiles(self, count=1):
        self.total_tiles += count

    def update_tiles_saved(self, count=1):
        self.tiles_saved += count

    def update_relations_saved(self, count=1):
        self.relations_saved += count
        print(
            _("{0} of {1} relations saved".format(self.relations_saved, self.relations))
        )

    def report_results(self):
        if self.resources > 0:
            result = "Resources for Import: {0}, Resources Saved: {1}, Tiles for Import: {2}, Tiles Saved: {3}, Relations for Import: {4}, Relations Saved: {5}"
            print(
                result.format(
                    self.resources,
                    self.resources_saved,
                    self.total_tiles,
                    self.tiles_saved,
                    self.relations,
                    self.relations_saved,
                )
            )


class Reader(object):
    def __init__(self, *args, **kwargs):
        self.errors = []
        self.datatype_factory = DataTypeFactory()

    def validate_datatypes(self, record):
        pass

    def import_business_data(self):
        pass

    def scan_for_new_languages(self, business_data=None):
        pass

    def import_relations(self, relations=None):
        def get_resourceid_from_legacyid(legacyid):
            ret = Resource.objects.filter(legacyid=legacyid)

            if len(ret) > 1 or len(ret) == 0:
                return None
            else:
                return ret[0].resourceinstanceid

        for relation_count, relation in enumerate(relations):
            relation_count = relation_count + 2
            if relation_count % 500 == 0:
                print("{0} relations saved".format(str(relation_count)))

            def validate_resourceinstanceid(resourceinstanceid, key):
                # Test if resourceinstancefrom is a uuid it is for a resource or if it is not a uuid that get_resourceid_from_legacyid found a resourceid.
                try:
                    # Test if resourceinstanceid from relations file is a UUID.
                    newresourceinstanceid = uuid.UUID(resourceinstanceid)
                    try:
                        # If resourceinstanceid is a UUID then test that it is assoicated with a resource instance
                        Resource.objects.get(resourceinstanceid=resourceinstanceid)
                    except:
                        # If resourceinstanceid is not associated with a resource instance then set resourceinstanceid to None
                        newresourceinstanceid = None
                except:
                    # If resourceinstanceid is not UUID then assume it's a legacyid and pass it into get_resourceid_from_legacyid function
                    newresourceinstanceid = get_resourceid_from_legacyid(
                        resourceinstanceid
                    )

                # If resourceinstancefrom is None then either:
                # 1.) a legacyid was passed in and get_resourceid_from_legacyid could not find a resource or found multiple resources with the indicated legacyid or
                # 2.) a uuid was passed in and it is not associated with a resource instance
                if newresourceinstanceid is None:
                    errors = []
                    # self.errors.append({'datatype':'legacyid', 'value':relation[key], 'source':'', 'message':'either multiple resources or no resource have this legacyid\n'})
                    errors.append(
                        {
                            "type": "ERROR",
                            "message": "Relation not created, either zero or multiple resources found with legacyid: {0}".format(
                                relation[key]
                            ),
                        }
                    )
                    if len(errors) > 0:
                        self.errors += errors

                return newresourceinstanceid

            resourceinstancefrom = validate_resourceinstanceid(
                relation["resourceinstanceidfrom"], "resourceinstanceidfrom"
            )
            resourceinstanceto = validate_resourceinstanceid(
                relation["resourceinstanceidto"], "resourceinstanceidto"
            )
            if resourceinstancefrom is not None and resourceinstanceto is not None:
                if (
                    "resourceinstancefrom_graphid" not in relation
                    or relation["resourceinstancefrom_graphid"] == ""
                    or relation["resourceinstancefrom_graphid"] == "None"
                ):
                    try:
                        relation["resourceinstancefrom_graphid"] = (
                            models.ResourceInstance.objects.get(
                                resourceinstanceid=resourceinstancefrom
                            ).graph_id
                        )
                    except ObjectDoesNotExist:
                        relation["resourceinstancefrom_graphid"] = None
                if (
                    "resourceinstanceto_graphid" not in relation
                    or relation["resourceinstanceto_graphid"] == ""
                    or relation["resourceinstanceto_graphid"] == "None"
                ):
                    try:
                        relation["resourceinstanceto_graphid"] = (
                            models.ResourceInstance.objects.get(
                                resourceinstanceid=resourceinstanceto
                            ).graph_id
                        )
                    except ObjectDoesNotExist:
                        relation["resourceinstanceto_graphid"] = None
                if relation["datestarted"] == "" or relation["datestarted"] == "None":
                    relation["datestarted"] = None
                if relation["dateended"] == "" or relation["dateended"] == "None":
                    relation["dateended"] = None
                if (
                    "nodeid" not in relation
                    or relation["nodeid"] == ""
                    or relation["nodeid"] == "None"
                ):
                    relation["nodeid"] = None
                if (
                    "tileid" not in relation
                    or relation["tileid"] == ""
                    or relation["tileid"] == "None"
                ):
                    relation["tileid"] = None
                relation = ResourceXResource(
                    resourceinstanceidfrom=Resource(resourceinstancefrom),
                    resourceinstanceidto=Resource(resourceinstanceto),
                    resourceinstancefrom_graphid_id=relation[
                        "resourceinstancefrom_graphid"
                    ],
                    resourceinstanceto_graphid_id=relation[
                        "resourceinstanceto_graphid"
                    ],
                    relationshiptype=str(relation["relationshiptype"]),
                    nodeid=relation["nodeid"],
                    tileid=relation["tileid"],
                    datestarted=relation["datestarted"],
                    dateended=relation["dateended"],
                    notes=relation["notes"],
                )
                relation.save()

        self.report_errors()

    def report_errors(self):
        if len(self.errors) == 0:
            print(_("No import errors"))
        else:
            print(
                _(
                    "***** Errors occured during import. Some data may not have been imported. For more information, check resource import error log: "
                )
                + settings.RESOURCE_IMPORT_LOG
            )
            log_nums = [0]
            if os.path.isfile(settings.RESOURCE_IMPORT_LOG):
                if os.path.getsize(settings.RESOURCE_IMPORT_LOG) / 1000000 > 5:
                    for file in os.listdir(
                        os.path.dirname(settings.RESOURCE_IMPORT_LOG)
                    ):
                        try:
                            log_nums.append(int(file.split(".")[-1]))
                        except:
                            pass

                    archive_log_num = str(max(log_nums) + 1)
                    shutil.copy2(
                        settings.RESOURCE_IMPORT_LOG,
                        settings.RESOURCE_IMPORT_LOG.split(".")[0]
                        + "_"
                        + archive_log_num
                        + "."
                        + settings.RESOURCE_IMPORT_LOG.split(".")[-1],
                    )
                    f = open(settings.RESOURCE_IMPORT_LOG, "w")
                else:
                    f = open(settings.RESOURCE_IMPORT_LOG, "a")
            else:
                f = open(settings.RESOURCE_IMPORT_LOG, "w")

            for error in self.errors:
                timestamp = (
                    datetime.datetime.now() - datetime.timedelta(hours=2)
                ).strftime("%a %b %d %H:%M:%S %Y")
                try:
                    f.write(
                        _(
                            timestamp
                            + " "
                            + "{0}: {1}\n".format(error["type"], error["message"])
                        )
                    )
                except TypeError as e:
                    f.write(timestamp + " " + e + str(error))


class Writer(object):
    def __init__(self, **kwargs):
        self.resourceinstances = {}
        self.file_prefix = ""
        self.file_name = ""
        self.tiles = []
        self.graph_id = None
        self.graph_model = None
        self.datatype_factory = DataTypeFactory()

    def write_resources(self, graph_id=None, resourceinstanceids=None, **kwargs):
        """
        Returns a list of dictionaries with the following format:

        {'name':file name, 'outputfile': a SringIO buffer of resource instance data in the specified format}

        """

        self.get_tiles(
            graph_id=graph_id, resourceinstanceids=resourceinstanceids, **kwargs
        )

    def write_resource_relations(self):
        """
        Returns a list of dictionaries with the following format:

        {'name':file name, 'outputfile': a SringIO buffer of resource relations data in the specified format}

        """

        pass

    def get_tiles(self, graph_id=None, resourceinstanceids=None, **kwargs):
        """
        Returns a dictionary of tiles keyed by their resourceinstanceid

        {
            'resourcs instance UUID': [tile list],
            ...
        }

        """

        user = kwargs.get("user", None)
        permitted_nodegroups = []
        if user:
<<<<<<< HEAD
            permitted_nodegroups = get_nodegroups_by_perm(user, "models.read_nodegroup")
=======
            permitted_nodegroups = [
                str(nodegroup.pk)
                for nodegroup in get_nodegroups_by_perm(user, "models.read_nodegroup")
            ]
>>>>>>> 1fb16079

        if (graph_id is None or graph_id is False) and resourceinstanceids is None:
            raise MissingGraphException(
                _(
                    "Must supply either a graph id or a list of resource instance ids to export"
                )
            )

        if graph_id:
            filters = {"resourceinstance__graph_id": graph_id}
            if user:
                filters["nodegroup_id__in"] = permitted_nodegroups
            self.tiles = models.TileModel.objects.filter(**filters)
            self.graph_id = graph_id
        else:
            filters = {"resourceinstance_id__in": resourceinstanceids}
            if user:
                filters["nodegroup_id__in"] = permitted_nodegroups
            self.tiles = models.TileModel.objects.filter(**filters)
            try:
                self.graph_id = self.tiles[0].resourceinstance.graph_id
            except:
                self.graph_id = models.ResourceInstance.objects.get(
                    resourceinstanceid=resourceinstanceids[0]
                ).graph_id

        self.set_file_name()

        for tile in self.tiles:
            try:
                self.resourceinstances[tile.resourceinstance_id].append(tile)
            except:
                self.resourceinstances[tile.resourceinstance_id] = []
                self.resourceinstances[tile.resourceinstance_id].append(tile)

        return self.resourceinstances

    def set_file_name(self):
        iso_date = datetime.datetime.now().strftime("%Y-%m-%d_%H-%M-%S")
        self.graph_model = models.GraphModel.objects.get(graphid=self.graph_id)
        self.file_prefix = self.graph_model.name.replace(" ", "_")
        self.file_name = "{0}_{1}".format(self.file_prefix, iso_date)<|MERGE_RESOLUTION|>--- conflicted
+++ resolved
@@ -44,9 +44,7 @@
 
     def update_resources_saved(self, count=1):
         self.resources_saved += count
-        print(
-            _("{0} of {1} resources saved".format(self.resources_saved, self.resources))
-        )
+        print(_("{0} of {1} resources saved".format(self.resources_saved, self.resources)))
 
     def update_tiles(self, count=1):
         self.total_tiles += count
@@ -56,9 +54,7 @@
 
     def update_relations_saved(self, count=1):
         self.relations_saved += count
-        print(
-            _("{0} of {1} relations saved".format(self.relations_saved, self.relations))
-        )
+        print(_("{0} of {1} relations saved".format(self.relations_saved, self.relations)))
 
     def report_results(self):
         if self.resources > 0:
@@ -116,9 +112,7 @@
                         newresourceinstanceid = None
                 except:
                     # If resourceinstanceid is not UUID then assume it's a legacyid and pass it into get_resourceid_from_legacyid function
-                    newresourceinstanceid = get_resourceid_from_legacyid(
-                        resourceinstanceid
-                    )
+                    newresourceinstanceid = get_resourceid_from_legacyid(resourceinstanceid)
 
                 # If resourceinstancefrom is None then either:
                 # 1.) a legacyid was passed in and get_resourceid_from_legacyid could not find a resource or found multiple resources with the indicated legacyid or
@@ -139,12 +133,8 @@
 
                 return newresourceinstanceid
 
-            resourceinstancefrom = validate_resourceinstanceid(
-                relation["resourceinstanceidfrom"], "resourceinstanceidfrom"
-            )
-            resourceinstanceto = validate_resourceinstanceid(
-                relation["resourceinstanceidto"], "resourceinstanceidto"
-            )
+            resourceinstancefrom = validate_resourceinstanceid(relation["resourceinstanceidfrom"], "resourceinstanceidfrom")
+            resourceinstanceto = validate_resourceinstanceid(relation["resourceinstanceidto"], "resourceinstanceidto")
             if resourceinstancefrom is not None and resourceinstanceto is not None:
                 if (
                     "resourceinstancefrom_graphid" not in relation
@@ -152,11 +142,9 @@
                     or relation["resourceinstancefrom_graphid"] == "None"
                 ):
                     try:
-                        relation["resourceinstancefrom_graphid"] = (
-                            models.ResourceInstance.objects.get(
-                                resourceinstanceid=resourceinstancefrom
-                            ).graph_id
-                        )
+                        relation["resourceinstancefrom_graphid"] = models.ResourceInstance.objects.get(
+                            resourceinstanceid=resourceinstancefrom
+                        ).graph_id
                     except ObjectDoesNotExist:
                         relation["resourceinstancefrom_graphid"] = None
                 if (
@@ -165,38 +153,24 @@
                     or relation["resourceinstanceto_graphid"] == "None"
                 ):
                     try:
-                        relation["resourceinstanceto_graphid"] = (
-                            models.ResourceInstance.objects.get(
-                                resourceinstanceid=resourceinstanceto
-                            ).graph_id
-                        )
+                        relation["resourceinstanceto_graphid"] = models.ResourceInstance.objects.get(
+                            resourceinstanceid=resourceinstanceto
+                        ).graph_id
                     except ObjectDoesNotExist:
                         relation["resourceinstanceto_graphid"] = None
                 if relation["datestarted"] == "" or relation["datestarted"] == "None":
                     relation["datestarted"] = None
                 if relation["dateended"] == "" or relation["dateended"] == "None":
                     relation["dateended"] = None
-                if (
-                    "nodeid" not in relation
-                    or relation["nodeid"] == ""
-                    or relation["nodeid"] == "None"
-                ):
+                if "nodeid" not in relation or relation["nodeid"] == "" or relation["nodeid"] == "None":
                     relation["nodeid"] = None
-                if (
-                    "tileid" not in relation
-                    or relation["tileid"] == ""
-                    or relation["tileid"] == "None"
-                ):
+                if "tileid" not in relation or relation["tileid"] == "" or relation["tileid"] == "None":
                     relation["tileid"] = None
                 relation = ResourceXResource(
                     resourceinstanceidfrom=Resource(resourceinstancefrom),
                     resourceinstanceidto=Resource(resourceinstanceto),
-                    resourceinstancefrom_graphid_id=relation[
-                        "resourceinstancefrom_graphid"
-                    ],
-                    resourceinstanceto_graphid_id=relation[
-                        "resourceinstanceto_graphid"
-                    ],
+                    resourceinstancefrom_graphid_id=relation["resourceinstancefrom_graphid"],
+                    resourceinstanceto_graphid_id=relation["resourceinstanceto_graphid"],
                     relationshiptype=str(relation["relationshiptype"]),
                     nodeid=relation["nodeid"],
                     tileid=relation["tileid"],
@@ -221,9 +195,7 @@
             log_nums = [0]
             if os.path.isfile(settings.RESOURCE_IMPORT_LOG):
                 if os.path.getsize(settings.RESOURCE_IMPORT_LOG) / 1000000 > 5:
-                    for file in os.listdir(
-                        os.path.dirname(settings.RESOURCE_IMPORT_LOG)
-                    ):
+                    for file in os.listdir(os.path.dirname(settings.RESOURCE_IMPORT_LOG)):
                         try:
                             log_nums.append(int(file.split(".")[-1]))
                         except:
@@ -245,17 +217,9 @@
                 f = open(settings.RESOURCE_IMPORT_LOG, "w")
 
             for error in self.errors:
-                timestamp = (
-                    datetime.datetime.now() - datetime.timedelta(hours=2)
-                ).strftime("%a %b %d %H:%M:%S %Y")
+                timestamp = (datetime.datetime.now() - datetime.timedelta(hours=2)).strftime("%a %b %d %H:%M:%S %Y")
                 try:
-                    f.write(
-                        _(
-                            timestamp
-                            + " "
-                            + "{0}: {1}\n".format(error["type"], error["message"])
-                        )
-                    )
+                    f.write(_(timestamp + " " + "{0}: {1}\n".format(error["type"], error["message"])))
                 except TypeError as e:
                     f.write(timestamp + " " + e + str(error))
 
@@ -278,9 +242,7 @@
 
         """
 
-        self.get_tiles(
-            graph_id=graph_id, resourceinstanceids=resourceinstanceids, **kwargs
-        )
+        self.get_tiles(graph_id=graph_id, resourceinstanceids=resourceinstanceids, **kwargs)
 
     def write_resource_relations(self):
         """
@@ -306,21 +268,10 @@
         user = kwargs.get("user", None)
         permitted_nodegroups = []
         if user:
-<<<<<<< HEAD
             permitted_nodegroups = get_nodegroups_by_perm(user, "models.read_nodegroup")
-=======
-            permitted_nodegroups = [
-                str(nodegroup.pk)
-                for nodegroup in get_nodegroups_by_perm(user, "models.read_nodegroup")
-            ]
->>>>>>> 1fb16079
 
         if (graph_id is None or graph_id is False) and resourceinstanceids is None:
-            raise MissingGraphException(
-                _(
-                    "Must supply either a graph id or a list of resource instance ids to export"
-                )
-            )
+            raise MissingGraphException(_("Must supply either a graph id or a list of resource instance ids to export"))
 
         if graph_id:
             filters = {"resourceinstance__graph_id": graph_id}
@@ -336,9 +287,7 @@
             try:
                 self.graph_id = self.tiles[0].resourceinstance.graph_id
             except:
-                self.graph_id = models.ResourceInstance.objects.get(
-                    resourceinstanceid=resourceinstanceids[0]
-                ).graph_id
+                self.graph_id = models.ResourceInstance.objects.get(resourceinstanceid=resourceinstanceids[0]).graph_id
 
         self.set_file_name()
 
