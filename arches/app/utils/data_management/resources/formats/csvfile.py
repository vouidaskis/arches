--- conflicted
+++ resolved
@@ -376,11 +376,7 @@
             if bulk:
                 resources.append(newresourceinstance)
                 if len(resources) >= settings.BULK_IMPORT_BATCH_SIZE:
-<<<<<<< HEAD
                     Resource.bulk_save(resources=resources, flat=True, prevent_indexing=prevent_indexing)
-=======
-                    Resource.bulk_save(resources=resources, prevent_indexing=prevent_indexing)
->>>>>>> 214c81e6
                     del resources[:]  # clear out the array
             else:
                 try:
@@ -539,12 +535,9 @@
                     )
                 }
                 display_nodes = get_display_nodes(graphid)
-<<<<<<< HEAD
-=======
                 all_nodes = Node.objects.filter(graph_id=graphid)
                 node_dict = {str(node.pk): node for node in all_nodes}
                 datatype_factory = DataTypeFactory()
->>>>>>> 214c81e6
                 concepts_to_create = {}
                 new_concepts = {}
                 required_nodes = {}
@@ -939,22 +932,21 @@
 
                             if str(tile_to_populate.nodegroup_id) not in populated_nodegroups[resourceinstanceid] or appending_to_parent:
                                 tile_to_populate.nodegroup_id = str(tile_to_populate.nodegroup_id)
-                                # Check if we are populating a parent tile by inspecting the target_tile.data array.
-<<<<<<< HEAD
+                                # Check if we are populating a parent tile by inspecting the tile_to_populate.data array.
                                 source_dict = {k: v for s in source_data for k, v in s.items()}
 
-                                if target_tile.data != {}:
-                                    # Iterate through the target_tile nodes and begin populating by iterating througth source_data array.
-                                    # The idea is to populate as much of the target_tile as possible,
-                                    # before moving on to the next target_tile.
-                                    for target_key in list(target_tile.data.keys()):
+                                if tile_to_populate.data != {}:
+                                    # Iterate through the tile_to_populate nodes and begin populating by iterating througth source_data array.
+                                    # The idea is to populate as much of the tile_to_populate as possible,
+                                    # before moving on to the next tile_to_populate.
+                                    for target_key in list(tile_to_populate.data.keys()):
                                         s_tile_value = source_dict.get(target_key, None)
-                                        if s_tile_value is not None and target_tile.data[target_key] is None:
-                                            # If match populate target_tile node with transformed value.
+                                        if s_tile_value is not None and tile_to_populate.data[target_key] is None:
+                                            # If match populate tile_to_populate node with transformed value.
                                             try:
                                                 value = transform_value(node_datatypes[target_key], s_tile_value, row_number, target_key)
 
-                                                target_tile.data[target_key] = value["value"]
+                                                tile_to_populate.data[target_key] = value["value"]
                                                 found = list(filter(lambda x: x.get(target_key, "not found") != "not found", source_data))
                                                 if len(found) > 0:
                                                     found = found[0]
@@ -970,30 +962,6 @@
                                                 i = source_data.index(found)
                                                 del source_dict[target_key]
                                                 del source_data[i]
-=======
-                                source_data_has_target_tile_nodes = (
-                                    len(set([list(obj.keys())[0] for obj in source_data]) & set(tile_to_populate.data.keys())) > 0
-                                )
-                                if source_data_has_target_tile_nodes:
-                                    # Iterate through tile_to_populate nodes and begin populating by iterating througth source_data array.
-                                    # The idea is to populate as much of the tile_to_populate as possible,
-                                    # before moving on to the next tile_to_populate.
-                                    for target_key in list(tile_to_populate.data.keys()):
-                                        for source_tile in source_data:
-                                            for source_key in list(source_tile.keys()):
-                                                # Check for source and target key match.
-                                                if source_key == target_key:
-                                                    if tile_to_populate.data[source_key] is None:
-                                                        # If match populate target_tile node with transformed value.
-                                                        value = transform_value(
-                                                            node_datatypes[source_key], source_tile[source_key], row_number, source_key
-                                                        )
-                                                        tile_to_populate.data[source_key] = value["value"]
-                                                        # tile_to_populate.request = value['request']
-                                                        # Delete key from source_tile so
-                                                        # we do not populate another tile based on the same data.
-                                                        del source_tile[source_key]
->>>>>>> 214c81e6
                                     # Cleanup source_data array to remove source_tiles that are now '{}' from the code above.
                                     source_data[:] = [item for item in source_data if item != {}]
 
@@ -1021,7 +989,6 @@
                                             if str(prototype_tile_copy.nodegroup_id) not in populated_child_nodegroups:
                                                 prototype_tile_copy.nodegroup_id = str(prototype_tile_copy.nodegroup_id)
                                                 for target_key in list(prototype_tile_copy.data.keys()):
-<<<<<<< HEAD
                                                     s_tile_value = source_dict.get(target_key, None)
                                                     if s_tile_value is not None and prototype_tile_copy.data[target_key] is None:
                                                         try:
@@ -1050,25 +1017,6 @@
                                                             del source_data[i]
                                                     elif prototype_tile_copy.data[target_key] is not None:
                                                         populate_child_tiles(source_data)
-=======
-                                                    for source_column in source_data:
-                                                        for source_key in list(source_column.keys()):
-                                                            if source_key == target_key:
-                                                                if prototype_tile_copy.data[source_key] is None:
-                                                                    value = transform_value(
-                                                                        node_datatypes[source_key],
-                                                                        source_column[source_key],
-                                                                        row_number,
-                                                                        source_key,
-                                                                    )
-                                                                    prototype_tile_copy.data[source_key] = value["value"]
-                                                                    # print(prototype_tile_copy.data[source_key]
-                                                                    # print('&'*80
-                                                                    # tile_to_populate.request = value['request']
-                                                                    del source_column[source_key]
-                                                                else:
-                                                                    populate_child_tiles(source_data)
->>>>>>> 214c81e6
 
                                             if prototype_tile_copy.data != {}:
                                                 if len([item for item in list(prototype_tile_copy.data.values()) if item is not None]) > 0:
@@ -1122,7 +1070,8 @@
                             target_tile = get_blank_tile(source_data, child_only=True)
                             populate_tile(source_data, target_tile, appending_to_parent=True)
                             target_tile.parenttile = preexisting_tile_for_nodegroup
-                            preexisting_tile_for_nodegroup.tiles.append(target_tile)
+                            if not bulk:
+                                preexisting_tile_for_nodegroup.tiles.append(target_tile)
 
                         # populates a tile from parent-level nodegroup because
                         # parent cardinality is N or because none exists yet on resource
