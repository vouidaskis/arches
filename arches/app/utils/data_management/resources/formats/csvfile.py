--- conflicted
+++ resolved
@@ -260,14 +260,10 @@
         self.node_datatypes = {}
         self.datatype_factory = DataTypeFactory()
 
-        nodes = Node.objects.all().values("nodeid", "name")
+        nodes = Node.objects.all().values('nodeid', 'name')
         self.node_name_lookup = {}
         for node in nodes:
-<<<<<<< HEAD
             self.node_name_lookup[str(node['nodeid'])] = node['name']
-=======
-            self.node_name_lookup[node["nodeid"]] = node["name"]
->>>>>>> 52d861b8
 
     def group_tiles(self, tiles, key):
         new_tiles = {}
