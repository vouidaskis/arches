--- conflicted
+++ resolved
@@ -373,11 +373,7 @@
             if bulk:
                 resources.append(newresourceinstance)
                 if len(resources) >= settings.BULK_IMPORT_BATCH_SIZE:
-<<<<<<< HEAD
                     Resource.bulk_save(resources=resources, flat=True, prevent_indexing=prevent_indexing)
-=======
-                    Resource.bulk_save(resources=resources, flat=True)
->>>>>>> 2f96aa4d
                     del resources[:]  # clear out the array
             else:
                 try:
