import csv
import pickle
import datetime
import json
import os
import sys
import uuid
import traceback
import logging
from time import time
from copy import deepcopy
from io import StringIO
from .format import Writer
from .format import Reader
from elasticsearch import TransportError
from arches.app.models.tile import Tile
from arches.app.models.concept import Concept
from arches.app.models.models import (
    Node,
    NodeGroup,
    ResourceXResource,
    ResourceInstance,
    FunctionXGraph,
    GraphXMapping,
    TileModel,
)
from arches.app.models.card import Card
from arches.app.utils.data_management.resource_graphs import exporter as GraphExporter
from arches.app.models.resource import Resource
from arches.app.models.system_settings import settings
from arches.app.datatypes.datatypes import DataTypeFactory
import arches.app.utils.task_management as task_management
from django.core.exceptions import ObjectDoesNotExist
from django.db import transaction
from django.db.models import Q
from django.utils.translation import ugettext as _

logger = logging.getLogger(__name__)


class MissingConfigException(Exception):
    def __init__(self, value=None):
        self.value = value

    def __str__(self):
        return repr(self.value)


class ConceptLookup:
    def __init__(self, create=False):
        self.lookups = {}
        self.create = create
        self.add_domain_values_to_lookups()

    def lookup_label(self, label, collectionid):
        ret = label
        collection_values = self.lookups[collectionid]
        for concept in collection_values:
            if label == concept[1]:
                ret = concept[2]
        return ret

    def lookup_labelid_from_label(self, value, collectionid):
        ret = []
        for val in csv.reader([value], delimiter=",", quotechar='"'):
            for v in val:
                v = v.strip()
                try:
                    ret.append(self.lookup_label(v, collectionid))
                except:
                    self.lookups[collectionid] = Concept().get_child_collections(collectionid)
                    ret.append(self.lookup_label(v, collectionid))
        output = StringIO()
        writer = csv.writer(output)
        writer.writerow(ret)
        for v in [output.getvalue()]:
            return v.strip("\r\n")

    def add_domain_values_to_lookups(self):
        for node in Node.objects.filter(Q(datatype="domain-value") | Q(datatype="domain-value-list")):
            domain_collection_id = str(node.nodeid)
            self.lookups[domain_collection_id] = []
            for val in node.config["options"]:
                self.lookups[domain_collection_id].append(("0", val["text"], val["id"]))


class CsvWriter(Writer):
    def __init__(self, **kwargs):
        super(CsvWriter, self).__init__(**kwargs)
        self.node_datatypes = {
            str(nodeid): datatype
            for nodeid, datatype in Node.objects.values_list("nodeid", "datatype").filter(~Q(datatype="semantic"), graph__isresource=True)
        }
        self.single_file = kwargs.pop("single_file", False)
        self.resource_export_configs = self.read_export_configs(kwargs.pop("configs", None))

        if len(self.resource_export_configs) == 0:
            raise MissingConfigException()

    def read_export_configs(self, configs):
        """
        Reads the export configuration file or object and adds an array for records to store property data
        """
        if configs:
            resource_export_configs = json.load(open(configs, "r"))
            configs = [resource_export_configs]
        else:
            configs = []
            for val in GraphXMapping.objects.values("mapping"):
                configs.append(val["mapping"])

        return configs

    def transform_value_for_export(self, datatype, value, concept_export_value_type, node):
        datatype_instance = self.datatype_factory.get_instance(datatype)
        value = datatype_instance.transform_export_values(value, concept_export_value_type=concept_export_value_type, node=node)
        return value

    def write_resources(self, graph_id=None, resourceinstanceids=None, **kwargs):
        # use the graph id from the mapping file, not the one passed in to the method
        graph_id = self.resource_export_configs[0]["resource_model_id"]
        super(CsvWriter, self).write_resources(graph_id=graph_id, resourceinstanceids=resourceinstanceids, **kwargs)

        csv_records = []
        other_group_records = []
        mapping = {}
        concept_export_value_lookup = {}
        for resource_export_config in self.resource_export_configs:
            for node in resource_export_config["nodes"]:
                if node["file_field_name"] != "" and node["export"] == True:
                    mapping[node["arches_nodeid"]] = node["file_field_name"]
                if "concept_export_value" in node:
                    concept_export_value_lookup[node["arches_nodeid"]] = node["concept_export_value"]
        csv_header = ["ResourceID"] + list(mapping.values())
        csvs_for_export = []

        for resourceinstanceid, tiles in self.resourceinstances.items():
            csv_record = {}
            csv_record["ResourceID"] = resourceinstanceid
            csv_record["populated_node_groups"] = []

            try:
                parents = [p for p in tiles if p.parenttile_id is None]
                children = [c for c in tiles if c.parenttile_id is not None]
                tiles = parents + sorted(children, key=lambda k: k.parenttile_id)
            except Exception as e:
                logger.exception(e)

            for tile in tiles:
                other_group_record = {}
                other_group_record["ResourceID"] = resourceinstanceid
                if tile.data != {}:
                    for k in list(tile.data.keys()):
                        if tile.data[k] != "" and k in mapping and tile.data[k] is not None:
                            if mapping[k] not in csv_record and tile.nodegroup_id not in csv_record["populated_node_groups"]:
                                concept_export_value_type = None
                                if k in concept_export_value_lookup:
                                    concept_export_value_type = concept_export_value_lookup[k]
                                if tile.data[k] is not None:
                                    value = self.transform_value_for_export(
                                        self.node_datatypes[k], tile.data[k], concept_export_value_type, k
                                    )
                                    csv_record[mapping[k]] = value
                                del tile.data[k]
                            else:
                                concept_export_value_type = None
                                if k in concept_export_value_lookup:
                                    concept_export_value_type = concept_export_value_lookup[k]
                                value = self.transform_value_for_export(self.node_datatypes[k], tile.data[k], concept_export_value_type, k,)
                                other_group_record[mapping[k]] = value
                        else:
                            del tile.data[k]

                    csv_record["populated_node_groups"].append(tile.nodegroup_id)

                if other_group_record != {"ResourceID": resourceinstanceid}:
                    other_group_records.append(other_group_record)

            if csv_record != {"ResourceID": resourceinstanceid}:
                csv_records.append(csv_record)

        csv_name = os.path.join("{0}.{1}".format(self.file_name, "csv"))

        if self.single_file is not True:
            dest = StringIO()
            csvwriter = csv.DictWriter(dest, delimiter=",", fieldnames=csv_header)
            csvwriter.writeheader()
            csvs_for_export.append({"name": csv_name, "outputfile": dest})
            for csv_record in csv_records:
                if "populated_node_groups" in csv_record:
                    del csv_record["populated_node_groups"]
                csvwriter.writerow({k: str(v) for k, v in list(csv_record.items())})

            dest = StringIO()
            csvwriter = csv.DictWriter(dest, delimiter=",", fieldnames=csv_header)
            csvwriter.writeheader()
            csvs_for_export.append(
                {
                    "name": csv_name.split(".")[0] + "_groups." + csv_name.split(".")[1],
                    "outputfile": dest,
                }
            )
            for csv_record in other_group_records:
                if "populated_node_groups" in csv_record:
                    del csv_record["populated_node_groups"]
                csvwriter.writerow({k: str(v) for k, v in list(csv_record.items())})
        elif self.single_file is True:
            all_records = csv_records + other_group_records
            all_records = sorted(all_records, key=lambda k: k["ResourceID"])
            dest = StringIO()
            csvwriter = csv.DictWriter(dest, delimiter=",", fieldnames=csv_header)
            csvwriter.writeheader()
            csvs_for_export.append({"name": csv_name, "outputfile": dest})
            for csv_record in all_records:
                if "populated_node_groups" in csv_record:
                    del csv_record["populated_node_groups"]
                csvwriter.writerow({k: str(v) for k, v in list(csv_record.items())})

        if self.graph_id is not None:
            csvs_for_export = csvs_for_export + self.write_resource_relations(file_name=self.file_name)

        return csvs_for_export

    def write_resource_relations(self, file_name):
        resourceids = list(self.resourceinstances.keys())
        relations_file = []

        if self.graph_id != settings.SYSTEM_SETTINGS_RESOURCE_MODEL_ID:
            dest = StringIO()
            csv_header = [
                "resourcexid",
                "resourceinstanceidfrom",
                "resourceinstanceidto",
                "relationshiptype",
                "resourceinstancefrom_graphid",
                "resourceinstanceto_graphid",
                "nodeid",
                "tileid",
                "datestarted",
                "dateended",
                "notes",
            ]
            csvwriter = csv.DictWriter(dest, delimiter=",", fieldnames=csv_header)
            csvwriter.writeheader()
            csv_name = os.path.join("{0}.{1}".format(file_name, "relations"))
            relations_file.append({"name": csv_name, "outputfile": dest})

            relations = ResourceXResource.objects.filter(
                Q(resourceinstanceidfrom__in=resourceids) | Q(resourceinstanceidto__in=resourceids), tileid__isnull=True
            ).values(*csv_header)
            for relation in relations:
                relation["datestarted"] = relation["datestarted"] if relation["datestarted"] is not None else ""
                relation["dateended"] = relation["dateended"] if relation["dateended"] is not None else ""
                relation["notes"] = relation["notes"] if relation["notes"] is not None else ""
                csvwriter.writerow({k: str(v) for k, v in list(relation.items())})

        return relations_file


class TileCsvWriter(Writer):
    def __init__(self, **kwargs):
        super(TileCsvWriter, self).__init__(**kwargs)
        self.node_datatypes = {}
        self.datatype_factory = DataTypeFactory()

        nodes = Node.objects.all().values("nodeid", "name")
        self.node_name_lookup = {}
        for node in nodes:
            self.node_name_lookup[str(node["nodeid"])] = node["name"]

    def group_tiles(self, tiles, key):
        new_tiles = {}

        for tile in tiles:
            new_tiles[str(tile[key])] = []

        for tile in tiles:
            if str(tile[key]) in new_tiles.keys():
                new_tiles[str(tile[key])].append(tile)

        return new_tiles

    def lookup_node_name(self, nodeid):
        try:
            node_name = self.node_name_lookup[nodeid]
        except KeyError:
            node_name = nodeid

        return node_name

    def lookup_node_value(self, value, nodeid):
        if nodeid in self.node_datatypes:
            datatype = self.node_datatypes[nodeid]
        else:
            datatype = self.datatype_factory.get_instance(Node.objects.get(nodeid=nodeid).datatype)
            self.node_datatypes[nodeid] = datatype

        if value is not None:
            value = self.node_datatypes[nodeid].transform_export_values(value, concept_export_value_type="label", node=nodeid)

        return value

    def flatten_tile(self, tile, semantic_nodes):
        for nodeid in tile["data"]:
            if nodeid not in semantic_nodes:
                node_name = self.lookup_node_name(nodeid)
                node_value = self.lookup_node_value(tile["data"][nodeid], nodeid)
                tile[node_name] = node_value
        del tile["data"]

        return tile

    def sort_field_names(self, columns=[]):
        """
        Moves sortorder, provisionaledits and nodegroup_id to last position and
        ensures the first columns are ordered as tileid, parenttile_id, and resourceinstance_id.
        """

        columns_to_move_to_end = ["sortorder", "provisionaledits", "nodegroup_id"]
        for name in columns_to_move_to_end:
            columns.insert(len(columns) + 1, columns.pop(columns.index(name)))
        columns_to_move_to_start = ["resourceinstance_id", "parenttile_id", "tileid"]
        for name in columns_to_move_to_start:
            columns.insert(0, columns.pop(columns.index(name)))

    def write_resources(self, graph_id=None, resourceinstanceids=None, **kwargs):
        super(TileCsvWriter, self).write_resources(graph_id=graph_id, resourceinstanceids=resourceinstanceids, **kwargs)

        csvs_for_export = []

        if graph_id:
            tiles = self.group_tiles(
                list(TileModel.objects.filter(resourceinstance__graph_id=graph_id).order_by("nodegroup_id").values()), "nodegroup_id"
            )
        else:
            tiles = self.group_tiles(
                list(TileModel.objects.filter(resourceinstance_id__in=resourceinstanceids).order_by("nodegroup_id").values()),
                "nodegroup_id",
            )
        semantic_nodes = [str(n[0]) for n in Node.objects.filter(datatype="semantic").values_list("nodeid")]

        for nodegroupid, nodegroup_tiles in tiles.items():
            flattened_tiles = []
            fieldnames = []
            for tile in nodegroup_tiles:
                tile["tileid"] = str(tile["tileid"])
                tile["parenttile_id"] = str(tile["parenttile_id"])
                tile["resourceinstance_id"] = str(tile["resourceinstance_id"])
                flattened_tile = self.flatten_tile(tile, semantic_nodes)
                tile["nodegroup_id"] = str(tile["nodegroup_id"])
                flattened_tiles.append(flattened_tile)

                for fieldname in flattened_tile:
                    if fieldname not in fieldnames:
                        fieldnames.append(fieldname)

            self.sort_field_names(fieldnames)
            tiles[nodegroupid] = sorted(flattened_tiles, key=lambda k: k["resourceinstance_id"])
            dest = StringIO()
            csvwriter = csv.DictWriter(dest, delimiter=",", fieldnames=fieldnames)
            csvwriter.writeheader()
            csv_name = os.path.join("{0}.{1}".format(Card.objects.get(nodegroup_id=nodegroupid).name, "csv"))
            forbidden_excel_sheet_name_characters = ["\\", "/", "?", "*", "[", "]"]
            for character in forbidden_excel_sheet_name_characters:
                if character in csv_name:
                    csv_name = csv_name.replace(character, "_")
            for v in tiles[nodegroupid]:
                csvwriter.writerow(v)
            csvs_for_export.append({"name": csv_name, "outputfile": dest})

        return csvs_for_export


class CsvReader(Reader):
    def __init__(self):
        self.errors = []
        super(CsvReader, self).__init__()

    def save_resource(
        self,
        populated_tiles,
        resourceinstanceid,
        legacyid,
        resources,
        target_resource_model,
        bulk,
        save_count,
        row_number,
        prevent_indexing,
        transaction_id=None,
    ):
        # create a resource instance only if there are populated_tiles
        errors = []
        if len(populated_tiles) > 0:
            newresourceinstance = Resource(
                resourceinstanceid=resourceinstanceid,
                graph_id=target_resource_model,
                legacyid=legacyid,
                createdtime=datetime.datetime.now(),
            )
            # add the tiles to the resource instance
            newresourceinstance.tiles = populated_tiles
            # if bulk saving then append the resources to a list otherwise just save the resource
            if bulk:
                resources.append(newresourceinstance)
                if len(resources) >= settings.BULK_IMPORT_BATCH_SIZE:
<<<<<<< HEAD
                    Resource.bulk_save(resources=resources, flat=True)
=======
                    Resource.bulk_save(resources=resources, transaction_id=transaction_id)
>>>>>>> a80aac40
                    del resources[:]  # clear out the array
            else:
                try:
                    newresourceinstance.save(index=(not prevent_indexing), transaction_id=transaction_id)

                except TransportError as e:

                    cause = json.dumps(e.info["error"]["reason"], indent=1)
                    msg = "%s: WARNING: failed to index document in resource: %s %s. Exception detail:\n%s\n" % (
                        datetime.datetime.now(),
                        resourceinstanceid,
                        row_number,
                        cause,
                    )
                    errors.append({"type": "WARNING", "message": msg})
                    newresourceinstance.delete()
                    save_count = save_count - 1
                except Exception as e:
                    msg = "%s: WARNING: failed to save document in resource: %s %s. Exception detail:\n%s\n" % (
                        datetime.datetime.now(),
                        resourceinstanceid,
                        row_number,
                        e,
                    )
                    errors.append({"type": "WARNING", "message": msg})
                    newresourceinstance.delete()
                    save_count = save_count - 1

        else:
            errors.append(
                {
                    "type": "WARNING",
                    "message": f"No resource created for legacyid: {legacyid}. Make sure there is data to be imported \
                    for this resource and it is mapped properly in your mapping file.",
                }
            )

        if len(errors) > 0:
            self.errors += errors

        if save_count % (settings.BULK_IMPORT_BATCH_SIZE / 4) == 0:
            print("%s resources processed" % str(save_count))

    def import_business_data(
        self,
        business_data=None,
        mapping=None,
        overwrite="append",
        bulk=False,
        create_concepts=False,
        create_collections=False,
        prevent_indexing=False,
        transaction_id=None,
    ):
        # errors = businessDataValidator(self.business_data)
        celery_worker_running = task_management.check_if_celery_available()
        mapping_filefieldname_to_nodeid_dict = {n["file_field_name"].upper(): n["arches_nodeid"] for n in mapping["nodes"]}
        headers = [k.upper() for k in business_data[0].keys() if k.upper() != "RESOURCEID"]
        non_unique_col_headers = False
        unique_nodeids = set(list(mapping_filefieldname_to_nodeid_dict.values()))
        if len(unique_nodeids) != len(list(mapping_filefieldname_to_nodeid_dict.keys())):
            non_unique_col_headers = True
        try:
            col_header_to_nodeid_dict = {header: mapping_filefieldname_to_nodeid_dict[header.upper()] for header in headers}
        except KeyError as e:
            missing_headers_from_mapping = [header for header in headers if header.upper() not in mapping_filefieldname_to_nodeid_dict]
            self.errors.append(
                {
                    "type": "WARNING",
                    "message": f"""Some data unable to be imported: {str(len(missing_headers_from_mapping))} column names
                    from .csv could not be found as file_field_name values in your .mapping file:\n {missing_headers_from_mapping}.""",
                }
            )
            col_header_to_nodeid_dict = {
                header: mapping_filefieldname_to_nodeid_dict[header.upper()]
                for header in headers
                if header.upper() in mapping_filefieldname_to_nodeid_dict
            }

        print("Starting import of business data")
        self.start = time()

        def get_display_nodes(graphid):
            display_nodeids = []
            functions = FunctionXGraph.objects.filter(function_id="60000000-0000-0000-0000-000000000001", graph_id=graphid)
            for function in functions:
                f = function.config
                del f["triggering_nodegroups"]

                for k, v in f.items():
                    v["node_ids"] = []
                    v["string_template"] = v["string_template"].replace("<", "").replace(">", "").split(", ")
                    if "nodegroup_id" in v and v["nodegroup_id"] != "":
                        nodes = Node.objects.filter(nodegroup_id=v["nodegroup_id"])
                        for node in nodes:
                            if node.name in v["string_template"]:
                                display_nodeids.append(str(node.nodeid))

                for k, v in f.items():
                    if "string_template" in v and v["string_template"] != [""]:
                        print(
                            "The {0} {1} in the {2} display function.".format(
                                ", ".join(v["string_template"]),
                                "nodes participate" if len(v["string_template"]) > 1 else "node participates",
                                k,
                            )
                        )
                    else:
                        print("No nodes participate in the {0} display function.".format(k))

            return display_nodeids

        def process_resourceid(resourceid, overwrite):
            # Test if resourceid is a UUID.
            try:
                resourceinstanceid = uuid.UUID(resourceid)
                # If resourceid is a UUID check if it is already an arches resource.
                if overwrite == "overwrite":
                    try:
                        Resource.objects.get(pk=resourceid).delete()
                    except:
                        pass
            except:
                # Get resources with the given legacyid
                ret = Resource.objects.filter(legacyid=resourceid)
                # If more than one resource is returned than make resource = None. This should never actually happen.
                if len(ret) > 1:
                    resourceinstanceid = None
                # If no resource is returned with the given legacyid then create an archesid for the resource.
                elif len(ret) == 0:
                    resourceinstanceid = uuid.uuid4()
                # If a resource is returned with the give legacyid then return its archesid
                else:
                    if overwrite == "overwrite":
                        Resource.objects.get(pk=str(ret[0].resourceinstanceid)).delete()
                    resourceinstanceid = ret[0].resourceinstanceid

            return resourceinstanceid

        try:
            with transaction.atomic():
                save_count = 0
                try:
                    resourceinstanceid = process_resourceid(business_data[0]["ResourceID"], overwrite)
                except KeyError:
                    print("*" * 80)
                    print(
                        "ERROR: No column 'ResourceID' found in business data file. \
                        Please add a 'ResourceID' column with a unique resource identifier."
                    )
                    print("*" * 80)
                    if celery_worker_running is False:  # prevents celery chord from breaking on WorkerLostError
                        sys.exit()
                graphid = mapping["resource_model_id"]
                blanktilecache = {}
                populated_nodegroups = {}
                populated_nodegroups[resourceinstanceid] = []
                previous_row_resourceid = None
                populated_tiles = []
                target_resource_model = None
                single_cardinality_nodegroups = [
                    str(nodegroupid) for nodegroupid in NodeGroup.objects.values_list("nodegroupid", flat=True).filter(cardinality="1")
                ]
                node_datatypes = {
                    str(nodeid): datatype
                    for nodeid, datatype in Node.objects.values_list("nodeid", "datatype").filter(
                        ~Q(datatype="semantic"), graph__isresource=True
                    )
                }
                display_nodes = get_display_nodes(graphid)
                all_nodes = Node.objects.filter(graph_id=graphid)
                node_dict = {str(node.pk): node for node in all_nodes}
                datatype_factory = DataTypeFactory()
                concepts_to_create = {}
                new_concepts = {}
                required_nodes = {}
                for node in Node.objects.filter(~Q(datatype="semantic"), isrequired=True, graph_id=graphid).values_list("nodeid", "name"):
                    required_nodes[str(node[0])] = node[1]

                # This code can probably be moved into it's own module.
                resourceids = set()
                non_contiguous_resource_ids = []
                previous_row_for_validation = None

                for row_number, row in enumerate(business_data):
                    # Check contiguousness of csv file.
                    if row["ResourceID"] != previous_row_for_validation and row["ResourceID"] in resourceids:
                        non_contiguous_resource_ids.append(row["ResourceID"])
                    else:
                        resourceids.add(row["ResourceID"])
                    previous_row_for_validation = row["ResourceID"]

                    if create_concepts == True:
                        for node in mapping["nodes"]:
                            if node["data_type"] in ["concept", "concept-list", "domain-value", "domain-value-list"] and node[
                                "file_field_name"
                            ] in list(row.keys()):

                                concept = []
                                for val in csv.reader([row[node["file_field_name"]]], delimiter=",", quotechar='"'):
                                    concept.append(val)
                                concept = concept[0]

                                # check if collection is in concepts_to_create,
                                # add collection to concepts_to_create if it's not and add first child concept
                                if node["arches_nodeid"] not in concepts_to_create:
                                    concepts_to_create[node["arches_nodeid"]] = {}
                                    for concept_value in concept:
                                        concepts_to_create[node["arches_nodeid"]][str(uuid.uuid4())] = concept_value
                                # if collection in concepts to create then add child concept to collection
                                elif row[node["file_field_name"]] not in list(concepts_to_create[node["arches_nodeid"]].values()):
                                    for concept_value in concept:
                                        concepts_to_create[node["arches_nodeid"]][str(uuid.uuid4())] = concept_value

                if len(non_contiguous_resource_ids) > 0:
                    print("*" * 80)
                    for non_contiguous_resource_id in non_contiguous_resource_ids:
                        print("ResourceID: " + non_contiguous_resource_id)
                    print(
                        "ERROR: The preceding ResourceIDs are non-contiguous in your csv file. \
                        Please sort your csv file by ResourceID and try import again."
                    )
                    print("*" * 80)
                    if celery_worker_running is False:  # prevents celery chord from breaking on WorkerLostError
                        sys.exit()

                def create_reference_data(new_concepts, create_collections):
                    errors = []
                    candidates = Concept().get(id="00000000-0000-0000-0000-000000000006")
                    for arches_nodeid, concepts in new_concepts.items():
                        collectionid = str(uuid.uuid4())
                        topconceptid = str(uuid.uuid4())
                        node = self.lookup_node(arches_nodeid)

                        # if node.datatype is concept or concept-list create concepts and collections
                        if node.datatype in ["concept", "concept-list"]:
                            # create collection if create_collections = create, otherwise append to collection already assigned to node
                            if create_collections == True:
                                collection_legacyoid = node.name + "_" + str(node.graph_id) + "_import"
                                # check to see that there is not already a collection for this node
                                if node.config["rdmCollection"] is not None:
                                    errors.append(
                                        {
                                            "type": "WARNING",
                                            "message": f"A collection already exists for the {node.name} node. \
                                            Use the add option to add concepts to this collection.",
                                        }
                                    )
                                    if len(errors) > 0:
                                        self.errors += errors
                                    collection = None
                                else:
                                    # if there is no collection assigned to this node, create one and assign it to the node
                                    try:
                                        # check to see that a collection with this legacyid does not already exist
                                        collection = Concept().get(legacyoid=collection_legacyoid)
                                        errors.append(
                                            {
                                                "type": "WARNING",
                                                "message": "A collection with the legacyid {0} already exists.".format(
                                                    node.name + "_" + str(node.graph_id) + "_import"
                                                ),
                                            }
                                        )
                                        if len(errors) > 0:
                                            self.errors += errors
                                    except:
                                        collection = Concept(
                                            {"id": collectionid, "legacyoid": collection_legacyoid, "nodetype": "Collection"}
                                        )
                                        collection.addvalue(
                                            {
                                                "id": str(uuid.uuid4()),
                                                "value": node.name + "_import",
                                                "language": settings.LANGUAGE_CODE,
                                                "type": "prefLabel",
                                            }
                                        )
                                        node.config["rdmCollection"] = collectionid
                                        node.save()
                                        collection.save()
                            else:
                                # if create collection = add check that there is a collection associated with node,
                                # if no collection associated with node create a collection and associated with the node
                                try:
                                    collection = Concept().get(id=node.config["rdmCollection"])
                                except:
                                    collection = Concept(
                                        {
                                            "id": collectionid,
                                            "legacyoid": node.name + "_" + str(node.graph_id) + "_import",
                                            "nodetype": "Collection",
                                        }
                                    )
                                    collection.addvalue(
                                        {
                                            "id": str(uuid.uuid4()),
                                            "value": node.name + "_import",
                                            "language": settings.LANGUAGE_CODE,
                                            "type": "prefLabel",
                                        }
                                    )
                                    node.config["rdmCollection"] = collectionid
                                    node.save()
                                    collection.save()

                            if collection is not None:
                                topconcept_legacyoid = node.name + "_" + str(node.graph_id)
                                # Check if top concept already exists, if not create it and add to candidates scheme
                                try:
                                    topconcept = Concept().get(legacyoid=topconcept_legacyoid)
                                except:
                                    topconcept = Concept({"id": topconceptid, "legacyoid": topconcept_legacyoid, "nodetype": "Concept"})
                                    topconcept.addvalue(
                                        {
                                            "id": str(uuid.uuid4()),
                                            "value": node.name + "_import",
                                            "language": settings.LANGUAGE_CODE,
                                            "type": "prefLabel",
                                        }
                                    )
                                    topconcept.save()
                                candidates.add_relation(topconcept, "narrower")

                                # create child concepts and relate to top concept and collection accordingly
                                for conceptid, value in concepts.items():
                                    concept_legacyoid = value + "_" + node.name + "_" + str(node.graph_id)
                                    # check if concept already exists, if not create and add to topconcept and collection
                                    try:
                                        conceptid = [
                                            concept for concept in topconcept.get_child_concepts(topconcept.id) if concept[1] == value
                                        ][0][0]
                                        concept = Concept().get(id=conceptid)
                                    except:
                                        concept = Concept({"id": conceptid, "legacyoid": concept_legacyoid, "nodetype": "Concept"})
                                        concept.addvalue(
                                            {
                                                "id": str(uuid.uuid4()),
                                                "value": value,
                                                "language": settings.LANGUAGE_CODE,
                                                "type": "prefLabel",
                                            }
                                        )
                                        concept.save()
                                    collection.add_relation(concept, "member")
                                    topconcept.add_relation(concept, "narrower")

                        # if node.datatype is domain or domain-list create options array in node.config
                        elif node.datatype in ["domain-value", "domain-value-list"]:
                            for domainid, value in new_concepts[arches_nodeid].items():
                                # check if value already exists in domain
                                if value not in [t["text"] for t in node.config["options"]]:
                                    domainvalue = {"text": value, "selected": False, "id": domainid}
                                    node.config["options"].append(domainvalue)
                                    node.save()

                if create_concepts == True:
                    create_reference_data(concepts_to_create, create_collections)
                # if concepts are created on import concept_lookup must be instatiated afterward
                concept_lookup = ConceptLookup()

                def cache(blank_tile):
                    if blank_tile.data != {}:
                        for key in list(blank_tile.data.keys()):
                            if key not in blanktilecache:
                                blanktilecache[str(key)] = blank_tile
                    else:
                        for tile in blank_tile.tiles:
                            for key in list(tile.data.keys()):
                                if key not in blanktilecache:
                                    blanktilecache[str(key)] = blank_tile

                def column_names_to_targetids(row, mapping, row_number):
                    errors = []
                    if "ADDITIONAL" in row or "MISSING" in row:
                        errors.append(
                            {
                                "type": "WARNING",
                                "message": "No resource created for ResourceID {0}. Line {1} has additional or missing columns.".format(
                                    row["ResourceID"], str(int(row_number.split("on line ")[1]))
                                ),
                            }
                        )
                        if len(errors) > 0:
                            self.errors += errors
                    return [
                        {col_header_to_nodeid_dict[key.upper()]: value}
                        for key, value in row.items()
                        if value != "" and key.upper() != "RESOURCEID" and key.upper() in col_header_to_nodeid_dict
                    ]

                def transform_value(datatype, value, source, nodeid):
                    """
                    Transforms values from probably string/wkt representation to specified datatype in arches.
                    This code could probably move to somehwere where it can be accessed by other importers.
                    """
                    request = ""
                    if datatype != "":
                        errors = []
                        datatype_instance = self.datatype_factory.get_instance(datatype)
                        if datatype in ["concept", "domain-value", "concept-list", "domain-value-list"]:
                            try:
                                uuid.UUID(value)
                            except:
                                if datatype in ["domain-value", "domain-value-list"]:
                                    collection_id = nodeid
                                else:
                                    collection_id = self.lookup_node(nodeid).config["rdmCollection"]
                                if collection_id is not None:
                                    value = concept_lookup.lookup_labelid_from_label(value, collection_id)
                        try:
                            value = datatype_instance.transform_value_for_tile(value)
                            errors = datatype_instance.validate(value, row_number=row_number, source=source, nodeid=nodeid)
                        except Exception as e:
                            errors.append(
                                {
                                    "type": "ERROR",
                                    "message": "datatype: {0} value: {1} {2} - {3}".format(
                                        datatype_instance.datatype_model.classname,
                                        value,
                                        source,
                                        str(e) + " or is not a prefLabel in the given collection.",
                                    ),
                                }
                            )
                        if len(errors) > 0:
                            error_types = [error["type"] for error in errors]
                            if "ERROR" in error_types:
                                value = None
                            self.errors += errors
                    else:
                        print(_("No datatype detected for {0}".format(value)))

                    return {"value": value, "request": request}

                def get_blank_tile(source_data, child_only=False):
                    if len(source_data) > 0:
                        if source_data[0] != {}:
                            key = str(list(source_data[0].keys())[0])
                            source_node = node_dict[key]
                            if child_only:
                                blank_tile = Tile.get_blank_tile_from_nodegroup_id(str(source_node.nodegroup_id))
                                blank_tile.tiles = []
                                blank_tile.tileid = None
                            elif key not in blanktilecache:
                                blank_tile = Tile.get_blank_tile(key)
                                cache(blank_tile)
                            else:
                                blank_tile = blanktilecache[key]
                        else:
                            blank_tile = None
                    else:
                        blank_tile = None
                    # return deepcopy(blank_tile)
                    return pickle.loads(pickle.dumps(blank_tile, -1))

                def check_required_nodes(tile, parent_tile, required_nodes):
                    # Check that each required node in a tile is populated.
                    if settings.BYPASS_REQUIRED_VALUE_TILE_VALIDATION:
                        return
                    errors = []
                    if len(required_nodes) > 0:
                        if bool(tile.data):
                            for target_k, target_v in tile.data.items():
                                if target_k in list(required_nodes.keys()) and target_v is None:
                                    if parent_tile in populated_tiles:
                                        populated_tiles.pop(populated_tiles.index(parent_tile))
                                    errors.append(
                                        {
                                            "type": "WARNING",
                                            "message": "The {0} node ({1}) is required and must be populated. \
                                            This data was not imported.".format(
                                                required_nodes[target_k],
                                                target_k,
                                            ),
                                        }
                                    )
                        elif bool(tile.tiles):
                            for tile in tile.tiles:
                                check_required_nodes(tile, parent_tile, required_nodes)
                    if len(errors) > 0:
                        self.errors += errors

                resources = []
                missing_display_values = {}

                for row_number, row in enumerate(business_data):
                    row_number = "on line " + str(row_number + 2)  # to represent the row in a csv accounting for the header and 0 index
                    if row["ResourceID"] != previous_row_resourceid and previous_row_resourceid is not None:

                        save_count = save_count + 1
                        self.save_resource(
                            populated_tiles,
                            resourceinstanceid,
                            legacyid,
                            resources,
                            target_resource_model,
                            bulk,
                            save_count,
                            row_number,
                            prevent_indexing,
                            transaction_id=transaction_id,
                        )

                        # reset values for next resource instance
                        populated_tiles = []
                        resourceinstanceid = process_resourceid(row["ResourceID"], overwrite)
                        populated_nodegroups[resourceinstanceid] = []

                    source_data = column_names_to_targetids(row, mapping, row_number)

                    row_keys = [list(b) for b in zip(*[list(a.keys()) for a in source_data])]

                    missing_display_nodes = [n for n in display_nodes if n not in row_keys]
                    if len(missing_display_nodes) > 0:
                        errors = []
                        for mdn in missing_display_nodes:
                            mdn_name = self.lookup_node(mdn).name
                            try:
                                missing_display_values[mdn_name].append(row_number.split("on line ")[-1])
                            except:
                                missing_display_values[mdn_name] = [row_number.split("on line ")[-1]]

                    if len(source_data) > 0:
                        if list(source_data[0].keys()):
                            try:
                                nodeid = list(source_data[0].keys())[0]
                                target_resource_model = self.lookup_node(nodeid).graph_id
                            except ObjectDoesNotExist as e:
                                print("*" * 80)
                                print(
                                    "ERROR: No resource model found. Please make sure the resource model \
                                    this business data is mapped to has been imported into Arches."
                                )
                                print(e)
                                print("*" * 80)
                                if celery_worker_running is False:  # prevents celery chord from breaking on WorkerLostError
                                    sys.exit()

                        target_tile = get_blank_tile(source_data)
                        if "TileID" in row and row["TileID"] is not None:
                            target_tile.tileid = row["TileID"]
                        if "NodeGroupID" in row and row["NodeGroupID"] is not None:
                            target_tile.nodegroupid = row["NodeGroupID"]

                        def populate_tile(source_data, tile_to_populate, appending_to_parent=False):
                            """
                            source_data = [{nodeid:value},{nodeid:value},{nodeid:value} . . .]
                            All nodes in source_data belong to the same resource.
                            A dictionary of nodeids would not allow for multiple values for the same nodeid.
                            Grouping is enforced by having all grouped attributes in the same row.
                            """
                            need_new_tile = False
                            # Set target tileid to None because this will be a new tile, a new tileid will be created on save.
                            tile_to_populate.tileid = uuid.uuid4()
                            if "TileID" in row and row["TileID"] is not None:
                                tile_to_populate.tileid = row["TileID"]
                            tile_to_populate.resourceinstance_id = resourceinstanceid
                            # Check the cardinality of the tile and check if it has been populated.
                            # If cardinality is one and the tile is populated the tile should not be populated again.
                            if str(tile_to_populate.nodegroup_id) in single_cardinality_nodegroups and "TileiD" not in row:
                                target_tile_cardinality = "1"
                            else:
                                target_tile_cardinality = "n"

                            if str(tile_to_populate.nodegroup_id) not in populated_nodegroups[resourceinstanceid] or appending_to_parent:
                                tile_to_populate.nodegroup_id = str(tile_to_populate.nodegroup_id)
                                # Check if we are populating a parent tile by inspecting the tile_to_populate.data array.
                                source_data_has_target_tile_nodes = (
                                    len(set([list(obj.keys())[0] for obj in source_data]) & set(tile_to_populate.data.keys())) > 0
                                )
                                source_dict = {k: v for s in source_data for k, v in s.items()}

                                if source_data_has_target_tile_nodes:
                                    # Iterate through the tile nodes and begin populating by iterating through source_data array.
                                    # The idea is to populate as much of the tile_to_populate as possible,
                                    # before moving on to the next tile_to_populate.
                                    for target_key in list(tile_to_populate.data.keys()):
                                        if non_unique_col_headers:
                                            for source_tile in source_data:
                                                for source_key in list(source_tile.keys()):
                                                    # Check for source and target key match.
                                                    if source_key == target_key:
                                                        if tile_to_populate.data[source_key] is None:
                                                            # If match populate tile_to_populate node with transformed value.
                                                            value = transform_value(
                                                                node_datatypes[source_key], source_tile[source_key], row_number, source_key
                                                            )
                                                            tile_to_populate.data[source_key] = value["value"]
                                                            # tile_to_populate.request = value['request']
                                                            # Delete key from source_tile so
                                                            # we do not populate another tile based on the same data.
                                                            del source_tile[source_key]
                                        else:
                                            s_tile_value = source_dict.get(target_key, None)
                                            if s_tile_value is not None and tile_to_populate.data[target_key] is None:
                                                # If match populate tile_to_populate node with transformed value.
                                                try:
                                                    value = transform_value(
                                                        node_datatypes[target_key], s_tile_value, row_number, target_key
                                                    )

                                                    tile_to_populate.data[target_key] = value["value"]
                                                    found = list(
                                                        filter(lambda x: x.get(target_key, "not found") != "not found", source_data)
                                                    )
                                                    if len(found) > 0:
                                                        found = found[0]
                                                        i = source_data.index(found)
                                                        del source_dict[target_key]
                                                        del source_data[i]
                                                except KeyError:  # semantic datatype
                                                    pass
                                            elif s_tile_value is None:
                                                found = list(filter(lambda x: x.get(target_key, "not found") != "not found", source_data))
                                                if len(found) > 0:
                                                    found = found[0]
                                                    i = source_data.index(found)
                                                    del source_dict[target_key]
                                                    del source_data[i]
                                    # Cleanup source_data array to remove source_tiles that are now '{}' from the code above.
                                    source_data[:] = [item for item in source_data if item != {}]

                                # Check if we are populating a child tile(s) by inspecting the target_tiles.tiles array.
                                elif tile_to_populate.tiles is not None:
                                    populated_child_tiles = []
                                    populated_child_nodegroups = []
                                    for childtile in tile_to_populate.tiles:
                                        if str(childtile.nodegroup_id) in single_cardinality_nodegroups:
                                            child_tile_cardinality = "1"
                                        else:
                                            child_tile_cardinality = "n"

                                        def populate_child_tiles(source_data):
                                            prototype_tile_copy = pickle.loads(pickle.dumps(childtile, -1))
                                            tileid = row["TileID"] if "TileID" in row else uuid.uuid4()
                                            prototype_tile_copy.tileid = tileid
                                            prototype_tile_copy.parenttile = tile_to_populate
                                            parenttileid = (
                                                row["ParentTileID"] if "ParentTileID" in row and row["ParentTileID"] is not None else None
                                            )
                                            if parenttileid is not None:
                                                prototype_tile_copy.parenttile.tileid = parenttileid
                                            prototype_tile_copy.resourceinstance_id = resourceinstanceid
                                            if str(prototype_tile_copy.nodegroup_id) not in populated_child_nodegroups:
                                                prototype_tile_copy.nodegroup_id = str(prototype_tile_copy.nodegroup_id)
                                                for target_key in list(prototype_tile_copy.data.keys()):
                                                    if non_unique_col_headers:
                                                        for source_column in source_data:
                                                            for source_key in list(source_column.keys()):
                                                                if source_key == target_key:
                                                                    if prototype_tile_copy.data[source_key] is None:
                                                                        value = transform_value(
                                                                            node_datatypes[source_key],
                                                                            source_column[source_key],
                                                                            row_number,
                                                                            source_key,
                                                                        )
                                                                        prototype_tile_copy.data[source_key] = value["value"]
                                                                        # print(prototype_tile_copy.data[source_key]
                                                                        # print('&'*80
                                                                        # target_tile.request = value['request']
                                                                        del source_column[source_key]
                                                                    else:
                                                                        populate_child_tiles(source_data)
                                                    else:
                                                        s_tile_value = source_dict.get(target_key, None)
                                                        if s_tile_value is not None and prototype_tile_copy.data[target_key] is None:
                                                            try:
                                                                value = transform_value(
                                                                    node_datatypes[target_key], s_tile_value, row_number, target_key
                                                                )
                                                                prototype_tile_copy.data[target_key] = value["value"]
                                                                found = list(
                                                                    filter(
                                                                        lambda x: x.get(target_key, "not found") != "not found", source_data
                                                                    )
                                                                )
                                                                if len(found) > 0:
                                                                    found = found[0]
                                                                    i = source_data.index(found)
                                                                    del source_dict[target_key]
                                                                    del source_data[i]
                                                            except KeyError:  # semantic datatype
                                                                pass
                                                        elif s_tile_value is None:
                                                            found = list(
                                                                filter(lambda x: x.get(target_key, "not found") != "not found", source_data)
                                                            )
                                                            if len(found) > 0:
                                                                found = found[0]
                                                                i = source_data.index(found)
                                                                del source_dict[target_key]
                                                                del source_data[i]
                                                        elif prototype_tile_copy.data[target_key] is not None:
                                                            populate_child_tiles(source_data)

                                            if prototype_tile_copy.data != {}:
                                                if len([item for item in list(prototype_tile_copy.data.values()) if item is not None]) > 0:
                                                    if str(prototype_tile_copy.nodegroup_id) not in populated_child_nodegroups:
                                                        if bulk:
                                                            prototype_tile_copy.tiles = []
                                                            populated_tiles.append(prototype_tile_copy)
                                                        else:
                                                            populated_child_tiles.append(prototype_tile_copy)

                                            if prototype_tile_copy is not None:
                                                if child_tile_cardinality == "1" and "NodeGroupID" not in row:
                                                    populated_child_nodegroups.append(str(prototype_tile_copy.nodegroup_id))

                                            source_data[:] = [item for item in source_data if item != {}]

                                        populate_child_tiles(source_data)

                                    if not bulk:
                                        tile_to_populate.tiles = populated_child_tiles

                                # bulk alone being true here is because a parent tile without children would fail (not tile.is_blank())
                                if bulk or (not tile_to_populate.is_blank() and not appending_to_parent):
                                    if bulk:
                                        tile_to_populate.tiles = []
                                    populated_tiles.append(tile_to_populate)

                                if len(source_data) > 0:
                                    need_new_tile = True

                                if target_tile_cardinality == "1" and "NodeGroupID" not in row:
                                    populated_nodegroups[resourceinstanceid].append(str(tile_to_populate.nodegroup_id))

                                if need_new_tile:
                                    new_tile = get_blank_tile(source_data)
                                    if new_tile is not None:
                                        populate_tile(source_data, new_tile)

                        # mock_request_object = HttpRequest()

                        # identify whether a tile for this nodegroup on this resource already exists
                        preexisting_tile_for_nodegroup = list(
                            filter(
                                lambda t: str(t.resourceinstance_id) == str(row["ResourceID"])
                                and str(t.nodegroup_id) == str(target_tile.nodegroup_id),
                                populated_tiles,
                            )
                        )
                        if len(preexisting_tile_for_nodegroup) > 0:
                            preexisting_tile_for_nodegroup = preexisting_tile_for_nodegroup[0]
                        else:
                            preexisting_tile_for_nodegroup = False

                        # aggregates a tile of the nodegroup associated with source_data (via get_blank_tile)
                        # onto the pre-existing tile who would be its parent
                        if target_tile.nodegroup.cardinality == "1" and preexisting_tile_for_nodegroup and len(source_data) > 0:
                            target_tile = get_blank_tile(source_data, child_only=True)
                            target_tile.parenttile = preexisting_tile_for_nodegroup
                            populate_tile(source_data, target_tile, appending_to_parent=True)
                            if not bulk:
                                preexisting_tile_for_nodegroup.tiles.append(target_tile)

                        # populates a tile from parent-level nodegroup because
                        # parent cardinality is N or because none exists yet on resource
                        elif target_tile is not None and len(source_data) > 0:
                            populate_tile(source_data, target_tile)
                            # Check that required nodes are populated. If not remove tile from populated_tiles array.
                            check_required_nodes(target_tile, target_tile, required_nodes)

                    previous_row_resourceid = row["ResourceID"]
                    legacyid = row["ResourceID"]

                # check for missing display value nodes.
                errors = []
                for k, v in missing_display_values.items():
                    if len(v) > 0:
                        errors.append(
                            {
                                "type": "INFO",
                                "message": "{0} is null or not mapped on rows {1} and \
                                participates in a display value function.".format(
                                    k, ",".join(v)
                                ),
                            }
                        )
                if len(errors) > 0:
                    self.errors += errors

                if "legacyid" in locals():
                    self.save_resource(
                        populated_tiles,
                        resourceinstanceid,
                        legacyid,
                        resources,
                        target_resource_model,
                        bulk,
                        save_count,
                        row_number,
                        prevent_indexing,
                        transaction_id=transaction_id,
                    )

                if bulk:
                    Resource.bulk_save(resources=resources, flat=True)
                    del resources[:]  # clear out the array
                    print("Time to create resource and tile objects: %s" % datetime.timedelta(seconds=time() - self.start))
<<<<<<< HEAD
=======
                    Resource.bulk_save(resources=resources, transaction_id=transaction_id)
>>>>>>> a80aac40
                save_count = save_count + 1
                print(_("Total resources saved: {save_count}").format(**locals()))

        except Exception as e:
            exc_type, exc_value, exc_traceback = sys.exc_info()
            formatted = traceback.format_exception(exc_type, exc_value, exc_traceback)
            if len(formatted):
                for message in formatted:
                    logger.error(message)

        finally:
            for e in self.errors:
                if e["type"] == "WARNING":
                    logger.warn(e["message"])
                elif e["type"] == "ERROR":
                    logger.error(e["message"])
                else:
                    logger.info(e["message"])


class TileCsvReader(Reader):
    def __init__(self, business_data):
        super(TileCsvReader, self).__init__()
        self.csv_reader = CsvReader()
        self.business_data = business_data

    def import_business_data(self, overwrite=None):
        resource_model_id = str(self.business_data[0]["ResourceModelID"])
        mapping = json.loads(
            GraphExporter.create_mapping_configuration_file(resource_model_id, include_concepts=False)[0]["outputfile"].getvalue()
        )

        self.csv_reader.import_business_data(self.business_data, mapping, overwrite=overwrite)<|MERGE_RESOLUTION|>--- conflicted
+++ resolved
@@ -404,11 +404,7 @@
             if bulk:
                 resources.append(newresourceinstance)
                 if len(resources) >= settings.BULK_IMPORT_BATCH_SIZE:
-<<<<<<< HEAD
-                    Resource.bulk_save(resources=resources, flat=True)
-=======
-                    Resource.bulk_save(resources=resources, transaction_id=transaction_id)
->>>>>>> a80aac40
+                    Resource.bulk_save(resources=resources, transaction_id=transaction_id, flat=True)
                     del resources[:]  # clear out the array
             else:
                 try:
@@ -1208,13 +1204,9 @@
                     )
 
                 if bulk:
-                    Resource.bulk_save(resources=resources, flat=True)
+                    Resource.bulk_save(resources=resources, transaction_id=transaction_id, flat=True)
                     del resources[:]  # clear out the array
                     print("Time to create resource and tile objects: %s" % datetime.timedelta(seconds=time() - self.start))
-<<<<<<< HEAD
-=======
-                    Resource.bulk_save(resources=resources, transaction_id=transaction_id)
->>>>>>> a80aac40
                 save_count = save_count + 1
                 print(_("Total resources saved: {save_count}").format(**locals()))
 
