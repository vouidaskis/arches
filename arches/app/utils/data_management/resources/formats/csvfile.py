import csv
import pickle
import datetime
import json
import os
import sys
import uuid
import traceback
import logging
from time import time
from copy import deepcopy
from io import StringIO
from .format import Writer
from .format import Reader
from elasticsearch import TransportError
from arches.app.models.tile import Tile
from arches.app.models.concept import Concept
from arches.app.models.models import (
    Node,
    NodeGroup,
    ResourceXResource,
    ResourceInstance,
    FunctionXGraph,
    GraphXMapping,
)
from arches.app.models.card import Card
from arches.app.utils.data_management.resource_graphs import exporter as GraphExporter
from arches.app.models.resource import Resource
from arches.app.models.system_settings import settings
from arches.app.datatypes.datatypes import DataTypeFactory
import arches.app.utils.task_management as task_management
from django.core.exceptions import ObjectDoesNotExist
from django.db import transaction
from django.db.models import Q
from django.utils.translation import ugettext as _

logger = logging.getLogger(__name__)


class MissingConfigException(Exception):
    def __init__(self, value=None):
        self.value = value

    def __str__(self):
        return repr(self.value)


class ConceptLookup:
    def __init__(self, create=False):
        self.lookups = {}
        self.create = create
        self.add_domain_values_to_lookups()

    def lookup_label(self, label, collectionid):
        ret = label
        collection_values = self.lookups[collectionid]
        for concept in collection_values:
            if label == concept[1]:
                ret = concept[2]
        return ret

    def lookup_labelid_from_label(self, value, collectionid):
        ret = []
        for val in csv.reader([value], delimiter=",", quotechar='"'):
            for v in val:
                v = v.strip()
                try:
                    ret.append(self.lookup_label(v, collectionid))
                except:
                    self.lookups[collectionid] = Concept().get_child_collections(collectionid)
                    ret.append(self.lookup_label(v, collectionid))
        output = StringIO()
        writer = csv.writer(output)
        writer.writerow(ret)
        for v in [output.getvalue()]:
            return v.strip("\r\n")

    def add_domain_values_to_lookups(self):
        for node in Node.objects.filter(Q(datatype="domain-value") | Q(datatype="domain-value-list")):
            domain_collection_id = str(node.nodeid)
            self.lookups[domain_collection_id] = []
            for val in node.config["options"]:
                self.lookups[domain_collection_id].append(("0", val["text"], val["id"]))


class CsvWriter(Writer):
    def __init__(self, **kwargs):
        super(CsvWriter, self).__init__(**kwargs)
        self.node_datatypes = {
            str(nodeid): datatype
            for nodeid, datatype in Node.objects.values_list("nodeid", "datatype").filter(~Q(datatype="semantic"), graph__isresource=True)
        }
        self.single_file = kwargs.pop("single_file", False)
        self.resource_export_configs = self.read_export_configs(kwargs.pop("configs", None))

        if len(self.resource_export_configs) == 0:
            raise MissingConfigException()

    def read_export_configs(self, configs):
        """
        Reads the export configuration file or object and adds an array for records to store property data
        """
        if configs:
            resource_export_configs = json.load(open(configs, "r"))
            configs = [resource_export_configs]
        else:
            configs = []
            for val in GraphXMapping.objects.values("mapping"):
                configs.append(val["mapping"])

        return configs

    def transform_value_for_export(self, datatype, value, concept_export_value_type, node):
        datatype_instance = self.datatype_factory.get_instance(datatype)
        value = datatype_instance.transform_export_values(value, concept_export_value_type=concept_export_value_type, node=node)
        return value

    def write_resources(self, graph_id=None, resourceinstanceids=None, **kwargs):
        # use the graph id from the mapping file, not the one passed in to the method
        graph_id = self.resource_export_configs[0]["resource_model_id"]
        super(CsvWriter, self).write_resources(graph_id=graph_id, resourceinstanceids=resourceinstanceids, **kwargs)

        csv_records = []
        other_group_records = []
        mapping = {}
        concept_export_value_lookup = {}
        for resource_export_config in self.resource_export_configs:
            for node in resource_export_config["nodes"]:
                if node["file_field_name"] != "" and node["export"] == True:
                    mapping[node["arches_nodeid"]] = node["file_field_name"]
                if "concept_export_value" in node:
                    concept_export_value_lookup[node["arches_nodeid"]] = node["concept_export_value"]
        csv_header = ["ResourceID"] + list(mapping.values())
        csvs_for_export = []

        for resourceinstanceid, tiles in self.resourceinstances.items():
            csv_record = {}
            csv_record["ResourceID"] = resourceinstanceid
            csv_record["populated_node_groups"] = []

            try:
                parents = [p for p in tiles if p.parenttile_id is None]
                children = [c for c in tiles if c.parenttile_id is not None]
                tiles = parents + sorted(children, key=lambda k: k.parenttile_id)
            except Exception as e:
                logger.exception(e)

            for tile in tiles:
                other_group_record = {}
                other_group_record["ResourceID"] = resourceinstanceid
                if tile.data != {}:
                    for k in list(tile.data.keys()):
                        if tile.data[k] != "" and k in mapping and tile.data[k] is not None:
                            if mapping[k] not in csv_record and tile.nodegroup_id not in csv_record["populated_node_groups"]:
                                concept_export_value_type = None
                                if k in concept_export_value_lookup:
                                    concept_export_value_type = concept_export_value_lookup[k]
                                if tile.data[k] is not None:
                                    value = self.transform_value_for_export(
                                        self.node_datatypes[k], tile.data[k], concept_export_value_type, k
                                    )
                                    csv_record[mapping[k]] = value
                                del tile.data[k]
                            else:
                                concept_export_value_type = None
                                if k in concept_export_value_lookup:
                                    concept_export_value_type = concept_export_value_lookup[k]
                                value = self.transform_value_for_export(self.node_datatypes[k], tile.data[k], concept_export_value_type, k,)
                                other_group_record[mapping[k]] = value
                        else:
                            del tile.data[k]

                    csv_record["populated_node_groups"].append(tile.nodegroup_id)

                if other_group_record != {"ResourceID": resourceinstanceid}:
                    other_group_records.append(other_group_record)

            if csv_record != {"ResourceID": resourceinstanceid}:
                csv_records.append(csv_record)

        csv_name = os.path.join("{0}.{1}".format(self.file_name, "csv"))

        if self.single_file is not True:
            dest = StringIO()
            csvwriter = csv.DictWriter(dest, delimiter=",", fieldnames=csv_header)
            csvwriter.writeheader()
            csvs_for_export.append({"name": csv_name, "outputfile": dest})
            for csv_record in csv_records:
                if "populated_node_groups" in csv_record:
                    del csv_record["populated_node_groups"]
                csvwriter.writerow({k: str(v) for k, v in list(csv_record.items())})

            dest = StringIO()
            csvwriter = csv.DictWriter(dest, delimiter=",", fieldnames=csv_header)
            csvwriter.writeheader()
            csvs_for_export.append(
                {"name": csv_name.split(".")[0] + "_groups." + csv_name.split(".")[1], "outputfile": dest,}
            )
            for csv_record in other_group_records:
                if "populated_node_groups" in csv_record:
                    del csv_record["populated_node_groups"]
                csvwriter.writerow({k: str(v) for k, v in list(csv_record.items())})
        elif self.single_file == True:
            all_records = csv_records + other_group_records
            all_records = sorted(all_records, key=lambda k: k["ResourceID"])
            dest = StringIO()
            csvwriter = csv.DictWriter(dest, delimiter=",", fieldnames=csv_header)
            csvwriter.writeheader()
            csvs_for_export.append({"name": csv_name, "outputfile": dest})
            for csv_record in all_records:
                if "populated_node_groups" in csv_record:
                    del csv_record["populated_node_groups"]
                csvwriter.writerow({k: str(v) for k, v in list(csv_record.items())})

        if self.graph_id is not None:
            csvs_for_export = csvs_for_export + self.write_resource_relations(file_name=self.file_name)

        return csvs_for_export

    def write_resource_relations(self, file_name):
        resourceids = list(self.resourceinstances.keys())
        relations_file = []

        if self.graph_id != settings.SYSTEM_SETTINGS_RESOURCE_MODEL_ID:
            dest = StringIO()
            csv_header = [
                "resourcexid",
                "resourceinstanceidfrom",
                "resourceinstanceidto",
                "relationshiptype",
                "resourceinstancefrom_graphid",
                "resourceinstanceto_graphid",
                "nodeid",
                "tileid",
                "datestarted",
                "dateended",
                "notes",
            ]
            csvwriter = csv.DictWriter(dest, delimiter=",", fieldnames=csv_header)
            csvwriter.writeheader()
            csv_name = os.path.join("{0}.{1}".format(file_name, "relations"))
            relations_file.append({"name": csv_name, "outputfile": dest})

            relations = ResourceXResource.objects.filter(
                Q(resourceinstanceidfrom__in=resourceids) | Q(resourceinstanceidto__in=resourceids), tileid__isnull=True
            ).values(*csv_header)
            for relation in relations:
                relation["datestarted"] = relation["datestarted"] if relation["datestarted"] is not None else ""
                relation["dateended"] = relation["dateended"] if relation["dateended"] is not None else ""
                relation["notes"] = relation["notes"] if relation["notes"] is not None else ""
                csvwriter.writerow({k: str(v) for k, v in list(relation.items())})

        return relations_file


class TileCsvWriter(Writer):
    def __init__(self, **kwargs):
        super(TileCsvWriter, self).__init__(**kwargs)

    def group_tiles(self, tiles, key):
        new_tiles = {}

        for tile in tiles:
            new_tiles[str(tile[key])] = []

        for tile in tiles:
            if str(tile[key]) in new_tiles.keys():
                new_tiles[str(tile[key])].append(tile)

        return new_tiles

    def lookup_node_name(self, nodeid):
        try:
            node_name = Node.objects.get(nodeid=nodeid).name
        except Node.DoesNotExist:
            node_name = nodeid

        return node_name

    node_datatypes = {}

    def lookup_node_value(self, value, nodeid):
        if nodeid in self.node_datatypes:
            datatype = self.node_datatypes[nodeid]
        else:
            datatype = DataTypeFactory().get_instance(Node.objects.get(nodeid=nodeid).datatype)
            self.node_datatypes[nodeid] = datatype

        if value is not None:
            value = self.node_datatypes[nodeid].transform_export_values(value, concept_export_value_type="label", node=nodeid)

        return value

    def flatten_tile(self, tile, semantic_nodes):
        for nodeid in tile["data"]:
            if nodeid not in semantic_nodes:
                node_name = self.lookup_node_name(nodeid)
                node_value = self.lookup_node_value(tile["data"][nodeid], nodeid)
                tile[node_name] = node_value
        del tile["data"]

        return tile

    def write_resources(self, graph_id=None, resourceinstanceids=None, **kwargs):
        super(TileCsvWriter, self).write_resources(graph_id=graph_id, resourceinstanceids=resourceinstanceids, **kwargs)

        csvs_for_export = []

        tiles = self.group_tiles(
            list(Tile.objects.filter(resourceinstance__graph_id=graph_id).order_by("nodegroup_id").values()), "nodegroup_id"
        )
        semantic_nodes = [str(n[0]) for n in Node.objects.filter(datatype="semantic").values_list("nodeid")]

        for nodegroupid, nodegroup_tiles in tiles.items():
            flattened_tiles = []
            fieldnames = []
            for tile in nodegroup_tiles:
                tile["tileid"] = str(tile["tileid"])
                tile["resourceinstance_id"] = str(tile["resourceinstance_id"])
                tile["parenttile_id"] = str(tile["parenttile_id"])
                tile["nodegroup_id"] = str(tile["nodegroup_id"])
                flattened_tile = self.flatten_tile(tile, semantic_nodes)
                flattened_tiles.append(flattened_tile)

                for fieldname in flattened_tile:
                    if fieldname not in fieldnames:
                        fieldnames.append(fieldname)

            tiles[nodegroupid] = sorted(flattened_tiles, key=lambda k: k["resourceinstance_id"])

            ncsv_file = []
            dest = StringIO()
            csvwriter = csv.DictWriter(dest, delimiter=",", fieldnames=fieldnames)
            csvwriter.writeheader()
            csv_name = os.path.join("{0}.{1}".format(Card.objects.get(nodegroup_id=nodegroupid).name, "csv"))
            for v in tiles[nodegroupid]:
                csvwriter.writerow(v)
            csvs_for_export.append({"name": csv_name, "outputfile": dest})

        return csvs_for_export


class CsvReader(Reader):
    def __init__(self):
        self.errors = []
        super(CsvReader, self).__init__()

    def save_resource(
        self,
        populated_tiles,
        resourceinstanceid,
        legacyid,
        resources,
        target_resource_model,
        bulk,
        save_count,
        row_number,
        prevent_indexing,
    ):
        # create a resource instance only if there are populated_tiles
        errors = []
        if len(populated_tiles) > 0:
            newresourceinstance = Resource(
                resourceinstanceid=resourceinstanceid,
                graph_id=target_resource_model,
                legacyid=legacyid,
                createdtime=datetime.datetime.now(),
            )
            # add the tiles to the resource instance
            newresourceinstance.tiles = populated_tiles
            # if bulk saving then append the resources to a list otherwise just save the resource
            if bulk:
                resources.append(newresourceinstance)
                if len(resources) >= settings.BULK_IMPORT_BATCH_SIZE:
                    Resource.bulk_save(resources=resources, flat=True)
                    del resources[:]  # clear out the array
            else:
                try:
                    newresourceinstance.save(index=(not prevent_indexing))

                except TransportError as e:

                    cause = json.dumps(e.info["error"]["reason"], indent=1)
                    msg = "%s: WARNING: failed to index document in resource: %s %s. Exception detail:\n%s\n" % (
                        datetime.datetime.now(),
                        resourceinstanceid,
                        row_number,
                        cause,
                    )
                    errors.append({"type": "WARNING", "message": msg})
                    newresourceinstance.delete()
                    save_count = save_count - 1
                except Exception as e:
                    msg = "%s: WARNING: failed to index document in resource: %s %s. Exception detail:\n%s\n" % (
                        datetime.datetime.now(),
                        resourceinstanceid,
                        row_number,
                        e,
                    )
                    errors.append({"type": "WARNING", "message": msg})
                    newresourceinstance.delete()
                    save_count = save_count - 1

        else:
            errors.append(
                {
                    "type": "WARNING",
                    "message": f"No resource created for legacyid: {legacyid}. Make sure there is data to be imported \
                    for this resource and it is mapped properly in your mapping file.",
                }
            )

        if len(errors) > 0:
            self.errors += errors

        if save_count % (settings.BULK_IMPORT_BATCH_SIZE / 4) == 0:
            print("%s resources processed" % str(save_count))

    def import_business_data(
        self,
        business_data=None,
        mapping=None,
        overwrite="append",
        bulk=False,
        create_concepts=False,
        create_collections=False,
        prevent_indexing=False,
    ):
        # errors = businessDataValidator(self.business_data)
        celery_worker_running = task_management.check_if_celery_available()
        # TODO: Fix IndexError raised by col_header_to_nodeid_dict and uncomment below
        # try:
        #     mapping_filefieldname_to_nodeid_dict = {n["file_field_name"].upper(): n["arches_nodeid"] for n in mapping["nodes"]}
        #     col_header_to_nodeid_dict = {header: mapping_filefieldname_to_nodeid_dict[header.upper()] for header in business_data[1].keys()}
        # except KeyError as e:
        #     self.errors.append(
        #         {
        #             "type": "WARNING",
        #             "message": f"Match failed between column header and mapping file_field_name. See detail: {e}.",
        #         }
        #     )

        print("Starting import of business data")
        self.start = time()

        def get_display_nodes(graphid):
            display_nodeids = []
            functions = FunctionXGraph.objects.filter(function_id="60000000-0000-0000-0000-000000000001", graph_id=graphid)
            for function in functions:
                f = function.config
                del f["triggering_nodegroups"]

                for k, v in f.items():
                    v["node_ids"] = []
                    v["string_template"] = v["string_template"].replace("<", "").replace(">", "").split(", ")
                    if "nodegroup_id" in v and v["nodegroup_id"] != "":
                        nodes = Node.objects.filter(nodegroup_id=v["nodegroup_id"])
                        for node in nodes:
                            if node.name in v["string_template"]:
                                display_nodeids.append(str(node.nodeid))

                for k, v in f.items():
                    if "string_template" in v and v["string_template"] != [""]:
                        print(
                            "The {0} {1} in the {2} display function.".format(
                                ", ".join(v["string_template"]),
                                "nodes participate" if len(v["string_template"]) > 1 else "node participates",
                                k,
                            )
                        )
                    else:
                        print("No nodes participate in the {0} display function.".format(k))

            return display_nodeids

        def process_resourceid(resourceid, overwrite):
            # Test if resourceid is a UUID.
            try:
                resourceinstanceid = uuid.UUID(resourceid)
                # If resourceid is a UUID check if it is already an arches resource.
                try:
                    ret = Resource.objects.filter(resourceinstanceid=resourceid)
                    # If resourceid is an arches resource and overwrite is true, delete the existing arches resource.
                    if overwrite == "overwrite":
                        Resource.objects.get(pk=str(ret[0].resourceinstanceid)).delete()
                    resourceinstanceid = resourceinstanceid
                # If resourceid is not a UUID create one.
                except:
                    resourceinstanceid = resourceinstanceid
            except:
                # Get resources with the given legacyid
                ret = Resource.objects.filter(legacyid=resourceid)
                # If more than one resource is returned than make resource = None. This should never actually happen.
                if len(ret) > 1:
                    resourceinstanceid = None
                # If no resource is returned with the given legacyid then create an archesid for the resource.
                elif len(ret) == 0:
                    resourceinstanceid = uuid.uuid4()
                # If a resource is returned with the give legacyid then return its archesid
                else:
                    if overwrite == "overwrite":
                        Resource.objects.get(pk=str(ret[0].resourceinstanceid)).delete()
                    resourceinstanceid = ret[0].resourceinstanceid

            return resourceinstanceid

        try:
            with transaction.atomic():
                save_count = 0
                try:
                    resourceinstanceid = process_resourceid(business_data[0]["ResourceID"], overwrite)
                except KeyError:
                    print("*" * 80)
                    print(
                        "ERROR: No column 'ResourceID' found in business data file. \
                        Please add a 'ResourceID' column with a unique resource identifier."
                    )
                    print("*" * 80)
                    if celery_worker_running is False:  # prevents celery chord from breaking on WorkerLostError
                        sys.exit()
                graphid = mapping["resource_model_id"]
                blanktilecache = {}
                populated_nodegroups = {}
                populated_nodegroups[resourceinstanceid] = []
                previous_row_resourceid = None
                populated_tiles = []
                target_resource_model = None
                single_cardinality_nodegroups = [
                    str(nodegroupid) for nodegroupid in NodeGroup.objects.values_list("nodegroupid", flat=True).filter(cardinality="1")
                ]
                node_datatypes = {
                    str(nodeid): datatype
                    for nodeid, datatype in Node.objects.values_list("nodeid", "datatype").filter(
                        ~Q(datatype="semantic"), graph__isresource=True
                    )
                }
                display_nodes = get_display_nodes(graphid)
                all_nodes = Node.objects.filter(graph_id=graphid)
                node_list = {str(node.pk): node for node in all_nodes}
                datatype_factory = DataTypeFactory()
                concepts_to_create = {}
                new_concepts = {}
                required_nodes = {}
                for node in Node.objects.filter(~Q(datatype="semantic"), isrequired=True, graph_id=graphid).values_list("nodeid", "name"):
                    required_nodes[str(node[0])] = node[1]

                # This code can probably be moved into it's own module.
                resourceids = []
                non_contiguous_resource_ids = []
                previous_row_for_validation = None

                for row_number, row in enumerate(business_data):
                    # Check contiguousness of csv file.
                    if row["ResourceID"] != previous_row_for_validation and row["ResourceID"] in resourceids:
                        non_contiguous_resource_ids.append(row["ResourceID"])
                    else:
                        resourceids.append(row["ResourceID"])
                    previous_row_for_validation = row["ResourceID"]

                    if create_concepts == True:
                        for node in mapping["nodes"]:
                            if node["data_type"] in ["concept", "concept-list", "domain-value", "domain-value-list"] and node[
                                "file_field_name"
                            ] in list(row.keys()):

                                concept = []
                                for val in csv.reader([row[node["file_field_name"]]], delimiter=",", quotechar='"'):
                                    concept.append(val)
                                concept = concept[0]

                                # check if collection is in concepts_to_create,
                                # add collection to concepts_to_create if it's not and add first child concept
                                if node["arches_nodeid"] not in concepts_to_create:
                                    concepts_to_create[node["arches_nodeid"]] = {}
                                    for concept_value in concept:
                                        concepts_to_create[node["arches_nodeid"]][str(uuid.uuid4())] = concept_value
                                # if collection in concepts to create then add child concept to collection
                                elif row[node["file_field_name"]] not in list(concepts_to_create[node["arches_nodeid"]].values()):
                                    for concept_value in concept:
                                        concepts_to_create[node["arches_nodeid"]][str(uuid.uuid4())] = concept_value

                if len(non_contiguous_resource_ids) > 0:
                    print("*" * 80)
                    for non_contiguous_resource_id in non_contiguous_resource_ids:
                        print("ResourceID: " + non_contiguous_resource_id)
                    print(
                        "ERROR: The preceding ResourceIDs are non-contiguous in your csv file. \
                        Please sort your csv file by ResourceID and try import again."
                    )
                    print("*" * 80)
                    if celery_worker_running is False:  # prevents celery chord from breaking on WorkerLostError
                        sys.exit()

                def create_reference_data(new_concepts, create_collections):
                    errors = []
                    candidates = Concept().get(id="00000000-0000-0000-0000-000000000006")
                    for arches_nodeid, concepts in new_concepts.items():
                        collectionid = str(uuid.uuid4())
                        topconceptid = str(uuid.uuid4())
                        node = Node.objects.get(nodeid=arches_nodeid)

                        # if node.datatype is concept or concept-list create concepts and collections
                        if node.datatype in ["concept", "concept-list"]:
                            # create collection if create_collections = create, otherwise append to collection already assigned to node
                            if create_collections == True:
                                collection_legacyoid = node.name + "_" + str(node.graph_id) + "_import"
                                # check to see that there is not already a collection for this node
                                if node.config["rdmCollection"] is not None:
                                    errors.append(
                                        {
                                            "type": "WARNING",
                                            "message": f"A collection already exists for the {node.name} node. \
                                            Use the add option to add concepts to this collection.",
                                        }
                                    )
                                    if len(errors) > 0:
                                        self.errors += errors
                                    collection = None
                                else:
                                    # if there is no collection assigned to this node, create one and assign it to the node
                                    try:
                                        # check to see that a collection with this legacyid does not already exist
                                        collection = Concept().get(legacyoid=collection_legacyoid)
                                        errors.append(
                                            {
                                                "type": "WARNING",
                                                "message": "A collection with the legacyid {0} already exists.".format(
                                                    node.name + "_" + str(node.graph_id) + "_import"
                                                ),
                                            }
                                        )
                                        if len(errors) > 0:
                                            self.errors += errors
                                    except:
                                        collection = Concept(
                                            {"id": collectionid, "legacyoid": collection_legacyoid, "nodetype": "Collection"}
                                        )
                                        collection.addvalue(
                                            {
                                                "id": str(uuid.uuid4()),
                                                "value": node.name + "_import",
                                                "language": settings.LANGUAGE_CODE,
                                                "type": "prefLabel",
                                            }
                                        )
                                        node.config["rdmCollection"] = collectionid
                                        node.save()
                                        collection.save()
                            else:
                                # if create collection = add check that there is a collection associated with node,
                                # if no collection associated with node create a collection and associated with the node
                                try:
                                    collection = Concept().get(id=node.config["rdmCollection"])
                                except:
                                    collection = Concept(
                                        {
                                            "id": collectionid,
                                            "legacyoid": node.name + "_" + str(node.graph_id) + "_import",
                                            "nodetype": "Collection",
                                        }
                                    )
                                    collection.addvalue(
                                        {
                                            "id": str(uuid.uuid4()),
                                            "value": node.name + "_import",
                                            "language": settings.LANGUAGE_CODE,
                                            "type": "prefLabel",
                                        }
                                    )
                                    node.config["rdmCollection"] = collectionid
                                    node.save()
                                    collection.save()

                            if collection is not None:
                                topconcept_legacyoid = node.name + "_" + str(node.graph_id)
                                # Check if top concept already exists, if not create it and add to candidates scheme
                                try:
                                    topconcept = Concept().get(legacyoid=topconcept_legacyoid)
                                except:
                                    topconcept = Concept({"id": topconceptid, "legacyoid": topconcept_legacyoid, "nodetype": "Concept"})
                                    topconcept.addvalue(
                                        {
                                            "id": str(uuid.uuid4()),
                                            "value": node.name + "_import",
                                            "language": settings.LANGUAGE_CODE,
                                            "type": "prefLabel",
                                        }
                                    )
                                    topconcept.save()
                                candidates.add_relation(topconcept, "narrower")

                                # create child concepts and relate to top concept and collection accordingly
                                for conceptid, value in concepts.items():
                                    concept_legacyoid = value + "_" + node.name + "_" + str(node.graph_id)
                                    # check if concept already exists, if not create and add to topconcept and collection
                                    try:
                                        conceptid = [
                                            concept for concept in topconcept.get_child_concepts(topconcept.id) if concept[1] == value
                                        ][0][0]
                                        concept = Concept().get(id=conceptid)
                                    except:
                                        concept = Concept({"id": conceptid, "legacyoid": concept_legacyoid, "nodetype": "Concept"})
                                        concept.addvalue(
                                            {
                                                "id": str(uuid.uuid4()),
                                                "value": value,
                                                "language": settings.LANGUAGE_CODE,
                                                "type": "prefLabel",
                                            }
                                        )
                                        concept.save()
                                    collection.add_relation(concept, "member")
                                    topconcept.add_relation(concept, "narrower")

                        # if node.datatype is domain or domain-list create options array in node.config
                        elif node.datatype in ["domain-value", "domain-value-list"]:
                            for domainid, value in new_concepts[arches_nodeid].items():
                                # check if value already exists in domain
                                if value not in [t["text"] for t in node.config["options"]]:
                                    domainvalue = {"text": value, "selected": False, "id": domainid}
                                    node.config["options"].append(domainvalue)
                                    node.save()

                if create_concepts == True:
                    create_reference_data(concepts_to_create, create_collections)
                # if concepts are created on import concept_lookup must be instatiated afterward
                concept_lookup = ConceptLookup()

                def cache(blank_tile):
                    if blank_tile.data != {}:
                        for key in list(blank_tile.data.keys()):
                            if key not in blanktilecache:
                                blanktilecache[str(key)] = blank_tile
                    else:
                        for tile in blank_tile.tiles:
                            for key in list(tile.data.keys()):
                                if key not in blanktilecache:
                                    blanktilecache[str(key)] = blank_tile

                def column_names_to_targetids(row, mapping, row_number):
                    # TODO: utilize col_header_to_nodeid_dict at start of method to make this a dict lookup instead of loop
                    errors = []
                    new_row = []
                    if "ADDITIONAL" in row or "MISSING" in row:
                        errors.append(
                            {
                                "type": "WARNING",
                                "message": "No resource created for ResourceID {0}. Line {1} has additional or missing columns.".format(
                                    row["ResourceID"], str(int(row_number.split("on line ")[1]))
                                ),
                            }
                        )
                        if len(errors) > 0:
                            self.errors += errors
                    for key, value in row.items():
                        if value != "":
                            for row in mapping["nodes"]:
                                if key.upper() == row["file_field_name"].upper():
                                    new_row.append({row["arches_nodeid"]: value})
                    return new_row

                def transform_value(datatype, value, source, nodeid):
                    """
                    Transforms values from probably string/wkt representation to specified datatype in arches.
                    This code could probably move to somehwere where it can be accessed by other importers.
                    """
                    request = ""
                    if datatype != "":
                        errors = []
                        datatype_instance = datatype_factory.get_instance(datatype)
                        if datatype in ["concept", "domain-value", "concept-list", "domain-value-list"]:
                            try:
                                uuid.UUID(value)
                            except:
                                if datatype in ["domain-value", "domain-value-list"]:
                                    collection_id = nodeid
                                else:
                                    collection_id = Node.objects.get(nodeid=nodeid).config["rdmCollection"]
                                if collection_id is not None:
                                    value = concept_lookup.lookup_labelid_from_label(value, collection_id)
                        try:
                            value = datatype_instance.transform_value_for_tile(value)
                            errors = datatype_instance.validate(value, row_number=row_number, source=source, nodeid=nodeid)
                        except Exception as e:
                            errors.append(
                                {
                                    "type": "ERROR",
                                    "message": "datatype: {0} value: {1} {2} - {3}".format(
                                        datatype_instance.datatype_model.classname,
                                        value,
                                        source,
                                        str(e) + " or is not a prefLabel in the given collection.",
                                    ),
                                }
                            )
                        if len(errors) > 0:
                            error_types = [error["type"] for error in errors]
                            if "ERROR" in error_types:
                                value = None
                            self.errors += errors
                    else:
                        print(_("No datatype detected for {0}".format(value)))

                    return {"value": value, "request": request}

                def get_blank_tile(source_data):
                    if len(source_data) > 0:
                        if source_data[0] != {}:
                            key = str(list(source_data[0].keys())[0])
                            if key not in blanktilecache:
                                blank_tile = Tile.get_blank_tile(key)
                                cache(blank_tile)
                            else:
                                blank_tile = blanktilecache[key]
                        else:
                            blank_tile = None
                    else:
                        blank_tile = None
                    # return deepcopy(blank_tile)
                    return pickle.loads(pickle.dumps(blank_tile, -1))

                def check_required_nodes(tile, parent_tile, required_nodes, all_nodes):
                    # Check that each required node in a tile is populated.
                    if settings.BYPASS_REQUIRED_VALUE_TILE_VALIDATION:
                        return
                    errors = []
                    if len(required_nodes) > 0:
                        if bool(tile.data):
                            for target_k, target_v in tile.data.items():
                                if target_k in list(required_nodes.keys()) and target_v is None:
                                    if parent_tile in populated_tiles:
                                        populated_tiles.pop(populated_tiles.index(parent_tile))
                                    errors.append(
                                        {
                                            "type": "WARNING",
                                            "message": "The {0} node is required and must be populated in \
                                            order to populate the {1} nodes. \
                                            This data was not imported.".format(
                                                required_nodes[target_k],
                                                ", ".join(
                                                    all_nodes.filter(nodegroup_id=str(target_tile.nodegroup_id)).values_list(
                                                        "name", flat=True
                                                    )
                                                ),
                                            ),
                                        }
                                    )
                        elif bool(tile.tiles):
                            for tile in tile.tiles:
                                check_required_nodes(tile, parent_tile, required_nodes, all_nodes)
                    if len(errors) > 0:
                        self.errors += errors

                resources = []
                missing_display_values = {}

                for row_number, row in enumerate(business_data):
                    row_number = "on line " + str(row_number + 2)  # to represent the row in a csv accounting for the header and 0 index
                    if row["ResourceID"] != previous_row_resourceid and previous_row_resourceid is not None:

                        save_count = save_count + 1
                        self.save_resource(
                            populated_tiles,
                            resourceinstanceid,
                            legacyid,
                            resources,
                            target_resource_model,
                            bulk,
                            save_count,
                            row_number,
                            prevent_indexing,
                        )

                        # reset values for next resource instance
                        populated_tiles = []
                        resourceinstanceid = process_resourceid(row["ResourceID"], overwrite)
                        populated_nodegroups[resourceinstanceid] = []

                    source_data = column_names_to_targetids(row, mapping, row_number)

                    row_keys = [list(b) for b in zip(*[list(a.keys()) for a in source_data])]

                    missing_display_nodes = [n for n in display_nodes if n not in row_keys]
                    if len(missing_display_nodes) > 0:
                        errors = []
                        for mdn in missing_display_nodes:
                            mdn_name = all_nodes.filter(nodeid=mdn).values_list("name", flat=True)[0]
                            try:
                                missing_display_values[mdn_name].append(row_number.split("on line ")[-1])
                            except:
                                missing_display_values[mdn_name] = [row_number.split("on line ")[-1]]

                    if len(source_data) > 0:
                        if list(source_data[0].keys()):
                            try:
                                target_resource_model = all_nodes.get(nodeid=list(source_data[0].keys())[0]).graph_id
                            except ObjectDoesNotExist as e:
                                print("*" * 80)
                                print(
                                    "ERROR: No resource model found. Please make sure the resource model \
                                    this business data is mapped to has been imported into Arches."
                                )
                                print(e)
                                print("*" * 80)
                                if celery_worker_running is False:  # prevents celery chord from breaking on WorkerLostError
                                    sys.exit()

                        target_tile = get_blank_tile(source_data)
                        if "TileID" in row and row["TileID"] is not None:
                            target_tile.tileid = row["TileID"]
                        if "NodeGroupID" in row and row["NodeGroupID"] is not None:
                            target_tile.nodegroupid = row["NodeGroupID"]

                        def populate_tile(source_data, target_tile):
                            """
                            source_data = [{nodeid:value},{nodeid:value},{nodeid:value} . . .]
                            All nodes in source_data belong to the same resource.
                            A dictionary of nodeids would not allow for multiple values for the same nodeid.
                            Grouping is enforced by having all grouped attributes in the same row.
                            """
                            need_new_tile = False
                            # Set target tileid to None because this will be a new tile, a new tileid will be created on save.
                            target_tile.tileid = uuid.uuid4()
                            if "TileID" in row and row["TileID"] is not None:
                                target_tile.tileid = row["TileID"]
                            target_tile.resourceinstance_id = resourceinstanceid
                            # Check the cardinality of the tile and check if it has been populated.
                            # If cardinality is one and the tile is populated the tile should not be populated again.
                            if str(target_tile.nodegroup_id) in single_cardinality_nodegroups and "TileiD" not in row:
                                target_tile_cardinality = "1"
                            else:
                                target_tile_cardinality = "n"

                            if str(target_tile.nodegroup_id) not in populated_nodegroups[resourceinstanceid]:
                                target_tile.nodegroup_id = str(target_tile.nodegroup_id)
                                # Check if we are populating a parent tile by inspecting the target_tile.data array.
<<<<<<< HEAD
                                source_dict = {k: v for s in source_data for k, v in s.items()}

                                if target_tile.data != {}:
=======
                                source_data_has_target_tile_nodes = (
                                    len(set([list(obj.keys())[0] for obj in source_data]) & set(target_tile.data.keys())) > 0
                                )
                                if source_data_has_target_tile_nodes:
>>>>>>> 78352a11
                                    # Iterate through the target_tile nodes and begin populating by iterating througth source_data array.
                                    # The idea is to populate as much of the target_tile as possible,
                                    # before moving on to the next target_tile.
                                    for target_key in list(target_tile.data.keys()):
                                        s_tile_value = source_dict.get(target_key, None)
                                        if s_tile_value is not None and target_tile.data[target_key] is None:
                                            # If match populate target_tile node with transformed value.
                                            try:
                                                value = transform_value(node_datatypes[target_key], s_tile_value, row_number, target_key)

                                                target_tile.data[target_key] = value["value"]
                                                found = list(filter(lambda x: x.get(target_key, "not found") != "not found", source_data))
                                                if len(found) > 0:
                                                    found = found[0]
                                                    i = source_data.index(found)
                                                    del source_dict[target_key]
                                                    del source_data[i]
                                            except KeyError:  # semantic datatype
                                                pass
                                        elif s_tile_value is None:
                                            found = list(filter(lambda x: x.get(target_key, "not found") != "not found", source_data))
                                            if len(found) > 0:
                                                found = found[0]
                                                i = source_data.index(found)
                                                del source_dict[target_key]
                                                del source_data[i]
                                    # Cleanup source_data array to remove source_tiles that are now '{}' from the code above.
                                    source_data[:] = [item for item in source_data if item != {}]

                                # Check if we are populating a child tile(s) by inspecting the target_tiles.tiles array.
                                elif target_tile.tiles is not None:
                                    populated_child_tiles = []
                                    populated_child_nodegroups = []
                                    for childtile in target_tile.tiles:
                                        if str(childtile.nodegroup_id) in single_cardinality_nodegroups:
                                            child_tile_cardinality = "1"
                                        else:
                                            child_tile_cardinality = "n"

                                        def populate_child_tiles(source_data):
                                            prototype_tile_copy = pickle.loads(pickle.dumps(childtile, -1))
                                            tileid = row["TileID"] if "TileID" in row else uuid.uuid4()
                                            prototype_tile_copy.tileid = tileid
                                            prototype_tile_copy.parenttile = target_tile
                                            parenttileid = (
                                                row["ParentTileID"] if "ParentTileID" in row and row["ParentTileID"] is not None else None
                                            )
                                            if parenttileid is not None:
                                                prototype_tile_copy.parenttile.tileid = parenttileid
                                            prototype_tile_copy.resourceinstance_id = resourceinstanceid
                                            if str(prototype_tile_copy.nodegroup_id) not in populated_child_nodegroups:
                                                prototype_tile_copy.nodegroup_id = str(prototype_tile_copy.nodegroup_id)
                                                for target_key in list(prototype_tile_copy.data.keys()):
                                                    s_tile_value = source_dict.get(target_key, None)
                                                    if s_tile_value is not None and prototype_tile_copy.data[target_key] is None:
                                                        try:
                                                            value = transform_value(
                                                                node_datatypes[target_key], s_tile_value, row_number, target_key
                                                            )
                                                            prototype_tile_copy.data[target_key] = value["value"]
                                                            found = list(
                                                                filter(lambda x: x.get(target_key, "not found") != "not found", source_data)
                                                            )
                                                            if len(found) > 0:
                                                                found = found[0]
                                                                i = source_data.index(found)
                                                                del source_dict[target_key]
                                                                del source_data[i]
                                                        except KeyError:  # semantic datatype
                                                            pass
                                                    elif s_tile_value is None:
                                                        found = list(
                                                            filter(lambda x: x.get(target_key, "not found") != "not found", source_data)
                                                        )
                                                        if len(found) > 0:
                                                            found = found[0]
                                                            i = source_data.index(found)
                                                            del source_dict[target_key]
                                                            del source_data[i]
                                                    elif prototype_tile_copy.data[target_key] is not None:
                                                        populate_child_tiles(source_data)

                                            if prototype_tile_copy.data != {}:
                                                if len([item for item in list(prototype_tile_copy.data.values()) if item is not None]) > 0:
                                                    if str(prototype_tile_copy.nodegroup_id) not in populated_child_nodegroups:
                                                        populated_child_tiles.append(prototype_tile_copy)
                                                        if bulk:
                                                            populated_tiles.append(prototype_tile_copy)

                                            if prototype_tile_copy is not None:
                                                if child_tile_cardinality == "1" and "NodeGroupID" not in row:
                                                    populated_child_nodegroups.append(str(prototype_tile_copy.nodegroup_id))

                                            source_data[:] = [item for item in source_data if item != {}]

                                        populate_child_tiles(source_data)

                                    target_tile.tiles = populated_child_tiles

                                if not target_tile.is_blank():
                                    populated_tiles.append(target_tile)

                                if len(source_data) > 0:
                                    need_new_tile = True

                                if target_tile_cardinality == "1" and "NodeGroupID" not in row:
                                    populated_nodegroups[resourceinstanceid].append(str(target_tile.nodegroup_id))

                                if need_new_tile:
                                    new_tile = get_blank_tile(source_data)
                                    if new_tile is not None:
                                        populate_tile(source_data, new_tile)

                        # mock_request_object = HttpRequest()

                        if target_tile is not None and len(source_data) > 0:
                            populate_tile(source_data, target_tile)
                            # Check that required nodes are populated. If not remove tile from populated_tiles array.
                            check_required_nodes(target_tile, target_tile, required_nodes, all_nodes)

                    previous_row_resourceid = row["ResourceID"]
                    legacyid = row["ResourceID"]

                # check for missing display value nodes.
                errors = []
                for k, v in missing_display_values.items():
                    if len(v) > 0:
                        errors.append(
                            {
                                "type": "WARNING",
                                "message": "{0} is null or not mapped on rows {1} and \
                                participates in a display value function.".format(
                                    k, ",".join(v)
                                ),
                            }
                        )
                if len(errors) > 0:
                    self.errors += errors

                if "legacyid" in locals():
                    self.save_resource(
                        populated_tiles,
                        resourceinstanceid,
                        legacyid,
                        resources,
                        target_resource_model,
                        bulk,
                        save_count,
                        row_number,
                        prevent_indexing,
                    )

                if bulk:
                    print("Time to create resource and tile objects: %s" % datetime.timedelta(seconds=time() - self.start))
                    Resource.bulk_save(resources=resources)
                save_count = save_count + 1
                print(_("Total resources saved: {save_count}").format(**locals()))

        except Exception as e:
            exc_type, exc_value, exc_traceback = sys.exc_info()
            formatted = traceback.format_exception(exc_type, exc_value, exc_traceback)
            if len(formatted):
                for message in formatted:
                    logger.error(message)

        finally:
            for e in self.errors:
                if e["type"] == "WARNING":
                    logger.warn(e["message"])
                elif e["type"] == "ERROR":
                    logger.error(e["message"])
                else:
                    logger.info(e["message"])


class TileCsvReader(Reader):
    def __init__(self, business_data):
        super(TileCsvReader, self).__init__()
        self.csv_reader = CsvReader()
        self.business_data = business_data

    def import_business_data(self, overwrite=None):
        resource_model_id = str(self.business_data[0]["ResourceModelID"])
        mapping = json.loads(
            GraphExporter.create_mapping_configuration_file(resource_model_id, include_concepts=False)[0]["outputfile"].getvalue()
        )

        self.csv_reader.import_business_data(self.business_data, mapping, overwrite=overwrite)<|MERGE_RESOLUTION|>--- conflicted
+++ resolved
@@ -934,16 +934,9 @@
                             if str(target_tile.nodegroup_id) not in populated_nodegroups[resourceinstanceid]:
                                 target_tile.nodegroup_id = str(target_tile.nodegroup_id)
                                 # Check if we are populating a parent tile by inspecting the target_tile.data array.
-<<<<<<< HEAD
                                 source_dict = {k: v for s in source_data for k, v in s.items()}
 
                                 if target_tile.data != {}:
-=======
-                                source_data_has_target_tile_nodes = (
-                                    len(set([list(obj.keys())[0] for obj in source_data]) & set(target_tile.data.keys())) > 0
-                                )
-                                if source_data_has_target_tile_nodes:
->>>>>>> 78352a11
                                     # Iterate through the target_tile nodes and begin populating by iterating througth source_data array.
                                     # The idea is to populate as much of the target_tile as possible,
                                     # before moving on to the next target_tile.
