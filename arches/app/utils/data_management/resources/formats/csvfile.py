import csv
import codecs
import cPickle
import datetime
import json
import os
import sys
import uuid
import distutils.util
import traceback
from copy import deepcopy
from mimetypes import MimeTypes
from os.path import isfile, join
from format import Writer
from format import Reader
from format import ResourceImportReporter
from arches.app.models.tile import Tile
from arches.app.models.concept import Concept
from arches.app.models.models import Node, Value
from arches.app.models.models import File
from arches.app.models.models import Node
from arches.app.models.models import NodeGroup
from arches.app.models.resource import Resource
from arches.app.models.system_settings import settings
from arches.app.datatypes.datatypes import DataTypeFactory
from arches.app.utils.betterJSONSerializer import JSONSerializer
from django.db import connection
from django.db import transaction
from django.db.models import Q
from django.contrib.gis.geos import GEOSGeometry, GeometryCollection
from django.http import HttpRequest
from django.core.files import File as DjangoFile
from django.core.files.uploadedfile import InMemoryUploadedFile
from django.utils.translation import ugettext as _

try:
    from cStringIO import StringIO
except ImportError:
    from StringIO import StringIO

class CsvWriter(Writer):

    def __init__(self, **kwargs):
        super(CsvWriter, self).__init__(**kwargs)
        self.datatype_factory = DataTypeFactory()
        self.node_datatypes = {str(nodeid): datatype for nodeid, datatype in  Node.objects.values_list('nodeid', 'datatype').filter(~Q(datatype='semantic'), graph__isresource=True)}
        self.single_file = kwargs.pop('single_file', False)
        self.resource_export_configs = self.read_export_configs(kwargs.pop('configs', None))

    def read_export_configs(self, configs):
        '''
        Reads the export configuration file or object and adds an array for records to store property data
        '''
        if configs:
            resource_export_configs = json.load(open(configs, 'r'))
            resource_configs = [resource_export_configs]
            configs = resource_configs
        else:
            resource_configs = []
            configs = models.GraphXMapping.objects.values('mapping')
            for val in configs:
                resource_configs.append(val['mapping'])
            configs = resource_configs

        return configs

    def transform_value_for_export(self, datatype, value, concept_export_value_type, node):
        datatype_instance = self.datatype_factory.get_instance(datatype)
        value = datatype_instance.transform_export_values(value, concept_export_value_type=concept_export_value_type, node=node)
        return value

    #def write_resources(self, resources, resource_export_configs=None, single_file=False):
    def write_resources(self, graph_id=None, resourceinstanceids=None):
        graph_id = self.resource_export_configs[0]['resource_model_id']
        super(CsvWriter, self).write_resources(graph_id=graph_id, resourceinstanceids=resourceinstanceids)

        csv_records = []
        other_group_records = []
        mapping = {}
        concept_export_value_lookup = {}
        for resource_export_config in self.resource_export_configs:
            for node in resource_export_config['nodes']:
                if node['file_field_name'] != '' and node['export'] == True:
                    mapping[node['arches_nodeid']] = node['file_field_name']
                if 'concept_export_value' in node:
                    concept_export_value_lookup[node['arches_nodeid']] = node['concept_export_value']
        csv_header = ['ResourceID'] + mapping.values()
        csvs_for_export = []

        for resourceinstanceid, tiles in self.resourceinstances.iteritems():

        #for resource in resources:
            csv_record = {}
<<<<<<< HEAD
            #resourceid = resource['_source']['resourceinstanceid']
            # resource_graphid = resource['_source']['graph_id']
            # legacyid = resource['_source']['legacyid']
            csv_record['ResourceID'] = resourceinstanceid

            for tile in tiles:
                other_group_record = {}
                other_group_record['ResourceID'] = resourceinstanceid
                if tile.data != {}:
                    for k in tile.data.keys():
                            if tile.data[k] != '' and k in mapping:
                                if mapping[k] not in csv_record:
=======
            resourceid = resource['_source']['resourceinstanceid']
            resource_graphid = resource['_source']['graph_id']
            legacyid = resource['_source']['legacyid']
            csv_record['ResourceID'] = resourceid
            csv_record['populated_node_groups'] = []

            tiles = sorted(resource['_source']['tiles'], key=lambda k: k['parenttile_id'])
            for tile in tiles:
                other_group_record = {}
                other_group_record['ResourceID'] = resourceid
                if tile['data'] != {}:
                    for k in tile['data'].keys():
                            if tile['data'][k] != '' and k in mapping and tile['data'][k] != None:
                                if mapping[k] not in csv_record and tile['nodegroup_id'] not in csv_record['populated_node_groups']:
>>>>>>> 620b0274
                                    concept_export_value_type = None
                                    if k in concept_export_value_lookup:
                                        concept_export_value_type = concept_export_value_lookup[k]
                                    if tile.data[k] != None:
                                        value = self.transform_value_for_export(self.node_datatypes[k], tile.data[k], concept_export_value_type, k)
                                        csv_record[mapping[k]] = value
                                    del tile.data[k]
                                else:
<<<<<<< HEAD
                                    value = self.transform_value_for_export(self.node_datatypes[k], tile.data[k], concept_export_value_type, k)
=======
                                    concept_export_value_type = None
                                    if k in concept_export_value_lookup:
                                        concept_export_value_type = concept_export_value_lookup[k]
                                    value = self.transform_value_for_export(self.node_datatypes[k], tile['data'][k], concept_export_value_type, k)
>>>>>>> 620b0274
                                    other_group_record[mapping[k]] = value
                            else:
                                del tile.data[k]

<<<<<<< HEAD
                if other_group_record != {'ResourceID': resourceinstanceid}:
=======
                    csv_record['populated_node_groups'].append(tile['nodegroup_id'])

                if other_group_record != {'ResourceID': resourceid}:
>>>>>>> 620b0274
                    other_group_records.append(other_group_record)

            if csv_record != {'ResourceID': resourceinstanceid}:
                csv_records.append(csv_record)

        iso_date = datetime.datetime.now().strftime("%Y-%m-%d_%H-%M-%S")
        csv_name = os.path.join('{0}_{1}.{2}'.format(self.file_prefix, iso_date, 'csv'))

        if self.single_file != True:
            dest = StringIO()
            csvwriter = csv.DictWriter(dest, delimiter=',', fieldnames=csv_header)
            csvwriter.writeheader()
            csvs_for_export.append({'name':csv_name, 'outputfile': dest})
            for csv_record in csv_records:
                if 'populated_node_groups' in csv_record:
                    del csv_record['populated_node_groups']
                csvwriter.writerow({k:str(v) for k,v in csv_record.items()})

            dest = StringIO()
            csvwriter = csv.DictWriter(dest, delimiter=',', fieldnames=csv_header)
            csvwriter.writeheader()
            csvs_for_export.append({'name':csv_name.split('.')[0] + '_groups.' + csv_name.split('.')[1], 'outputfile': dest})
            for csv_record in other_group_records:
                if 'populated_node_groups' in csv_record:
                    del csv_record['populated_node_groups']
                csvwriter.writerow({k:str(v) for k,v in csv_record.items()})
        elif self.single_file == True:
            all_records = csv_records + other_group_records
            all_records = sorted(all_records, key=lambda k: k['ResourceID'])
            dest = StringIO()
            csvwriter = csv.DictWriter(dest, delimiter=',', fieldnames=csv_header)
            csvwriter.writeheader()
            csvs_for_export.append({'name':csv_name, 'outputfile': dest})
            for csv_record in all_records:
                if 'populated_node_groups' in csv_record:
                    del csv_record['populated_node_groups']
                csvwriter.writerow({k:str(v) for k,v in csv_record.items()})

        return csvs_for_export

    # def write_resource_relations(self):
    #     if len(business_data) > 0:
    #         if isinstance(business_data[0], dict):
    #             resourceids = []
    #             for resource in business_data:
    #                 resourceids.append(uuid.UUID(resource['_source']['resourceinstanceid']))
    #         elif isinstance(business_data[0], str):
    #             resourceids = [uuid.UUID(r) for r in business_data]
    #     if graph != settings.SYSTEM_SETTINGS_RESOURCE_MODEL_ID:
    #         relations = self.get_relations_for_export(resourceids)
    #         relations_file_name = resources[0]['name'].split('.')[0]
    #         relations_file = self.write_relations(relations, relations_file_name)
    #         resources.extend(relations_file)

class CsvReader(Reader):

    def save_resource(self, populated_tiles, resourceinstanceid, legacyid, resources, target_resource_model, bulk, save_count):
        # create a resource instance only if there are populated_tiles
        errors = []
        if len(populated_tiles) > 0:
            newresourceinstance = Resource(
                resourceinstanceid=resourceinstanceid,
                graph_id=target_resource_model,
                legacyid=legacyid,
                createdtime=datetime.datetime.now()
            )
            # add the tiles to the resource instance
            newresourceinstance.tiles = populated_tiles
            # if bulk saving then append the resources to a list otherwise just save the resource
            if bulk:
                resources.append(newresourceinstance)
                if len(resources) >= settings.BULK_IMPORT_BATCH_SIZE:
                    Resource.bulk_save(resources=resources)
                    del resources[:]  #clear out the array
            else:
                newresourceinstance.save()
        else:
            errors.append({'type': 'WARNING', 'message': 'No resource created for legacyid: {0}. Make sure there is data to be imported for this resource and it is mapped properly in your mapping file.'.format(legacyid)})
            if len(errors) > 0:
                self.errors += errors


        if save_count % (settings.BULK_IMPORT_BATCH_SIZE/4) == 0:
            print '%s resources processed' % str(save_count)


    def import_business_data(self, business_data=None, mapping=None, overwrite='append', bulk=False):
        # errors = businessDataValidator(self.business_data)

        def process_resourceid(resourceid, overwrite):
            # Test if resourceid is a UUID.
            try:
                resourceinstanceid = uuid.UUID(resourceid)
                # If resourceid is a UUID check if it is already an arches resource.
                try:
                    ret = Resource.objects.filter(resourceinstanceid=resourceid)
                    # If resourceid is an arches resource and overwrite is true, delete the existing arches resource.
                    if overwrite == 'overwrite':
                        Resource(str(ret[0].resourceinstanceid)).delete()
                    resourceinstanceid = resourceinstanceid
                # If resourceid is not a UUID create one.
                except:
                    resourceinstanceid = resourceinstanceid
            except:
                # Get resources with the given legacyid
                ret = Resource.objects.filter(legacyid=resourceid)
                # If more than one resource is returned than make resource = None. This should never actually happen.
                if len(ret) > 1:
                    resourceinstanceid = None
                # If no resource is returned with the given legacyid then create an archesid for the resource.
                elif len(ret) == 0:
                    resourceinstanceid = uuid.uuid4()
                # If a resource is returned with the give legacyid then return its archesid
                else:
                    if overwrite == 'overwrite':
                        Resource(str(ret[0].resourceinstanceid)).delete()
                    resourceinstanceid = ret[0].resourceinstanceid

            return resourceinstanceid

        try:
            with transaction.atomic():
                save_count = 0
                try:
                    resourceinstanceid = process_resourceid(business_data[0]['ResourceID'], overwrite)
                except KeyError:
                    print '*'*80
                    print 'ERROR: No column \'ResourceID\' found in business data file. Please add a \'ResourceID\' column with a unique resource identifier.'
                    print '*'*80
                    sys.exit()
                blanktilecache = {}
                populated_nodegroups = {}
                populated_nodegroups[resourceinstanceid] = []
                previous_row_resourceid = None
                populated_tiles = []
                target_resource_model = None
                single_cardinality_nodegroups = [str(nodegroupid) for nodegroupid in NodeGroup.objects.values_list('nodegroupid', flat=True).filter(cardinality = '1')]
                node_datatypes = {str(nodeid): datatype for nodeid, datatype in  Node.objects.values_list('nodeid', 'datatype').filter(~Q(datatype='semantic'), graph__isresource=True)}
                all_nodes = Node.objects.all()
                datatype_factory = DataTypeFactory()

                # This code can probably be moved into it's own module.
                resourceids = []
                non_contiguous_resource_ids = []
                previous_row_for_validation = None

                for row_number, row in enumerate(business_data):
                    # Check contiguousness of csv file.
                    if row['ResourceID'] != previous_row_for_validation and row['ResourceID'] in resourceids:
                        non_contiguous_resource_ids.append(row['ResourceID'])
                    else:
                        resourceids.append(row['ResourceID'])
                    previous_row_for_validation = row['ResourceID']

                if len(non_contiguous_resource_ids) > 0:
                    print '*'*80
                    for non_contiguous_resource_id in non_contiguous_resource_ids:
                        print 'ResourceID: ' + non_contiguous_resource_id
                    print 'ERROR: The preceding ResourceIDs are non-contiguous in yoru csv file. Please sort your csv file by ResourceID and try import again.'
                    print '*'*80
                    sys.exit()

                def cache(blank_tile):
                    if blank_tile.data != {}:
                        for key in blank_tile.data.keys():
                            if key not in blanktilecache:
                                blanktilecache[str(key)] = blank_tile
                    else:
                        for nodegroup, tile in blank_tile.tiles.iteritems():
                            for key in tile[0].data.keys():
                                if key not in blanktilecache:
                                    blanktilecache[str(key)] = blank_tile

                def column_names_to_targetids(row, mapping, row_number):
                    errors = []
                    new_row = []
                    if 'ADDITIONAL' in row or 'MISSING' in row:
                        errors.append({'type': 'WARNING', 'message': 'No resource created for ResourceID {0}. Line {1} has additional or missing columns.'.format(row['ResourceID'], str(int(row_number.split('on line ')[1])))})
                        if len(errors) > 0:
                            self.errors += errors
                    for key, value in row.iteritems():
                        if value != '':
                            for row in mapping['nodes']:
                                if key.upper() == row['file_field_name'].upper():
                                    new_row.append({row['arches_nodeid']: value})
                    return new_row

                def transform_value(datatype, value, source):
                    '''
                    Transforms values from probably string/wkt representation to specified datatype in arches.
                    This code could probably move to somehwere where it can be accessed by other importers.
                    '''
                    request = ''
                    if datatype != '':
                        errors = []
                        datatype_instance = datatype_factory.get_instance(datatype)
                        try:
                            value = datatype_instance.transform_import_values(value)
                            errors = datatype_instance.validate(value, source)
                        except Exception as e:
                            errors.append({'type': 'ERROR', 'message': 'datatype: {0} value: {1} {2} - {3}'.format(datatype_instance.datatype_model.classname, value, source, e)})
                        if len(errors) > 0:
                            value = None
                            self.errors += errors
                    else:
                        print _('No datatype detected for {0}'.format(value))

                    return {'value': value, 'request': request}

                def get_blank_tile(source_data):
                    if len(source_data) > 0:
                        if source_data[0] != {}:
                            key = str(source_data[0].keys()[0])
                            if key not in blanktilecache:
                                blank_tile = Tile.get_blank_tile(key)
                                cache(blank_tile)
                            else:
                                blank_tile = blanktilecache[key]
                        else:
                            blank_tile = None
                    else:
                        blank_tile = None
                    # return deepcopy(blank_tile)
                    return cPickle.loads(cPickle.dumps(blank_tile, -1))
                resources = []

                for row_number, row in enumerate(business_data):
                    row_number = 'on line ' + unicode(row_number + 2) #to represent the row in a csv accounting for the header and 0 index
                    if row['ResourceID'] != previous_row_resourceid and previous_row_resourceid is not None:

                        save_count = save_count + 1
                        self.save_resource(populated_tiles, resourceinstanceid, legacyid, resources, target_resource_model, bulk, save_count)

                        # reset values for next resource instance
                        populated_tiles = []
                        resourceinstanceid = process_resourceid(row['ResourceID'], overwrite)
                        populated_nodegroups[resourceinstanceid] = []

                    source_data = column_names_to_targetids(row, mapping, row_number)

                    if len(source_data) > 0:
                        if source_data[0].keys():
                            try:
                                target_resource_model = all_nodes.get(nodeid=source_data[0].keys()[0]).graph_id
                            except:
                                print '*'*80
                                print 'ERROR: No resource model found. Please make sure the resource model this business data is mapped to has been imported into Arches.'
                                print '*'*80
                                sys.exit()

                        target_tile = get_blank_tile(source_data)

                        def populate_tile(source_data, target_tile):
                            '''
                            source_data = [{nodeid:value},{nodeid:value},{nodeid:value} . . .]
                            All nodes in source_data belong to the same resource.
                            A dictionary of nodeids would not allow for multiple values for the same nodeid.
                            Grouping is enforced by having all grouped attributes in the same row.
                            '''
                            need_new_tile = False
                            # Set target tileid to None because this will be a new tile, a new tileid will be created on save.
                            target_tile.tileid = uuid.uuid4()
                            target_tile.resourceinstance_id = resourceinstanceid
                            # Check the cardinality of the tile and check if it has been populated.
                            # If cardinality is one and the tile is populated the tile should not be populated again.
                            if str(target_tile.nodegroup_id) in single_cardinality_nodegroups:
                                target_tile_cardinality = '1'
                            else:
                                target_tile_cardinality = 'n'

                            if str(target_tile.nodegroup_id) not in populated_nodegroups[resourceinstanceid]:
                                # Check if we are populating a parent tile by inspecting the target_tile.data array.
                                if target_tile.data != {}:
                                    # Iterate through the target_tile nodes and begin populating by iterating througth source_data array.
                                    # The idea is to populate as much of the target_tile as possible, before moving on to the next target_tile.
                                    for target_key in target_tile.data.keys():
                                        for source_tile in source_data:
                                            for source_key in source_tile.keys():
                                                # Check for source and target key match.
                                                if source_key == target_key:
                                                    if target_tile.data[source_key] == None:
                                                        # If match populate target_tile node with transformed value.
                                                        value = transform_value(node_datatypes[source_key], source_tile[source_key], row_number)
                                                        target_tile.data[source_key] = value['value']
                                                        # target_tile.request = value['request']
                                                        # Delete key from source_tile so we do not populate another tile based on the same data.
                                                        del source_tile[source_key]
                                    # Cleanup source_data array to remove source_tiles that are now '{}' from the code above.
                                    source_data[:] = [item for item in source_data if item != {}]

                                # Check if we are populating a child tile(s) by inspecting the target_tiles.tiles array.
                                elif target_tile.tiles != None:
                                    populated_child_nodegroups = []
                                    for nodegroupid, childtile in target_tile.tiles.iteritems():
                                        prototype_tile = childtile.pop()
                                        if str(prototype_tile.nodegroup_id) in single_cardinality_nodegroups:
                                            child_tile_cardinality = '1'
                                        else:
                                            child_tile_cardinality = 'n'

                                        def populate_child_tiles(source_data):
                                            prototype_tile_copy = cPickle.loads(cPickle.dumps(prototype_tile, -1))
                                            prototype_tile_copy.tileid = uuid.uuid4()
                                            prototype_tile_copy.parenttile = target_tile
                                            prototype_tile_copy.resourceinstance_id = resourceinstanceid
                                            if str(prototype_tile_copy.nodegroup_id) not in populated_child_nodegroups:
                                                for target_key in prototype_tile_copy.data.keys():
                                                    for source_column in source_data:
                                                        for source_key in source_column.keys():
                                                            if source_key == target_key:
                                                                if prototype_tile_copy.data[source_key] == None:
                                                                    value = transform_value(node_datatypes[source_key], source_column[source_key], row_number)
                                                                    prototype_tile_copy.data[source_key] = value['value']
                                                                    # target_tile.request = value['request']
                                                                    del source_column[source_key]
                                                                else:
                                                                    populate_child_tiles(source_data)


                                            if prototype_tile_copy.data != {}:
                                                if len([item for item in prototype_tile_copy.data.values() if item != None]) > 0:
                                                    if str(prototype_tile_copy.nodegroup_id) not in populated_child_nodegroups:
                                                        childtile.append(prototype_tile_copy)

                                            if prototype_tile_copy != None:
                                                if child_tile_cardinality == '1':
                                                    populated_child_nodegroups.append(str(prototype_tile_copy.nodegroup_id))

                                            source_data[:] = [item for item in source_data if item != {}]

                                        populate_child_tiles(source_data)

                                if not target_tile.is_blank():
                                    populated_tiles.append(target_tile)

                                if len(source_data)>0:
                                    need_new_tile = True

                                if target_tile_cardinality == '1':
                                    populated_nodegroups[resourceinstanceid].append(str(target_tile.nodegroup_id))

                                if need_new_tile:
                                    new_tile = get_blank_tile(source_data)
                                    if new_tile != None:
                                        populate_tile(source_data, new_tile)

                        # mock_request_object = HttpRequest()

                        if target_tile != None and len(source_data) > 0:
                            populate_tile(source_data, target_tile)

                    previous_row_resourceid = row['ResourceID']
                    legacyid = row['ResourceID']

                if 'legacyid' in locals():
                    self.save_resource(populated_tiles, resourceinstanceid, legacyid, resources, target_resource_model, bulk, save_count)

                if bulk:
                    Resource.bulk_save(resources=resources)

                print _('%s total resource saved' % (save_count + 1))

        except Exception as e:
            exc_type, exc_value, exc_traceback = sys.exc_info()
            formatted = traceback.format_exception(exc_type, exc_value, exc_traceback)
            if len(formatted):
                for message in formatted:
                    print message

        finally:
            pass<|MERGE_RESOLUTION|>--- conflicted
+++ resolved
@@ -91,35 +91,20 @@
 
         #for resource in resources:
             csv_record = {}
-<<<<<<< HEAD
-            #resourceid = resource['_source']['resourceinstanceid']
+            # resourceid = resource['_source']['resourceinstanceid']
             # resource_graphid = resource['_source']['graph_id']
             # legacyid = resource['_source']['legacyid']
             csv_record['ResourceID'] = resourceinstanceid
-
+            csv_record['populated_node_groups'] = []
+
+            tiles = sorted(tiles, key=lambda k: k.parenttile_id)
             for tile in tiles:
                 other_group_record = {}
                 other_group_record['ResourceID'] = resourceinstanceid
                 if tile.data != {}:
                     for k in tile.data.keys():
-                            if tile.data[k] != '' and k in mapping:
-                                if mapping[k] not in csv_record:
-=======
-            resourceid = resource['_source']['resourceinstanceid']
-            resource_graphid = resource['_source']['graph_id']
-            legacyid = resource['_source']['legacyid']
-            csv_record['ResourceID'] = resourceid
-            csv_record['populated_node_groups'] = []
-
-            tiles = sorted(resource['_source']['tiles'], key=lambda k: k['parenttile_id'])
-            for tile in tiles:
-                other_group_record = {}
-                other_group_record['ResourceID'] = resourceid
-                if tile['data'] != {}:
-                    for k in tile['data'].keys():
-                            if tile['data'][k] != '' and k in mapping and tile['data'][k] != None:
-                                if mapping[k] not in csv_record and tile['nodegroup_id'] not in csv_record['populated_node_groups']:
->>>>>>> 620b0274
+                            if tile.data[k] != '' and k in mapping and tile.data[k] != None:
+                                if mapping[k] not in csv_record and tile.nodegroup_id not in csv_record['populated_node_groups']:
                                     concept_export_value_type = None
                                     if k in concept_export_value_lookup:
                                         concept_export_value_type = concept_export_value_lookup[k]
@@ -128,25 +113,17 @@
                                         csv_record[mapping[k]] = value
                                     del tile.data[k]
                                 else:
-<<<<<<< HEAD
-                                    value = self.transform_value_for_export(self.node_datatypes[k], tile.data[k], concept_export_value_type, k)
-=======
                                     concept_export_value_type = None
                                     if k in concept_export_value_lookup:
                                         concept_export_value_type = concept_export_value_lookup[k]
-                                    value = self.transform_value_for_export(self.node_datatypes[k], tile['data'][k], concept_export_value_type, k)
->>>>>>> 620b0274
+                                    value = self.transform_value_for_export(self.node_datatypes[k], tile.data[k], concept_export_value_type, k)
                                     other_group_record[mapping[k]] = value
                             else:
                                 del tile.data[k]
 
-<<<<<<< HEAD
+                    csv_record['populated_node_groups'].append(tile.nodegroup_id)
+
                 if other_group_record != {'ResourceID': resourceinstanceid}:
-=======
-                    csv_record['populated_node_groups'].append(tile['nodegroup_id'])
-
-                if other_group_record != {'ResourceID': resourceid}:
->>>>>>> 620b0274
                     other_group_records.append(other_group_record)
 
             if csv_record != {'ResourceID': resourceinstanceid}:
