--- conflicted
+++ resolved
@@ -845,11 +845,8 @@
                             source_node = node_dict[key]
                             if child_only:
                                 blank_tile = Tile.get_blank_tile_from_nodegroup_id(str(source_node.nodegroup_id))
-<<<<<<< HEAD
-=======
                                 blank_tile.tiles = []
                                 blank_tile.tileid = None
->>>>>>> c8e61a49
                             elif key not in blanktilecache:
                                 blank_tile = Tile.get_blank_tile(key)
                                 cache(blank_tile)
@@ -972,18 +969,13 @@
 
                             if str(tile_to_populate.nodegroup_id) not in populated_nodegroups[resourceinstanceid] or appending_to_parent:
                                 tile_to_populate.nodegroup_id = str(tile_to_populate.nodegroup_id)
-<<<<<<< HEAD
                                 # Check if we are populating a parent tile by inspecting the tile_to_populate.data array.
-=======
-                                # Check if we are populating a parent tile by inspecting the target_tile.data array.
->>>>>>> c8e61a49
                                 source_data_has_target_tile_nodes = (
                                     len(set([list(obj.keys())[0] for obj in source_data]) & set(tile_to_populate.data.keys())) > 0
                                 )
                                 source_dict = {k: v for s in source_data for k, v in s.items()}
 
                                 if source_data_has_target_tile_nodes:
-<<<<<<< HEAD
                                     # Iterate through the tile nodes and begin populating by iterating through source_data array.
                                     # The idea is to populate as much of the tile_to_populate as possible,
                                     # before moving on to the next tile_to_populate.
@@ -1030,26 +1022,6 @@
                                                     i = source_data.index(found)
                                                     del source_dict[target_key]
                                                     del source_data[i]
-=======
-                                    # Iterate through tile_to_populate nodes and begin populating by iterating througth source_data array.
-                                    # The idea is to populate as much of the tile_to_populate as possible,
-                                    # before moving on to the next tile_to_populate.
-                                    for target_key in list(tile_to_populate.data.keys()):
-                                        for source_tile in source_data:
-                                            for source_key in list(source_tile.keys()):
-                                                # Check for source and target key match.
-                                                if source_key == target_key:
-                                                    if tile_to_populate.data[source_key] is None:
-                                                        # If match populate target_tile node with transformed value.
-                                                        value = transform_value(
-                                                            node_datatypes[source_key], source_tile[source_key], row_number, source_key
-                                                        )
-                                                        tile_to_populate.data[source_key] = value["value"]
-                                                        # tile_to_populate.request = value['request']
-                                                        # Delete key from source_tile so
-                                                        # we do not populate another tile based on the same data.
-                                                        del source_tile[source_key]
->>>>>>> c8e61a49
                                     # Cleanup source_data array to remove source_tiles that are now '{}' from the code above.
                                     source_data[:] = [item for item in source_data if item != {}]
 
@@ -1107,7 +1079,6 @@
                                                                     filter(
                                                                         lambda x: x.get(target_key, "not found") != "not found", source_data
                                                                     )
-<<<<<<< HEAD
                                                                 )
                                                                 if len(found) > 0:
                                                                     found = found[0]
@@ -1127,15 +1098,6 @@
                                                                 del source_data[i]
                                                         elif prototype_tile_copy.data[target_key] is not None:
                                                             populate_child_tiles(source_data)
-=======
-                                                                    prototype_tile_copy.data[source_key] = value["value"]
-                                                                    # print(prototype_tile_copy.data[source_key]
-                                                                    # print('&'*80
-                                                                    # tile_to_populate.request = value['request']
-                                                                    del source_column[source_key]
-                                                                else:
-                                                                    populate_child_tiles(source_data)
->>>>>>> c8e61a49
 
                                             if prototype_tile_copy.data != {}:
                                                 if len([item for item in list(prototype_tile_copy.data.values()) if item is not None]) > 0:
@@ -1154,7 +1116,6 @@
 
                                         populate_child_tiles(source_data)
 
-<<<<<<< HEAD
                                     if not bulk:
                                         tile_to_populate.tiles = populated_child_tiles
 
@@ -1162,11 +1123,6 @@
                                 if bulk or (not tile_to_populate.is_blank() and not appending_to_parent):
                                     if bulk:
                                         tile_to_populate.tiles = []
-=======
-                                    tile_to_populate.tiles = populated_child_tiles
-
-                                if not tile_to_populate.is_blank() and not appending_to_parent:
->>>>>>> c8e61a49
                                     populated_tiles.append(tile_to_populate)
 
                                 if len(source_data) > 0:
@@ -1199,16 +1155,10 @@
                         # onto the pre-existing tile who would be its parent
                         if target_tile.nodegroup.cardinality == "1" and preexisting_tile_for_nodegroup and len(source_data) > 0:
                             target_tile = get_blank_tile(source_data, child_only=True)
-<<<<<<< HEAD
                             target_tile.parenttile = preexisting_tile_for_nodegroup
                             populate_tile(source_data, target_tile, appending_to_parent=True)
                             if not bulk:
                                 preexisting_tile_for_nodegroup.tiles.append(target_tile)
-=======
-                            populate_tile(source_data, target_tile, appending_to_parent=True)
-                            target_tile.parenttile = preexisting_tile_for_nodegroup
-                            preexisting_tile_for_nodegroup.tiles.append(target_tile)
->>>>>>> c8e61a49
 
                         # populates a tile from parent-level nodegroup because
                         # parent cardinality is N or because none exists yet on resource
