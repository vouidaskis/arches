--- conflicted
+++ resolved
@@ -774,21 +774,7 @@
                     request = ""
                     if datatype != "":
                         errors = []
-<<<<<<< HEAD
-                        datatype_instance = self.datatype_factory.get_instance(datatype)
-                        if datatype in ["concept", "domain-value", "concept-list", "domain-value-list"]:
-                            try:
-                                uuid.UUID(value)
-                            except:
-                                if datatype in ["domain-value", "domain-value-list"]:
-                                    collection_id = nodeid
-                                else:
-                                    collection_id = self.lookup_node(nodeid).config["rdmCollection"]
-                                if collection_id is not None:
-                                    value = concept_lookup.lookup_labelid_from_label(value, collection_id)
-=======
                         datatype_instance = datatype_factory.get_instance(datatype)
->>>>>>> 3523daa9
                         try:
                             value = datatype_instance.transform_value_for_tile(value, nodeid=nodeid)
                             errors = datatype_instance.validate(value, row_number=row_number, source=source, nodeid=nodeid)
