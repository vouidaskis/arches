import os
import uuid
import importlib
import csv
import datetime
from time import time
from django.conf import settings
from django.db import connection, transaction
from django.contrib.auth.models import User
from django.forms.models import model_to_dict
from django.core.management.base import BaseCommand, CommandError
from arches.app.models.entity import Entity
from arches.app.models.resource import Resource
from arches.app.models.models import Concept
from arches.app.models.models import Value
from arches.app.models.models import ResourceXResource
from arches.app.models.concept import Concept
from arches.app.search.search_engine_factory import SearchEngineFactory
from arches.management.commands import utils
from optparse import make_option
from formats.archesfile import ArchesReader
from formats.archesjson import JsonReader
from formats.shpfile import ShapeReader
from arches.app.models.tile import Tile
from arches.app.models.models import ResourceInstance
from arches.app.models.models import FunctionXGraph
from arches.app.models.models import ResourceXResource
from arches.app.models.models import NodeGroup
from django.core.exceptions import ValidationError
from arches.app.utils.betterJSONSerializer import JSONSerializer, JSONDeserializer
from copy import deepcopy

def pre_import(tile, graph_id):
    for function in get_function_class_instances(tile, graph_id):
        try:
            function.on_import(tile)
        except NotImplementedError:
            pass
    return tile

def get_function_class_instances(tile, graph_id):
    ret = []
    functions = FunctionXGraph.objects.filter(graph_id=graph_id, config__triggering_nodegroups__contains=[tile['nodegroup_id']])
    for function in functions:
        mod_path = function.function.modulename.replace('.py', '')
        module = importlib.import_module('arches.app.functions.%s' % mod_path)
        func = getattr(module, function.function.classname)(function.config, tile['nodegroup_id'])
        ret.append(func)
    return ret

def validate_business_data(business_data):
    errors = []
    if type(business_data) == dict and business_data['resources']:
        for resource in business_data['resources']:
            graph_id = resource['resourceinstance']['graph_id']
            for tile in resource['tiles']:
                try:
                    pre_import(tile, graph_id)
                except ValidationError as e:
                    errors.append(e.args)
    return errors

<<<<<<< HEAD

=======
>>>>>>> 451966f1
class ResourceImportReporter:
    def __init__(self, business_data):
        self.resources = 0
        self.total_tiles = 0
        self.resources_saved = 0
        self.tiles_saved = 0
        self.relations_saved = 0
        self.relations = 0

        if 'resources' in business_data:
            self.resources = len(business_data['resources'])

        if 'relations' in business_data:
            self.relations = len(business_data['relations'])

    def update_resources_saved(self, count=1):
        self.resources_saved += count
        print '{0} of {1} resources saved'.format(self.resources_saved, self.resources)

    def update_tiles(self, count=1):
        self.total_tiles += count

    def update_tiles_saved(self, count=1):
        self.tiles_saved += count

    def update_relations_saved(self, count=1):
        self.relations_saved += count
        print self.tiles_saved

    def report_results(self):
        if self.resources > 0:
            result = "Resources for Import: {0}, Resources Saved: {1}, Tiles for Import: {2}, Tiles Saved: {3}, Relations for Import: {4}, Relations Saved: {5}"
            print result.format(
                    self.resources,
                    self.resources_saved,
                    self.total_tiles,
                    self.tiles_saved,
                    self.relations,
                    self.relations_saved
                    )

<<<<<<< HEAD
def import_business_data(business_data):
    reporter = ResourceImportReporter(business_data)
    try:
        for resource in business_data['resources']:
            if resource['resourceinstance'] != None:
                resource['resourceinstance']['resourceinstanceid'] = uuid.UUID(str(resource['resourceinstance']['resourceinstanceid']))
                resource['resourceinstance']['graphid'] = uuid.UUID(str(resource['resourceinstance']['graph_id']))

                resourceinstance, created = ResourceInstance.objects.update_or_create(
                    resourceinstanceid = resource['resourceinstance']['resourceinstanceid'],
                    graph_id = resource['resourceinstance']['graphid'],
                    resourceinstancesecurity = resource['resourceinstance']['resourceinstancesecurity']
                )
                if len(ResourceInstance.objects.filter(resourceinstanceid=resource['resourceinstance']['resourceinstanceid'])) == 1:
                    reporter.update_resources_saved()

            if resource['tiles'] != []:
                reporter.update_tiles(len(resource['tiles']))
                for tile in resource['tiles']:
                    Tile.objects.update_or_create(
                        resourceinstance = resourceinstance,
                        parenttile = Tile(uuid.UUID(str(tile['parenttile_id']))) if tile['parenttile_id'] else None,
                        nodegroup = NodeGroup(uuid.UUID(str(tile['nodegroup_id']))) if tile['nodegroup_id'] else None,
                        tileid = uuid.UUID(str(tile['tileid'])),
                        data = tile['data']
                    )
                    if len(Tile.objects.filter(tileid=tile['tileid'])) == 1:
                        reporter.update_tiles_saved()

    except (KeyError, TypeError) as e:
        print e

    try:
        for relation in business_data['relations']:
            relation['resourcexid'] = uuid.UUID(str(relation['resourcexid']))
            relation['resourceinstanceidfrom'] = ResourceInstance(uuid.UUID(str(relation['resourceinstanceidfrom'])))
            relation['resourceinstanceidto'] = ResourceInstance(uuid.UUID(str(relation['resourceinstanceidto'])))
            relation['relationshiptype'] = uuid.UUID(str(relation['relationshiptype']))

            relation = ResourceXResource.objects.update_or_create(
                resourcexid = relation['resourcexid'],
                resourceinstanceidfrom = relation['resourceinstanceidfrom'],
                resourceinstanceidto = relation['resourceinstanceidto'],
                notes = relation['notes'],
                relationshiptype = relation['relationshiptype'],
                datestarted = relation['datestarted'],
                dateended = relation['dateended']
            )
            # print vars(relation)
            relation.update_or_create()
            if len(ResourceXResource.objects.filter(resourcexid=relation['resourcexid'])) == 1:
                reporter.update_relations_saved()
=======
def import_business_data(business_data, mapping=None):
    reporter = ResourceImportReporter(business_data)
    try:
        if mapping == None or mapping == '':
            for resource in business_data['resources']:
                if resource['resourceinstance'] != None:

                    resourceinstance, created = ResourceInstance.objects.update_or_create(
                        resourceinstanceid = uuid.UUID(str(resource['resourceinstance']['resourceinstanceid'])),
                        graph_id = uuid.UUID(str(resource['resourceinstance']['graph_id'])),
                        resourceinstancesecurity = resource['resourceinstance']['resourceinstancesecurity']
                    )
                    if len(ResourceInstance.objects.filter(resourceinstanceid=resource['resourceinstance']['resourceinstanceid'])) == 1:
                        reporter.update_resources_saved()

                if resource['tiles'] != []:
                    reporter.update_tiles(len(resource['tiles']))
                    for tile in resource['tiles']:
                        tile['parenttile_id'] = uuid.UUID(str(tile['parenttile_id'])) if tile['parenttile_id'] else None

                        tile, created = Tile.objects.update_or_create(
                            resourceinstance = resourceinstance,
                            parenttile = Tile(uuid.UUID(str(tile['parenttile_id']))) if tile['parenttile_id'] else None,
                            nodegroup = NodeGroup(uuid.UUID(str(tile['nodegroup_id']))) if tile['nodegroup_id'] else None,
                            tileid = uuid.UUID(str(tile['tileid'])),
                            data = tile['data']
                        )
                        if len(Tile.objects.filter(tileid=tile.tileid)) == 1:
                            reporter.update_tiles_saved()

            for relation in business_data['relations']:
                relation = ResourceXResource.objects.update_or_create(
                    resourcexid = uuid.UUID(str(relation['resourcexid'])),
                    resourceinstanceidfrom = ResourceInstance(uuid.UUID(str(relation['resourceinstanceidfrom']))),
                    resourceinstanceidto = ResourceInstance(uuid.UUID(str(relation['resourceinstanceidto']))),
                    notes = relation['notes'],
                    relationshiptype = uuid.UUID(str(relation['relationshiptype'])),
                    datestarted = relation['datestarted'],
                    dateended = relation['dateended']
                )
                if len(ResourceXResource.objects.filter(resourcexid=relation['resourcexid'])) == 1:
                    reporter.update_relations_saved()
        else:

            blanktilecache = {}
            target_nodegroup_cardinalities = {}
            for nodegroup in JSONSerializer().serializeToPython(NodeGroup.objects.all()):
                target_nodegroup_cardinalities[nodegroup['nodegroupid']] = nodegroup['cardinality']

            def replace_source_nodeid(tiles, mapping):
                for tile in tiles:
                    new_data = []
                    for sourcekey in tile['data'].keys():
                        for row in mapping:
                            if row['sourcenodeid'] == sourcekey:
                                d = {}
                                d[row['targetnodeid']] =  tile['data'][sourcekey]
                                new_data.append(d)
                                # tile['data'][row['targetnodeid']] = tile['data'][sourcekey]
                                # del tile['data'][sourcekey]
                    tile['data'] = new_data
                return tiles

            def cache(blank_tile):
                if blank_tile.data != {}:
                    for tile in blank_tile.tiles.values():
                        if isinstance(tile, Tile):
                            for key in tile.data.keys():
                                blanktilecache[key] = blank_tile
                # else:
                #     print blank_tile

            for resource in business_data['resources']:
                reporter.update_tiles(len(resource['tiles']))
                parenttileids = []
                populated_tiles = []
                resourceinstanceid = uuid.uuid4()
                populated_nodegroups = []

                for row in mapping:
                    if resource['resourceinstance']['graph_id'] == row['sourceresourcemodelid']:
                        target_resource_model = row['targetresourcemodelid']

                for tile in resource['tiles']:
                    if tile['data'] != {}:

                        def get_tiles(tile):
                            if tile['parenttile_id'] != None:
                                if tile['parenttile_id'] not in parenttileids:
                                    parenttileids.append(tile['parenttile_id'])
                                    ret = []
                                    for sibling_tile in resource['tiles']:
                                        if sibling_tile['parenttile_id'] == tile['parenttile_id']:
                                            ret.append(sibling_tile)
                                else:
                                    ret = None
                            else:
                                ret = [tile]

                            #deletes nodes that don't have values
                            if ret is not None:
                                for tile in ret:
                                    for key, value in tile['data'].iteritems():
                                        if value == "":
                                            del tile['data'][key]
                            return ret

                        def get_blank_tile(sourcetilegroup):
                            if len(sourcetilegroup[0]['data']) > 0:
                                if sourcetilegroup[0]['data'][0] != {}:
                                    if sourcetilegroup[0]['data'][0].keys()[0] not in blanktilecache:
                                        blank_tile = Tile.get_blank_tile(tiles[0]['data'][0].keys()[0], resourceid=resourceinstanceid)
                                        cache(blank_tile)
                                    else:
                                        blank_tile = blanktilecache[tiles[0]['data'][0].keys()[0]]
                                else:
                                    blank_tile = None
                            else:
                                blank_tile = None
                            return blank_tile

                        tiles = get_tiles(tile)
                        if tiles is not None:
                            mapped_tiles = replace_source_nodeid(tiles, mapping)
                            blank_tile = get_blank_tile(tiles)

                            def populate_tile(sourcetilegroup, target_tile):
                                need_new_tile = False
                                target_tile_cardinality = target_nodegroup_cardinalities[str(target_tile.nodegroup_id)]
                                if str(target_tile.nodegroup_id) not in populated_nodegroups:
                                    if target_tile.data != None:
                                        for source_tile in sourcetilegroup:
                                            for tiledata in source_tile['data']:
                                                for nodeid in tiledata.keys():
                                                    if nodeid in target_tile.data:
                                                        if target_tile.data[nodeid] == '':
                                                            target_tile.data[nodeid] = tiledata[nodeid]
                                                            for key in tiledata.keys():
                                                                if key == nodeid:
                                                                    del tiledata[nodeid]
                                            for tiledata in source_tile['data']:
                                                if tiledata == {}:
                                                    source_tile['data'].remove(tiledata)

                                    elif target_tile.tiles != None:
                                        populated_child_nodegroups = []
                                        for nodegroupid, childtile in target_tile.tiles.iteritems():
                                            childtile_empty = True
                                            child_tile_cardinality = target_nodegroup_cardinalities[str(childtile[0].nodegroup_id)]
                                            if str(childtile[0].nodegroup_id) not in populated_child_nodegroups:
                                                prototype_tile = childtile.pop()
                                                prototype_tile.tileid = None

                                                for source_tile in sourcetilegroup:
                                                    if prototype_tile.nodegroup_id not in populated_child_nodegroups:
                                                        prototype_tile_copy = deepcopy(prototype_tile)

                                                        for data in source_tile['data']:
                                                            for nodeid in data.keys():
                                                                if nodeid in prototype_tile.data.keys():
                                                                    if prototype_tile.data[nodeid] == '':
                                                                        prototype_tile_copy.data[nodeid] = data[nodeid]
                                                                        for key in data.keys():
                                                                            if key == nodeid:
                                                                                del data[nodeid]
                                                                        if child_tile_cardinality == '1':
                                                                            populated_child_nodegroups.append(prototype_tile.nodegroup_id)
                                                                # print prototype_tile_copy
                                                        for data in source_tile['data']:
                                                            if data == {}:
                                                                source_tile['data'].remove(data)

                                                        for key in prototype_tile_copy.data.keys():
                                                            if prototype_tile_copy.data[key] != '':
                                                                childtile_empty = False
                                                        if prototype_tile_copy.data == {} or childtile_empty:
                                                            prototype_tile_copy = None
                                                        if prototype_tile_copy is not None:
                                                            childtile.append(prototype_tile_copy)
                                                    else:
                                                        break

                                    if target_tile.data:
                                        if target_tile.data == {} and target_tile.tiles == {}:
                                            target_tile = None

                                    populated_tiles.append(target_tile)

                                    for source_tile in sourcetilegroup:
                                        if source_tile['data']:
                                            for data in source_tile['data']:
                                                if len(data) > 0:
                                                    need_new_tile = True

                                    if need_new_tile:
                                        if get_blank_tile(sourcetilegroup) != None:
                                            populate_tile(sourcetilegroup, get_blank_tile(sourcetilegroup))

                                    if target_tile_cardinality == '1':
                                        populated_nodegroups.append(str(target_tile.nodegroup_id))
                                else:
                                    target_tile = None

                            if blank_tile != None:
                                populate_tile(mapped_tiles, blank_tile)

                newresourceinstance = ResourceInstance.objects.create(
                    resourceinstanceid = resourceinstanceid,
                    graph_id = target_resource_model,
                    resourceinstancesecurity = None
                )
                if len(ResourceInstance.objects.filter(resourceinstanceid=resourceinstanceid)) == 1:
                    reporter.update_resources_saved()

                # print JSONSerializer().serialize(populated_tiles)
                for populated_tile in populated_tiles:
                    populated_tile.resourceinstance = newresourceinstance
                    saved_tile = populated_tile.save()
                    # print saved_tile
                    # tile_saved = count parent tile and count of tile array if tile array != {}
                    # reporter.update_tiles_saved(tile_saved)
>>>>>>> 451966f1

    except (KeyError, TypeError) as e:
        print e

    reporter.report_results()

class ResourceLoader(object):

    def __init__(self):
        self.user = User()
        self.user.first_name = settings.ETL_USERNAME
        self.resources = []
        self.se = SearchEngineFactory().create()

    option_list = BaseCommand.option_list + (
        make_option('--source',
            action='store',
            dest='source',
            default='',
            help='.arches file containing resource records'),
         make_option('--format',
            action='store_true',
            default='arches',
            help='format extension that you would like to load: arches or shp'),
        )

    def load(self, source):
        file_name, file_format = os.path.splitext(source)
        archesjson = False
        if file_format == '.shp':
            reader = ShapeReader()
        elif file_format == '.arches':
            reader = ArchesReader()
            print '\nVALIDATING ARCHES FILE ({0})'.format(source)
            reader.validate_file(source)
        elif file_format == '.json':
            archesjson = True
            reader = JsonReader()

        start = time()
        resources = reader.load_file(source)

        print '\nLOADING RESOURCES ({0})'.format(source)
        relationships = None
        related_resource_records = []
        relationships_file = file_name + '.relations'
        elapsed = (time() - start)
        print 'time to parse {0} resources = {1}'.format(file_name, elapsed)
        results = self.resource_list_to_entities(resources, archesjson)
        if os.path.exists(relationships_file):
            relationships = csv.DictReader(open(relationships_file, 'r'), delimiter='|')
            for relationship in relationships:
                related_resource_records.append(self.relate_resources(relationship, results['legacyid_to_entityid'], archesjson))
        else:
            print 'No relationship file'

        #self.se.bulk_index(self.resources)


    def resource_list_to_entities(self, resource_list, archesjson=False):
        '''Takes a collection of imported resource records and saves them as arches entities'''

        start = time()
        d = datetime.datetime.now()
        load_id = 'LOADID:{0}-{1}-{2}-{3}-{4}-{5}'.format(d.year, d.month, d.day, d.hour, d.minute, d.microsecond) #Should we append the timestamp to the exported filename?

        ret = {'successfully_saved':0, 'failed_to_save':[]}
        schema = None
        current_entitiy_type = None
        legacyid_to_entityid = {}
        errors = []
        progress_interval = 250
        for count, resource in enumerate(resource_list):

            if count >= progress_interval and count % progress_interval == 0:
                print count, 'of', len(resource_list), 'loaded'


            if archesjson == False:
                masterGraph = None
                if current_entitiy_type != resource.entitytypeid:
                    schema = Resource.get_mapping_schema(resource.entitytypeid)

                master_graph = self.build_master_graph(resource, schema)
                self.pre_save(master_graph)

                try:
                    uuid.UUID(resource.resource_id)
                    entityid = resource.resource_id
                except(ValueError):
                    entityid = ''

                master_graph.save(user=self.user, note=load_id, resource_uuid=entityid)
                master_graph.index()
                resource.entityid = master_graph.entityid
                legacyid_to_entityid[resource.resource_id] = master_graph.entityid

            else:
                new_resource = Resource(resource)
                new_resource.save(user=self.user, note=load_id, resource_uuid=new_resource.entityid)
                try:
                    new_resource.index()
                except:
                    print 'Could not index resource. This may be because the valueid of a concept is not in the database.'
                legacyid_to_entityid[new_resource.entityid] = new_resource.entityid

            ret['successfully_saved'] += 1


        ret['legacyid_to_entityid'] = legacyid_to_entityid
        elapsed = (time() - start)
        print len(resource_list), 'resources loaded'
        if len(resource_list) > 0:
            print 'total time to etl = %s' % (elapsed)
            print 'average time per entity = %s' % (elapsed/len(resource_list))
            print 'Load Identifier =', load_id
            print '***You can reverse this load with the following command:'
            print 'python manage.py packages -o remove_resources --load_id', load_id
        return ret

    def build_master_graph(self, resource, schema):
        master_graph = None
        entity_data = []

        if len(entity_data) > 0:
            master_graph = entity_data[0]
            for mapping in entity_data[1:]:
                master_graph.merge(mapping)

        for group in resource.groups:
            entity_data2 = []
            for row in group.rows:
                entity = Resource()
                entity.create_from_mapping(row.resourcetype, schema[row.attributename]['steps'], row.attributename, row.attributevalue)
                entity_data2.append(entity)

            mapping_graph = entity_data2[0]
            for mapping in entity_data2[1:]:
                mapping_graph.merge(mapping)

            if master_graph == None:
                master_graph = mapping_graph
            else:
                node_type_to_merge_at = schema[row.attributename]['mergenodeid']
                master_graph.merge_at(mapping_graph, node_type_to_merge_at)

        return master_graph

    def pre_save(self, master_graph):
        pass

    def relate_resources(self, relationship, legacyid_to_entityid, archesjson):
        start_date = None if relationship['START_DATE'] in ('', 'None') else relationship['START_DATE']
        end_date = None if relationship['END_DATE'] in ('', 'None') else relationship['END_DATE']

        if archesjson == False:
            relationshiptype_concept = Concept.objects.get(legacyoid = relationship['RELATION_TYPE'])
            concept_value = Value.objects.filter(concept = relationshiptype_concept.conceptid).filter(valuetype = 'prefLabel')
            entityid1 = legacyid_to_entityid[relationship['RESOURCEID_FROM']]
            entityid2 = legacyid_to_entityid[relationship['RESOURCEID_TO']]

        else:
            concept_value = Value.objects.filter(valueid = relationship['RELATION_TYPE'])
            entityid1 = relationship['RESOURCEID_FROM']
            entityid2 = relationship['RESOURCEID_TO']

        related_resource_record = ResourceXResource(
            entityid1 = entityid1,
            entityid2 = entityid2,
            notes = relationship['NOTES'],
            relationshiptype = concept_value[0].valueid,
            datestarted = start_date,
            dateended = end_date,
            )

        related_resource_record.save()
        self.se.index_data(index='resource_relations', doc_type='all', body=model_to_dict(related_resource_record), idfield='resourcexid')<|MERGE_RESOLUTION|>--- conflicted
+++ resolved
@@ -60,10 +60,6 @@
                     errors.append(e.args)
     return errors
 
-<<<<<<< HEAD
-
-=======
->>>>>>> 451966f1
 class ResourceImportReporter:
     def __init__(self, business_data):
         self.resources = 0
@@ -104,62 +100,11 @@
                     self.relations,
                     self.relations_saved
                     )
-
-<<<<<<< HEAD
-def import_business_data(business_data):
-    reporter = ResourceImportReporter(business_data)
-    try:
-        for resource in business_data['resources']:
-            if resource['resourceinstance'] != None:
-                resource['resourceinstance']['resourceinstanceid'] = uuid.UUID(str(resource['resourceinstance']['resourceinstanceid']))
-                resource['resourceinstance']['graphid'] = uuid.UUID(str(resource['resourceinstance']['graph_id']))
-
-                resourceinstance, created = ResourceInstance.objects.update_or_create(
-                    resourceinstanceid = resource['resourceinstance']['resourceinstanceid'],
-                    graph_id = resource['resourceinstance']['graphid'],
-                    resourceinstancesecurity = resource['resourceinstance']['resourceinstancesecurity']
-                )
-                if len(ResourceInstance.objects.filter(resourceinstanceid=resource['resourceinstance']['resourceinstanceid'])) == 1:
-                    reporter.update_resources_saved()
-
-            if resource['tiles'] != []:
-                reporter.update_tiles(len(resource['tiles']))
-                for tile in resource['tiles']:
-                    Tile.objects.update_or_create(
-                        resourceinstance = resourceinstance,
-                        parenttile = Tile(uuid.UUID(str(tile['parenttile_id']))) if tile['parenttile_id'] else None,
-                        nodegroup = NodeGroup(uuid.UUID(str(tile['nodegroup_id']))) if tile['nodegroup_id'] else None,
-                        tileid = uuid.UUID(str(tile['tileid'])),
-                        data = tile['data']
-                    )
-                    if len(Tile.objects.filter(tileid=tile['tileid'])) == 1:
-                        reporter.update_tiles_saved()
-
-    except (KeyError, TypeError) as e:
-        print e
-
-    try:
-        for relation in business_data['relations']:
-            relation['resourcexid'] = uuid.UUID(str(relation['resourcexid']))
-            relation['resourceinstanceidfrom'] = ResourceInstance(uuid.UUID(str(relation['resourceinstanceidfrom'])))
-            relation['resourceinstanceidto'] = ResourceInstance(uuid.UUID(str(relation['resourceinstanceidto'])))
-            relation['relationshiptype'] = uuid.UUID(str(relation['relationshiptype']))
-
-            relation = ResourceXResource.objects.update_or_create(
-                resourcexid = relation['resourcexid'],
-                resourceinstanceidfrom = relation['resourceinstanceidfrom'],
-                resourceinstanceidto = relation['resourceinstanceidto'],
-                notes = relation['notes'],
-                relationshiptype = relation['relationshiptype'],
-                datestarted = relation['datestarted'],
-                dateended = relation['dateended']
-            )
-            # print vars(relation)
-            relation.update_or_create()
-            if len(ResourceXResource.objects.filter(resourcexid=relation['resourcexid'])) == 1:
-                reporter.update_relations_saved()
-=======
+        else:
+            print 'no resources'
+
 def import_business_data(business_data, mapping=None):
+    print "importing business data"
     reporter = ResourceImportReporter(business_data)
     try:
         if mapping == None or mapping == '':
@@ -380,12 +325,12 @@
                     # print saved_tile
                     # tile_saved = count parent tile and count of tile array if tile array != {}
                     # reporter.update_tiles_saved(tile_saved)
->>>>>>> 451966f1
 
     except (KeyError, TypeError) as e:
         print e
-
-    reporter.report_results()
+        
+    finally:
+        reporter.report_results()
 
 class ResourceLoader(object):
 
