'''
ARCHES - a program developed to inventory and manage immovable cultural heritage.
Copyright (C) 2013 J. Paul Getty Trust and World Monuments Fund

This program is free software: you can redistribute it and/or modify
it under the terms of the GNU Affero General Public License as
published by the Free Software Foundation, either version 3 of the
License, or (at your option) any later version.

This program is distributed in the hope that it will be useful,
but WITHOUT ANY WARRANTY; without even the implied warranty of
MERCHANTABILITY or FITNESS FOR A PARTICULAR PURPOSE. See the
GNU Affero General Public License for more details.

You should have received a copy of the GNU Affero General Public License
along with this program. If not, see <http://www.gnu.org/licenses/>.
'''

import sys
import uuid
from arches.app.models.graph import Graph
from arches.app.models.models import CardXNodeXWidget, Form, FormXCard, Report, NodeGroup, DDataType, Widget, ReportTemplate, Function
from arches.app.utils.betterJSONSerializer import JSONSerializer, JSONDeserializer
from arches.app.models.models import GraphXMapping
from django.db import transaction

class GraphImportReporter:
    def __init__(self, graphs):
        self.name = ''
        self.resource_model = False
        self.graphs = len(graphs)
        self.graphs_saved = 0
        self.reports_saved = 0
        self.forms_saved = 0

    def update_graphs_saved(self, count=1):
        self.graphs_saved += count

    def update_forms_saved(self, count=1):
        self.forms_saved += count

    def update_reports_saved(self, count=1):
        self.reports_saved += count

    def report_results(self):
        if self.resource_model == True:
            result = "Saved Resource Model: {0}, Forms: {1}, Reports: {2}"
        else:
            result = "Saved Branch: {0}"

        print result.format(self.name, self.forms_saved, self.reports_saved)

def import_graph(graphs):
    reporter = GraphImportReporter(graphs)
    def check_default_configs(default_configs, configs):
        if default_configs != None:
            if configs == None:
                configs = {}
            else:
                try:
                    configs.has_key('') #Checking if configs is a dict-like object
                except AttributeError:
                    configs = JSONDeserializer().deserialize(configs)
            for default_key in default_configs:
                if default_key not in configs:
                    configs[default_key] = default_configs[default_key]
<<<<<<< HEAD
                    print configs
=======
>>>>>>> 466bb503
        return JSONSerializer().serialize(configs)

    with transaction.atomic():
        errors = []
        for resource in graphs:
            reporter.name = resource['name']
            reporter.resource_model = resource['isresource']
            graph = Graph(resource)

            for node in graph.nodes.values():
                node_config = node.config
                default_config = DDataType.objects.get(datatype=node.datatype).defaultconfig
                node.config = check_default_configs(default_config, node_config)

            if not hasattr(graph, 'cards'):
                errors.append('{0} graph has no attribute cards'.format(graph.name))
            else:
                if graph.cards == [] or graph.cards == {}:
                    errors.append('{0} graph has no cards'.format(graph.name))
                else:
                    graph.save()
                    reporter.update_graphs_saved()

            if not hasattr(graph, 'cards_x_nodes_x_widgets'):
                errors.append('{0} graph has no attribute cards_x_nodes_x_widgets'.format(graph.name))
            else:
                for card_x_node_x_widget in graph.cards_x_nodes_x_widgets:
                    card_x_node_x_widget_config = card_x_node_x_widget['config']
                    default_config = Widget.objects.get(widgetid=card_x_node_x_widget['widget_id']).defaultconfig
                    card_x_node_x_widget['config'] = check_default_configs(default_config, card_x_node_x_widget_config)
                    cardxnodexwidget = CardXNodeXWidget.objects.update_or_create(**card_x_node_x_widget)

            if not hasattr(graph, 'forms'):
                errors.append('{0} graph has no attribute forms'.format)
            else:
                for form in graph.forms:
                    form = Form.objects.update_or_create(**form)
                    reporter.update_forms_saved()

            if not hasattr(graph, 'forms_x_cards'):
                errors.append('{0} graph has no attribute forms_x_cards'.format(graph.name))
            else:
                for form_x_card in graph.forms_x_cards:
                    formxcard = FormXCard.objects.update_or_create(**form_x_card)

            if not hasattr(graph, 'reports'):
                errors.append('{0} graph has no attribute reports'.format(graph.name))
            else:
                for report in graph.reports:
                    report_config = report['config']
                    default_config = ReportTemplate.objects.get(templateid=report['template_id']).defaultconfig
                    report['config'] = check_default_configs(default_config, report_config)
                    report = Report.objects.update_or_create(**report)
                    reporter.update_reports_saved()

            # try/except block here until all graphs have a resource_2_resource_constraints object.
            try:
                if not hasattr(graph, 'resource_2_resource_constraints'):
                    errors.append('{0} graph has no attribute resource_2_resource_constraints'.format(graph.resource_2_resource_constraints))
                else:
                    for resource_2_resource_constraint in graph.resource_2_resource_constraints:
                        resource2resourceconstraint = Resource2ResourceConstraint.objects.update_or_create(**resource_2_resource_constraint)
            except:
                pass

        return errors, reporter

def import_mapping_file(mapping_file):
    resource_model_id = mapping_file['resource_model_id']
    mapping = mapping_file

    GraphXMapping.objects.update_or_create(
        graph_id=uuid.UUID(str(resource_model_id)),
        mapping=mapping)<|MERGE_RESOLUTION|>--- conflicted
+++ resolved
@@ -53,6 +53,7 @@
 def import_graph(graphs):
     reporter = GraphImportReporter(graphs)
     def check_default_configs(default_configs, configs):
+        config_string = False
         if default_configs != None:
             if configs == None:
                 configs = {}
@@ -60,15 +61,16 @@
                 try:
                     configs.has_key('') #Checking if configs is a dict-like object
                 except AttributeError:
+                    config_string = True
                     configs = JSONDeserializer().deserialize(configs)
             for default_key in default_configs:
                 if default_key not in configs:
                     configs[default_key] = default_configs[default_key]
-<<<<<<< HEAD
-                    print configs
-=======
->>>>>>> 466bb503
-        return JSONSerializer().serialize(configs)
+        if config_string == True:
+            result = JSONSerializer().serialize(configs)
+        else:
+            result = configs
+        return result
 
     with transaction.atomic():
         errors = []
