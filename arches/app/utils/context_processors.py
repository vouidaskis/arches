--- conflicted
+++ resolved
@@ -78,11 +78,8 @@
             "RENDERERS": settings.RENDERERS,
             "ACCESSIBILITY_MODE": settings.ACCESSIBILITY_MODE,
             "FORCE_SCRIPT_NAME": settings.FORCE_SCRIPT_NAME if settings.FORCE_SCRIPT_NAME is not None else "",
-<<<<<<< HEAD
             "DEFAULT_LANGUAGE": get_language(),
             "LANGUAGES": JSONSerializer().serialize(languages) if len(languages) != 0 else JSONSerializer().serialize([]),
-=======
             "RESTRICT_CELERY_EXPORT_FOR_ANONYMOUS_USER": settings.RESTRICT_CELERY_EXPORT_FOR_ANONYMOUS_USER,
->>>>>>> bdb6b3fe
         }
     }