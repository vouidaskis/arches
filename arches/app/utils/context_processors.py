"""
ARCHES - a program developed to inventory and manage immovable cultural heritage.
Copyright (C) 2013 J. Paul Getty Trust and World Monuments Fund

This program is free software: you can redistribute it and/or modify
it under the terms of the GNU Affero General Public License as
published by the Free Software Foundation, either version 3 of the
License, or (at your option) any later version.

This program is distributed in the hope that it will be useful,
but WITHOUT ANY WARRANTY; without even the implied warranty of
MERCHANTABILITY or FITNESS FOR A PARTICULAR PURPOSE. See the
GNU Affero General Public License for more details.

You should have received a copy of the GNU Affero General Public License
along with this program. If not, see <http://www.gnu.org/licenses/>.
"""

import json
from arches import __version__
from arches.app.models.models import GroupMapSettings
from arches.app.models.system_settings import settings
from arches.app.utils.geo_utils import GeoUtils
from arches.app.utils.betterJSONSerializer import JSONSerializer, JSONDeserializer


def livereload(request):
    return {"livereload_port": settings.LIVERELOAD_PORT, "use_livereload": settings.USE_LIVERELOAD}


def map_info(request):
    geo_utils = GeoUtils()
    if settings.DEFAULT_BOUNDS is not None:
        hex_bin_bounds = geo_utils.get_bounds_from_geojson(settings.DEFAULT_BOUNDS)
        default_center = geo_utils.get_centroid(settings.DEFAULT_BOUNDS)
    else:
        hex_bin_bounds = (0, 0, 1, 1)
        default_center = {"coordinates": [6.602384, 0.245926]}  # an island off the coast of Africa

    try:
        group_map_settings = GroupMapSettings.objects.get(group=request.user.groups.all()[0])
        min_zoom = group_map_settings.min_zoom
        max_zoom = group_map_settings.max_zoom
        default_zoom = group_map_settings.default_zoom
    except:
        min_zoom = settings.MAP_MIN_ZOOM
        max_zoom = settings.MAP_MAX_ZOOM
        default_zoom = settings.DEFAULT_MAP_ZOOM
    return {
        "map_info": {
            "x": default_center["coordinates"][0],
            "y": default_center["coordinates"][1],
            "zoom": default_zoom,
            "map_min_zoom": min_zoom,
            "map_max_zoom": max_zoom,
            "mapbox_api_key": settings.MAPBOX_API_KEY,
            "hex_bin_size": settings.HEX_BIN_SIZE if settings.HEX_BIN_SIZE is not None else 100,
            "mapbox_sprites": settings.MAPBOX_SPRITES,
            "mapbox_glyphs": settings.MAPBOX_GLYPHS,
            "hex_bin_bounds": json.dumps(hex_bin_bounds),
            "geocoder_default": settings.DEFAULT_GEOCODER,
            "preferred_coordinate_systems": JSONSerializer().serialize(settings.PREFERRED_COORDINATE_SYSTEMS),
        }
    }


def app_settings(request):
    return {
        "app_settings": {
            "VERSION": __version__,
            "APP_NAME": settings.APP_NAME,
            "GOOGLE_ANALYTICS_TRACKING_ID": settings.GOOGLE_ANALYTICS_TRACKING_ID,
            "USE_SEMANTIC_RESOURCE_RELATIONSHIPS": settings.USE_SEMANTIC_RESOURCE_RELATIONSHIPS,
            "SEARCH_EXPORT_IMMEDIATE_DOWNLOAD_THRESHOLD": settings.SEARCH_EXPORT_IMMEDIATE_DOWNLOAD_THRESHOLD,
            "SEARCH_EXPORT_IMMEDIATE_DOWNLOAD_THRESHOLD_HTML_FORMAT": settings.SEARCH_EXPORT_IMMEDIATE_DOWNLOAD_THRESHOLD_HTML_FORMAT,
            "RENDERERS": settings.RENDERERS,
            "ACCESSIBILITY_MODE": settings.ACCESSIBILITY_MODE,
<<<<<<< HEAD
=======
            "FORCE_SCRIPT_NAME": settings.FORCE_SCRIPT_NAME if settings.FORCE_SCRIPT_NAME is not None else "",
            "RESTRICT_CELERY_EXPORT_FOR_ANONYMOUS_USER": settings.RESTRICT_CELERY_EXPORT_FOR_ANONYMOUS_USER,
>>>>>>> 846431f0
        }
    }<|MERGE_RESOLUTION|>--- conflicted
+++ resolved
@@ -75,10 +75,7 @@
             "SEARCH_EXPORT_IMMEDIATE_DOWNLOAD_THRESHOLD_HTML_FORMAT": settings.SEARCH_EXPORT_IMMEDIATE_DOWNLOAD_THRESHOLD_HTML_FORMAT,
             "RENDERERS": settings.RENDERERS,
             "ACCESSIBILITY_MODE": settings.ACCESSIBILITY_MODE,
-<<<<<<< HEAD
-=======
             "FORCE_SCRIPT_NAME": settings.FORCE_SCRIPT_NAME if settings.FORCE_SCRIPT_NAME is not None else "",
             "RESTRICT_CELERY_EXPORT_FOR_ANONYMOUS_USER": settings.RESTRICT_CELERY_EXPORT_FOR_ANONYMOUS_USER,
->>>>>>> 846431f0
         }
     }