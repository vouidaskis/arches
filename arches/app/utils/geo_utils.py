--- conflicted
+++ resolved
@@ -4,7 +4,6 @@
 
 
 class GeoUtils(object):
-<<<<<<< HEAD
 
     def set_precision(self, coordinates, precision):
         """
@@ -20,8 +19,6 @@
                 result.append(self.set_precision(coordinate, precision))
         return result
 
-=======
->>>>>>> 33d9389a
     def create_geom_collection_from_geojson(self, geojson):
         geoms = []
         for feature in geojson["features"]:
