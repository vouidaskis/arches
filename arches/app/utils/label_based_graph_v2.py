--- conflicted
+++ resolved
@@ -312,15 +312,7 @@
             datatype = datatype_factory.get_instance(serialized_node["datatype"])
 
             node_copy = copy.deepcopy(serialized_node)
-<<<<<<< HEAD
             
-=======
-            del node_copy["is_collector"]  # need to remove to make Node instantiation happy
-            del node_copy["parentproperty"]  # need to remove to make Node instantiation happy
-
-            node = models.Node(**node_copy)
-
->>>>>>> ed45f9e4
             # `get_display_value` varies between datatypes,
             # so let's handle errors here instead of nullguarding all models
             try:
