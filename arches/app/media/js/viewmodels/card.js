--- conflicted
+++ resolved
@@ -54,13 +54,9 @@
         var selection = params.selection || ko.observable();
         var filter = params.filter || ko.observable();
         var loading = params.loading || ko.observable();
-<<<<<<< HEAD
-        var nodes = _.filter(ko.unwrap(params.graphModel.get('nodes')), function(node) {
-=======
         var perms = ko.observableArray();
         var permsLiteral = ko.observableArray();
-        var nodes = _.filter(ko.unwrap(params.nodes), function (node) {
->>>>>>> 06e92f57
+        var nodes = _.filter(ko.unwrap(params.graphModel.get('nodes')), function(node) {
             return ko.unwrap(node.nodegroup_id) === ko.unwrap(params.card.nodegroup_id);
         });
         // .map(function(node) {
@@ -230,17 +226,11 @@
                     provisionalTileViewModel: params.provisionalTileViewModel,
                     //nodes: params.nodes,
                     cardwidgets: params.cardwidgets,
-<<<<<<< HEAD
                     //datatypes: params.datatypes,
                     //widgets: params.widgets,
-                    //nodegroups: ko.unwrap(nodegroups)
-=======
-                    datatypes: params.datatypes,
-                    widgets: params.widgets,
-                    nodegroups: ko.unwrap(params.nodegroups),
+                    //nodegroups: ko.unwrap(params.nodegroups),
                     perms: perms,
                     permsLiteral: permsLiteral
->>>>>>> 06e92f57
                 });
             }),
             hasprovisionaledits: ko.computed(function() {
