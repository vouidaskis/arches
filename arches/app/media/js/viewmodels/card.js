define([
    'jquery',
    'underscore',
    'knockout',
    'knockout-mapping',
    'models/card',
    'models/card-widget',
    'arches',
    'require',
    'uuid',
    'utils/dispose',
    'viewmodels/tile'
], function($, _, ko, koMapping, CardModel, CardWidgetModel, arches, require, uuid, dispose) {
    /**
    * A viewmodel used for generic cards
    *
    * @constructor
    * @name CardViewModel
    *
    * @param  {string} params - a configuration object
    */
    var isChildSelected = function(parent) {
        var childSelected = false;
        var children = [];
        if ('tileid' in parent) {
            children = ko.unwrap(parent.cards);
        } else if ('model' in parent) {
            children = ko.unwrap(parent.cards).concat(
                ko.unwrap(parent.tiles),
                ko.unwrap(parent.widgets)
            );
        }
        children.forEach(function(child) {
            if (child.selected && child.selected() || isChildSelected(child)) {
                childSelected = true;
            }
        });
        return childSelected;
    };

    var doesChildHaveProvisionalEdits = function(parent) {
        var hasEdits = false;
        var childrenKey = 'tileid' in parent ? 'cards': 'tiles';
        ko.unwrap(parent[childrenKey]).forEach(function(child) {
            if (child.hasprovisionaledits && child.hasprovisionaledits() || doesChildHaveProvisionalEdits(child)) {
                hasEdits = true;
            }
        });
        return hasEdits;
    };

    var updateDisplayName = function(resourceId, displayname) {
        $.get(
            arches.urls.resource_descriptors + resourceId(),
            function(descriptors) {
                displayname(descriptors.displayname);
            }
        );
    };


    var CardViewModel = function(params) {
        var TileViewModel = require('viewmodels/tile');
        var self = this;
        var hover = params.hover || ko.observable();
        var scrollTo = params.scrollTo || ko.observable();
        var filter = params.filter || ko.observable();
        var loading = params.loading || ko.observable();
        var perms = ko.observableArray();
        var permsLiteral = ko.observableArray();
        var nodegroups = params.graphModel.get('nodegroups');
        var multiselect = params.multiselect || false;
        var isWritable = params.card.is_writable || false;
        var selection;
<<<<<<< HEAD
        var emptyConstraint = [{
            uniquetoallinstances: false,
            nodes:[],
            cardid: self.cardid,
            constraintid:  uuid.generate()
        }];
=======
        var appliedFunctions = params.appliedFunctions;
>>>>>>> f0e34c53
        if (params.multiselect) {
            selection = params.selection || ko.observableArray([]);
        } else {
            selection = params.selection || ko.observable();
        }
        var nodegroup = _.find(ko.unwrap(nodegroups), function(group) {
            return ko.unwrap(group.nodegroupid) === ko.unwrap(params.card.nodegroup_id);
        });
        var cardModel = new CardModel({
            data: _.extend(params.card, {
                widgets: params.cardwidgets,
                nodes: params.graphModel.get('nodes'),
                nodegroup: nodegroup,
                constraints: params.constraints
            }),
            datatypelookup: params.graphModel.get('datatypelookup'),
        });

        var applySelectedComputed = function(widgets){
            widgets.forEach(function(widget){
                widget.parent = self;
                widget.selected = ko.pureComputed({
                    read: function() {
                        return selection() === this;
                    },
                    write: function(value) {
                        if (value) {
                            selection(this);
                        }
                    },
                    owner: widget
                });
                widget.hovered = ko.pureComputed({
                    read: function() {
                        return hover() === this;
                    },
                    write: function(value) {
                        if (value === true) {
                            hover(this);
                        }
                        if (value === null) {
                            hover(null);
                        }
                    },
                    owner: widget
                });
            });
        };

        applySelectedComputed(cardModel.widgets());

        var widgetsSubscription = cardModel.widgets.subscribe(function(widgets){
            applySelectedComputed(widgets);
        });

        _.extend(this, nodegroup, {
            isWritable: isWritable,
            model: cardModel,
            appliedFunctions: appliedFunctions,
            multiselect: params.multiselect,
            widgets: cardModel.widgets,
            parent: params.tile,
            parentCard: params.parentCard,
            expanded: ko.observable(false),
            perms: perms,
            constraints: params.constraints || emptyConstraint,
            permsLiteral: permsLiteral,
            scrollTo: ko.pureComputed(function() {
                return scrollTo() === this;
            }, this),
            fullyProvisional: ko.pureComputed(function(){
                var res;
                var provisionalindex;
                var summary = _.map(this.tiles(), function(tile){
                    var dataEmpty = _.keys(koMapping.toJS(tile.data)).length === 0;
                    if (tile.provisionaledits() !== null && dataEmpty) {
                        return 2;
                    } else if (tile.provisionaledits() !== null && !dataEmpty) {
                        return 1;
                    } else {
                        return 0;
                    }
                });
                provisionalindex = _.reduce(summary, function(a, b){return a + b;});
                if (provisionalindex > 0) {
                    if (_.every(summary, function(val){return val === 2;})) {
                        res = 'fullyprovisional';
                    }
                    else {
                        res = 'provisional';
                    }
                }
                return res;
            }, this),
            highlight: ko.computed(function() {
                var filterText = filter();
                if (!filterText) {
                    return false;
                }
                filterText = filterText.toLowerCase();
                if (params.card.name.toLowerCase().indexOf(filterText) > -1) {
                    return true;
                }
            }, this),
            tiles: ko.observableArray(
                _.filter(params.tiles, function(tile) {
                    return (
                        params.tile ? (tile.parenttile_id === params.tile.tileid) : true
                    ) && ko.unwrap(tile.nodegroup_id) === ko.unwrap(params.card.nodegroup_id);
                }).map(function(tile) {
                    return new TileViewModel({
                        tile: tile,
                        card: self,
                        graphModel: params.graphModel,
                        resourceId: params.resourceId,
                        displayname: params.displayname,
                        handlers: params.handlers,
                        userisreviewer: params.userisreviewer,
                        cards: params.cards,
                        tiles: params.tiles,
                        provisionalTileViewModel: params.provisionalTileViewModel,
                        selection: selection,
                        scrollTo: scrollTo,
                        loading: loading,
                        filter: filter,
                        cardwidgets: params.cardwidgets,
                    });
                })
            ),
            cards: ko.observableArray(_.filter(params.cards, function(card) {
                var nodegroup = _.find(ko.unwrap(nodegroups), function(group) {
                    return ko.unwrap(group.nodegroupid) === ko.unwrap(card.nodegroup_id);
                });
                return ko.unwrap(nodegroup.parentnodegroup_id) === ko.unwrap(params.card.nodegroup_id);
            }).map(function(card) {
                return new CardViewModel({
                    card: _.clone(card),
                    graphModel: params.graphModel,
                    tile: null,
                    resourceId: params.resourceId,
                    displayname: params.displayname,
                    handlers: params.handlers,
                    cards: params.cards,
                    tiles: params.tiles,
                    selection: selection,
                    multiselect: multiselect,
                    scrollTo: scrollTo,
                    loading: loading,
                    filter: filter,
                    provisionalTileViewModel: params.provisionalTileViewModel,
                    cardwidgets: params.cardwidgets,
                    perms: perms,
                    permsLiteral: permsLiteral,
                    parentCard: self
                });
            })),
            hasprovisionaledits: ko.computed(function() {
                return _.filter(params.tiles, function(tile) {
                    return (params.tile ? (tile.parenttile_id === params.tile.tileid) : true)
                        && ko.unwrap(tile.nodegroup_id) === ko.unwrap(params.card.nodegroup_id)
                        && ko.unwrap(tile.provisionaledits)
                        && _.keys(ko.unwrap(tile.provisionaledits)).length !== 0;
                }).length;
            }),
            selected: ko.pureComputed({
                read: function() {
                    if (self.multiselect) {
                        return _.contains(selection(), this);
                    } else {
                        return selection() === this;
                    }
                },
                write: function(value) {
                    if (self.multiselect){
                        if (value === true){
                            if (_.contains(selection(), this) === false){
                                selection.push(this);
                            }
                        } else if (value === false) {
                            if (_.contains(selection(), this) === true) {
                                selection.remove(this);
                            }
                        }
                    } else if (value) {
                        selection(this);
                    }
                },
                owner: this
            }),
            canAdd: ko.pureComputed({
                read: function() {
                    return this.cardinality === 'n' || this.tiles().length === 0;
                },
                owner: this
            }),
            reorderTiles: function() {
                loading(true);
                var tiles = _.map(self.tiles(), function(tile) {
                    return tile.getAttributes();
                });
                $.ajax({
                    type: 'POST',
                    data: JSON.stringify({
                        tiles: tiles
                    }),
                    url: arches.urls.reorder_tiles,
                    complete: function() {
                        loading(false);
                        updateDisplayName(params.resourceId, params.displayname);
                    }
                });
            },
            reorderCards: function() {
                loading(true);
                var cards = _.map(self.cards(), function(card, i) {
                    card.model.get('sortorder')(i);
                    return {
                        id: card.model.id,
                        name: card.model.get('name')(),
                        sortorder: i
                    };
                });
                $.ajax({
                    type: 'POST',
                    data: JSON.stringify({
                        cards: cards
                    }),
                    url: arches.urls.reorder_cards,
                    complete: function() {
                        loading(false);
                    }
                });
            },
            getNewTile: function() {
                return new TileViewModel({
                    tile: {
                        tileid: '',
                        resourceinstance_id: params.resourceId(),
                        nodegroup_id: ko.unwrap(self.model.nodegroup_id),
                        parenttile_id: self.parent ? self.parent.tileid : null,
                        data: _.reduce(self.widgets(), function(data, widget) {
                            data[widget.node_id()] = null;
                            return data;
                        }, {})
                    },
                    card: self,
                    graphModel: params.graphModel,
                    resourceId: params.resourceId,
                    displayname: params.displayname,
                    handlers: params.handlers,
                    userisreviewer: params.userisreviewer,
                    cards: params.cards,
                    tiles: params.tiles,
                    selection: selection,
                    scrollTo: scrollTo,
                    filter: filter,
                    provisionalTileViewModel: params.provisionalTileViewModel,
                    loading: loading,
                    cardwidgets: params.cardwidgets,
                });
            },
            isFuncNode: function() {
                var appFuncDesc = false, appFuncName = false, nodegroupId = null;
                if(params.appliedFunctions && params.card) {
                    for(var i=0; i < self.appliedFunctions.length; i++) {
                        if(self.appliedFunctions[i]['config']['description']['nodegroup_id']) {
                            appFuncDesc = self.appliedFunctions[i]['config']['description']['nodegroup_id'];
                        }
                        if(self.appliedFunctions[i]['config']['name']['nodegroup_id']) {
                            appFuncName = self.appliedFunctions[i]['config']['name']['nodegroup_id'];
                        }
                        nodegroupId = params.card.nodegroup_id;
                        if(nodegroupId === appFuncDesc) {
                            return "* This card data will show as the resource description.";
                        } else if(nodegroupId === appFuncName) {
                            return "* This card data will show as the resource name.";
                        }
                    }
                }
                return false;
            }
        });

        this.selected.subscribe(function(selected) {
            if (selected) this.expanded(true);
        }, this);
        this.expanded.subscribe(function(expanded) {
            if (expanded && this.parent) this.parent.expanded(true);
        }, this);

        this.isChildSelected = ko.computed(function() {
            return isChildSelected(this);
        }, this);
        this.doesChildHaveProvisionalEdits = ko.computed(function() {
            return doesChildHaveProvisionalEdits(this);
        }, this);

        var expandParents = function(item) {
            if (item.parent) {
                item.parent.expanded(true);
                expandParents(item.parent);
            }
        };

        this.selectChildCards = function(value) {
            if (value !== undefined){
                this.selected(value);
            } else {
                if (this.selected() === false) {
                    value = true;
                    this.selected(true);
                } else {
                    value = false;
                    this.selected(false);
                }
            }
            if (this.cards().length > 0) {
                this.expanded(true);

                this.cards().forEach(function(childCard){
                    childCard.selectChildCards(value);
                }, this);
            }
        };

        var higlightSubscription = this.highlight.subscribe(function(highlight) {
            if (highlight) {
                this.expanded(true);
                expandParents(this);
            }
        }, this);

        this.disposables = [];
        this.disposables.push(higlightSubscription);
        this.disposables.push(widgetsSubscription);
        this.disposables.push(this.scrollTo);
        this.disposables.push(this.highlight);
        this.disposables.push(this.hasprovisionaledits);
        this.disposables.push(this.selected);
        this.disposables.push(this.canAdd);
        this.disposables.push(this.isChildSelected);
        this.disposables.push(this.doesChildHaveProvisionalEdits);
        this.disposables.push(
            this.cards.subscribe(function() {
                this.model.parseNodes.call(this.model);
            }, this)
        );
        this.disposables.push(this.model);

        this.dispose = function() {
            dispose(self);
        };

    };
    return CardViewModel;
});<|MERGE_RESOLUTION|>--- conflicted
+++ resolved
@@ -72,16 +72,15 @@
         var multiselect = params.multiselect || false;
         var isWritable = params.card.is_writable || false;
         var selection;
-<<<<<<< HEAD
         var emptyConstraint = [{
             uniquetoallinstances: false,
             nodes:[],
             cardid: self.cardid,
             constraintid:  uuid.generate()
         }];
-=======
+
         var appliedFunctions = params.appliedFunctions;
->>>>>>> f0e34c53
+
         if (params.multiselect) {
             selection = params.selection || ko.observableArray([]);
         } else {
