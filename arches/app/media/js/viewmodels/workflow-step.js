define([
    'knockout',
    'underscore',
    'knockout-mapping',
    'uuid'
], function(ko, _, koMapping, uuid) {
    STEP_ID_LABEL = 'workflow-step-id';

    var WorkflowStep = function(config) {
        var self = this;

<<<<<<< HEAD
=======
        this.id = ko.observable();
        this.workflowId = ko.observable(config.workflow ? config.workflow.id : null);

>>>>>>> eca1a6e7
        this.classUnvisited = 'workflow-step-icon';
        this.classActive = 'workflow-step-icon active';
        this.classComplete = 'workflow-step-icon complete';
        this.classCanAdavance = 'workflow-step-icon can-advance';

        this.icon = 'fa-chevron-circle-right';
        this.title = '';
        this.subtitle = '';
        this.description = '';
<<<<<<< HEAD

        this.informationBoxData = ko.observable();
        if (config.informationboxdata) {
            self.informationBoxData({
                // hidden: self.getInformationBoxHiddenState(),
                hidden: true,
                heading: config.informationboxdata['heading'],
                text: config.informationboxdata['text'],
            })
        }

=======
        
>>>>>>> eca1a6e7
        this.complete = ko.observable(false);
        this.required = ko.observable(ko.unwrap(config.required));
        this.autoAdvance = ko.observable(true);

        this.externalStepData = {};

        var externalStepSourceData = ko.unwrap(config.externalstepdata) || {};
        Object.keys(externalStepSourceData).forEach(function(key) {
            if (key !== '__ko_mapping__') {
                self.externalStepData[key] = {
                    stepName: externalStepSourceData[key],
                    data: config.workflow.getStepData(externalStepSourceData[key]),
                };
            }
        });
        delete config.externalstepdata;
        
        this.value = ko.observable();
        this.value.subscribe(function(value) {
            /* if we have defined that this is part of a single-resource workflow, and that this step creates the desired resource */ 
            if (self.shouldtrackresource && !ko.unwrap(config.workflow.resourceId)) {
                config.workflow.resourceId(value.resourceid)
            }
        });

        this.active = ko.computed(function() {
            return config.workflow.activeStep() === this;
        }, this);
        this.active.subscribe(function(active) {
            if (active) { 
                self.setStepIdToUrl(); 
                self.getExternalStepData();
            }
        });

        Object.keys(config).forEach(function(prop){
            if(prop !== 'workflow') {
                config[prop] = koMapping.fromJS(config[prop]);
            }
        });

        this.initialize = function() {
            var cachedId = ko.unwrap(config.id);
            if (cachedId) {
                self.id(cachedId)
            }
            else {
                self.id(uuid.generate());
            }

            var cachedValue = self.getValueFromLocalStorage();
            if (cachedValue) {
                self.value(cachedValue);
                self.complete(true);
            }

            self.value.subscribe(function(value) {
                self.setValueToLocalStorage(value);
            });
        };

        this.getValueFromLocalStorage = function() {
            return JSON.parse(localStorage.getItem(`${STEP_ID_LABEL}-${self.id()}`));
        };

        this.setValueToLocalStorage = function(value) {
            localStorage.setItem(`${STEP_ID_LABEL}-${self.id()}`, JSON.stringify(value));
        };

        this.setStepIdToUrl = function() {
            var searchParams = new URLSearchParams(window.location.search);
            searchParams.set(STEP_ID_LABEL, self.id());

            var newRelativePathQuery = `${window.location.pathname}?${searchParams.toString()}`;
            history.pushState(null, '', newRelativePathQuery);
        };

        this.getExternalStepData = function() {
            Object.keys(self.externalStepData).forEach(function(key) {
                self.externalStepData[key]['data'] = config.workflow.getStepData(externalStepSourceData[key]);
            });
        }

        _.extend(this, config);

        this.hideInformationBox = function() {
            var informationBoxData = self.informationBoxData();
            informationBoxData['hidden'] = true;

            self.informationBoxData(informationBoxData);

            // set localStorage
        };

        this.showInformationBox = function() {
            var informationBoxData = self.informationBoxData();
            informationBoxData['hidden'] = false;
            
            self.informationBoxData(informationBoxData);

            // set localStorage
        };

        this.getInformationBoxHiddenState = function() {
            // fetch localStorage
        };

        this.iconClass = ko.computed(function(){
            var ret = '';
            if(this.active()){
                ret = this.classActive;
            }else if(this.complete()){
                ret = this.classComplete;
            }else {
                ret = this.classUnvisited;
            }
            return ret + ' ' + ko.unwrap(this.icon);
        }, this);

        this.initialize();
    };
    return WorkflowStep;
});<|MERGE_RESOLUTION|>--- conflicted
+++ resolved
@@ -9,12 +9,9 @@
     var WorkflowStep = function(config) {
         var self = this;
 
-<<<<<<< HEAD
-=======
         this.id = ko.observable();
         this.workflowId = ko.observable(config.workflow ? config.workflow.id : null);
 
->>>>>>> eca1a6e7
         this.classUnvisited = 'workflow-step-icon';
         this.classActive = 'workflow-step-icon active';
         this.classComplete = 'workflow-step-icon complete';
@@ -24,7 +21,6 @@
         this.title = '';
         this.subtitle = '';
         this.description = '';
-<<<<<<< HEAD
 
         this.informationBoxData = ko.observable();
         if (config.informationboxdata) {
@@ -36,9 +32,7 @@
             })
         }
 
-=======
         
->>>>>>> eca1a6e7
         this.complete = ko.observable(false);
         this.required = ko.observable(ko.unwrap(config.required));
         this.autoAdvance = ko.observable(true);
