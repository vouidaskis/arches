define([
    'knockout',
    'underscore',
    'knockout-mapping',
    'uuid',
    'views/components/workflows/component-based-step',
], function(ko, _, koMapping, uuid) {
    STEPS_LABEL = 'workflow-steps';
    STEP_ID_LABEL = 'workflow-step-id';

    var WorkflowStep = function(config) {
        _.extend(this, config);

        var self = this;

        this.id = ko.observable();
        this.workflowId = ko.observable(config.workflow ? config.workflow.id : null);

<<<<<<< HEAD
=======
        this.isV2Workflow = config.workflow.v2;

        this.classUnvisited = 'workflow-step-icon';
        this.classActive = 'workflow-step-icon active';
        this.classComplete = 'workflow-step-icon complete';
        this.classCanAdavance = 'workflow-step-icon can-advance';
>>>>>>> b87ba0b3

        this.isV2Workflow = config.workflow.v2;  // TODO: remove this


        this.informationBoxData = ko.observable();       
        
        this.required = ko.observable(ko.unwrap(config.required));
        this.loading = ko.observable(false);
        this.saving = ko.observable(false);
<<<<<<< HEAD
        this.complete = ko.observable(false);
        
        this.value = ko.observable();
        this.hasDirtyTile = ko.observable(false);
=======
        this.loading = ko.observable(false);

        this.complete = ko.observable(false);

        this.required = ko.observable(ko.unwrap(config.required));
        this.autoAdvance = ko.observable(true);
>>>>>>> b87ba0b3

        this.preSaveCallback = ko.observable();
        this.postSaveCallback = ko.observable();
        this.clearCallback = ko.observable();

        this.clearCallback = ko.observable();

        this.externalStepData = {};
<<<<<<< HEAD
=======
        this.locked = ko.observable(false);
>>>>>>> b87ba0b3
        this.lockableExternalSteps = config.lockableExternalSteps || [];

        /* BEGIN coerce externalStepData */ 
        var externalStepSourceData = ko.unwrap(config.externalstepdata) || {};
        Object.keys(externalStepSourceData).forEach(function(key) {
            if (key !== '__ko_mapping__') {
                self.externalStepData[key] = {
                    stepName: externalStepSourceData[key]
                };
<<<<<<< HEAD
=======
            }
        });
        /* END coerce externalStepData */

        this.value = ko.observable();
        this.value.subscribe(function(value) {
            var getResourceIdFromComponentData = function(componentData) {
                /* iterates over each component in layout */
                return Object.values(componentData).reduce(function(acc, componentDatum) {
                    /* most components store data for a single tile */ 
                    if (!acc && componentDatum instanceof Array && componentDatum.length === 1) {
                        if (componentDatum[0].resourceInstanceId) {
                            return componentDatum[0].resourceInstanceId;
                        } else if (componentDatum[0] instanceof Array && componentDatum[0][1].resourceInstanceId) {
                            return componentDatum[0][1].resourceInstanceId;
                        }
                    }
                    return acc;
                }, null);
            };

            /* if we have defined that this is part of a single-resource workflow, and that this step creates the desired resource */ 
            if (self.shouldtrackresource && !ko.unwrap(config.workflow.resourceId)) {
                if (value) {
                    var resourceId;
                     
                    if (value.resourceid) {  /* legacy newTileStep */
                        resourceId = value.resourceid
                    }
                    else {  /* component-based-step */
                        resourceId = getResourceIdFromComponentData(value);
                    }

                    config.workflow.resourceId(resourceId);
                } 
                else {
                    config.workflow.resourceId(null);
                }
>>>>>>> b87ba0b3
            }
        });
        /* END coerce externalStepData */

        this.active = ko.computed(function() {
            return config.workflow.activeStep() === this;
        }, this);
        this.active.subscribe(function(active) {
            self.loading(true);
            if (active) { 
                self.getExternalStepData().then(function(externalStepData){
                    if (externalStepData) {
                        Object.entries(self.externalStepData).forEach(function([externalStepReferenceName, value]) {
                            self.externalStepData[externalStepReferenceName]['data'] = externalStepData[ko.unwrap(value.stepName)];
                        });
                    }
                    self.loading(false);
                });
            }
        });

        this.locked = ko.observable(false);
        this.locked.subscribe(function(value){
            self.setToLocalStorage("locked", value);
        });

        this.initialize = function() {
            _.extend(this, config);

            /* cached ID logic */ 
            var cachedId = ko.unwrap(config.id);
            if (cachedId) {
                self.id(cachedId)
            }
            else {
                self.id(uuid.generate());
            }

            /* cached value logic */ 
            var cachedValue = self.getFromLocalStorage('value');
            if (cachedValue) {
                self.value(cachedValue);
                self.complete(true);
            }

<<<<<<< HEAD
            /* step lock logic */ 
            var locked = self.getFromLocalStorage('locked');
            if (locked) {
                self.locked(locked);
            }
=======
            self.locked.subscribe(function(value){
                self.setToLocalStorage("locked", value);
            });
>>>>>>> b87ba0b3
    
            /* cached informationBox logic */
            this.setupInformationBox();
        };
        
        this.save = function() {
            var preSaveCallback = function() {
                return new Promise(function(resolve, _reject) {
                    var preSaveCallback = ko.unwrap(self.preSaveCallback);
                    preSaveCallback(resolve);
                });
            };
            var writeToLocalStorage = function() {
                return new Promise(function(resolve, _reject) {
                    self.setToLocalStorage('value', self.value());
                    resolve(self.value());
                });
            };
            var postSaveCallback = function() {
                // TODO: Refactor promise logic to pass down resolve
                return new Promise(function(resolve, _reject) {
                    var postSaveCallback = ko.unwrap(self.postSaveCallback);

                    if (postSaveCallback) {
                        resolve(postSaveCallback());
                    }
                    else {
                        resolve(null);
                    }
                });
            };
            
            return new Promise(function(resolve, _reject) {
                preSaveCallback().then(function(_preSaveCallbackData) {
                    writeToLocalStorage().then(function(_localStorageData) {
                        postSaveCallback().then(function(_postSaveCallbackData) {
                            resolve(self.value());
                        });
                    });
                });
            });
        };

        this.clear = function() {
            if (self.hasDirtyTile()) {
                if (ko.unwrap(self.tile)) {
                    self.tile().reset();
                }

                if (ko.unwrap(self.clearCallback)) {
                    self.clearCallback()();
                }
            }
        }

        this.setToLocalStorage = function(key, value) {
            var allStepsLocalStorageData = JSON.parse(localStorage.getItem(STEPS_LABEL)) || {};

            if (!allStepsLocalStorageData[self.id()]) {
                allStepsLocalStorageData[self.id()] = {};
            }

            allStepsLocalStorageData[self.id()][key] = value ? koMapping.toJSON(value) : value;

            localStorage.setItem(
                STEPS_LABEL, 
                JSON.stringify(allStepsLocalStorageData)
            );
        };

        this.getFromLocalStorage = function(key) {
            var allStepsLocalStorageData = JSON.parse(localStorage.getItem(STEPS_LABEL)) || {};

            if (allStepsLocalStorageData[self.id()] && typeof allStepsLocalStorageData[self.id()][key] !== "undefined") {
                return JSON.parse(allStepsLocalStorageData[self.id()][key]);
            }
        };

        this.getExternalStepData = function() {
            return new Promise(function(resolve, _reject) {
                var promises = [];

                Object.keys(self.externalStepData).forEach(function(key) {
                    promises.push(config.workflow.getStepData(externalStepSourceData[key]));
                });

                if (promises.length) {
                    Promise.all(promises).then(function(resolvedPromiseData) {
                        resolve(
                            resolvedPromiseData.reduce(function(acc, resolvedPromiseDatum) {
                                if (resolvedPromiseDatum) {
                                    Object.keys(resolvedPromiseDatum).forEach(function(key) {
                                        acc[key] = resolvedPromiseDatum[key];
                                    });
                                }
                                return acc;
                            }, {})
                        );
                    });
                }
                else {
                    resolve(null);
                }
            });
        };

        this.toggleInformationBox = function() {
            var informationBoxData = self.informationBoxData();
            var isDisplayed = informationBoxData['displayed'];

            informationBoxData['displayed'] = !isDisplayed;
            self.informationBoxData(informationBoxData);

            config.informationBoxDisplayed(!isDisplayed);
        };

        this.setupInformationBox = function() {
            if (config.informationBoxDisplayed && config.informationboxdata) {
                var isDisplayed = true;
                if (config.informationBoxDisplayed() !== undefined){
                    isDisplayed = config.informationBoxDisplayed();
                }
                self.informationBoxData({
                    displayed: isDisplayed,
                    heading: config.informationboxdata['heading'],
                    text: config.informationboxdata['text'],
                })
            }
        };

        this.lockExternalStep = function(step, locked) {
            if (self.lockableExternalSteps.indexOf(step) > -1){
                config.workflow.toggleStepLockedState(step, locked);
            } else {
                throw new Error("The step, " + step + ", cannot be locked")
            }
<<<<<<< HEAD
=======
        };

        this.iconClass = ko.computed(function(){
            var ret = '';
            if(this.active()){
                ret = this.classActive;
            }else if(this.complete()){
                ret = this.classComplete;
            }else {
                ret = this.classUnvisited;
            }
            return ret + ' ' + ko.unwrap(this.icon);
        }, this);

        this.saveOnQuit = function(){
            // to be implemented in an individual step
>>>>>>> b87ba0b3
        };

        this.initialize();
    };
    
    /* only register template here, params are passed at the workflow level */ 
    ko.components.register('workflow-step', {
        template: {
            require: 'text!templates/views/components/plugins/workflow-step.htm'
        }
    });

    return WorkflowStep;
});<|MERGE_RESOLUTION|>--- conflicted
+++ resolved
@@ -16,15 +16,6 @@
         this.id = ko.observable();
         this.workflowId = ko.observable(config.workflow ? config.workflow.id : null);
 
-<<<<<<< HEAD
-=======
-        this.isV2Workflow = config.workflow.v2;
-
-        this.classUnvisited = 'workflow-step-icon';
-        this.classActive = 'workflow-step-icon active';
-        this.classComplete = 'workflow-step-icon complete';
-        this.classCanAdavance = 'workflow-step-icon can-advance';
->>>>>>> b87ba0b3
 
         this.isV2Workflow = config.workflow.v2;  // TODO: remove this
 
@@ -34,19 +25,10 @@
         this.required = ko.observable(ko.unwrap(config.required));
         this.loading = ko.observable(false);
         this.saving = ko.observable(false);
-<<<<<<< HEAD
         this.complete = ko.observable(false);
         
         this.value = ko.observable();
         this.hasDirtyTile = ko.observable(false);
-=======
-        this.loading = ko.observable(false);
-
-        this.complete = ko.observable(false);
-
-        this.required = ko.observable(ko.unwrap(config.required));
-        this.autoAdvance = ko.observable(true);
->>>>>>> b87ba0b3
 
         this.preSaveCallback = ko.observable();
         this.postSaveCallback = ko.observable();
@@ -55,10 +37,6 @@
         this.clearCallback = ko.observable();
 
         this.externalStepData = {};
-<<<<<<< HEAD
-=======
-        this.locked = ko.observable(false);
->>>>>>> b87ba0b3
         this.lockableExternalSteps = config.lockableExternalSteps || [];
 
         /* BEGIN coerce externalStepData */ 
@@ -68,47 +46,6 @@
                 self.externalStepData[key] = {
                     stepName: externalStepSourceData[key]
                 };
-<<<<<<< HEAD
-=======
-            }
-        });
-        /* END coerce externalStepData */
-
-        this.value = ko.observable();
-        this.value.subscribe(function(value) {
-            var getResourceIdFromComponentData = function(componentData) {
-                /* iterates over each component in layout */
-                return Object.values(componentData).reduce(function(acc, componentDatum) {
-                    /* most components store data for a single tile */ 
-                    if (!acc && componentDatum instanceof Array && componentDatum.length === 1) {
-                        if (componentDatum[0].resourceInstanceId) {
-                            return componentDatum[0].resourceInstanceId;
-                        } else if (componentDatum[0] instanceof Array && componentDatum[0][1].resourceInstanceId) {
-                            return componentDatum[0][1].resourceInstanceId;
-                        }
-                    }
-                    return acc;
-                }, null);
-            };
-
-            /* if we have defined that this is part of a single-resource workflow, and that this step creates the desired resource */ 
-            if (self.shouldtrackresource && !ko.unwrap(config.workflow.resourceId)) {
-                if (value) {
-                    var resourceId;
-                     
-                    if (value.resourceid) {  /* legacy newTileStep */
-                        resourceId = value.resourceid
-                    }
-                    else {  /* component-based-step */
-                        resourceId = getResourceIdFromComponentData(value);
-                    }
-
-                    config.workflow.resourceId(resourceId);
-                } 
-                else {
-                    config.workflow.resourceId(null);
-                }
->>>>>>> b87ba0b3
             }
         });
         /* END coerce externalStepData */
@@ -154,17 +91,11 @@
                 self.complete(true);
             }
 
-<<<<<<< HEAD
             /* step lock logic */ 
             var locked = self.getFromLocalStorage('locked');
             if (locked) {
                 self.locked(locked);
             }
-=======
-            self.locked.subscribe(function(value){
-                self.setToLocalStorage("locked", value);
-            });
->>>>>>> b87ba0b3
     
             /* cached informationBox logic */
             this.setupInformationBox();
@@ -301,25 +232,6 @@
             } else {
                 throw new Error("The step, " + step + ", cannot be locked")
             }
-<<<<<<< HEAD
-=======
-        };
-
-        this.iconClass = ko.computed(function(){
-            var ret = '';
-            if(this.active()){
-                ret = this.classActive;
-            }else if(this.complete()){
-                ret = this.classComplete;
-            }else {
-                ret = this.classUnvisited;
-            }
-            return ret + ' ' + ko.unwrap(this.icon);
-        }, this);
-
-        this.saveOnQuit = function(){
-            // to be implemented in an individual step
->>>>>>> b87ba0b3
         };
 
         this.initialize();
