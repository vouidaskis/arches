define([
    'jquery',
    'underscore',
    'knockout',
    'knockout-mapping',
<<<<<<< HEAD
    'arches',
    'templates/views/components/map-popup.htm'
], function($, _, ko, koMapping, arches) {
=======
    'utils/map-popup-provider'
], function($, _, arches, ko, koMapping, mapPopupProvider) {
>>>>>>> add4fbc9
    const viewModel = function(params) {
        var self = this;

        var geojsonSourceFactory = function() {
            return {
                "type": "geojson",
                "generateId": true,
                "data": {
                    "type": "FeatureCollection",
                    "features": []
                }
            };
        };

        this.activeTab = ko.observable(ko.unwrap(params.activeTab));
        this.canEdit = params.userCanEditResources;
        this.canRead = params.userCanReadResources;

        var boundingOptions = {
            padding: {
                top: 40,
                left: 40 + (self.activeTab() ? 200: 0),
                bottom: 40,
                right: 40 + (self.activeTab() ? 200: 0)
            },
            animate: false
        };

        this.map = ko.isObservable(params.map) ? params.map : ko.observable();
        this.map.subscribe(function(map) {
            self.setupMap(map);

            if (ko.unwrap(params.x) && ko.unwrap(params.y)) {
                var center = map.getCenter();

                lng = parseFloat(params.x());
                lat = parseFloat(params.y());

                if (lng) { center.lng = lng; }
                if (lat) { center.lat = lat; }

                map.setCenter(center);
            }

            if (ko.unwrap(params.zoom)) {
                map.setZoom(ko.unwrap(params.zoom));
            }

            if (ko.unwrap(params.bounds)) {
                map.fitBounds(ko.unwrap(params.bounds), boundingOptions);
            }

        });

        this.bounds = ko.observable(ko.unwrap(params.bounds) || arches.hexBinBounds);
        this.bounds.subscribe(function(bounds) {
            if (bounds && self.map()) {
                self.map().fitBounds(bounds, boundingOptions);
            }

            if (ko.isObservable(params.fitBounds) && params.fitBounds() !== bounds){
                params.fitBounds(bounds);
            }
        });

        this.centerX = ko.observable(ko.unwrap(params.x) || arches.mapDefaultX);
        this.centerX.subscribe(function(lng) {
            if (lng && self.map()) {
                var center = self.map().getCenter();
                center.lng = lng;

                self.map().setCenter(center);
            }
            if (ko.isObservable(params.x) && params.x() !== lng) {
                params.x(lng);
            }
        });

        this.centerY = ko.observable(ko.unwrap(params.y) || arches.mapDefaultY);
        this.centerY.subscribe(function(lat) {
            if (lat && self.map()) {
                var center = self.map().getCenter();
                center.lat = lat;

                self.map().setCenter(center);
            }
            if (ko.isObservable(params.y) && params.y() !== lat) {
                params.y(lat);
            }
        });

        this.zoom = ko.observable(ko.unwrap(params.zoom) || arches.mapDefaultZoom);
        this.zoom.subscribe(function(level) {
            if (level && self.map()) { self.map().setZoom(level); }

            if (ko.isObservable(params.zoom) && params.zoom() !== level) {
                params.zoom(level);
            }
        });

        this.overlayConfigs = ko.observableArray(ko.unwrap(params.overlayConfigs));
        this.overlayConfigs.subscribe(function(overlayConfigs) {
            if (ko.isObservable(params.overlayConfigs)) {
                params.overlayConfigs(overlayConfigs);
            }
<<<<<<< HEAD
        });
        
=======
        })

>>>>>>> add4fbc9
        this.activeBasemap = ko.observable();  // params.basemap is a string, activeBasemap is a map. Cannot initialize from params.
        this.activeBasemap.subscribe(function(basemap) {
            if (ko.isObservable(params.basemap) && params.basemap() !== basemap.name) {
                params.basemap(basemap.name);
            }
        });

        var sources = Object.assign({
            "resource": geojsonSourceFactory(),
            "search-results-hex": geojsonSourceFactory(),
            "search-results-hashes": geojsonSourceFactory(),
            "search-results-points": geojsonSourceFactory()
        }, arches.mapSources, params.sources);

        this.basemaps = params.basemaps || [];
        this.overlays = params.overlaysObservable || ko.observableArray();

        var mapLayers = params.mapLayers || arches.mapLayers;
        mapLayers.forEach(function(layer) {
            if (!layer.isoverlay) {
                if (!params.basemaps) self.basemaps.push(layer);
            }
            else if (!params.overlaysObservable) {
                if (layer.searchonly && !params.search) return;
                layer.opacity = ko.observable(layer.addtomap ? 100 : 0);
                layer.onMap = ko.pureComputed({
                    read: function() { return layer.opacity() > 0; },
                    write: function(value) {
                        layer.opacity(value ? 100 : 0);
                    }
                });

                layer.updateParent = function(parent) {
                    if (self.overlayConfigs.indexOf(layer.maplayerid) === -1) {
                        self.overlayConfigs.push(layer.maplayerid);
                        layer.opacity(100);
                    } else {
                        self.overlayConfigs.remove(layer.maplayerid);
                        layer.opacity(0);
                    }

                    if (parent !== self) {
                        parent.overlayConfigs(self.overlayConfigs());

                        if (params.inWidget) {
                            try {
                                parent.overlays.valueHasMutated();
                            } catch(e) {
                                console.log(e);
                            }
                        }
                    }
                };

                self.overlays.push(layer);
            }
        });

        if (!self.activeBasemap()) {
            var basemap = ko.unwrap(self.basemaps).find(function(basemap) {
                return ko.unwrap(params.basemap) === basemap.name;
            });

            if (!basemap && params.config) {
                basemap = ko.unwrap(self.basemaps).find(function(basemap) {
                    return params.config().basemap === basemap.name;
                });
            }

            if (!basemap) {
                basemap = ko.unwrap(self.basemaps).find(function(basemap) {
                    return basemap.addtomap;
                });
            }

            self.activeBasemap(basemap);
        }

        for (var overlay of self.overlays()) {
            if (
                ko.unwrap(self.overlayConfigs) && self.overlayConfigs.indexOf(overlay.maplayerid) > -1
                || params.search && overlay.addtomap
            ) {
                overlay.opacity(100);
            } else {
                overlay.opacity(0);
            }
        }

        _.each(sources, function(sourceConfig) {
            if (sourceConfig.tiles) {
                sourceConfig.tiles.forEach(function(url, i) {
                    if (url.startsWith('/')) {
                        sourceConfig.tiles[i] = window.location.origin + url;
                    }
                });
            }
            if (sourceConfig.data && typeof sourceConfig.data === 'string' && sourceConfig.data.startsWith('/')) {
                sourceConfig.data = arches.urls.root + sourceConfig.data.substr(1);
            }
        });

        var multiplyStopValues = function(stops, multiplier) {
            _.each(stops, function(stop) {
                if (Array.isArray(stop[1])) {
                    multiplyStopValues(stop[1], multiplier);
                } else {
                    stop[1] = stop[1] * multiplier;
                }
            });
        };

        var updateOpacity = function(layer, val) {
            var opacityVal = Number(val) / 100.0;
            layer = JSON.parse(JSON.stringify(layer));
            if (layer.paint === undefined) {
                layer.paint = {};
            }
            _.each([
                'background',
                'fill',
                'line',
                'text',
                'icon',
                'raster',
                'circle',
                'fill-extrusion',
                'heatmap'
            ], function(opacityType) {
                var startVal = layer.paint ? layer.paint[opacityType + '-opacity'] : null;

                if (startVal) {
                    if (parseFloat(startVal)) {
                        layer.paint[opacityType + '-opacity'].base = startVal * opacityVal;
                    } else {
                        layer.paint[opacityType + '-opacity'] = JSON.parse(JSON.stringify(startVal));
                        if (startVal.base) {
                            layer.paint[opacityType + '-opacity'].base = startVal.base * opacityVal;
                        }
                        if (startVal.stops) {
                            multiplyStopValues(layer.paint[opacityType + '-opacity'].stops, opacityVal);
                        }
                    }
                } else if (layer.type === opacityType ||
                     (layer.type === 'symbol' && (opacityType === 'text' || opacityType === 'icon'))) {
                    layer.paint[opacityType + '-opacity'] = opacityVal;
                }
            }, self);
            return layer;
        };

        this.additionalLayers = params.layers;
        this.layers = ko.pureComputed(function() {
            var layers = [];
            self.overlays().forEach(function(layer) {
                if (layer.onMap()) {
                    var opacity = layer.opacity();
                    layers = layer.layer_definitions.map(function(layer) {
                        return updateOpacity(layer, opacity);
                    }).concat(layers);
                }
            });
            if (ko.unwrap(self.activeBasemap)) {
                layers = ko.unwrap(self.activeBasemap).layer_definitions.slice(0).concat(layers);
            }
            if (this.additionalLayers) {
                layers = layers.concat(ko.unwrap(this.additionalLayers));
            }
            return layers;
        }, this);

        this.mapOptions = {
            style: {
                version: 8,
                sources: sources,
                sprite: arches.mapboxSprites,
                glyphs: arches.mapboxGlyphs,
                layers: self.layers(),
                center: [
                    parseFloat(self.centerX()),
                    parseFloat(self.centerY()),
                ],
                zoom: parseFloat(self.zoom()),
            },
            maxZoom: arches.mapDefaultMaxZoom,
            minZoom: arches.mapDefaultMinZoom,
        };
        if (!params.usePosition) {
            this.mapOptions.bounds = self.bounds;
            this.mapOptions.fitBoundsOptions = params.fitBoundsOptions;
        }

        this.hideSidePanel = function() {
            self.activeTab(undefined);
        };

        this.toggleTab = function(tabName) {
            if (self.activeTab() === tabName) {
                self.activeTab(null);
            } else {
                self.activeTab(tabName);
            }
        };

        this.updateLayers = function(layers) {
            var style = self.map().getStyle();

            if (style) {
                style.layers = self.draw ? layers.concat(self.draw.options.styles) : layers;
                self.map().setStyle(style);
            }
        };

        this.expandSidePanel = function() {
            return false;
        };

        this.resourceLookup = {};
        this.getPopupData = function(features) {
            const popupFeatures = features.map(feature => {
                var data = feature.properties;
                var id = data.resourceinstanceid;
                data.showEditButton = self.canEdit;
                const descriptionProperties = ['displayname', 'graph_name', 'map_popup'];
                if (id) {
                    if (!self.resourceLookup[id]){
                        data = _.defaults(data, {
                            'loading': true,
                            'displayname': '',
                            'graph_name': '',
                            'map_popup': '',
                            'feature': feature,
                        });
                        if (data.permissions) {
                            try {
                                data.permissions = JSON.parse(ko.unwrap(data.permissions));
                            } catch (err) {
                                data.permissions = koMapping.toJS(ko.unwrap(data.permissions));
                            }
                            if (data.permissions.users_without_edit_perm.indexOf(ko.unwrap(self.userid)) > 0) {
                                data.showEditButton = false;
                            }
                        }
                        descriptionProperties.forEach(prop => data[prop] = ko.observable(data[prop]));
                        data.reportURL = arches.urls.resource_report;
                        data.editURL = arches.urls.resource_editor;
                        self.resourceLookup[id] = data;
                        $.get(arches.urls.resource_descriptors + id, function(data) {
                            data.loading = false;
                            descriptionProperties.forEach(prop => self.resourceLookup[id][prop](data[prop]));
                        });
                    }
                    self.resourceLookup[id].feature = feature;
                    self.resourceLookup[id].mapCard = self;
                    return self.resourceLookup[id];
                } else {
                    data.resourceinstanceid = ko.observable(false);
                    data.loading = ko.observable(false);
                    data.feature = feature;
                    data.mapCard = self;
                    return data;
                }
            });

            const unique = [];
            const uniquePopupFeatures = popupFeatures.filter(feature => {
                feature.active = ko.observable(false);
                if (!unique.includes(feature)) {
                    unique.push(feature);
                    return true;
                }
            });
            uniquePopupFeatures[0].active(true);

            return {
                popupFeatures: uniquePopupFeatures,
                loading: ko.observable(false),
                activeFeature: uniquePopupFeatures[0],
                advanceFeature: function(direction) {
                    const map = self.map();
                    const activeFeatureIndex = uniquePopupFeatures.findIndex(feature => feature.active());
                    let activeFeature;
                    uniquePopupFeatures[activeFeatureIndex].active(false);
                    if (direction==='right') {
                        if (activeFeatureIndex + 1 >= uniquePopupFeatures.length) {
                            activeFeature = uniquePopupFeatures[0];
                        } else {
                            activeFeature = uniquePopupFeatures[activeFeatureIndex + 1];
                        }
                    } else {
                        if (activeFeatureIndex == 0) {
                            activeFeature = uniquePopupFeatures[uniquePopupFeatures.length - 1];
                        } else {
                            activeFeature = uniquePopupFeatures[activeFeatureIndex - 1];
                        }
                    }
                    activeFeature.active(true);
                    if (map.getStyle()) {
                        uniquePopupFeatures.forEach(feature=>{
                            const featureId = feature.feature.id;
                            if (featureId) {
                                if (featureId === activeFeature.feature.id) {
                                    map.setFeatureState(activeFeature.feature, { hover: true });
                                } else {
                                    map.setFeatureState(feature.feature, { hover: false });
                                }
                            }
                        });
                    }
                }
            };
        };

<<<<<<< HEAD
        this.renderedPopupTemplate = null;
        $.ajax({
            type: 'GET',
            url: arches.urls.root + 'templates/views/components/map-popup.htm',
            complete: function(e) {
                self.renderedPopupTemplate = e.responseText;
            }
        });

=======
>>>>>>> add4fbc9
        this.onFeatureClick = function(features, lngLat, MapboxGl) {
            const popupTemplate = this.popupTemplate ? this.popupTemplate : mapPopupProvider.getPopupTemplate(features);
            const map = self.map();
            const mapStyle = map.getStyle();
            self.popup = new MapboxGl.Popup()
                .setLngLat(lngLat)
<<<<<<< HEAD
                .setHTML(self.renderedPopupTemplate)
=======
                .setHTML(popupTemplate)
>>>>>>> add4fbc9
                .addTo(map);
            ko.applyBindingsToDescendants(
                mapPopupProvider.processData(self.getPopupData(features)),
                self.popup._content
            );
            features.forEach(feature=>{
                if (mapStyle && feature.id) map.setFeatureState(feature, { selected: true });
                self.popup.on('close', function() {
                    if (mapStyle && feature.id) {
                        try {
                            map.setFeatureState(feature, { selected: false });
                            map.setFeatureState(feature, { hover: false });
                        } catch(e){
                            // catch TypeError which occurs when map is destroyed while popup open.
                        }
                    }
                    self.popup = undefined;
                });
            });
        };

        this.setupMap = function(map) {
            map.on('load', function() {
                require(['mapbox-gl', 'mapbox-gl-geocoder'], function(MapboxGl, MapboxGeocoder) {
                    map.addControl(new MapboxGl.NavigationControl(), 'top-left');
                    map.addControl(new MapboxGl.FullscreenControl({
                        container: $(map.getContainer()).closest('.workbench-card-wrapper')[0]
                    }), 'top-left');
                    map.addControl(new MapboxGeocoder({
                        accessToken: MapboxGl.accessToken,
                        mapboxgl: MapboxGl,
                        placeholder: arches.geocoderPlaceHolder,
                        bbox: arches.hexBinBounds
                    }), 'top-right');

                    self.layers.subscribe(self.updateLayers);

                    var hoverFeature;

                    map.on('mousemove', function(e) {
                        var style = map.getStyle();
                        if (hoverFeature && hoverFeature.id && style) map.setFeatureState(hoverFeature, { hover: false });
                        hoverFeature = _.find(
                            map.queryRenderedFeatures(e.point),
                            feature => mapPopupProvider.isFeatureClickable(feature, self)
                        );
                        if (hoverFeature && hoverFeature.id && style) map.setFeatureState(hoverFeature, { hover: true });

                        map.getCanvas().style.cursor = hoverFeature ? 'pointer' : '';
                        if (self.map().draw_mode) {
                            var crosshairModes = [
                                "draw_point",
                                "draw_line_string",
                                "draw_polygon",
                            ];
                            map.getCanvas().style.cursor = crosshairModes.includes(self.map().draw_mode) ? "crosshair" : "";
                        }
                    });

                    map.draw_mode = null;


                    map.on('click', function(e) {
                        const popupFeatures = _.filter(
                            map.queryRenderedFeatures(e.point),
                            feature => mapPopupProvider.isFeatureClickable(feature, self)
                        );
                        if (popupFeatures.length) {
                            self.onFeatureClick(popupFeatures, e.lngLat, MapboxGl);
                        }
                    });


                    map.on('zoomend', function() {
                        self.zoom(
                            parseFloat(map.getZoom())
                        );
                    });

                    map.on('dragend', function() {
                        var center = map.getCenter();

                        self.centerX(parseFloat(center.lng));
                        self.centerY(parseFloat(center.lat));
                    });

                    self.map(map);
                });
            });
        };
    };
    return viewModel;
});<|MERGE_RESOLUTION|>--- conflicted
+++ resolved
@@ -1,16 +1,12 @@
 define([
     'jquery',
     'underscore',
+    'arches',
     'knockout',
     'knockout-mapping',
-<<<<<<< HEAD
-    'arches',
+    'utils/map-popup-provider',
     'templates/views/components/map-popup.htm'
-], function($, _, ko, koMapping, arches) {
-=======
-    'utils/map-popup-provider'
 ], function($, _, arches, ko, koMapping, mapPopupProvider) {
->>>>>>> add4fbc9
     const viewModel = function(params) {
         var self = this;
 
@@ -116,13 +112,8 @@
             if (ko.isObservable(params.overlayConfigs)) {
                 params.overlayConfigs(overlayConfigs);
             }
-<<<<<<< HEAD
         });
         
-=======
-        })
-
->>>>>>> add4fbc9
         this.activeBasemap = ko.observable();  // params.basemap is a string, activeBasemap is a map. Cannot initialize from params.
         this.activeBasemap.subscribe(function(basemap) {
             if (ko.isObservable(params.basemap) && params.basemap() !== basemap.name) {
@@ -436,7 +427,6 @@
             };
         };
 
-<<<<<<< HEAD
         this.renderedPopupTemplate = null;
         $.ajax({
             type: 'GET',
@@ -446,19 +436,13 @@
             }
         });
 
-=======
->>>>>>> add4fbc9
         this.onFeatureClick = function(features, lngLat, MapboxGl) {
             const popupTemplate = this.popupTemplate ? this.popupTemplate : mapPopupProvider.getPopupTemplate(features);
             const map = self.map();
             const mapStyle = map.getStyle();
             self.popup = new MapboxGl.Popup()
                 .setLngLat(lngLat)
-<<<<<<< HEAD
-                .setHTML(self.renderedPopupTemplate)
-=======
                 .setHTML(popupTemplate)
->>>>>>> add4fbc9
                 .addTo(map);
             ko.applyBindingsToDescendants(
                 mapPopupProvider.processData(self.getPopupData(features)),
