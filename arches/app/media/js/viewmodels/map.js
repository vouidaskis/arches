--- conflicted
+++ resolved
@@ -432,19 +432,11 @@
         };
 
         this.popupTemplate = popupTemplate;
-<<<<<<< HEAD
-
-        
+
         this.onFeatureClick = function(feature, lngLat, MapboxGl) {
             const map = self.map();
-            
+            const mapStyle = map.getStyle();
             self.popup = new MapboxGl.Popup()
-=======
-        this.onFeatureClick = function(features, lngLat) {
-            const map = self.map();
-            const mapStyle = map.getStyle();
-            self.popup = new mapboxgl.Popup()
->>>>>>> 1f27f52f
                 .setLngLat(lngLat)
                 .setHTML(self.popupTemplate)
                 .addTo(map);
@@ -504,23 +496,17 @@
 
                     map.draw_mode = null;
 
-<<<<<<< HEAD
+
                     map.on('click', function(e) {
-                        if (hoverFeature) {
-                            self.onFeatureClick(hoverFeature, e.lngLat, MapboxGl);
+                        const popupFeatures = _.filter(
+                            map.queryRenderedFeatures(e.point),
+                            self.isFeatureClickable
+                        );
+                        if (popupFeatures.length) {
+                            self.onFeatureClick(popupFeatures, e.lngLat, MapboxGl);
                         }
                     });
-=======
-                map.on('click', function(e) {
-                    const popupFeatures = _.filter(
-                        map.queryRenderedFeatures(e.point),
-                        self.isFeatureClickable
-                    );
-                    if (popupFeatures.length) {
-                        self.onFeatureClick(popupFeatures, e.lngLat);
-                    }
-                });
->>>>>>> 1f27f52f
+
 
                     map.on('zoomend', function() {
                         self.zoom(
