define([
    'jquery',
    'underscore',
    'arches',
    'knockout',
    'knockout-mapping',
    'mapbox-gl',
    'mapbox-gl-geocoder',
    'text!templates/views/components/map-popup.htm'
], function($, _, arches, ko, koMapping, mapboxgl, MapboxGeocoder, popupTemplate) {
    var viewModel = function(params) {
        var self = this;

        var geojsonSourceFactory = function() {
            return {
                "type": "geojson",
                "generateId": true,
                "data": {
                    "type": "FeatureCollection",
                    "features": []
                }
            };
        };

<<<<<<< HEAD
        this.activeTab = ko.observable(ko.unwrap(params.activeTab));

        var boundingOptions = {
            padding: {
                top: 40,
                left: 40 + (self.activeTab() ? 200: 0),
                bottom: 40,
                right: 40 + (self.activeTab() ? 200: 0)
            },
            animate: false
        };

        this.map = ko.observable(ko.unwrap(params.map));
        this.map.subscribe(function(map) {
            self.setupMap(map);

            if (ko.unwrap(params.x) && ko.unwrap(params.y)) {
                var center = map.getCenter();
            
                lng = parseFloat(params.x());
                lat = parseFloat(params.y());
                
                if (lng) { center.lng = lng; }
                if (lat) { center.lat = lat; }
    
                map.setCenter(center);
            }

            if (ko.unwrap(params.zoom)) {
                map.setZoom(ko.unwrap(params.zoom));
            }

            if (ko.unwrap(params.bounds)) {
                map.fitBounds(ko.unwrap(params.bounds), boundingOptions);
            }
        })

        this.bounds = ko.observable(ko.unwrap(params.bounds) || arches.hexBinBounds);
        this.bounds.subscribe(function(bounds) {
            if (bounds && self.map()) {
                self.map().fitBounds(bounds, boundingOptions);
            }

            if (ko.isObservable(params.fitBounds) && params.fitBounds() !== bounds){
                params.fitBounds(bounds);
            }
        });

        this.centerX = ko.observable(ko.unwrap(params.x) || arches.mapDefaultX);
        this.centerX.subscribe(function(lng) {
            if (lng && self.map()) {
                var center = self.map().getCenter();
                center.lng = lng;
            
                self.map().setCenter(center);
            }
            if (ko.isObservable(params.x) && params.x() !== lng) {
                params.x(lng);
            }
        });

        this.centerY = ko.observable(ko.unwrap(params.y) || arches.mapDefaultY);
        this.centerY.subscribe(function(lat) {
            if (lat && self.map()) {
                var center = self.map().getCenter();
                center.lat = lat;
            
                self.map().setCenter(center);
            }
            if (ko.isObservable(params.y) && params.y() !== lat) {
                params.y(lat);
            }
        });
        
        this.zoom = ko.observable(ko.unwrap(params.zoom) || arches.mapDefaultZoom);
        this.zoom.subscribe(function(level) {
            if (level && self.map()) { self.map().setZoom(level) };

            if (ko.isObservable(params.zoom) && params.zoom() !== level) {
                params.zoom(level);
            }
        });

        this.overlayConfigs = ko.observableArray(ko.unwrap(params.overlayConfigs));
        this.overlayConfigs.subscribe(function(overlayConfigs) {
            if (ko.isObservable(params.overlayConfigs)) {
                params.overlayConfigs(overlayConfigs)
            }
        })
        
        this.activeBasemap = ko.observable();  // params.basemap is a string, activeBasemap is a map. Cannot initialize from params.
        this.activeBasemap.subscribe(function(basemap) {
            if (ko.isObservable(params.basemap) && params.basemap() !== basemap.name) {
                params.basemap(basemap.name);
            }
        });

=======
        var x = ko.unwrap(params.x) ? params.x : arches.mapDefaultX;
        var y = ko.unwrap(params.y) ? params.y : arches.mapDefaultY;
        var bounds = ko.unwrap(params.bounds) ? params.bounds : arches.hexBinBounds;
        var zoom = ko.unwrap(params.zoom) ? params.zoom : arches.mapDefaultZoom;
        var minZoom = arches.mapDefaultMinZoom;
        var maxZoom = arches.mapDefaultMaxZoom;
>>>>>>> 89ec36bb
        var sources = Object.assign({
            "resource": geojsonSourceFactory(),
            "search-results-hex": geojsonSourceFactory(),
            "search-results-hashes": geojsonSourceFactory(),
            "search-results-points": geojsonSourceFactory()
        }, arches.mapSources, params.sources);
        
        this.basemaps = params.basemaps || [];
        this.overlays = params.overlaysObservable || ko.observableArray();
        
        var mapLayers = params.mapLayers || arches.mapLayers;
        mapLayers.forEach(function(layer) {
            if (!layer.isoverlay) {
                if (!params.basemaps) self.basemaps.push(layer);
            }
            else if (!params.overlaysObservable) {
                if (layer.searchonly && !params.search) return;
                layer.opacity = ko.observable(layer.addtomap ? 100 : 0);
                layer.onMap = ko.pureComputed({
                    read: function() { return layer.opacity() > 0; },
                    write: function(value) {
                        layer.opacity(value ? 100 : 0);
                    }
                });
                
                layer.updateParent = function(parent) {
                    if (self.overlayConfigs.indexOf(layer.maplayerid) === -1) {
                        self.overlayConfigs.push(layer.maplayerid)
                        layer.opacity(100)
                    } else {
                        self.overlayConfigs.remove(layer.maplayerid);
                        layer.opacity(0)
                    }
                    
                    if (parent !== self) {
                        parent.overlayConfigs(self.overlayConfigs())

                        if (params.inWidget) {
                            try {
                                parent.overlays.valueHasMutated();
                            } catch(e) {
                                console.log(e);
                            }
                        }
                    }
                };

                self.overlays.push(layer);
            }
        });
        
        if (!self.activeBasemap()) {
            var basemap = ko.unwrap(self.basemaps).find(function(basemap) {
                return ko.unwrap(params.basemap) === basemap.name;
            });

            if (!basemap && params.config) {
                basemap = ko.unwrap(self.basemaps).find(function(basemap) {
                    return params.config().basemap === basemap.name;
                });
            }

            if (!basemap) {
                basemap = ko.unwrap(self.basemaps).find(function(basemap) {
                    return basemap.addtomap;
                });
            }

            self.activeBasemap(basemap);
        }

        for (var overlay of self.overlays()) {
            if (
                ko.unwrap(self.overlayConfigs) && self.overlayConfigs.indexOf(overlay.maplayerid) > -1
                || params.search && overlay.addtomap
            ) {
                overlay.opacity(100);
            } else {
                overlay.opacity(0);
            }
        }

        _.each(sources, function(sourceConfig) {
            if (sourceConfig.tiles) {
                sourceConfig.tiles.forEach(function(url, i) {
                    if (url.startsWith('/')) {
                        sourceConfig.tiles[i] = window.location.origin + url;
                    }
                });
            }
            if (sourceConfig.data && typeof sourceConfig.data === 'string' && sourceConfig.data.startsWith('/')) {
                sourceConfig.data = arches.urls.root + sourceConfig.data.substr(1);
            }
        });

        var multiplyStopValues = function(stops, multiplier) {
            _.each(stops, function(stop) {
                if (Array.isArray(stop[1])) {
                    multiplyStopValues(stop[1], multiplier);
                } else {
                    stop[1] = stop[1] * multiplier;
                }
            });
        };

        var updateOpacity = function(layer, val) {
            var opacityVal = Number(val) / 100.0;
            layer = JSON.parse(JSON.stringify(layer));
            if (layer.paint === undefined) {
                layer.paint = {};
            }
            _.each([
                'background',
                'fill',
                'line',
                'text',
                'icon',
                'raster',
                'circle',
                'fill-extrusion',
                'heatmap'
            ], function(opacityType) {
                var startVal = layer.paint ? layer.paint[opacityType + '-opacity'] : null;

                if (startVal) {
                    if (parseFloat(startVal)) {
                        layer.paint[opacityType + '-opacity'].base = startVal * opacityVal;
                    } else {
                        layer.paint[opacityType + '-opacity'] = JSON.parse(JSON.stringify(startVal));
                        if (startVal.base) {
                            layer.paint[opacityType + '-opacity'].base = startVal.base * opacityVal;
                        }
                        if (startVal.stops) {
                            multiplyStopValues(layer.paint[opacityType + '-opacity'].stops, opacityVal);
                        }
                    }
                } else if (layer.type === opacityType ||
                     (layer.type === 'symbol' && (opacityType === 'text' || opacityType === 'icon'))) {
                    layer.paint[opacityType + '-opacity'] = opacityVal;
                }
            }, self);
            return layer;
        };

        this.additionalLayers = params.layers;
        this.layers = ko.pureComputed(function() {
            var layers = [];
            self.overlays().forEach(function(layer) {
                if (layer.onMap()) {
                    var opacity = layer.opacity();
                    layers = layer.layer_definitions.map(function(layer) {
                        return updateOpacity(layer, opacity);
                    }).concat(layers);
                }
            });
            if (ko.unwrap(self.activeBasemap)) {
                layers = ko.unwrap(self.activeBasemap).layer_definitions.slice(0).concat(layers);
            }
            if (this.additionalLayers) {
                layers = layers.concat(ko.unwrap(this.additionalLayers));
            }
            return layers;
        }, this);

        this.mapOptions = {
            style: {
                version: 8,
                sources: sources,
                sprite: arches.mapboxSprites,
                glyphs: arches.mapboxGlyphs,
                layers: self.layers(),
                center: [
                    parseFloat(self.centerX()),
                    parseFloat(self.centerY()),
                ],
                zoom: parseFloat(self.zoom()),
            },
            maxZoom: arches.mapDefaultMaxZoom,
            minZoom: arches.mapDefaultMinZoom,
        };
        if (!params.usePosition) {
            this.mapOptions.bounds = self.bounds;
            this.mapOptions.fitBoundsOptions = params.fitBoundsOptions;
        }

        this.hideSidePanel = function() {
            self.activeTab(undefined);
        };

        this.toggleTab = function(tabName) {
            if (self.activeTab() === tabName) {
                self.activeTab(null);
            } else {
                self.activeTab(tabName);
            }
        };

        this.updateLayers = function(layers) {
            var style = self.map().getStyle();

            if (style) {
                style.layers = self.draw ? layers.concat(self.draw.options.styles) : layers;
                self.map().setStyle(style);
            }
        };

        this.isFeatureClickable = function(feature) {
            return feature.properties.resourceinstanceid;
        };

        this.expandSidePanel = function() {
            return false;
        };

        this.resourceLookup = {};
        this.getPopupData = function(feature) {
            var data = feature.properties;
            var id = data.resourceinstanceid;
            data.showEditButton = false;
            if (id) {
                if (!self.resourceLookup[id]){
                    data = _.defaults(data, {
                        'loading': true,
                        'displayname': '',
                        'graph_name': '',
                        'map_popup': ''
                    });
                    if (data.permissions) {
                        try {
                            data.permissions = JSON.parse(ko.unwrap(data.permissions));
                        } catch (err) {
                            data.permissions = koMapping.toJS(ko.unwrap(data.permissions));
                        }
                        if (data.permissions.users_without_edit_perm.indexOf(ko.unwrap(self.userid)) === -1) {
                            data.showEditButton = true;
                        }
                    }
                    data = ko.mapping.fromJS(data);
                    data.reportURL = arches.urls.resource_report;
                    data.editURL = arches.urls.resource_editor;
                    self.resourceLookup[id] = data;
                    $.get(arches.urls.resource_descriptors + id, function(data) {
                        data.loading = false;
                        ko.mapping.fromJS(data, self.resourceLookup[id]);
                    });
                }
                self.resourceLookup[id].feature = feature;
                self.resourceLookup[id].mapCard = self;
                return self.resourceLookup[id];
            } else {
                data.resourceinstanceid = ko.observable(false);
                data.loading = ko.observable(false);
                data.feature = feature;
                data.mapCard = self;
                return data;
            }
        };

        this.popupTemplate = popupTemplate;
        this.onFeatureClick = function(feature, lngLat) {
            var map = self.map();
            self.popup = new mapboxgl.Popup()
                .setLngLat(lngLat)
                .setHTML(self.popupTemplate)
                .addTo(map);
            ko.applyBindingsToDescendants(
                self.getPopupData(feature),
                self.popup._content
            );
            if (map.getStyle() && feature.id) map.setFeatureState(feature, { selected: true });
            self.popup.on('close', function() {
                if (map.getStyle() && feature.id) map.setFeatureState(feature, { selected: false });
                self.popup = undefined;
            });
        };

        this.setupMap = function(map) {
            map.on('load', function() {
                map.addControl(new mapboxgl.NavigationControl(), 'top-left');
                map.addControl(new mapboxgl.FullscreenControl({
                    container: $(map.getContainer()).closest('.workbench-card-wrapper')[0]
                }), 'top-left');
                map.addControl(new MapboxGeocoder({
                    accessToken: mapboxgl.accessToken,
                    mapboxgl: mapboxgl,
                    placeholder: arches.geocoderPlaceHolder,
                    bbox: arches.hexBinBounds
                }), 'top-right');

                self.layers.subscribe(self.updateLayers);

                var hoverFeature;

                map.on('mousemove', function(e) {
                    var style = map.getStyle();
                    if (hoverFeature && hoverFeature.id && style) map.setFeatureState(hoverFeature, { hover: false });
                    hoverFeature = _.find(
                        map.queryRenderedFeatures(e.point),
                        self.isFeatureClickable
                    );
                    if (hoverFeature && hoverFeature.id && style) map.setFeatureState(hoverFeature, { hover: true });

                    map.getCanvas().style.cursor = hoverFeature ? 'pointer' : '';
                    if (self.map().draw_mode) {
                        var crosshairModes = [
                            "draw_point",
                            "draw_line_string",
                            "draw_polygon",
                        ];
                        map.getCanvas().style.cursor = crosshairModes.includes(self.map().draw_mode) ? "crosshair" : "";
                    }
                });

                map.draw_mode = null;

                map.on('click', function(e) {
                    if (hoverFeature) {
                        self.onFeatureClick(hoverFeature, e.lngLat);
                    }
                });

                map.on('zoomend', function() {
                    self.zoom(
                        parseFloat(map.getZoom())
                    );
                });

                map.on('dragend', function() {
                    var center = map.getCenter();
                    self.centerX(parseFloat(center.lng));
                });

                map.on('dragend', function() {
                    var center = map.getCenter();
                    self.centerY(parseFloat(center.lat));
                });

                self.map(map);
            });
        };
    };
    return viewModel;
});<|MERGE_RESOLUTION|>--- conflicted
+++ resolved
@@ -22,7 +22,6 @@
             };
         };
 
-<<<<<<< HEAD
         this.activeTab = ko.observable(ko.unwrap(params.activeTab));
 
         var boundingOptions = {
@@ -120,14 +119,6 @@
             }
         });
 
-=======
-        var x = ko.unwrap(params.x) ? params.x : arches.mapDefaultX;
-        var y = ko.unwrap(params.y) ? params.y : arches.mapDefaultY;
-        var bounds = ko.unwrap(params.bounds) ? params.bounds : arches.hexBinBounds;
-        var zoom = ko.unwrap(params.zoom) ? params.zoom : arches.mapDefaultZoom;
-        var minZoom = arches.mapDefaultMinZoom;
-        var maxZoom = arches.mapDefaultMaxZoom;
->>>>>>> 89ec36bb
         var sources = Object.assign({
             "resource": geojsonSourceFactory(),
             "search-results-hex": geojsonSourceFactory(),
