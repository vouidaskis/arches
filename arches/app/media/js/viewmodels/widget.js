--- conflicted
+++ resolved
@@ -1,13 +1,9 @@
-<<<<<<< HEAD
 define([
     'knockout',
     'underscore',
     'uuid',
     'utils/dispose'
 ], function (ko, _, uuid, dispose) {
-=======
-define(['knockout', 'underscore', 'uuid'], function(ko, _, uuid) {
->>>>>>> e62d1118
     /**
     * A viewmodel used for generic widgets
     *
