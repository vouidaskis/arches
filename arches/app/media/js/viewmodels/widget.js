--- conflicted
+++ resolved
@@ -12,12 +12,8 @@
         this.state = params.state || 'form';
         this.value = params.value || ko.observable(null);
         this.displayValue = ko.computed(function() {
-<<<<<<< HEAD
-            return self.value();
-=======
             var val = ko.isObservable() ? self.value() : self.value;
             return val;
->>>>>>> 281bc5b1
         });
         this.disabled = params.disabled || ko.observable(false);
         this.node = params.node || null;
