define([
    'arches',
    'jquery',
    'underscore',
    'knockout',
    'knockout-mapping',
    'uuid',
    'viewmodels/alert',
    'viewmodels/workflow-step',
    'bindings/gallery',
    'bindings/scrollTo'
], function(arches, $, _, ko, koMapping, uuid, AlertViewModel, WorkflowStep) {
    WORKFLOW_LABEL = 'workflow';
    WORKFLOW_ID_LABEL = 'workflow-id';
    STEPS_LABEL = 'workflow-steps';
    STEP_ID_LABEL = 'workflow-step-id';
    STEP_IDS_LABEL = 'workflow-step-ids';

    var Workflow = function(config) {
        var self = this;

        this.id = ko.observable();
<<<<<<< HEAD
        this.workflowName = ko.observable();


        this.v2 = config.v2 || self.v2;  // TODO: remove this when all steps are component-based-step

                
        this.pan = ko.observable();
        this.alert = config.alert || ko.observable(null);
        this.quitUrl = config.quitUrl || self.quitUrl || arches.urls.plugin('init-workflow');
        this.isWorkflowFinished = ko.observable(false);
        
        this.steps = ko.observableArray();
        
        this.activeStep = ko.observable();
        this.activeStep.subscribe(function(activeStep) {
            self.setStepIdToUrl(activeStep);
        });
        
=======
        this.resourceId = ko.observable();

        this.quitUrl = config.quitUrl || self.quitUrl || arches.urls.plugin('init-workflow');

        this.v2 = config.v2 || self.v2;
        
        this.steps = ko.observableArray();
        
        this.activeStep = ko.observable();
        this.activeStep.subscribe(function(activeStep) {
            self.setStepIdToUrl(activeStep);
        });
        
        this.isWorkflowFinished = ko.observable(false);
        
>>>>>>> b87ba0b3
        this.furthestValidStepIndex = ko.observable();
        this.furthestValidStepIndex.subscribe(function(index){
            if (index >= self.steps().length - 1) {
                self.isWorkflowFinished(true)
            }
        });
<<<<<<< HEAD
        
        this.initialize = function() {
            /* BEGIN workflow metadata logic */ 
            if (self.componentName) {
                self.getWorkflowMetaData(self.componentName).then(function(workflowJson) {
                    self.workflowName(workflowJson.name);
                });
            }
            /* END workflow metadata logic */ 

=======
        
        this.pan = ko.observable();
        
        this.hoverStep = ko.observable();  // legacy DO NOT USE
        this.ready = ko.observable(false);  // legacy  DO NOT USE

        this.workflowName = ko.observable();
        
        this.alert = config.alert || ko.observable(null);
        this.quitUrl = arches.urls.home;

        this.warning = '';

        this.initialize = function() {
            /* BEGIN workflow metadata logic */ 
            if (self.componentName) {
                self.getWorkflowMetaData(self.componentName).then(function(workflowJson) {
                    self.workflowName(workflowJson.name);
                });
            }
            /* END workflow metadata logic */ 

>>>>>>> b87ba0b3
            /* BEGIN workflow id logic */ 
            var currentWorkflowId = self.getWorkflowIdFromUrl();
            if (currentWorkflowId) {
                self.id(currentWorkflowId)
            }
            else {
                self.id(uuid.generate());
                self.setWorkflowIdToUrl();
            }
            /* END workflow id logic */ 

            /* BEGIN workflow step creation logic */ 
            if (self.getFromLocalStorage(WORKFLOW_ID_LABEL) !== self.id()) {
                self.setToLocalStorage(WORKFLOW_ID_LABEL, self.id());
                /* remove step data created by previous workflow from localstorage */
                localStorage.removeItem(STEPS_LABEL);  
                localStorage.removeItem(STEP_IDS_LABEL);  
            }

            self.updateStepPath();
            self.getFurthestValidStepIndex();
            
            var cachedStepId = self.getStepIdFromUrl();
            var cachedActiveStep = self.steps().find(function(step) {
                return step.id() === cachedStepId;
            });

            if (cachedActiveStep) {
                self.activeStep(cachedActiveStep);
            }
            else {
                self.activeStep(self.steps()[0]);
            }
            /* END workflow step creation logic */ 
        };
<<<<<<< HEAD
=======
        
        this.wastebinWarning = function(val){
            if (val === '') {
                return [[arches.translations.workflowWastbinWarning3],[arches.translations.workflowWastbinWarning2]];
            } else {
                return [[arches.translations.workflowWastbinWarning.replace("${val}", val)],[arches.translations.workflowWastbinWarning2]];
            }
        };
>>>>>>> b87ba0b3

        this.updatePan = function(val){
            if (this.pan() !== val) {
                this.pan(val);
            } else {
                this.pan.valueHasMutated();
            }
        };

        this.getInformationBoxDisplayedStateFromLocalStorage = function(stepName) {
            return self.getMetadataFromLocalStorage(stepName, 'informationBoxDisplayed');
        };

        this.getMetadataFromLocalStorage = function(stepName, key) {
            var workflowsMetadataLocalStorageData = JSON.parse(localStorage.getItem('workflow-metadata')) || {};
            var workflowName = ko.unwrap(self.workflowName);
            if (workflowsMetadataLocalStorageData[workflowName] && workflowsMetadataLocalStorageData[workflowName][stepName]) {
                return workflowsMetadataLocalStorageData[workflowName][stepName][key];
            }
        };

        this.setMetadataToLocalStorage = function(stepName, key, value) {
            var workflowMetaDataLocalStorageData = JSON.parse(localStorage.getItem('workflow-metadata')) || {};
            var workflowName = ko.unwrap(self.workflowName);

            if (!workflowMetaDataLocalStorageData[workflowName]) {
                workflowMetaDataLocalStorageData[workflowName] = {};
            };

            if (!workflowMetaDataLocalStorageData[workflowName][stepName]) {
                workflowMetaDataLocalStorageData[workflowName][stepName] = {};
            };
            
            workflowMetaDataLocalStorageData[workflowName][stepName][key] = value;

            localStorage.setItem(
                'workflow-metadata',
                JSON.stringify(workflowMetaDataLocalStorageData)
            );
        };

        this.createStep = function(stepData) {
            var stepNameToIdLookup = self.getFromLocalStorage(STEP_IDS_LABEL);

            var stepName = ko.unwrap(stepData.name);
            
            /* if stepIds exist for this workflow in localStorage, set correct value */ 
            if (stepNameToIdLookup[stepName]) {
                stepData.id = stepNameToIdLookup[stepName];
            }
            
            stepData.informationBoxDisplayed = ko.observable(self.getInformationBoxDisplayedStateFromLocalStorage(stepName));
            stepData.informationBoxDisplayed.subscribe(function(val){
                self.setMetadataToLocalStorage(stepName, 'informationBoxDisplayed', val);
            });

            stepData.workflow = self;
            return new WorkflowStep(stepData);
        };

        this.updateStepIndices = function() {
            var steps = self.steps();

            var updatedSteps = steps.map(function(step, index) {
                step['_index'] = index;
                return step;
            });
<<<<<<< HEAD

            self.steps(updatedSteps);
        };

        this.saveActiveStep = function() {
            console.log(self.activeStep())
            return new Promise(function(resolve, _reject) {
                self.activeStep().save().then(function(data) {      
                    
                    console.log("DDSES", data)
=======

            self.steps(updatedSteps);
        };

        this.saveActiveStep = function() {
            return new Promise(function(resolve, _reject) {
                self.activeStep().save().then(function(data) {            
>>>>>>> b87ba0b3
                    resolve(data);
                });
            });
        };

        this.getStepData = function(stepName) {
            return new Promise(function(resolve) {
                /* ONLY to be used as intermediary for when a step needs data from a different step in the workflow */
                var step = self.steps().find(function(step) { return ko.unwrap(step.name) === ko.unwrap(stepName); });

                if (step) { 
                    if (step.saving()) {
                        var savingSubscription = step.saving.subscribe(function(saving) {
                            if (!saving) {
                                savingSubscription.dispose(); /* self-disposing subscription */
<<<<<<< HEAD
                                resolve({ [ko.unwrap(step.name)]: step.value() }); 
=======
                                resolve({ [step.name()]: step.value() }); 
>>>>>>> b87ba0b3
                            }
                        });
                    }
                    else {
<<<<<<< HEAD
                        resolve({ [ko.unwrap(step.name)]: step.value() });
=======
                        resolve({ [step.name()]: step.value() });
>>>>>>> b87ba0b3
                    }
                }
                else {
                    resolve(null);
                }
            });
        };

        this.toggleStepLockedState = function(stepName, locked) {
            var step = self.steps().find(function(step) { return ko.unwrap(step.name) === ko.unwrap(stepName); });
            if (step) {
                step.locked(locked);
            }
        }

<<<<<<< HEAD
=======
        this.getStepIdFromUrl = function() {
            var searchParams = new URLSearchParams(window.location.search);
            return searchParams.get(STEP_ID_LABEL);
        };

        this.setStepIdToUrl = function(step) {
            var searchParams = new URLSearchParams(window.location.search);
            searchParams.set(STEP_ID_LABEL, step.id());

            var newRelativePathQuery = `${window.location.pathname}?${searchParams.toString()}`;
            history.pushState(null, '', newRelativePathQuery);
        };

>>>>>>> b87ba0b3
        this.getFurthestValidStepIndex = function() {
            /*
                valid index is the index directly after the furthest completed step
                or furthest non-required step chained to the beginning/most-completed step
            */ 

            var furthestValidStepIndex = self.furthestValidStepIndex() || 0;
            var startIdx = 0;

            /* furthest completed step index */ 
            self.steps().forEach(function(step) {
                if (ko.unwrap(step.complete)) {
                    startIdx = step._index;
                }
            });

            /* furthest non-required step directly after furthest completed step */ 
            for (var i = startIdx; i < self.steps().length; i++) {
                var step = self.steps()[i];

                if (ko.unwrap(step.complete) || !ko.unwrap(step.required)) {
                    furthestValidStepIndex = step._index;
                }
                else { break; }
            }

            /* add index position for furthest valid index if not incomplete beginning step */ 
            if (
                (
                    furthestValidStepIndex === 0 
                    && self.steps()[furthestValidStepIndex].complete()
                )
                || furthestValidStepIndex > 0
            ) { 
                furthestValidStepIndex += 1; 
            }

            if (furthestValidStepIndex !== self.furthestValidStepIndex()) {
                self.furthestValidStepIndex(furthestValidStepIndex);
            }
        };

        this.updateStepPath = function() {
            var steps = [];
            self.stepConfig.forEach(function(stepConfigData) {
                steps.push(
                    self.createStep(stepConfigData)
                )
            });

            var idx = 0;
            var currentStep;
            
            while (  /* while the current step is not the configured last step */ 
<<<<<<< HEAD
                ko.unwrap(steps[idx].name) !== ko.unwrap(self.stepConfig[self.stepConfig.length - 1].name)
=======
                steps[idx].name() !== ko.unwrap(self.stepConfig[self.stepConfig.length - 1].name)
>>>>>>> b87ba0b3
            ) {
                currentStep = steps[idx];

                if (currentStep['stepInjectionConfig']) {
                    var childStep;
                    var defaultStepChoice = ko.unwrap(currentStep['stepInjectionConfig']['defaultStepChoice']);

                    if (currentStep.complete()) {
                        var stepData = currentStep['stepInjectionConfig']['injectionLogic'](currentStep);
                        if (stepData) {
                            childStep = self.createStep(stepData);
                        }
                        currentStep.locked(true)
                    }
                    else if (defaultStepChoice) {
                        childStep = self.createStep(defaultStepChoice);
                    }

                    if (childStep) {
                        var stepNameToInjectAfter = currentStep['stepInjectionConfig']['stepNameToInjectAfter'](currentStep);
                        var stepToInjectAfterIndex = steps.findIndex(function(step) {
                            return ko.unwrap(step.name) == stepNameToInjectAfter;
                        });

                        steps.splice(stepToInjectAfterIndex + 1, 0, childStep);
                    }
                }

                idx += 1;
            }

            self.steps(steps);

            var updatedStepNameToIdLookup = self.steps().reduce(function(acc, step) { 
<<<<<<< HEAD
                acc[ko.unwrap(step.name)] = step.id(); 
=======
                acc[step.name()] = step.id(); 
>>>>>>> b87ba0b3
                return acc;
            }, {});
            self.setToLocalStorage(STEP_IDS_LABEL, updatedStepNameToIdLookup);

            self.updateStepIndices();
            self.getFurthestValidStepIndex();
        };

        this.getWorkflowIdFromUrl = function() {
            var searchParams = new URLSearchParams(window.location.search);
            return searchParams.get(WORKFLOW_ID_LABEL);
        };
        
        this.setWorkflowIdToUrl = function() {
            var searchParams = new URLSearchParams(window.location.search);
            searchParams.set(WORKFLOW_ID_LABEL, self.id());

            var newRelativePathQuery = `${window.location.pathname}?${searchParams.toString()}`;
            history.replaceState(null, '', newRelativePathQuery);
        };

        this.getStepIdFromUrl = function() {
            var searchParams = new URLSearchParams(window.location.search);
            return searchParams.get(STEP_ID_LABEL);
        };

        this.setStepIdToUrl = function(step) {
            var searchParams = new URLSearchParams(window.location.search);
            searchParams.set(STEP_ID_LABEL, step.id());

            var newRelativePathQuery = `${window.location.pathname}?${searchParams.toString()}`;
            history.pushState(null, '', newRelativePathQuery);
        };

        this.setToLocalStorage = function(key, value) {
            var workflowLocalStorageData = JSON.parse(localStorage.getItem(WORKFLOW_LABEL)) || {};
            
            workflowLocalStorageData[key] = value;

            localStorage.setItem(
                WORKFLOW_LABEL, 
                JSON.stringify(workflowLocalStorageData)
            );
        };

        this.getFromLocalStorage = function(key) {
            var localStorageData = JSON.parse(localStorage.getItem(WORKFLOW_LABEL));

            if (localStorageData) {
                return localStorageData[key];
            }
        };

        this.getWorkflowMetaData = function(pluginJsonFileName) {
            return new Promise(function(resolve, _reject) {
                $.ajax({
                    type: "GET",
                    url: arches.urls.plugin(pluginJsonFileName),
                    data: { "json":true },
                    context: self,
                    success: function(workflowJson){ resolve(workflowJson); }
                });
            });
        };

        this.reverseWorkflowTransactions = function() {
            $.ajax({
                type: "POST",
                url: arches.urls.transaction_reverse(self.id())
            }).then(function() {
                window.location.href = self.quitUrl;
            });
        };

        this.finishWorkflow = function() {
<<<<<<< HEAD
=======
            if (self.isWorkflowFinished()) { self.activeStep(self.steps()[self.steps().length - 1]); }
        };

        this.finishTabbedWorkflow = function() { //TODO: promise chain needs to be implemented later
>>>>>>> b87ba0b3
            if (self.activeStep().hasDirtyTile()) {
                self.activeStep().save().then(function() {
                    window.location.assign(self.quitUrl);
                })
            }
            else {
                window.location.assign(self.quitUrl);
            }
<<<<<<< HEAD
        };

        this.quitWorkflow = function(){
=======
            self.steps().forEach(function(step){
                step.saveOnQuit();
            })
            window.location.assign(self.quitUrl);
        };

        this.quitWorkflow = function(){
            var resourcesToDelete = [];
            var tilesToDelete = [];
            var warnings = []

            self.steps().forEach(function(step) {
                var wastebin = step.wastebin;

                if (wastebin) {
                    if (ko.unwrap(wastebin.resources)) {
                        var resources = ko.mapping.toJS(wastebin.resources);
                        resources.forEach(function(resource) {
                            warnings.push(resource.description);
                            resourcesToDelete.push(resource);
                        })
                    }
                    if (ko.unwrap(wastebin.resourceid)) {
                        warnings.push(ko.unwrap(wastebin.description));
                        resourcesToDelete.push(ko.mapping.toJS(wastebin));
                    } else if (ko.unwrap(wastebin.tile)) {
                        warnings.push(ko.unwrap(wastebin.description));
                        tilesToDelete.push(ko.mapping.toJS(wastebin));
                    }
                }
            });

            self.warning = self.wastebinWarning(warnings.join(', '));
            
            var deleteObject = function(type, obj){
                if (type === 'resource') {
                    console.log(obj);
                    $.ajax({
                        url: arches.urls.api_resources(obj),
                        type: 'DELETE',
                        success: function(result) {
                            console.log('result', result);
                        }
                    });
                } else if (type === 'tile') {
                    $.ajax({
                        type: "DELETE",
                        url: arches.urls.tile,
                        data: JSON.stringify(obj)
                    }).done(function(response) {
                        console.log('deleted', obj.tileid);
                    }).fail(function(response) {
                        if (typeof onFail === 'function') {
                            console.log(response);
                        }
                    });
                }
            };

>>>>>>> b87ba0b3
            self.alert(
                new AlertViewModel(
                    'ep-alert-red',
                    'foobar',
                    'bazqux',
                    function(){}, //does nothing when canceled
                    self.reverseWorkflowTransactions,
                )
            );
        };

        this.next = function(){
            var activeStep = self.activeStep();

            if ((!activeStep.required() || activeStep.complete()) && activeStep._index < self.steps().length - 1) {
                self.activeStep(self.steps()[activeStep._index + 1]);
            }
        };

        this.back = function(){
            var activeStep = self.activeStep();

            if (activeStep && activeStep._index > 0) {
                self.activeStep(self.steps()[activeStep._index - 1]);
            }
        };

        self.initialize();
    };

    return Workflow;
});<|MERGE_RESOLUTION|>--- conflicted
+++ resolved
@@ -20,7 +20,6 @@
         var self = this;
 
         this.id = ko.observable();
-<<<<<<< HEAD
         this.workflowName = ko.observable();
 
 
@@ -39,30 +38,12 @@
             self.setStepIdToUrl(activeStep);
         });
         
-=======
-        this.resourceId = ko.observable();
-
-        this.quitUrl = config.quitUrl || self.quitUrl || arches.urls.plugin('init-workflow');
-
-        this.v2 = config.v2 || self.v2;
-        
-        this.steps = ko.observableArray();
-        
-        this.activeStep = ko.observable();
-        this.activeStep.subscribe(function(activeStep) {
-            self.setStepIdToUrl(activeStep);
-        });
-        
-        this.isWorkflowFinished = ko.observable(false);
-        
->>>>>>> b87ba0b3
         this.furthestValidStepIndex = ko.observable();
         this.furthestValidStepIndex.subscribe(function(index){
             if (index >= self.steps().length - 1) {
                 self.isWorkflowFinished(true)
             }
         });
-<<<<<<< HEAD
         
         this.initialize = function() {
             /* BEGIN workflow metadata logic */ 
@@ -73,30 +54,6 @@
             }
             /* END workflow metadata logic */ 
 
-=======
-        
-        this.pan = ko.observable();
-        
-        this.hoverStep = ko.observable();  // legacy DO NOT USE
-        this.ready = ko.observable(false);  // legacy  DO NOT USE
-
-        this.workflowName = ko.observable();
-        
-        this.alert = config.alert || ko.observable(null);
-        this.quitUrl = arches.urls.home;
-
-        this.warning = '';
-
-        this.initialize = function() {
-            /* BEGIN workflow metadata logic */ 
-            if (self.componentName) {
-                self.getWorkflowMetaData(self.componentName).then(function(workflowJson) {
-                    self.workflowName(workflowJson.name);
-                });
-            }
-            /* END workflow metadata logic */ 
-
->>>>>>> b87ba0b3
             /* BEGIN workflow id logic */ 
             var currentWorkflowId = self.getWorkflowIdFromUrl();
             if (currentWorkflowId) {
@@ -132,17 +89,6 @@
             }
             /* END workflow step creation logic */ 
         };
-<<<<<<< HEAD
-=======
-        
-        this.wastebinWarning = function(val){
-            if (val === '') {
-                return [[arches.translations.workflowWastbinWarning3],[arches.translations.workflowWastbinWarning2]];
-            } else {
-                return [[arches.translations.workflowWastbinWarning.replace("${val}", val)],[arches.translations.workflowWastbinWarning2]];
-            }
-        };
->>>>>>> b87ba0b3
 
         this.updatePan = function(val){
             if (this.pan() !== val) {
@@ -210,18 +156,6 @@
                 step['_index'] = index;
                 return step;
             });
-<<<<<<< HEAD
-
-            self.steps(updatedSteps);
-        };
-
-        this.saveActiveStep = function() {
-            console.log(self.activeStep())
-            return new Promise(function(resolve, _reject) {
-                self.activeStep().save().then(function(data) {      
-                    
-                    console.log("DDSES", data)
-=======
 
             self.steps(updatedSteps);
         };
@@ -229,7 +163,6 @@
         this.saveActiveStep = function() {
             return new Promise(function(resolve, _reject) {
                 self.activeStep().save().then(function(data) {            
->>>>>>> b87ba0b3
                     resolve(data);
                 });
             });
@@ -245,20 +178,12 @@
                         var savingSubscription = step.saving.subscribe(function(saving) {
                             if (!saving) {
                                 savingSubscription.dispose(); /* self-disposing subscription */
-<<<<<<< HEAD
                                 resolve({ [ko.unwrap(step.name)]: step.value() }); 
-=======
-                                resolve({ [step.name()]: step.value() }); 
->>>>>>> b87ba0b3
                             }
                         });
                     }
                     else {
-<<<<<<< HEAD
                         resolve({ [ko.unwrap(step.name)]: step.value() });
-=======
-                        resolve({ [step.name()]: step.value() });
->>>>>>> b87ba0b3
                     }
                 }
                 else {
@@ -274,22 +199,6 @@
             }
         }
 
-<<<<<<< HEAD
-=======
-        this.getStepIdFromUrl = function() {
-            var searchParams = new URLSearchParams(window.location.search);
-            return searchParams.get(STEP_ID_LABEL);
-        };
-
-        this.setStepIdToUrl = function(step) {
-            var searchParams = new URLSearchParams(window.location.search);
-            searchParams.set(STEP_ID_LABEL, step.id());
-
-            var newRelativePathQuery = `${window.location.pathname}?${searchParams.toString()}`;
-            history.pushState(null, '', newRelativePathQuery);
-        };
-
->>>>>>> b87ba0b3
         this.getFurthestValidStepIndex = function() {
             /*
                 valid index is the index directly after the furthest completed step
@@ -344,11 +253,7 @@
             var currentStep;
             
             while (  /* while the current step is not the configured last step */ 
-<<<<<<< HEAD
                 ko.unwrap(steps[idx].name) !== ko.unwrap(self.stepConfig[self.stepConfig.length - 1].name)
-=======
-                steps[idx].name() !== ko.unwrap(self.stepConfig[self.stepConfig.length - 1].name)
->>>>>>> b87ba0b3
             ) {
                 currentStep = steps[idx];
 
@@ -383,11 +288,7 @@
             self.steps(steps);
 
             var updatedStepNameToIdLookup = self.steps().reduce(function(acc, step) { 
-<<<<<<< HEAD
                 acc[ko.unwrap(step.name)] = step.id(); 
-=======
-                acc[step.name()] = step.id(); 
->>>>>>> b87ba0b3
                 return acc;
             }, {});
             self.setToLocalStorage(STEP_IDS_LABEL, updatedStepNameToIdLookup);
@@ -463,13 +364,6 @@
         };
 
         this.finishWorkflow = function() {
-<<<<<<< HEAD
-=======
-            if (self.isWorkflowFinished()) { self.activeStep(self.steps()[self.steps().length - 1]); }
-        };
-
-        this.finishTabbedWorkflow = function() { //TODO: promise chain needs to be implemented later
->>>>>>> b87ba0b3
             if (self.activeStep().hasDirtyTile()) {
                 self.activeStep().save().then(function() {
                     window.location.assign(self.quitUrl);
@@ -478,71 +372,9 @@
             else {
                 window.location.assign(self.quitUrl);
             }
-<<<<<<< HEAD
         };
 
         this.quitWorkflow = function(){
-=======
-            self.steps().forEach(function(step){
-                step.saveOnQuit();
-            })
-            window.location.assign(self.quitUrl);
-        };
-
-        this.quitWorkflow = function(){
-            var resourcesToDelete = [];
-            var tilesToDelete = [];
-            var warnings = []
-
-            self.steps().forEach(function(step) {
-                var wastebin = step.wastebin;
-
-                if (wastebin) {
-                    if (ko.unwrap(wastebin.resources)) {
-                        var resources = ko.mapping.toJS(wastebin.resources);
-                        resources.forEach(function(resource) {
-                            warnings.push(resource.description);
-                            resourcesToDelete.push(resource);
-                        })
-                    }
-                    if (ko.unwrap(wastebin.resourceid)) {
-                        warnings.push(ko.unwrap(wastebin.description));
-                        resourcesToDelete.push(ko.mapping.toJS(wastebin));
-                    } else if (ko.unwrap(wastebin.tile)) {
-                        warnings.push(ko.unwrap(wastebin.description));
-                        tilesToDelete.push(ko.mapping.toJS(wastebin));
-                    }
-                }
-            });
-
-            self.warning = self.wastebinWarning(warnings.join(', '));
-            
-            var deleteObject = function(type, obj){
-                if (type === 'resource') {
-                    console.log(obj);
-                    $.ajax({
-                        url: arches.urls.api_resources(obj),
-                        type: 'DELETE',
-                        success: function(result) {
-                            console.log('result', result);
-                        }
-                    });
-                } else if (type === 'tile') {
-                    $.ajax({
-                        type: "DELETE",
-                        url: arches.urls.tile,
-                        data: JSON.stringify(obj)
-                    }).done(function(response) {
-                        console.log('deleted', obj.tileid);
-                    }).fail(function(response) {
-                        if (typeof onFail === 'function') {
-                            console.log(response);
-                        }
-                    });
-                }
-            };
-
->>>>>>> b87ba0b3
             self.alert(
                 new AlertViewModel(
                     'ep-alert-red',
