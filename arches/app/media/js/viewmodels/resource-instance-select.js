--- conflicted
+++ resolved
@@ -308,11 +308,7 @@
         });
         
         this.select2Config = {
-<<<<<<< HEAD
-            value: ['search', 'workflow'].includes(self.renderContext) ? self.value : resourceToAdd,
-=======
-            value: self.renderContext === 'search' ? self.value : self.resourceToAdd,
->>>>>>> b9619d21
+            value: ['search', 'workflow'].includes(self.renderContext) ? self.value : self.resourceToAdd,
             clickBubble: true,
             disabled: this.disabled,
             multiple: !self.displayOntologyTable ? params.multiple : false,
@@ -323,7 +319,6 @@
                 self.selectedItem(item);
                 if (!['search'].includes(self.renderContext)) {
                     if (item._source) {
-<<<<<<< HEAD
                         if (self.renderContext === 'workflow'){
                             self.value(item._id);
                         } else {
@@ -331,19 +326,10 @@
                             setValue(ret);
                             window.setTimeout(function() {
                                 if(self.displayOntologyTable){
-                                    resourceToAdd("");
+                                    self.resourceToAdd("");
                                 }
                             }, 250);    
                         }
-=======
-                        var ret = self.makeObject(item._id, item._source);
-                        self.setValue(ret);
-                        window.setTimeout(function() {
-                            if(self.displayOntologyTable){
-                                self.resourceToAdd("");
-                            }
-                        }, 250);
->>>>>>> b9619d21
                     } else {
                         // This section is used when creating a new resource Instance
                         if(!self.preview){
