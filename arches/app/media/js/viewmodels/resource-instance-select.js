--- conflicted
+++ resolved
@@ -190,34 +190,6 @@
                     return self.filter().toLowerCase() === '' || relationship.resourceName().toLowerCase().includes(self.filter().toLowerCase());
                 });
             });
-<<<<<<< HEAD
-
-            var relatedResourceModels = ko.computed(function() {
-                var res = [];
-                var graphlist = this.preview ? arches.graphs : arches.resources;
-                if (params.node && params.state !== 'report') {
-                    res = ko.unwrap(params.node.config.graphs).map(function(item){
-                        var graph = graphlist.find(function(graph){
-                            return graph.graphid === item.graphid;
-                        });
-                        if (graph) { // graph may not exist in arches.resources if it is 'inactive'
-                            graph.config = item;
-                            return graph;
-                        }
-                    });
-                }
-                
-                return res;
-            }, this);
-
-            this.lookupGraph = function(graphid) {
-                var model = relatedResourceModels().find(function(model){
-                    return model.graphid === graphid;
-                });
-                return model;
-            };
-=======
->>>>>>> 01383122
         }
 
         var makeObject = function(id, esSource){
