--- conflicted
+++ resolved
@@ -123,29 +123,15 @@
             var relatedResourceModels = ko.computed(function() {
                 var res = [];
                 var graphlist = this.preview ? arches.graphs : arches.resources;
+
                 if (params.node && params.state !== 'report') {
-<<<<<<< HEAD
-                    /*
-                        when this function is called, params.node.config.graphs can either be 
-                        a function or an array of objects. Let's only invoke graphs if it's a function.
-                    */ 
-                    if (typeof params.node.config.graphs === 'function') {
-                        res = params.node.config.graphs().map(function(item){
-                            var graph = graphlist.find(function(graph){
-                                return graph.graphid === item.graphid;
-                            });
-                            if (graph) { // graph may not exist in arches.resources if it is 'inactive'
-                                graph.config = item;
-                                return graph;
-                            }
-=======
                     res = ko.unwrap(params.node.config.graphs).map(function(item){
                         var graph = graphlist.find(function(graph){
                             return graph.graphid === item.graphid;
->>>>>>> 66ff52e6
                         });
-                    }
-                }
+                    });
+                }
+                
                 return res;
             }, this);
 
