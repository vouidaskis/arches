--- conflicted
+++ resolved
@@ -450,11 +450,7 @@
             },
             formatResult: function(item) {
                 if (item._source) {
-<<<<<<< HEAD
-                    iconClass = self.graphLookup[item._source.graph_id].iconclass
-=======
                     iconClass = self.graphLookup[item._source.graph_id]?.iconclass
->>>>>>> 867176f6
                     return `<i class="fa ${iconClass} sm-icon-wrap"></i> ${item._source.displayname}`;
                 } else {
                     if (self.allowInstanceCreation) {
