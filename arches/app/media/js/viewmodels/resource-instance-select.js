define([
    'knockout',
    'jquery',
    'viewmodels/widget',
    'arches',
], function(ko, $, WidgetViewModel, arches) {
    var nameLookup = {};
    require(['views/components/workflows/new-tile-step']);
    var ResourceInstanceSelectViewModel = function(params) {
        var self = this;
        params.configKeys = ['placeholder'];
        this.multiple = params.multiple || false;
        this.value = params.value || undefined;
        this.disable = params.disable || function(){return false;};
        this.disableMessage = params.disableMessage || '';

        WidgetViewModel.apply(this, [params]);

        var displayName = ko.observable('');
        self.newTileStep = ko.observable();

        this.valueList = ko.computed(function() {
            var valueList = self.value();
            displayName();
            if (!self.multiple && valueList) {
                valueList = [valueList];
            }
            if (Array.isArray(valueList)) {
                return valueList;
            }
            return [];
        });

        this.valueObjects = ko.computed(function() {
            displayName();
            return self.valueList().map(function(value) {
                return {
                    id: value,
                    name: nameLookup[value],
                    reportUrl: arches.urls.resource_report + value
                };
            }).filter(function(item) {
                return item.name;
            });
        });

        var updateName = function() {
            var names = [];
            self.valueList().forEach(function(val) {
                if (val) {
                    if (nameLookup[val]) {
                        names.push(nameLookup[val]);
                        displayName(names.join(', '));
                    } else {
                        $.ajax(arches.urls.resource_descriptors + val, {
                            dataType: "json"
                        }).done(function(data) {
                            nameLookup[val] = data.displayname;
                            names.push(data.displayname);
                            displayName(names.join(', '));
                        });
                    }
                }
            });
        };
        this.value.subscribe(updateName);

        this.displayValue = ko.computed(function() {
            var val = self.value();
            var name = displayName();
            var displayVal = null;

            if (val) {
                displayVal = name;
            }

            return displayVal;
        });
        updateName();

<<<<<<< HEAD
=======
        var relatedResourceModels = ko.computed(function() {
            var ids = params.node.config.graphid();
            return arches.resources.filter(function(graph) {
                return ids.indexOf(graph.graphid) >= 0;
            }).map(function(g) {
                return {name: g.name, _id: g.graphid, isGraph: true};
            });
        }, this);

>>>>>>> 5462d10c
        var url = ko.observable(arches.urls.search_results);
        this.url = url;
        this.select2Config = {
            value: this.value,
            clickBubble: true,
            multiple: this.multiple,
            placeholder: this.placeholder,
            closeOnSelect: false,
            allowClear: true,
            disabled: this.disabled,
            ajax: {
                url: function(){return url();},
                dataType: 'json',
                quietMillis: 250,
                data: function(term, page) {
                    //TODO This regex isn't working, but it would nice fix it so that we can do more robust url checking
                    // var expression = /[-a-zA-Z0-9@:%_\+.~#?&//=]{2,256}\.[a-z]{2,4}\b(\/[-a-zA-Z0-9@:%_\+.~#?&//=]*)?/gi;
                    // var regex = new RegExp(expression);
                    // var isUrl = val.target.value.match(regex)
                    var isUrl = term.startsWith('http');
                    if (isUrl) {
                        url(term.replace('search', 'search/resources'));
                        return {};
                    } else {
                        url(arches.urls.search_results);
                        var graphid = params.node ? ko.unwrap(params.node.config.graphid) : undefined;
                        var data = {
                            'paging-filter': page
                        };
                        if (graphid && graphid.length > 0) {
                            data['resource-type-filter'] = JSON.stringify(
                                graphid.map(function(id) {
                                    return {
                                        "graphid": id,
                                        "inverted": false
                                    };
                                })
                            );
                        }
                        if (term) {
                            data['term-filter'] = JSON.stringify([{
                                "inverted": false,
                                "type": "string",
                                "context": "",
                                "context_label": "",
                                "id": term,
                                "text": term,
                                "value": term
                            }]);
                        }
                        return data;
                    }
                },

                results: function(data, page) {
                    if (!data.paginator.has_next) {
                        relatedResourceModels().forEach(function(val) {
                            data.results.hits.hits.push(val);
                        });
                    }
                    return {
                        results: data.results.hits.hits,
                        more: data['paging-filter'].paginator.has_next
                    };
                }
            },
            id: function(item) {
                return item._id;
            },
            formatResult: function(item) {
                if (self.disable(item) === false) {
                    if (item._source) {
                        return item._source.displayname;
                    } else {
                        return '<b> Create a new ' + item.name + ' . . . </b>';
                    }
                } else {
                    return '<span>' + item._source.displayname + ' ' + self.disableMessage + '</span>';
                }
            },
            formatResultCssClass: function(item) {
                if (self.disable(item) === false) {
                    return '';
                } else {
                    return 'disabled';
                }
            },
            formatSelection: function(item) {
                if (item._source) {
                    return item._source.displayname;
                } else {
                    return item.name;
                }
            },
            initSelection: function(el, callback) {
                var valueList = self.valueList();
                var setSelectionData = function() {
                    var valueData = self.valueObjects().map(function(item) {
                        return {
                            _id: item.id,
                            _source: {
                                displayname: item.name
                            }
                        };
                    });
                    valueData = self.multiple ? valueData : valueData[0];
                    if (valueData) {
                        callback(valueData);
                    }
                };
                valueList.forEach(function(value) {
                    if (value) {
<<<<<<< HEAD
                        if (nameLookup[value]) {
                            setSelectionData();
                        } else {
                            $.ajax(arches.urls.resource_descriptors + value, {
                                dataType: "json"
                            }).done(function(data) {
                                nameLookup[value] = data.displayname;
=======
                        var modelIds = relatedResourceModels().map(function(model) {
                            return model._id;
                        });
                        if (!(modelIds.indexOf(value) > -1)) {
                            if (nameLookup[value]) {
>>>>>>> 5462d10c
                                setSelectionData();
                            } else {
                                $.ajax(arches.urls.resource_descriptors + value, {
                                    dataType: "json"
                                }).done(function(data) {
                                    nameLookup[value] = data.displayname;
                                    setSelectionData();
                                });
                            }
                        } else {
                            var params = {
                                graphid: value,
                                complete: ko.observable(false),
                                resourceid: ko.observable(),
                                tileid: ko.observable()
                            };
                            self.newTileStep(params);
                            params.complete.subscribe(function() {
                                self.value(params.resourceid());
                                self.newTileStep(null);
                            });
                        }
                    }
                });
            }
        };
    };

    return ResourceInstanceSelectViewModel;
});<|MERGE_RESOLUTION|>--- conflicted
+++ resolved
@@ -78,8 +78,6 @@
         });
         updateName();
 
-<<<<<<< HEAD
-=======
         var relatedResourceModels = ko.computed(function() {
             var ids = params.node.config.graphid();
             return arches.resources.filter(function(graph) {
@@ -89,7 +87,6 @@
             });
         }, this);
 
->>>>>>> 5462d10c
         var url = ko.observable(arches.urls.search_results);
         this.url = url;
         this.select2Config = {
@@ -202,21 +199,11 @@
                 };
                 valueList.forEach(function(value) {
                     if (value) {
-<<<<<<< HEAD
-                        if (nameLookup[value]) {
-                            setSelectionData();
-                        } else {
-                            $.ajax(arches.urls.resource_descriptors + value, {
-                                dataType: "json"
-                            }).done(function(data) {
-                                nameLookup[value] = data.displayname;
-=======
                         var modelIds = relatedResourceModels().map(function(model) {
                             return model._id;
                         });
                         if (!(modelIds.indexOf(value) > -1)) {
                             if (nameLookup[value]) {
->>>>>>> 5462d10c
                                 setSelectionData();
                             } else {
                                 $.ajax(arches.urls.resource_descriptors + value, {
