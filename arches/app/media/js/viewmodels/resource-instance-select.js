define([
    'knockout',
    'jquery',
    'viewmodels/widget',
    'arches',
], function(ko, $, WidgetViewModel, arches) {
    var nameLookup = {};
    require(['views/components/workflows/new-tile-step']);
    var ResourceInstanceSelectViewModel = function(params) {
        var self = this;
        params.configKeys = ['placeholder'];
        this.multiple = params.multiple || false;
        this.value = params.value || undefined;
        this.disable = params.disable || function() {
            return false;
        };
        this.disableMessage = params.disableMessage || '';

        WidgetViewModel.apply(this, [params]);

        var displayName = ko.observable('');
        self.newTileStep = ko.observable();

        this.valueList = ko.computed(function() {
            var valueList = self.value();
            displayName();
            if (!self.multiple && valueList) {
                valueList = [valueList];
            }
            if (Array.isArray(valueList)) {
                return valueList;
            }
            return [];
        });

        this.valueObjects = ko.computed(function() {
            displayName();
            return self.valueList().map(function(value) {
                return {
                    id: value,
                    name: nameLookup[value],
                    reportUrl: arches.urls.resource_report + value
                };
            }).filter(function(item) {
                return item.name;
            });
        });

        var updateName = function() {
            var names = [];
            self.valueList().forEach(function(val) {
                if (val) {
                    if (nameLookup[val]) {
                        names.push(nameLookup[val]);
                        displayName(names.join(', '));
                    } else {
                        $.ajax(arches.urls.resource_descriptors + val, {
                            dataType: "json"
                        }).done(function(data) {
                            nameLookup[val] = data.displayname;
                            names.push(data.displayname);
                            displayName(names.join(', '));
                        });
                    }
                }
            });
        };
        this.value.subscribe(updateName);

        this.displayValue = ko.computed(function() {
            var val = self.value();
            var name = displayName();
            var displayVal = null;

            if (val) {
                displayVal = name;
            }

            return displayVal;
        });
        updateName();

        var relatedResourceModels = ko.computed(function() {
            var res = [];
            if (params.node) {
<<<<<<< HEAD
=======
                // var res = [];
>>>>>>> 95b18fd8
                var ids = ko.unwrap(params.node.config.graphid);
                if (ids) {
                    res = arches.resources.filter(function(graph) {
                        return ids.indexOf(graph.graphid) >= 0;
                    }).map(function(g) {
                        return {
                            name: g.name,
                            _id: g.graphid,
                            isGraph: true
                        };
                    });
                }
<<<<<<< HEAD
=======
                // return res;
>>>>>>> 95b18fd8
            }
            return res;
        }, this);


        var url = ko.observable(arches.urls.search_results);
        this.url = url;
        this.select2Config = {
            value: this.value,
            clickBubble: true,
            multiple: this.multiple,
            placeholder: this.placeholder,
            closeOnSelect: false,
            allowClear: true,
            disabled: this.disabled,
            ajax: {
                url: function() {
                    return url();
                },
                dataType: 'json',
                quietMillis: 250,
                data: function(term, page) {
                    //TODO This regex isn't working, but it would nice fix it so that we can do more robust url checking
                    // var expression = /[-a-zA-Z0-9@:%_\+.~#?&//=]{2,256}\.[a-z]{2,4}\b(\/[-a-zA-Z0-9@:%_\+.~#?&//=]*)?/gi;
                    // var regex = new RegExp(expression);
                    // var isUrl = val.target.value.match(regex)
                    var isUrl = term.startsWith('http');
                    if (isUrl) {
                        url(term.replace('search', 'search/resources'));
                        return {};
                    } else {
                        url(arches.urls.search_results);
                        var graphid = params.node ? ko.unwrap(params.node.config.graphid) : undefined;
                        var data = {
                            'paging-filter': page
                        };
                        if (graphid && graphid.length > 0) {
                            data['resource-type-filter'] = JSON.stringify(
                                graphid.map(function(id) {
                                    return {
                                        "graphid": id,
                                        "inverted": false
                                    };
                                })
                            );
                        }
                        if (term) {
                            data['term-filter'] = JSON.stringify([{
                                "inverted": false,
                                "type": "string",
                                "context": "",
                                "context_label": "",
                                "id": term,
                                "text": term,
                                "value": term
                            }]);
                        }
                        return data;
                    }
                },

                results: function(data, page) {
                    if (!data['paging-filter'].paginator.has_next) {
                        if (relatedResourceModels()) {
                            relatedResourceModels().forEach(function(val) {
                                data.results.hits.hits.push(val);
                            });
                        }
                    }
                    return {
                        results: data.results.hits.hits,
                        more: data['paging-filter'].paginator.has_next
                    };
                }
            },
            id: function(item) {
                return item._id;
            },
            formatResult: function(item) {
                if (self.disable(item) === false) {
                    if (item._source) {
                        return item._source.displayname;
                    } else {
                        return '<b> Create a new ' + item.name + ' . . . </b>';
                    }
                } else {
                    return '<span>' + item._source.displayname + ' ' + self.disableMessage + '</span>';
                }
            },
            formatResultCssClass: function(item) {
                if (self.disable(item) === false) {
                    return '';
                } else {
                    return 'disabled';
                }
            },
            formatSelection: function(item) {
                if (item._source) {
                    return item._source.displayname;
                } else {
                    return item.name;
                }
            },
            initSelection: function(el, callback) {
                var valueList = self.valueList();
                var setSelectionData = function() {
                    var valueData = self.valueObjects().map(function(item) {
                        return {
                            _id: item.id,
                            _source: {
                                displayname: item.name
                            }
                        };
                    });
                    valueData = self.multiple ? valueData : valueData[0];
                    if (valueData) {
                        callback(valueData);
                    }
                };
                valueList.forEach(function(value) {
                    if (value) {
                        var modelIds = relatedResourceModels().map(function(model) {
                            return model._id;
                        });
                        if (!(modelIds.indexOf(value) > -1)) {
                            if (nameLookup[value]) {
                                setSelectionData();
                            } else {
                                $.ajax(arches.urls.resource_descriptors + value, {
                                    dataType: "json"
                                }).done(function(data) {
                                    nameLookup[value] = data.displayname;
                                    setSelectionData();
                                });
                            }
                        } else {
                            var params = {
                                graphid: value,
                                complete: ko.observable(false),
                                resourceid: ko.observable(),
                                tileid: ko.observable()
                            };
                            self.newTileStep(params);
                            params.complete.subscribe(function() {
                                self.value(params.resourceid());
                                self.newTileStep(null);
                            });
                        }
                    }
                });
            }
        };
    };

    return ResourceInstanceSelectViewModel;
});<|MERGE_RESOLUTION|>--- conflicted
+++ resolved
@@ -83,10 +83,7 @@
         var relatedResourceModels = ko.computed(function() {
             var res = [];
             if (params.node) {
-<<<<<<< HEAD
-=======
                 // var res = [];
->>>>>>> 95b18fd8
                 var ids = ko.unwrap(params.node.config.graphid);
                 if (ids) {
                     res = arches.resources.filter(function(graph) {
@@ -99,10 +96,7 @@
                         };
                     });
                 }
-<<<<<<< HEAD
-=======
                 // return res;
->>>>>>> 95b18fd8
             }
             return res;
         }, this);
@@ -136,9 +130,8 @@
                     } else {
                         url(arches.urls.search_results);
                         var graphid = params.node ? ko.unwrap(params.node.config.graphid) : undefined;
-                        var data = {
-                            'paging-filter': page
-                        };
+                        if(!!params.graphid) { graphid = [ko.unwrap(params.graphid)]; }
+                        var data = { 'paging-filter': page };
                         if (graphid && graphid.length > 0) {
                             data['resource-type-filter'] = JSON.stringify(
                                 graphid.map(function(id) {
