--- conflicted
+++ resolved
@@ -75,11 +75,7 @@
             if (graphid in self.graphLookup){
                 return Promise.resolve(self.graphLookup[graphid]);
             } else {
-<<<<<<< HEAD
-                return fetch(arches.urls.graphs_api + graphid)
-=======
                 return fetch(arches.urls.graphs_api + '/' + graphid)
->>>>>>> d48d0a6c
                     .then(function(response){
                         if (!response.ok) {
                             throw new Error(arches.translations.reNetworkReponseError);
@@ -400,12 +396,7 @@
                         if(resourceFilters.length > 0) {
                             queryString.set('resource-type-filter', JSON.stringify(resourceFilters));
                         }
-<<<<<<< HEAD
-
-                        if(term) {
-=======
                         if (term || typeof params.termFilter === 'function') {
->>>>>>> d48d0a6c
                             if(typeof params.termFilter === 'function'){
                                 params.termFilter(term, data);
                             } else {
