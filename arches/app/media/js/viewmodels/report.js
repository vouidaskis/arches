--- conflicted
+++ resolved
@@ -14,15 +14,12 @@
             this.config = ko.observable(this.config);
         }
 
-<<<<<<< HEAD
         this.hasProvisionalData = ko.pureComputed(function() {
             return _.some(params.report.get('tiles'), function(tile){
                 return tile.provisionaledits !== null;
             });
         }, this);
 
-=======
->>>>>>> 5dc6aa4e
         var subscribeConfigObservable = function(obs, key) {
             self[key] = obs;
 
