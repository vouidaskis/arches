--- conflicted
+++ resolved
@@ -12,15 +12,11 @@
     'views/map-layer-manager-data',
     'bindings/mapbox-gl',
     'bindings/codemirror',
-<<<<<<< HEAD
+    'codemirror/mode/javascript/javascript',
+    'datatype-config-components',
+    'views/components/icon-selector',
     'views/components/datatypes/geojson-feature-collection',
 ], function($, ko, _, arches, turf, geohash, BaseManagerView, NodeModel, AlertViewModel, binFeatureCollection, data) {
-=======
-    'codemirror/mode/javascript/javascript',
-    'datatype-config-components',
-    'views/components/icon-selector'
-], function($, ko, _, turf, geohash, BaseManagerView, NodeModel, AlertViewModel, binFeatureCollection, data, arches) {
->>>>>>> 144a3bd9
     var vm = {
         map: null,
         geomNodes: [],
