--- conflicted
+++ resolved
@@ -9,12 +9,7 @@
     'view-data',
     'bootstrap-datetimepicker',
     'plugins/knockout-select2'],
-<<<<<<< HEAD
     function($, _, Backbone, bootstrap, arches, select2, ko, koMapping, viewdata) {
-=======
-    function($, _, Backbone, bootstrap, arches, select2, ko, koMapping, RelatedResourcesGraph, viewdata) {
->>>>>>> a08839c3
-
         return Backbone.View.extend({
 
             events: {
@@ -34,9 +29,7 @@
                 this.page = ko.observable(1);
                 this.paginator = koMapping.fromJS({});
                 this.showPaginator = ko.observable(false);
-<<<<<<< HEAD
                 this.showRelationships: ko.observable();
-=======
                 self.mouseoverInstanceId = ko.observable();
             },
 
@@ -46,7 +39,6 @@
                     var resourceinstanceid = resourceinstance.resourceinstanceid || ''
                     self.mouseoverInstanceId(resourceinstanceid);
                 }
->>>>>>> a08839c3
             },
 
             newPage: function(page, e){
@@ -55,16 +47,16 @@
                 }
             },
 
-<<<<<<< HEAD
             showRelatedResources: function(resourceinstanceid) {
                 var self = this;
                 return function(resourceinstanceid){
                     self.showRelationships(resourceinstanceid)
-=======
+                }
+            },
+
             newPage: function(page, e){
                 if(page){
                     this.page(page);
->>>>>>> a08839c3
                 }
             },
 
@@ -76,12 +68,8 @@
 
                 this.total(response.results.hits.total);
                 this.results.removeAll();
-<<<<<<< HEAD
-
-=======
                 this.all_result_ids.removeAll();
                 this.all_result_ids(response.all_result_ids);
->>>>>>> a08839c3
                 response.results.hits.hits.forEach(function(result){
                     var description = "we should probably have a 'Primary Description Function' like we do for primary name";
 
@@ -95,11 +83,8 @@
                         primarydescription: description,
                         geometries: ko.observableArray(result._source.geometries),
                         iconclass: graphdata ? graphdata.iconclass : '',
-<<<<<<< HEAD
-                        showrelated: this.showRelatedResources(result._source.resourceinstanceid)
-=======
+                        showrelated: this.showRelatedResources(result._source.resourceinstanceid),
                         mouseoverInstance: this.mouseoverInstance(result._source.resourceinstanceid)
->>>>>>> a08839c3
                     });
                 }, this);
 
