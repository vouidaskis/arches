--- conflicted
+++ resolved
@@ -31,9 +31,7 @@
                 this.page = ko.observable(1);
                 this.paginator = koMapping.fromJS({});
                 this.showPaginator = ko.observable(false);
-<<<<<<< HEAD
                 this.userRequestedNewPage = ko.observable(false);
-=======
                 self.mouseoverInstanceId = ko.observable();
             },
 
@@ -43,7 +41,6 @@
                     var resourceinstanceid = resourceinstance.resourceinstanceid || ''
                     self.mouseoverInstanceId(resourceinstanceid);
                 }
->>>>>>> a08839c3
             },
 
             showRelatedResouresGraph: function (e) {
@@ -81,13 +78,10 @@
 
                 this.total(response.results.hits.total);
                 this.results.removeAll();
-<<<<<<< HEAD
                 this.userRequestedNewPage(false);
                 
-=======
                 this.all_result_ids.removeAll();
                 this.all_result_ids(response.all_result_ids);
->>>>>>> a08839c3
                 response.results.hits.hits.forEach(function(result){
                     var description = "we should probably have a 'Primary Description Function' like we do for primary name";
 
