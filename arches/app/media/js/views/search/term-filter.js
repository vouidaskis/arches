define(['jquery',
    'backbone',
    'arches',
    'select2',
    'knockout',
    'views/search/base-filter',
    'bindings/term-search'
], function($, Backbone, arches, Select2, ko, BaseFilter) {
    return BaseFilter.extend({
        initialize: function(options) {
            var self = this;
            BaseFilter.prototype.initialize.call(this, options);

            this.filter.terms = ko.observableArray();
        },

        restoreState: function(query) {
            var self = this;
            var doQuery = false;
            if ('termFilter' in query) {
                query.termFilter = JSON.parse(query.termFilter);
                doQuery = true;
            }
<<<<<<< HEAD

            this.updateTerms(terms);
        },

        updateTerms: function(terms) {
            this.searchbox.select2('data', terms);

            $('.resource_search_widget').find('.select2-search-choice').each(function(i, el) {
                if ($(el).data('select2-data').type === 'filter-flag') {
                    $(el).addClass('filter-flag');
                }
                if ($(el).data('select2-data').inverted) {
                    $(el).addClass('inverted');
                }
            });
        },

        restoreState: function(filter) {
            var self = this;
            if (typeof filter !== 'undefined' && filter.length > 0) {
                var results = [];
                $.each(filter, function() {
                    self.filter.terms.push(this);

                    results.push({
                        inverted: this.inverted,
                        type: this.type,
                        context: this.context,
                        context_label: this.context_label,
                        id: this.id,
                        text: this.text,
                        value: this.value
                    });
                });

                this.searchbox.select2('data', results).trigger('change');

                $('.resource_search_widget').find('.select2-search-choice').each(function(i, el) {
                    if ($(el).data('select2-data').inverted) {
                        $(el).addClass('inverted');
                    }
                });
=======
            var filters = query.termFilter;
            if (typeof filters !== 'undefined' && filters.length > 0) {
                self.filter.terms(filters);
>>>>>>> 0135da77
            }
            return doQuery;
        },

        clear: function() {
            this.filter.terms.removeAll();
<<<<<<< HEAD
            this.searchbox.select2('data', []);
        }
=======
        },
>>>>>>> 0135da77

        appendFilters: function(filterParams) {
            filterParams.termFilter = ko.toJSON(this.filter.terms());
            return this.filter.terms().length === 0;
        }
    });
});<|MERGE_RESOLUTION|>--- conflicted
+++ resolved
@@ -21,66 +21,16 @@
                 query.termFilter = JSON.parse(query.termFilter);
                 doQuery = true;
             }
-<<<<<<< HEAD
-
-            this.updateTerms(terms);
-        },
-
-        updateTerms: function(terms) {
-            this.searchbox.select2('data', terms);
-
-            $('.resource_search_widget').find('.select2-search-choice').each(function(i, el) {
-                if ($(el).data('select2-data').type === 'filter-flag') {
-                    $(el).addClass('filter-flag');
-                }
-                if ($(el).data('select2-data').inverted) {
-                    $(el).addClass('inverted');
-                }
-            });
-        },
-
-        restoreState: function(filter) {
-            var self = this;
-            if (typeof filter !== 'undefined' && filter.length > 0) {
-                var results = [];
-                $.each(filter, function() {
-                    self.filter.terms.push(this);
-
-                    results.push({
-                        inverted: this.inverted,
-                        type: this.type,
-                        context: this.context,
-                        context_label: this.context_label,
-                        id: this.id,
-                        text: this.text,
-                        value: this.value
-                    });
-                });
-
-                this.searchbox.select2('data', results).trigger('change');
-
-                $('.resource_search_widget').find('.select2-search-choice').each(function(i, el) {
-                    if ($(el).data('select2-data').inverted) {
-                        $(el).addClass('inverted');
-                    }
-                });
-=======
             var filters = query.termFilter;
             if (typeof filters !== 'undefined' && filters.length > 0) {
                 self.filter.terms(filters);
->>>>>>> 0135da77
             }
             return doQuery;
         },
 
         clear: function() {
             this.filter.terms.removeAll();
-<<<<<<< HEAD
-            this.searchbox.select2('data', []);
-        }
-=======
         },
->>>>>>> 0135da77
 
         appendFilters: function(filterParams) {
             filterParams.termFilter = ko.toJSON(this.filter.terms());
