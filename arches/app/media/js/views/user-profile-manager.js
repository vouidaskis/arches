define([
    'jquery',
    'underscore',
    'knockout',
    'knockout-mapping',
    'arches',
<<<<<<< HEAD
=======
    'viewmodels/alert',
    'viewmodels/mobile-survey',
    'models/mobile-survey',
>>>>>>> d67b7e9d
    'views/base-manager',
    'profile-manager-data'
<<<<<<< HEAD
], function($, _, ko, koMapping, arches, BaseManagerView, data) {
=======
], function($, _, ko, koMapping, arches, AlertViewModel, MobileSurveyViewModel, MobileSurveyModel, BaseManagerView, IdentityList, data) {
>>>>>>> d67b7e9d

    var UserProfileManager = BaseManagerView.extend({
        initialize: function(options) {
            var self = this;
            self.viewModel.showChangePasswordForm = ko.observable(false);
            self.viewModel.showEditUserForm = ko.observable(!!data.error_count);

            self.viewModel.validationErrors = ko.observableArray();
            self.viewModel.invalidPassword = ko.observable();
            self.viewModel.mismatchedPasswords = ko.observable();
            self.viewModel.changePasswordSuccess = ko.observable();
            self.viewModel.notifTypeObservables = ko.observableArray();

            self.viewModel.isTwoFactorAuthenticationEnabled = data.two_factor_authentication_settings['ENABLE_TWO_FACTOR_AUTHENTICATION'];
            self.viewModel.isTwoFactorAuthenticationForced = data.two_factor_authentication_settings['FORCE_TWO_FACTOR_AUTHENTICATION'];
            self.viewModel.hasUserEnabledTwoFactorAuthentication = ko.observable(data.two_factor_authentication_settings['user_has_enabled_two_factor_authentication']);

            self.viewModel.toggleChangePasswordForm = function() {
                this.showChangePasswordForm(!this.showChangePasswordForm());
                if (this.showChangePasswordForm()) {
                    self.viewModel.validationErrors([]);
                    self.viewModel.invalidPassword('');
                    self.viewModel.mismatchedPasswords('');
                    self.viewModel.changePasswordSuccess('');
                }
            };
            self.viewModel.toggleEditUserForm = function() {
                this.showEditUserForm(!this.showEditUserForm());
            };

            self.viewModel.getNotifTypes = function() {
                self.viewModel.notifTypeObservables.removeAll();
                $.ajax({
                    url: arches.urls.get_notification_types,
                    method: "GET"
                }).done(function(data) {
                    var koType;
                    data.types.forEach(function(type) {
                        koType = ko.mapping.fromJS(type);
                        self.viewModel.notifTypeObservables.push(koType);
                    });
                });
            };
            self.viewModel.getNotifTypes();

            self.viewModel.updateNotifTypes = function() {
                var modified;
                var updatedTypes = self.viewModel.notifTypeObservables().map(function(type) {
                    modified = ko.mapping.toJS(type);
                    delete modified._state;
                    return modified;
                });
                $.ajax({
                    url: arches.urls.update_notification_types,
                    method: "POST",
                    data: {"types": JSON.stringify(updatedTypes)}
                });
            };

            self.jsonNotifTypes = ko.computed(function() {
                return ko.mapping.toJS(self.viewModel.notifTypeObservables);
            });
            self.jsonNotifTypes.subscribe(function(val) {
                if(val && !self.viewModel.loading() && self.viewModel.notifTypeObservables().length > 0) {
                    self.viewModel.updateNotifTypes();
                }
            });

            self.viewModel.credentials = koMapping.fromJS({
                old_password: '',
                new_password: '',
                new_password2: ''
            });

            self.viewModel.changePassword = function() {
                var payload = koMapping.toJS(self.viewModel.credentials);
                $.ajax({
                    url: arches.urls.change_password,
                    method: "POST",
                    data: payload,
                }).done(function(data) {
                    self.viewModel.invalidPassword(data.invalid_password);
                    self.viewModel.mismatchedPasswords(data.mismatched);
                    self.viewModel.validationErrors(data.password_validations);
                    if (data.success) {
                        self.viewModel.changePasswordSuccess(data.success);
                        self.viewModel.toggleChangePasswordForm();
                    }
                });
            };

            self.viewModel.alertTwoFactorAuthenticationChange = function(userEmail) {
                var sendTwoFactorAuthenticationEmail = function() {
                    $.ajax({
                        url: arches.urls.two_factor_authentication_reset,
                        method: "POST",
                        data: {
                            email: userEmail
                        }
                    })
                    .done(function() {
                        self.viewModel.alert(
                            new AlertViewModel(
                                'ep-alert-blue',
                                arches.twoFactorAuthenticationEmailSuccess.title,
                                arches.twoFactorAuthenticationEmailSuccess.text,
                                null,
                                function(){}
                            )
                        );
                    })
                    .error(function(e) {
                        self.viewModel.alert(
                            new AlertViewModel(
                                'ep-alert-red',
                                e.statusText,
                                e.responseText,
                            )
                        );
                    });
                };

                self.viewModel.alert(
                    new AlertViewModel(
                        'ep-alert-blue',
                        arches.confirmSendTwoFactorAuthenticationEmail.title,
                        arches.confirmSendTwoFactorAuthenticationEmail.text,
                        function(){},
                        sendTwoFactorAuthenticationEmail,
                    )
                );
            };

            BaseManagerView.prototype.initialize.call(this, options);
        }
    });
    return new UserProfileManager();

});<|MERGE_RESOLUTION|>--- conflicted
+++ resolved
@@ -4,19 +4,10 @@
     'knockout',
     'knockout-mapping',
     'arches',
-<<<<<<< HEAD
-=======
     'viewmodels/alert',
-    'viewmodels/mobile-survey',
-    'models/mobile-survey',
->>>>>>> d67b7e9d
     'views/base-manager',
     'profile-manager-data'
-<<<<<<< HEAD
-], function($, _, ko, koMapping, arches, BaseManagerView, data) {
-=======
-], function($, _, ko, koMapping, arches, AlertViewModel, MobileSurveyViewModel, MobileSurveyModel, BaseManagerView, IdentityList, data) {
->>>>>>> d67b7e9d
+], function($, _, ko, koMapping, arches, AlertViewModel, BaseManagerView, data) {
 
     var UserProfileManager = BaseManagerView.extend({
         initialize: function(options) {
