define([
    'jquery',
    'underscore',
    'knockout',
    'views/base-manager',
    'graph-designer-data',
<<<<<<< HEAD
    'arches',
    'viewmodels/graph-settings'
], function($, _, ko, BaseManagerView, data, arches, GraphSettingsViewModel) {

    var currentWidth, start;
=======
    'bindings/resizable-sidepanel'
], function(_, ko, BaseManagerView, data) {
>>>>>>> 8ce430f2
    var viewModel = {
        dataFilter: ko.observable(''),
        placeholder: ko.observable(''),
        graphid: ko.observable(data.graphid),
        activeTab: ko.observable('graph'),
<<<<<<< HEAD
        viewState: ko.observable('design'),
        leftPanelFlex: ko.observable('0 0 270'),
        graphSettingsVisible: ko.observable(false),
        contentLoading: ko.observable(false)
=======
        viewState: ko.observable('design')
>>>>>>> 8ce430f2
    }

    viewModel.loadGraphSettings = function(){
        var el = $('.graph-designer-graph-content');
        var self = this;
        self.contentLoading(true);
        $.ajax({
            type: "GET",
            url: arches.urls.new_graph_settings(data.graphid),
            data: {'search': true, 'csrfmiddlewaretoken': '{{ csrf_token }}'}})
        .done(function(data){
            el.html(data['html']);
            self.graphSettingsViewModel = new GraphSettingsViewModel(data['data']);
            self.graphSettingsViewModel.contentLoading = self.contentLoading;
            ko.applyBindings(self.graphSettingsViewModel, el[0]);
            self.graphSettingsVisible(true);
            self.contentLoading(false);
        })
        .fail(function() {
          console.log( "error" );
      });
    };

    if (viewModel.activeTab() === 'graph') {
<<<<<<< HEAD
        viewModel.loadGraphSettings();
=======
>>>>>>> 8ce430f2
        // here we might load data/views asyncronously
    }else{

    }

    if (viewModel.viewState() === 'design') {
        // here we might load data/views asyncronously
    }else{

    }

    return new BaseManagerView({
        viewModel: viewModel
    });
});<|MERGE_RESOLUTION|>--- conflicted
+++ resolved
@@ -4,29 +4,19 @@
     'knockout',
     'views/base-manager',
     'graph-designer-data',
-<<<<<<< HEAD
     'arches',
-    'viewmodels/graph-settings'
+    'viewmodels/graph-settings',
+    'bindings/resizable-sidepanel'
 ], function($, _, ko, BaseManagerView, data, arches, GraphSettingsViewModel) {
 
-    var currentWidth, start;
-=======
-    'bindings/resizable-sidepanel'
-], function(_, ko, BaseManagerView, data) {
->>>>>>> 8ce430f2
     var viewModel = {
         dataFilter: ko.observable(''),
         placeholder: ko.observable(''),
         graphid: ko.observable(data.graphid),
         activeTab: ko.observable('graph'),
-<<<<<<< HEAD
         viewState: ko.observable('design'),
-        leftPanelFlex: ko.observable('0 0 270'),
         graphSettingsVisible: ko.observable(false),
         contentLoading: ko.observable(false)
-=======
-        viewState: ko.observable('design')
->>>>>>> 8ce430f2
     }
 
     viewModel.loadGraphSettings = function(){
@@ -51,10 +41,7 @@
     };
 
     if (viewModel.activeTab() === 'graph') {
-<<<<<<< HEAD
         viewModel.loadGraphSettings();
-=======
->>>>>>> 8ce430f2
         // here we might load data/views asyncronously
     }else{
 
