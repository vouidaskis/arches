define([
    'jquery',
    'underscore',
    'knockout',
    'knockout-mapping',
    'arches',
    'report-templates',
    'view-data',
    'views/graph-designer-data',
    'views/base-manager',
    'viewmodels/alert',
    'viewmodels/alert-json',
    'models/graph',
    'models/report',
    'views/graph/graph-designer/graph-tree',
    'views/graph/graph-designer/node-form',
    'views/graph/graph-manager/branch-list',
    'views/graph/graph-designer/card-tree',
    'views/graph/permission-designer',
    'viewmodels/graph-settings',
    'viewmodels/card',
    'bindings/resizable-sidepanel',
    'views/components/simple-switch',
    'utils/set-csrf-token',
    'datatype-config-components'
], function($, _, ko, koMapping, arches, reportLookup, viewData, data, BaseManagerView, AlertViewModel, JsonErrorAlertViewModel, GraphModel, ReportModel, GraphTree, NodeFormView, BranchListView, CardTreeViewModel, PermissionDesigner, GraphSettingsViewModel, CardViewModel) {
    var GraphDesignerView = BaseManagerView.extend({
        initialize: function(options) {
            var viewModel = options.viewModel;

            viewModel.graphid = ko.observable(data.graphid);
            viewModel.activeTab = ko.observable('graph');
            viewModel.viewState = ko.observable('design');
            viewModel.helpTemplate(viewData.help);
            viewModel.graphSettingsVisible = ko.observable(false);
            viewModel.graph = koMapping.fromJS(data['graph']);
            viewModel.ontologies = ko.observable(data['ontologies']);
            viewModel.ontologyClasses = ko.observable(data['ontologyClasses']);
            viewModel.cardComponents = data.cardComponents;
            viewModel.appliedFunctions = ko.observable(data['appliedFunctions']);
            viewModel.activeLanguageDir = ko.observable(arches.activeLanguageDir);
            viewModel.graphPublicationNotes = ko.observable();
            viewModel.shouldShowUpdatePublishedGraphsButton = ko.observable();
            viewModel.primaryDescriptorFunction = ko.observable(data['primaryDescriptorFunction']);
            viewModel.graphHasUnpublishedChanges = ko.observable(data['graph']['has_unpublished_changes']);
            viewModel.publicationResourceInstanceCount = ko.observable(data['publication_resource_instance_count']);
            viewModel.isGraphActive = ko.observable(data['graph']['is_active']);

            viewModel.hasDirtyWidget = ko.observable();

            viewModel.isGraphActive.subscribe(isGraphActive => {
                $.ajax({
                    type: 'POST',
                    url: arches.urls.graph_is_active_api(data.graphid),
                    data: {'is_active': isGraphActive},
                    error: function() {
                        const alert = new AlertViewModel(
                            'ep-alert-red', 
                            arches.translations.resourceGraphChangeActiveStatusError.title,
                            arches.translations.resourceGraphChangeActiveStatusError.text,
                            null,
                            function(){},
                        );

                        viewModel.alert(alert);

                        alert.active.subscribe(function() {
                            window.location.reload();
                        });
                    }
                });
            });

            viewModel.isDirty = ko.pureComputed(() => {
                let isDirty = false;

                if (viewModel.dirty()) {
                    isDirty = true;
                }
                if (viewModel.hasDirtyWidget()) {
                    isDirty = true;
<<<<<<< HEAD
=======
                }
                if (viewModel.graphSettingsViewModel && viewModel.graphSettingsViewModel.dirty()) {
                    isDirty = true;
>>>>>>> 58278d30
                }
                else if (viewModel.isNodeDirty()) {
                    shouldShowGraphPublishButtons = false;
                }
<<<<<<< HEAD
                if (viewModel.selectedNode() && viewModel.selectedNode().dirty() && viewModel.selectedNode().istopnode == false) {
                    isDirty = true;
                }
=======
>>>>>>> 58278d30
                if (ko.unwrap(viewModel.cardTree.selection)) {
                    const selection = ko.unwrap(viewModel.cardTree.selection);

                    if (selection.model && selection.model.dirty()) {
                        isDirty = true;
                    }
                    if (selection.card && selection.card.dirty()) {
                        isDirty = true;
                    }
                }

                return isDirty;
            });
            
            viewModel.shouldShowGraphPublishButtons = ko.pureComputed(function() {
                return Boolean(!viewModel.isDirty() && viewModel.graphHasUnpublishedChanges());
<<<<<<< HEAD
=======
            });

            viewModel.isNodeDirty = ko.pureComputed(function() {
                return viewModel.selectedNode() && viewModel.selectedNode().dirty() && viewModel.selectedNode().istopnode == false;
>>>>>>> 58278d30
            });

            viewModel.isNodeDirty = ko.pureComputed(function() {
                return viewModel.selectedNode() && viewModel.selectedNode().dirty() && viewModel.selectedNode().istopnode == false;
            });

            var resources = ko.utils.arrayFilter(viewData.graphs, function(graph) {
                return graph.isresource && !graph.source_identifier_id;
            });
            var graphs = ko.utils.arrayFilter(viewData.graphs, function(graph) {
                return !graph.isresource && !graph.source_identifier_id;
            });

            var newGraph = function(url, data) {
                data = data || {};
                viewModel.loading(true);
                $.ajax({
                    type: "POST",
                    url: url,
                    data: JSON.stringify(data),
                    success: function(response) {
                        window.open(arches.urls.graph_designer(response.graphid), '_blank');
                        viewModel.loading(false);
                    },
                    error: function() {
                        viewModel.loading(false);
                    }
                });
            };
            viewModel.newResource = function() {
                newGraph('/graph/new', {isresource: true});
            };
            viewModel.newBranch = function() {
                newGraph('/graph/new', {isresource: false});
            };

            viewModel.exportMappingFile = function() {
                window.open(arches.urls.export_mapping_file(viewModel.graph.graphid()), '_blank');
            };

            viewModel.shouldShowPublishModal = ko.observable(false);

            viewModel.toggleLockedState = function() {
                let url = new URL(window.location.href);

                if (url.searchParams.has('should_show_source_graph')) {
                    url.searchParams.delete('should_show_source_graph');
                }
                else {
                    url.searchParams.append('should_show_source_graph', true);
                }

                window.location.href = url;
            };

            viewModel.publishGraph = function() {
                viewModel.loading(true);

                $.ajax({
                    type: "POST",
                    data: JSON.stringify({'notes': viewModel.graphPublicationNotes()}),
                    url: arches.urls.publish_graph(viewModel.graph.graphid()),
                    complete: function(response, status) {
                        let alert;

                        if (status === 'success') {
                            alert = new AlertViewModel(
                                'ep-alert-blue', 
                                response.responseJSON.title, 
                                response.responseJSON.message,
                                null,
                                function(){},
                            );
                        }
                        else {
                            alert = new JsonErrorAlertViewModel(
                                'ep-alert-red', 
                                response.responseJSON,
                                null,
                                function(){},
                            );
                        }

                        // must reload window since this editable_future_graph has been deleted
                        alert.active.subscribe(function() {
                            window.location.reload();
                        });
                        viewModel.alert(alert);
                        
                        viewModel.graphPublicationNotes(null);
                        viewModel.shouldShowPublishModal(false);
                        viewModel.loading(false);
                    }
                });
            };

            viewModel.showRevertGraphAlert = function() {
                viewModel.alert(new AlertViewModel(
                    'ep-alert-red', 
                    arches.translations.confirmGraphRevert.title, 
                    arches.translations.confirmGraphRevert.text,
                    function() {}, 
                    viewModel.revertGraph,
                ));
            };

            viewModel.revertGraph = function() {
                viewModel.loading(true);

                $.ajax({
                    type: "POST",
                    url: arches.urls.revert_graph(viewModel.graph.graphid()),
                    complete: function(response, status) {
                        if (status === 'success') { window.location.reload(); }
                        else {
                            viewModel.alert(new JsonErrorAlertViewModel('ep-alert-red', response.responseJSON));
                        }
                    }
                });
            };

            viewModel.showRestoreStateFromSerializedGraphAlert = function() {
                viewModel.alert(new AlertViewModel(
                    'ep-alert-red', 
                    arches.translations.confirmGraphRevert.title, 
                    arches.translations.confirmGraphRevert.text,
                    function() {}, 
                    viewModel.restoreStateFromSerializedGraph,
                ));
            };

            viewModel.restoreStateFromSerializedGraph = function() {
                viewModel.loading(true);

                $.ajax({
                    type: "POST",
                    url: arches.urls.restore_state_from_serialized_graph(viewModel.graph.graphid()),
                    complete: function(response, status) {
                        if (status === 'success') { window.location.reload(); }
                        else {
                            viewModel.alert(new JsonErrorAlertViewModel('ep-alert-red', response.responseJSON));
                        }
                    }
                });
            };

            viewModel.showUpdatePublishedGraphsModal = function() {
                viewModel.shouldShowUpdatePublishedGraphsButton(true);
                viewModel.shouldShowPublishModal(true);
            };

            viewModel.updatePublishedGraphs = function() {
                viewModel.loading(true);

                $.ajax({
                    type: "POST",
                    data: JSON.stringify({'notes': viewModel.graphPublicationNotes()}),
                    url: arches.urls.update_published_graphs(viewModel.graph.graphid()),
                    complete: function(response, status) {
                        let alert;
<<<<<<< HEAD

                        if (status === 'success') {
                            alert = new AlertViewModel(
                                'ep-alert-blue', 
                                response.responseJSON.title, 
                                response.responseJSON.message,
                                null,
                                function(){},
                            );
                        }
                        else {
                            alert = new JsonErrorAlertViewModel(
                                'ep-alert-red', 
                                response.responseJSON,
                                null,
                                function(){},
                            );
                        }

=======

                        if (status === 'success') {
                            alert = new AlertViewModel(
                                'ep-alert-blue', 
                                response.responseJSON.title, 
                                response.responseJSON.message,
                                null,
                                function(){},
                            );
                        }
                        else {
                            alert = new JsonErrorAlertViewModel(
                                'ep-alert-red', 
                                response.responseJSON,
                                null,
                                function(){},
                            );
                        }

>>>>>>> 58278d30
                        // must reload window since this editable_future_graph has been deleted
                        alert.active.subscribe(function() {
                            window.location.reload();
                        });
                        viewModel.alert(alert);
                        
                        viewModel.shouldShowUpdatePublishedGraphsButton(false);
                        viewModel.graphPublicationNotes(null);
                        viewModel.shouldShowPublishModal(false);
                        viewModel.loading(false);
                    }
                });
            };

            viewModel.deleteGraph = function() {
                viewModel.alert(new AlertViewModel(
                    'ep-alert-red', 
                    arches.translations.confirmGraphDelete.title, 
                    arches.translations.confirmGraphDelete.text,
                    function() {
                        return;
                    }, function(){
                        viewModel.loading(true);
                        $.ajax({
                            type: "DELETE",
                            url: arches.urls.delete_graph(viewModel.graph.source_identifier_id() || viewModel.graph.graphid()),
                            complete: function(response, status) {
                                viewModel.loading(false);
                                if (status === 'success') {
                                    window.location = arches.urls.graph;
                                } else {
                                    viewModel.alert(new JsonErrorAlertViewModel('ep-alert-red', response.responseJSON));
                                }
                            }
                        });
                    }
                ));
            };
            viewModel.cloneGraph = function() {
                newGraph(arches.urls.clone_graph(viewModel.graph.source_identifier_id() || viewModel.graph.graphid()));
            };
            viewModel.exportGraph = function() {
                window.open(arches.urls.export_graph(viewModel.graph.source_identifier_id() || viewModel.graph.graphid()), '_blank');
            };
            viewModel.importGraph = function(data, e) {
                var formData = new FormData();
                formData.append("importedGraph", e.target.files[0]);

                $.ajax({
                    type: "POST",
                    url: '/graph/import/',
                    processData: false,
                    data: formData,
                    cache: false,
                    contentType: false,
                    success: function(response) {
                        if (response[0].length != 0) {
                            // eslint-disable-next-line no-constant-condition
                            if (typeof(response[0])) {
                                response = response[0].join('<br />');
                            }
                            viewModel.alert(new AlertViewModel('ep-alert-red', arches.translations.graphImportFailed.title, response));
                        } else {
                            viewModel.loading(false);
                            window.open(arches.urls.graph_designer(response[1].graph_id), '_blank');
                        }
                    },
                    error: function(response) {
                        viewModel.alert(
                            new AlertViewModel('ep-alert-red', arches.translations.graphImportFailed.title, arches.translations.pleaseContactSystemAdministrator)
                        );
                        viewModel.loading(false);
                    },
                });
            };
            viewModel.importButtonClick = function() {
                $("#fileupload").trigger('click');
            };
            viewModel.deleteInstances = function() {
                viewModel.alert(new AlertViewModel(
                    'ep-alert-red', 
                    arches.translations.confirmAllResourceDelete.title, 
                    arches.translations.confirmAllResourceDelete.text, 
                    function() {
                        return;
                    }, function(){
                        viewModel.loading(true);
                        $.ajax({
                            type: "DELETE",
                            url: arches.urls.delete_instances(viewModel.graph.source_identifier_id() || viewModel.graph.graphid()),
                            complete: function(response, status) {
                                viewModel.loading(false);
                                if (status === 'success') {
                                    viewModel.alert(new AlertViewModel('ep-alert-blue', response.responseJSON.title, response.responseJSON.message));
                                } else {
                                    viewModel.alert(new JsonErrorAlertViewModel('ep-alert-red', response.responseJSON));
                                }
                            }
                        });
                    }
                ));
            };
            viewModel.graph.ontology = ko.computed(function() {
                return viewModel.ontologies().find(function(obj) {
                    return obj.ontologyid === viewModel.graph.ontology_id();
                });
            });
            viewModel.groupedGraphs = ko.observable({
                groups: [
                    { name: 'Resource Models', items: resources },
                    { name: 'Branches', items: graphs }
                ]
            });

            viewModel.graphid.subscribe(function(graphid) {
                if (graphid && graphid !== '') {
                    viewModel.navigate(arches.urls.graph_designer(graphid));
                }
            });

            viewModel.graphModel = new GraphModel({
                data: data.graph,
                datatypes: data.datatypes,
                ontology_namespaces: data.ontology_namespaces
            });

            viewModel.datatypes = _.keys(viewModel.graphModel.get('datatypelookup'));

            viewModel.graphModel.on('error', function(response) {
                viewModel.alert(new JsonErrorAlertViewModel('ep-alert-red', response.responseJSON));
            });

            viewModel.selectedNode = viewModel.graphModel.get('selectedNode');
            viewModel.updatedCardinalityData = ko.observable();

            viewModel.saveNode = function(node) {
                if (node) {
                    viewModel.loading(true);
                    node.save(function(data) {
                        if (data.responseJSON.success === false || data.status === 500) {
                            viewModel.alert(new JsonErrorAlertViewModel('ep-alert-red', data.responseJSON));
                        }
                        else {
                            viewModel.cardTree.updateCards(viewModel.selectedNode().nodeGroupId(), data.responseJSON);
                            viewModel.permissionTree.updateCards(viewModel.selectedNode().nodeGroupId(), data.responseJSON);
                            viewModel.updatedCardinalityData([data.responseJSON, viewModel.graphSettingsViewModel]);
                        }

                        viewModel.loading(false);
                    });
                }
            };

            viewModel.saveSelectedNode = function() {
                if (viewModel.selectedNode()) {
                    viewModel.saveNode(viewModel.selectedNode());
                }
            };

            viewModel.saveCardEdits = function(card) {
                card.save();
            };

            viewModel.cardTree = new CardTreeViewModel({
                graph: viewModel.graph,
                appliedFunctions: viewModel.appliedFunctions,
                primaryDescriptorFunction: viewModel.primaryDescriptorFunction,
                graphModel: viewModel.graphModel
            });

            viewModel.permissionTree = new CardTreeViewModel({
                graph: koMapping.fromJS(data.source_graph),
                graphModel: viewModel.graphModel,
                isPermissionTree: true,
                appliedFunctions: viewModel.appliedFunctions,
                primaryDescriptorFunction: viewModel.primaryDescriptorFunction,
                multiselect: true
            });

            viewModel.selectedCards = ko.computed(function() {
                var selection = viewModel.permissionTree.selection();
                if (selection) {
                    if (selection.widgets) {
                        return selection;
                    }
                    return selection.parent;
                } else {
                    return null;
                }
            });

            viewModel.selectedCard = ko.computed(function() {
                var selection = viewModel.cardTree.selection();
                if (selection) {
                    if (selection.widgets) {
                        return selection;
                    }
                    return selection.parent;
                } else {
                    return null;
                }
            });

            viewModel.nodeForm = new NodeFormView({
                graph: viewModel.graph,
                graphModel: viewModel.graphModel,
                loading: viewModel.loading,
                node: viewModel.selectedNode,
                appliedFunctions: viewModel.appliedFunctions,
                primaryDescriptorFunction: viewModel.primaryDescriptorFunction,
                restrictedNodegroups: data.restrictedNodegroups,
                updatedCardinalityData: viewModel.updatedCardinalityData,
            });

            viewModel.branchListView = new BranchListView({
                el: $('#branch-library'),
                branches: data.branches,
                graphModel: viewModel.graphModel,
                loading: viewModel.loading,
                disableAppendButton: ko.computed(function() {
                    // self.node() && self.node().dirty();
                })
            });

            viewModel.permissionsDesigner = new PermissionDesigner({
                cardTree: viewModel.permissionTree
            });

            viewModel.graphSettingsViewModel = new GraphSettingsViewModel({
                designerViewModel: viewModel,
                graph: viewModel.graph,
                graphModel: viewModel.graphModel,
                ontologyClasses: viewModel.ontologyClasses,
                ontologies: viewModel.ontologies,
                ontologyClass: ko.observable(''),
                iconFilter: ko.observable(''),
                rootNodeColor: ko.observable(''),
                "ontology_namespaces": data.ontology_namespaces,
                onReset: function() {
                    var graph = koMapping.toJS(viewModel.graphSettingsViewModel.graph);
                    viewModel.report.resetConfigs(graph.config);

                    // only reset the template if it's been changed
                    if (viewModel.report.get('template_id')() !== graph["template_id"]) {
                        viewModel.report.get('template_id')(graph["template_id"]);
                    }
                },
                onSave: function() {
                    // adds event to trigger dirty state in graph-designer
                    document.dispatchEvent(
                        new Event('graphSettingsSave')
                    );
                }
            });

            viewModel.report = new ReportModel(_.extend(data, {
                graphModel: viewModel.graphModel,
                cards: viewModel.cardTree.topCards,
                preview: true
            }));

            viewModel.report.configJSON.subscribe(function(config) {
                var graph = koMapping.toJS(viewModel.graphSettingsViewModel.graph);
                graph.config = koMapping.toJS(config);
                koMapping.fromJS(graph, viewModel.graphSettingsViewModel.graph);
            });

            viewModel.report.configJSON.extend({deferred: true});

            viewModel.report.get('template_id').subscribe(function(val) {
                viewModel.graphSettingsViewModel.graph["template_id"](val);
            });

            viewModel.reportLookup = reportLookup;
            viewModel.reportTemplates = _.map(reportLookup, function(report, id) {
                report.id = id;
                return report;
            });

            viewModel.graphTree = new GraphTree({
                graphModel: viewModel.graphModel,
                graphSettings: viewModel.graphSettingsViewModel,
                cardTree: viewModel.cardTree,
                permissionTree: viewModel.permissionTree,
                appliedFunctions: viewModel.appliedFunctions,
                primaryDescriptorFunction: viewModel.primaryDescriptorFunction,
                restrictedNodegroups: data.restrictedNodegroups
            });

            viewModel.graphTree.branchListVisible.subscribe(function(visible) {
                if (visible) {
                    viewModel.branchListView.loadDomainConnections();
                }
            }, this);

            viewModel.loadGraphSettings = function() {
                var self = this;
                viewModel.loading(true);
                $.ajax({
                    type: 'GET',
                    url: arches.urls.graph_settings(data.graphid),
                    data: {'search': true, 'csrfmiddlewaretoken': '{{ csrf_token }}'}})
                    .done(function(data) {
                        self.graphSettingsViewModel.resource_data(data.resources);
                        self.graphSettingsViewModel.icon_data(data.icons);
                        self.graphSettingsViewModel.jsonCache(self.graphSettingsViewModel.jsonData());
                        self.graphSettingsViewModel.contentLoading = viewModel.loading;
                        self.graphSettingsVisible(true);
                        viewModel.loading(false);
                    })
                    .fail(function() {
                        throw 'error loading graph settings';
                    });
            };

            var correspondingCard = function(item, cardTree){
                var cardList = cardTree.cachedFlatTree;
                if (cardList === undefined) {
                    cardList = cardTree.flattenTree(cardTree.topCards(), []);
                    cardTree.cachedFlatTree = cardList;
                }
                var res;
                var matchingWidget;
                if (item && typeof item !== 'string') {
                    if (item.nodeGroupId) { //if the item is a node in graph tree
                        var matchingCards = _.filter(cardList, function(card){
                            return card.nodegroupid === item.nodeGroupId();
                        });
                        _.each(matchingCards, function(card){
                            var match;
                            match = _.find(card.widgets(), function(widget){
                                return widget.node_id() === item.nodeid;
                            });
                            if (match) {
                                matchingWidget = match;
                            }
                        });
                        if (matchingWidget) {
                            res = matchingWidget;
                        } else {
                            res = matchingCards[0];
                        }
                    } else { //if the item is a card or widget in the card tree
                        res = _.find(cardList, function(card){
                            if (item.nodegroupid) {
                                return card.nodegroupid === item.nodegroupid;
                            } else {
                                return card.nodegroupid === item.node.nodeGroupId();
                            }
                        });
                    }
                }
                return res;

            };

            var correspondingNode = function(card, graphTree){
                var nodeMatch;
                nodeMatch = _.find(graphTree.items(), function(node){
                    if (card) {
                        if (card.node) {
                            return node.nodeid === card.node_id();
                        } else {
                            return node.nodeGroupId() === card.nodegroupid && node.nodeid === node.nodeGroupId();
                        }
                    }
                });
                return nodeMatch;
            };

            var updateGraphSelection = function() {
                var matchingNode = correspondingNode(viewModel.cardTree.selection(), viewModel.graphTree);
                if (matchingNode) {
                    viewModel.graphTree.selectItem(matchingNode);
                }
            };

            var updateCardSelection = function() {
                var graphTreeSelection = viewModel.graphTree.selectedItems().length > 0 ? viewModel.graphTree.selectedItems()[0] : null;
                var matchingCard;
                if (graphTreeSelection) {
                    if (graphTreeSelection.istopnode === true) {
                        viewModel.cardTree.selection(viewModel.cardTree.topCards()[0]);
                    } else {
                        matchingCard = correspondingCard(graphTreeSelection, viewModel.cardTree);
                        if (matchingCard) {
                            viewModel.cardTree.selection(matchingCard);
                            viewModel.cardTree.expandToRoot(viewModel.cardTree.selection());
                        }
                    }
                }
            };

            var updatePermissionCardSelection = function() {
                var matchingCard = correspondingCard(viewModel.cardTree.selection(), viewModel.permissionTree);
                if (matchingCard) {
                    viewModel.permissionTree.expandToRoot(matchingCard);
                    viewModel.permissionTree.selection.removeAll();
                    matchingCard.selectChildCards();
                }
            };

            if (viewModel.activeTab() === 'graph') {
                viewModel.loadGraphSettings();
                // here we might load data/views asyncronously
            }

            var loadPermissionData = viewModel.activeTab.subscribe(function(tab) {
                // Loads identities and nodegroup permissions when the permissions tab is opened and then disposes the ko.subscribe.
                if (tab === 'permissions') {
                    viewModel.permissionsDesigner.getPermissionManagerData();
                    loadPermissionData.dispose();
                }
            });

            var helpContentLookup = {
                permissions: {
                    'title': 'xxxx', // dynamic title loading not implemented
                    'template': 'permissions-tab-help',
                },
                graph: {
                    'title': 'xxxx', // dynamic title loading not implemented
                    'template': 'graph-tab-help',
                },
                card: {
                    'title': 'xxxx', // dynamic title loading not implemented
                    'template': 'cards-tab-help',
                }
            };

            viewModel.activeTab.subscribe(function(tab) {
                viewModel.helpTemplate(helpContentLookup[tab]['template']);
                viewModel.getHelp();
                switch (tab) {
                case 'card':
                    updateCardSelection();
                    break;
                case 'graph':
                    updateGraphSelection();
                    break;
                case 'permissions':
                    updatePermissionCardSelection();
                    break;
                default:
                    return;
                }
            });

            viewModel.graphModel.on('select-node', function(node) {
                viewModel.graphTree.expandParentNode(node);
            });
            function updateGraphUnpublishedChanges() {
                $.ajax({
                    type: 'POST',
                    url: arches.urls.graph_has_unpublished_changes_api(data.graph.graphid),
                    data: {'has_unpublished_changes': true},
                    success: function(response) {
                        viewModel.graphHasUnpublishedChanges(response['has_unpublished_changes']);
                    }
                });
            }

<<<<<<< HEAD
            function updateGraphUnpublishedChanges() {
                $.ajax({
                    type: 'POST',
                    url: arches.urls.graph_has_unpublished_changes_api(data.graph.graphid),
                    data: {'has_unpublished_changes': true},
                    success: function(response) {
                        viewModel.graphHasUnpublishedChanges(response['has_unpublished_changes']);
                    }
                });
            }

=======
>>>>>>> 58278d30
            document.addEventListener('appendBranch', updateGraphUnpublishedChanges);
            document.addEventListener('addChildNode', updateGraphUnpublishedChanges);
            document.addEventListener('deleteNode', updateGraphUnpublishedChanges);
            document.addEventListener('reorderNodes', updateGraphUnpublishedChanges);
            document.addEventListener('reorderCards', updateGraphUnpublishedChanges);
            document.addEventListener('cardSave', updateGraphUnpublishedChanges);
            document.addEventListener('nodeSave', updateGraphUnpublishedChanges);
            document.addEventListener('permissionsSave', updateGraphUnpublishedChanges);
            document.addEventListener('graphSettingsSave', updateGraphUnpublishedChanges);
            
            BaseManagerView.prototype.initialize.apply(this, arguments);
        }
    });

    return new GraphDesignerView();
});<|MERGE_RESOLUTION|>--- conflicted
+++ resolved
@@ -79,22 +79,10 @@
                 }
                 if (viewModel.hasDirtyWidget()) {
                     isDirty = true;
-<<<<<<< HEAD
-=======
                 }
                 if (viewModel.graphSettingsViewModel && viewModel.graphSettingsViewModel.dirty()) {
                     isDirty = true;
->>>>>>> 58278d30
-                }
-                else if (viewModel.isNodeDirty()) {
-                    shouldShowGraphPublishButtons = false;
-                }
-<<<<<<< HEAD
-                if (viewModel.selectedNode() && viewModel.selectedNode().dirty() && viewModel.selectedNode().istopnode == false) {
-                    isDirty = true;
-                }
-=======
->>>>>>> 58278d30
+                }
                 if (ko.unwrap(viewModel.cardTree.selection)) {
                     const selection = ko.unwrap(viewModel.cardTree.selection);
 
@@ -111,13 +99,10 @@
             
             viewModel.shouldShowGraphPublishButtons = ko.pureComputed(function() {
                 return Boolean(!viewModel.isDirty() && viewModel.graphHasUnpublishedChanges());
-<<<<<<< HEAD
-=======
             });
 
             viewModel.isNodeDirty = ko.pureComputed(function() {
                 return viewModel.selectedNode() && viewModel.selectedNode().dirty() && viewModel.selectedNode().istopnode == false;
->>>>>>> 58278d30
             });
 
             viewModel.isNodeDirty = ko.pureComputed(function() {
@@ -278,7 +263,6 @@
                     url: arches.urls.update_published_graphs(viewModel.graph.graphid()),
                     complete: function(response, status) {
                         let alert;
-<<<<<<< HEAD
 
                         if (status === 'success') {
                             alert = new AlertViewModel(
@@ -298,27 +282,6 @@
                             );
                         }
 
-=======
-
-                        if (status === 'success') {
-                            alert = new AlertViewModel(
-                                'ep-alert-blue', 
-                                response.responseJSON.title, 
-                                response.responseJSON.message,
-                                null,
-                                function(){},
-                            );
-                        }
-                        else {
-                            alert = new JsonErrorAlertViewModel(
-                                'ep-alert-red', 
-                                response.responseJSON,
-                                null,
-                                function(){},
-                            );
-                        }
-
->>>>>>> 58278d30
                         // must reload window since this editable_future_graph has been deleted
                         alert.active.subscribe(function() {
                             window.location.reload();
@@ -781,20 +744,6 @@
                 });
             }
 
-<<<<<<< HEAD
-            function updateGraphUnpublishedChanges() {
-                $.ajax({
-                    type: 'POST',
-                    url: arches.urls.graph_has_unpublished_changes_api(data.graph.graphid),
-                    data: {'has_unpublished_changes': true},
-                    success: function(response) {
-                        viewModel.graphHasUnpublishedChanges(response['has_unpublished_changes']);
-                    }
-                });
-            }
-
-=======
->>>>>>> 58278d30
             document.addEventListener('appendBranch', updateGraphUnpublishedChanges);
             document.addEventListener('addChildNode', updateGraphUnpublishedChanges);
             document.addEventListener('deleteNode', updateGraphUnpublishedChanges);
