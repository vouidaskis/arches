--- conflicted
+++ resolved
@@ -286,17 +286,10 @@
 
             var updateGraphSelection = function() {
                 if (viewModel.activeTab() === 'card') {
-<<<<<<< HEAD
-                    var matchingNode = correspondingNode(viewModel.cardTree.selection(), viewModel.graphTree);
-                    if (matchingNode) {
-                        viewModel.graphTree.selectItem(matchingNode);
-                    }
-=======
                     var matchingNode;
                     viewModel.graphTree.collapseAll();
                     matchingNode = correspondingNode(viewModel.cardTree.selection(), viewModel.graphTree);
                     viewModel.graphTree.selectItem(matchingNode);
->>>>>>> 3828d63a
                 }
             };
 
@@ -336,10 +329,7 @@
 
             viewModel.graphTree.selectedItems.subscribe(function(){
                 updateCardSelection();
-<<<<<<< HEAD
-=======
                 updatePermissionCardSelection();
->>>>>>> 3828d63a
             });
 
             if (viewModel.activeTab() === 'graph') {
