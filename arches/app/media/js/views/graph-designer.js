--- conflicted
+++ resolved
@@ -338,10 +338,7 @@
                             viewModel.permissionTree.updateCards(viewModel.selectedNode().nodeGroupId(), data.responseJSON);
                         }
 
-<<<<<<< HEAD
-=======
                         viewModel.updatedCardinalityData([data.responseJSON, viewModel.graphSettingsViewModel]);
->>>>>>> 4d2858ab
                         viewModel.loading(false);
                     });
                 }
