--- conflicted
+++ resolved
@@ -48,13 +48,9 @@
             viewModel.primaryDescriptorFunction = ko.observable(data['primaryDescriptorFunction']);
             viewModel.graphHasUnpublishedChanges = ko.observable(data['graph']['has_unpublished_changes']);
             viewModel.publicationResourceInstanceCount = ko.observable(data['publication_resource_instance_count']);
-<<<<<<< HEAD
             viewModel.isGraphActive = ko.observable(data['graph']['is_active']);
             viewModel.shouldShowPublishModal = ko.observable(false);
             viewModel.shouldUpdateResourceInstanceData = ko.observable(false);
-=======
-            viewModel.isGraphActive = ko.observable();
->>>>>>> 8e59639d
 
             fetch(arches.urls.graph_is_active_api(data.graphid)).then(response => {
                 if (response.ok) {
@@ -225,11 +221,8 @@
                         
                         viewModel.graphPublicationNotes(null);
                         viewModel.shouldShowPublishModal(false);
-<<<<<<< HEAD
                         viewModel.shouldUpdateResourceInstanceData(false);
                         viewModel.loading(false);
-=======
->>>>>>> 8e59639d
                     }
                 });
             };
