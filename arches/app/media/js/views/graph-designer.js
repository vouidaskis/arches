--- conflicted
+++ resolved
@@ -11,33 +11,19 @@
     'arches',
     'viewmodels/graph-settings',
     'bindings/resizable-sidepanel'
-<<<<<<< HEAD
-], function(_, ko, BaseManagerView, AlertViewModel, GraphModel, GraphTree, data) {
-=======
-], function($, _, ko, koMapping, BaseManagerView, GraphModel, GraphTree, data, arches, GraphSettingsViewModel) {
+], function($, _, ko, koMapping, BaseManagerView, AlertViewModel, GraphModel, GraphTree, data, arches, GraphSettingsViewModel) {
 
->>>>>>> 461a5b0b
     var viewModel = {
         dataFilter: ko.observable(''),
         placeholder: ko.observable(''),
         graphid: ko.observable(data.graphid),
         activeTab: ko.observable('graph'),
-<<<<<<< HEAD
-        viewState: ko.observable('design')
-=======
         viewState: ko.observable('design'),
-        expandAll: function(){
-            viewModel.graphTree.expandAll();
-        },
-        collapseAll: function(){
-            viewModel.graphTree.collapseAll();
-        },
         graphSettingsVisible: ko.observable(false),
         contentLoading: ko.observable(false),
         graph: koMapping.fromJS(data['graph']),
         ontologies: ko.observableArray([]),
         ontologyClasses: ko.observable(data['ontologyClasses']),
->>>>>>> 461a5b0b
     }
 
     viewModel.graphModel = new GraphModel({
@@ -50,24 +36,20 @@
         graphModel: viewModel.graphModel
     });
 
-<<<<<<< HEAD
     viewModel.graphTree.on('error', function(response){
         viewModel.alert(new AlertViewModel('ep-alert-red', response.title, response.message));
-    })
+    });
 
-
-=======
-    viewModel.graphSettingsViewModel = new GraphSettingsViewModel(
-        {
-            graph: viewModel.graph,
-            ontologyClasses: viewModel.ontologyClasses,
-            ontologies: viewModel.ontologies,
-            ontologyClass: ko.observable(''),
-            iconFilter: ko.observable(''),
-            node: viewModel.graph.root,
-            rootNodeColor: ko.observable(''),
-            ontology_namespaces: []
-        });
+    viewModel.graphSettingsViewModel = new GraphSettingsViewModel({
+        graph: viewModel.graph,
+        ontologyClasses: viewModel.ontologyClasses,
+        ontologies: viewModel.ontologies,
+        ontologyClass: ko.observable(''),
+        iconFilter: ko.observable(''),
+        node: viewModel.graph.root,
+        rootNodeColor: ko.observable(''),
+        ontology_namespaces: []
+    });
 
     viewModel.loadGraphSettings = function(){
         var self = this;
@@ -88,7 +70,6 @@
           console.log( "error" );
       });
     };
->>>>>>> 461a5b0b
 
     if (viewModel.activeTab() === 'graph') {
         viewModel.loadGraphSettings();
