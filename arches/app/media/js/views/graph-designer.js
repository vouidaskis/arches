define([
    'jquery',
    'underscore',
    'knockout',
    'knockout-mapping',
    'views/base-manager',
    'viewmodels/alert',
    'viewmodels/alert-json',
    'models/graph',
    'models/report',
    'views/graph/graph-designer/graph-tree',
    'views/graph/graph-designer/node-form',
    'views/graph/graph-manager/branch-list',
    'views/graph/graph-designer/card-tree',
    'views/graph/permission-designer',
    'graph-designer-data',
    'arches',
    'viewmodels/graph-settings',
    'viewmodels/card',
    'view-data',
    'report-templates',
    'bindings/resizable-sidepanel',
    'datatype-config-components',
    'views/components/simple-switch'
], function($, _, ko, koMapping, BaseManagerView, AlertViewModel, JsonErrorAlertViewModel, GraphModel, ReportModel, GraphTree, NodeFormView, BranchListView, CardTreeViewModel, PermissionDesigner, data, arches, GraphSettingsViewModel, CardViewModel, viewData, reportLookup) {
    var GraphDesignerView = BaseManagerView.extend({
        initialize: function(options) {
            var viewModel = options.viewModel;

            viewModel.graphid = ko.observable(data.graphid);
            viewModel.activeTab = ko.observable('graph');
            viewModel.viewState = ko.observable('design');
            viewModel.helpTemplate(viewData.help);
            viewModel.graphSettingsVisible = ko.observable(false);
            viewModel.graph = koMapping.fromJS(data['graph']);
            viewModel.ontologies = ko.observable(data['ontologies']);
            viewModel.ontologyClasses = ko.observable(data['ontologyClasses']);
            viewModel.cardComponents = data.cardComponents;
            viewModel.appliedFunctions = ko.observable(data['appliedFunctions']);
            viewModel.isGraphPublished = ko.observable(ko.unwrap(data['graph'].publication_id));
            viewModel.graphPublicationNotes = ko.observable();
            viewModel.shouldShowGraphPublishButtons = ko.pureComputed(function() {
<<<<<<< HEAD
                var shouldShowGraphPublishButtons = true;

                if (viewModel.dirty()) {
                    shouldShowGraphPublishButtons = false;
                }
                else if (viewModel.graphSettingsViewModel && viewModel.graphSettingsViewModel.dirty()) {
                    shouldShowGraphPublishButtons = false;
                }
                else if (viewModel.selectedNode() && viewModel.selectedNode().dirty() && viewModel.selectedNode().istopnode == false) {
                    shouldShowGraphPublishButtons = false;
                }
                else if (ko.unwrap(viewModel.cardTree.selection)) {
                    var selection = ko.unwrap(viewModel.cardTree.selection);

                    if (selection.model && selection.model.dirty()) {
                        shouldShowGraphPublishButtons = false;
                    }
                    else if (selection.card && selection.card.dirty()) {
                        shouldShowGraphPublishButtons = false;
                    }
                }
                
                return shouldShowGraphPublishButtons;
=======
                if (
                    !viewModel.dirty()
                    && !( viewModel.graphSettingsViewModel && viewModel.graphSettingsViewModel.dirty() ) 
                    && !( viewModel.selectedNode() && viewModel.selectedNode().dirty() && viewModel.selectedNode().istopnode == false )
                    && !( ko.unwrap(viewModel.cardTree.selection).model ? ko.unwrap(viewModel.cardTree.selection).model : ko.unwrap(viewModel.cardTree.selection).card ).dirty()
                ) {
                    return true;
                }
                return false;
>>>>>>> 61fd779e
            });

            var resources = ko.utils.arrayFilter(viewData.graphs, function(graph) {
                return graph.isresource;
            });
            var graphs = ko.utils.arrayFilter(viewData.graphs, function(graph) {
                return !graph.isresource;
            });

            var newGraph = function(url, data) {
                data = data || {};
                viewModel.loading(true);
                $.ajax({
                    type: "POST",
                    url: url,
                    data: JSON.stringify(data),
                    success: function(response) {
                        window.open(arches.urls.graph_designer(response.graphid), '_blank');
                        viewModel.loading(false);
                    },
                    error: function() {
                        viewModel.loading(false);
                    }
                });
            };
            viewModel.newResource = function() {
                newGraph('/graph/new', {isresource: true});
            };
            viewModel.newBranch = function() {
                newGraph('/graph/new', {isresource: false});
            };

            viewModel.exportMappingFile = function() {
                window.open(arches.urls.export_mapping_file(viewModel.graph.graphid()), '_blank');
            };

<<<<<<< HEAD
            viewModel.openPublishModal = function() {
                const modalBackground = window.document.querySelector('.modal-background');
                modalBackground.style.visibility = 'visible';
            };
            viewModel.closeModal = function() {
                const modalBackground = window.document.querySelector('.modal-background');
                modalBackground.style.visibility = 'hidden';
            };
=======
            viewModel.shouldShowPublishModal = ko.observable(false);

>>>>>>> 61fd779e
            viewModel.displayUnpublishWarning = function() {
                viewModel.alert(new AlertViewModel('ep-alert-red', 'Unpublish the graph?', 'This will make the graph inaccessible to other users.', function() {}, viewModel.unpublishGraph));
            };
            viewModel.publishGraph = function() {
                viewModel.loading(true);

                $.ajax({
                    type: "POST",
                    data: JSON.stringify({'notes': viewModel.graphPublicationNotes()}),
                    url: arches.urls.publish_graph(viewModel.graph.graphid()),
                    complete: function(response, status) {
                        if (status === 'success') {
                            viewModel.isGraphPublished(true);
<<<<<<< HEAD
                            viewModel.graphPublicationNotes(null);
                            viewModel.closeModal();
                            viewModel.alert(new AlertViewModel('ep-alert-blue', response.responseJSON.title, response.responseJSON.message));
                            viewModel.loading(false);
                        }
                        else {
                            viewModel.graphPublicationNotes(null);
                            viewModel.closeModal();
                            viewModel.alert(new JsonErrorAlertViewModel('ep-alert-red', response.responseJSON));
                            viewModel.loading(false);
                        }
=======
                            viewModel.alert(new AlertViewModel('ep-alert-blue', response.responseJSON.title, response.responseJSON.message));
                        }
                        else {
                            viewModel.alert(new JsonErrorAlertViewModel('ep-alert-red', response.responseJSON));
                        }
                        
                        viewModel.graphPublicationNotes(null);
                        viewModel.shouldShowPublishModal(false);
                        viewModel.loading(false);
>>>>>>> 61fd779e
                    }
                });
            };
            viewModel.unpublishGraph = function() {
                viewModel.loading(true);

                $.ajax({
                    type: "POST",
                    url: arches.urls.unpublish_graph(viewModel.graph.graphid()),
                    complete: function(response, status) {
                        if (status === 'success') {
                            viewModel.isGraphPublished(false);
<<<<<<< HEAD
                            viewModel.closeModal();
                            viewModel.loading(false);
                        }
                        else {
                            viewModel.closeModal();
                            viewModel.alert(new JsonErrorAlertViewModel('ep-alert-red', response.responseJSON));
                            viewModel.loading(false);
                        }
=======
                        }
                        else {
                            viewModel.alert(new JsonErrorAlertViewModel('ep-alert-red', response.responseJSON));
                        }

                        viewModel.shouldShowPublishModal(false);
                        viewModel.loading(false);
>>>>>>> 61fd779e
                    }
                });
            };

            viewModel.deleteGraph = function() {
                viewModel.alert(new AlertViewModel('ep-alert-red', arches.confirmGraphDelete.title, arches.confirmGraphDelete.text, function() {
                    return;
                }, function(){
                    viewModel.loading(true);
                    $.ajax({
                        type: "DELETE",
                        url: arches.urls.delete_graph(viewModel.graph.graphid()),
                        complete: function(response, status) {
                            viewModel.loading(false);
                            if (status === 'success') {
                                window.location = arches.urls.graph;
                            } else {
                                viewModel.alert(new JsonErrorAlertViewModel('ep-alert-red', response.responseJSON));
                            }
                        }
                    });
                }));
            };
            viewModel.cloneGraph = function() {
                newGraph(arches.urls.clone_graph(viewModel.graph.graphid()));
            };
            viewModel.exportGraph = function() {
                window.open(arches.urls.export_graph(viewModel.graph.graphid()), '_blank');
            };
            viewModel.importGraph = function(data, e) {
                var formData = new FormData();
                formData.append("importedGraph", e.target.files[0]);

                $.ajax({
                    type: "POST",
                    url: '/graph/import/',
                    processData: false,
                    data: formData,
                    cache: false,
                    contentType: false,
                    success: function(response) {
                        if (response[0].length != 0) {
                            if (typeof(response[0])) {
                                response = response[0].join('<br />');
                            }
                            viewModel.alert(new AlertViewModel('ep-alert-red', arches.graphImportFailed.title, response));
                        } else {
                            viewModel.loading(false);
                            window.open(arches.urls.graph_designer(response[1].graph_id), '_blank');
                        }
                    },
                    error: function(response) {
                        viewModel.alert(new AlertViewModel('ep-alert-red', arches.graphImportFailed.title, 'Please contact your system administrator for more details.'));
                        viewModel.loading(false);
                    },
                });
            };
            viewModel.importButtonClick = function() {
                $("#fileupload").trigger('click');
            };
            viewModel.deleteInstances = function() {
                viewModel.alert(new AlertViewModel('ep-alert-red', arches.confirmAllResourceDelete.title, arches.confirmAllResourceDelete.text, function() {
                    return;
                }, function(){
                    viewModel.loading(true);
                    $.ajax({
                        type: "DELETE",
                        url: arches.urls.delete_instances(viewModel.graph.graphid()),
                        complete: function(response, status) {
                            viewModel.loading(false);
                            if (status === 'success') {
                                viewModel.alert(new AlertViewModel('ep-alert-blue', response.responseJSON.title, response.responseJSON.message));
                            } else {
                                viewModel.alert(new JsonErrorAlertViewModel('ep-alert-red', response.responseJSON));
                            }
                        }
                    });
                }));
            };
            viewModel.graph.ontology = ko.computed(function() {
                return viewModel.ontologies().find(function(obj) {
                    return obj.ontologyid === viewModel.graph.ontology_id();
                });
            });
            viewModel.groupedGraphs = ko.observable({
                groups: [
                    { name: 'Resource Models', items: resources },
                    { name: 'Branches', items: graphs }
                ]
            });

            viewModel.graphid.subscribe(function(graphid) {
                if (graphid && graphid !== '') {
                    viewModel.navigate(arches.urls.graph_designer(graphid));
                }
            });

            viewModel.graphModel = new GraphModel({
                data: data.graph,
                datatypes: data.datatypes,
                ontology_namespaces: data.ontology_namespaces
            });

            viewModel.datatypes = _.keys(viewModel.graphModel.get('datatypelookup'));

            viewModel.graphModel.on('changed', function(model, response) {
                viewModel.alert(null);
                viewModel.loading(false);
                if (response.status !== 200) {
                    viewModel.alert(new JsonErrorAlertViewModel('ep-alert-red', response.responseJSON));
                }
            });

            viewModel.graphModel.on('error', function(response) {
                viewModel.alert(new JsonErrorAlertViewModel('ep-alert-red', response.responseJSON));
            });

            viewModel.selectedNode = viewModel.graphModel.get('selectedNode');

            viewModel.saveNode = function(node) {
                if (node) {
                    viewModel.loading(true);
                    node.save(function(data) {
                        if (data.responseJSON.success === false || data.status === 500) {
                            viewModel.alert(new JsonErrorAlertViewModel('ep-alert-red', data.responseJSON));
                        }
                        else {
                            viewModel.cardTree.updateCards(viewModel.selectedNode().nodeGroupId(), data.responseJSON);
                            viewModel.permissionTree.updateCards(viewModel.selectedNode().nodeGroupId(), data.responseJSON);
                        }
                        viewModel.loading(false);
                    });
                }
            };

            viewModel.saveSelectedNode = function() {
                if (viewModel.selectedNode()) {
                    viewModel.saveNode(viewModel.selectedNode());
                }
            };

            viewModel.cardTree = new CardTreeViewModel({
                graph: viewModel.graph,
                appliedFunctions: viewModel.appliedFunctions,
                graphModel: viewModel.graphModel
            });

            viewModel.permissionTree = new CardTreeViewModel({
                graph: viewModel.graph,
                graphModel: viewModel.graphModel,
                appliedFunctions: viewModel.appliedFunctions,
                multiselect: true
            });

            viewModel.selectedCards = ko.computed(function() {
                var selection = viewModel.permissionTree.selection();
                if (selection) {
                    if (selection.widgets) {
                        return selection;
                    }
                    return selection.parent;
                } else {
                    return null;
                }
            });

            viewModel.selectedCard = ko.computed(function() {
                var selection = viewModel.cardTree.selection();
                if (selection) {
                    if (selection.widgets) {
                        return selection;
                    }
                    return selection.parent;
                } else {
                    return null;
                }
            });

            viewModel.nodeForm = new NodeFormView({
                graph: viewModel.graph,
                graphModel: viewModel.graphModel,
                loading: viewModel.loading,
                node: viewModel.selectedNode,
                appliedFunctions: viewModel.appliedFunctions,
                restrictedNodegroups: data.restrictedNodegroups
            });

            viewModel.branchListView = new BranchListView({
                el: $('#branch-library'),
                branches: data.branches,
                graphModel: viewModel.graphModel,
                loading: viewModel.loading,
                disableAppendButton: ko.computed(function() {
                    // self.node() && self.node().dirty();
                })
            });

            viewModel.permissionsDesigner = new PermissionDesigner({
                cardTree: viewModel.permissionTree
            });

            viewModel.graphSettingsViewModel = new GraphSettingsViewModel({
                designerViewModel: viewModel,
                graph: viewModel.graph,
                graphModel: viewModel.graphModel,
                ontologyClasses: viewModel.ontologyClasses,
                ontologies: viewModel.ontologies,
                ontologyClass: ko.observable(''),
                iconFilter: ko.observable(''),
                rootNodeColor: ko.observable(''),
                "ontology_namespaces": data.ontology_namespaces,
                onReset: function() {
                    var graph = koMapping.toJS(viewModel.graphSettingsViewModel.graph);
                    viewModel.report.resetConfigs(graph.config);

                    // only reset the template if it's been changed
                    if (viewModel.report.get('template_id')() !== graph["template_id"]) {
                        viewModel.report.get('template_id')(graph["template_id"]);
                    }
                }
            });

            viewModel.report = new ReportModel(_.extend(data, {
                graphModel: viewModel.graphModel,
                cards: viewModel.cardTree.topCards,
                preview: true
            }));

            viewModel.report.configJSON.subscribe(function(config) {
                var graph = koMapping.toJS(viewModel.graphSettingsViewModel.graph);
                graph.config = koMapping.toJS(config);
                koMapping.fromJS(graph, viewModel.graphSettingsViewModel.graph);
            });

            viewModel.report.configJSON.extend({deferred: true});

            viewModel.report.get('template_id').subscribe(function(val) {
                viewModel.graphSettingsViewModel.graph["template_id"](val);
            });

            viewModel.reportLookup = reportLookup;
            viewModel.reportTemplates = _.map(reportLookup, function(report, id) {
                report.id = id;
                return report;
            });

            viewModel.graphTree = new GraphTree({
                graphModel: viewModel.graphModel,
                graphSettings: viewModel.graphSettingsViewModel,
                cardTree: viewModel.cardTree,
                permissionTree: viewModel.permissionTree,
                appliedFunctions: viewModel.appliedFunctions,
                restrictedNodegroups: data.restrictedNodegroups
            });

            viewModel.graphTree.branchListVisible.subscribe(function(visible) {
                if (visible) {
                    viewModel.branchListView.loadDomainConnections();
                }
            }, this);

            viewModel.loadGraphSettings = function() {
                var self = this;
                viewModel.loading(true);
                $.ajax({
                    type: 'GET',
                    url: arches.urls.graph_settings(data.graphid),
                    data: {'search': true, 'csrfmiddlewaretoken': '{{ csrf_token }}'}})
                    .done(function(data) {
                        self.graphSettingsViewModel.resource_data(data.resources);
                        self.graphSettingsViewModel.icon_data(data.icons);
                        self.graphSettingsViewModel.jsonCache(self.graphSettingsViewModel.jsonData());
                        self.graphSettingsViewModel.contentLoading = viewModel.loading;
                        self.graphSettingsVisible(true);
                        viewModel.loading(false);
                    })
                    .fail(function() {
                        throw 'error loading graph settings';
                    });
            };

            var correspondingCard = function(item, cardTree){
                var cardList = cardTree.cachedFlatTree;
                if (cardList === undefined) {
                    var cardList = cardTree.flattenTree(cardTree.topCards(), []);
                    cardTree.cachedFlatTree = cardList;
                }
                var res;
                var matchingWidget;
                if (item && typeof item !== 'string') {
                    if (item.nodeGroupId) { //if the item is a node in graph tree
                        var matchingCards = _.filter(cardList, function(card){
                            return card.nodegroupid === item.nodeGroupId();
                        });
                        _.each(matchingCards, function(card){
                            var match;
                            match = _.find(card.widgets(), function(widget){
                                return widget.node_id() === item.nodeid;
                            });
                            if (match) {
                                matchingWidget = match;
                            }
                        });
                        if (matchingWidget) {
                            res = matchingWidget;
                        } else {
                            res = matchingCards[0];
                        }
                    } else { //if the item is a card or widget in the card tree
                        res = _.find(cardList, function(card){
                            if (item.nodegroupid) {
                                return card.nodegroupid === item.nodegroupid;
                            } else {
                                return card.nodegroupid === item.node.nodeGroupId();
                            }
                        });
                    }
                }
                return res;

            };

            var correspondingNode = function(card, graphTree){
                var nodeMatch;
                nodeMatch = _.find(graphTree.items(), function(node){
                    if (card) {
                        if (card.node) {
                            return node.nodeid === card.node_id();
                        } else {
                            return node.nodeGroupId() === card.nodegroupid && node.nodeid === node.nodeGroupId();
                        }
                    }
                });
                return nodeMatch;
            };

            var updateGraphSelection = function() {
                var matchingNode = correspondingNode(viewModel.cardTree.selection(), viewModel.graphTree);
                if (matchingNode) {
                    viewModel.graphTree.selectItem(matchingNode);
                }
            };

            var updateCardSelection = function() {
                var graphTreeSelection = viewModel.graphTree.selectedItems().length > 0 ? viewModel.graphTree.selectedItems()[0] : null;
                var matchingCard;
                if (graphTreeSelection) {
                    if (graphTreeSelection.istopnode === true) {
                        viewModel.cardTree.selection(viewModel.cardTree.topCards()[0]);
                    } else {
                        matchingCard = correspondingCard(graphTreeSelection, viewModel.cardTree);
                        if (matchingCard) {
                            viewModel.cardTree.selection(matchingCard);
                            viewModel.cardTree.expandToRoot(viewModel.cardTree.selection());
                        }
                    }
                }
            };

            var updatePermissionCardSelection = function() {
                var matchingCard = correspondingCard(viewModel.cardTree.selection(), viewModel.permissionTree);
                if (matchingCard) {
                    viewModel.permissionTree.expandToRoot(matchingCard);
                    viewModel.permissionTree.selection.removeAll();
                    matchingCard.selectChildCards();
                }
            };

            if (viewModel.activeTab() === 'graph') {
                viewModel.loadGraphSettings();
                // here we might load data/views asyncronously
            }

            var loadPermissionData = viewModel.activeTab.subscribe(function(tab) {
                // Loads identities and nodegroup permissions when the permissions tab is opened and then disposes the ko.subscribe.
                if (tab === 'permissions') {
                    viewModel.permissionsDesigner.getPermissionManagerData();
                    loadPermissionData.dispose();
                }
            });

            var helpContentLookup = {
                permissions: {
                    'title': 'xxxx', // dynamic title loading not implemented
                    'template': 'permissions-tab-help',
                },
                graph: {
                    'title': 'xxxx', // dynamic title loading not implemented
                    'template': 'graph-tab-help',
                },
                card: {
                    'title': 'xxxx', // dynamic title loading not implemented
                    'template': 'cards-tab-help',
                }
            };

            viewModel.activeTab.subscribe(function(tab) {
                viewModel.helpTemplate(helpContentLookup[tab]['template']);
                viewModel.getHelp();
                switch (tab) {
                case 'card':
                    updateCardSelection();
                    break;
                case 'graph':
                    updateGraphSelection();
                    break;
                case 'permissions':
                    updatePermissionCardSelection();
                    break;
                default:
                    return;
                }
            });

            viewModel.graphModel.on('select-node', function(node) {
                viewModel.graphTree.expandParentNode(node);
            });

            BaseManagerView.prototype.initialize.apply(this, arguments);
        }
    });

    return new GraphDesignerView();
});<|MERGE_RESOLUTION|>--- conflicted
+++ resolved
@@ -40,7 +40,6 @@
             viewModel.isGraphPublished = ko.observable(ko.unwrap(data['graph'].publication_id));
             viewModel.graphPublicationNotes = ko.observable();
             viewModel.shouldShowGraphPublishButtons = ko.pureComputed(function() {
-<<<<<<< HEAD
                 var shouldShowGraphPublishButtons = true;
 
                 if (viewModel.dirty()) {
@@ -64,17 +63,6 @@
                 }
                 
                 return shouldShowGraphPublishButtons;
-=======
-                if (
-                    !viewModel.dirty()
-                    && !( viewModel.graphSettingsViewModel && viewModel.graphSettingsViewModel.dirty() ) 
-                    && !( viewModel.selectedNode() && viewModel.selectedNode().dirty() && viewModel.selectedNode().istopnode == false )
-                    && !( ko.unwrap(viewModel.cardTree.selection).model ? ko.unwrap(viewModel.cardTree.selection).model : ko.unwrap(viewModel.cardTree.selection).card ).dirty()
-                ) {
-                    return true;
-                }
-                return false;
->>>>>>> 61fd779e
             });
 
             var resources = ko.utils.arrayFilter(viewData.graphs, function(graph) {
@@ -111,19 +99,8 @@
                 window.open(arches.urls.export_mapping_file(viewModel.graph.graphid()), '_blank');
             };
 
-<<<<<<< HEAD
-            viewModel.openPublishModal = function() {
-                const modalBackground = window.document.querySelector('.modal-background');
-                modalBackground.style.visibility = 'visible';
-            };
-            viewModel.closeModal = function() {
-                const modalBackground = window.document.querySelector('.modal-background');
-                modalBackground.style.visibility = 'hidden';
-            };
-=======
             viewModel.shouldShowPublishModal = ko.observable(false);
 
->>>>>>> 61fd779e
             viewModel.displayUnpublishWarning = function() {
                 viewModel.alert(new AlertViewModel('ep-alert-red', 'Unpublish the graph?', 'This will make the graph inaccessible to other users.', function() {}, viewModel.unpublishGraph));
             };
@@ -137,19 +114,6 @@
                     complete: function(response, status) {
                         if (status === 'success') {
                             viewModel.isGraphPublished(true);
-<<<<<<< HEAD
-                            viewModel.graphPublicationNotes(null);
-                            viewModel.closeModal();
-                            viewModel.alert(new AlertViewModel('ep-alert-blue', response.responseJSON.title, response.responseJSON.message));
-                            viewModel.loading(false);
-                        }
-                        else {
-                            viewModel.graphPublicationNotes(null);
-                            viewModel.closeModal();
-                            viewModel.alert(new JsonErrorAlertViewModel('ep-alert-red', response.responseJSON));
-                            viewModel.loading(false);
-                        }
-=======
                             viewModel.alert(new AlertViewModel('ep-alert-blue', response.responseJSON.title, response.responseJSON.message));
                         }
                         else {
@@ -159,7 +123,6 @@
                         viewModel.graphPublicationNotes(null);
                         viewModel.shouldShowPublishModal(false);
                         viewModel.loading(false);
->>>>>>> 61fd779e
                     }
                 });
             };
@@ -172,16 +135,6 @@
                     complete: function(response, status) {
                         if (status === 'success') {
                             viewModel.isGraphPublished(false);
-<<<<<<< HEAD
-                            viewModel.closeModal();
-                            viewModel.loading(false);
-                        }
-                        else {
-                            viewModel.closeModal();
-                            viewModel.alert(new JsonErrorAlertViewModel('ep-alert-red', response.responseJSON));
-                            viewModel.loading(false);
-                        }
-=======
                         }
                         else {
                             viewModel.alert(new JsonErrorAlertViewModel('ep-alert-red', response.responseJSON));
@@ -189,7 +142,6 @@
 
                         viewModel.shouldShowPublishModal(false);
                         viewModel.loading(false);
->>>>>>> 61fd779e
                     }
                 });
             };
