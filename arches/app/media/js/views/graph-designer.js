define([
    'jquery',
    'underscore',
    'knockout',
    'knockout-mapping',
    'arches',
    'report-templates',
    'view-data',
    'views/graph-designer-data',
    'views/base-manager',
    'viewmodels/alert',
    'viewmodels/alert-json',
    'models/graph',
    'models/report',
    'views/graph/graph-designer/graph-tree',
    'views/graph/graph-designer/node-form',
    'views/graph/graph-manager/branch-list',
    'views/graph/graph-designer/card-tree',
    'views/graph/permission-designer',
    'viewmodels/graph-settings',
    'viewmodels/card',
    'bindings/resizable-sidepanel',
    'views/components/simple-switch',
    'utils/set-csrf-token',
    'datatype-config-components'
], function($, _, ko, koMapping, arches, reportLookup, viewData, data, BaseManagerView, AlertViewModel, JsonErrorAlertViewModel, GraphModel, ReportModel, GraphTree, NodeFormView, BranchListView, CardTreeViewModel, PermissionDesigner, GraphSettingsViewModel, CardViewModel) {
    var GraphDesignerView = BaseManagerView.extend({
        initialize: function(options) {
            var viewModel = options.viewModel;

            viewModel.graphid = ko.observable(data.graphid);
            viewModel.activeTab = ko.observable('graph');
            viewModel.viewState = ko.observable('design');
            viewModel.helpTemplate(viewData.help);
            viewModel.graphSettingsVisible = ko.observable(false);
            viewModel.graph = koMapping.fromJS(data['graph']);
            viewModel.sourceGraph = koMapping.fromJS(data['source_graph']);
            viewModel.sourceGraphPublicationDate = new Date(data['source_graph_publication']['published_time']).toLocaleString();
            viewModel.sourceGraphPublicationMostRecentEditDate = data['source_graph_publication_most_recent_edit'] ? new Date(data['source_graph_publication_most_recent_edit']['edit_time']).toLocaleString() : null;
            viewModel.ontologies = ko.observable(data['ontologies']);
            viewModel.ontologyClasses = ko.observable(data['ontologyClasses']);
            viewModel.cardComponents = data.cardComponents;
            viewModel.appliedFunctions = ko.observable(data['appliedFunctions']);
            viewModel.activeLanguageDir = ko.observable(arches.activeLanguageDir);
            viewModel.graphPublicationNotes = ko.observable();
            viewModel.shouldShowUpdatePublishedGraphsButton = ko.observable();
            viewModel.primaryDescriptorFunction = ko.observable(data['primaryDescriptorFunction']);
            viewModel.graphHasUnpublishedChanges = ko.observable(data['graph']['has_unpublished_changes']);
            viewModel.publicationResourceInstanceCount = ko.observable(data['publication_resource_instance_count']);
            viewModel.isGraphActive = ko.observable(data['graph']['is_active']);

            viewModel.hasDirtyWidget = ko.observable();

            viewModel.isGraphActive.subscribe(isGraphActive => {
                $.ajax({
                    type: 'POST',
                    url: arches.urls.graph_is_active_api(data.graphid),
                    data: {'is_active': isGraphActive},
                    error: function() {
                        const alert = new AlertViewModel(
                            'ep-alert-red', 
                            arches.translations.resourceGraphChangeActiveStatusError.title,
                            arches.translations.resourceGraphChangeActiveStatusError.text,
                            null,
                            function(){},
                        );

                        viewModel.alert(alert);

                        alert.active.subscribe(function() {
                            window.location.reload();
                        });
                    }
                });
            });

            viewModel.isDirty = ko.pureComputed(() => {
                let isDirty = false;

                if (viewModel.dirty()) {
                    isDirty = true;
                }
                if (viewModel.hasDirtyWidget()) {
                    isDirty = true;
                }
                if (viewModel.graphSettingsViewModel && viewModel.graphSettingsViewModel.dirty()) {
                    isDirty = true;
                }
<<<<<<< HEAD
=======
                if (viewModel.selectedNode() && viewModel.selectedNode().dirty() && viewModel.selectedNode().istopnode == false) {
                    isDirty = true;
                }
>>>>>>> 70cfa707
                if (ko.unwrap(viewModel.cardTree.selection)) {
                    const selection = ko.unwrap(viewModel.cardTree.selection);

                    if (selection.model && selection.model.dirty()) {
                        isDirty = true;
                    }
                    if (selection.card && selection.card.dirty()) {
                        isDirty = true;
                    }
                }

                return isDirty;
            });
            
            viewModel.shouldShowGraphPublishButtons = ko.pureComputed(function() {
                return Boolean(!viewModel.isDirty() && viewModel.graphHasUnpublishedChanges());
            });

            viewModel.isNodeDirty = ko.pureComputed(function() {
                return viewModel.selectedNode() && viewModel.selectedNode().dirty() && viewModel.selectedNode().istopnode == false;
            });

            var resources = ko.utils.arrayFilter(viewData.graphs, function(graph) {
                return graph.isresource && !graph.source_identifier_id;
            });
            var graphs = ko.utils.arrayFilter(viewData.graphs, function(graph) {
                return !graph.isresource && !graph.source_identifier_id;
            });

            var newGraph = function(url, data) {
                data = data || {};
                viewModel.loading(true);
                $.ajax({
                    type: "POST",
                    url: url,
                    data: JSON.stringify(data),
                    success: function(response) {
                        window.open(arches.urls.graph_designer(response.graphid), '_blank');
                        viewModel.loading(false);
                    },
                    error: function() {
                        viewModel.loading(false);
                    }
                });
            };
            viewModel.newResource = function() {
                newGraph('/graph/new', {isresource: true});
            };
            viewModel.newBranch = function() {
                newGraph('/graph/new', {isresource: false});
            };

            viewModel.exportMappingFile = function() {
                window.open(arches.urls.export_mapping_file(viewModel.graph.graphid()), '_blank');
            };

            viewModel.shouldShowPublishModal = ko.observable(false);

            viewModel.toggleLockedState = function() {
                let url = new URL(window.location.href);

                if (url.searchParams.has('should_show_source_graph')) {
                    url.searchParams.delete('should_show_source_graph');
                }
                else {
                    url.searchParams.append('should_show_source_graph', true);
                }

                window.location.href = url;
            };

            viewModel.publishGraph = function() {
                viewModel.loading(true);

                $.ajax({
                    type: "POST",
                    data: JSON.stringify({'notes': viewModel.graphPublicationNotes()}),
                    url: arches.urls.publish_graph(viewModel.graph.graphid()),
                    complete: function(response, status) {
                        let alert;

                        if (status === 'success') {
                            alert = new AlertViewModel(
                                'ep-alert-blue', 
                                response.responseJSON.title, 
                                response.responseJSON.message,
                                null,
                                function(){},
                            );
                        }
                        else {
                            alert = new JsonErrorAlertViewModel(
                                'ep-alert-red', 
                                response.responseJSON,
                                null,
                                function(){},
                            );
                        }

                        // must reload window since this editable_future_graph has been deleted
                        alert.active.subscribe(function() {
                            window.location.reload();
                        });
                        viewModel.alert(alert);
                        
                        viewModel.graphPublicationNotes(null);
                        viewModel.shouldShowPublishModal(false);
                        viewModel.loading(false);
                    }
                });
            };

            viewModel.showRevertGraphAlert = function() {
                viewModel.alert(new AlertViewModel(
                    'ep-alert-red', 
                    arches.translations.confirmGraphRevert.title, 
                    arches.translations.confirmGraphRevert.text,
                    function() {}, 
                    viewModel.revertGraph,
                ));
            };

            viewModel.revertGraph = function() {
                viewModel.loading(true);

                $.ajax({
                    type: "POST",
                    url: arches.urls.revert_graph(viewModel.graph.graphid()),
                    complete: function(response, status) {
                        if (status === 'success') { window.location.reload(); }
                        else {
                            viewModel.alert(new JsonErrorAlertViewModel('ep-alert-red', response.responseJSON));
                        }
                    }
                });
            };

            viewModel.showRestoreStateFromSerializedGraphAlert = function() {
                viewModel.alert(new AlertViewModel(
                    'ep-alert-red', 
                    arches.translations.confirmGraphRevert.title, 
                    arches.translations.confirmGraphRevert.text,
                    function() {}, 
                    viewModel.restoreStateFromSerializedGraph,
                ));
            };

            viewModel.restoreStateFromSerializedGraph = function() {
                viewModel.loading(true);

                $.ajax({
                    type: "POST",
                    url: arches.urls.restore_state_from_serialized_graph(viewModel.graph.graphid()),
                    complete: function(response, status) {
                        if (status === 'success') { window.location.reload(); }
                        else {
                            viewModel.alert(new JsonErrorAlertViewModel('ep-alert-red', response.responseJSON));
                        }
                    }
                });
            };

            viewModel.showUpdatePublishedGraphsModal = function() {
                viewModel.shouldShowUpdatePublishedGraphsButton(true);
                viewModel.shouldShowPublishModal(true);
            };

            viewModel.updatePublishedGraphs = function() {
                viewModel.loading(true);

                $.ajax({
                    type: "POST",
                    data: JSON.stringify({'notes': viewModel.graphPublicationNotes()}),
                    url: arches.urls.update_published_graphs(viewModel.graph.graphid()),
                    complete: function(response, status) {
                        let alert;

                        if (status === 'success') {
                            alert = new AlertViewModel(
                                'ep-alert-blue', 
                                response.responseJSON.title, 
                                response.responseJSON.message,
                                null,
                                function(){},
                            );
                        }
                        else {
                            alert = new JsonErrorAlertViewModel(
                                'ep-alert-red', 
                                response.responseJSON,
                                null,
                                function(){},
                            );
                        }

                        // must reload window since this editable_future_graph has been deleted
                        alert.active.subscribe(function() {
                            window.location.reload();
                        });
                        viewModel.alert(alert);
                        
                        viewModel.shouldShowUpdatePublishedGraphsButton(false);
                        viewModel.graphPublicationNotes(null);
                        viewModel.shouldShowPublishModal(false);
                        viewModel.loading(false);
                    }
                });
            };

            viewModel.deleteGraph = function() {
                viewModel.alert(new AlertViewModel(
                    'ep-alert-red', 
                    arches.translations.confirmGraphDelete.title, 
                    arches.translations.confirmGraphDelete.text,
                    function() {
                        return;
                    }, function(){
                        viewModel.loading(true);
                        $.ajax({
                            type: "DELETE",
                            url: arches.urls.delete_graph(viewModel.graph.source_identifier_id() || viewModel.graph.graphid()),
                            complete: function(response, status) {
                                viewModel.loading(false);
                                if (status === 'success') {
                                    window.location = arches.urls.graph;
                                } else {
                                    viewModel.alert(new JsonErrorAlertViewModel('ep-alert-red', response.responseJSON));
                                }
                            }
                        });
                    }
                ));
            };
            viewModel.cloneGraph = function() {
                newGraph(arches.urls.clone_graph(viewModel.graph.source_identifier_id() || viewModel.graph.graphid()));
            };
            viewModel.exportGraph = function() {
                window.open(arches.urls.export_graph(viewModel.graph.source_identifier_id() || viewModel.graph.graphid()), '_blank');
            };
            viewModel.importGraph = function(data, e) {
                var formData = new FormData();
                formData.append("importedGraph", e.target.files[0]);

                $.ajax({
                    type: "POST",
                    url: '/graph/import/',
                    processData: false,
                    data: formData,
                    cache: false,
                    contentType: false,
                    success: function(response) {
                        if (response[0].length != 0) {
                            // eslint-disable-next-line no-constant-condition
                            if (typeof(response[0])) {
                                response = response[0].join('<br />');
                            }
                            viewModel.alert(new AlertViewModel('ep-alert-red', arches.translations.graphImportFailed.title, response));
                        } else {
                            viewModel.loading(false);
                            window.open(arches.urls.graph_designer(response[1].graph_id), '_blank');
                        }
                    },
                    error: function(response) {
                        viewModel.alert(
                            new AlertViewModel('ep-alert-red', arches.translations.graphImportFailed.title, arches.translations.pleaseContactSystemAdministrator)
                        );
                        viewModel.loading(false);
                    },
                });
            };
            viewModel.importButtonClick = function() {
                $("#fileupload").trigger('click');
            };
            viewModel.deleteInstances = function() {
                viewModel.alert(new AlertViewModel(
                    'ep-alert-red', 
                    arches.translations.confirmAllResourceDelete.title, 
                    arches.translations.confirmAllResourceDelete.text, 
                    function() {
                        return;
                    }, function(){
                        viewModel.loading(true);
                        $.ajax({
                            type: "DELETE",
                            url: arches.urls.delete_instances(viewModel.graph.source_identifier_id() || viewModel.graph.graphid()),
                            complete: function(response, status) {
                                viewModel.loading(false);
                                if (status === 'success') {
                                    viewModel.alert(new AlertViewModel('ep-alert-blue', response.responseJSON.title, response.responseJSON.message));
                                } else {
                                    viewModel.alert(new JsonErrorAlertViewModel('ep-alert-red', response.responseJSON));
                                }
                            }
                        });
                    }
                ));
            };
            viewModel.graph.ontology = ko.computed(function() {
                return viewModel.ontologies().find(function(obj) {
                    return obj.ontologyid === viewModel.graph.ontology_id();
                });
            });
            viewModel.groupedGraphs = ko.observable({
                groups: [
                    { name: 'Resource Models', items: resources },
                    { name: 'Branches', items: graphs }
                ]
            });

            viewModel.graphid.subscribe(function(graphid) {
                if (graphid && graphid !== '') {
                    viewModel.navigate(arches.urls.graph_designer(graphid));
                }
            });

            viewModel.graphModel = new GraphModel({
                data: data.graph,
                datatypes: data.datatypes,
                ontology_namespaces: data.ontology_namespaces
            });

            viewModel.datatypes = _.keys(viewModel.graphModel.get('datatypelookup'));

            viewModel.graphModel.on('error', function(response) {
                viewModel.alert(new JsonErrorAlertViewModel('ep-alert-red', response.responseJSON));
            });

            viewModel.selectedNode = viewModel.graphModel.get('selectedNode');
            viewModel.updatedCardinalityData = ko.observable();

            viewModel.saveNode = function(node) {
                if (node) {
                    viewModel.loading(true);
                    node.save(function(data) {
                        if (data.responseJSON.success === false || data.status === 500) {
                            viewModel.alert(new JsonErrorAlertViewModel('ep-alert-red', data.responseJSON));
                        }
                        else {
                            viewModel.cardTree.updateCards(viewModel.selectedNode().nodeGroupId(), data.responseJSON);
                            viewModel.permissionTree.updateCards(viewModel.selectedNode().nodeGroupId(), data.responseJSON);
                            viewModel.updatedCardinalityData([data.responseJSON, viewModel.graphSettingsViewModel]);
                        }

                        viewModel.loading(false);
                    });
                }
            };

            viewModel.saveSelectedNode = function() {
                if (viewModel.selectedNode()) {
                    viewModel.saveNode(viewModel.selectedNode());
                }
            };

            viewModel.saveCardEdits = function(card) {
                card.save();
            };

            viewModel.cardTree = new CardTreeViewModel({
                graph: viewModel.graph,
                appliedFunctions: viewModel.appliedFunctions,
                primaryDescriptorFunction: viewModel.primaryDescriptorFunction,
                graphModel: viewModel.graphModel
            });

            viewModel.permissionTree = new CardTreeViewModel({
                graph: koMapping.fromJS(data.source_graph),
                graphModel: viewModel.graphModel,
                isPermissionTree: true,
                appliedFunctions: viewModel.appliedFunctions,
                primaryDescriptorFunction: viewModel.primaryDescriptorFunction,
                multiselect: true
            });

            viewModel.selectedCards = ko.computed(function() {
                var selection = viewModel.permissionTree.selection();
                if (selection) {
                    if (selection.widgets) {
                        return selection;
                    }
                    return selection.parent;
                } else {
                    return null;
                }
            });

            viewModel.selectedCard = ko.computed(function() {
                var selection = viewModel.cardTree.selection();
                if (selection) {
                    if (selection.widgets) {
                        return selection;
                    }
                    return selection.parent;
                } else {
                    return null;
                }
            });

            viewModel.nodeForm = new NodeFormView({
                graph: viewModel.graph,
                graphModel: viewModel.graphModel,
                loading: viewModel.loading,
                node: viewModel.selectedNode,
                appliedFunctions: viewModel.appliedFunctions,
                primaryDescriptorFunction: viewModel.primaryDescriptorFunction,
                restrictedNodegroups: data.restrictedNodegroups,
                updatedCardinalityData: viewModel.updatedCardinalityData,
            });

            viewModel.branchListView = new BranchListView({
                el: $('#branch-library'),
                branches: data.branches,
                graphModel: viewModel.graphModel,
                loading: viewModel.loading,
                disableAppendButton: ko.computed(function() {
                    // self.node() && self.node().dirty();
                })
            });

            viewModel.permissionsDesigner = new PermissionDesigner({
                cardTree: viewModel.permissionTree
            });

            viewModel.graphSettingsViewModel = new GraphSettingsViewModel({
                designerViewModel: viewModel,
                graph: viewModel.graph,
                graphModel: viewModel.graphModel,
                ontologyClasses: viewModel.ontologyClasses,
                ontologies: viewModel.ontologies,
                ontologyClass: ko.observable(''),
                iconFilter: ko.observable(''),
                rootNodeColor: ko.observable(''),
                "ontology_namespaces": data.ontology_namespaces,
                onReset: function() {
                    var graph = koMapping.toJS(viewModel.graphSettingsViewModel.graph);
                    viewModel.report.resetConfigs(graph.config);

                    // only reset the template if it's been changed
                    if (viewModel.report.get('template_id')() !== graph["template_id"]) {
                        viewModel.report.get('template_id')(graph["template_id"]);
                    }
                },
                onSave: function() {
                    // adds event to trigger dirty state in graph-designer
                    document.dispatchEvent(
                        new Event('graphSettingsSave')
                    );
                }
            });

            viewModel.report = new ReportModel(_.extend(data, {
                graphModel: viewModel.graphModel,
                cards: viewModel.cardTree.topCards,
                preview: true
            }));

            viewModel.report.configJSON.subscribe(function(config) {
                var graph = koMapping.toJS(viewModel.graphSettingsViewModel.graph);
                graph.config = koMapping.toJS(config);
                koMapping.fromJS(graph, viewModel.graphSettingsViewModel.graph);
            });

            viewModel.report.configJSON.extend({deferred: true});

            viewModel.report.get('template_id').subscribe(function(val) {
                viewModel.graphSettingsViewModel.graph["template_id"](val);
            });

            viewModel.reportLookup = reportLookup;
            viewModel.reportTemplates = _.map(reportLookup, function(report, id) {
                report.id = id;
                return report;
            });

            viewModel.graphTree = new GraphTree({
                graphModel: viewModel.graphModel,
                graphSettings: viewModel.graphSettingsViewModel,
                cardTree: viewModel.cardTree,
                permissionTree: viewModel.permissionTree,
                appliedFunctions: viewModel.appliedFunctions,
                primaryDescriptorFunction: viewModel.primaryDescriptorFunction,
                restrictedNodegroups: data.restrictedNodegroups
            });

            viewModel.graphTree.branchListVisible.subscribe(function(visible) {
                if (visible) {
                    viewModel.branchListView.loadDomainConnections();
                }
            }, this);

            viewModel.loadGraphSettings = function() {
                var self = this;
                viewModel.loading(true);
                $.ajax({
                    type: 'GET',
                    url: arches.urls.graph_settings(data.graphid),
                    data: {'search': true, 'csrfmiddlewaretoken': '{{ csrf_token }}'}})
                    .done(function(data) {
                        self.graphSettingsViewModel.resource_data(data.resources);
                        self.graphSettingsViewModel.icon_data(data.icons);
                        self.graphSettingsViewModel.jsonCache(self.graphSettingsViewModel.jsonData());
                        self.graphSettingsViewModel.contentLoading = viewModel.loading;
                        self.graphSettingsVisible(true);
                        viewModel.loading(false);
                    })
                    .fail(function() {
                        throw 'error loading graph settings';
                    });
            };

            var correspondingCard = function(item, cardTree){
                var cardList = cardTree.cachedFlatTree;
                if (cardList === undefined) {
                    cardList = cardTree.flattenTree(cardTree.topCards(), []);
                    cardTree.cachedFlatTree = cardList;
                }
                var res;
                var matchingWidget;
                if (item && typeof item !== 'string') {
                    if (item.nodeGroupId) { //if the item is a node in graph tree
                        var matchingCards = _.filter(cardList, function(card){
                            return card.nodegroupid === item.nodeGroupId();
                        });
                        _.each(matchingCards, function(card){
                            var match;
                            match = _.find(card.widgets(), function(widget){
                                return widget.node_id() === item.nodeid;
                            });
                            if (match) {
                                matchingWidget = match;
                            }
                        });
                        if (matchingWidget) {
                            res = matchingWidget;
                        } else {
                            res = matchingCards[0];
                        }
                    } else { //if the item is a card or widget in the card tree
                        res = _.find(cardList, function(card){
                            if (item.nodegroupid) {
                                return card.nodegroupid === item.nodegroupid;
                            } else {
                                return card.nodegroupid === item.node.nodeGroupId();
                            }
                        });
                    }
                }
                return res;

            };

            var correspondingNode = function(card, graphTree){
                var nodeMatch;
                nodeMatch = _.find(graphTree.items(), function(node){
                    if (card) {
                        if (card.node) {
                            return node.nodeid === card.node_id();
                        } else {
                            return node.nodeGroupId() === card.nodegroupid && node.nodeid === node.nodeGroupId();
                        }
                    }
                });
                return nodeMatch;
            };

            var updateGraphSelection = function() {
                var matchingNode = correspondingNode(viewModel.cardTree.selection(), viewModel.graphTree);
                if (matchingNode) {
                    viewModel.graphTree.selectItem(matchingNode);
                }
            };

            var updateCardSelection = function() {
                var graphTreeSelection = viewModel.graphTree.selectedItems().length > 0 ? viewModel.graphTree.selectedItems()[0] : null;
                var matchingCard;
                if (graphTreeSelection) {
                    if (graphTreeSelection.istopnode === true) {
                        viewModel.cardTree.selection(viewModel.cardTree.topCards()[0]);
                    } else {
                        matchingCard = correspondingCard(graphTreeSelection, viewModel.cardTree);
                        if (matchingCard) {
                            viewModel.cardTree.selection(matchingCard);
                            viewModel.cardTree.expandToRoot(viewModel.cardTree.selection());
                        }
                    }
                }
            };

            var updatePermissionCardSelection = function() {
                var matchingCard = correspondingCard(viewModel.cardTree.selection(), viewModel.permissionTree);
                if (matchingCard) {
                    viewModel.permissionTree.expandToRoot(matchingCard);
                    viewModel.permissionTree.selection.removeAll();
                    matchingCard.selectChildCards();
                }
            };

            if (viewModel.activeTab() === 'graph') {
                viewModel.loadGraphSettings();
                // here we might load data/views asyncronously
            }

            var loadPermissionData = viewModel.activeTab.subscribe(function(tab) {
                // Loads identities and nodegroup permissions when the permissions tab is opened and then disposes the ko.subscribe.
                if (tab === 'permissions') {
                    viewModel.permissionsDesigner.getPermissionManagerData();
                    loadPermissionData.dispose();
                }
            });

            var helpContentLookup = {
                permissions: {
                    'title': 'xxxx', // dynamic title loading not implemented
                    'template': 'permissions-tab-help',
                },
                graph: {
                    'title': 'xxxx', // dynamic title loading not implemented
                    'template': 'graph-tab-help',
                },
                card: {
                    'title': 'xxxx', // dynamic title loading not implemented
                    'template': 'cards-tab-help',
                }
            };

            viewModel.activeTab.subscribe(function(tab) {
                viewModel.helpTemplate(helpContentLookup[tab]['template']);
                viewModel.getHelp();
                switch (tab) {
                case 'card':
                    updateCardSelection();
                    break;
                case 'graph':
                    updateGraphSelection();
                    break;
                case 'permissions':
                    updatePermissionCardSelection();
                    break;
                default:
                    return;
                }
            });

            viewModel.graphModel.on('select-node', function(node) {
                viewModel.graphTree.expandParentNode(node);
            });
            function updateGraphUnpublishedChanges() {
                $.ajax({
                    type: 'POST',
                    url: arches.urls.graph_has_unpublished_changes_api(data.graph.graphid),
                    data: {'has_unpublished_changes': true},
                    success: function(response) {
                        viewModel.graphHasUnpublishedChanges(response['has_unpublished_changes']);
                    }
                });
            }

            document.addEventListener('appendBranch', updateGraphUnpublishedChanges);
            document.addEventListener('addChildNode', updateGraphUnpublishedChanges);
            document.addEventListener('deleteNode', updateGraphUnpublishedChanges);
            document.addEventListener('reorderNodes', updateGraphUnpublishedChanges);
            document.addEventListener('reorderCards', updateGraphUnpublishedChanges);
            document.addEventListener('cardSave', updateGraphUnpublishedChanges);
            document.addEventListener('nodeSave', updateGraphUnpublishedChanges);
            document.addEventListener('permissionsSave', updateGraphUnpublishedChanges);
            document.addEventListener('graphSettingsSave', updateGraphUnpublishedChanges);
            
            BaseManagerView.prototype.initialize.apply(this, arguments);
        }
    });

    return new GraphDesignerView();
});<|MERGE_RESOLUTION|>--- conflicted
+++ resolved
@@ -86,12 +86,9 @@
                 if (viewModel.graphSettingsViewModel && viewModel.graphSettingsViewModel.dirty()) {
                     isDirty = true;
                 }
-<<<<<<< HEAD
-=======
                 if (viewModel.selectedNode() && viewModel.selectedNode().dirty() && viewModel.selectedNode().istopnode == false) {
                     isDirty = true;
                 }
->>>>>>> 70cfa707
                 if (ko.unwrap(viewModel.cardTree.selection)) {
                     const selection = ko.unwrap(viewModel.cardTree.selection);
 
