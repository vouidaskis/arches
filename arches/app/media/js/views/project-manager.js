define([
    'underscore',
    'knockout',
    'moment',
    'views/base-manager',
    'viewmodels/project-manager',
    'models/project',
    'project-manager-data',
<<<<<<< HEAD
    'arches',
    'bindings/datepicker'
], function(_, ko, moment, BaseManagerView, IdentityList, ProjectModel, data, arches) {
    var identityList = new IdentityList({
        items: ko.observableArray(data.identities)
    });
    var projects = ko.observableArray(
        data.projects.map(function (project) {
            return new ProjectModel({
                source: project,
                identities: identityList
            });
        })
    );
    var projectFilter = ko.observable('');
    var filteredProjects = ko.computed(function () {
        var filter = projectFilter();
        var list = projects();
        if (filter.length === 0) {
            return list;
        }
        return _.filter(list, function(project) {
            return project.name().toLowerCase().indexOf(filter) > 0;
        });
    });

    var loading = ko.observable(false);
    var selectedProject = ko.observable(null);
    selectedProject.subscribe(function(val){
        if (val) {val.update();}
    });
    var dateFormat = 'YYYY-MM-DD';
    var pageView = new BaseManagerView({
        viewModel: {
            loading: loading,
            dateFormat: dateFormat,
            projects: projects,
            projectFilter: projectFilter,
            selectedProject: selectedProject,
            filteredProjects: filteredProjects,
            identityList: identityList,
            saveProject: function () {
                loading(true);
                var addProject = !selectedProject().get('id');
                selectedProject().save(function () {
                    if (addProject) {
                        projects.push(selectedProject());
                    }
                    loading(false);
                });
            },
            discardEdits: function () {
                if (!selectedProject().get('id')) {
                    selectedProject(null)
                } else {
                    selectedProject().reset();
                }
            },
            newProject: function () {
                if (!selectedProject() || !selectedProject().dirty()) {
                    selectedProject(new ProjectModel({
                        source: {
                            name: '',
                            active: false,
                            description: '',
                            startdate: null,
                            enddate: null,
                            id: null
                        },
                        identities: identityList
                    }));
                }
=======
    'arches'
], function(_, ko, BaseManagerView, ProjectManagerViewModel, ProjectModel, data, arches) {

    viewModel = new ProjectManagerViewModel(data);

    viewModel.saveProject = function() {
        var self = this;
        this.loading(true);
        var addProject = !this.selectedProject().get('id');
        this.selectedProject().save(function() {
            if (addProject) {
                self.projects.push(self.selectedProject());
>>>>>>> 11daf89f
            }
            self.loading(false);
        });
    }

    viewModel.discardEdits = function() {
        if (!this.selectedProject().get('id')) {
            this.selectedProject(null)
        } else {
            this.selectedProject().reset();
        }
    }

    viewModel.newProject = function() {
        if (!this.selectedProject() || !this.selectedProject().dirty()) {
            this.selectedProject(new ProjectModel({
                source: {
                    name: '',
                    active: false,
                    id: null
                },
                identities: this.identityList
            }));
        }
    }

    var pageView = new BaseManagerView({
        viewModel: viewModel
    });

    return pageView;
});<|MERGE_RESOLUTION|>--- conflicted
+++ resolved
@@ -6,80 +6,6 @@
     'viewmodels/project-manager',
     'models/project',
     'project-manager-data',
-<<<<<<< HEAD
-    'arches',
-    'bindings/datepicker'
-], function(_, ko, moment, BaseManagerView, IdentityList, ProjectModel, data, arches) {
-    var identityList = new IdentityList({
-        items: ko.observableArray(data.identities)
-    });
-    var projects = ko.observableArray(
-        data.projects.map(function (project) {
-            return new ProjectModel({
-                source: project,
-                identities: identityList
-            });
-        })
-    );
-    var projectFilter = ko.observable('');
-    var filteredProjects = ko.computed(function () {
-        var filter = projectFilter();
-        var list = projects();
-        if (filter.length === 0) {
-            return list;
-        }
-        return _.filter(list, function(project) {
-            return project.name().toLowerCase().indexOf(filter) > 0;
-        });
-    });
-
-    var loading = ko.observable(false);
-    var selectedProject = ko.observable(null);
-    selectedProject.subscribe(function(val){
-        if (val) {val.update();}
-    });
-    var dateFormat = 'YYYY-MM-DD';
-    var pageView = new BaseManagerView({
-        viewModel: {
-            loading: loading,
-            dateFormat: dateFormat,
-            projects: projects,
-            projectFilter: projectFilter,
-            selectedProject: selectedProject,
-            filteredProjects: filteredProjects,
-            identityList: identityList,
-            saveProject: function () {
-                loading(true);
-                var addProject = !selectedProject().get('id');
-                selectedProject().save(function () {
-                    if (addProject) {
-                        projects.push(selectedProject());
-                    }
-                    loading(false);
-                });
-            },
-            discardEdits: function () {
-                if (!selectedProject().get('id')) {
-                    selectedProject(null)
-                } else {
-                    selectedProject().reset();
-                }
-            },
-            newProject: function () {
-                if (!selectedProject() || !selectedProject().dirty()) {
-                    selectedProject(new ProjectModel({
-                        source: {
-                            name: '',
-                            active: false,
-                            description: '',
-                            startdate: null,
-                            enddate: null,
-                            id: null
-                        },
-                        identities: identityList
-                    }));
-                }
-=======
     'arches'
 ], function(_, ko, BaseManagerView, ProjectManagerViewModel, ProjectModel, data, arches) {
 
@@ -92,7 +18,6 @@
         this.selectedProject().save(function() {
             if (addProject) {
                 self.projects.push(self.selectedProject());
->>>>>>> 11daf89f
             }
             self.loading(false);
         });
@@ -112,6 +37,9 @@
                 source: {
                     name: '',
                     active: false,
+                    description: '',
+                    startdate: null,
+                    enddate: null,
                     id: null
                 },
                 identities: this.identityList
