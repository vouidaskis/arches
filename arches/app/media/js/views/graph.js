require([
    'jquery',
    'underscore',
    'knockout',
    'views/base-manager',
    'viewmodels/alert',
    'arches',
    'view-data',
    'bootstrap-nifty',
    'bindings/hover',
    'bindings/chosen'
], function($, _, ko, BaseManager, AlertViewModel, arches, data) {

    var GraphView = BaseManager.extend({
        /**
        * Initializes an instance of BaseManager, optionally using a passed in view
        * model
        *
        * @memberof BaseManager.prototype
        * @param {object} options - additional options to pass to the view
        * @return {object} an instance of GraphView
        */
        initialize: function (options) {
            var self = this;

            /**
            * creates a request to add a new graph; redirects to the graph settings
            * page for the new graph on success
            *
            * @param  {string} url - the url to be used in the request
            * @param  {object} data (optional) - data to be included in request
            */
            var newGraph = function(url, data) {
                data = data || {};
                self.viewModel.loading(true);
                $.ajax({
                    type: "POST",
                    url: url,
                    data: JSON.stringify(data),
                    success: function(response) {
                        window.location = response.graphid + '/settings';
                    },
                    error: function(response) {
                        self.viewModel.loading(false);
                    }
                });
            };

            this.viewModel.allGraphs().forEach(function(graph) {
                graph.hover = ko.observable(false);
                graph.clone = function() {
                    newGraph(graph.graphid + '/clone');
                };
                graph.exportGraph = function(model) {
                    window.open(graph.graphid + '/export', '_blank');
                };
                graph.deleteGraph = function () {
                    self.viewModel.alert(new AlertViewModel('ep-alert-red', arches.confirmGraphDelete.title, arches.confirmGraphDelete.text, function() {
                        return;
                    }, function(){
                        self.viewModel.loading(true);
                        $.ajax({
                            complete: function (request, status) {
                                self.viewModel.loading(false);
                                if (status === 'success') {
                                    self.viewModel.allGraphs.remove(graph);
                                }
                            },
                            type: "DELETE",
                            url: graph.graphid
                        });
                    }));
                };
            });

            this.viewModel.showResources = ko.observable(true);

            _.defaults(this.viewModel, {
                groupedGraphs: ko.observable({
                    groups: [
<<<<<<< HEAD
                        { name: 'Resources', items: self.viewModel.resources() },
                        { name: 'Graphs', items: self.viewModel.graphs() }
=======
                        { name: 'Resource Models', items: self.viewModel.resources() },
                        { name: 'Branches', items: self.viewModel.graphs() }
>>>>>>> 5dfe11ec
                    ]
                }),
                graphId: ko.observable(null),
                showFind: ko.observable(false),
                currentList: ko.computed(function() {
                    if (self.viewModel.showResources()) {
                        return self.viewModel.resources();
                    } else {
                        return self.viewModel.graphs() ;
                    }
                }),
                newResource: function () {
                    newGraph('new', {isresource: true});
                },
                newGraph: function () {
                    newGraph('new', {isresource: false});
                },
                importGraph: function (data, e) {
                    var formData = new FormData();
                    formData.append("importedGraph", e.target.files[0]);

                    $.ajax({
                        type: "POST",
                        url: 'import/',
                        processData: false,
                        data: formData,
                        cache: false,
                        contentType: false,
                        success: function(response) {
                            window.location.reload(true);
                        },
                        error: function(response) {
                            alert('Something went wrong. Make sure your file is properly formatted arches json. \n\n For more details please contact your system administrator.');
                            self.viewModel.loading(false);
                        },
                    });
                },
                importButtonClick: function () {
                    $("#fileupload").trigger('click');
                }
            });

<<<<<<< HEAD

            this.viewModel.graphId.subscribe(function (graphid) {
                if(graphid && graphid !== ""){
                    self.viewModel.navigate(arches.urls.graph + graphid + '/settings');
                }
            });

            BaseManager.prototype.initialize.call(this, options);
        }
        
=======

            this.viewModel.graphId.subscribe(function (graphid) {
                if(graphid && graphid !== ""){
                    self.viewModel.navigate(arches.urls.graph + graphid + '/settings');
                }
            });

            BaseManager.prototype.initialize.call(this, options);
        }

>>>>>>> 5dfe11ec
    });
    return new GraphView();

    $('.dropdown').dropdown();
});<|MERGE_RESOLUTION|>--- conflicted
+++ resolved
@@ -78,13 +78,8 @@
             _.defaults(this.viewModel, {
                 groupedGraphs: ko.observable({
                     groups: [
-<<<<<<< HEAD
-                        { name: 'Resources', items: self.viewModel.resources() },
-                        { name: 'Graphs', items: self.viewModel.graphs() }
-=======
                         { name: 'Resource Models', items: self.viewModel.resources() },
                         { name: 'Branches', items: self.viewModel.graphs() }
->>>>>>> 5dfe11ec
                     ]
                 }),
                 graphId: ko.observable(null),
@@ -127,18 +122,6 @@
                 }
             });
 
-<<<<<<< HEAD
-
-            this.viewModel.graphId.subscribe(function (graphid) {
-                if(graphid && graphid !== ""){
-                    self.viewModel.navigate(arches.urls.graph + graphid + '/settings');
-                }
-            });
-
-            BaseManager.prototype.initialize.call(this, options);
-        }
-        
-=======
 
             this.viewModel.graphId.subscribe(function (graphid) {
                 if(graphid && graphid !== ""){
@@ -149,7 +132,6 @@
             BaseManager.prototype.initialize.call(this, options);
         }
 
->>>>>>> 5dfe11ec
     });
     return new GraphView();
 
