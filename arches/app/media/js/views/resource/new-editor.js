define([
    'jquery',
    'underscore',
    'knockout',
    'moment',
    'views/base-manager',
    'viewmodels/alert',
    'models/graph',
    'models/report',
    'viewmodels/card',
    'viewmodels/provisional-tile',
    'arches',
    'resource-editor-data',
    'views/search/search-results',
    'views/resource/related-resources-manager',
    'report-templates',
    'bindings/resizable-sidepanel',
    'bindings/sortable',
    'widgets',
    'card-components'
], function($, _, ko, moment, BaseManagerView, AlertViewModel, GraphModel, ReportModel, CardViewModel, ProvisionalTileViewModel, arches, data, searchResults, RelatedResourcesManager, reportLookup) {
    var handlers = {
        'after-update': [],
        'tile-reset': []
    };
    var tiles = data.tiles;
    var filter = ko.observable('');
    var loading = ko.observable(false);
    var selection = ko.observable();
    var scrollTo = ko.observable();
    var displayname = ko.observable(data.displayname);
    var resourceId = ko.observable(data.resourceid);
    var selectedTile = ko.computed(function() {
        var item = selection();
        if (item && typeof item !== 'string') {
            if (item.tileid) {
                return item;
            }
            return item.getNewTile();
        }
    });
    var addableCards = ko.computed(function() {
        var items = [];
        if (selectedTile()) {
            _.each(selectedTile().cards, function(card) {
                if (card && card.canAdd()) {
                    items.push(card);
                }
            });
            return items;
        }
    });
    var provisionalTileViewModel = new ProvisionalTileViewModel({tile: selectedTile, reviewer: data.user_is_reviewer});

    var flattenTree = function(parents, flatList) {
        _.each(ko.unwrap(parents), function(parent) {
            flatList.push(parent);
            var childrenKey = parent.tiles ? 'tiles' : 'cards';
            flattenTree(
                ko.unwrap(parent[childrenKey]),
                flatList
            );
        });
        return flatList;
    };

    var toggleAll = function(state) {
        var nodes = flattenTree(vm.topCards, []);
        _.each(nodes, function(node) {
            node.expanded(state);
        });
        if (state) {
            vm.rootExpanded(true);
        }
    };
    var createLookup = function(list, idKey) {
        return _.reduce(list, function(lookup, item) {
            lookup[item[idKey]] = item;
            return lookup;
        }, {});
    };

    var graphModel = new GraphModel({
        data: {nodes: data.nodes, nodegroups: data.nodegroups, edges: []},
        datatypes: data.datatypes
    });

    var vm = {
        loading: loading,
        scrollTo: scrollTo,
        filterEnterKeyHandler: function(context, e) {
            if (e.keyCode === 13) {
                var highlightedItems = _.filter(flattenTree(vm.topCards, []), function(item) {
                    return item.highlight && item.highlight();
                });
                var previousItem = scrollTo();
                scrollTo(null);
                if (highlightedItems.length > 0) {
                    var scrollIndex = 0;
                    var previousIndex = highlightedItems.indexOf(previousItem);
                    if (previousItem && highlightedItems[previousIndex+1]) {
                        scrollIndex = previousIndex + 1;
                    }
                    scrollTo(highlightedItems[scrollIndex]);
                }
                return false;
            }
            return true;
        },
        widgetLookup: createLookup(data.widgets, 'widgetid'),
        cardComponentLookup: createLookup(data.cardComponents, 'componentid'),
        nodeLookup: createLookup(graphModel.get('nodes')(), 'nodeid'),
        graphid: data.graphid,
        graphname: data.graphname,
        reviewer: data.userisreviewer,
        graphiconclass: data.graphiconclass,
        relationship_types: data.relationship_types,
        graph: {
            graphid: data.graphid,
            name: data.graphname,
            iconclass: data.graphiconclass,
            ontologyclass: data.ontologyclass
        },
        displayname: displayname,
        expandAll: function() {
            toggleAll(true);
        },
        collapseAll: function() {
            toggleAll(false);
        },
        rootExpanded: ko.observable(true),
        topCards: _.filter(data.cards, function(card) {
            var nodegroup = _.find(data.nodegroups, function(group) {
                return group.nodegroupid === card.nodegroup_id;
            });
            return !nodegroup || !nodegroup.parentnodegroup_id;
        }).map(function(card) {
            return new CardViewModel({
                card: card,
                graphModel: graphModel,
                tile: null,
                resourceId: resourceId,
                displayname: displayname,
                handlers: handlers,
                cards: data.cards,
                tiles: tiles,
                selection: selection,
                scrollTo: scrollTo,
                loading: loading,
                filter: filter,
                provisionalTileViewModel: provisionalTileViewModel,
                cardwidgets: data.cardwidgets,
                userisreviewer: data.userisreviewer
            });
        }),
        selection: selection,
        selectedTile: selectedTile,
        selectedCard: ko.computed(function() {
            var item = selection();
            if (item && typeof item !== 'string') {
                if (item.tileid) {
                    return item.parent;
                }
                return item;
            }
        }),
<<<<<<< HEAD
        addableCards: addableCards,
=======
        addableCards: ko.computed(function() {
            var tile = selectedTile();
            return _.filter(tile ? tile.cards : [], function(card) {
                return card.canAdd();
            });
        }),
>>>>>>> bce65a02
        provisionalTileViewModel: provisionalTileViewModel,
        filter: filter,
        on: function(eventName, handler) {
            if (handlers[eventName]) {
                handlers[eventName].push(handler);
            }
        },
        resourceId: resourceId,
        reportLookup: reportLookup,
        copyResource: function() {
            if (resourceId()) {
                vm.menuActive(false);
                loading(true);
                $.ajax({
                    type: "GET",
                    url: arches.urls.resource_copy.replace('//', '/' + resourceId() + '/'),
                    success: function() {
                        vm.alert(new AlertViewModel('ep-alert-blue', arches.resourceCopySuccess.title, '', null, function(){}));
                    },
                    error: function() {
                        vm.alert(new AlertViewModel('ep-alert-red', arches.resourceCopyFailed.title, arches.resourceCopyFailed.text, null, function(){}));
                    },
                    complete: function() {
                        loading(false);
                    },
                });
            }
        },
        deleteResource: function() {
            if (resourceId()) {
                vm.menuActive(false);
                vm.alert(new AlertViewModel('ep-alert-red', arches.confirmResourceDelete.title, arches.confirmResourceDelete.text, function() {
                    return;
                }, function(){
                    loading(true);
                    $.ajax({
                        type: "DELETE",
                        url: arches.urls.resource_editor + resourceId(),
                        complete: function(request, status) {
                            loading(false);
                            if (status === 'success') {
                                vm.navigate(arches.urls.resource);
                            }
                        },
                    });
                }));
            }
        },
        deleteTile: function(tile) {
            tile.deleteTile(function(response) {
                vm.alert(new AlertViewModel('ep-alert-red', response.responseJSON.message[0], response.responseJSON.message[1], null, function(){}));
            });
        },
        saveTile: function(tile) {
            tile.save(function(response) {
                vm.alert(new AlertViewModel('ep-alert-red', response.responseJSON.message[0], response.responseJSON.message[1], null, function(){}));
            });
        },
        viewEditHistory: function() {
            if (resourceId()) {
                vm.menuActive(false);
                vm.navigate(arches.urls.get_resource_edit_log(resourceId()));
            }
        },
        viewReport: function() {
            if (resourceId()) {
                vm.menuActive(false);
                window.open(arches.urls.resource_report + resourceId(), "_blank");
            }
        }
    };
    var topCard = vm.topCards[0];
    if (topCard) {
        selection(topCard.tiles().length > 0 ? topCard.tiles()[0] : topCard);
    }

    vm.report = null;
    vm.report = new ReportModel(_.extend(data, {graphModel: graphModel, cards: vm.topCards}));

    vm.resourceId.subscribe(function(){
        //switches the url from 'create-resource' once the resource id is available
        history.pushState({}, '', arches.urls.resource_editor + resourceId());
    });

    vm.showRelatedResourcesManager = function(){
        if (vm.graph.domain_connections == undefined) {
            $.ajax({
                url: arches.urls.relatable_resources,
                data: {graphid: vm.graphid}
            }).done(function(relatable){
                vm.graph.relatable_resources = relatable;
                $.ajax({
                    url: arches.urls.get_domain_connections(vm.graphid),
                    data: {"ontology_class": vm.graph.ontologyclass}
                }).done(function(data){
                    vm.graph.domain_connections = data;
                    vm.relatedResourcesManager = new RelatedResourcesManager({
                        searchResults: new searchResults(),
                        resourceEditorContext: true,
                        editing_instance_id: vm.resourceId(),
                        relationship_types: vm.relationship_types,
                        graph: vm.graph
                    });
                    vm.selection('related-resources');
                });
            });

        } else {
            vm.selection('related-resources');
        }
    };


    vm.selectionBreadcrumbs = ko.computed(function() {
        var item = vm.selectedTile();
        var crumbs = [];
        if (item) {
            while (item.parent) {
                item = item.parent;
                crumbs.unshift(item);
            }
        }
        return crumbs;
    });

    return new BaseManagerView({
        viewModel: vm
    });
});<|MERGE_RESOLUTION|>--- conflicted
+++ resolved
@@ -164,16 +164,12 @@
                 return item;
             }
         }),
-<<<<<<< HEAD
-        addableCards: addableCards,
-=======
         addableCards: ko.computed(function() {
             var tile = selectedTile();
             return _.filter(tile ? tile.cards : [], function(card) {
                 return card.canAdd();
             });
         }),
->>>>>>> bce65a02
         provisionalTileViewModel: provisionalTileViewModel,
         filter: filter,
         on: function(eventName, handler) {
