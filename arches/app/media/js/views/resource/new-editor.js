--- conflicted
+++ resolved
@@ -35,263 +35,7 @@
     });
     var provisionalTileViewModel = new ProvisionalTileViewModel({tile: selectedTile, reviewer: data.user_is_reviewer});
 
-<<<<<<< HEAD
-    var isChildSelected = function (parent) {
-        var childSelected = false;
-        var childrenKey = parent.tiles ? 'tiles' : 'cards';
-        ko.unwrap(parent[childrenKey]).forEach(function(child) {
-            if (child.selected() || isChildSelected(child)){
-                childSelected = true;
-            }
-        });
-        return childSelected;
-    };
-
-    var doesChildHaveProvisionalEdits = function(parent) {
-        var hasEdits = false;
-        var childrenKey = parent.tiles ? 'tiles' : 'cards';
-        ko.unwrap(parent[childrenKey]).forEach(function(child) {
-            if (child.hasprovisionaledits() || doesChildHaveProvisionalEdits(child)){
-                hasEdits = true;
-            }
-        });
-        return hasEdits;
-    };
-
-    var setupCard = function (card, parent) {
-        card = _.extend(card, {
-            parent: parent,
-            expanded: ko.observable(true),
-            highlight: ko.computed(function() {
-                var filterText = filter();
-                if (!filterText) {
-                    return false;
-                }
-                filterText = filterText.toLowerCase();
-                if (card.name.toLowerCase().indexOf(filterText) > -1) {
-                    return true;
-                }
-            }, this),
-            tiles: ko.observableArray(
-                _.filter(tiles, function(tile) {
-                    return (
-                        parent ? (tile.parenttile_id === parent.tileid) : true
-                    ) && tile.nodegroup_id === card.nodegroup_id;
-                }).map(function (tile) {
-                    return setupTile(tile, card);
-                })
-            ),
-            hasprovisionaledits: ko.computed(function(){
-                return _.filter(tiles, function(tile){
-                    return (
-                        parent ? (tile.parenttile_id === parent.tileid) : true
-                    ) && tile.nodegroup_id === card.nodegroup_id && ko.unwrap(tile.provisionaledits);
-                }).length
-            }),
-            selected: ko.pureComputed({
-                read: function () {
-                    return selection() === this;
-                },
-                write: function (value) {
-                    if (value) {
-                        selection(this);
-                    }
-                },
-                owner: card
-            }),
-            canAdd: ko.pureComputed({
-                read: function () {
-                    return this.cardinality === 'n' || this.tiles().length === 0
-                },
-                owner: card
-            }),
-            reorderTiles: function (e) {
-                loading(true);
-                var tiles = _.map(card.tiles(), function(tile) {
-                    return tile.getAttributes();
-                });
-                $.ajax({
-                    type: "POST",
-                    data: JSON.stringify({
-                        tiles: tiles
-                    }),
-                    url: arches.urls.reorder_tiles,
-                    complete: function(response) {
-                        loading(false);
-                        updateDisplayName();
-                    }
-                });
-            },
-        });
-        card.isChildSelected = ko.computed(function() {
-            return isChildSelected(card);
-        }, this);
-        card.doesChildHaveProvisionalEdits = ko.computed(function() {
-            return doesChildHaveProvisionalEdits(card);
-        });
-        return card;
-    };
-
-    var setupTile = function(tile, parent) {
-        tile._tileData = ko.observable(
-            koMapping.toJSON(tile.data)
-        );
-
-        tile.data = koMapping.fromJS(tile.data);
-        tile.provisionaledits = ko.observable(tile.provisionaledits);
-
-        tile = _.extend(tile, {
-            parent: parent,
-            cards: _.filter(cards, function(card) {
-                return card.parentnodegroup_id === tile.nodegroup_id;
-            }).map(function(card) {
-                return setupCard(_.clone(card), tile);
-            }),
-            expanded: ko.observable(true),
-            hasprovisionaledits: ko.computed(function () {
-                return !!tile.provisionaledits();
-            }, this),
-            selected: ko.pureComputed({
-                read: function () {
-                    return selection() === this;
-                },
-                write: function (value) {
-                    if (value) {
-                        selection(this);
-                    }
-                },
-                owner: tile
-            }),
-            formData: new FormData(),
-            dirty: ko.computed(function () {
-                return tile._tileData() !== koMapping.toJSON(tile.data);
-            }, this),
-            reset: function () {
-                ko.mapping.fromJS(
-                    JSON.parse(tile._tileData()),
-                    tile.data
-                );
-                _.each(handlers['tile-reset'], function (handler) {
-                    handler(tile);
-                });
-                vm.provisionalTileViewModel.selectedProvisionalEdit(undefined);
-            },
-            getAttributes: function () {
-                var tileData = tile.data ? koMapping.toJS(tile.data) : {};
-                var tileProvisionalEdits = tile.provisionaledits ? koMapping.toJS(tile.provisionaledits) : {};
-                return {
-                    "tileid": tile.tileid,
-                    "data": tileData,
-                    "nodegroup_id": tile.nodegroup_id,
-                    "parenttile_id": tile.parenttile_id,
-                    "resourceinstance_id": tile.resourceinstance_id,
-                    "provisionaledits": tileProvisionalEdits
-                }
-            },
-            getData: function () {
-                var children = {};
-                if (tile.cards) {
-                    children = _.reduce(tile.cards, function (tiles, card) {
-                        return tiles.concat(card.tiles());
-                    }, []).reduce(function (tileLookup, child) {
-                        tileLookup[child.tileid] = child.getData();
-                        return tileLookup;
-                    }, {});
-                }
-                return _.extend(tile.getAttributes(), {
-                    "tiles": children
-                });
-            },
-            save: function () {
-                var acceptedProvisionalEdit = null;
-                loading(true);
-                delete tile.formData.data;
-                if (vm.provisionalTileViewModel.selectedProvisionalEdit()) {
-                    acceptedProvisionalEdit = vm.provisionalTileViewModel.selectedProvisionalEdit() ? vm.provisionalTileViewModel.selectedProvisionalEdit() : null;
-                    vm.provisionalTileViewModel.acceptProvisionalEdit();
-                };
-                tile.formData.append(
-                    'data',
-                    JSON.stringify(
-                        tile.getData()
-                    )
-                );
-                if (acceptedProvisionalEdit) {
-                    tile.formData.append(
-                        'accepted_provisional', JSON.stringify(acceptedProvisionalEdit)
-                    );
-                };
-
-                $.ajax({
-                    type: "POST",
-                    url: arches.urls.tile,
-                    processData: false,
-                    contentType: false,
-                    data: tile.formData
-                }).done(function(tileData, status, req) {
-                    if (tile.tileid) {
-                        koMapping.fromJS(tileData.data,tile.data);
-                        koMapping.fromJS(tileData.provisionaledits,tile.provisionaledits);
-                    } else {
-                        tile.data = koMapping.fromJS(tileData.data);
-                    }
-                    tile._tileData(koMapping.toJSON(tile.data));
-                    if (!tile.tileid) {
-                        tile.tileid = tileData.tileid;
-                        tile.parent.tiles.unshift(tile);
-                        tile.parent.expanded(true);
-                        vm.selection(tile);
-                    }
-                    if (data.userisreviewer === false && !tile.provisionaledits()) {
-                        //If the user is provisional ensure their edits are provisional
-                        tile.provisionaledits(tile.data);
-                    };
-                    if (data.userisreviewer === true && vm.provisionalTileViewModel.selectedProvisionalEdit()) {
-                        if (JSON.stringify(vm.provisionalTileViewModel.selectedProvisionalEdit().value) === koMapping.toJSON(tile.data)) {
-                            vm.provisionalTileViewModel.removeSelectedProvisionalEdit();
-                        };
-                    };
-                    if (!resourceId()) {
-                        tile.resourceinstance_id = tileData.resourceinstance_id;
-                        resourceId(tile.resourceinstance_id);
-                    }
-                    _.each(handlers['after-update'], function (handler) {
-                        handler(req, tile);
-                    });
-                    updateDisplayName();
-                }).fail(function(response) {
-                    console.log('there was an error ', response);
-                }).always(function(){
-                    loading(false);
-                });
-            },
-            deleteTile: function() {
-                loading(true);
-                $.ajax({
-                    type: "DELETE",
-                    url: arches.urls.tile,
-                    data: JSON.stringify(tile.getData())
-                }).done(function(response) {
-                    parent.tiles.remove(tile);
-                    selection(parent);
-                }).fail(function(response) {
-                    vm.alert(new AlertViewModel('ep-alert-red', response.responseJSON.message[0], response.responseJSON.message[1], null, function(){}));
-                }).always(function(){
-                    loading(false);
-                });
-            }
-        });
-        tile.isChildSelected = ko.computed(function() {
-            return isChildSelected(tile);
-        }, this);
-        tile.doesChildHaveProvisionalEdits = ko.computed(function() {
-            return doesChildHaveProvisionalEdits(tile);
-        });
-        return tile;
-    };
-=======
     var cards = data.cards;
->>>>>>> b0f09822
 
     var toggleAll = function(state) {
         var nodes = _.reduce(
