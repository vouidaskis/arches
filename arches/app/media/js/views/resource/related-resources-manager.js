--- conflicted
+++ resolved
@@ -18,12 +18,9 @@
             this.editingInstanceId = options.editing_instance_id;
             this.currentResource = ko.observable();
             this.resourceEditorContext = options.resourceEditorContext;
-<<<<<<< HEAD
+            this.containerBottomMargin = ko.observable(700);
             this.showRelatedProperties = ko.observable(false);
             this.showGraph = ko.observable(false);
-=======
-            this.containerBottomMargin = ko.observable(700);
->>>>>>> bba76be8
 
             _.each(this.relatedProperties, function(prop, key) {
                 if (ko.isObservable(prop)) {
