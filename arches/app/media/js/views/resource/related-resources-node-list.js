--- conflicted
+++ resolved
@@ -53,10 +53,6 @@
                 this.filter.subscribe(this.filterFunction, this, 'change');
                 this.filterFunction();
             }
-<<<<<<< HEAD
-            this.scrollContainerSelector = '.related-resources-nodes';
-=======
->>>>>>> 144a3bd9
             this.selectNode = function(e) {
                 _.each(self.selectedItems(), function(item) {
                     if (this.entityid != item.entityid) {
