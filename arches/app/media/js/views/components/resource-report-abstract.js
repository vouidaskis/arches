define([
    'arches',
    'jquery',
    'underscore',
    'knockout',
    'report-templates',
    'models/report',
    'models/graph',
    'viewmodels/card'
], function(arches, $, _, ko, reportLookup, ReportModel, GraphModel) {
    var ResourceReportAbstract = function(params) {
        var self = this;
        var CardViewModel = require('viewmodels/card');

        this.loading = ko.observable(true);

        this.version = arches.version;
        this.resourceid = ko.unwrap(params.resourceid);

        this.summary = Boolean(params.summary);
        this.configForm = params.configForm;
        this.configType = params.configType;

        this.template = ko.observable();
        this.report = ko.observable();

        this.initialize = function() {
            var url;
            params.cache = params.cache === undefined ? true : params.cache;

            if (params.report) {
                if (
                    (!params.disableDisambiguatedReport
                    && !params.report.report_json 
                    && params?.report?.attributes?.resourceid) 
                    || !params.cache
                ) {
<<<<<<< HEAD
                    url = arches.urls.api_bulk_disambiguated_resource_instance + `?v=beta&resource_ids=${params.report.attributes.resourceid}&exclude=related_resources`;
=======
                    url = arches.urls.api_bulk_disambiguated_resource_instance + `?v=beta&resource_ids=${params.report.attributes.resourceid != '' ? params.report.attributes.resourceid : window.location.pathname.split("/")[2]}`;
>>>>>>> 2b9f81f9
                    if(params.report.defaultConfig?.uncompacted_reporting) {
                        url += '&uncompacted=true';
                    }

                    $.getJSON(url, function(resp) {
                        const resourceId = params.report.attributes.resourceid != '' ? params.report.attributes.resourceid : window.location.pathname.split("/")?.[2];
                        params.report.report_json = resp?.[resourceId];
    
                        self.template(reportLookup[params.report.templateId()]);
                        self.report(params.report);
                        self.loading(false);
                    });
                }
                else {
                    this.template(reportLookup[params.report.templateId()]);
                    this.report(params.report);
    
                    self.loading(false);
                }
            } 
            else if (self.resourceid) {
                url = arches.urls.api_resource_report(self.resourceid) + "?v=beta&uncompacted=true&exclude=related_resources";

                self.fetchResourceData(url).then(function(responseJson) {
                    var template = responseJson.template;
                    self.template(template);
                    if (template.preload_resource_data) {
                        self.preloadResourceData(responseJson);
                    }
                    else {
                        self.report({
                            'template': responseJson.template,
                            'report_json': responseJson.report_json,
                        });
                    }
        
                    self.loading(false);
                });

            }
        };

        this.fetchResourceData = function(url) {
            return window.fetch(url).then(function(response){
                if (response.ok) {
                    return response.json();
                }
                else {
                    throw new Error(arches.translations.reNetworkReponseError);
                }
            });
        };
        
        this.preloadResourceData = function(responseJson) {
            const displayName = (() => {
                try{
                    return JSON.parse(responseJson.displayname)?.[arches.defaultLanguage]?.value;
                } catch (e){
                    return responseJson.displayname
                }
            })();

            responseJson.displayname = displayName;

            var graphModel = new GraphModel({
                data: responseJson.graph,
                datatypes: responseJson.datatypes,
            });

            var graph = {
                graphModel: graphModel,
                cards: responseJson.cards,
                graph: responseJson.graph,
                datatypes: responseJson.datatypes,
                cardwidgets: responseJson.cardwidgets
            };

            responseJson.cards = _.filter(graph.cards, function(card) {
                var nodegroup = _.find(graph.graph.nodegroups, function(group) {
                    return group.nodegroupid === card.nodegroup_id;
                });
                return !nodegroup || !nodegroup.parentnodegroup_id;
            }).map(function(card) {
                return new CardViewModel({
                    card: card,
                    graphModel: graph.graphModel,
                    resourceId: self.resourceid,
                    displayname: responseJson.displayname,
                    cards: graph.cards,
                    tiles: responseJson.tiles,
                    cardwidgets: graph.cardwidgets
                });
            });

            var report = new ReportModel(_.extend(responseJson, {
                resourceid: self.resourceid,
                graphModel: graph.graphModel,
                graph: graph.graph,
                datatypes: graph.datatypes
            }));

            report['hideEmptyNodes'] = responseJson.hide_empty_nodes;
            report['report_json'] = responseJson.report_json;

            self.report(report);
        };

        self.initialize();
    };
    ko.components.register('resource-report-abstract', {
        viewModel: ResourceReportAbstract,
        template: { require: 'text!templates/views/components/resource-report-abstract.htm' }
    });
    return ResourceReportAbstract;
});<|MERGE_RESOLUTION|>--- conflicted
+++ resolved
@@ -35,11 +35,7 @@
                     && params?.report?.attributes?.resourceid) 
                     || !params.cache
                 ) {
-<<<<<<< HEAD
-                    url = arches.urls.api_bulk_disambiguated_resource_instance + `?v=beta&resource_ids=${params.report.attributes.resourceid}&exclude=related_resources`;
-=======
                     url = arches.urls.api_bulk_disambiguated_resource_instance + `?v=beta&resource_ids=${params.report.attributes.resourceid != '' ? params.report.attributes.resourceid : window.location.pathname.split("/")[2]}`;
->>>>>>> 2b9f81f9
                     if(params.report.defaultConfig?.uncompacted_reporting) {
                         url += '&uncompacted=true';
                     }
