<<<<<<< HEAD
define(['underscore', 'knockout', 'turf', 'arches'], function(_, ko, turf, arches) {
    return function(searchAggregations) {
=======
define(['knockout', 'turf', 'arches', 'underscore'], function(ko, turf, arches, _) {
    return function (searchAggregations) {
>>>>>>> 6f4839fd
        var cellWidth = arches.hexBinSize;
        var units = 'kilometers';
        var hexGrid = turf.hexGrid(arches.hexBinBounds, cellWidth, units);
        _.each(hexGrid.features, function(feature, i) {
            feature.properties.id = i;
        });
        return ko.observable(hexGrid);
    };
});<|MERGE_RESOLUTION|>--- conflicted
+++ resolved
@@ -1,10 +1,5 @@
-<<<<<<< HEAD
-define(['underscore', 'knockout', 'turf', 'arches'], function(_, ko, turf, arches) {
+define(['knockout', 'turf', 'arches', 'underscore'], function(ko, turf, arches, _) {
     return function(searchAggregations) {
-=======
-define(['knockout', 'turf', 'arches', 'underscore'], function(ko, turf, arches, _) {
-    return function (searchAggregations) {
->>>>>>> 6f4839fd
         var cellWidth = arches.hexBinSize;
         var units = 'kilometers';
         var hexGrid = turf.hexGrid(arches.hexBinBounds, cellWidth, units);
