<<<<<<< HEAD
define([
    'knockout', 
    'underscore', 
    'viewmodels/widget', 
    'templates/views/components/widgets/rich-text.htm',
    'bindings/ckeditor',
], function(ko, _, WidgetViewModel, richTextWidgetTemplate) {
=======
define(['knockout', 'underscore', 'viewmodels/widget', 'arches', 'bindings/ckeditor', 'bindings/chosen'], function (ko, _, WidgetViewModel, arches) {
>>>>>>> 144a3bd9
    /**
    * registers a rich-text-widget component for use in forms
    * @function external:"ko.components".rich-text-widget
    * @param {object} params
    * @param {string} params.value - the value being managed
    * @param {function} params.config - observable containing config object
    */

    const viewModel = function(params) {
        params.configKeys = ['displayfullvalue'];
        WidgetViewModel.apply(this, [params]);
        this.displayfullvalue(params.displayfullvalue);
    };

    return ko.components.register('rich-text-widget', {
<<<<<<< HEAD
        viewModel: viewModel,
        template: richTextWidgetTemplate,
=======
        viewModel: function(params) {
            params.configKeys = ['displayfullvalue'];
            const self = this;
            WidgetViewModel.apply(self, [params]);
            const initialCurrent = {};
            self.showi18nOptions = ko.observable(false);
            initialCurrent[arches.activeLanguage] = {value: '', direction: 'ltr'};
            let currentValue = ko.unwrap(self.value) || initialCurrent;
            const currentLanguage = {"code": arches.activeLanguage};
            self.currentLanguage = ko.observable(currentLanguage);

            if(self.form){
                const originalValue = JSON.parse(JSON.stringify(self.value()));
                self.form.on('tile-reset', (x) => {
                    self.value(originalValue);
                });
            }

            const languages = arches.languages;
            self.languages =  ko.observableArray(languages);
            self.currentLanguage(languages.find(element => element.code == arches.activeLanguage));

            if(!currentValue?.[currentLanguage.code]){
                self.currentText = ko.observable('');
                self.currentDirection = ko.observable('ltr');
                currentValue[currentLanguage.code] = {value: '', direction: 'ltr'}
            } else {
                self.currentText = ko.observable(currentValue?.[currentLanguage.code]?.value);
                self.currentDirection = ko.observable(ko.unwrap(currentValue?.[currentLanguage.code]?.direction));
            }

            self.strippedValue = ko.pureComputed(() => {
                return $(`<span>${self.currentText()}</span>`).text();
            });

            self.strippedValue();
            self.currentText.subscribe(newValue => {
                const currentLanguage = self.currentLanguage();
                if(!currentLanguage) { return; }
                currentValue[currentLanguage.code].value = newValue;
                self.value(currentValue);
            });
            self.currentDirection.subscribe(newValue => {
                const currentLanguage = self.currentLanguage();
                if(!currentLanguage) { return; }
                currentValue[currentLanguage.code].direction = newValue;
                self.value(currentValue);
            })

            self.currentLanguage.subscribe(() => {
                if(!self.currentLanguage()){ return; }

                const currentLanguage = self.currentLanguage()
                if(!currentValue?.[currentLanguage.code]) {
                    currentValue[currentLanguage.code] = {
                        value: '',
                        direction: currentLanguage?.default_direction
                    }
                    self.value(currentValue);
                }

                self.currentText(self.value()?.[currentLanguage.code]?.value);
                self.currentDirection(ko.unwrap(self.value()?.[currentLanguage.code]?.direction));
                
            });

            this.displayfullvalue(params.displayfullvalue);
        },
        template: { require: 'text!widget-templates/rich-text' }
>>>>>>> 144a3bd9
    });
});<|MERGE_RESOLUTION|>--- conflicted
+++ resolved
@@ -1,14 +1,12 @@
-<<<<<<< HEAD
 define([
     'knockout', 
     'underscore', 
     'viewmodels/widget', 
+    'arches', 
     'templates/views/components/widgets/rich-text.htm',
-    'bindings/ckeditor',
-], function(ko, _, WidgetViewModel, richTextWidgetTemplate) {
-=======
-define(['knockout', 'underscore', 'viewmodels/widget', 'arches', 'bindings/ckeditor', 'bindings/chosen'], function (ko, _, WidgetViewModel, arches) {
->>>>>>> 144a3bd9
+    'bindings/ckeditor', 
+    'bindings/chosen'
+], function (ko, _, WidgetViewModel, arches, richTextWidgetTemplate) {
     /**
     * registers a rich-text-widget component for use in forms
     * @function external:"ko.components".rich-text-widget
@@ -19,84 +17,75 @@
 
     const viewModel = function(params) {
         params.configKeys = ['displayfullvalue'];
-        WidgetViewModel.apply(this, [params]);
+        const self = this;
+        WidgetViewModel.apply(self, [params]);
+        const initialCurrent = {};
+        self.showi18nOptions = ko.observable(false);
+        initialCurrent[arches.activeLanguage] = {value: '', direction: 'ltr'};
+        let currentValue = ko.unwrap(self.value) || initialCurrent;
+        const currentLanguage = {"code": arches.activeLanguage};
+        self.currentLanguage = ko.observable(currentLanguage);
+
+        if(self.form){
+            const originalValue = JSON.parse(JSON.stringify(self.value()));
+            self.form.on('tile-reset', (x) => {
+                self.value(originalValue);
+            });
+        }
+
+        const languages = arches.languages;
+        self.languages =  ko.observableArray(languages);
+        self.currentLanguage(languages.find(element => element.code == arches.activeLanguage));
+
+        if(!currentValue?.[currentLanguage.code]){
+            self.currentText = ko.observable('');
+            self.currentDirection = ko.observable('ltr');
+            currentValue[currentLanguage.code] = {value: '', direction: 'ltr'}
+        } else {
+            self.currentText = ko.observable(currentValue?.[currentLanguage.code]?.value);
+            self.currentDirection = ko.observable(ko.unwrap(currentValue?.[currentLanguage.code]?.direction));
+        }
+
+        self.strippedValue = ko.pureComputed(() => {
+            return $(`<span>${self.currentText()}</span>`).text();
+        });
+
+        self.strippedValue();
+        self.currentText.subscribe(newValue => {
+            const currentLanguage = self.currentLanguage();
+            if(!currentLanguage) { return; }
+            currentValue[currentLanguage.code].value = newValue;
+            self.value(currentValue);
+        });
+        self.currentDirection.subscribe(newValue => {
+            const currentLanguage = self.currentLanguage();
+            if(!currentLanguage) { return; }
+            currentValue[currentLanguage.code].direction = newValue;
+            self.value(currentValue);
+        })
+
+        self.currentLanguage.subscribe(() => {
+            if(!self.currentLanguage()){ return; }
+
+            const currentLanguage = self.currentLanguage()
+            if(!currentValue?.[currentLanguage.code]) {
+                currentValue[currentLanguage.code] = {
+                    value: '',
+                    direction: currentLanguage?.default_direction
+                };
+                self.value(currentValue);
+            }
+
+            self.currentText(self.value()?.[currentLanguage.code]?.value);
+            self.currentDirection(ko.unwrap(self.value()?.[currentLanguage.code]?.direction));
+            
+        });
+
         this.displayfullvalue(params.displayfullvalue);
     };
 
     return ko.components.register('rich-text-widget', {
-<<<<<<< HEAD
         viewModel: viewModel,
         template: richTextWidgetTemplate,
-=======
-        viewModel: function(params) {
-            params.configKeys = ['displayfullvalue'];
-            const self = this;
-            WidgetViewModel.apply(self, [params]);
-            const initialCurrent = {};
-            self.showi18nOptions = ko.observable(false);
-            initialCurrent[arches.activeLanguage] = {value: '', direction: 'ltr'};
-            let currentValue = ko.unwrap(self.value) || initialCurrent;
-            const currentLanguage = {"code": arches.activeLanguage};
-            self.currentLanguage = ko.observable(currentLanguage);
-
-            if(self.form){
-                const originalValue = JSON.parse(JSON.stringify(self.value()));
-                self.form.on('tile-reset', (x) => {
-                    self.value(originalValue);
-                });
-            }
-
-            const languages = arches.languages;
-            self.languages =  ko.observableArray(languages);
-            self.currentLanguage(languages.find(element => element.code == arches.activeLanguage));
-
-            if(!currentValue?.[currentLanguage.code]){
-                self.currentText = ko.observable('');
-                self.currentDirection = ko.observable('ltr');
-                currentValue[currentLanguage.code] = {value: '', direction: 'ltr'}
-            } else {
-                self.currentText = ko.observable(currentValue?.[currentLanguage.code]?.value);
-                self.currentDirection = ko.observable(ko.unwrap(currentValue?.[currentLanguage.code]?.direction));
-            }
-
-            self.strippedValue = ko.pureComputed(() => {
-                return $(`<span>${self.currentText()}</span>`).text();
-            });
-
-            self.strippedValue();
-            self.currentText.subscribe(newValue => {
-                const currentLanguage = self.currentLanguage();
-                if(!currentLanguage) { return; }
-                currentValue[currentLanguage.code].value = newValue;
-                self.value(currentValue);
-            });
-            self.currentDirection.subscribe(newValue => {
-                const currentLanguage = self.currentLanguage();
-                if(!currentLanguage) { return; }
-                currentValue[currentLanguage.code].direction = newValue;
-                self.value(currentValue);
-            })
-
-            self.currentLanguage.subscribe(() => {
-                if(!self.currentLanguage()){ return; }
-
-                const currentLanguage = self.currentLanguage()
-                if(!currentValue?.[currentLanguage.code]) {
-                    currentValue[currentLanguage.code] = {
-                        value: '',
-                        direction: currentLanguage?.default_direction
-                    }
-                    self.value(currentValue);
-                }
-
-                self.currentText(self.value()?.[currentLanguage.code]?.value);
-                self.currentDirection(ko.unwrap(self.value()?.[currentLanguage.code]?.direction));
-                
-            });
-
-            this.displayfullvalue(params.displayfullvalue);
-        },
-        template: { require: 'text!widget-templates/rich-text' }
->>>>>>> 144a3bd9
     });
 });