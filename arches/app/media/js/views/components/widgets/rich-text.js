--- conflicted
+++ resolved
@@ -84,10 +84,7 @@
             const currentLanguage = self.currentLanguage();
             if(!currentLanguage) { return; }
 
-<<<<<<< HEAD
-=======
             updating = true;
->>>>>>> 5b724a39
             if(!currentValue?.[currentLanguage.code]){
                 currentValue[currentLanguage.code] = {};
             }
@@ -103,10 +100,7 @@
             const currentLanguage = self.currentLanguage();
             if(!currentLanguage) { return; }
 
-<<<<<<< HEAD
-=======
             updating = true;
->>>>>>> 5b724a39
             if(!currentValue?.[currentLanguage.code]){
                 currentValue[currentLanguage.code] = {};
             }
