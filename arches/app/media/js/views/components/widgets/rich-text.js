define(['knockout', 'underscore', 'viewmodels/widget', 'arches', 'bindings/ckeditor', 'bindings/chosen'], function (ko, _, WidgetViewModel, arches) {
    /**
    * registers a rich-text-widget component for use in forms
    * @function external:"ko.components".rich-text-widget
    * @param {object} params
    * @param {string} params.value - the value being managed
    * @param {function} params.config - observable containing config object
    */
    return ko.components.register('rich-text-widget', {
        viewModel: function(params) {
            params.configKeys = ['displayfullvalue'];
            const self = this;
            WidgetViewModel.apply(self, [params]);
            const initialCurrent = {};
            initialCurrent[arches.defaultLanguage] = {value: '', direction: 'ltr'};
            let currentValue = ko.unwrap(self.value) || initialCurrent;
            const currentLanguage = {"code": arches.defaultLanguage};
            self.currentLanguage = ko.observable(currentLanguage);

            if(self.form){
                const originalValue = JSON.parse(JSON.stringify(self.value()));
                self.form.on('tile-reset', (x) => {
                    self.value(originalValue);
                });
            }

<<<<<<< HEAD
            self.languages =  ko.observableArray();
            
            $.getJSON(arches.urls.languages).then((data) => {
                self.languages(data?.languages);
                const currentLanguage = data?.languages?.find(element => element.code == arches.defaultLanguage);
                self.currentLanguage(currentLanguage);
                window.setTimeout(function(){$("select[data-bind^=chosen]").trigger("chosen:updated");}, 300);
            });

=======
            const languages = arches.languages;
            self.languages =  ko.observableArray(languages);
            self.currentLanguage(languages.find(element => element.code == arches.defaultLanguage));
>>>>>>> 59ce1559

            if(!currentValue?.[currentLanguage.code]){
                self.currentText = ko.observable('');
                self.currentDirection = ko.observable('ltr');
                currentValue[currentLanguage.code] = {value: '', direction: 'ltr'}
            } else {
                self.currentText = ko.observable(currentValue?.[currentLanguage.code]?.value);
                self.currentDirection = ko.observable(currentValue?.[currentLanguage.code]?.direction);
            }

            self.strippedValue = ko.pureComputed(() => {
                return $(`<span>${self.currentText()}</span>`).text();
            });

            self.strippedValue();
            self.currentText.subscribe(newValue => {
                const currentLanguage = self.currentLanguage();
                if(!currentLanguage) { return; }
                currentValue[currentLanguage.code].value = newValue;
                self.value(currentValue);
            });
            self.currentDirection.subscribe(newValue => {
                const currentLanguage = self.currentLanguage();
                if(!currentLanguage) { return; }
                currentValue[currentLanguage.code].direction = newValue;
                self.value(currentValue);
            })

            self.currentLanguage.subscribe(() => {
                if(!self.currentLanguage()){ return; }

                const currentLanguage = self.currentLanguage()
                if(!currentValue?.[currentLanguage.code]) {
                    currentValue[currentLanguage.code] = {
                        value: '',
                        direction: currentLanguage?.default_direction
                    }
                    self.value(currentValue);
                }

                self.currentText(self.value()?.[currentLanguage.code]?.value);
                self.currentDirection(self.value()?.[currentLanguage.code]?.direction);
                
            });

            this.displayfullvalue(params.displayfullvalue);
        },
        template: { require: 'text!widget-templates/rich-text' }
    });
});<|MERGE_RESOLUTION|>--- conflicted
+++ resolved
@@ -24,21 +24,9 @@
                 });
             }
 
-<<<<<<< HEAD
-            self.languages =  ko.observableArray();
-            
-            $.getJSON(arches.urls.languages).then((data) => {
-                self.languages(data?.languages);
-                const currentLanguage = data?.languages?.find(element => element.code == arches.defaultLanguage);
-                self.currentLanguage(currentLanguage);
-                window.setTimeout(function(){$("select[data-bind^=chosen]").trigger("chosen:updated");}, 300);
-            });
-
-=======
             const languages = arches.languages;
             self.languages =  ko.observableArray(languages);
             self.currentLanguage(languages.find(element => element.code == arches.defaultLanguage));
->>>>>>> 59ce1559
 
             if(!currentValue?.[currentLanguage.code]){
                 self.currentText = ko.observable('');
