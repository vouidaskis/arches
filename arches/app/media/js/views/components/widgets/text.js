<<<<<<< HEAD
define([
    'knockout', 
    'underscore', 
    'viewmodels/widget',
    'templates/views/components/widgets/text.htm',
], function(ko, _, WidgetViewModel, textWidgetTemplate) {
=======
define(['knockout', 'underscore', 'viewmodels/widget', 'arches', 'bindings/chosen'], function (ko, _, WidgetViewModel, arches) {
>>>>>>> 144a3bd9
    /**
    * registers a text-widget component for use in forms
    * @function external:"ko.components".text-widget
    * @param {object} params
    * @param {string} params.value - the value being managed
    * @param {function} params.config - observable containing config object
    * @param {string} params.config().label - label to use alongside the text input
    * @param {string} params.config().placeholder - default text to show in the text input
    * @param {string} params.config().uneditable - disables widget
    */

    const viewModel = function(params) {
        params.configKeys = ['placeholder', 'width', 'maxLength', 'defaultValue', 'uneditable'];

        WidgetViewModel.apply(this, [params]);

        let self = this;

        this.disable = ko.computed(() => {
            return ko.unwrap(self.disabled) || ko.unwrap(self.uneditable); 
        }, self);
    };

    return ko.components.register('text-widget', {
<<<<<<< HEAD
        viewModel: viewModel,
        template: textWidgetTemplate,
=======
        viewModel: function (params) {
            params.configKeys = ['placeholder', 'width', 'maxLength', 'defaultValue', 'uneditable'];
    
            WidgetViewModel.apply(this, [params]);
            const self = this;

            self.card = params.card;
            self.currentLanguage = ko.observable({code: arches.activeLanguage});
            self.languages = ko.observableArray();
            self.currentText = ko.observable();
            self.currentDirection = ko.observable();
            self.showi18nOptions = ko.observable(false);

            self.currentDefaultText = ko.observable();
            self.currentDefaultDirection = ko.observable();
            self.currentDefaultLanguage = ko.observable({code: arches.activeLanguage})

            const initialCurrent = {};
            const initialDefault = {};
            initialDefault[arches.activeLanguage] = {value: '', direction: 'ltr'};
            initialCurrent[arches.activeLanguage] = {value: '', direction: 'ltr'};
            let currentValue = ko.unwrap(self.value) || initialCurrent;
            let currentDefaultValue = ko.unwrap(self.defaultValue) || initialDefault;

            const originalValue = JSON.stringify(self.value());

            if(self.form){
                self.form.on('tile-reset', (x) => {
                    self.value(JSON.parse(originalValue));
                    currentValue = self.value();
                });
            }

            const init = async() => {
                const languages = arches.languages;
                const currentLanguage = languages?.find(element => element.code == arches.activeLanguage);
                self.languages(languages);
                self.currentLanguage(currentLanguage);
                self.currentDefaultLanguage(currentLanguage);
    
                if (currentLanguage?.code && currentValue?.[currentLanguage.code]){
                    self.currentText(currentValue?.[currentLanguage.code]?.value);
                    self.currentDirection(currentValue?.[currentLanguage.code]?.direction);
                } else if (!currentLanguage?.code) {
                    self.currentText('');
                    self.currentDirection('ltr');
                } else {
                    self.currentText('');
                    self.currentDirection('ltr');
                    currentValue[currentLanguage.code] = {value: '', direction: 'ltr'}
                }

                if(currentLanguage?.code && currentDefaultValue?.[currentLanguage.code]){
                    self.currentDefaultText(currentDefaultValue?.[currentLanguage.code]?.value);
                    self.currentDefaultDirection(currentDefaultValue?.[currentLanguage.code]?.direction);
                } else if (!currentLanguage?.code) {
                    self.currentDefaultText('');
                    self.currentDefaultDirection('ltr');
                } else {
                    self.currentDefaultText('');
                    self.currentDefaultDirection('ltr');
                    currentDefaultValue[currentLanguage.code] = {value: '', direction: 'ltr'}
                }
            }

            init();

            self.disable = ko.computed(() => {
                return ko.unwrap(self.disabled) || ko.unwrap(self.uneditable); 
            }, self);

            self.currentDefaultText.subscribe(newValue => {
                const currentLanguage = self.currentDefaultLanguage();
                if(!currentLanguage) { return; }
                currentDefaultValue[currentLanguage.code].value = newValue;
                self.defaultValue(currentDefaultValue)
                self.card._card.valueHasMutated();
            });

            self.currentDefaultDirection.subscribe(newValue => {
                const currentLanguage = self.currentDefaultLanguage();
                if(!currentLanguage) { return; }
                if(!currentDefaultValue?.[currentLanguage.code]){
                    currentDefaultValue[currentLanguage.code] = {}
                }
                currentDefaultValue[currentLanguage.code].direction = newValue;
                self.defaultValue(currentDefaultValue);
                self.card._card.valueHasMutated();
            });

            self.currentDefaultLanguage.subscribe(newValue => {
                if(!self.currentDefaultLanguage()){ return; }
                const currentLanguage = self.currentDefaultLanguage();
                if(!currentDefaultValue?.[currentLanguage.code]) {
                    currentDefaultValue[currentLanguage.code] = {
                        value: '',
                        direction: currentLanguage?.default_direction
                    }
                    self.defaultValue(currentDefaultValue);
                    self.card._card.valueHasMutated();
                }

                self.currentDefaultText(self.defaultValue()?.[currentLanguage.code]?.value);
                self.currentDefaultDirection(self.defaultValue()?.[currentLanguage.code]?.direction);
                
            });

            self.currentText.subscribe(newValue => {
                const currentLanguage = self.currentLanguage();
                if(!currentLanguage) { return; }
                currentValue[currentLanguage.code].value = newValue;       
                self.value(currentValue);
            });

            self.currentDirection.subscribe(newValue => {
                const currentLanguage = self.currentLanguage();
                if(!currentLanguage) { return; }

                if(!currentValue?.[currentLanguage.code]){
                    currentValue[currentLanguage.code] = {}
                }
                currentValue[currentLanguage.code].direction = newValue;
                self.value(currentValue);
            })

            self.currentLanguage.subscribe(() => {
                if(!self.currentLanguage()){ return; }
                const currentLanguage = self.currentLanguage();
                if(!currentValue?.[currentLanguage.code]) {
                    currentValue[currentLanguage.code] = {
                        value: '',
                        direction: currentLanguage?.default_direction
                    }
                    self.value(currentValue);
                }

                self.currentText(self.value()?.[currentLanguage.code]?.value);
                self.currentDirection(self.value()?.[currentLanguage.code]?.direction);
                
            });

        },
        template: { require: 'text!widget-templates/text' }
>>>>>>> 144a3bd9
    });
});<|MERGE_RESOLUTION|>--- conflicted
+++ resolved
@@ -1,13 +1,11 @@
-<<<<<<< HEAD
 define([
     'knockout', 
     'underscore', 
-    'viewmodels/widget',
+    'viewmodels/widget', 
+    'arches', 
     'templates/views/components/widgets/text.htm',
-], function(ko, _, WidgetViewModel, textWidgetTemplate) {
-=======
-define(['knockout', 'underscore', 'viewmodels/widget', 'arches', 'bindings/chosen'], function (ko, _, WidgetViewModel, arches) {
->>>>>>> 144a3bd9
+    'bindings/chosen'
+], function (ko, _, WidgetViewModel, arches, textWidgetTemplate) {
     /**
     * registers a text-widget component for use in forms
     * @function external:"ko.components".text-widget
@@ -23,162 +21,147 @@
         params.configKeys = ['placeholder', 'width', 'maxLength', 'defaultValue', 'uneditable'];
 
         WidgetViewModel.apply(this, [params]);
+        const self = this;
 
-        let self = this;
+        self.card = params.card;
+        self.currentLanguage = ko.observable({code: arches.activeLanguage});
+        self.languages = ko.observableArray();
+        self.currentText = ko.observable();
+        self.currentDirection = ko.observable();
+        self.showi18nOptions = ko.observable(false);
 
-        this.disable = ko.computed(() => {
+        self.currentDefaultText = ko.observable();
+        self.currentDefaultDirection = ko.observable();
+        self.currentDefaultLanguage = ko.observable({code: arches.activeLanguage})
+
+        const initialCurrent = {};
+        const initialDefault = {};
+        initialDefault[arches.activeLanguage] = {value: '', direction: 'ltr'};
+        initialCurrent[arches.activeLanguage] = {value: '', direction: 'ltr'};
+        let currentValue = ko.unwrap(self.value) || initialCurrent;
+        let currentDefaultValue = ko.unwrap(self.defaultValue) || initialDefault;
+
+        const originalValue = JSON.stringify(self.value());
+
+        if(self.form){
+            self.form.on('tile-reset', (x) => {
+                self.value(JSON.parse(originalValue));
+                currentValue = self.value();
+            });
+        }
+
+        const init = async() => {
+            const languages = arches.languages;
+            const currentLanguage = languages?.find(element => element.code == arches.activeLanguage);
+            self.languages(languages);
+            self.currentLanguage(currentLanguage);
+            self.currentDefaultLanguage(currentLanguage);
+
+            if (currentLanguage?.code && currentValue?.[currentLanguage.code]){
+                self.currentText(currentValue?.[currentLanguage.code]?.value);
+                self.currentDirection(currentValue?.[currentLanguage.code]?.direction);
+            } else if (!currentLanguage?.code) {
+                self.currentText('');
+                self.currentDirection('ltr');
+            } else {
+                self.currentText('');
+                self.currentDirection('ltr');
+                currentValue[currentLanguage.code] = {value: '', direction: 'ltr'}
+            }
+
+            if(currentLanguage?.code && currentDefaultValue?.[currentLanguage.code]){
+                self.currentDefaultText(currentDefaultValue?.[currentLanguage.code]?.value);
+                self.currentDefaultDirection(currentDefaultValue?.[currentLanguage.code]?.direction);
+            } else if (!currentLanguage?.code) {
+                self.currentDefaultText('');
+                self.currentDefaultDirection('ltr');
+            } else {
+                self.currentDefaultText('');
+                self.currentDefaultDirection('ltr');
+                currentDefaultValue[currentLanguage.code] = {value: '', direction: 'ltr'}
+            }
+        }
+
+        init();
+
+        self.disable = ko.computed(() => {
             return ko.unwrap(self.disabled) || ko.unwrap(self.uneditable); 
         }, self);
+
+        self.currentDefaultText.subscribe(newValue => {
+            const currentLanguage = self.currentDefaultLanguage();
+            if(!currentLanguage) { return; }
+            currentDefaultValue[currentLanguage.code].value = newValue;
+            self.defaultValue(currentDefaultValue)
+            self.card._card.valueHasMutated();
+        });
+
+        self.currentDefaultDirection.subscribe(newValue => {
+            const currentLanguage = self.currentDefaultLanguage();
+            if(!currentLanguage) { return; }
+            if(!currentDefaultValue?.[currentLanguage.code]){
+                currentDefaultValue[currentLanguage.code] = {}
+            }
+            currentDefaultValue[currentLanguage.code].direction = newValue;
+            self.defaultValue(currentDefaultValue);
+            self.card._card.valueHasMutated();
+        });
+
+        self.currentDefaultLanguage.subscribe(newValue => {
+            if(!self.currentDefaultLanguage()){ return; }
+            const currentLanguage = self.currentDefaultLanguage();
+            if(!currentDefaultValue?.[currentLanguage.code]) {
+                currentDefaultValue[currentLanguage.code] = {
+                    value: '',
+                    direction: currentLanguage?.default_direction
+                };
+                self.defaultValue(currentDefaultValue);
+                self.card._card.valueHasMutated();
+            }
+
+            self.currentDefaultText(self.defaultValue()?.[currentLanguage.code]?.value);
+            self.currentDefaultDirection(self.defaultValue()?.[currentLanguage.code]?.direction);
+            
+        });
+
+        self.currentText.subscribe(newValue => {
+            const currentLanguage = self.currentLanguage();
+            if(!currentLanguage) { return; }
+            currentValue[currentLanguage.code].value = newValue;       
+            self.value(currentValue);
+        });
+
+        self.currentDirection.subscribe(newValue => {
+            const currentLanguage = self.currentLanguage();
+            if(!currentLanguage) { return; }
+
+            if(!currentValue?.[currentLanguage.code]){
+                currentValue[currentLanguage.code] = {}
+            }
+            currentValue[currentLanguage.code].direction = newValue;
+            self.value(currentValue);
+        })
+
+        self.currentLanguage.subscribe(() => {
+            if(!self.currentLanguage()){ return; }
+            const currentLanguage = self.currentLanguage();
+            if(!currentValue?.[currentLanguage.code]) {
+                currentValue[currentLanguage.code] = {
+                    value: '',
+                    direction: currentLanguage?.default_direction
+                }
+                self.value(currentValue);
+            }
+
+            self.currentText(self.value()?.[currentLanguage.code]?.value);
+            self.currentDirection(self.value()?.[currentLanguage.code]?.direction);
+            
+        });
+
     };
 
     return ko.components.register('text-widget', {
-<<<<<<< HEAD
         viewModel: viewModel,
         template: textWidgetTemplate,
-=======
-        viewModel: function (params) {
-            params.configKeys = ['placeholder', 'width', 'maxLength', 'defaultValue', 'uneditable'];
-    
-            WidgetViewModel.apply(this, [params]);
-            const self = this;
-
-            self.card = params.card;
-            self.currentLanguage = ko.observable({code: arches.activeLanguage});
-            self.languages = ko.observableArray();
-            self.currentText = ko.observable();
-            self.currentDirection = ko.observable();
-            self.showi18nOptions = ko.observable(false);
-
-            self.currentDefaultText = ko.observable();
-            self.currentDefaultDirection = ko.observable();
-            self.currentDefaultLanguage = ko.observable({code: arches.activeLanguage})
-
-            const initialCurrent = {};
-            const initialDefault = {};
-            initialDefault[arches.activeLanguage] = {value: '', direction: 'ltr'};
-            initialCurrent[arches.activeLanguage] = {value: '', direction: 'ltr'};
-            let currentValue = ko.unwrap(self.value) || initialCurrent;
-            let currentDefaultValue = ko.unwrap(self.defaultValue) || initialDefault;
-
-            const originalValue = JSON.stringify(self.value());
-
-            if(self.form){
-                self.form.on('tile-reset', (x) => {
-                    self.value(JSON.parse(originalValue));
-                    currentValue = self.value();
-                });
-            }
-
-            const init = async() => {
-                const languages = arches.languages;
-                const currentLanguage = languages?.find(element => element.code == arches.activeLanguage);
-                self.languages(languages);
-                self.currentLanguage(currentLanguage);
-                self.currentDefaultLanguage(currentLanguage);
-    
-                if (currentLanguage?.code && currentValue?.[currentLanguage.code]){
-                    self.currentText(currentValue?.[currentLanguage.code]?.value);
-                    self.currentDirection(currentValue?.[currentLanguage.code]?.direction);
-                } else if (!currentLanguage?.code) {
-                    self.currentText('');
-                    self.currentDirection('ltr');
-                } else {
-                    self.currentText('');
-                    self.currentDirection('ltr');
-                    currentValue[currentLanguage.code] = {value: '', direction: 'ltr'}
-                }
-
-                if(currentLanguage?.code && currentDefaultValue?.[currentLanguage.code]){
-                    self.currentDefaultText(currentDefaultValue?.[currentLanguage.code]?.value);
-                    self.currentDefaultDirection(currentDefaultValue?.[currentLanguage.code]?.direction);
-                } else if (!currentLanguage?.code) {
-                    self.currentDefaultText('');
-                    self.currentDefaultDirection('ltr');
-                } else {
-                    self.currentDefaultText('');
-                    self.currentDefaultDirection('ltr');
-                    currentDefaultValue[currentLanguage.code] = {value: '', direction: 'ltr'}
-                }
-            }
-
-            init();
-
-            self.disable = ko.computed(() => {
-                return ko.unwrap(self.disabled) || ko.unwrap(self.uneditable); 
-            }, self);
-
-            self.currentDefaultText.subscribe(newValue => {
-                const currentLanguage = self.currentDefaultLanguage();
-                if(!currentLanguage) { return; }
-                currentDefaultValue[currentLanguage.code].value = newValue;
-                self.defaultValue(currentDefaultValue)
-                self.card._card.valueHasMutated();
-            });
-
-            self.currentDefaultDirection.subscribe(newValue => {
-                const currentLanguage = self.currentDefaultLanguage();
-                if(!currentLanguage) { return; }
-                if(!currentDefaultValue?.[currentLanguage.code]){
-                    currentDefaultValue[currentLanguage.code] = {}
-                }
-                currentDefaultValue[currentLanguage.code].direction = newValue;
-                self.defaultValue(currentDefaultValue);
-                self.card._card.valueHasMutated();
-            });
-
-            self.currentDefaultLanguage.subscribe(newValue => {
-                if(!self.currentDefaultLanguage()){ return; }
-                const currentLanguage = self.currentDefaultLanguage();
-                if(!currentDefaultValue?.[currentLanguage.code]) {
-                    currentDefaultValue[currentLanguage.code] = {
-                        value: '',
-                        direction: currentLanguage?.default_direction
-                    }
-                    self.defaultValue(currentDefaultValue);
-                    self.card._card.valueHasMutated();
-                }
-
-                self.currentDefaultText(self.defaultValue()?.[currentLanguage.code]?.value);
-                self.currentDefaultDirection(self.defaultValue()?.[currentLanguage.code]?.direction);
-                
-            });
-
-            self.currentText.subscribe(newValue => {
-                const currentLanguage = self.currentLanguage();
-                if(!currentLanguage) { return; }
-                currentValue[currentLanguage.code].value = newValue;       
-                self.value(currentValue);
-            });
-
-            self.currentDirection.subscribe(newValue => {
-                const currentLanguage = self.currentLanguage();
-                if(!currentLanguage) { return; }
-
-                if(!currentValue?.[currentLanguage.code]){
-                    currentValue[currentLanguage.code] = {}
-                }
-                currentValue[currentLanguage.code].direction = newValue;
-                self.value(currentValue);
-            })
-
-            self.currentLanguage.subscribe(() => {
-                if(!self.currentLanguage()){ return; }
-                const currentLanguage = self.currentLanguage();
-                if(!currentValue?.[currentLanguage.code]) {
-                    currentValue[currentLanguage.code] = {
-                        value: '',
-                        direction: currentLanguage?.default_direction
-                    }
-                    self.value(currentValue);
-                }
-
-                self.currentText(self.value()?.[currentLanguage.code]?.value);
-                self.currentDirection(self.value()?.[currentLanguage.code]?.direction);
-                
-            });
-
-        },
-        template: { require: 'text!widget-templates/text' }
->>>>>>> 144a3bd9
     });
 });