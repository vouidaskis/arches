define([
    'underscore',
    'jquery',
    'arches',
    'knockout',
    'knockout-mapping',
    'models/graph',
    'viewmodels/card',
    'viewmodels/provisional-tile',
    'viewmodels/alert',
], function(_, $, arches, ko, koMapping, GraphModel, CardViewModel, ProvisionalTileViewModel, AlertViewModel) {
    function NonTileBasedComponent() {
        var self = this;

        this.addedData = ko.observableArray();

        this.value = ko.observable();
        this.value.subscribe(function(value) {
            self.addedData.remove(function(datum) {
                return datum[0] === self.componentData.uniqueInstanceName
            });

            self.addedData.push([self.componentData.uniqueInstanceName, value]);
            if (self.previouslyPersistedComponentData) {
                self.hasUnsavedData(!(_.isEqual(value, self.previouslyPersistedComponentData[0][1])));
            }
            else{
                self.hasUnsavedData(!!value);
            }
            self.hasUnsavedData.valueHasMutated();
        });

        this.initialize = function() {
            if (self.previouslyPersistedComponentData) {
                self.value(self.previouslyPersistedComponentData[0][1]);
            }
            self.loading(false);
        };

        this.save = function() {
            self.saving(true);

            self.complete(true);
            self.savedData(self.addedData());

            self.saving(false);
        };

        this.reset = function() {
            self.value(self.previouslyPersistedComponentData ? self.previouslyPersistedComponentData[0][1] : null)
            self.addedData.removeAll();
        };

        this.initialize();
    };


    function TileBasedComponent() {
        var self = this;

        this.tile = ko.observable();
        this.tiles = ko.observable();

        this.card = ko.observable();
        this.topCards = ko.observable();

        self.isDirty = ko.observable();

        self.saveFunction = ko.observable();

        this.loadData = function(data) {
            /* a flat object of the previously saved data for all tiles */ 
            var tileDataLookup = data.reduce(function(acc, componentData) {
                var parsedTileData = componentData.data || JSON.parse(componentData.tileData);

                Object.keys(parsedTileData).forEach(function(key) {
                    acc[key] = parsedTileData[key];
                });

                return acc;
            }, {});

            self.tiles().forEach(function(tile) {
                /* force the value of current tile data observables */
                Object.keys(tile.data).forEach(function(key) {
                    if (ko.isObservable(tile.data[key])) {
                        tile.data[key](tileDataLookup[key]);
                    }
                });
                tile._tileData(koMapping.toJSON(tile.data));
                
                data.forEach(function(datum){                    
                    if (datum.tileData) {
                        if (JSON.stringify(Object.keys(koMapping.toJS(tile.data)).sort()) 
                            === JSON.stringify(Object.keys(JSON.parse(datum.tileData)).sort())) {
                            tile.nodegroup_id = datum.nodegroupId;
                            tile.tileid = datum.tileId;
                            tile.resourceinstance_id = datum.resourceInstanceId;        
                        }
                    }
                });
            });
        };

        this.initialize = function() {
            if (self.componentData.tilesManaged === "one") {
                self.isDirty.subscribe(function(dirty) {
                    self.hasUnsavedData(dirty);
                });

                self.tile.subscribe(function(tile) {
                    if (!self.tiles()) {
                        self.tiles([tile]);
                    } 
                });

                self.tiles.subscribe(function(tiles) {
                    if (tiles && !self.saving()) {
                        if (self.savedData().length) {  /* if the refresh after tile save */
                            self.loadData(self.savedData());
                        }
                        else if (self.previouslyPersistedComponentData) { /* if previously saved data */
                            self.loadData(self.previouslyPersistedComponentData);
                        }
                       
                    }
                });
            }
    
            $.getJSON(( arches.urls.api_card + this.getCardResourceIdOrGraphId() ), function(data) {
                var handlers = {
                    'after-update': [],
                    'tile-reset': []
                };
                var displayname = ko.observable(data.displayname);
                var createLookup = function(list, idKey) {
                    return _.reduce(list, function(lookup, item) {
                        lookup[item[idKey]] = item;
                        return lookup;
                    }, {});
                };
    
                self.reviewer = data.userisreviewer;
                self.provisionalTileViewModel = new ProvisionalTileViewModel({
                    tile: self.tile,
                    reviewer: data.userisreviewer
                });
    
                var graphModel = new GraphModel({
                    data: {
                        nodes: data.nodes,
                        nodegroups: data.nodegroups,
                        edges: []
                    },
                    datatypes: data.datatypes
                });

                self.graphModel = graphModel;
    
                self.topCards = _.filter(data.cards, function(card) {
                    var nodegroup = _.find(data.nodegroups, function(group) {
                        return group.nodegroupid === card.nodegroup_id;
                    });
                    return !nodegroup || !nodegroup.parentnodegroup_id;
                }).map(function(card) {
                    self.componentData.parameters.nodegroupid = self.componentData.parameters.nodegroupid || card.nodegroup_id;
                    return new CardViewModel({
                        card: card,
                        graphModel: graphModel,
                        tile: null,
                        resourceId: self.resourceId,
                        displayname: displayname,
                        handlers: handlers,
                        cards: data.cards,
                        tiles: data.tiles,
                        provisionalTileViewModel: self.provisionalTileViewModel,
                        cardwidgets: data.cardwidgets,
                        userisreviewer: data.userisreviewer,
                        loading: self.loading
                    });
                });

                self.card.subscribe(function(card){
                    if (ko.unwrap(card.widgets) && self.componentData.parameters.hiddenNodes) {
                        card.widgets().forEach(function(widget){
                            if (self.componentData.parameters.hiddenNodes.indexOf(widget.node_id()) > -1) {
                                widget.visible(false);
                            }
                        });
                    }
                });

                self.topCards.forEach(function(topCard) {
                    topCard.topCards = self.topCards;
                });
    
                self.widgetLookup = createLookup(
                    data.widgets,
                    'widgetid'
                );
                self.cardComponentLookup = createLookup(
                    data['card_components'],
                    'componentid'
                );
                self.nodeLookup = createLookup(
                    graphModel.get('nodes')(),
                    'nodeid'
                );
                self.on = function(eventName, handler) {
                    if (handlers[eventName]) {
                        handlers[eventName].push(handler);
                    }
                };

                /*
                    If a step modifies a child tile, get the correct parent tile id from the step that created the parent tile. 
                    This requires that your step has a parameter 'parenttilesourcestep' that identifies the step with the parent tile.
                */
                if (self.externalStepData[self.componentData.parameters.parenttilesourcestep]){
                    self.componentData.parameters.parenttileid = self.externalStepData[self.componentData.parameters.parenttilesourcestep].data.tileid;
                }

                self.flattenTree(self.topCards, []).forEach(function(item) {
                    if (item.constructor.name === 'CardViewModel' && item.nodegroupid === ko.unwrap(self.componentData.parameters.nodegroupid)) {
                        if (ko.unwrap(self.componentData.parameters.parenttileid) && item.parent && ko.unwrap(self.componentData.parameters.parenttileid) !== item.parent.tileid) {
                            return;
                        }
                        if (self.customCardLabel) item.model.name(ko.unwrap(self.customCardLabel));
                        self.card(item);
                        if (ko.unwrap(self.componentData.parameters.tileid)) {
                            ko.unwrap(item.tiles).forEach(function(tile) {
                                if (tile.tileid === ko.unwrap(self.componentData.parameters.tileid)) {
                                    self.tile(tile);
                                }
                            });
                        } else if (ko.unwrap(self.componentData.parameters.createTile) !== false) {
                            self.tile(item.getNewTile());
                        }
                    }
                });
    
                self.componentData.parameters.card = self.card();
                self.componentData.parameters.tile = self.tile();
                self.componentData.parameters.loading = self.loading;
                self.componentData.parameters.provisionalTileViewModel = self.provisionalTileViewModel;
                self.componentData.parameters.reviewer = data.userisreviewer;
                self.componentData.parameters.dirty = self.isDirty;
                self.componentData.parameters.saveFunction = self.saveFunction;
                self.componentData.parameters.tiles = self.tiles;
    
                self.loading(false);
            });
        };

        this.save = function() {
            self.complete(false);

            self.saving(true);

            var saveFunction = self.saveFunction();

            if (saveFunction) { saveFunction(); }

            self.saving(false);
        };

        this.onSaveSuccess = function(savedData) {
            if (!(savedData instanceof Array)) { savedData = [savedData]; }
            
            self.savedData(savedData.map(function(savedDatum) {
                return {
                    tileData: savedDatum._tileData(),
                    tileId: savedDatum.tileid,
                    nodegroupId: savedDatum.nodegroup_id,
                    resourceInstanceId: savedDatum.resourceinstance_id,
                };
            }));

            self.saving(false);
            self.complete(true);
        };

        this.reset = function() {
            self.tiles().forEach(function(tile) {
                tile.reset();
            });
        };

        this.flattenTree = function(parents, flatList) {
            _.each(ko.unwrap(parents), function(parent) {
                flatList.push(parent);
                var childrenKey = parent.tiles ? 'tiles' : 'cards';
                self.flattenTree(
                    ko.unwrap(parent[childrenKey]),
                    flatList
                );
            });
            return flatList;
        };

        this.getTiles = function(nodegroupId, tileId) {
            var tiles = [];
            this.flattenTree(self.topCards, []).forEach(function(item) {
                if (item.constructor.name === 'CardViewModel' && item.nodegroupid === nodegroupId) {
                    tiles = tiles.concat(ko.unwrap(item.tiles));
                }
            });
            if (tileId) {
                tiles = tiles.filter(function(tile) {
                    return tile.tileid === tileId;
                });
            }

            return tiles;
        };

        this.initialize();
    };


    function MultipleTileBasedComponent(title) {
        var self = this;
        TileBasedComponent.apply(this);

        this.tileLoadedInEditor = ko.observable();

        this.itemName = ko.observable(ko.unwrap(title) ? ko.unwrap(title) : 'Items');

        this.hasDirtyTiles = ko.computed(function() {
            var tiles = self.tiles();
            var hasDirtyTiles = false;

            if (!tiles) { 
                hasDirtyTiles = true; 
            }
            else if (self.savedData().length ) {
                if (self.savedData().length !== tiles.length) {
                    hasDirtyTiles = true;
                }

                self.savedData().forEach(function(savedDatum) {
                    var matchingTile = tiles.find(function(tile) {
                        return tile.tileid === savedDatum.tileid;
                    });

                    if (!matchingTile) {
                        hasDirtyTiles = true;
                    }
                    else if (!_.isEqual(savedDatum.data, koMapping.toJS(matchingTile.data))) {
                        hasDirtyTiles = true;
                    }
                });
            }
            else if (!self.previouslyPersistedComponentData && tiles.length) {
                hasDirtyTiles = true;
            }
            else if (self.previouslyPersistedComponentData) {
                if (self.previouslyPersistedComponentData.length !== tiles.length) {
                    hasDirtyTiles = true;
                }

                self.previouslyPersistedComponentData.forEach(function(persistedComponentData) {
                    var matchingTile = tiles.find(function(tile) {
                        return tile.tileid === persistedComponentData.tileid;
                    });

                    if (!matchingTile) {
                        hasDirtyTiles = true;
                    }
                    else if (!_.isEqual(persistedComponentData.data, koMapping.toJS(matchingTile.data))) {
                        hasDirtyTiles = true;
                    }
                });
            }
            // else if (self.isDirty()) {
            //     hasDirtyTiles = true;
            // }

            return hasDirtyTiles;
        });
        self.hasDirtyTiles.subscribe(function(hasDirtyTiles) {
            self.hasUnsavedData(hasDirtyTiles);
        });
        
        this.initialize = function() {
            self.loading(true);

            var savingSubscription = self.saving.subscribe(function(saving) {
                if (!saving) {
                    savingSubscription.dispose(); /* self-disposing subscription only runs once */
                    self.initialize();
                }
            });

            var multiTileInitSubscription = self.tiles.subscribe(function(tiles) {
                /* 
                    at this point in load `self.tiles()` contains a reference to the empty
                    tile we're using to map values to other tiles. This removes the empty
                    mapping tile from being tracked
                */
                if (tiles.length === 1 && !tiles[0].tileid) {
                    var savedTiles = [];

                    if (self.savedData().length) {
                        var savedData = self.savedData();

                        savedData.forEach(function(savedDatum) {
                            var newTile = self.card().getNewTile(true);

                            newTile.tileid = savedDatum.tileid;
                            newTile.data = koMapping.fromJS(savedDatum.data);
                            
                            savedTiles.unshift(newTile);
                        });
                    }

                    multiTileInitSubscription.dispose();  /* self-disposing subscription only runs once */ 
                    self.tiles(savedTiles);
                }
            });

            /* load previously persisted data */ 
            var multiTilePersistedDataSubscription = self.tiles.subscribe(function(tiles) {
                if (self.previouslyPersistedComponentData && (!tiles || !tiles.length)) {
                    var persistedTiles = [];

                    self.previouslyPersistedComponentData.forEach(function(persistedComponentData) {
                        var newTile = self.card().getNewTile(true);

                        newTile.tileid = persistedComponentData.tileid;
                        newTile.data = koMapping.fromJS(persistedComponentData.data);

                        persistedTiles.unshift(newTile);
                    });

                    multiTilePersistedDataSubscription.dispose();  /* self-disposing subscription only runs once */ 
                    self.tiles(persistedTiles);
                }
            });

        };

        this.addOrUpdateTile = function() {
            var tiles = self.tiles();
            self.tiles(null);

            /* breaks observable chain */ 
            var tileData = koMapping.fromJSON(
                koMapping.toJSON(self.tile().data)
            );

            var tileLoadedInEditor = self.tileLoadedInEditor();

            if (tileLoadedInEditor) {
                var index = _.findIndex(tiles, tileLoadedInEditor);
                
                if (index > -1) {
                    tileLoadedInEditor.data = tileData;
                    tiles[index] = tileLoadedInEditor;
                }

                
                self.tileLoadedInEditor(null);
            }
            else {
                var newTile = self.card().getNewTile(true);
                newTile.data = tileData;

                tiles.unshift(newTile);
            }

            self.tiles(tiles);
            self.tile().reset();
        };

        this.loadTileIntoEditor = function(data) {
            self.tileLoadedInEditor(data);

            var tile = self.tile();

            /* force the value of current tile data observables */ 
            Object.keys(tile.data).forEach(function(key) {
                if (ko.isObservable(tile.data[key])) {
                    tile.data[key](data.data[key]());
                }
            });
        };

        this.tilesToRemove = ko.observableArray();

        this.removeTile = function(data) {
            var filteredTiles = self.tiles().filter(function(tile) { return tile !== data; });
            if (data.tileid) {
                self.tilesToRemove.push(data);
            }
            self.tiles(filteredTiles);
        };

        this.save = function() {
            self.complete(false);
            self.saving(true);
            self.savedData.removeAll();
            self.previouslyPersistedComponentData = [];
            
            var unorderedSavedData = ko.observableArray();

            self.tiles().forEach(function(tile) {
                tile.save(
                    function(){/* onFail */}, 
                    function(savedTileData) {
                        unorderedSavedData.push(savedTileData);
                    }
                );
            });

            self.tilesToRemove().forEach(function(tile) {
                tile.deleteTile(
                    function(response) {
                        self.alert(new AlertViewModel(
                            'ep-alert-red', 
                            response.responseJSON.title,
                            response.responseJSON.message,
                            null, 
                            function(){ return; }
                        ));
                    },
                    function() {
                        self.tilesToRemove.remove(tile);
                        if ( self.tilesToRemove().length === 0 ) {
                            self.complete(true);
                            self.loading(true);
                            self.saving(false);
                        }
                    }
                );
            });

            var saveSubscription = unorderedSavedData.subscribe(function(savedData) {
                if (savedData.length === self.tiles().length) {
                    self.complete(true);
                    self.loading(true);
                    self.saving(false);

                    var orderedSavedData = self.tiles().map(function(tile) {
                        return savedData.find(function(zzz) {
                            return zzz.tileid === tile.tileid;
                        });
                    });

                    self.savedData(orderedSavedData.reverse());

                    saveSubscription.dispose();  /* self-disposing subscription only runs once */ 
                }
            });
        };

        this.clearEditor = function() {
            self.tile().reset();
        };

        this.reset = function() {
            self.tileLoadedInEditor(null);
            self.tile().reset();
            self.initialize();
            self.loading(false);
        };

        this.initialize();
    };


<<<<<<< HEAD
    function WorkflowComponentAbstract(componentData, previouslyPersistedComponentData, externalStepData, resourceId, title, complete, saving, locked, lockExternalStep, lockableExternalSteps, workflowId) {
=======
    function WorkflowComponentAbstract(componentData, previouslyPersistedComponentData, externalStepData, resourceId, title, complete, saving, locked, lockExternalStep, lockableExternalSteps, alert) {
>>>>>>> a77c558b
        var self = this;

        this.alert = alert;
        this.AlertViewModel = AlertViewModel;
        this.saving = saving;
        this.complete = complete;
        this.resourceId = resourceId;
        this.componentData = componentData;
        this.locked = locked;
        this.lockExternalStep = lockExternalStep;
        this.lockableExternalSteps = lockableExternalSteps;
        this.workflowId = workflowId;

        this.previouslyPersistedComponentData = previouslyPersistedComponentData;
        this.externalStepData = externalStepData;

        this.savedData = ko.observableArray();
        this.hasUnsavedData = ko.observable();

        this.loading = ko.observable(true);

        this.initialize = function() {
            if (!componentData.tilesManaged || componentData.tilesManaged === "none") {
                NonTileBasedComponent.apply(self);
            }
            else if (componentData.tilesManaged === "one") {
                TileBasedComponent.apply(self);
            }
            else if (componentData.tilesManaged === "many") {
                MultipleTileBasedComponent.apply(self, [title] );
            }
        };

        this.getCardResourceIdOrGraphId = function() {
            return (ko.unwrap(this.resourceId) || ko.unwrap(componentData.parameters.graphid));
        };

        this.initialize();
    }


    function viewModel(params) {
        var self = this;

        this.resourceId = ko.observable();
        if (ko.unwrap(params.resourceid)) {
            self.resourceId(ko.unwrap(params.resourceid));
        }
        else if (params.workflow && ko.unwrap(params.workflow.resourceId)) {
            self.resourceId(ko.unwrap(params.workflow.resourceId));
        }

        if (params.workflow && ko.unwrap(params.workflow.id)) {
            self.workflowId = ko.unwrap(params.workflow.id);
        }
        
        this.saving = params.saving || ko.observable(false);
        this.complete = params.complete || ko.observable(false);
        this.alert = params.alert || ko.observable();
        this.componentBasedStepClass = ko.unwrap(params.workflowstepclass);
        this.locked = params.locked;
        this.lockExternalStep = params.lockExternalStep;
        this.lockableExternalSteps = params.lockableExternalSteps;

        this.dataToPersist = ko.observable({});
        self.dataToPersist.subscribe(function(data) {
            params.value(data);
        })

        this.hasUnsavedData = ko.observable(false);
        params.hasDirtyTile(false);
        
        this.hasUnsavedData.subscribe(function(hasUnsavedData) {
            params.hasDirtyTile(hasUnsavedData);
        });

        /* 
            `pageLayout` is an observableArray of arrays representing section Information ( `sectionInfo` ).

            `sectionInfo` is an array where the first item is the `sectionTitle` parameter, and the second 
            item is an array of `uniqueInstanceName`.
        */ 
        this.pageLayout = ko.observableArray();
        
        /*
            `workflowComponentAbstractLookup` is an object where we pair a `uniqueInstanceName` 
            key to `WorkflowComponentAbstract` class objects.
        */ 
        this.workflowComponentAbstractLookup = ko.observable({});

        this.loading = ko.computed(function() {
            var isLoading = false;

            /* if no components loaded */ 
            if ( !Object.values(self.workflowComponentAbstractLookup()).length ) {
                isLoading = true;
            }

            Object.values(self.workflowComponentAbstractLookup()).forEach(function(workflowComponentAbstract) {
                if (workflowComponentAbstract.loading()) {
                    isLoading = true;
                }
            });

            return isLoading;
        });

        this.initialize = function() {
            if (ko.isObservable(params.loading)) {
                this.loading.subscribe(function(loading) {
                    params.loading(loading);
                })
            };
            
            params.clearCallback(self.reset);

            params.preSaveCallback(self.save);
    
            params.postSaveCallback(function() {
                self.hasUnsavedData(false);
            });

            ko.toJS(params.layoutSections).forEach(function(layoutSection) {
                var uniqueInstanceNames = [];

                layoutSection.componentConfigs.forEach(function(workflowComponentAbtractData) {
                    uniqueInstanceNames.push(workflowComponentAbtractData.uniqueInstanceName);

                    var previouslyPersistedData = ko.unwrap(params.value);

                    var previouslyPersistedComponentData;
                    if (previouslyPersistedData && previouslyPersistedData[workflowComponentAbtractData.uniqueInstanceName]) {
                        previouslyPersistedComponentData = previouslyPersistedData[workflowComponentAbtractData.uniqueInstanceName];
                    }

                    self.updateWorkflowComponentAbstractLookup(workflowComponentAbtractData, previouslyPersistedComponentData);
                });

                var sectionInfo = [layoutSection.sectionTitle, uniqueInstanceNames];

                self.pageLayout.push(sectionInfo);
            });
        };

        this.updateWorkflowComponentAbstractLookup = function(workflowComponentAbtractData, previouslyPersistedComponentData) {
            var workflowComponentAbstractLookup = self.workflowComponentAbstractLookup();

            var workflowComponentAbstract = new WorkflowComponentAbstract(
                workflowComponentAbtractData,
                previouslyPersistedComponentData,
                params.externalStepData,
                self.resourceId,
                params.title,
                self.complete,
                self.saving,
                self.locked,
                self.lockExternalStep,
                self.lockableExternalSteps,
<<<<<<< HEAD
                self.workflowId
=======
                self.alert
>>>>>>> a77c558b
            );

            workflowComponentAbstract.savedData.subscribe(function() {
                var dataToPersist = self.dataToPersist();
                dataToPersist[workflowComponentAbtractData.uniqueInstanceName] = workflowComponentAbstract.savedData();
                self.dataToPersist(dataToPersist);
            });

            /* 
                checks if all `workflowComponentAbstract`s have saved data if a single `workflowComponentAbstract` 
                updates its data, neccessary for correct aggregate behavior
            */
            workflowComponentAbstract.hasUnsavedData.subscribe(function() {
                var hasUnsavedData = Object.values(self.workflowComponentAbstractLookup()).reduce(function(acc, workflowComponentAbstract) {
                    if (workflowComponentAbstract.hasUnsavedData()) {
                        acc = true;
                    } 
                    return acc;
                }, false);

                self.hasUnsavedData(hasUnsavedData);
            });

            workflowComponentAbstractLookup[workflowComponentAbtractData.uniqueInstanceName] = workflowComponentAbstract;

            self.workflowComponentAbstractLookup(workflowComponentAbstractLookup);
        };

        this.save = function() {
            Object.values(self.workflowComponentAbstractLookup()).forEach(function(workflowComponentAbstract) {
                if (workflowComponentAbstract.hasUnsavedData()) {
                    workflowComponentAbstract.save();
                } 
            });
        };

        this.reset = function() {
            Object.values(self.workflowComponentAbstractLookup()).forEach(function(workflowComponentAbstract) {
                workflowComponentAbstract.reset();
            });
        };

        params.defineStateProperties = function(){
            // Collects those properties that you want to set to the state.
            /** 
             * Wastebin
             * Note that wastebin as set on the workflow step params is inclusive; only things identified by those keys (e.g. tile, resourceid) will be deleted on quit. Otherwise if no wastebin params given, nothing will be deleted on quit.
             * 
             * -- If the workflow edits/creates one and only one new resource, resourceid need only be named in the first step's params' wastebin like so: wastebin: {resourceid:null}
             * This will automatically cascade/delete all tiles generated from this resource.
             * 
             * -- If not every step's generated tile belongs to the same resource or you want to selectively delete a tile from a step, {tile:null} should be declared in every step's params' wastebin where you want the tile from that step to be deleted on quit.
             * 
             * Overriding this method:
             * Keep in mind that anything extending newStep that overrides this method should include similar logic to handle for wastebin if there is a wastebin use case for that particular step in the workflow.
            **/
            var wastebin;
            if (ko.unwrap(params.wastebin)) {
                wastebin = koMapping.toJS(params.wastebin);
            }

            return {
                wastebin: wastebin,
                pageLayout: koMapping.toJS(self.pageLayout),
            };
        };
        params.defineStateProperties();

        this.initialize();
    }

    ko.components.register('component-based-step', {
        viewModel: viewModel,
        template: {
            require: 'text!templates/views/components/workflows/component-based-step.htm'
        }
    });

    return viewModel;
});<|MERGE_RESOLUTION|>--- conflicted
+++ resolved
@@ -569,11 +569,7 @@
     };
 
 
-<<<<<<< HEAD
-    function WorkflowComponentAbstract(componentData, previouslyPersistedComponentData, externalStepData, resourceId, title, complete, saving, locked, lockExternalStep, lockableExternalSteps, workflowId) {
-=======
-    function WorkflowComponentAbstract(componentData, previouslyPersistedComponentData, externalStepData, resourceId, title, complete, saving, locked, lockExternalStep, lockableExternalSteps, alert) {
->>>>>>> a77c558b
+    function WorkflowComponentAbstract(componentData, previouslyPersistedComponentData, externalStepData, resourceId, title, complete, saving, locked, lockExternalStep, lockableExternalSteps, workflowId, alert) {
         var self = this;
 
         this.alert = alert;
@@ -732,11 +728,8 @@
                 self.locked,
                 self.lockExternalStep,
                 self.lockableExternalSteps,
-<<<<<<< HEAD
-                self.workflowId
-=======
+                self.workflowId,
                 self.alert
->>>>>>> a77c558b
             );
 
             workflowComponentAbstract.savedData.subscribe(function() {
