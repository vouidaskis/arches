define([
    'underscore',
    'jquery',
    'arches',
    'knockout',
    'knockout-mapping',
    'models/graph',
    'viewmodels/card',
    'viewmodels/provisional-tile',
    'viewmodels/alert',
], function(_, $, arches, ko, koMapping, GraphModel, CardViewModel, ProvisionalTileViewModel, AlertViewModel) {
    function NonTileBasedComponent() {
        var self = this;

        this.addedData = ko.observableArray();

        this.value = ko.observable();
        this.value.subscribe(function(value) {
            self.addedData.remove(function(datum) {
                return datum[0] === self.componentData.uniqueInstanceName
            });

            self.addedData.push([self.componentData.uniqueInstanceName, value]);
            if (self.previouslyPersistedComponentData) {
                self.hasUnsavedData(!(_.isEqual(value, self.previouslyPersistedComponentData[0][1])));
            }
            else{
                self.hasUnsavedData(!!value);
            }
            self.hasUnsavedData.valueHasMutated();
        });

        this.initialize = function() {
            if (self.previouslyPersistedComponentData) {
                self.value(self.previouslyPersistedComponentData[0][1]);
            }
            self.loading(false);
        };

        this.save = function() {
            self.complete(false);
            self.saving(true);

            self.savedData(self.addedData());
            
            self.complete(true);
            self.saving(false);
        };

        this.reset = function() {
            self.value(self.previouslyPersistedComponentData ? self.previouslyPersistedComponentData[0][1] : null)
            self.addedData.removeAll();
        };

        this.initialize();
    };


    function TileBasedComponent() {
        var self = this;

        this.tile = ko.observable();
        this.tiles = ko.observable();

        this.card = ko.observable();
        this.topCards = ko.observable();

        self.isDirty = ko.observable();

        self.saveFunction = ko.observable();

        this.loadData = function(data) {
            /* a flat object of the previously saved data for all tiles */ 
            var tileDataLookup = data.reduce(function(acc, componentData) {
                var parsedTileData = componentData.data || JSON.parse(componentData.tileData);

                Object.keys(parsedTileData).forEach(function(key) {
                    acc[key] = parsedTileData[key];
                });

                return acc;
            }, {});

            self.tiles().forEach(function(tile) {
                /* force the value of current tile data observables */
                Object.keys(tile.data).forEach(function(key) {
                    if (ko.isObservable(tile.data[key])) {
                        tile.data[key](tileDataLookup[key]);
                    }
                });
                tile._tileData(koMapping.toJSON(tile.data));
                
                data.forEach(function(datum){                    
                    if (datum.tileData) {
                        if (JSON.stringify(Object.keys(koMapping.toJS(tile.data)).sort()) 
                            === JSON.stringify(Object.keys(JSON.parse(datum.tileData)).sort())) {
                            tile.nodegroup_id = datum.nodegroupId;
                            tile.tileid = datum.tileId;
                            tile.resourceinstance_id = datum.resourceInstanceId;        
                        }
                    }
                });
            });
        };

        this.initialize = function() {
            if (self.componentData.tilesManaged === "one") {
                self.isDirty.subscribe(function(dirty) {
                    self.hasUnsavedData(dirty);
                });

                self.tile.subscribe(function(tile) {
                    if (!self.tiles()) {
                        self.tiles([tile]);
                    } 
                });

                self.tiles.subscribe(function(tiles) {
                    if (tiles && !self.saving()) {
                        if (self.savedData().length) {  /* if the refresh after tile save */
                            self.loadData(self.savedData());
                        }
                        else if (self.previouslyPersistedComponentData) { /* if previously saved data */
                            self.loadData(self.previouslyPersistedComponentData);
                        }
                       
                    }
                });
            }
    
            $.getJSON(( arches.urls.api_card + this.getCardResourceIdOrGraphId() ), function(data) {
                var handlers = {
                    'after-update': [],
                    'tile-reset': []
                };
                var displayname = ko.observable(data.displayname);
                var createLookup = function(list, idKey) {
                    return _.reduce(list, function(lookup, item) {
                        lookup[item[idKey]] = item;
                        return lookup;
                    }, {});
                };
    
                self.reviewer = data.userisreviewer;
                self.provisionalTileViewModel = new ProvisionalTileViewModel({
                    tile: self.tile,
                    reviewer: data.userisreviewer
                });
    
                var graphModel = new GraphModel({
                    data: {
                        nodes: data.nodes,
                        nodegroups: data.nodegroups,
                        edges: []
                    },
                    datatypes: data.datatypes
                });

                self.graphModel = graphModel;
    
                self.topCards = _.filter(data.cards, function(card) {
                    var nodegroup = _.find(data.nodegroups, function(group) {
                        return group.nodegroupid === card.nodegroup_id;
                    });
                    return !nodegroup || !nodegroup.parentnodegroup_id;
                }).map(function(card) {
                    self.componentData.parameters.nodegroupid = self.componentData.parameters.nodegroupid || card.nodegroup_id;
                    return new CardViewModel({
                        card: card,
                        graphModel: graphModel,
                        tile: null,
                        resourceId: self.resourceId,
                        displayname: displayname,
                        handlers: handlers,
                        cards: data.cards,
                        tiles: data.tiles,
                        provisionalTileViewModel: self.provisionalTileViewModel,
                        cardwidgets: data.cardwidgets,
                        userisreviewer: data.userisreviewer,
                        loading: self.loading
                    });
                });

                self.card.subscribe(function(card){
                    if (ko.unwrap(card.widgets) && self.componentData.parameters.hiddenNodes) {
                        card.widgets().forEach(function(widget){
                            if (self.componentData.parameters.hiddenNodes.indexOf(widget.node_id()) > -1) {
                                widget.visible(false);
                            }
                        });
                    }
                });

                self.topCards.forEach(function(topCard) {
                    topCard.topCards = self.topCards;
                });
    
                self.widgetLookup = createLookup(
                    data.widgets,
                    'widgetid'
                );
                self.cardComponentLookup = createLookup(
                    data['card_components'],
                    'componentid'
                );
                self.nodeLookup = createLookup(
                    graphModel.get('nodes')(),
                    'nodeid'
                );
                self.on = function(eventName, handler) {
                    if (handlers[eventName]) {
                        handlers[eventName].push(handler);
                    }
                };

                /*
                    If a step modifies a child tile, get the correct parent tile id from the step that created the parent tile. 
                    This requires that your step has a parameter 'parenttilesourcestep' that identifies the step with the parent tile.
                */
                if (self.externalStepData[self.componentData.parameters.parenttilesourcestep]){
                    self.componentData.parameters.parenttileid = self.externalStepData[self.componentData.parameters.parenttilesourcestep].data.tileid;
                }

                self.flattenTree(self.topCards, []).forEach(function(item) {
                    if (item.constructor.name === 'CardViewModel' && item.nodegroupid === ko.unwrap(self.componentData.parameters.nodegroupid)) {
                        if (ko.unwrap(self.componentData.parameters.parenttileid) && item.parent && ko.unwrap(self.componentData.parameters.parenttileid) !== item.parent.tileid) {
                            return;
                        }
                        if (self.customCardLabel) item.model.name(ko.unwrap(self.customCardLabel));
                        self.card(item);
                        if (ko.unwrap(self.componentData.parameters.tileid)) {
                            ko.unwrap(item.tiles).forEach(function(tile) {
                                if (tile.tileid === ko.unwrap(self.componentData.parameters.tileid)) {
                                    self.tile(tile);
                                }
                            });
                        } else if (ko.unwrap(self.componentData.parameters.createTile) !== false) {
                            self.tile(item.getNewTile());
                        }
                    }
                });
    
                self.componentData.parameters.card = self.card();
                self.componentData.parameters.tile = self.tile();
                self.componentData.parameters.loading = self.loading;
                self.componentData.parameters.provisionalTileViewModel = self.provisionalTileViewModel;
                self.componentData.parameters.reviewer = data.userisreviewer;
                self.componentData.parameters.dirty = self.isDirty;
                self.componentData.parameters.saveFunction = self.saveFunction;
                self.componentData.parameters.tiles = self.tiles;
    
                self.loading(false);
            });
        };

        this.save = function() {
            self.complete(false);

            self.saving(true);

            var saveFunction = self.saveFunction();

            if (saveFunction) { saveFunction(); }

            self.saving(false);
        };

        this.onSaveSuccess = function(savedData) {  // LEGACY -- DO NOT USE
            if (!(savedData instanceof Array)) { savedData = [savedData]; }
            
            self.savedData(savedData.map(function(savedDatum) {
                return {
                    tileData: savedDatum._tileData(),
                    tileId: savedDatum.tileid,
                    nodegroupId: savedDatum.nodegroup_id,
                    resourceInstanceId: savedDatum.resourceinstance_id,
                };
            }));

            self.saving(false);
            self.complete(true);
        };

        this.reset = function() {
            self.tiles().forEach(function(tile) {
                tile.reset();
            });
        };

        this.flattenTree = function(parents, flatList) {
            _.each(ko.unwrap(parents), function(parent) {
                flatList.push(parent);
                var childrenKey = parent.tiles ? 'tiles' : 'cards';
                self.flattenTree(
                    ko.unwrap(parent[childrenKey]),
                    flatList
                );
            });
            return flatList;
        };

        this.getTiles = function(nodegroupId, tileId) {
            var tiles = [];
            this.flattenTree(self.topCards, []).forEach(function(item) {
                if (item.constructor.name === 'CardViewModel' && item.nodegroupid === nodegroupId) {
                    tiles = tiles.concat(ko.unwrap(item.tiles));
                }
            });
            if (tileId) {
                tiles = tiles.filter(function(tile) {
                    return tile.tileid === tileId;
                });
            }

            return tiles;
        };

        this.initialize();
    };


    function MultipleTileBasedComponent(title) {
        var self = this;
        TileBasedComponent.apply(this);

        this.tileLoadedInEditor = ko.observable();

        this.itemName = ko.observable(ko.unwrap(title) ? ko.unwrap(title) : 'Items');

        this.hasDirtyTiles = ko.computed(function() {
            var tiles = self.tiles();
            var hasDirtyTiles = false;

            if (!tiles) { 
                hasDirtyTiles = true; 
            }
            else if (self.savedData().length ) {
                if (self.savedData().length !== tiles.length) {
                    hasDirtyTiles = true;
                }

                self.savedData().forEach(function(savedDatum) {
                    var matchingTile = tiles.find(function(tile) {
                        return tile.tileid === savedDatum.tileid;
                    });

                    if (!matchingTile) {
                        hasDirtyTiles = true;
                    }
                    else if (!_.isEqual(savedDatum.data, koMapping.toJS(matchingTile.data))) {
                        hasDirtyTiles = true;
                    }
                });
            }
            else if (!self.previouslyPersistedComponentData && tiles.length) {
                hasDirtyTiles = true;
            }
            else if (self.previouslyPersistedComponentData) {
                if (self.previouslyPersistedComponentData.length !== tiles.length) {
                    hasDirtyTiles = true;
                }

                self.previouslyPersistedComponentData.forEach(function(persistedComponentData) {
                    var matchingTile = tiles.find(function(tile) {
                        return tile.tileid === persistedComponentData.tileid;
                    });

                    if (!matchingTile) {
                        hasDirtyTiles = true;
                    }
                    else if (!_.isEqual(persistedComponentData.data, koMapping.toJS(matchingTile.data))) {
                        hasDirtyTiles = true;
                    }
                });
            }
            // else if (self.isDirty()) {
            //     hasDirtyTiles = true;
            // }

            return hasDirtyTiles;
        });
        self.hasDirtyTiles.subscribe(function(hasDirtyTiles) {
            self.hasUnsavedData(hasDirtyTiles);
        });
        
        this.initialize = function() {
            self.loading(true);

            var savingSubscription = self.saving.subscribe(function(saving) {
                if (!saving) {
                    savingSubscription.dispose(); /* self-disposing subscription only runs once */
                    self.initialize();
                }
            });

            var multiTileInitSubscription = self.tiles.subscribe(function(tiles) {
                /* 
                    at this point in load `self.tiles()` contains a reference to the empty
                    tile we're using to map values to other tiles. This removes the empty
                    mapping tile from being tracked
                */
                if (tiles.length === 1 && !tiles[0].tileid) {
                    var savedTiles = [];

                    if (self.savedData().length) {
                        var savedData = self.savedData();

                        savedData.forEach(function(savedDatum) {
                            var newTile = self.card().getNewTile(true);

                            newTile.tileid = savedDatum.tileid;
                            newTile.data = koMapping.fromJS(savedDatum.data);
                            
                            savedTiles.unshift(newTile);
                        });
                    }

                    multiTileInitSubscription.dispose();  /* self-disposing subscription only runs once */ 
                    self.tiles(savedTiles);
                }
            });

            /* load previously persisted data */ 
            var multiTilePersistedDataSubscription = self.tiles.subscribe(function(tiles) {
                if (self.previouslyPersistedComponentData && (!tiles || !tiles.length)) {
                    var persistedTiles = [];

                    self.previouslyPersistedComponentData.forEach(function(persistedComponentData) {
                        var newTile = self.card().getNewTile(true);

                        newTile.tileid = persistedComponentData.tileid;
                        newTile.data = koMapping.fromJS(persistedComponentData.data);

                        persistedTiles.unshift(newTile);
                    });

                    multiTilePersistedDataSubscription.dispose();  /* self-disposing subscription only runs once */ 
                    self.tiles(persistedTiles);
                }
            });

        };

        this.addOrUpdateTile = function() {
            var tiles = self.tiles();
            self.tiles(null);

            /* breaks observable chain */ 
            var tileData = koMapping.fromJSON(
                koMapping.toJSON(self.tile().data)
            );

            var tileLoadedInEditor = self.tileLoadedInEditor();

            if (tileLoadedInEditor) {
                var index = _.findIndex(tiles, tileLoadedInEditor);
                
                if (index > -1) {
                    tileLoadedInEditor.data = tileData;
                    tiles[index] = tileLoadedInEditor;
                }

                
                self.tileLoadedInEditor(null);
            }
            else {
                var newTile = self.card().getNewTile(true);
                newTile.data = tileData;

                tiles.unshift(newTile);
            }

            self.tiles(tiles);
            self.tile().reset();
        };

        this.loadTileIntoEditor = function(data) {
            self.tileLoadedInEditor(data);

            var tile = self.tile();

            /* force the value of current tile data observables */ 
            Object.keys(tile.data).forEach(function(key) {
                if (ko.isObservable(tile.data[key])) {
                    tile.data[key](data.data[key]());
                }
            });
        };

        this.tilesToRemove = ko.observableArray();

        this.removeTile = function(data) {
            var filteredTiles = self.tiles().filter(function(tile) { return tile !== data; });
            if (data.tileid) {
                self.tilesToRemove.push(data);
            }
            self.tiles(filteredTiles);
        };

        this.save = function() {
            self.complete(false);
            self.saving(true);
            self.savedData.removeAll();
            self.previouslyPersistedComponentData = [];
            
            var unorderedSavedData = ko.observableArray();

            self.tiles().forEach(function(tile) {
                tile.save(
                    function(){/* onFail */}, 
                    function(savedTileData) {
                        unorderedSavedData.push(savedTileData);
                    }
                );
            });

            self.tilesToRemove().forEach(function(tile) {
                tile.deleteTile(
                    function(response) {
                        self.alert(new AlertViewModel(
                            'ep-alert-red', 
                            response.responseJSON.title,
                            response.responseJSON.message,
                            null, 
                            function(){ return; }
                        ));
                    },
                    function() {
                        self.tilesToRemove.remove(tile);
                        if ( self.tilesToRemove().length === 0 ) {
                            self.complete(true);
                            self.loading(true);
                            self.saving(false);
                        }
                    }
                );
            });

            var saveSubscription = unorderedSavedData.subscribe(function(savedData) {
                if (savedData.length === self.tiles().length) {
                    self.complete(true);
                    self.loading(true);
                    self.saving(false);

                    var orderedSavedData = self.tiles().map(function(tile) {
                        return savedData.find(function(zzz) {
                            return zzz.tileid === tile.tileid;
                        });
                    });

                    self.savedData(orderedSavedData.reverse());

                    saveSubscription.dispose();  /* self-disposing subscription only runs once */ 
                }
            });
        };

        this.clearEditor = function() {
            self.tile().reset();
        };

        this.reset = function() {
            self.tileLoadedInEditor(null);
            self.tile().reset();
            self.initialize();
            self.loading(false);
        };

        this.initialize();
    };


<<<<<<< HEAD
    function WorkflowComponentAbstract(componentData, previouslyPersistedComponentData, externalStepData, resourceId, title, isStepSaving, locked, lockExternalStep, lockableExternalSteps, workflowId, alert) {
=======
    function WorkflowComponentAbstract(componentData, previouslyPersistedComponentData, externalStepData, resourceId, title, complete, saving, locked, lockExternalStep, lockableExternalSteps, workflowId, alert, outerSaveOnQuit) {
>>>>>>> 10af3acc
        var self = this;

        this.workflowId = workflowId;
        this.resourceId = resourceId;
                
        this.loading = ko.observable(false);
        this.saving = ko.observable(false);
        this.complete = ko.observable(false);

        this.componentData = componentData;
        this.previouslyPersistedComponentData = previouslyPersistedComponentData;
        this.externalStepData = externalStepData;

        this.savedData = ko.observableArray();
        this.hasUnsavedData = ko.observable();

        this.alert = alert;
        this.AlertViewModel = AlertViewModel;
        
        this.locked = locked;
        this.lockExternalStep = lockExternalStep;
        this.lockableExternalSteps = lockableExternalSteps;
        
        this.saveComponent = function(componentBasedStepResolve) {
            var completeSubscription = self.complete.subscribe(function(complete) {
                if (complete) {
                    componentBasedStepResolve({
                        [self.componentData.uniqueInstanceName]: self.savedData(),
                    });

                    completeSubscription.dispose();  /* disposes after save */
                }
            });

            self.save();
        };

        this.saveOnQuit = ko.observable();
        this.saveOnQuit.subscribe(function(val){
            outerSaveOnQuit(val);
        });

        this.initialize = function() {
            self.loading(true);

            if (!componentData.tilesManaged || componentData.tilesManaged === "none") {
                NonTileBasedComponent.apply(self);
            }
            else if (componentData.tilesManaged === "one") {
                TileBasedComponent.apply(self);
            }
            else if (componentData.tilesManaged === "many") {
                MultipleTileBasedComponent.apply(self, [title] );
            }
        };

        this.getCardResourceIdOrGraphId = function() {
            return (ko.unwrap(this.resourceId) || ko.unwrap(componentData.parameters.graphid));
        };

        this.initialize();
    }


    function viewModel(params) {
        var self = this;

        this.resourceId = ko.observable();
        
        this.alert = params.alert || ko.observable();
        this.componentBasedStepClass = ko.unwrap(params.workflowstepclass);
        this.locked = params.locked;
        this.lockExternalStep = params.lockExternalStep;
        this.lockableExternalSteps = params.lockableExternalSteps;
        this.outerSaveOnQuit = ko.observable();
        this.outerSaveOnQuit.subscribe(function(val){
            params.saveOnQuit = val;
        });

        /* 
            `pageLayout` is an observableArray of arrays representing section Information ( `sectionInfo` ).

            `sectionInfo` is an array where the first item is the `sectionTitle` parameter, and the second 
            item is an array of `uniqueInstanceName`.
        */ 
        this.pageLayout = ko.observableArray();
        
        /*
            `workflowComponentAbstractLookup` is an object where we pair a `uniqueInstanceName` 
            key to `WorkflowComponentAbstract` class objects.
        */ 
        this.workflowComponentAbstractLookup = ko.observable({});

        this.hasUnsavedData = ko.observable(false);        
        this.hasUnsavedData.subscribe(function(hasUnsavedData) {
            params.hasDirtyTile(hasUnsavedData);
        });

        this.isStepLoading = ko.computed(function() {
            var isLoading = false;

            /* if no components loaded */ 
            if ( !Object.values(self.workflowComponentAbstractLookup()).length ) {
                isLoading = true;
            }

            Object.values(self.workflowComponentAbstractLookup()).forEach(function(workflowComponentAbstract) {
                if (workflowComponentAbstract.loading()) {
                    isLoading = true;
                }
            });

            return isLoading;
        });
        this.isStepLoading.subscribe(function(isStepLoading) {
            params.loading(isStepLoading);
        });

        this.isStepSaving = ko.computed(function() {
            var isSaving = false;

            Object.values(self.workflowComponentAbstractLookup()).forEach(function(workflowComponentAbstract) {
                if (workflowComponentAbstract.saving()) {
                    isSaving = true;
                }
            });

            return isSaving;
        });
        this.isStepSaving.subscribe(function(isStepSaving) {
            params.saving(isStepSaving);
        });

        this.isStepComplete = ko.computed(function() {
            var isStepComplete = true;

            /* if no components loaded */ 
            if ( !Object.values(self.workflowComponentAbstractLookup()).length ) {
                isStepComplete = false;
            }

            Object.values(self.workflowComponentAbstractLookup()).forEach(function(workflowComponentAbstract) {
                if (!workflowComponentAbstract.complete()) {
                    isStepComplete = false;
                }
            });

            return isStepComplete;
        });
        this.isStepComplete.subscribe(function(isStepComplete) {
            params.complete(isStepComplete);
        });

        this.initialize = function() {
            params.hasDirtyTile(false);

            if (ko.unwrap(params.resourceid)) {
                self.resourceId(ko.unwrap(params.resourceid));
            }
            else if (params.workflow && ko.unwrap(params.workflow.resourceId)) {
                self.resourceId(ko.unwrap(params.workflow.resourceId));
            }
    
            if (params.workflow && ko.unwrap(params.workflow.id)) {
                self.workflowId = ko.unwrap(params.workflow.id);
            }

            params.clearCallback(self.reset);

            params.preSaveCallback(self.save);
    
            params.postSaveCallback(function() {
                self.hasUnsavedData(false);
            });

            ko.toJS(params.layoutSections).forEach(function(layoutSection) {
                var uniqueInstanceNames = [];

                layoutSection.componentConfigs.forEach(function(workflowComponentAbtractData) {
                    uniqueInstanceNames.push(workflowComponentAbtractData.uniqueInstanceName);

                    var previouslyPersistedData = ko.unwrap(params.value);

                    var previouslyPersistedComponentData;
                    if (previouslyPersistedData && previouslyPersistedData[workflowComponentAbtractData.uniqueInstanceName]) {
                        previouslyPersistedComponentData = previouslyPersistedData[workflowComponentAbtractData.uniqueInstanceName];
                    }

                    self.updateWorkflowComponentAbstractLookup(workflowComponentAbtractData, previouslyPersistedComponentData);
                });

                var sectionInfo = [layoutSection.sectionTitle, uniqueInstanceNames];

                self.pageLayout.push(sectionInfo);
            });
        };

        this.updateWorkflowComponentAbstractLookup = function(workflowComponentAbtractData, previouslyPersistedComponentData) {
            var workflowComponentAbstractLookup = self.workflowComponentAbstractLookup();

            var workflowComponentAbstract = new WorkflowComponentAbstract(
                workflowComponentAbtractData,
                previouslyPersistedComponentData,
                params.externalStepData,
                self.resourceId,
                params.title,
                self.isStepSaving,
                self.locked,
                self.lockExternalStep,
                self.lockableExternalSteps,
                self.workflowId,
                self.alert,
<<<<<<< HEAD
=======
                self.outerSaveOnQuit,
>>>>>>> 10af3acc
            );

            /* 
                checks if all `workflowComponentAbstract`s have saved data if a single `workflowComponentAbstract` 
                updates its data, neccessary for correct aggregate behavior
            */
            workflowComponentAbstract.hasUnsavedData.subscribe(function() {
                var hasUnsavedData = Object.values(self.workflowComponentAbstractLookup()).reduce(function(acc, workflowComponentAbstract) {
                    if (workflowComponentAbstract.hasUnsavedData()) {
                        acc = true;
                    } 
                    return acc;
                }, false);

                self.hasUnsavedData(hasUnsavedData);
            });

            workflowComponentAbstractLookup[workflowComponentAbtractData.uniqueInstanceName] = workflowComponentAbstract;

            self.workflowComponentAbstractLookup(workflowComponentAbstractLookup);
        };

        this.save = function(workflowStepResolve) {
            var savePromises = [];
            
            Object.values(self.workflowComponentAbstractLookup()).forEach(function(workflowComponentAbstract) {
                savePromises.push(new Promise(function(resolve, _reject) {
                    workflowComponentAbstract.saveComponent(resolve);
                }));
            });

            Promise.all(savePromises).then(function(values) {
                params.value(...values);
                workflowStepResolve(...values);
            });
        };

        this.reset = function() {
            Object.values(self.workflowComponentAbstractLookup()).forEach(function(workflowComponentAbstract) {
                workflowComponentAbstract.reset();
            });
        };

        params.defineStateProperties = function(){
            // Collects those properties that you want to set to the state.
            /** 
             * Wastebin
             * Note that wastebin as set on the workflow step params is inclusive; only things identified by those keys (e.g. tile, resourceid) will be deleted on quit. Otherwise if no wastebin params given, nothing will be deleted on quit.
             * 
             * -- If the workflow edits/creates one and only one new resource, resourceid need only be named in the first step's params' wastebin like so: wastebin: {resourceid:null}
             * This will automatically cascade/delete all tiles generated from this resource.
             * 
             * -- If not every step's generated tile belongs to the same resource or you want to selectively delete a tile from a step, {tile:null} should be declared in every step's params' wastebin where you want the tile from that step to be deleted on quit.
             * 
             * Overriding this method:
             * Keep in mind that anything extending newStep that overrides this method should include similar logic to handle for wastebin if there is a wastebin use case for that particular step in the workflow.
            **/
            var wastebin;
            if (ko.unwrap(params.wastebin)) {
                wastebin = koMapping.toJS(params.wastebin);
            }

            return {
                wastebin: wastebin,
                pageLayout: koMapping.toJS(self.pageLayout),
            };
        };
        params.defineStateProperties();

        this.initialize();
    }

    ko.components.register('component-based-step', {
        viewModel: viewModel,
        template: {
            require: 'text!templates/views/components/workflows/component-based-step.htm'
        }
    });

    return viewModel;
});<|MERGE_RESOLUTION|>--- conflicted
+++ resolved
@@ -570,11 +570,7 @@
     };
 
 
-<<<<<<< HEAD
-    function WorkflowComponentAbstract(componentData, previouslyPersistedComponentData, externalStepData, resourceId, title, isStepSaving, locked, lockExternalStep, lockableExternalSteps, workflowId, alert) {
-=======
-    function WorkflowComponentAbstract(componentData, previouslyPersistedComponentData, externalStepData, resourceId, title, complete, saving, locked, lockExternalStep, lockableExternalSteps, workflowId, alert, outerSaveOnQuit) {
->>>>>>> 10af3acc
+    function WorkflowComponentAbstract(componentData, previouslyPersistedComponentData, externalStepData, resourceId, title, isStepSaving, locked, lockExternalStep, lockableExternalSteps, workflowId, alert, outerSaveOnQuit) {
         var self = this;
 
         this.workflowId = workflowId;
@@ -787,10 +783,7 @@
                 self.lockableExternalSteps,
                 self.workflowId,
                 self.alert,
-<<<<<<< HEAD
-=======
                 self.outerSaveOnQuit,
->>>>>>> 10af3acc
             );
 
             /* 
