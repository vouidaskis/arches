define([
    'underscore',
    'jquery',
    'arches',
    'knockout',
    'knockout-mapping',
    'models/graph',
    'viewmodels/card',
    'viewmodels/provisional-tile',
    'viewmodels/alert',
], function(_, $, arches, ko, koMapping, GraphModel, CardViewModel, ProvisionalTileViewModel, AlertViewModel) {
    function NonTileBasedComponent() {
        var self = this;

        this.addedData = ko.observableArray();

        this.value = ko.observable();
        this.value.subscribe(function(value) {
            self.addedData.remove(function(datum) {
                return datum[0] === self.componentData.uniqueInstanceName
            });

            self.addedData.push([self.componentData.uniqueInstanceName, value]);
            if (self.previouslyPersistedComponentData) {
                self.hasUnsavedData(!(_.isEqual(value, self.previouslyPersistedComponentData[0][1])));
            }
            else{
                self.hasUnsavedData(!!value);
            }
        });

        this.initialize = function() {
            if (self.previouslyPersistedComponentData) {
                self.value(self.previouslyPersistedComponentData[0][1]);
            }
            self.loading(false);
        };

        this.save = function() {
            self.saving(true);

            self.complete(true);
            self.savedData(self.addedData());

            self.saving(false);
        };

        this.reset = function() {
            self.value(self.previouslyPersistedComponentData ? self.previouslyPersistedComponentData[0][1] : null)
            self.addedData.removeAll();
        };

        this.initialize();
    };


    function TileBasedComponent() {
        var self = this;

        this.tile = ko.observable();
        this.tiles = ko.observable();

        this.card = ko.observable();
        this.topCards = ko.observable();

        self.isDirty = ko.observable();

        self.saveFunction = ko.observable();

        this.loadData = function(data) {
            /* a flat object of the previously saved data for all tiles */ 
            var tileDataLookup = data.reduce(function(acc, componentData) {
                var parsedTileData = componentData.data || JSON.parse(componentData.tileData);

                Object.keys(parsedTileData).forEach(function(key) {
                    acc[key] = parsedTileData[key];
                });

                return acc;
            }, {});

            self.tiles().forEach(function(tile) {
                /* force the value of current tile data observables */
                Object.keys(tile.data).forEach(function(key) {
                    if (ko.isObservable(tile.data[key])) {
                        tile.data[key](tileDataLookup[key]);
                    }
                });
                tile._tileData(koMapping.toJSON(tile.data));
<<<<<<< HEAD

                data.forEach(function(datum){  
=======
                
                data.forEach(function(datum){                    
>>>>>>> 89c2ed3b
                    if (datum.tileData) {
                        if (JSON.stringify(Object.keys(koMapping.toJS(tile.data)).sort()) 
                            === JSON.stringify(Object.keys(JSON.parse(datum.tileData)).sort())) {
                            tile.nodegroup_id = datum.nodegroupId;
                            tile.tileid = datum.tileId;
                            tile.resourceinstance_id = datum.resourceInstanceId;        
                        }
<<<<<<< HEAD
                    }           
=======
                    }
>>>>>>> 89c2ed3b
                });
            });
        };

        this.initialize = function() {
            if (self.componentData.tilesManaged === "one") {
                self.isDirty.subscribe(function(dirty) {
                    self.hasUnsavedData(dirty);
                });

                self.tile.subscribe(function(tile) {
                    if (!self.tiles()) {
                        self.tiles([tile]);
                    } 
                });

                self.tiles.subscribe(function(tiles) {
                    if (tiles && !self.saving()) {
                        if (self.savedData().length) {  /* if the refresh after tile save */
                            self.loadData(self.savedData());
                        }
                        else if (self.previouslyPersistedComponentData) { /* if previously saved data */
                            self.loadData(self.previouslyPersistedComponentData);
                        }
                       
                    }
                });
            }
    
            $.getJSON(( arches.urls.api_card + this.getCardResourceIdOrGraphId() ), function(data) {
                var handlers = {
                    'after-update': [],
                    'tile-reset': []
                };
                var displayname = ko.observable(data.displayname);
                var createLookup = function(list, idKey) {
                    return _.reduce(list, function(lookup, item) {
                        lookup[item[idKey]] = item;
                        return lookup;
                    }, {});
                };
    
                self.reviewer = data.userisreviewer;
                self.provisionalTileViewModel = new ProvisionalTileViewModel({
                    tile: self.tile,
                    reviewer: data.userisreviewer
                });
    
                var graphModel = new GraphModel({
                    data: {
                        nodes: data.nodes,
                        nodegroups: data.nodegroups,
                        edges: []
                    },
                    datatypes: data.datatypes
                });

                self.graphModel = graphModel;
    
                self.topCards = _.filter(data.cards, function(card) {
                    var nodegroup = _.find(data.nodegroups, function(group) {
                        return group.nodegroupid === card.nodegroup_id;
                    });
                    return !nodegroup || !nodegroup.parentnodegroup_id;
                }).map(function(card) {
                    self.componentData.parameters.nodegroupid = self.componentData.parameters.nodegroupid || card.nodegroup_id;
                    return new CardViewModel({
                        card: card,
                        graphModel: graphModel,
                        tile: null,
                        resourceId: self.resourceId,
                        displayname: displayname,
                        handlers: handlers,
                        cards: data.cards,
                        tiles: data.tiles,
                        provisionalTileViewModel: self.provisionalTileViewModel,
                        cardwidgets: data.cardwidgets,
                        userisreviewer: data.userisreviewer,
                        loading: self.loading
                    });
                });
    
                self.topCards.forEach(function(topCard) {
                    topCard.topCards = self.topCards;
                });
    
                self.widgetLookup = createLookup(
                    data.widgets,
                    'widgetid'
                );
                self.cardComponentLookup = createLookup(
                    data['card_components'],
                    'componentid'
                );
                self.nodeLookup = createLookup(
                    graphModel.get('nodes')(),
                    'nodeid'
                );
                self.on = function(eventName, handler) {
                    if (handlers[eventName]) {
                        handlers[eventName].push(handler);
                    }
                };

                /*
                    If a step modifies a child tile, get the correct parent tile id from the step that created the parent tile. 
                    This requires that your step has a parameter 'parenttilesourcestep' that identifies the step with the parent tile.
                */
                if (self.externalStepData[self.componentData.parameters.parenttilesourcestep]){
                    self.componentData.parameters.parenttileid = self.externalStepData[self.componentData.parameters.parenttilesourcestep].data.tileid;
                }

                self.flattenTree(self.topCards, []).forEach(function(item) {
                    if (item.constructor.name === 'CardViewModel' && item.nodegroupid === ko.unwrap(self.componentData.parameters.nodegroupid)) {
                        if (ko.unwrap(self.componentData.parameters.parenttileid) && item.parent && ko.unwrap(self.componentData.parameters.parenttileid) !== item.parent.tileid) {
                            return;
                        }
                        if (self.customCardLabel) item.model.name(ko.unwrap(self.customCardLabel));
                        self.card(item);
                        if (ko.unwrap(self.componentData.parameters.tileid)) {
                            ko.unwrap(item.tiles).forEach(function(tile) {
                                if (tile.tileid === ko.unwrap(self.componentData.parameters.tileid)) {
                                    self.tile(tile);
                                }
                            });
                        } else if (ko.unwrap(self.componentData.parameters.createTile) !== false) {
                            self.tile(item.getNewTile());
                        }
                    }
                });
    
                self.componentData.parameters.card = self.card();
                self.componentData.parameters.tile = self.tile();
                self.componentData.parameters.loading = self.loading;
                self.componentData.parameters.provisionalTileViewModel = self.provisionalTileViewModel;
                self.componentData.parameters.reviewer = data.userisreviewer;
                self.componentData.parameters.dirty = self.isDirty;
                self.componentData.parameters.saveFunction = self.saveFunction;
                self.componentData.parameters.tiles = self.tiles;
    
                self.loading(false);
            });
        };

        this.save = function() {
            self.complete(false);

            self.saving(true);

            var saveFunction = self.saveFunction();

            if (saveFunction) { saveFunction(); }

            self.saving(false);
        };

        this.onSaveSuccess = function(savedData) {
            if (!(savedData instanceof Array)) { savedData = [savedData]; }
            
            self.savedData(savedData.map(function(savedDatum) {
                return {
                    tileData: savedDatum._tileData(),
                    tileId: savedDatum.tileid,
                    nodegroupId: savedDatum.nodegroup_id,
                    resourceInstanceId: savedDatum.resourceinstance_id,
                };
            }));

            self.saving(false);
            self.complete(true);
        };

        this.reset = function() {
            self.tiles().forEach(function(tile) {
                tile.reset();
            });
        };

        this.flattenTree = function(parents, flatList) {
            _.each(ko.unwrap(parents), function(parent) {
                flatList.push(parent);
                var childrenKey = parent.tiles ? 'tiles' : 'cards';
                self.flattenTree(
                    ko.unwrap(parent[childrenKey]),
                    flatList
                );
            });
            return flatList;
        };

        this.getTiles = function(nodegroupId, tileId) {
            var tiles = [];
            this.flattenTree(self.topCards, []).forEach(function(item) {
                if (item.constructor.name === 'CardViewModel' && item.nodegroupid === nodegroupId) {
                    tiles = tiles.concat(ko.unwrap(item.tiles));
                }
            });
            if (tileId) {
                tiles = tiles.filter(function(tile) {
                    return tile.tileid === tileId;
                });
            }

            return tiles;
        };

        this.initialize();
    };


    function MultipleTileBasedComponent(title) {
        var self = this;
        TileBasedComponent.apply(this);

        this.tileLoadedInEditor = ko.observable();

        this.itemName = ko.observable(ko.unwrap(title) ? ko.unwrap(title) : 'Items');

        this.hasDirtyTiles = ko.computed(function() {
            var tiles = self.tiles();
            var hasDirtyTiles = false;

            if (!tiles) { 
                hasDirtyTiles = true; 
            }
            else if (self.savedData().length ) {
                if (self.savedData().length !== tiles.length) {
                    hasDirtyTiles = true;
                }

                self.savedData().forEach(function(savedDatum) {
                    var matchingTile = tiles.find(function(tile) {
                        return tile.tileid === savedDatum.tileid;
                    });

                    if (!matchingTile) {
                        hasDirtyTiles = true;
                    }
                    else if (!_.isEqual(savedDatum.data, koMapping.toJS(matchingTile.data))) {
                        hasDirtyTiles = true;
                    }
                });
            }
            else if (!self.previouslyPersistedComponentData && tiles.length) {
                hasDirtyTiles = true;
            }
            else if (self.previouslyPersistedComponentData) {
                if (self.previouslyPersistedComponentData.length !== tiles.length) {
                    hasDirtyTiles = true;
                }

                self.previouslyPersistedComponentData.forEach(function(persistedComponentData) {
                    var matchingTile = tiles.find(function(tile) {
                        return tile.tileid === persistedComponentData.tileid;
                    });

                    if (!matchingTile) {
                        hasDirtyTiles = true;
                    }
                    else if (!_.isEqual(persistedComponentData.data, koMapping.toJS(matchingTile.data))) {
                        hasDirtyTiles = true;
                    }
                });
            }
            // else if (self.isDirty()) {
            //     hasDirtyTiles = true;
            // }

            return hasDirtyTiles;
        });
        self.hasDirtyTiles.subscribe(function(hasDirtyTiles) {
            self.hasUnsavedData(hasDirtyTiles);
        });
        
        this.initialize = function() {
            self.loading(true);

            var savingSubscription = self.saving.subscribe(function(saving) {
                if (!saving) {
                    savingSubscription.dispose(); /* self-disposing subscription only runs once */
                    self.initialize();
                }
            });

            var multiTileInitSubscription = self.tiles.subscribe(function(tiles) {
                /* 
                    at this point in load `self.tiles()` contains a reference to the empty
                    tile we're using to map values to other tiles. This removes the empty
                    mapping tile from being tracked
                */
                if (tiles.length === 1 && !tiles[0].tileid) {
                    var savedTiles = [];

                    if (self.savedData().length) {
                        var savedData = self.savedData();

                        savedData.forEach(function(savedDatum) {
                            var newTile = self.card().getNewTile(true);

                            newTile.tileid = savedDatum.tileid;
                            newTile.data = koMapping.fromJS(savedDatum.data);
                            
                            savedTiles.unshift(newTile);
                        });
                    }

                    multiTileInitSubscription.dispose();  /* self-disposing subscription only runs once */ 
                    self.tiles(savedTiles);
                }
            });

            /* load previously persisted data */ 
            var multiTilePersistedDataSubscription = self.tiles.subscribe(function(tiles) {
                if (self.previouslyPersistedComponentData && (!tiles || !tiles.length)) {
                    var persistedTiles = [];

                    self.previouslyPersistedComponentData.forEach(function(persistedComponentData) {
                        var newTile = self.card().getNewTile(true);

                        newTile.tileid = persistedComponentData.tileid;
                        newTile.data = koMapping.fromJS(persistedComponentData.data);

                        persistedTiles.unshift(newTile);
                    });

                    multiTilePersistedDataSubscription.dispose();  /* self-disposing subscription only runs once */ 
                    self.tiles(persistedTiles);
                }
            });

        };

        this.addOrUpdateTile = function() {
            var tiles = self.tiles();
            self.tiles(null);

            /* breaks observable chain */ 
            var tileData = koMapping.fromJSON(
                koMapping.toJSON(self.tile().data)
            );

            var tileLoadedInEditor = self.tileLoadedInEditor();

            if (tileLoadedInEditor) {
                var index = _.findIndex(tiles, tileLoadedInEditor);
                
                if (index > -1) {
                    tileLoadedInEditor.data = tileData;
                    tiles[index] = tileLoadedInEditor;
                }

                
                self.tileLoadedInEditor(null);
            }
            else {
                var newTile = self.card().getNewTile(true);
                newTile.data = tileData;

                tiles.unshift(newTile);
            }

            self.tiles(tiles);
            self.tile().reset();
        };

        this.loadTileIntoEditor = function(data) {
            self.tileLoadedInEditor(data);

            var tile = self.tile();

            /* force the value of current tile data observables */ 
            Object.keys(tile.data).forEach(function(key) {
                if (ko.isObservable(tile.data[key])) {
                    tile.data[key](data.data[key]());
                }
            });
        };

        this.tilesToRemove = ko.observableArray();

        this.removeTile = function(data) {
            var filteredTiles = self.tiles().filter(function(tile) { return tile !== data; });
            if (data.tileid) {
                self.tilesToRemove.push(data);
            }
            self.tiles(filteredTiles);
        };

        this.save = function() {
            self.complete(false);
            self.saving(true);
            self.savedData.removeAll();
            self.previouslyPersistedComponentData = [];
            
            var unorderedSavedData = ko.observableArray();

            self.tiles().forEach(function(tile) {
                tile.save(
                    function(){/* onFail */}, 
                    function(savedTileData) {
                        unorderedSavedData.push(savedTileData);
                    }
                );
            });

            self.tilesToRemove().forEach(function(tile) {
                tile.deleteTile(
                    function(response) {
                        self.alert(new AlertViewModel(
                            'ep-alert-red', 
                            response.responseJSON.title,
                            response.responseJSON.message,
                            null, 
                            function(){ return; }
                        ));
                    },
                    function() {
                        self.tilesToRemove.remove(tile);
                        if ( self.tilesToRemove().length === 0 ) {
                            self.complete(true);
                            self.loading(true);
                            self.saving(false);
                        }
                    }
                );
            });

            var saveSubscription = unorderedSavedData.subscribe(function(savedData) {
                if (savedData.length === self.tiles().length) {
                    self.complete(true);
                    self.loading(true);
                    self.saving(false);

                    var orderedSavedData = self.tiles().map(function(tile) {
                        return savedData.find(function(zzz) {
                            return zzz.tileid === tile.tileid;
                        });
                    });

                    self.savedData(orderedSavedData.reverse());

                    saveSubscription.dispose();  /* self-disposing subscription only runs once */ 
                }
            });
        };

        this.clearEditor = function() {
            self.tile().reset();
        };

        this.reset = function() {
            self.tileLoadedInEditor(null);
            self.tile().reset();
            self.initialize();
            self.loading(false);
        };

        this.initialize();
    };


    function WorkflowComponentAbstract(componentData, previouslyPersistedComponentData, externalStepData, resourceId, title, complete, saving, locked, lockExternalStep, lockableExternalSteps) {
        var self = this;

        this.saving = saving;
        this.complete = complete;
        this.resourceId = resourceId;
        this.componentData = componentData;
        this.locked = locked;
        this.lockExternalStep = lockExternalStep;
        this.lockableExternalSteps = lockableExternalSteps;

        this.previouslyPersistedComponentData = previouslyPersistedComponentData;
        this.externalStepData = externalStepData;
        
        this.savedData = ko.observableArray();
        this.hasUnsavedData = ko.observable();

        this.loading = ko.observable(true);

        this.initialize = function() {
            if (!componentData.tilesManaged || componentData.tilesManaged === "none") {
                NonTileBasedComponent.apply(self);
            }
            else if (componentData.tilesManaged === "one") {
                TileBasedComponent.apply(self);
            }
            else if (componentData.tilesManaged === "many") {
                MultipleTileBasedComponent.apply(self, [title] );
            }
        };

        this.getCardResourceIdOrGraphId = function() {
            return (ko.unwrap(this.resourceId) || ko.unwrap(componentData.parameters.graphid));
        };

        this.initialize();
    }


    function viewModel(params) {
        var self = this;
        
        this.resourceId = ko.observable();
        if (ko.unwrap(params.resourceid)) {
            self.resourceId(ko.unwrap(params.resourceid));
        } 
        else if (params.workflow && ko.unwrap(params.workflow.resourceId)) {
            self.resourceId(ko.unwrap(params.workflow.resourceId));
        } 

        this.saving = params.saving || ko.observable(false);
        this.complete = params.complete || ko.observable(false);
        this.alert = params.alert || ko.observable();
        this.componentBasedStepClass = ko.unwrap(params.workflowstepclass);
        this.locked = params.locked;
        this.lockExternalStep = params.lockExternalStep;
        this.lockableExternalSteps = params.lockableExternalSteps;

        this.dataToPersist = ko.observable({});
        self.dataToPersist.subscribe(function(data) {
            params.value(data);
        })

        this.hasUnsavedData = ko.observable(false);
        params.hasDirtyTile(false);
        
        this.hasUnsavedData.subscribe(function(hasUnsavedData) {
            params.hasDirtyTile(hasUnsavedData);
        });

        /* 
            `pageLayout` is an observableArray of arrays representing section Information ( `sectionInfo` ).

            `sectionInfo` is an array where the first item is the `sectionTitle` parameter, and the second 
            item is an array of `uniqueInstanceName`.
        */ 
        this.pageLayout = ko.observableArray();
        
        /*
            `workflowComponentAbstractLookup` is an object where we pair a `uniqueInstanceName` 
            key to `WorkflowComponentAbstract` class objects.
        */ 
        this.workflowComponentAbstractLookup = ko.observable({});

        this.loading = ko.computed(function() {
            var isLoading = false;

            /* if no components loaded */ 
            if ( !Object.values(self.workflowComponentAbstractLookup()).length ) {
                isLoading = true;
            }

            Object.values(self.workflowComponentAbstractLookup()).forEach(function(workflowComponentAbstract) {
                if (workflowComponentAbstract.loading()) {
                    isLoading = true;
                }
            });

            return isLoading;
        });

        this.initialize = function() {
            if (ko.isObservable(params.loading)) {
                this.loading.subscribe(function(loading) {
                    params.loading(loading);
                })
            };
            
            params.clearCallback(self.reset);

            params.preSaveCallback(self.save);
    
            params.postSaveCallback(function() {
                self.hasUnsavedData(false);
            });

            ko.toJS(params.layoutSections).forEach(function(layoutSection) {
                var uniqueInstanceNames = [];

                layoutSection.componentConfigs.forEach(function(workflowComponentAbtractData) {
                    uniqueInstanceNames.push(workflowComponentAbtractData.uniqueInstanceName);

                    var previouslyPersistedData = ko.unwrap(params.value);

                    var previouslyPersistedComponentData;
                    if (previouslyPersistedData && previouslyPersistedData[workflowComponentAbtractData.uniqueInstanceName]) {
                        previouslyPersistedComponentData = previouslyPersistedData[workflowComponentAbtractData.uniqueInstanceName];
                    }

                    self.updateWorkflowComponentAbstractLookup(workflowComponentAbtractData, previouslyPersistedComponentData);
                });

                var sectionInfo = [layoutSection.sectionTitle, uniqueInstanceNames];

                self.pageLayout.push(sectionInfo);
            });
        };

        this.updateWorkflowComponentAbstractLookup = function(workflowComponentAbtractData, previouslyPersistedComponentData) {
            var workflowComponentAbstractLookup = self.workflowComponentAbstractLookup();

            var workflowComponentAbstract = new WorkflowComponentAbstract(
                workflowComponentAbtractData, 
                previouslyPersistedComponentData, 
                params.externalStepData,
                self.resourceId,
                params.title, 
                self.complete,
                self.saving,
                self.locked,
                self.lockExternalStep,
                self.lockableExternalSteps
            );

            workflowComponentAbstract.savedData.subscribe(function() {
                var dataToPersist = self.dataToPersist();
                dataToPersist[workflowComponentAbtractData.uniqueInstanceName] = workflowComponentAbstract.savedData();
                self.dataToPersist(dataToPersist);
            });

            /* 
                checks if all `workflowComponentAbstract`s have saved data if a single `workflowComponentAbstract` 
                updates its data, neccessary for correct aggregate behavior
            */
            workflowComponentAbstract.hasUnsavedData.subscribe(function() {
                var hasUnsavedData = Object.values(self.workflowComponentAbstractLookup()).reduce(function(acc, workflowComponentAbstract) {
                    if (workflowComponentAbstract.hasUnsavedData()) {
                        acc = true;
                    } 
                    return acc;
                }, false);

                self.hasUnsavedData(hasUnsavedData);
            });

            workflowComponentAbstractLookup[workflowComponentAbtractData.uniqueInstanceName] = workflowComponentAbstract;

            self.workflowComponentAbstractLookup(workflowComponentAbstractLookup);
        };

        this.save = function() {
            Object.values(self.workflowComponentAbstractLookup()).forEach(function(workflowComponentAbstract) {
                if (workflowComponentAbstract.hasUnsavedData()) {
                    workflowComponentAbstract.save();
                } 
            });
        };

        this.reset = function() {
            Object.values(self.workflowComponentAbstractLookup()).forEach(function(workflowComponentAbstract) {
                workflowComponentAbstract.reset();
            });
        };

        params.defineStateProperties = function(){
            // Collects those properties that you want to set to the state.
            /** 
             * Wastebin
             * Note that wastebin as set on the workflow step params is inclusive; only things identified by those keys (e.g. tile, resourceid) will be deleted on quit. Otherwise if no wastebin params given, nothing will be deleted on quit.
             * 
             * -- If the workflow edits/creates one and only one new resource, resourceid need only be named in the first step's params' wastebin like so: wastebin: {resourceid:null}
             * This will automatically cascade/delete all tiles generated from this resource.
             * 
             * -- If not every step's generated tile belongs to the same resource or you want to selectively delete a tile from a step, {tile:null} should be declared in every step's params' wastebin where you want the tile from that step to be deleted on quit.
             * 
             * Overriding this method:
             * Keep in mind that anything extending newStep that overrides this method should include similar logic to handle for wastebin if there is a wastebin use case for that particular step in the workflow.
            **/
            var wastebin;
            if (ko.unwrap(params.wastebin)) {
                wastebin = koMapping.toJS(params.wastebin);
            }

            return {
                wastebin: wastebin,
                pageLayout: koMapping.toJS(self.pageLayout),
            };
        };
        params.defineStateProperties();

        this.initialize();
    }

    ko.components.register('component-based-step', {
        viewModel: viewModel,
        template: {
            require: 'text!templates/views/components/workflows/component-based-step.htm'
        }
    });

    return viewModel;
});<|MERGE_RESOLUTION|>--- conflicted
+++ resolved
@@ -87,13 +87,8 @@
                     }
                 });
                 tile._tileData(koMapping.toJSON(tile.data));
-<<<<<<< HEAD
-
-                data.forEach(function(datum){  
-=======
                 
                 data.forEach(function(datum){                    
->>>>>>> 89c2ed3b
                     if (datum.tileData) {
                         if (JSON.stringify(Object.keys(koMapping.toJS(tile.data)).sort()) 
                             === JSON.stringify(Object.keys(JSON.parse(datum.tileData)).sort())) {
@@ -101,11 +96,7 @@
                             tile.tileid = datum.tileId;
                             tile.resourceinstance_id = datum.resourceInstanceId;        
                         }
-<<<<<<< HEAD
-                    }           
-=======
-                    }
->>>>>>> 89c2ed3b
+                    }
                 });
             });
         };
