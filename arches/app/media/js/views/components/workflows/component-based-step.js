define([
    'underscore',
    'jquery',
    'arches',
    'knockout',
    'knockout-mapping',
    'models/graph',
    'viewmodels/card',
    'viewmodels/provisional-tile',
    'viewmodels/alert',
], function(_, $, arches, ko, koMapping, GraphModel, CardViewModel, ProvisionalTileViewModel, AlertViewModel) {
    function NonTileBasedComponent() {
        var self = this;

        this.addedData = ko.observableArray();

        this.value = ko.observable();
        this.value.subscribe(function(value) {
            self.addedData.remove(function(datum) {
                return datum[0] === self.componentData.uniqueInstanceName
            });

            self.addedData.push([self.componentData.uniqueInstanceName, value]);
            if (self.previouslyPersistedComponentData) {
                self.hasUnsavedData(!(_.isEqual(value, self.previouslyPersistedComponentData[0][1])));
            }
            else{
                self.hasUnsavedData(!!value);
            }
            self.hasUnsavedData.valueHasMutated();
        });

        this.initialize = function() {
            if (self.previouslyPersistedComponentData) {
                self.value(self.previouslyPersistedComponentData[0][1]);
            }
            self.loading(false);
        };

        this.save = function() {
            self.complete(false);
            self.saving(true);

            self.savedData(self.addedData());
            
            self.complete(true);
            self.saving(false);
        };

        this.reset = function() {
            self.value(self.previouslyPersistedComponentData ? self.previouslyPersistedComponentData[0][1] : null)
            self.addedData.removeAll();
        };

        this.initialize();
    };


    function TileBasedComponent() {
        var self = this;

        this.tile = ko.observable();
        this.tiles = ko.observable();

        this.card = ko.observable();
        this.topCards = ko.observable();

        self.isDirty = ko.observable();

        self.saveFunction = ko.observable();

        this.loadData = function(data) {
            /* a flat object of the previously saved data for all tiles */ 
            var tileDataLookup = data.reduce(function(acc, componentData) {
                var parsedTileData = componentData.data || JSON.parse(componentData.tileData);

                Object.keys(parsedTileData).forEach(function(key) {
                    acc[key] = parsedTileData[key];
                });

                return acc;
            }, {});

            self.tiles().forEach(function(tile) {
                /* force the value of current tile data observables */
                Object.keys(tile.data).forEach(function(key) {
                    if (ko.isObservable(tile.data[key])) {
                        tile.data[key](tileDataLookup[key]);
                    }
                });
                tile._tileData(koMapping.toJSON(tile.data));
                
                data.forEach(function(datum){                    
                    if (datum.tileData) {
                        if (JSON.stringify(Object.keys(koMapping.toJS(tile.data)).sort()) 
                            === JSON.stringify(Object.keys(JSON.parse(datum.tileData)).sort())) {
                            tile.nodegroup_id = datum.nodegroupId;
                            tile.tileid = datum.tileId;
                            tile.resourceinstance_id = datum.resourceInstanceId;        
                        }
                    }
                });
            });
        };

        this.initialize = function() {
            if (self.componentData.tilesManaged === "one") {
                self.isDirty.subscribe(function(dirty) {
                    self.hasUnsavedData(dirty);
                });

                self.tile.subscribe(function(tile) {
                    if (!self.tiles()) {
                        self.tiles([tile]);
                    } 
                });

                self.tiles.subscribe(function(tiles) {
                    if (tiles && !self.saving()) {
                        if (self.savedData().length) {  /* if the refresh after tile save */
                            self.loadData(self.savedData());
                        }
                        else if (self.previouslyPersistedComponentData) { /* if previously saved data */
                            self.loadData(self.previouslyPersistedComponentData);
                        }
                       
                    }
                });
            }
    
            $.getJSON(( arches.urls.api_card + this.getCardResourceIdOrGraphId() ), function(data) {
                var handlers = {
                    'after-update': [],
                    'tile-reset': []
                };
                var displayname = ko.observable(data.displayname);
                var createLookup = function(list, idKey) {
                    return _.reduce(list, function(lookup, item) {
                        lookup[item[idKey]] = item;
                        return lookup;
                    }, {});
                };
    
                self.reviewer = data.userisreviewer;
                self.provisionalTileViewModel = new ProvisionalTileViewModel({
                    tile: self.tile,
                    reviewer: data.userisreviewer
                });
    
                var graphModel = new GraphModel({
                    data: {
                        nodes: data.nodes,
                        nodegroups: data.nodegroups,
                        edges: []
                    },
                    datatypes: data.datatypes
                });

                self.graphModel = graphModel;
    
                self.topCards = _.filter(data.cards, function(card) {
                    var nodegroup = _.find(data.nodegroups, function(group) {
                        return group.nodegroupid === card.nodegroup_id;
                    });
                    return !nodegroup || !nodegroup.parentnodegroup_id;
                }).map(function(card) {
                    self.componentData.parameters.nodegroupid = self.componentData.parameters.nodegroupid || card.nodegroup_id;
                    return new CardViewModel({
                        card: card,
                        graphModel: graphModel,
                        tile: null,
                        resourceId: self.resourceId,
                        displayname: displayname,
                        handlers: handlers,
                        cards: data.cards,
                        tiles: data.tiles,
                        provisionalTileViewModel: self.provisionalTileViewModel,
                        cardwidgets: data.cardwidgets,
                        userisreviewer: data.userisreviewer,
                        loading: self.loading
                    });
                });

                self.card.subscribe(function(card){
                    if (ko.unwrap(card.widgets) && self.componentData.parameters.hiddenNodes) {
                        card.widgets().forEach(function(widget){
                            if (self.componentData.parameters.hiddenNodes.indexOf(widget.node_id()) > -1) {
                                widget.visible(false);
                            }
                        });
                    }
                });

                self.topCards.forEach(function(topCard) {
                    topCard.topCards = self.topCards;
                });
    
                self.widgetLookup = createLookup(
                    data.widgets,
                    'widgetid'
                );
                self.cardComponentLookup = createLookup(
                    data['card_components'],
                    'componentid'
                );
                self.nodeLookup = createLookup(
                    graphModel.get('nodes')(),
                    'nodeid'
                );
                self.on = function(eventName, handler) {
                    if (handlers[eventName]) {
                        handlers[eventName].push(handler);
                    }
                };

                /*
                    If a step modifies a child tile, get the correct parent tile id from the step that created the parent tile. 
                    This requires that your step has a parameter 'parenttilesourcestep' that identifies the step with the parent tile.
                */
                if (self.externalStepData[self.componentData.parameters.parenttilesourcestep]){
                    self.componentData.parameters.parenttileid = self.externalStepData[self.componentData.parameters.parenttilesourcestep].data.tileid;
                }

                self.flattenTree(self.topCards, []).forEach(function(item) {
                    if (item.constructor.name === 'CardViewModel' && item.nodegroupid === ko.unwrap(self.componentData.parameters.nodegroupid)) {
                        if (ko.unwrap(self.componentData.parameters.parenttileid) && item.parent && ko.unwrap(self.componentData.parameters.parenttileid) !== item.parent.tileid) {
                            return;
                        }
                        if (self.customCardLabel) item.model.name(ko.unwrap(self.customCardLabel));
                        self.card(item);
                        if (ko.unwrap(self.componentData.parameters.tileid)) {
                            ko.unwrap(item.tiles).forEach(function(tile) {
                                if (tile.tileid === ko.unwrap(self.componentData.parameters.tileid)) {
                                    self.tile(tile);
                                }
                            });
                        } else if (ko.unwrap(self.componentData.parameters.createTile) !== false) {
                            self.tile(item.getNewTile());
                        }
                    }
                });
    
                self.componentData.parameters.card = self.card();
                self.componentData.parameters.tile = self.tile();
                self.componentData.parameters.loading = self.loading;
                self.componentData.parameters.provisionalTileViewModel = self.provisionalTileViewModel;
                self.componentData.parameters.reviewer = data.userisreviewer;
                self.componentData.parameters.dirty = self.isDirty;
                self.componentData.parameters.saveFunction = self.saveFunction;
                self.componentData.parameters.tiles = self.tiles;
    
                self.loading(false);
            });
        };

        this.save = function() {
            self.complete(false);

            self.saving(true);

            var saveFunction = self.saveFunction();

            if (saveFunction) { saveFunction(); }

            self.saving(false);
        };

        this.onSaveSuccess = function(savedData) {  // LEGACY -- DO NOT USE
            if (!(savedData instanceof Array)) { savedData = [savedData]; }
            
            self.savedData(savedData.map(function(savedDatum) {
                return {
                    tileData: savedDatum._tileData(),
                    tileId: savedDatum.tileid,
                    nodegroupId: savedDatum.nodegroup_id,
                    resourceInstanceId: savedDatum.resourceinstance_id,
                };
            }));

            self.saving(false);
            self.complete(true);
        };

        this.reset = function() {
            self.tiles().forEach(function(tile) {
                tile.reset();
            });
        };

        this.flattenTree = function(parents, flatList) {
            _.each(ko.unwrap(parents), function(parent) {
                flatList.push(parent);
                var childrenKey = parent.tiles ? 'tiles' : 'cards';
                self.flattenTree(
                    ko.unwrap(parent[childrenKey]),
                    flatList
                );
            });
            return flatList;
        };

        this.getTiles = function(nodegroupId, tileId) {
            var tiles = [];
            this.flattenTree(self.topCards, []).forEach(function(item) {
                if (item.constructor.name === 'CardViewModel' && item.nodegroupid === nodegroupId) {
                    tiles = tiles.concat(ko.unwrap(item.tiles));
                }
            });
            if (tileId) {
                tiles = tiles.filter(function(tile) {
                    return tile.tileid === tileId;
                });
            }

            return tiles;
        };

        this.initialize();
    };


    function MultipleTileBasedComponent(title) {
        var self = this;
        TileBasedComponent.apply(this);

        this.tileLoadedInEditor = ko.observable();

        this.itemName = ko.observable(ko.unwrap(title) ? ko.unwrap(title) : 'Items');

        this.hasDirtyTiles = ko.computed(function() {
            var tiles = self.tiles();
            var hasDirtyTiles = false;

            if (!tiles) { 
                hasDirtyTiles = true; 
            }
            else if (self.savedData().length ) {
                if (self.savedData().length !== tiles.length) {
                    hasDirtyTiles = true;
                }

                self.savedData().forEach(function(savedDatum) {
                    var matchingTile = tiles.find(function(tile) {
                        return tile.tileid === savedDatum.tileid;
                    });

                    if (!matchingTile) {
                        hasDirtyTiles = true;
                    }
                    else if (!_.isEqual(savedDatum.data, koMapping.toJS(matchingTile.data))) {
                        hasDirtyTiles = true;
                    }
                });
            }
            else if (!self.previouslyPersistedComponentData && tiles.length) {
                hasDirtyTiles = true;
            }
            else if (self.previouslyPersistedComponentData) {
                if (self.previouslyPersistedComponentData.length !== tiles.length) {
                    hasDirtyTiles = true;
                }

                self.previouslyPersistedComponentData.forEach(function(persistedComponentData) {
                    var matchingTile = tiles.find(function(tile) {
                        return tile.tileid === persistedComponentData.tileid;
                    });

                    if (!matchingTile) {
                        hasDirtyTiles = true;
                    }
                    else if (!_.isEqual(persistedComponentData.data, koMapping.toJS(matchingTile.data))) {
                        hasDirtyTiles = true;
                    }
                });
            }
            // else if (self.isDirty()) {
            //     hasDirtyTiles = true;
            // }

            return hasDirtyTiles;
        });
        self.hasDirtyTiles.subscribe(function(hasDirtyTiles) {
            self.hasUnsavedData(hasDirtyTiles);
        });
        
        this.initialize = function() {
            self.loading(true);

            var savingSubscription = self.saving.subscribe(function(saving) {
                if (!saving) {
                    savingSubscription.dispose(); /* self-disposing subscription only runs once */
                    self.initialize();
                }
            });

            var multiTileInitSubscription = self.tiles.subscribe(function(tiles) {
                /* 
                    at this point in load `self.tiles()` contains a reference to the empty
                    tile we're using to map values to other tiles. This removes the empty
                    mapping tile from being tracked
                */
                if (tiles.length === 1 && !tiles[0].tileid) {
                    var savedTiles = [];

                    if (self.savedData().length) {
                        var savedData = self.savedData();

                        savedData.forEach(function(savedDatum) {
                            var newTile = self.card().getNewTile(true);

                            newTile.tileid = savedDatum.tileid;
                            newTile.data = koMapping.fromJS(savedDatum.data);
                            
                            savedTiles.unshift(newTile);
                        });
                    }

                    multiTileInitSubscription.dispose();  /* self-disposing subscription only runs once */ 
                    self.tiles(savedTiles);
                }
            });

            /* load previously persisted data */ 
            var multiTilePersistedDataSubscription = self.tiles.subscribe(function(tiles) {
                if (self.previouslyPersistedComponentData && (!tiles || !tiles.length)) {
                    var persistedTiles = [];

                    self.previouslyPersistedComponentData.forEach(function(persistedComponentData) {
                        var newTile = self.card().getNewTile(true);

                        newTile.tileid = persistedComponentData.tileid;
                        newTile.data = koMapping.fromJS(persistedComponentData.data);

                        persistedTiles.unshift(newTile);
                    });

                    multiTilePersistedDataSubscription.dispose();  /* self-disposing subscription only runs once */ 
                    self.tiles(persistedTiles);
                }
            });

        };

        this.addOrUpdateTile = function() {
            var tiles = self.tiles();
            self.tiles(null);

            /* breaks observable chain */ 
            var tileData = koMapping.fromJSON(
                koMapping.toJSON(self.tile().data)
            );

            var tileLoadedInEditor = self.tileLoadedInEditor();

            if (tileLoadedInEditor) {
                var index = _.findIndex(tiles, tileLoadedInEditor);
                
                if (index > -1) {
                    tileLoadedInEditor.data = tileData;
                    tiles[index] = tileLoadedInEditor;
                }

                
                self.tileLoadedInEditor(null);
            }
            else {
                var newTile = self.card().getNewTile(true);
                newTile.data = tileData;

                tiles.unshift(newTile);
            }

            self.tiles(tiles);
            self.tile().reset();
        };

        this.loadTileIntoEditor = function(data) {
            self.tileLoadedInEditor(data);

            var tile = self.tile();

            /* force the value of current tile data observables */ 
            Object.keys(tile.data).forEach(function(key) {
                if (ko.isObservable(tile.data[key])) {
                    tile.data[key](data.data[key]());
                }
            });
        };

        this.tilesToRemove = ko.observableArray();

        this.removeTile = function(data) {
            var filteredTiles = self.tiles().filter(function(tile) { return tile !== data; });
            if (data.tileid) {
                self.tilesToRemove.push(data);
            }
            self.tiles(filteredTiles);
        };

        this.save = function() {
            self.complete(false);
            self.saving(true);
            self.savedData.removeAll();
            self.previouslyPersistedComponentData = [];
            
            var unorderedSavedData = ko.observableArray();

            self.tiles().forEach(function(tile) {
                tile.save(
                    function(){/* onFail */}, 
                    function(savedTileData) {
                        unorderedSavedData.push(savedTileData);
                    }
                );
            });

            self.tilesToRemove().forEach(function(tile) {
                tile.deleteTile(
                    function(response) {
                        self.alert(new AlertViewModel(
                            'ep-alert-red', 
                            response.responseJSON.title,
                            response.responseJSON.message,
                            null, 
                            function(){ return; }
                        ));
                    },
                    function() {
                        self.tilesToRemove.remove(tile);
                        if ( self.tilesToRemove().length === 0 ) {
                            self.complete(true);
                            self.loading(true);
                            self.saving(false);
                        }
                    }
                );
            });

            var saveSubscription = unorderedSavedData.subscribe(function(savedData) {
                if (savedData.length === self.tiles().length) {
                    self.complete(true);
                    self.loading(true);
                    self.saving(false);

                    var orderedSavedData = self.tiles().map(function(tile) {
                        return savedData.find(function(zzz) {
                            return zzz.tileid === tile.tileid;
                        });
                    });

                    self.savedData(orderedSavedData.reverse());

                    saveSubscription.dispose();  /* self-disposing subscription only runs once */ 
                }
            });
        };

        this.clearEditor = function() {
            self.tile().reset();
        };

        this.reset = function() {
            self.tileLoadedInEditor(null);
            self.tile().reset();
            self.initialize();
            self.loading(false);
        };

        this.initialize();
    };


<<<<<<< HEAD
    function WorkflowComponentAbstract(componentData, previouslyPersistedComponentData, externalStepData, resourceId, title, isStepSaving, locked, lockExternalStep, lockableExternalSteps, workflowId, alert) {
=======
    function WorkflowComponentAbstract(componentData, previouslyPersistedComponentData, externalStepData, resourceId, title, isStepSaving, locked, lockExternalStep, lockableExternalSteps, workflowId, alert, outerSaveOnQuit) {
>>>>>>> b87ba0b3
        var self = this;

        this.workflowId = workflowId;
        this.resourceId = resourceId;
                
        this.loading = ko.observable(false);
        this.saving = ko.observable(false);
        this.complete = ko.observable(false);

        this.componentData = componentData;
        this.previouslyPersistedComponentData = previouslyPersistedComponentData;
        this.externalStepData = externalStepData;

        this.savedData = ko.observableArray();
        this.hasUnsavedData = ko.observable();

        this.alert = alert;
        this.AlertViewModel = AlertViewModel;
        
        this.locked = locked;
        this.lockExternalStep = lockExternalStep;
        this.lockableExternalSteps = lockableExternalSteps;
        
        this.saveComponent = function(componentBasedStepResolve) {
            var completeSubscription = self.complete.subscribe(function(complete) {
                if (complete) {
                    componentBasedStepResolve({
                        [self.componentData.uniqueInstanceName]: self.savedData(),
                    });

                    completeSubscription.dispose();  /* disposes after save */
                }
            });

            self.save();
        };
<<<<<<< HEAD
=======

        this.saveOnQuit = ko.observable();
        this.saveOnQuit.subscribe(function(val){
            outerSaveOnQuit(val);
        });
>>>>>>> b87ba0b3

        this.initialize = function() {
            self.loading(true);

            if (!componentData.tilesManaged || componentData.tilesManaged === "none") {
                NonTileBasedComponent.apply(self);
            }
            else if (componentData.tilesManaged === "one") {
                TileBasedComponent.apply(self);
            }
            else if (componentData.tilesManaged === "many") {
                MultipleTileBasedComponent.apply(self, [title] );
            }
        };

        this.getCardResourceIdOrGraphId = function() {
            return (ko.unwrap(this.resourceId) || ko.unwrap(componentData.parameters.graphid));
        };

        this.initialize();
    }


    function viewModel(params) {
        var self = this;

        this.resourceId = ko.observable();
        
        this.alert = params.alert || ko.observable();
        this.componentBasedStepClass = ko.unwrap(params.workflowstepclass);
        this.locked = params.locked;
        this.lockExternalStep = params.lockExternalStep;
        this.lockableExternalSteps = params.lockableExternalSteps;
<<<<<<< HEAD
=======
        this.outerSaveOnQuit = ko.observable();
        this.outerSaveOnQuit.subscribe(function(val){
            params.saveOnQuit = val;
        });
>>>>>>> b87ba0b3

        /* 
            `pageLayout` is an observableArray of arrays representing section Information ( `sectionInfo` ).

            `sectionInfo` is an array where the first item is the `sectionTitle` parameter, and the second 
            item is an array of `uniqueInstanceName`.
        */ 
        this.pageLayout = ko.observableArray();
        
        /*
            `workflowComponentAbstractLookup` is an object where we pair a `uniqueInstanceName` 
            key to `WorkflowComponentAbstract` class objects.
        */ 
        this.workflowComponentAbstractLookup = ko.observable({});

        this.hasUnsavedData = ko.observable(false);        
        this.hasUnsavedData.subscribe(function(hasUnsavedData) {
            params.hasDirtyTile(hasUnsavedData);
        });

        this.isStepLoading = ko.computed(function() {
            var isLoading = false;

            /* if no components loaded */ 
            if ( !Object.values(self.workflowComponentAbstractLookup()).length ) {
                isLoading = true;
            }

            Object.values(self.workflowComponentAbstractLookup()).forEach(function(workflowComponentAbstract) {
                if (workflowComponentAbstract.loading()) {
                    isLoading = true;
                }
            });

            return isLoading;
        });
        this.isStepLoading.subscribe(function(isStepLoading) {
            params.loading(isStepLoading);
        });

        this.isStepSaving = ko.computed(function() {
            var isSaving = false;

            Object.values(self.workflowComponentAbstractLookup()).forEach(function(workflowComponentAbstract) {
                if (workflowComponentAbstract.saving()) {
                    isSaving = true;
                }
            });

            return isSaving;
        });
        this.isStepSaving.subscribe(function(isStepSaving) {
            params.saving(isStepSaving);
        });

        this.isStepComplete = ko.computed(function() {
            var isStepComplete = true;

            /* if no components loaded */ 
            if ( !Object.values(self.workflowComponentAbstractLookup()).length ) {
                isStepComplete = false;
            }

            Object.values(self.workflowComponentAbstractLookup()).forEach(function(workflowComponentAbstract) {
                if (!workflowComponentAbstract.complete()) {
                    isStepComplete = false;
                }
            });

            return isStepComplete;
        });
        this.isStepComplete.subscribe(function(isStepComplete) {
            params.complete(isStepComplete);
        });

        this.initialize = function() {
            params.hasDirtyTile(false);

            if (ko.unwrap(params.resourceid)) {
                self.resourceId(ko.unwrap(params.resourceid));
            }
            else if (params.workflow && ko.unwrap(params.workflow.resourceId)) {
                self.resourceId(ko.unwrap(params.workflow.resourceId));
            }
    
            if (params.workflow && ko.unwrap(params.workflow.id)) {
                self.workflowId = ko.unwrap(params.workflow.id);
            }

            params.clearCallback(self.reset);

            params.preSaveCallback(self.save);
    
            params.postSaveCallback(function() {
                self.hasUnsavedData(false);
            });

            ko.toJS(params.layoutSections).forEach(function(layoutSection) {
                var uniqueInstanceNames = [];

                layoutSection.componentConfigs.forEach(function(workflowComponentAbtractData) {
                    uniqueInstanceNames.push(workflowComponentAbtractData.uniqueInstanceName);

                    var previouslyPersistedData = ko.unwrap(params.value);

                    var previouslyPersistedComponentData;
                    if (previouslyPersistedData && previouslyPersistedData[workflowComponentAbtractData.uniqueInstanceName]) {
                        previouslyPersistedComponentData = previouslyPersistedData[workflowComponentAbtractData.uniqueInstanceName];
                    }

                    self.updateWorkflowComponentAbstractLookup(workflowComponentAbtractData, previouslyPersistedComponentData);
                });

                var sectionInfo = [layoutSection.sectionTitle, uniqueInstanceNames];

                self.pageLayout.push(sectionInfo);
            });
        };

        this.updateWorkflowComponentAbstractLookup = function(workflowComponentAbtractData, previouslyPersistedComponentData) {
            var workflowComponentAbstractLookup = self.workflowComponentAbstractLookup();

            var workflowComponentAbstract = new WorkflowComponentAbstract(
                workflowComponentAbtractData,
                previouslyPersistedComponentData,
                params.externalStepData,
                self.resourceId,
                params.title,
                self.isStepSaving,
                self.locked,
                self.lockExternalStep,
                self.lockableExternalSteps,
                self.workflowId,
                self.alert,
<<<<<<< HEAD
=======
                self.outerSaveOnQuit,
>>>>>>> b87ba0b3
            );

            /* 
                checks if all `workflowComponentAbstract`s have saved data if a single `workflowComponentAbstract` 
                updates its data, neccessary for correct aggregate behavior
            */
            workflowComponentAbstract.hasUnsavedData.subscribe(function() {
                var hasUnsavedData = Object.values(self.workflowComponentAbstractLookup()).reduce(function(acc, workflowComponentAbstract) {
                    if (workflowComponentAbstract.hasUnsavedData()) {
                        acc = true;
                    } 
                    return acc;
                }, false);

                self.hasUnsavedData(hasUnsavedData);
            });

            workflowComponentAbstractLookup[workflowComponentAbtractData.uniqueInstanceName] = workflowComponentAbstract;

            self.workflowComponentAbstractLookup(workflowComponentAbstractLookup);
        };

        this.save = function(workflowStepResolve) {
            var savePromises = [];
            
            Object.values(self.workflowComponentAbstractLookup()).forEach(function(workflowComponentAbstract) {
                savePromises.push(new Promise(function(resolve, _reject) {
                    workflowComponentAbstract.saveComponent(resolve);
                }));
            });

            Promise.all(savePromises).then(function(values) {
                params.value(...values);
                workflowStepResolve(...values);
            });
        };

        this.reset = function() {
            Object.values(self.workflowComponentAbstractLookup()).forEach(function(workflowComponentAbstract) {
                workflowComponentAbstract.reset();
            });
        };

        this.initialize();
    }

    ko.components.register('component-based-step', {
        viewModel: viewModel,
        template: {
            require: 'text!templates/views/components/workflows/component-based-step.htm'
        }
    });

    return viewModel;
});<|MERGE_RESOLUTION|>--- conflicted
+++ resolved
@@ -570,11 +570,7 @@
     };
 
 
-<<<<<<< HEAD
-    function WorkflowComponentAbstract(componentData, previouslyPersistedComponentData, externalStepData, resourceId, title, isStepSaving, locked, lockExternalStep, lockableExternalSteps, workflowId, alert) {
-=======
     function WorkflowComponentAbstract(componentData, previouslyPersistedComponentData, externalStepData, resourceId, title, isStepSaving, locked, lockExternalStep, lockableExternalSteps, workflowId, alert, outerSaveOnQuit) {
->>>>>>> b87ba0b3
         var self = this;
 
         this.workflowId = workflowId;
@@ -611,14 +607,11 @@
 
             self.save();
         };
-<<<<<<< HEAD
-=======
 
         this.saveOnQuit = ko.observable();
         this.saveOnQuit.subscribe(function(val){
             outerSaveOnQuit(val);
         });
->>>>>>> b87ba0b3
 
         this.initialize = function() {
             self.loading(true);
@@ -652,13 +645,10 @@
         this.locked = params.locked;
         this.lockExternalStep = params.lockExternalStep;
         this.lockableExternalSteps = params.lockableExternalSteps;
-<<<<<<< HEAD
-=======
         this.outerSaveOnQuit = ko.observable();
         this.outerSaveOnQuit.subscribe(function(val){
             params.saveOnQuit = val;
         });
->>>>>>> b87ba0b3
 
         /* 
             `pageLayout` is an observableArray of arrays representing section Information ( `sectionInfo` ).
@@ -793,10 +783,7 @@
                 self.lockableExternalSteps,
                 self.workflowId,
                 self.alert,
-<<<<<<< HEAD
-=======
                 self.outerSaveOnQuit,
->>>>>>> b87ba0b3
             );
 
             /* 
