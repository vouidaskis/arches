define([], function() {
    return function(resourceId, source, sourceLayer) {
        var color = "#f0c200";
        if (!source) return [];
        var layers = [{
            "id": "select-feature-polygon-fill",
            "type": "fill",
            "filter": ['all',[
                "==", "$type", "Polygon"
            ], [
                "!=", "resourceinstanceid", resourceId
            ]],
            "paint": {
                "fill-color": color,
                "fill-outline-color": color,
                "fill-opacity": 0.1
            },
            "layout": {
                "visibility": "none"
            }
        }, {
            "id": "select-feature-polygon-stroke",
            "type": "line",
            "filter": ['all',[
                "==", "$type", "Polygon"
            ], [
                "!=", "resourceinstanceid", resourceId
            ]],
            "layout": {
                "line-cap": "round",
                "line-join": "round",
                "visibility": "none"
            },
            "paint": {
                "line-color": color,
                "line-width": 2
            }
        }, {
            "id": "select-feature-line",
            "type": "line",
            "filter": ['all',[
                "==", "$type", "LineString"
            ], [
                "!=", "resourceinstanceid", resourceId
            ]],
            "layout": {
                "line-cap": "round",
                "line-join": "round",
                "visibility": "none"
            },
            "paint": {
                "line-color": color,
                "line-width": 2
            }
        }, {
            "id": "select-feature-point-point-stroke",
            "type": "circle",
            "filter": ['all',[
                "==", "$type", "Point"
            ], [
                "!=", "resourceinstanceid", resourceId
            ]],
            "paint": {
                "circle-radius": 6,
                "circle-opacity": 1,
                "circle-color": "#fff"
            },
            "layout": {
                "visibility": "none"
            }
        }, {
            "id": "select-feature-point",
            "type": "circle",
            "filter": ['all',[
                "==", "$type", "Point"
            ], [
                "!=", "resourceinstanceid", resourceId
            ]],
            "paint": {
<<<<<<< HEAD
                "circle-radius": 5,
                "circle-color": areaSelectColor
=======
                "circle-radius": 3,
                "circle-color": color
>>>>>>> 66bc2f5e
            },
            "layout": {
                "visibility": "none"
            }
        }];
        layers.forEach(function(layer) {
            layer["source"] = source;
            if (sourceLayer) layer["source-layer"] = sourceLayer;
        });
        return layers;
    };
});<|MERGE_RESOLUTION|>--- conflicted
+++ resolved
@@ -77,13 +77,8 @@
                 "!=", "resourceinstanceid", resourceId
             ]],
             "paint": {
-<<<<<<< HEAD
-                "circle-radius": 5,
-                "circle-color": areaSelectColor
-=======
                 "circle-radius": 3,
                 "circle-color": color
->>>>>>> 66bc2f5e
             },
             "layout": {
                 "visibility": "none"
