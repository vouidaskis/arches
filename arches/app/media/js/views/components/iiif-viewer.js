const {map} = require("jquery");

define([
    'jquery',
    'knockout',
    'knockout-mapping',
    'leaflet',
    'arches',
    'views/components/workbench',
    'text!templates/views/components/iiif-popup.htm',
    'leaflet-iiif',
    'leaflet-fullscreen',
    'leaflet-side-by-side',
    'bindings/select2-query',
    'bindings/leaflet'
], function($, ko, koMapping, L, arches, WorkbenchViewmodel, iiifPopup) {
    var IIIFViewerViewmodel = function(params) {
        var self = this;
        var abortFetchManifest;
        this.getManifestDataValue = function(object, property, returnFirstVal) {
            var val = object[property];
            if (Array.isArray(val) && returnFirstVal) val = object[property][0]["@value"];
            return val;
        };

        this.map = ko.observable();
        this.manifest = ko.observable(params.manifest);
        this.editManifest = ko.observable(!params.manifest);
        this.canvas = ko.observable(params.canvas);
        this.manifestLoading = ko.observable();
        this.filter = ko.observable('');
        this.manifestData = ko.observable();
        this.manifestError = ko.observable();
        this.manifestName = ko.observable();
        this.manifestDescription = ko.observable();
        this.manifestAttribution = ko.observable();
        this.manifestLogo = ko.observable();
        this.manifestMetadata = koMapping.fromJS([]);
        this.canvasLabel = ko.observable();
        this.zoomToCanvas = !(params.zoom && params.center);
        this.annotationNodes = ko.observableArray();
        this.compareMode = ko.observable(false);
        this.primaryCanvas = ko.observable();
        this.canvasObject = ko.observable();
        this.secondaryCanvasObject = ko.observable();
        this.secondaryCanvas = ko.observable();
        this.compareInstruction = ko.observable();
        this.primaryTilesLoaded = ko.observable(false);
        this.secondaryTilesLoaded = ko.observable(false);
        this.selectPrimaryPanel = ko.observable(true);
        this.secondaryLabel = ko.observable();
        this.imageToolSelector = ko.observable(this.canvas());
        this.floatingLocation = ko.observable("left");
        this.showImageModifiers = ko.observable(false);
        this.renderContext = ko.observable(params.renderContext);
        this.showModeSelector = ko.observable(true);
<<<<<<< HEAD
        let primaryPanelFilters;
=======
        this.primaryLayerLoaded = true;
        this.secondaryLayerLoaded = true;
        let primaryPanelFilters
>>>>>>> add4fbc9
        let secondaryPanelFilters;
        const layers = [];
        const secondaryLayers = [];
        const cachedAnnotations = {};

        this.selectPrimaryPanel.subscribe((value) => {
            // if true, primary panel is being selected
            if(value){
                this.imageToolSelector(this.canvas());
                // preserve state of secondary filters, if secondaryCanvas is set
                if(self.secondaryCanvas()) {
                    secondaryPanelFilters = self.canvasFilterObject();
                    if(primaryPanelFilters) {
                        self.brightness(primaryPanelFilters.brightness);
                        self.saturation(primaryPanelFilters.saturation);
                        self.contrast(primaryPanelFilters.contrast);
                        self.greyscale(primaryPanelFilters.greyscale);
                    }
                }
            } else {
                this.imageToolSelector(this.secondaryCanvas());
                primaryPanelFilters = self.canvasFilterObject();
                if(secondaryPanelFilters) {
                    self.brightness(secondaryPanelFilters.brightness);
                    self.saturation(secondaryPanelFilters.saturation);
                    self.contrast(secondaryPanelFilters.contrast);
                    self.greyscale(secondaryPanelFilters.greyscale);
                } else {
                    self.brightness(100);
                    self.saturation(100);
                    self.contrast(100);
                    self.greyscale(false);
                }
            }
        });

        this.imageToolSelector.subscribe((value) => {
            if(this.selectPrimaryPanel() && this.canvas() !== this.imageToolSelector()){
                this.canvas(this.imageToolSelector());
            } else if (!this.selectPrimaryPanel() && this.secondaryCanvas() !== this.imageToolSelector()){
                this.secondaryCanvas(this.imageToolSelector());
            }
        });

        this.compareMode.subscribe((mode) => {
            if(!mode){
                const map = self.map();

                if(secondaryCanvasLayer && map.hasLayer(secondaryCanvasLayer)){
                    try {
                        map.removeLayer(secondaryCanvasLayer)
                    } catch(e){
                        ; // ignore/smother if remove layer fails
                    }
                }

                if(sideBySideControl && sideBySideControl?._map){
                    map.removeControl(sideBySideControl);
                }
    
<<<<<<< HEAD
                if(secondaryCanvasLayer){
                    map.removeLayer(secondaryCanvasLayer);
                }
=======
>>>>>>> add4fbc9
                self.secondaryCanvas(undefined);
                self.secondaryLabel(undefined);
                self.showImageModifiers(false);
                self.selectPrimaryPanel(true);
            } else {
                self.selectPrimaryPanel(false);
                self.canvasClick(self.canvasObject());
                self.selectPrimaryPanel(true);
            }
        });

        this.panelRadio = ko.pureComputed(() => {
            if(!this.compareMode()){
                return "single";
            } else {
                return "double";
            }
        });

        this.buildAnnotationNodes = params.buildAnnotationNodes || function(json) {
            self.annotationNodes(
                json.map((node) => {
                    const annotations = ko.observableArray();
                    const updateAnnotations = async function() {
                        var canvas = self.canvas();
                        if (canvas) {
                            const annotationsUrl = arches.urls.iiifannotations + '?canvas=' + canvas + '&nodeid=' + node.nodeid;
                            if(!cachedAnnotations[annotationsUrl]){
                                const response = await window.fetch(annotationsUrl);

                                const jsonResponse = await response.json();
                                cachedAnnotations[annotationsUrl] = jsonResponse;
                            }
                            const annotation = cachedAnnotations[annotationsUrl];

                            annotation.features.forEach(function(feature) {
                                feature.properties.graphName = node['graph_name'];
                            });
                            annotations(annotation.features);

                        }
                    };
                    self.canvas.subscribe(updateAnnotations);
                    updateAnnotations();
                    return {
                        name: node['graph_name'] + ' - ' + node.name,
                        icon: node.icon,
                        active: ko.observable(false),
                        opacity: ko.observable(100),
                        annotations: annotations
                    };
                })
            );
        };

        window.fetch(arches.urls.iiifannotationnodes)
            .then(function(response) {
                return response.json();
            })
            .then(self.buildAnnotationNodes);

        var annotationLayer = ko.computed(function() {
            var annotationFeatures = [];
            self.annotationNodes().forEach(function(node) {
                if (node.active()) {
                    var annotations = node.annotations();
                    if (params.tile && params.tile.tileid) {
                        annotations = annotations.filter(function(annotation) {
                            return annotation.properties.tileId !== params.tile.tileid;
                        });
                    }
                    annotations.forEach(function(annotation) {
                        annotation.properties.opacityModifier = node.opacity();
                    });
                    annotationFeatures = annotations.concat(annotationFeatures);
                }
            });
            return L.geoJson({
                type: 'FeatureCollection',
                features: annotationFeatures
            }, {
                pointToLayer: function(feature, latlng) {
                    var modifier = feature.properties.opacityModifier / 100;
                    var style = {
                        color: feature.properties.color,
                        fillColor: feature.properties.fillColor,
                        weight: feature.properties.weight,
                        radius: feature.properties.radius,
                        opacity: (feature.properties.opacity * modifier),
                        fillOpacity: (feature.properties.fillOpacity * modifier)
                    };
                    return L.circleMarker(latlng, style);
                },
                style: function(feature) {
                    var modifier = feature.properties.opacityModifier / 100;
                    var style = {
                        color: feature.properties.color,
                        fillColor: feature.properties.fillColor,
                        weight: feature.properties.weight,
                        radius: feature.properties.radius,
                        opacity: (feature.properties.opacity * modifier),
                        fillOpacity: (feature.properties.fillOpacity * modifier)
                    };
                    return style;
                },
                onEachFeature: function(feature, layer) {
                    if (params.onEachFeature) {
                        params.onEachFeature(feature, layer);
                    }
                    else {
                        var popup = L.popup({
                            closeButton: false,
                            maxWidth: 349
                        })
                            .setContent(iiifPopup)
                            .on('add', function() {
                                var popupData = {
                                    'closePopup': function() {
                                        popup.remove();
                                    },
                                    'name': ko.observable(''),
                                    'description': ko.observable(''),
                                    'graphName': feature.properties.graphName,
                                    'resourceinstanceid': feature.properties.resourceId,
                                    'reportURL': arches.urls.resource_report
                                };
                                window.fetch(arches.urls.resource_descriptors + popupData.resourceinstanceid)
                                    .then(function(response) {
                                        return response.json();
                                    })
                                    .then(function(descriptors) {
                                        popupData.name(descriptors.displayname);
                                        popupData.description(descriptors['map_popup']);
                                    });
                                var popupElement = popup.getElement()
                                    .querySelector('.mapboxgl-popup-content');
                                ko.applyBindingsToDescendants(popupData, popupElement);
                            });
                        layer.bindPopup(popup);
                    }
                }
            });
        });
        var annotationFeatureGroup = new L.FeatureGroup();

        annotationLayer.subscribe(function(newAnnotationLayer) {
            var map = self.map();
            if (map) {
                annotationFeatureGroup.clearLayers();
                annotationFeatureGroup.addLayer(newAnnotationLayer);
            }
        });

        this.canvases = ko.pureComputed(function() {
            var manifestData = self.manifestData();
            var sequences = manifestData ? manifestData.sequences : [];
            var canvases = [];
            sequences.forEach(function(sequence) {
                if (sequence.canvases) {
                    sequence.label = self.getManifestDataValue(sequence, 'label', true);
                    sequence.canvases.forEach(function(canvas) {
                        canvas.label = self.getManifestDataValue(canvas, 'label', true);
                        if (typeof canvas.thumbnail === 'object')
                            canvas.thumbnail = canvas.thumbnail["@id"];
                        else if (canvas.images && canvas.images[0] && canvas.images[0].resource)
                            canvas.thumbnail = canvas.images[0].resource["@id"];
                        canvases.push(canvas);
                    });
                }
            });
            return canvases;
        });

        var validateUrl = function(value) {
            return /^(?:(?:(?:https?|ftp):)?\/\/)(?:\S+(?::\S*)?@)?(?:(?!(?:10|127)(?:\.\d{1,3}){3})(?!(?:169\.254|192\.168)(?:\.\d{1,3}){2})(?!172\.(?:1[6-9]|2\d|3[0-1])(?:\.\d{1,3}){2})(?:[1-9]\d?|1\d\d|2[01]\d|22[0-3])(?:\.(?:1?\d{1,2}|2[0-4]\d|25[0-5])){2}(?:\.(?:[1-9]\d?|1\d\d|2[0-4]\d|25[0-4]))|(?:(?:[a-z\u00a1-\uffff0-9]-*)*[a-z\u00a1-\uffff0-9]+)(?:\.(?:[a-z\u00a1-\uffff0-9]-*)*[a-z\u00a1-\uffff0-9]+)*(?:\.(?:[a-z\u00a1-\uffff]{2,})))(?::\d{2,5})?(?:[/?#]\S*)?$/i.test(value);
        };

        var queryTerm;
        var limit = 10;
        this.manifestSelectConfig = {
            value: this.manifest,
            clickBubble: true,
            multiple: false,
            closeOnSelect: false,
            allowClear: true,
            ajax: {
                url: arches.urls.iiifmanifest,
                dataType: 'json',
                quietMillis: 250,
                data: function(term, page) {
                    var data = {
                        start: (page-1)*limit,
                        limit: limit
                    };
                    queryTerm = term;
                    if (term) data.query = term;
                    return data;
                },
                results: function(data, page) {
                    var results = data.results;
                    if (validateUrl(queryTerm)) results.unshift({
                        url: queryTerm,
                        label: queryTerm
                    });
                    return {
                        results: results,
                        more: data.count >= (page*limit)
                    };
                }
            },
            id: function(item) {
                return item.url;
            },
            formatResult: function(item) {
                return item.label;
            },
            formatSelection: function(item) {
                return item.label;
            },
            clear: function() {
                self.manifest('');
            },
            isEmpty: ko.computed(function() {
                return self.manifest() === '' || !self.manifest();
            }, this),
            initSelection: function() {
                return;
            }
        };

        const splitSelectConfig = {
            clickBubble: true,
            multiple: false,
            closeOnSelect: true,
            allowClear: true,
            data: () => {
                results = this.canvases();
                return { results };
            },
            id: function(item) {
                return self.getCanvasService(item);
            },
            containerCssClass: "split-controls-drop",
            dropdownCssClass: "split-controls-drop",
            dropdownAutoWidth: true,
            formatResult: function(item) {
                return `<div class="image"><img src="${item.thumbnail}"/></div><div class="title">${item.label}</div>`; 
            },
            formatSelection: function(item) {
                return item?.label;
            },
            clear: function(abc) {
                self.canvases('');
            },
            isEmpty: ko.computed(function() {
                return self.canvases() === '' || !self.canvases();
            }, this),
            initSelection: function(element, callback) {
<<<<<<< HEAD
                const canvasObject = self.canvases().find(canvas => self.getCanvasService(canvas) == element.val());
                callback(canvasObject);
=======
                const canvasObj = self.canvases().find(canvas => self.getCanvasService(canvas) == element.val())
                callback(canvasObj);
>>>>>>> add4fbc9
            }
        };

        this.rightSideSelectConfig = {
            ...splitSelectConfig,
            value: this.secondaryCanvas
        };

        this.leftSideSelectConfig = {
            ...splitSelectConfig,
            value: this.canvas
        };

        this.imageToolConfig = {
            ...splitSelectConfig,
            value: this.imageToolSelector
        };

        this.getManifestData = function() {
            var manifestURL = self.manifest();
            if (manifestURL) {
                self.manifestLoading(true);
                self.manifestError(undefined);
                abortFetchManifest = new window.AbortController();
                window.fetch(manifestURL, {signal: abortFetchManifest.signal})
                    .then(function(response) {
                        return response.json();
                    })
                    .then(function(manifestData) {
                        self.manifestData(manifestData);
                        self.editManifest(false);
                    })
                    .catch(function(error) {
                        if (error.message !== "The user aborted a request.")
                            self.manifestError(error);
                    })
                    .finally(function() {
                        self.manifestLoading(false);
                        abortFetchManifest = undefined;
                    });
            }
        };
        this.getManifestData();

        WorkbenchViewmodel.apply(this, [params]);

        this.activeTab.subscribe(function() {
            var map = self.map();
            if (map) setTimeout(function() {
                map.invalidateSize();
            }, 1);
        });

        if (params.showGallery === undefined) params.showGallery = true;
        this.showGallery = ko.observable(params.showGallery);
        if (!params.manifest) params.expandGallery = true;
        this.expandGallery = ko.observable(params.expandGallery);
        this.expandGallery.subscribe(function(expandGallery) {
            if (expandGallery) { 
                self.compareMode(false);
                self.showGallery(true);
            }
        });
        this.showGallery.subscribe(function(showGallery) {
            if (!showGallery) self.expandGallery(false);
        });

        this.toggleGallery = function() {
            self.showGallery(!self.showGallery());
        };

        this.leafletConfig = {
            center: params.center || [0, 0],
            crs: L.CRS.Simple,
            zoom: params.zoom || 0,
            afterRender: this.map
        };

        this.imagePropertyUpdate = (location, viewmodel, event) => {
            if(self.floatingLocation() == location || !self.showImageModifiers()){
                self.showImageModifiers(!self.showImageModifiers());
            }
            self.floatingLocation(location);
            if(self.floatingLocation() == "left") {
                self.selectPrimaryPanel(true);
            } else {
                self.selectPrimaryPanel(false);
            }

        };

        this.fileUpdate = (...params) => {
            console.log(params);
        };

        let canvasLayer;
        let secondaryCanvasLayer;
        let sideBySideControl;
        this.brightness = ko.observable(100);
        this.contrast = ko.observable(100);
        this.saturation = ko.observable(100);
        this.greyscale = ko.observable(false);

        this.canvasFilter = ko.pureComputed(function() {
            var b = self.brightness() / 100;
            var c = self.contrast() / 100;
            var s = self.saturation() / 100;
            var g = self.greyscale() ? 1 : 0;
            return 'brightness(' + b + ') contrast(' + c + ') ' +
                'saturate(' + s + ') grayscale(' + g + ')';
        });

        this.canvasFilterObject = ko.pureComputed(() => {
            const brightness = self.brightness();
            const contrast = self.contrast();
            const saturation = self.saturation();
            const greyscale = self.greyscale();

            return { brightness, contrast, saturation, greyscale };
        });

        this.canvasFilter.subscribe((value) => {
            console.log(value);
        });
        var updateCanvasLayerFilter = function() {
            var filter = self.canvasFilter();
            var map = self.map();
            let layer;
            if (map) {
                if(self.selectPrimaryPanel()){
                    layer = map.getPane('tilePane').querySelector('.iiif-layer-primary');
                } else {
                    layer = map.getPane('tilePane').querySelector('.iiif-layer-secondary');
                }
                if(layer && layer !== null){
                    layer.style.filter = filter;
                }
            }
        };
        this.canvasFilter.subscribe(updateCanvasLayerFilter);

        this.resetImageSettings = function() {
            self.brightness(100);
            self.contrast(100);
            self.saturation(100);
            self.greyscale(false);
        };

        const zoomToBounds = (map, layer) => {
            var initialZoom = layer._getInitialZoom(map.getSize());
            var imageSize = layer._imageSizes[initialZoom];
            var sw = map.options.crs.pointToLatLng(L.point(0, imageSize.y), initialZoom);
            var ne = map.options.crs.pointToLatLng(L.point(imageSize.x, 0), initialZoom);
            var bounds = L.latLngBounds(sw, ne);
            map.fitBounds(bounds);
        }

        const loadComparison = () => {
            const map = self.map();
            if(map && canvasLayer.getContainer() && secondaryCanvasLayer?.getContainer() /*self.primaryLayerLoaded && self.secondaryLayerLoaded*/){
                // remove the control if it's been added to the map already  
                if(self.zoomToCanvas){
                    zoomToBounds(map, canvasLayer);
                    //map.fitBounds(canvasLayer.getBounds())
                    self.zoomToCanvas = false;
                }
                // add the control back, comparing the appropriate layers
                if(!sideBySideControl){
                    sideBySideControl = L.control.sideBySide(canvasLayer, secondaryCanvasLayer);
                } else {
                    sideBySideControl.setLeftLayers(canvasLayer);
                    sideBySideControl.setRightLayers(secondaryCanvasLayer);
                }

                if(!sideBySideControl?._map) {
                    sideBySideControl.addTo(map);
                }
            }
        };

        var updatePrimaryCanvasLayer = function() {
            const map = self.map();
            const canvas = self.canvas();

            if(self.selectPrimaryPanel() && canvas && canvas != self.imageToolSelector()){
                self.imageToolSelector(canvas);
            }

            if (map && canvas) {
                if (canvasLayer && map.hasLayer(canvasLayer)) {
                    try {
                        map.removeLayer(canvasLayer);
                    } catch(e){
                        ; // ignore/smother if remove layer fails
                    }
                    canvasLayer = undefined;
                }
                if (canvas) {
                    const layerInfoUrl = canvas + '/info.json'
                    canvasLayer = getLayer(layerInfoUrl, layers);
    
                    if(!canvasLayer){
                        canvasLayer = L.tileLayer.iiif(layerInfoUrl, {
                            fitBounds: false,
                            className: "iiif-layer-primary"
                        });

                        canvasLayer.on('load', () => {
                            if(self.compareMode()){
                                loadComparison();
                            } else if (!self.compareMode() && self.zoomToCanvas && canvasLayer){
                                zoomToBounds(map, canvasLayer);
                                self.zoomToCanvas = false;
                            }
                        });

                        layers.push(canvasLayer);
                    }
                    canvasLayer.addTo(map);
                    updateCanvasLayerFilter();

                }
            }
        };

        const getLayer = (url, layers) => {
            const match = layers.filter(layer => layer._infoUrl == url);
            if(match.length > 0){
                return match[0];
            }
        }

        const updateSecondaryCanvasLayer = () => {
            const map = self.map();
            const primaryCanvas = self.canvas();
            const secondaryCanvas = self.secondaryCanvas();
            if(secondaryCanvas && secondaryCanvas != self.imageToolSelector()){
                self.selectPrimaryPanel(false);
                self.imageToolSelector(secondaryCanvas);
            }

            if (map && primaryCanvas && secondaryCanvas) {
                if(secondaryCanvasLayer && map.hasLayer(secondaryCanvasLayer)) {
                    try {
                        map.removeLayer(secondaryCanvasLayer);
                    } catch(e){
                        ; // ignore/smother if remove layer fails
                    }
                    secondaryCanvasLayer = undefined;
                }

                const layerInfoUrl = secondaryCanvas + '/info.json'
                secondaryCanvasLayer = getLayer(layerInfoUrl, secondaryLayers);

<<<<<<< HEAD
                const loadComparison = () => {
                    if(sideBySideControl){
                        map.removeControl(sideBySideControl);
                    }
                    sideBySideControl = L.control.sideBySide(canvasLayer, secondaryCanvasLayer);
                    sideBySideControl.addTo(map);
                    map.fitBounds(map.getBounds());
                };

                secondaryCanvasLayer.on('tileload', loadComparison);
=======
                if(!secondaryCanvasLayer){
                    secondaryCanvasLayer = L.tileLayer.iiif(layerInfoUrl, {
                        fitBounds: false,
                        className: "iiif-layer-secondary"
                    });

                    secondaryCanvasLayer.on('load', () => {
                        if(self.compareMode()){
                            loadComparison();
                        }
                    });

                    secondaryLayers.push(secondaryCanvasLayer);
                }
                secondaryCanvasLayer.addTo(map);
>>>>>>> add4fbc9
                
                updateCanvasLayerFilter();
            }
        };

        this.map.subscribe(function(map) {
            L.control.fullscreen({
                fullscreenElement: $(map.getContainer()).closest('.workbench-card-wrapper')[0]
            }).addTo(map);
            updatePrimaryCanvasLayer();
            map.addLayer(annotationFeatureGroup);
        });
<<<<<<< HEAD
        this.canvas.subscribe(addCanvasLayer);
        this.secondaryCanvas.subscribe(compareCanvasLayers);
=======
        this.canvas.subscribe(updatePrimaryCanvasLayer);
        this.secondaryCanvas.subscribe(updateSecondaryCanvasLayer);
>>>>>>> add4fbc9

        this.setSecondaryCanvas = (canvas) => {
            const service = self.getCanvasService(canvas);
            if(service){
                self.secondaryCanvas(service);
            }
        };

        this.selectCanvas = function(canvas) {
            
            const service = self.getCanvasService(canvas);

            if (service && self.selectPrimaryPanel()) {
                self.canvas(service);
                self.canvasObject(canvas);
                self.canvasLabel(self.getManifestDataValue(canvas, 'label', true))
            } else {
                self.secondaryCanvas(service);
                self.secondaryCanvasObject(canvas);
                self.canvasLabel(self.getManifestDataValue(canvas, 'label', true))
            }
        };

        this.canvasClick = function(canvas) {
            self.selectCanvas(canvas);
            self.expandGallery(false);
        };

        this.getCanvasService = function(canvas) {
            if (canvas.images.length > 0) return canvas.images[0].resource.service['@id'];
        };

        this.updateCanvas = !self.canvas();
        this.manifestData.subscribe(function(manifestData) {
            if (manifestData) {
                if (manifestData.sequences.length > 0) {
                    var sequence = manifestData.sequences[0];
                    var canvasIndex = 0;
                    if (sequence.canvases.length > 0) {
                        if (!self.updateCanvas) {
                            canvasIndex = sequence.canvases.findIndex(function(c){return c.images[0].resource.service['@id'] === self.canvas();});
                        }
                        var canvas = sequence.canvases[canvasIndex];

                        self.secondaryCanvasLayer = undefined;
                        self.canvasLayer = undefined;
                        const service = self.getCanvasService(canvas);
                        self.zoomToCanvas = true;
                        self.canvas(service);
                        self.canvasObject(canvas);

                        if(self.compareMode()){
                            self.secondaryCanvas(service);
                            self.secondaryCanvasObject(canvas);
                        }
                    }    
                }
                self.updateCanvas = true;
                self.origManifestName = self.getManifestDataValue(manifestData, 'label', true);
                self.manifestName(self.origManifestName);
                self.origManifestDescription = self.getManifestDataValue(manifestData, 'description', true);
                self.manifestDescription(self.origManifestDescription);
                self.origManifestAttribution = self.getManifestDataValue(manifestData, 'attribution', true);
                self.manifestAttribution(self.origManifestAttribution);
                self.origManifestLogo = self.getManifestDataValue(manifestData, 'logo', true);
                self.manifestLogo(self.origManifestLogo);
                self.origManifestMetadata = koMapping.toJSON(self.getManifestDataValue(manifestData, 'metadata'));
                self.manifestMetadata.removeAll();
                self.getManifestDataValue(manifestData, 'metadata').forEach(function(entry){
                    self.manifestMetadata.push(koMapping.fromJS(entry));
                });
            }
        });

        this.toggleManifestEditor = function() {
            self.editManifest(!self.editManifest());
            if (abortFetchManifest) abortFetchManifest.abort();
        };

        this.getAnnotationCount = function() {
            return 0;
        };
    };
    ko.components.register('iiif-viewer', {
        viewModel: IIIFViewerViewmodel,
        template: {
            require: 'text!templates/views/components/iiif-viewer.htm'
        }
    });
    return IIIFViewerViewmodel;
});<|MERGE_RESOLUTION|>--- conflicted
+++ resolved
@@ -54,13 +54,9 @@
         this.showImageModifiers = ko.observable(false);
         this.renderContext = ko.observable(params.renderContext);
         this.showModeSelector = ko.observable(true);
-<<<<<<< HEAD
-        let primaryPanelFilters;
-=======
         this.primaryLayerLoaded = true;
         this.secondaryLayerLoaded = true;
         let primaryPanelFilters
->>>>>>> add4fbc9
         let secondaryPanelFilters;
         const layers = [];
         const secondaryLayers = [];
@@ -121,12 +117,6 @@
                     map.removeControl(sideBySideControl);
                 }
     
-<<<<<<< HEAD
-                if(secondaryCanvasLayer){
-                    map.removeLayer(secondaryCanvasLayer);
-                }
-=======
->>>>>>> add4fbc9
                 self.secondaryCanvas(undefined);
                 self.secondaryLabel(undefined);
                 self.showImageModifiers(false);
@@ -385,13 +375,8 @@
                 return self.canvases() === '' || !self.canvases();
             }, this),
             initSelection: function(element, callback) {
-<<<<<<< HEAD
-                const canvasObject = self.canvases().find(canvas => self.getCanvasService(canvas) == element.val());
-                callback(canvasObject);
-=======
                 const canvasObj = self.canvases().find(canvas => self.getCanvasService(canvas) == element.val())
                 callback(canvasObj);
->>>>>>> add4fbc9
             }
         };
 
@@ -646,18 +631,6 @@
                 const layerInfoUrl = secondaryCanvas + '/info.json'
                 secondaryCanvasLayer = getLayer(layerInfoUrl, secondaryLayers);
 
-<<<<<<< HEAD
-                const loadComparison = () => {
-                    if(sideBySideControl){
-                        map.removeControl(sideBySideControl);
-                    }
-                    sideBySideControl = L.control.sideBySide(canvasLayer, secondaryCanvasLayer);
-                    sideBySideControl.addTo(map);
-                    map.fitBounds(map.getBounds());
-                };
-
-                secondaryCanvasLayer.on('tileload', loadComparison);
-=======
                 if(!secondaryCanvasLayer){
                     secondaryCanvasLayer = L.tileLayer.iiif(layerInfoUrl, {
                         fitBounds: false,
@@ -673,7 +646,6 @@
                     secondaryLayers.push(secondaryCanvasLayer);
                 }
                 secondaryCanvasLayer.addTo(map);
->>>>>>> add4fbc9
                 
                 updateCanvasLayerFilter();
             }
@@ -686,13 +658,8 @@
             updatePrimaryCanvasLayer();
             map.addLayer(annotationFeatureGroup);
         });
-<<<<<<< HEAD
-        this.canvas.subscribe(addCanvasLayer);
-        this.secondaryCanvas.subscribe(compareCanvasLayers);
-=======
         this.canvas.subscribe(updatePrimaryCanvasLayer);
         this.secondaryCanvas.subscribe(updateSecondaryCanvasLayer);
->>>>>>> add4fbc9
 
         this.setSecondaryCanvas = (canvas) => {
             const service = self.getCanvasService(canvas);
