define([
    'jquery',
    'underscore',
    'arches',
    'knockout',
    'views/components/search/base-filter',
    'views/components/map',
    'views/components/widgets/map/bin-feature-collection',
    'views/components/widgets/map/map-styles',
    'turf',
    'geohash',
    'geojson-extent',
    'uuid',
    'geojsonhint',
], function($, _, arches, ko, BaseFilter, MapComponentViewModel, binFeatureCollection, mapStyles, turf, geohash,  geojsonExtent, uuid, geojsonhint) {
    var componentName = 'map-filter';
    return ko.components.register(componentName, {
        viewModel: BaseFilter.extend({
            initialize: function(options) {
                var self = this;

                this.dependenciesLoaded = ko.observable(false)

                require(['mapbox-gl', 'mapbox-gl-draw'], (mapbox, mbdraw) => {
                    self.mapboxgl = mapbox;
                    self.MapboxDraw = mbdraw;
                    self.dependenciesLoaded(true);
                    if(self.map()){
                        self.map.valueHasMutated()
                    }
                });

                options.name = "Map Filter";
                BaseFilter.prototype.initialize.call(this, options);

                options.sources = {
                    "geojson-search-buffer-data": {
                        "type": "geojson",
                        "generateId": true,
                        "data": {
                            "type": "FeatureCollection",
                            "features": []
                        }
                    }
                };

                options.layers = ko.observable(
                    [
                        {
                            "id": "geojson-search-buffer-outline-base",
                            "source": "geojson-search-buffer-data",
                            "type": "line",
                            "filter": [
                                "==", "$type", "Polygon"
                            ],
                            "layout": {
                                "line-cap": "round",
                                "line-join": "round"
                            },
                            "paint": {
                                "line-color": "#fff",
                                "line-width": 4
                            }
                        },
                        {
                            "id": "geojson-search-buffer-outline",
                            "source": "geojson-search-buffer-data",
                            "type": "line",
                            "filter": [
                                "==", "$type", "Polygon"
                            ],
                            "layout": {
                                "line-cap": "round",
                                "line-join": "round"
                            },
                            "paint": {
                                "line-color": "#3bb2d0",
                                "line-width": 2
                            }
                        },
                        {
                        "id": "geojson-search-buffer",
                        "type": "fill",
                        "layout": {
                            "visibility": "visible"
                        },
                        "paint": {
                            "fill-color": "#3bb2d0",
                            "fill-outline-color": "#3bb2d0",
                            "fill-opacity": 0.2
                        },
                        "source": "geojson-search-buffer-data"
                        }
                    ]
                );

                options.search = true;

                MapComponentViewModel.apply(this, [options]);

                this.updateLayers = function(layers) {
                    var map = self.map();
                    var style = map.getStyle();
                    style.layers = self.draw ? layers.concat(self.draw.options.styles) : layers;
                    map.setStyle(style);
                };

                this.searchGeometries = ko.observableArray(null);
                this.searchAggregations = ko.observable();
                this.selectedTool = ko.observable();
                this.geoJSONString = ko.observable(undefined);
                this.geoJSONErrors = ko.observableArray();
                this.pageLoaded = false;
                this.maxBuffer = 100000;
                this.maxBufferUnits = 'm';
                this.maxZoom = arches.mapDefaultMaxZoom;
                this.searchMapLoadAll = arches.searchMapLoadAll;
                this.filter.feature_collection = ko.observable({
                    "type": "FeatureCollection",
                    "features": []
                });

                this.bufferUnits = [{
                    name: 'meters',
                    val: 'm'
                },{
                    name: 'feet',
                    val: 'ft'
                }];

                this.mapLinkData.subscribe(function(data) {
                    this.zoomToGeoJSON(data);
                },this);

                var bins = binFeatureCollection(this.searchAggregations);

                this.geoJSONString.subscribe(function(geoJSONString) {
                    this.geoJSONErrors(this.getGeoJSONErrors(geoJSONString));
                    if(this.geoJSONErrors().length === 0){
                        var geoJSON = JSON.parse(geoJSONString);
                        // remove any extra geometries as only one geometry is allowed for search
                        geoJSON.features = geoJSON.features.slice(0, 1);
                        if(geoJSON.features.length > 0){
                            var extent = geojsonExtent(geoJSON);
                            var bounds = new this.mapboxgl.LngLatBounds(extent);
                            this.map().fitBounds(bounds, {
                                padding: parseInt(this.buffer(), 10)
                            });
                        }
                        this.searchGeometries(geoJSON.features);
                        this.draw.set(geoJSON);
                    }
                }, this);

                this.getGeoJSONErrors = function(geoJSONString) {
                    var hint = geojsonhint.hint(geoJSONString);
                    var errors = [];
                    try{
                        var geoJSON = JSON.parse(geoJSONString);
                        if (geoJSON.features.length > 1){
                            hint.push({
                                "level": 'warning',
                                "message": 'Only one feature is allowed for search filtering.  Ignorning all all but the first feature.'
                            });
                        }
                        var feature = geoJSON.features[0];
                        if (!!feature.properties && !!feature.properties.buffer){
                            var buffer = feature.properties.buffer;
                            try{
                                var bufferWidth = parseInt(buffer.width, 10);
                                if(bufferWidth < 0 || bufferWidth > this.maxBuffer){
                                    throw new Error('Whoops!');
                                }
                            }
                            catch {
                                hint.push({
                                    "level": 'warning',
                                    "message": 'Buffer must be an integer between 0 and ' + this.maxBuffer
                                });
                            }

                            try{
                                var bufferUnit = buffer.unit;
                                if(bufferUnit !== 'ft' && bufferUnit !== 'm'){
                                    throw new Error('Whoops!');
                                }
                            }
                            catch {
                                hint.push({
                                    "level": 'warning',
                                    "message": 'Buffer unit must be either "ft" of "m"'
                                });
                            }
                        }

                         if (!!feature.properties && !!feature.properties.inverted){
                            var inverted = feature.properties.inverted;
                            try{
                                var bufferWidth = parseInt(buffer.width, 10);
                                if(inverted !== true && inverted !== false){
                                    throw new Error('Whoops!');
                                }
                            }
                            catch {
                                hint.push({
                                    "level": 'warning',
                                    "message": 'Property "inverted" must be the boolean "true" or "false" (no quotes)'
                                });
                            }
                        }
                    }finally{
                        hint.forEach(function(item) {
                            if (item.level !== 'message') {
                                errors.push(item);
                            }
                        });
                        return errors;
                    }
                };

                this.spatialFilterTypes = [{
                    name: 'Point',
                    title: 'Draw a Marker',
                    class: 'leaflet-draw-draw-marker',
                    icon: 'ion-location',
                    drawMode: 'draw_point',
                    active: ko.observable(false)
                }, {
                    name: 'Line',
                    title: 'Draw a Polyline',
                    icon: 'ion-steam',
                    class: 'leaflet-draw-draw-polyline',
                    drawMode: 'draw_line_string',
                    active: ko.observable(false)
                }, {
                    name: 'Polygon',
                    title: 'Draw a Polygon',
                    icon: 'fa fa-pencil-square-o',
                    class: 'leaflet-draw-draw-polygon',
                    drawMode: 'draw_polygon',
                    active: ko.observable(false)
                }, {
                    name: 'Extent',
                    title: 'Search by Map Extent',
                    icon: 'fa fa-pencil-square-o',
                    class: 'leaflet-draw-draw-polygon',
                    drawMode: 'extent',
                    active: ko.observable(false)
                }];

                this.drawModes = _.pluck(this.spatialFilterTypes, 'drawMode');

                this.selectedTool.subscribe(function(selectedDrawTool){
                    if(!!selectedDrawTool){
                        if(selectedDrawTool === 'extent'){
                            this.searchByExtent();
                        } else {
                            this.draw.changeMode(selectedDrawTool);
                            self.map().draw_mode = selectedDrawTool;
                        }
                    }
                }, this);

                this.searchResults.timestamp.subscribe(function(timestamp) {
                    if(this.pageLoaded) {
                        this.updateResults();
                    }
                }, this);

                var updateSearchResultPointLayer = function() {
                    var pointSource = self.map().getSource('search-results-points');
                    var agg = ko.unwrap(self.searchAggregations);
                    var features = [];
                    var mouseoverInstanceId = self.mouseoverInstanceId();

                    if (agg) {
                        _.each(agg.results, function(result) {
                            _.each(result._source.points, function(point) {
                                var feature = turf.point([point.point.lon, point.point.lat], _.extend(result._source, {
                                    resourceinstanceid: result._id,
                                    highlight: result._id === mouseoverInstanceId
                                }));
                                features.push(feature);
                            });
                        });
                    }

                    var pointsFC = turf.featureCollection(features);
                    pointSource.setData(pointsFC);
                };

                this.updateSearchResultsLayers = function() {
                    if (self.filter.feature_collection() && self.filter.feature_collection()['features'].length > 0) {
                        var geojsonFC = self.filter.feature_collection();
                        var extent = geojsonExtent(geojsonFC);
                        var bounds = new this.mapboxgl.LngLatBounds(extent);
                        self.map().fitBounds(bounds, {
                            padding: self.buffer()
                        });
                    } else {
                        self.fitToAggregationBounds();
                    }
                    var features = [];
                    var agg = ko.unwrap(self.searchAggregations);
                    _.each(agg.geo_aggs.grid.buckets, function(cell) {
                        var pt = geohash.decode(cell.key);
                        var feature = turf.point([pt.lon, pt.lat], {
                            doc_count: cell.doc_count
                        });
                        features.push(feature);
                    });
                    var pointsFC = turf.featureCollection(features);

                    var aggregated = turf.collect(ko.unwrap(bins), pointsFC, 'doc_count', 'doc_count');
                    _.each(aggregated.features, function(feature) {
                        feature.properties.doc_count = _.reduce(feature.properties.doc_count, function(i, ii) {
                            return i + ii;
                        }, 0);
                    });

                    var aggData = {
                        points: pointsFC,
                        agg: aggregated
                    };

                    var aggSource = self.map().getSource('search-results-hex');
                    var hashSource = self.map().getSource('search-results-hashes');
                    aggSource.setData(aggData.agg);
                    hashSource.setData(aggData.points);
                    updateSearchResultPointLayer();
                };

                this.filters[componentName](this);
                this.map.subscribe(function(){
                    this.setupDraw();
                    this.restoreState();

                    var filterUpdated = ko.computed(function() {
                        return JSON.stringify(ko.toJS(this.filter.feature_collection())) + this.filter.inverted();
                    }, this);
                    filterUpdated.subscribe(function() {
                        this.updateQuery();
                    }, this);

                    this.buffer.subscribe(function(val) {
                        this.updateFilter();
                    }, this);

                    this.bufferUnit.subscribe(function(val) {
                        this.updateFilter();
                    }, this);

                    this.searchAggregations.subscribe(this.updateSearchResultsLayers, this);
                    if (ko.isObservable(bins)) {
                        bins.subscribe(this.updateSearchResultsLayers, this);
                    }
                    if (this.searchAggregations()) {
                        this.updateSearchResultsLayers();
                    }
                    this.mouseoverInstanceId.subscribe(updateSearchResultPointLayer);
                }, this);
            },

            setupDraw: function() {
                if(!this.map() || !this.dependenciesLoaded()){
                    return;
                }
                var self = this;
                var modes = this.MapboxDraw.modes;
                modes.static = {
                    toDisplayFeatures: function(state, geojson, display) {
                        display(geojson);
                    }
                };
                this.draw = new this.MapboxDraw({
                    displayControlsDefault: false,
                    modes: modes
                });
                this.map().addControl(this.draw);
                this.map().on('draw.create', function(e) {
                    self.draw.getAll().features.forEach(function(feature){
                        if(feature.id !== e.features[0].id){
                            self.draw.delete(feature.id);
                        }
                    })
                    self.searchGeometries(e.features);
                    self.updateFilter();
                    self.selectedTool(undefined);
                });
                this.map().on('draw.update', function(e) {
                    self.searchGeometries(e.features);
                    self.updateFilter();
                });
                this.map().on("draw.modechange", function (e) {
                    self.map().draw_mode = e.mode;
                });
            },

            searchByExtent: function() {
                if (_.contains(this.drawModes, this.selectedTool())) {
                    this.draw.deleteAll();
                }
                var bounds = this.map().getBounds();
                var ll = bounds.getSouthWest().toArray();
                var ul = bounds.getNorthWest().toArray();
                var ur = bounds.getNorthEast().toArray();
                var lr = bounds.getSouthEast().toArray();
                var coordinates = [ll, ul, ur, lr, ll];
                var boundsFeature = {
                    "type": "Feature",
                    "properties": {},
                    "id": uuid.generate(),
                    "geometry": {
                        "type": "Polygon",
                        "coordinates": [coordinates]
                    }
                };
                this.draw.set({
                    "type": "FeatureCollection",
                    "features": [boundsFeature]
                });
                this.searchGeometries([boundsFeature]);
                this.updateFilter();
                this.selectedTool(undefined);
            },

            useMaxBuffer: function (unit, buffer, maxBuffer) {
                res = false;
                if (unit === 'ft') {
                    res = (buffer * 0.3048) > maxBuffer
                } else {
                    res = buffer > maxBuffer
                }
                return res;
            },

            updateFilter: function(){
                if (this.buffer() < 0) {
                    this.buffer(0);
                }

                var useMaxBuffer = this.useMaxBuffer(this.bufferUnit(), this.buffer(), this.maxBuffer);
                var buffer = this.buffer();
                if (useMaxBuffer) {
                    max = this.bufferUnit() === 'ft' ? 328084 : this.maxBuffer;
                    this.buffer(max);
                }

                this.searchGeometries().forEach(function(feature){
                    if(!feature.properties){
                        feature.properties = {};
                    }
                    feature.properties.buffer = {
                        "width": this.buffer(),
                        "unit": this.bufferUnit()
                    };
                    feature.properties.inverted = this.filter.inverted();
                }, this);
                this.filter.feature_collection({
                    "type": "FeatureCollection",
                    "features": this.searchGeometries()
                });
            },

            editGeoJSON: function(feature) {
                var geoJSON = feature();
                var geoJSONString = JSON.stringify(geoJSON, null, 4);
                this.geoJSONString(geoJSONString);
            },

            updateGeoJSON: function() {
                if (this.geoJSONErrors().length === 0) {
                    var geoJSON = JSON.parse(this.geoJSONString());
                    this.draw.set(geoJSON);
                    this.searchGeometries(geoJSON.features);
                    geoJSON.features.forEach(function(feature){
                        if(!!feature.properties && !!feature.properties.buffer){
                            this.buffer(parseInt(feature.properties.buffer.width, 10));
                            this.bufferUnit(feature.properties.buffer.unit);
                        }
                        if(!!feature.properties && feature.properties.hasOwnProperty('inverted')){
                            this.filter.inverted(feature.properties.inverted);
                        }
                    }, this);
                    this.selectedTool(undefined);
                    this.geoJSONString(undefined);
                }
            },

            zoomToGeoJSON: function(data) {
<<<<<<< HEAD
                var mapData;
                if (data.properties.geometries) {
                    mapData = data.properties.geometries.reduce(function(fc1, fc2) {
                        fc1.geom.features = fc1.geom.features.concat(fc2.geom.features);
                        return fc1;
                    }, {
                        "geom": {
                            "type": "FeatureCollection",
                            "features": []
                        }
                    });
                } else {
                    mapData = {
                        "geom": {
                            "type": "FeatureCollection",
                            "features": [{
                                "geometry": {
                                    "coordinates": [data.properties.points[0]["point"]["lon"], data.properties.points[0]["point"]["lat"]],
                                    "type": "Point"
                                },
                                "properties": {},
                                "type": "Feature"
                            }]
                        }
                    };
                }
                var bounds = new mapboxgl.LngLatBounds(geojsonExtent(mapData.geom));
=======
                var mapData = data.properties.geometries.reduce(function(fc1, fc2) {
                    fc1.geom.features = fc1.geom.features.concat(fc2.geom.features);
                    return fc1;
                }, {
                    "geom": {
                        "type": "FeatureCollection",
                        "features": []
                    }
                });
                var bounds = new this.mapboxgl.LngLatBounds(geojsonExtent(mapData.geom));
>>>>>>> 3523daa9
                var maxZoom = ko.unwrap(this.maxZoom);
                this.map().fitBounds(bounds, {
                    maxZoom: maxZoom > 17 ? 17 : maxZoom
                });
            },

            updateQuery: function() {
                var self = this;
                var queryObj = this.query();
                if (this.filter.feature_collection().features.length > 0) {
                    if (this.getFilter('term-filter').hasTag(this.type) === false) {
                        this.getFilter('term-filter').addTag('Map Filter Enabled', this.name, this.filter.inverted);
                    }
                    this.filter.feature_collection().features[0].properties['inverted'] = this.filter.inverted();
                    queryObj[componentName] = ko.toJSON(this.filter.feature_collection());
                } else {
                    delete queryObj[componentName];
                }
                this.query(queryObj);
            },

            restoreState: function() {
                var query = this.query();
                var buffer = 10;
                var bufferUnit = 'm';
                var inverted = false;
                var hasSpatialFilter = false;
                if (componentName in query) {
                    var mapQuery = JSON.parse(query[componentName]);
                    if (mapQuery.features.length > 0) {
                        hasSpatialFilter = true;
                        var properties = mapQuery.features[0].properties;
                        inverted = properties.inverted;
                        this.filter.feature_collection(mapQuery);
                        buffer = properties.buffer.width;
                        bufferUnit = properties.buffer.unit
                        this.draw.set({
                            "type": "FeatureCollection",
                            "features": mapQuery.features
                        });
                    }
                }
                // we need to add these observables here AFTER initial values have been discovered
                // because of the race nature of these variables' subscriptions
                this.buffer = ko.observable(buffer).extend({ deferred: true });
                this.bufferUnit = ko.observable(bufferUnit).extend({ deferred: true });
                this.filter.inverted = ko.observable(inverted).extend({ deferred: true });
                if (hasSpatialFilter) {
                    this.getFilter('term-filter').addTag('Map Filter Enabled', this.name, this.filter.inverted);
                }
                this.updateResults();
                this.pageLoaded = true;
            },

            updateResults: function() {
                var initQuery, queryChanged, queryString, querySansPage, lastQuery;
                if (this.searchMapLoadAll) {
                    this.loading(true);
                    initQuery = false, queryChanged = false;
                    queryString = JSON.parse(this.queryString());
                    queryString['points_only'] = true;
                    queryString['tiles'] = false;
                    if (this.updateRequest) { this.updateRequest.abort(); }
                    querySansPage = JSON.parse(this.queryString());
                    lastQuery = JSON.parse(this.lastQueryString());
                    querySansPage = Object.keys(querySansPage).sort().reduce(function(obj, key) {
                        obj[key] = querySansPage[key];
                        return obj;
                    }, {});
                    if (Object.keys(this.lastQuery()).length > 0) {
                        lastQuery = Object.keys(lastQuery).sort().reduce(function(obj, key) {
                            obj[key] = lastQuery[key];
                            return obj;
                        }, {});
                    }
                    delete querySansPage["paging-filter"];
                    if (lastQuery["paging-filter"])
                        delete lastQuery["paging-filter"];
                    querySansPage = JSON.stringify(querySansPage);
                    lastQuery = JSON.stringify(lastQuery);
                    initQuery = lastQuery == '{}';
                    queryChanged = querySansPage != lastQuery;
                    if ((queryChanged && !initQuery) || !this.pageLoaded) {
                        $.ajax({
                            type: "GET",
                            url: arches.urls.search_results,
                            data: queryString,
                            context: this,
                            success: function(response) {
                                this.mapSearchResults = {};
                                _.each(response, function(value, key, response) {
                                    this.mapSearchResults[key] = value;
                                }, this);
                            },
                            error: function(response, status, error) {
                                console.log(response);
                                this.loading(false);
                            },
                            complete: function(request, status) {
                                this.searchAggregations({
                                    results: this.mapSearchResults.results.hits.hits,
                                    geo_aggs: this.mapSearchResults.results.aggregations.geo_aggs.inner.buckets[0]
                                });
                                this.fitToAggregationBounds();
                                this.setSearchBuffer();
                                this.loading(false);
                            }
                        });
                    } else {
                        this.setSearchBuffer();
                        this.loading(false);
                    }
                } else {
                    if (!!this.searchResults.results){
                        this.searchAggregations({
                            results: this.searchResults.results.hits.hits,
                            geo_aggs: this.searchResults.results.aggregations.geo_aggs.inner.buckets[0]
                        });
                        this.fitToAggregationBounds();
                    }
                    this.setSearchBuffer();
                }
            },

            setSearchBuffer: function() {
                var buffer;
                if(!!this.searchResults[componentName]) {
                    buffer = this.searchResults[componentName].search_buffer;
                    this.map().getSource('geojson-search-buffer-data').setData(buffer);
                }
            },

            clear: function(reset_features) {
                this.filter.feature_collection({
                    "type": "FeatureCollection",
                    "features": []
                });
                this.map().getSource('geojson-search-buffer-data').setData({
                    "type": "FeatureCollection",
                    "features": []
                });
                this.getFilter('term-filter').removeTag('Map Filter Enabled');
                this.draw.deleteAll();
                this.searchGeometries([]);
            },

            fitToAggregationBounds: function() {
                var agg = this.searchAggregations();
                var aggBounds;
                if (agg && agg.geo_aggs.bounds.bounds && this.map()) {
                    aggBounds = agg.geo_aggs.bounds.bounds;
                    var bounds = [
                        [
                            aggBounds.top_left.lon,
                            aggBounds.bottom_right.lat
                        ],
                        [
                            aggBounds.bottom_right.lon,
                            aggBounds.top_left.lat
                        ]
                    ];
                    var maxZoom = ko.unwrap(this.maxZoom);
                    maxZoom = maxZoom > 17 ? 17 : maxZoom;
                    this.map().fitBounds(bounds, {
                        padding: 45,
                        maxZoom: maxZoom
                    });
                }
            }
        }),
        template: { require: 'text!templates/views/components/search/map-filter.htm' }
    });
});<|MERGE_RESOLUTION|>--- conflicted
+++ resolved
@@ -488,35 +488,6 @@
             },
 
             zoomToGeoJSON: function(data) {
-<<<<<<< HEAD
-                var mapData;
-                if (data.properties.geometries) {
-                    mapData = data.properties.geometries.reduce(function(fc1, fc2) {
-                        fc1.geom.features = fc1.geom.features.concat(fc2.geom.features);
-                        return fc1;
-                    }, {
-                        "geom": {
-                            "type": "FeatureCollection",
-                            "features": []
-                        }
-                    });
-                } else {
-                    mapData = {
-                        "geom": {
-                            "type": "FeatureCollection",
-                            "features": [{
-                                "geometry": {
-                                    "coordinates": [data.properties.points[0]["point"]["lon"], data.properties.points[0]["point"]["lat"]],
-                                    "type": "Point"
-                                },
-                                "properties": {},
-                                "type": "Feature"
-                            }]
-                        }
-                    };
-                }
-                var bounds = new mapboxgl.LngLatBounds(geojsonExtent(mapData.geom));
-=======
                 var mapData = data.properties.geometries.reduce(function(fc1, fc2) {
                     fc1.geom.features = fc1.geom.features.concat(fc2.geom.features);
                     return fc1;
@@ -527,7 +498,6 @@
                     }
                 });
                 var bounds = new this.mapboxgl.LngLatBounds(geojsonExtent(mapData.geom));
->>>>>>> 3523daa9
                 var maxZoom = ko.unwrap(this.maxZoom);
                 this.map().fitBounds(bounds, {
                     maxZoom: maxZoom > 17 ? 17 : maxZoom
