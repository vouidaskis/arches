--- conflicted
+++ resolved
@@ -263,12 +263,8 @@
                     var agg = ko.unwrap(self.searchAggregations);
                     var features = [];
                     var mouseoverInstanceId = self.mouseoverInstanceId();
-<<<<<<< HEAD
-                    if (agg && agg.results) {
-=======
                     
                     if (agg) {
->>>>>>> 34ccbab2
                         _.each(agg.results, function(result) {
                             _.each(result._source.points, function(point) {
                                 var feature = turf.point([point.point.lon, point.point.lat], _.extend(result._source, {
