define([
    'knockout',
    'knockout-mapping',
    'underscore',
    'views/components/search/base-filter',
<<<<<<< HEAD
    'templates/views/components/search/term-filter.htm',
    'bindings/term-search',
], function(ko, koMapping, _, BaseFilter, termFilterTemplate) {
=======
    'bindings/term-search', 
    'arches'
], function(ko, koMapping, _, BaseFilter, termSearchComponent, arches) {
>>>>>>> 144a3bd9
    var componentName = 'term-filter';
    const viewModel = BaseFilter.extend({
        initialize: function(options) {
            options.name = 'Term Filter';
            BaseFilter.prototype.initialize.call(this, options);

            this.filter.terms = ko.observableArray();
            this.filter.tags = ko.observableArray();

<<<<<<< HEAD
            var updatedTerms = ko.computed(function() {
                return ko.toJS(this.filter.terms);
            }, this);
            updatedTerms.subscribe(function() {
                this.updateQuery();
            }, this);

            this.filter.tags.subscribe(function(tags){
                _.each(tags, function(tag){
                    if(tag.status === 'deleted'){
                        var found = _.find(this.filter.tags, function(currentTag){
                            return tag.value.type === currentTag.type;
                        }, this);
                        if(!found){
                            _.each(this.filters, function(filter){
                                if(!!filter() && filter().name === tag.value.type){
                                    filter().clear();
                                }
=======
                this.language = ko.observable();
                this.languages = ko.observableArray();
                const languages = arches.languages.slice();
                languages.unshift({"code": "*", "name": "All"})
                this.languages(languages);

                var updatedTerms = ko.computed(function() {
                    return ko.toJS(this.filter.terms);
                }, this);

                updatedTerms.subscribe(function() {
                    this.updateQuery();
                }, this);

                this.language.subscribe(function() {
                    this.updateQuery();
                }, this);

                this.filter.tags.subscribe(function(tags){
                    _.each(tags, function(tag){
                        if(tag.status === 'deleted'){
                            var found = _.find(this.filter.tags, function(currentTag){
                               return tag.value.type === currentTag.type;
>>>>>>> 144a3bd9
                            }, this);
                        }
                    }
                }, this);
            }, this, "arrayChange");

            this.filters[componentName](this);
            this.restoreState();
        },

<<<<<<< HEAD
        updateQuery: function() {
            var terms = _.filter(this.filter.terms(), function(term){
                return term.type === 'string' || term.type === 'concept' || term.type === 'term';
            }, this);
            
            var queryObj = this.query();
            if (terms.length > 0){
                queryObj[componentName] = ko.toJSON(terms);
            } else {
                delete queryObj[componentName];
            }
            this.query(queryObj);
        },
=======
            updateQuery: function() {
                var terms = _.filter(this.filter.terms(), function(term){
                    return term.type === 'string' || term.type === 'concept' || term.type === 'term';
                }, this);
                
                var queryObj = this.query();
                if (terms.length > 0){
                    queryObj[componentName] = ko.toJSON(terms);
                    queryObj['language'] = this.language()?.code;
                } else {
                    delete queryObj[componentName];
                }
                this.query(queryObj);
            },
>>>>>>> 144a3bd9

        restoreState: function() {
            var query = this.query();
            if (componentName in query) {
                var termQuery = JSON.parse(query[componentName]);
                if (termQuery.length > 0) {
                    termQuery.forEach(function(term){
                        term.inverted = ko.observable(term.inverted);
                    });
                    this.filter.terms(termQuery);
                }
            }
        },

        addTag: function(term, type, inverted){
            this.filter.tags.unshift({
                inverted: inverted,
                type: type,
                context: '',
                context_label: '',
                id: term,
                text: term,
                value: term
            });
        },

        removeTag: function(term){
            this.filter.tags.remove(function(term_item){
                return term_item.id == term && term_item.text == term && term_item.value == term;
            });
        },

        hasTag: function(tag_text){
            var has_tag = false;
            this.filter.terms().forEach(function(term_item){
                if (term_item.text == tag_text) {
                    has_tag = true;
                }
            });
            return has_tag;
        },

        clear: function() {
            this.filter.terms.removeAll();
            this.filter.tags.removeAll();
        }
    });

    return ko.components.register(componentName, {
        viewModel: viewModel,
        template: termFilterTemplate,
    });
});<|MERGE_RESOLUTION|>--- conflicted
+++ resolved
@@ -3,15 +3,10 @@
     'knockout-mapping',
     'underscore',
     'views/components/search/base-filter',
-<<<<<<< HEAD
+    'arches',
     'templates/views/components/search/term-filter.htm',
-    'bindings/term-search',
-], function(ko, koMapping, _, BaseFilter, termFilterTemplate) {
-=======
     'bindings/term-search', 
-    'arches'
-], function(ko, koMapping, _, BaseFilter, termSearchComponent, arches) {
->>>>>>> 144a3bd9
+], function(ko, koMapping, _, BaseFilter, arches, termFilterTemplate) {
     var componentName = 'term-filter';
     const viewModel = BaseFilter.extend({
         initialize: function(options) {
@@ -21,11 +16,21 @@
             this.filter.terms = ko.observableArray();
             this.filter.tags = ko.observableArray();
 
-<<<<<<< HEAD
+            this.language = ko.observable();
+            this.languages = ko.observableArray();
+            const languages = arches.languages.slice();
+            languages.unshift({"code": "*", "name": "All"})
+            this.languages(languages);
+
             var updatedTerms = ko.computed(function() {
                 return ko.toJS(this.filter.terms);
             }, this);
+
             updatedTerms.subscribe(function() {
+                this.updateQuery();
+            }, this);
+
+            this.language.subscribe(function() {
                 this.updateQuery();
             }, this);
 
@@ -40,31 +45,6 @@
                                 if(!!filter() && filter().name === tag.value.type){
                                     filter().clear();
                                 }
-=======
-                this.language = ko.observable();
-                this.languages = ko.observableArray();
-                const languages = arches.languages.slice();
-                languages.unshift({"code": "*", "name": "All"})
-                this.languages(languages);
-
-                var updatedTerms = ko.computed(function() {
-                    return ko.toJS(this.filter.terms);
-                }, this);
-
-                updatedTerms.subscribe(function() {
-                    this.updateQuery();
-                }, this);
-
-                this.language.subscribe(function() {
-                    this.updateQuery();
-                }, this);
-
-                this.filter.tags.subscribe(function(tags){
-                    _.each(tags, function(tag){
-                        if(tag.status === 'deleted'){
-                            var found = _.find(this.filter.tags, function(currentTag){
-                               return tag.value.type === currentTag.type;
->>>>>>> 144a3bd9
                             }, this);
                         }
                     }
@@ -75,7 +55,6 @@
             this.restoreState();
         },
 
-<<<<<<< HEAD
         updateQuery: function() {
             var terms = _.filter(this.filter.terms(), function(term){
                 return term.type === 'string' || term.type === 'concept' || term.type === 'term';
@@ -84,27 +63,12 @@
             var queryObj = this.query();
             if (terms.length > 0){
                 queryObj[componentName] = ko.toJSON(terms);
+                queryObj['language'] = this.language()?.code;
             } else {
                 delete queryObj[componentName];
             }
             this.query(queryObj);
         },
-=======
-            updateQuery: function() {
-                var terms = _.filter(this.filter.terms(), function(term){
-                    return term.type === 'string' || term.type === 'concept' || term.type === 'term';
-                }, this);
-                
-                var queryObj = this.query();
-                if (terms.length > 0){
-                    queryObj[componentName] = ko.toJSON(terms);
-                    queryObj['language'] = this.language()?.code;
-                } else {
-                    delete queryObj[componentName];
-                }
-                this.query(queryObj);
-            },
->>>>>>> 144a3bd9
 
         restoreState: function() {
             var query = this.query();
