--- conflicted
+++ resolved
@@ -56,26 +56,11 @@
                 var graphId = source['graph_id'];
                 var resourceId = source['resourceinstanceid'];
 
-<<<<<<< HEAD
-                ko.computed(() => {
-                    bulkResourceReportCache();
-                    bulkDisambiguatedResourceInstanceCache();
-
-                    if(bulkResourceReportCache()[graphId] && bulkDisambiguatedResourceInstanceCache()[resourceId])
-                    {
-                        self.createReport(sourceData, bulkResourceReportCache()[graphId], bulkDisambiguatedResourceInstanceCache()[resourceId]);
-                        self.loading(false);
-                    }
-                });
-
-            };
-=======
                     if (bulkResourceReportCache()[graphId] && bulkDisambiguatedResourceInstanceCache()[resourceId]) {
                         self.createReport(sourceData, bulkResourceReportCache()[graphId], bulkDisambiguatedResourceInstanceCache()[resourceId]);
                         self.loading(false);
                     }
                 };
->>>>>>> 706fbc33
 
             this.createReport = function(sourceData, bulkResourceReportCacheData, bulkDisambiguatedResourceInstanceCacheData) {
                 var data = { ...sourceData };
