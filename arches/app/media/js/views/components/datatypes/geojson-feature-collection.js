--- conflicted
+++ resolved
@@ -7,15 +7,10 @@
     'bindings/color-picker',
     'bindings/mapbox-gl',
     'bindings/codemirror',
-<<<<<<< HEAD
-    'bindings/ckeditor',
-], function($, ko, _, arches, geojsonFeatureCollectionDatatypeTemplate) {
-=======
     'codemirror/mode/javascript/javascript',
     'bindings/ckeditor',
     'views/components/icon-selector'
-], function($, arches, ko, _) {
->>>>>>> 144a3bd9
+], function($, ko, _, arches, geojsonFeatureCollectionDatatypeTemplate) {
     var name = 'geojson-feature-collection-datatype-config';
     const viewModel = function(params) {
         var self = this;
@@ -30,8 +25,10 @@
                 return _.filter(params.icons, function(icon) {
                     return icon.name.indexOf(self.iconFilter()) >= 0;
                 });
-<<<<<<< HEAD
-            });
+            });
+            if (!this.config.layerIcon()){
+                this.config.layerIcon(this.layer.icon);
+            }
             this.count = params.mapSource.count;
             this.loading = params.loading || ko.observable(false);
             var overlays = JSON.parse(this.layer.layer_definitions);
@@ -41,24 +38,6 @@
                     var advancedStyle = self.config.advancedStyle();
                     try {
                         displayLayers = JSON.parse(advancedStyle);
-=======
-                if (!this.config.layerIcon()){
-                    this.config.layerIcon(this.layer.icon);
-                }
-                this.count = params.mapSource.count;
-                this.loading = params.loading || ko.observable(false);
-                var overlays = JSON.parse(this.layer.layer_definitions);
-                var getDisplayLayers = function() {
-                    var displayLayers = overlays;
-                    if (self.config.advancedStyling()) {
-                        var advancedStyle = self.config.advancedStyle();
-                        try {
-                            displayLayers = JSON.parse(advancedStyle);
-                        }
-                        catch (e) {
-                            displayLayers = [];
-                        }
->>>>>>> 144a3bd9
                     }
                     catch (e) {
                         displayLayers = [];
