--- conflicted
+++ resolved
@@ -1,11 +1,8 @@
-<<<<<<< HEAD
 define([
     'knockout',
+    'arches',
     'templates/views/components/datatypes/string.htm',
-], function(ko, stringDatatypeTemplate) {
-=======
-define(['knockout', 'arches'], function (ko, arches) {
->>>>>>> 144a3bd9
+], function(ko, arches, stringDatatypeTemplate) {
     var name = 'string-datatype-config';
     const viewModel = function(params) {
         var self = this;
@@ -13,12 +10,16 @@
         if (this.search) {
             var filter = params.filterValue();
             this.op = ko.observable(filter.op || '~');
+            this.languages = ko.observableArray();
+            this.languages(arches.languages);
+            this.language = ko.observable();
             this.searchValue = ko.observable(filter.val || '');
             this.filterValue = ko.computed(function() {
                 return {
                     op: self.op(),
+                    lang: self.language()?.code,
                     val: self.searchValue()
-                };
+                }
             }).extend({ throttle: 750 });
             params.filterValue(this.filterValue());
             this.filterValue.subscribe(function(val) {
@@ -28,35 +29,8 @@
     };
 
     ko.components.register(name, {
-<<<<<<< HEAD
         viewModel: viewModel,
         template: stringDatatypeTemplate,
-=======
-        viewModel: function(params) {
-            var self = this;
-            this.search = params.search;
-            if (this.search) {
-                var filter = params.filterValue();
-                this.op = ko.observable(filter.op || '~');
-                this.languages = ko.observableArray();
-                this.languages(arches.languages);
-                this.language = ko.observable();
-                this.searchValue = ko.observable(filter.val || '');
-                this.filterValue = ko.computed(function () {
-                    return {
-                        op: self.op(),
-                        lang: self.language()?.code,
-                        val: self.searchValue()
-                    }
-                }).extend({ throttle: 750 });
-                params.filterValue(this.filterValue());
-                this.filterValue.subscribe(function (val) {
-                    params.filterValue(val);
-                });
-            }
-        },
-        template: { require: 'text!datatype-config-templates/string' }
->>>>>>> 144a3bd9
     });
     
     return name;
