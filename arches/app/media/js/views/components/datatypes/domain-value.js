define([
    'knockout', 
    'uuid', 
    'templates/views/components/datatypes/domain-value.htm',
], function(ko, uuid, domainValueDatatypeTemplate) {
    const name = 'domain-value-datatype-config';
    const viewModel = function(params) {
        var self = this;
        this.search = params.search;
        if (this.search) {
            this.options = params.node.config.options;
            this.options.unshift({id:"", selected:true, text:"Select an Option"});
            var filter = params.filterValue();
            this.op = ko.observable(filter.op || '');
            this.searchValue = ko.observable(filter.val || '');
            this.filterValue = ko.computed(function() {
                return {
                    op: self.op(),
                    val: self.searchValue()
                };
            });
            params.filterValue(this.filterValue());
            this.filterValue.subscribe(function(val) {
                params.filterValue(val);
            });

        } else {
            this.isEditable = true;

            if (params.graph) {
                var cards = _.filter(params.graph.get('cards')(), function(card){return card.nodegroup_id === params.nodeGroupId();});
                if (cards.length) {
                    this.isEditable = cards[0].is_editable;
                }
            } else if (params.widget) {
                this.isEditable = params.widget.card.get('is_editable');
            }

<<<<<<< HEAD
            this.options = params.config.options;
            var setupOption = function(option) {
                option.remove = function() {
                    self.options.remove(option);
=======
                this.options = params.config.options;
                params.config.options().map(option => { 
                    option.text = ko.observable(ko.unwrap(option.text));
                    option.text.subscribe(value => {
                        if(value != option.text) {
                            self.options.valueHasMutated();
                        }
                    });
                    return option;
                });
                var setupOption = function(option) {
                    option.remove = function () {
                        self.options.remove(option);
                    };
>>>>>>> 144a3bd9
                };
            };
            this.options().forEach(setupOption);
            this.newOptionLabel = ko.observable('');
            this.addNewOption = function() {
                var option = {
                    id: uuid.generate(),
                    selected: false,
                    text: ko.observable(self.newOptionLabel())
                };
                setupOption(option);
                self.options.push(option);
                self.newOptionLabel('');
            };
            if (ko.isObservable(this.options)) {
                this.options.subscribe(function(opts){
                    _.each(opts, function(opt){
                        if (!opt.remove) {
                            setupOption(opt);
                        }
                    });
                }, this);
            }
        }
    };

    ko.components.register(name, {
        viewModel: viewModel,
        template: domainValueDatatypeTemplate,
    });

    return name;
});<|MERGE_RESOLUTION|>--- conflicted
+++ resolved
@@ -1,8 +1,9 @@
 define([
     'knockout', 
+    'underscore',
     'uuid', 
     'templates/views/components/datatypes/domain-value.htm',
-], function(ko, uuid, domainValueDatatypeTemplate) {
+], function(ko, _, uuid, domainValueDatatypeTemplate) {
     const name = 'domain-value-datatype-config';
     const viewModel = function(params) {
         var self = this;
@@ -13,14 +14,14 @@
             var filter = params.filterValue();
             this.op = ko.observable(filter.op || '');
             this.searchValue = ko.observable(filter.val || '');
-            this.filterValue = ko.computed(function() {
+            this.filterValue = ko.computed(function () {
                 return {
                     op: self.op(),
                     val: self.searchValue()
                 };
             });
             params.filterValue(this.filterValue());
-            this.filterValue.subscribe(function(val) {
+            this.filterValue.subscribe(function (val) {
                 params.filterValue(val);
             });
 
@@ -28,35 +29,27 @@
             this.isEditable = true;
 
             if (params.graph) {
-                var cards = _.filter(params.graph.get('cards')(), function(card){return card.nodegroup_id === params.nodeGroupId();});
+                var cards = _.filter(params.graph.get('cards')(), function(card){return card.nodegroup_id === params.nodeGroupId()})
                 if (cards.length) {
-                    this.isEditable = cards[0].is_editable;
+                    this.isEditable = cards[0].is_editable
                 }
             } else if (params.widget) {
-                this.isEditable = params.widget.card.get('is_editable');
+                this.isEditable = params.widget.card.get('is_editable')
             }
 
-<<<<<<< HEAD
             this.options = params.config.options;
+            params.config.options().map(option => { 
+                option.text = ko.observable(ko.unwrap(option.text));
+                option.text.subscribe(value => {
+                    if(value != option.text) {
+                        self.options.valueHasMutated();
+                    }
+                });
+                return option;
+            });
             var setupOption = function(option) {
                 option.remove = function() {
                     self.options.remove(option);
-=======
-                this.options = params.config.options;
-                params.config.options().map(option => { 
-                    option.text = ko.observable(ko.unwrap(option.text));
-                    option.text.subscribe(value => {
-                        if(value != option.text) {
-                            self.options.valueHasMutated();
-                        }
-                    });
-                    return option;
-                });
-                var setupOption = function(option) {
-                    option.remove = function () {
-                        self.options.remove(option);
-                    };
->>>>>>> 144a3bd9
                 };
             };
             this.options().forEach(setupOption);
