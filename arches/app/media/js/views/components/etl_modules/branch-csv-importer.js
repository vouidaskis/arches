define([
    'underscore',
    'knockout',
    'viewmodels/base-import-view-model',
    'arches',
    'viewmodels/alert',
    'viewmodels/excel-file-import',
    'templates/views/components/etl_modules/branch-csv-importer.htm',
    'dropzone',
    'bindings/select2-query',
    'bindings/dropzone',
], function(_, ko, ImporterViewModel, arches, AlertViewModel, ExcelFileImportViewModel, branchCSVImporterTemplate) {
    return ko.components.register('branch-csv-importer', {
<<<<<<< HEAD
        viewModel: function(params) {
            const self = this;

             
            this.loadDetails = params.load_details || ko.observable();
            this.state = params.state;
            this.loading = params.loading || ko.observable();
            this.data2 = ko.observable(false);
            this.formatTime = params.formatTime
            this.timeDifference = params.timeDifference
            this.moduleId = params.etlmoduleid;
            ImporterViewModel.apply(this, arguments);
            this.templates = ko.observableArray();
            this.selectedTemplate = ko.observable();
            this.loadStatus = ko.observable('ready');
            this.downloadMode = ko.observable(false);

            this.selectedLoadEvent = params.selectedLoadEvent || ko.observable();
            this.validationErrors = params.validationErrors || ko.observable();
            this.validated = params.validated || ko.observable();
            this.getErrorReport = params.getErrorReport;
            this.getNodeError = params.getNodeError;

            this.toggleDownloadMode = () => {
                this.downloadMode(!this.downloadMode());
                if (this.downloadMode() && !ko.unwrap(this.templates).length) {
                    getGraphs();
                }
            };

            function getCookie(name) {
                if (!document.cookie) {
                    return null;
                }
                const xsrfCookies = document.cookie.split(';')
                    .map(c => c.trim())
                    .filter(c => c.startsWith(name + '='));
                
                if (xsrfCookies.length === 0) {
                    return null;
                }
                return decodeURIComponent(xsrfCookies[0].split('=')[1]);
            }

            this.downloadTemplate = async() => {
                const url = arches.urls.etl_manager;
                const formData = new window.FormData();
                formData.append("id", ko.unwrap(this.selectedTemplate));
                formData.append("format", "xls");
                formData.append("module", ko.unwrap(self.moduleId));
                formData.append("action", "download");
                
                const response = await window.fetch(url, {
                    method: 'POST',
                    body: formData,
                    credentials: 'same-origin',
                    headers: {
                        "Accept": "application/json",
                        "X-CSRFToken": getCookie("csrftoken")
                    }
                });

                const blob = await response.blob();
                const urlObject = window.URL.createObjectURL(blob);
                const a = window.document.createElement('a');
                window.document.body.appendChild(a);
                a.href = urlObject;
                a.download = `${this.templates().filter(x => x.id == this.selectedTemplate())[0].text}.xlsx`;
                a.click();

                setTimeout(() => {
                    window.URL.revokeObjectURL(urlObject);
                    window.document.body.removeChild(a);
                }, 0);
                this.loading(false);
            };

            const getGraphs = async function() {
                const response = await fetch(arches.urls.graphs_api);
                if (response.ok) {
                    let graphs = await response.json();
                    let templates = graphs.map(function(graph){
                        return {text: graph.name, id: graph.graphid};
                    });
                    self.templates(templates);
                }
            };

            this.addFile = async function(file){
                self.loading(true);
                self.fileInfo({name: file.name, size: file.size});
                const formData = new window.FormData();
                formData.append('file', file, file.name);
                const response = await self.submit('read', formData);
                if (response.ok) {
                    const data = await response.json();
                    self.loading(false);
                    self.response(data);
                    self.loadDetails(data);
                } else {
                    // eslint-disable-next-line no-console
                    console.log('error');
                    self.loading(false);
                }
            };

            this.start = async function(){
                self.loading(true);
                const response = await self.submit('start');
                self.loading(false);
                params.activeTab("import");
                if (response.ok) {
                    const data = await response.json();
                    self.response(data); 
                    self.write();
                }
            };

            this.write = async function(){
                self.loading(true);
                const formData = new window.FormData();
                formData.append('load_details', JSON.stringify(self.loadDetails()));
                const response = await self.submit('write', formData);
                self.loading(false);
                if (response.ok) {
                    const data = await response.json();
                    self.response(data); 
                }
                else {
                    const data = await response.json();
                    this.alert(new AlertViewModel(
                        'ep-alert-red',
                        data["data"]["title"],
                        data["data"]["message"],
                        null,
                        function(){}
                    ));
                }
            };
        },
=======
        viewModel: ExcelFileImportViewModel,
>>>>>>> 4f26dc40
        template: branchCSVImporterTemplate,
    });
});<|MERGE_RESOLUTION|>--- conflicted
+++ resolved
@@ -1,160 +1,14 @@
 define([
     'underscore',
     'knockout',
-    'viewmodels/base-import-view-model',
-    'arches',
-    'viewmodels/alert',
     'viewmodels/excel-file-import',
     'templates/views/components/etl_modules/branch-csv-importer.htm',
     'dropzone',
     'bindings/select2-query',
     'bindings/dropzone',
-], function(_, ko, ImporterViewModel, arches, AlertViewModel, ExcelFileImportViewModel, branchCSVImporterTemplate) {
+], function(_, ko, ExcelFileImportViewModel, branchCSVImporterTemplate) {
     return ko.components.register('branch-csv-importer', {
-<<<<<<< HEAD
-        viewModel: function(params) {
-            const self = this;
-
-             
-            this.loadDetails = params.load_details || ko.observable();
-            this.state = params.state;
-            this.loading = params.loading || ko.observable();
-            this.data2 = ko.observable(false);
-            this.formatTime = params.formatTime
-            this.timeDifference = params.timeDifference
-            this.moduleId = params.etlmoduleid;
-            ImporterViewModel.apply(this, arguments);
-            this.templates = ko.observableArray();
-            this.selectedTemplate = ko.observable();
-            this.loadStatus = ko.observable('ready');
-            this.downloadMode = ko.observable(false);
-
-            this.selectedLoadEvent = params.selectedLoadEvent || ko.observable();
-            this.validationErrors = params.validationErrors || ko.observable();
-            this.validated = params.validated || ko.observable();
-            this.getErrorReport = params.getErrorReport;
-            this.getNodeError = params.getNodeError;
-
-            this.toggleDownloadMode = () => {
-                this.downloadMode(!this.downloadMode());
-                if (this.downloadMode() && !ko.unwrap(this.templates).length) {
-                    getGraphs();
-                }
-            };
-
-            function getCookie(name) {
-                if (!document.cookie) {
-                    return null;
-                }
-                const xsrfCookies = document.cookie.split(';')
-                    .map(c => c.trim())
-                    .filter(c => c.startsWith(name + '='));
-                
-                if (xsrfCookies.length === 0) {
-                    return null;
-                }
-                return decodeURIComponent(xsrfCookies[0].split('=')[1]);
-            }
-
-            this.downloadTemplate = async() => {
-                const url = arches.urls.etl_manager;
-                const formData = new window.FormData();
-                formData.append("id", ko.unwrap(this.selectedTemplate));
-                formData.append("format", "xls");
-                formData.append("module", ko.unwrap(self.moduleId));
-                formData.append("action", "download");
-                
-                const response = await window.fetch(url, {
-                    method: 'POST',
-                    body: formData,
-                    credentials: 'same-origin',
-                    headers: {
-                        "Accept": "application/json",
-                        "X-CSRFToken": getCookie("csrftoken")
-                    }
-                });
-
-                const blob = await response.blob();
-                const urlObject = window.URL.createObjectURL(blob);
-                const a = window.document.createElement('a');
-                window.document.body.appendChild(a);
-                a.href = urlObject;
-                a.download = `${this.templates().filter(x => x.id == this.selectedTemplate())[0].text}.xlsx`;
-                a.click();
-
-                setTimeout(() => {
-                    window.URL.revokeObjectURL(urlObject);
-                    window.document.body.removeChild(a);
-                }, 0);
-                this.loading(false);
-            };
-
-            const getGraphs = async function() {
-                const response = await fetch(arches.urls.graphs_api);
-                if (response.ok) {
-                    let graphs = await response.json();
-                    let templates = graphs.map(function(graph){
-                        return {text: graph.name, id: graph.graphid};
-                    });
-                    self.templates(templates);
-                }
-            };
-
-            this.addFile = async function(file){
-                self.loading(true);
-                self.fileInfo({name: file.name, size: file.size});
-                const formData = new window.FormData();
-                formData.append('file', file, file.name);
-                const response = await self.submit('read', formData);
-                if (response.ok) {
-                    const data = await response.json();
-                    self.loading(false);
-                    self.response(data);
-                    self.loadDetails(data);
-                } else {
-                    // eslint-disable-next-line no-console
-                    console.log('error');
-                    self.loading(false);
-                }
-            };
-
-            this.start = async function(){
-                self.loading(true);
-                const response = await self.submit('start');
-                self.loading(false);
-                params.activeTab("import");
-                if (response.ok) {
-                    const data = await response.json();
-                    self.response(data); 
-                    self.write();
-                }
-            };
-
-            this.write = async function(){
-                self.loading(true);
-                const formData = new window.FormData();
-                formData.append('load_details', JSON.stringify(self.loadDetails()));
-                const response = await self.submit('write', formData);
-                self.loading(false);
-                if (response.ok) {
-                    const data = await response.json();
-                    self.response(data); 
-                }
-                else {
-                    const data = await response.json();
-                    this.alert(new AlertViewModel(
-                        'ep-alert-red',
-                        data["data"]["title"],
-                        data["data"]["message"],
-                        null,
-                        function(){}
-                    ));
-                }
-            };
-        },
-=======
         viewModel: ExcelFileImportViewModel,
->>>>>>> 4f26dc40
         template: branchCSVImporterTemplate,
     });
 });