--- conflicted
+++ resolved
@@ -64,11 +64,7 @@
                 const a = window.document.createElement('a');
                 window.document.body.appendChild(a);
                 a.href = urlObject;
-<<<<<<< HEAD
-                a.download = `${this.templates().filter(x => x.id == this.selectedTemplate())[0].text}.xls`;
-=======
                 a.download = `${this.templates().filter(x => x.id == this.selectedTemplate())[0].text}.xlsx`;
->>>>>>> aec13bff
                 a.click();
 
                 setTimeout(() => {
