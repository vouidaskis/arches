define([
    'jquery',
    'underscore',
    'knockout',
    'viewmodels/map',
    'templates/views/components/map.htm',
    'bindings/mapbox-gl',
    'bindings/sortable',
<<<<<<< HEAD
    'bindings/key-events-click',
], function($, _, ko, MapViewModel, mapTemplate) {
=======
    'utils/aria',
], function($, _, ko, MapViewModel, mapTemplate, ariaUtils) {
>>>>>>> f543a12d
    ko.components.register('arches-map', {
        viewModel: MapViewModel,
        template: mapTemplate,
        toggleAriaExpanded: ariaUtils.toggleAriaExpanded,
    });
    return MapViewModel;
});<|MERGE_RESOLUTION|>--- conflicted
+++ resolved
@@ -6,13 +6,8 @@
     'templates/views/components/map.htm',
     'bindings/mapbox-gl',
     'bindings/sortable',
-<<<<<<< HEAD
-    'bindings/key-events-click',
-], function($, _, ko, MapViewModel, mapTemplate) {
-=======
     'utils/aria',
 ], function($, _, ko, MapViewModel, mapTemplate, ariaUtils) {
->>>>>>> f543a12d
     ko.components.register('arches-map', {
         viewModel: MapViewModel,
         template: mapTemplate,
