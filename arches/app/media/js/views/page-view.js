--- conflicted
+++ resolved
@@ -69,11 +69,8 @@
                 showConfirmNav: ko.observable(false),
                 navDestination: ko.observable(''),
                 handleEscKey: ariaUtils.handleEscKey,
-<<<<<<< HEAD
                 shiftFocus: ariaUtils.shiftFocus,
-=======
                 backToTopHandler: backToTop.backToTopHandler,
->>>>>>> e46c1858
                 urls: arches.urls,
                 navigate: function(url, bypass) {
                     if (!bypass && self.viewModel.dirty()) {
@@ -187,19 +184,9 @@
             ko.applyBindings(this.viewModel);
             this.viewModel.getNotifications();
 
-<<<<<<< HEAD
             $('[data-toggle="tooltip"]').tooltip();
-=======
-            $('.ep-edits-toggle').click(function(){
-                $('#ep-edits-panel').toggle('slide', { direction: 'right' });
-            });
-
-            $('.ep-notifs-toggle').click(function(){
-                $('#ep-notifs-panel').toggle('slide', { direction: 'right' });
-            });
 
             backToTop.scrollToTopHandler();
->>>>>>> e46c1858
         }
     });
     return PageView;
