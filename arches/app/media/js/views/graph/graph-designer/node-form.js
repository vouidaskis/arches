define([
    'jquery',
    'underscore',
    'backbone',
    'knockout',
<<<<<<< HEAD
=======
    'arches',
    'views/components/simple-switch',
>>>>>>> b6c6932e
    'bindings/chosen'
], function($, _, Backbone, ko) {
    var NodeFormView = Backbone.View.extend({
        /**
        * A backbone view representing a node form
        * @augments Backbone.View
        * @constructor
        * @name NodeFormView
        */

        /**
        * Initializes the view with optional parameters
        * @memberof NodeFormView.prototype
        * @param {object} options
        * @param {object} options.graphModel - a reference to the selected {@link GraphModel}
        */
        initialize: function(options) {
            var self = this;
            _.extend(this, _.pick(options, 'graphModel'));
            this.datatypes = _.keys(this.graphModel.get('datatypelookup'));
            this.node = options.node;
            this.isExportable = ko.observable(null);

            this.graph = options.graph;
            this.loading = options.loading || ko.observable(false);
            this.hasOntology = ko.computed(function(){
                return self.graph.ontology_id() === null ? false : true;
            });
            this.isResourceTopNode = ko.computed(function() {
                var node = self.node();
                return self.graphModel.get('isresource') && node && node.istopnode;
            });
            this.restrictedNodegroups = options.restrictedNodegroups;
            this.appliedFunctions = options.appliedFunctions;
            this.primaryDescriptorFunction = options.primaryDescriptorFunction;

            this.isFuncNode = function() {
                var node = self.node();
                var primaryDescriptorNodes = {}, descriptorType = null, pdFunction = this.primaryDescriptorFunction;

                if (!pdFunction || !pdFunction())
                    return false;

                ['name', 'description'].forEach(function(descriptor){
                    try {
                        primaryDescriptorNodes[pdFunction()['config']['descriptor_types'][descriptor]['nodegroup_id']] = descriptor;
                    } catch (e)
                    {
                        // Descriptor doesn't exist so ignore the exception
                        console.log("No descriptor configuration for "+descriptor);
                    }
                });

                [node].concat(!!node['childNodes']() ? node['childNodes']() : [])
                    .find(nodeToCheck => !!(descriptorType = primaryDescriptorNodes[nodeToCheck['id']]));

                return !descriptorType ? false :
                    (descriptorType === "name" ?
                        "This node participates in the name function" :
                        "This node participates in the descriptor function"
                    );
            };

            /**
            * Checks if a node's card is editable and returns a boolean useful
            * in disabling node properties not to be changed in cards/nodegroups with data saved against them.
            * @memberof NodeFormView.prototype
            * @return {boolean}
            */
            this.checkIfImmutable = function() {
                var isImmutable = _.contains(this.restrictedNodegroups, self.node().nodeGroupId());
                return isImmutable;
            };

            this.toggleRequired = function() {
                var isImmutable = self.checkIfImmutable();
                if (isImmutable === false) {
                    self.node().isrequired(!self.node().isrequired());
                }
            };

            this.disableDatatype = ko.computed(function() {
                var isImmutable = false;
                var node = self.node();
                if (node) {
                    isImmutable = self.checkIfImmutable();
                }
                return self.isResourceTopNode() || isImmutable;
            });

            this.displayMakeCard = ko.computed(function() {
                var res = true;
                if (self.node() && self.graphModel.get('isresource')) {
                    var parentNode = self.graphModel.getParentNode(self.node());
                    if (parentNode.istopnode === true) {
                        res = false;
                    }
                }
                return res;
            });

            this.disableIsCollector = ko.computed(function() {
                var node = self.node();
                var isCollector = false;
                var isNodeInChildGroup = false;
                var hasNonSemanticParentNodes = false;
                var isInParentGroup = false;
                var groupHasNonSemanticNodes = false;
                var hasDownstreamCollector = false;
                if (node) {
                    isCollector = node.isCollector();
                    isNodeInChildGroup = self.graphModel.isNodeInChildGroup(node);
                    var groupNodes = self.graphModel.getGroupedNodes(node);
                    var childNodes = self.graphModel.getChildNodesAndEdges(node).nodes;
                    childNodes.push(node);
                    var parentGroupNodes = _.difference(groupNodes, childNodes);
                    hasNonSemanticParentNodes = !!_.find(parentGroupNodes, function(node) {
                        return node.datatype() !== 'semantic';
                    });
                    groupHasNonSemanticNodes = !!_.find(groupNodes, function(node) {
                        return node.datatype() !== 'semantic';
                    });
                    hasDownstreamCollector = !!_.find(childNodes, function(node) {
                        return node.isCollector();
                    });
                    isInParentGroup = self.graphModel.isNodeInParentGroup(node);
                }
                return self.isResourceTopNode() ||
                    (!isCollector && (isNodeInChildGroup || hasNonSemanticParentNodes)) ||
                    (!isCollector && isInParentGroup && hasDownstreamCollector) ||
                    (isCollector && groupHasNonSemanticNodes && (isInParentGroup || isNodeInChildGroup)) ||
                    (self.graphModel.get('nodes')().length > 1 && node && node.istopnode);
            });
        },

        /**
         * Resets the edited model
         * @memberof NodeFormView.prototype
         */
        cancel: function() {
            this.node().reset();
        },


        /**
         * Calls an async method on the graph model based on the passed in
         * method name.
         * Manages showing loading mask & failure alert
         * @memberof NodeFormView.prototype
         *
         * @param  {string} methodName - method to call on the graph model
         */
        callAsync: function(methodName) {
            var self = this;
            this.loading(true);
            this.graphModel[methodName](this.node(), function(){
                self.loading(false);
            });
        },

        /**
         * Calls the updateNode method on the graph model for the edited node
         * @memberof NodeFormView.prototype
         */
        save: function() {
            this.callAsync('updateNode');
        },

        /**
         * Calls the deleteNode method on the graph model for the edited node
         * @memberof NodeFormView.prototype
         */
        deleteNode: function() {
            this.callAsync('deleteNode');
        },

        /**
         * Calls the toggleIsCollector method on the node model
         * @memberof NodeFormView.prototype
         */
        toggleIsCollector: function() {
            if (this.checkIfImmutable() === false) {
                this.node().toggleIsCollector();
            }
        }
    });
    return NodeFormView;
});<|MERGE_RESOLUTION|>--- conflicted
+++ resolved
@@ -3,11 +3,8 @@
     'underscore',
     'backbone',
     'knockout',
-<<<<<<< HEAD
-=======
     'arches',
     'views/components/simple-switch',
->>>>>>> b6c6932e
     'bindings/chosen'
 ], function($, _, Backbone, ko) {
     var NodeFormView = Backbone.View.extend({
