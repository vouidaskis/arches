--- conflicted
+++ resolved
@@ -6,14 +6,9 @@
     'views/graph/form-settings',
     'views/graph/graph-page-view',
     'views/list',
-<<<<<<< HEAD
-    'form-configuration-data'
-], function(ko, arches, GraphModel, FormModel, FormSettingsView, PageView, ListView, data) {
-=======
     'form-configuration-data',
     'bindings/sortable'
-], function(ko, arches, GraphModel, PageView, ListView, data) {
->>>>>>> 7c13c43d
+], function(ko, arches, GraphModel, FormModel, FormSettingsView, PageView, ListView, data) {
     /**
     * a PageView representing the form configuration page
     */
@@ -24,9 +19,7 @@
         disabled: true
     }];
 
-<<<<<<< HEAD
     var formModel = new FormModel({data:data.form});
-=======
     var addedCards = ko.observableArray(_.map(data.forms_x_cards, function (formXCard) {
         return _.find(data.cards, function(card) {
             return card.cardid === formXCard.card_id;
@@ -41,7 +34,6 @@
             availableCards.push(card);
         }
     });
->>>>>>> 7c13c43d
 
     var viewModel = {
         formOptions: options.concat(data.forms),
