--- conflicted
+++ resolved
@@ -17,17 +17,11 @@
         * @memberof CardComponentForm.prototype
         */
         initialize: function(options) {
-<<<<<<< HEAD
-            var self = this;
-            this.card = options.card;
-            this.selection = options.selection || ko.observable(this.card);
-            this.helpPreviewActive = options.helpPreviewActive || ko.observable(false);
-=======
             //this.card = options.card;
             this.selection = options.selection;
             this.card = ko.observable();
             this.node = ko.observable();
-            
+
             this.updateSelection = function(selection) {
                 if('isContainer' in selection){
                     this.card(selection);
@@ -38,7 +32,6 @@
             };
 
             this.helpPreviewActive = ko.observable(false);
->>>>>>> 1bd5687f
             this.helpTabActive = ko.observable(false);
             this.selection.subscribe(function (selection) {
                 this.helpTabActive(false);
