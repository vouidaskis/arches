define([
    'jquery',
    'underscore',
    'knockout',
<<<<<<< HEAD
], function($, _, ko) {
=======
    'arches',
    'ckeditor-jquery',
    'ckeditor',
], function ($, _, ko, arches) {
>>>>>>> 144a3bd9
    /**
    * A knockout.js binding for the "ckeditor" rich text editor widget
    * - pass options to ckeditor using the following syntax in the knockout
    * data-bind attribute
    * @example
    * ckeditor: {height: 250}
    * @constructor
    * @name ckeditor
    */

    const initialize = function(element, valueAccessor, allBindings) {
        var modelValue = valueAccessor();
        var value = ko.utils.unwrapObservable(valueAccessor());
        const language = allBindings.get('language') || ko.observable(arches.activeLanguage);
        const direction = allBindings.get('direction') || ko.observable(arches.activeLanguageDir);
        var $element = $(element);
        var options = {bodyId: 'ckeditor'};
        const languageList = [];
        
        for(const lang of Object.keys(arches.languages)){
            languageList.push(`${lang}:${arches.languages[lang]}`)
        }

        CKEDITOR.config.language_list = languageList;
        CKEDITOR.config.language = language();
        CKEDITOR.config.contentsLangDirection = direction();

        direction.subscribe(newValue => {
            CKEDITOR.config.contentsLangDirection = newValue;
            CKEDITOR.replace('ckeditor', CKEDITOR.config);
        });

        language.subscribe(newValue => {
            CKEDITOR.config.language = newValue;
        });

        if (allBindings.has('ckeditorOptions')){
            var opts = allBindings.get('ckeditorOptions');
            options = (typeof opts === 'object') ? opts : {};
        }

        // Set initial value and create the CKEditor
        $element.html(value);
        var editor = $element.ckeditor(options).editor;

        allBindings()?.attr?.disabled?.subscribe(disabled => {
            if(CKEDITOR.currentInstance && disabled === true || disabled === false) {
                editor?.setReadOnly(disabled);
            }
        });

        // bind to change events and link it to the observable
        var onChange = function(e) {
            var self = this;

            if (ko.isWriteableObservable(self)) {
                var newValue = $(e.listenerData).val();
                if (!((self() === null || self() === "") && (newValue === null || newValue === ""))) {
                    self(newValue);
                }
            }
            return true;
        };
        editor.on('change', onChange, modelValue, element);
        editor.on('afterCommandExec', (event => {
            if(event.data.name == 'language'){
                language(event.data.commandData);
            }
        }), modelValue, element);

        modelValue.subscribe(function(newValue){
            var self = this;
            var $element = $(element);
            var newValue = ko.utils.unwrapObservable(valueAccessor());
            if (editor.getData() != newValue) {
                // remove the listener and then add back to prevent `setData`
                // from triggering the onChange event
                editor.removeListener('change', onChange );
                editor.setData(newValue);
                editor.on('change', onChange, modelValue, element);
            }
        }, this);

        // Handle disposal if KO removes an editor through template binding
        ko.utils.domNodeDisposal.addDisposeCallback(element, function() {
            editor.updateElement();
            editor.destroy();
        });
    };

    ko.bindingHandlers.ckeditor = {
        init: (element, valueAccessor, allBindings) => {
            window.jQuery = $;
            require(['ckeditor', 'ckeditor-jquery',], () => {
                initialize(element, valueAccessor, allBindings);
            });
        }
    };

    return ko.bindingHandlers.ckeditor;
});<|MERGE_RESOLUTION|>--- conflicted
+++ resolved
@@ -2,14 +2,10 @@
     'jquery',
     'underscore',
     'knockout',
-<<<<<<< HEAD
-], function($, _, ko) {
-=======
     'arches',
     'ckeditor-jquery',
     'ckeditor',
-], function ($, _, ko, arches) {
->>>>>>> 144a3bd9
+], function($, _, ko, arches) {
     /**
     * A knockout.js binding for the "ckeditor" rich text editor widget
     * - pass options to ckeditor using the following syntax in the knockout
@@ -20,7 +16,7 @@
     * @name ckeditor
     */
 
-    const initialize = function(element, valueAccessor, allBindings) {
+    const initialize = function (element, valueAccessor, allBindings) {
         var modelValue = valueAccessor();
         var value = ko.utils.unwrapObservable(valueAccessor());
         const language = allBindings.get('language') || ko.observable(arches.activeLanguage);
@@ -49,7 +45,7 @@
         if (allBindings.has('ckeditorOptions')){
             var opts = allBindings.get('ckeditorOptions');
             options = (typeof opts === 'object') ? opts : {};
-        }
+        };
 
         // Set initial value and create the CKEditor
         $element.html(value);
@@ -62,7 +58,7 @@
         });
 
         // bind to change events and link it to the observable
-        var onChange = function(e) {
+        var onChange = function (e) {
             var self = this;
 
             if (ko.isWriteableObservable(self)) {
@@ -94,7 +90,7 @@
         }, this);
 
         // Handle disposal if KO removes an editor through template binding
-        ko.utils.domNodeDisposal.addDisposeCallback(element, function() {
+        ko.utils.domNodeDisposal.addDisposeCallback(element, function () {
             editor.updateElement();
             editor.destroy();
         });
@@ -102,10 +98,9 @@
 
     ko.bindingHandlers.ckeditor = {
         init: (element, valueAccessor, allBindings) => {
-            window.jQuery = $;
-            require(['ckeditor', 'ckeditor-jquery',], () => {
+            require(['ckeditor-jquery', 'ckeditor'], () => {
                 initialize(element, valueAccessor, allBindings);
-            });
+            })
         }
     };
 
