define([
    'jquery',
    'underscore',
    'knockout',
    'mapbox-gl',
    'arches',
    'plugins/mapbox-gl-draw',
    'map/mapbox-style',
    'bindings/nouislider',
    'bindings/sortable'
], function ($, _, ko, mapboxgl, arches, Draw, mapStyle) {
    ko.bindingHandlers.mapboxgl = {
        init: function(element, valueAccessor, allBindings, viewModel, bindingContext) {
               var defaults = {
                   container: element
              };
              var options = ko.unwrap(valueAccessor());
              var mapCenter = new mapboxgl.LngLat(viewModel.centerX(), viewModel.centerY());
              var draw = Draw();

              mapboxgl.accessToken = arches.mapboxApiKey;
              options.zoom = viewModel.zoom();
              options.center = mapCenter;
              options.pitch = viewModel.pitch();
              options.bearing = viewModel.bearing();

              viewModel.addInitialLayers = function() {
                var initialLayers = [];
                var overlayLayers = _.sortBy(_.where(arches.mapLayers, {isoverlay: true}), 'sortorder').reverse();

                arches.mapLayers.forEach(function(mapLayer) {
                    if (mapLayer.name === viewModel.selectedBasemap()) {
                        _.each(mapLayer.layer_definitions, function(layer)
                          {
                            initialLayers.push(layer);
                          });
                      }
                    });

                overlayLayers.forEach(function(overlayLayer){
                  _.each(overlayLayer.layer_definitions, function(layer)
                    {
                      initialLayers.push(layer);
                    });
                })

                initialLayers.push(
                  {
                      "id": "geocode-point",
                      "source": "geocode-point",
                      "type": "circle",
                      "paint": {
                          "circle-radius": 5,
                          "circle-color": "red"
                      }
                  }
                );

                return initialLayers;
              }

              options.style.layers = viewModel.addInitialLayers();

              var map = new mapboxgl.Map(
                  _.defaults(options, defaults)
              );

              viewModel.map = map;

              viewModel.updateOpacity = function(val) {
                  this.layer_definitions.forEach(function(layer){
                    this.map.setPaintProperty(layer.id, layer.type + '-opacity', Number(val)/100.0);
                  }, this)
              };

              var overlays =
                 _.each(_.where(arches.mapLayers, {isoverlay:true}), function(overlay) {
                       _.extend (overlay, {
                         opacity: ko.observable(100),
                         showingTools: ko.observable(false),
                         toggleOverlayTools: function(){
                            this.showingTools(!this.showingTools())
                         },
                         handleSlider: function(val){
                            this.updateOpacity(val);
                            this.opacity(val);
                         }
                   }, viewModel);
               }, viewModel);

              map.addControl(draw);

              viewModel.overlays = ko.observableArray(overlays)
              viewModel.basemaps = _.filter(arches.mapLayers, function(baselayer){return baselayer.isoverlay===false});
              viewModel.setBasemap = function(basemapType) {
                  var lowestOverlay = _.last(_.last(overlays).layer_definitions);
                  this.basemaps.forEach(function(basemap) {
                      if (basemap.name === basemapType.name) {
                        basemap.layer_definitions.forEach(function(layer) {
                          viewModel.map.addLayer(layer, lowestOverlay.id)
                        })
                      } else {
                        basemap.layer_definitions.forEach(function(layer) {
                          if (viewModel.map.getLayer(layer.id) !== undefined) {
                            viewModel.map.removeLayer(layer.id);
                          }
                        })
                      }
                  }, this)
              };

              viewModel.selectEditingTool = function(val, e) {
                  switch (val) {
                    case 'Point': draw.changeMode('draw_point'); break;
                    case 'Line': draw.changeMode('draw_line_string'); break;
                    case 'Polygon': draw.changeMode('draw_polygon'); break;
                    default: draw.trash();
                  }
                }

             viewModel.overlays.subscribe(function(overlays){
                  var anchorLayer = 'gl-draw-active-line.hot';
                  for (var i = overlays.length; i-- > 0; ) {  //Using a conventional loop because we want to go backwards over the array without creating a copy
                    overlays[i].layer_definitions.forEach(function(layer){
                      map.removeLayer(layer.id)
                    })
                  }
                  for (var i = overlays.length; i-- > 0; ) {
                    overlays[i].layer_definitions.forEach(function(layer){
                      map.addLayer(layer, anchorLayer);
                      map.setPaintProperty(layer.id, layer.type + '-opacity', overlays[i].opacity()/100.0);
                    })
                  }
                  viewModel.redrawGeocodeLayer();
                })

                viewModel.editingToolIcons = {
                  Point: 'ion-location',
                  Line: 'ion-steam',
                  Polygon: 'fa fa-pencil-square-o',
                  Delete: 'ion-trash-a'
                }

                viewModel.redrawGeocodeLayer = function() {
                    var cacheLayer = map.getLayer('geocode-point');
                    map.removeLayer('geocode-point');
                    map.addLayer(cacheLayer, 'gl-draw-active-line.hot');
                }

          $('.geocodewidget').select2({
              ajax: {
                  url: arches.urls.geocoder,
                  dataType: 'json',
                  quietMillis: 250,
                  data: function (term, page) {
                      return {
                          q: term,
                          geocoder: viewModel.geocoder
                      };
                  },
                  results: function (data, page) {
                      return { results: data.results };
                  },
                  cache: true
              },
              minimumInputLength: 4,
              multiple: false,
              maximumSelectionSize: 1
            });

            $('.geocodewidget').on("select2-selecting", function(e) {
                map.getSource('geocode-point').setData(e.object.geometry);
                viewModel.redrawGeocodeLayer();
                map.flyTo({
                    center: e.object.geometry.coordinates
                });
            });

            viewModel.map.on('moveend', function(e){
                  var mapCenter = viewModel.map.getCenter()
                  var zoom = viewModel.map.getZoom()
                  if (viewModel.zoom() !== zoom) {
                      viewModel.zoom(zoom);
                  };
                  viewModel.centerX(mapCenter.lng)
                  viewModel.centerY(mapCenter.lat)
              })

            viewModel.zoom.subscribe(function (val) {
                viewModel.map.setZoom(viewModel.zoom())
              })

            viewModel.centerX.subscribe(function (val) {
              viewModel.map.setCenter(new mapboxgl.LngLat(viewModel.centerX(), viewModel.centerY()))
              })

            viewModel.centerY.subscribe(function (val) {
              viewModel.map.setCenter(new mapboxgl.LngLat(viewModel.centerX(), viewModel.centerY()))
              })

<<<<<<< HEAD
          // prevents drag events from bubbling
          $(element).mousedown(function (event) {
              event.stopPropagation();
          });
=======
            viewModel.pitch.subscribe(function (val) {
              viewModel.map.setPitch(viewModel.pitch())
              })

            viewModel.bearing.subscribe(function (val) {
              viewModel.map.setBearing(viewModel.bearing())
              })

>>>>>>> 199d2b4d
        }
    }

    return ko.bindingHandlers.mapboxgl;
});<|MERGE_RESOLUTION|>--- conflicted
+++ resolved
@@ -198,12 +198,6 @@
               viewModel.map.setCenter(new mapboxgl.LngLat(viewModel.centerX(), viewModel.centerY()))
               })
 
-<<<<<<< HEAD
-          // prevents drag events from bubbling
-          $(element).mousedown(function (event) {
-              event.stopPropagation();
-          });
-=======
             viewModel.pitch.subscribe(function (val) {
               viewModel.map.setPitch(viewModel.pitch())
               })
@@ -212,7 +206,10 @@
               viewModel.map.setBearing(viewModel.bearing())
               })
 
->>>>>>> 199d2b4d
+            // prevents drag events from bubbling
+            $(element).mousedown(function (event) {
+                event.stopPropagation();
+            });
         }
     }
 
