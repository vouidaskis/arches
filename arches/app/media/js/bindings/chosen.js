--- conflicted
+++ resolved
@@ -4,11 +4,7 @@
     'knockout',
     'arches',
     'chosen'
-<<<<<<< HEAD
-], function($, _, ko) {
-=======
 ], function($, _, ko, arches) {
->>>>>>> 144a3bd9
     /**
     * A knockout.js binding for the "chosen.js" select box - https://harvesthq.github.io/chosen/
     * - pass options to chosen using the following syntax in the knockout data-bind attribute
