--- conflicted
+++ resolved
@@ -3,16 +3,11 @@
     'underscore',
     'viewmodels/widget',
     'arches',
-<<<<<<< HEAD
     'moment',
-    'bindings/datepicker'
-], function (ko, _, WidgetViewModel, arches, moment) {
-=======
     'bindings/datepicker',
     'bindings/moment-date',
     'bindings/chosen'
-], function (ko, _, WidgetViewModel, arches) {
->>>>>>> f1282b65
+], function (ko, _, WidgetViewModel, arches, moment) {
     /**
     * registers a datepicker-widget component for use in forms
     * @function external:"ko.components".datepicker-widget
