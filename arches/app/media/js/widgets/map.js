--- conflicted
+++ resolved
@@ -517,17 +517,11 @@
                 if (this.resizeOnChange && this.resizeOnChange.subscribe) {
                     this.resizeOnChange.subscribe(function() {
                         var duration = self.resizeDuration;
-<<<<<<< HEAD
-                        var resize = function() {
-                            if (duration > 0) {
-                                map.resize();
-                                duration -= 1;
-=======
+
                         var resize = function () {
                             map.resize();
                             duration -= 1;
                             if (duration >= 0) {
->>>>>>> 18a51f84
                                 _.defer(resize, 1);
                             }
                         }
