define([], function() {
    return function loadComponentDependencies(componentPaths){
        for (const componentPath of componentPaths) {
            try {  // first try to load project path
<<<<<<< HEAD
                // eslint-disable-next-line no-undef
                require(`${PROJECT_PATH}/media/js/${componentPath}`);
=======
                require(`${PROJECT_ROOT_DIRECTORY}/media/js/${componentPath}`);
>>>>>>> ad433047
            }
            catch(e) {  // if project path fails, load arches-core path
                // eslint-disable-next-line no-undef
                require(`${ARCHES_CORE_DIRECTORY}/app/media/js/${componentPath}`);
            }
        }
    };
});<|MERGE_RESOLUTION|>--- conflicted
+++ resolved
@@ -2,12 +2,8 @@
     return function loadComponentDependencies(componentPaths){
         for (const componentPath of componentPaths) {
             try {  // first try to load project path
-<<<<<<< HEAD
                 // eslint-disable-next-line no-undef
-                require(`${PROJECT_PATH}/media/js/${componentPath}`);
-=======
                 require(`${PROJECT_ROOT_DIRECTORY}/media/js/${componentPath}`);
->>>>>>> ad433047
             }
             catch(e) {  // if project path fails, load arches-core path
                 // eslint-disable-next-line no-undef
