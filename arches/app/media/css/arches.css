@import url(../bower_components/fonts/openSans.css);
@import url(../bower_components/bootstrap/dist/css/bootstrap.min.css);
@import url(../bower_components/bootstrap3-datetimepicker/build/css/bootstrap-datetimepicker.min.css);
@import url(../bower_components/bootstrap-colorpicker/dist/css/bootstrap-colorpicker.min.css);
@import url(nifty.min.css);
@import url(../bower_components/font-awesome/css/font-awesome.min.css);
@import url(../bower_components/ionicons/css/ionicons.min.css);
@import url(../plugins/themify-icons/themify-icons.min.css);
@import url(../plugins/chosen.min.css);
@import url(plugins/select2/select2.min.css);
@import url(plugins/select2/select2-bootstrap.min.css);
@import url(../bower_components/mapbox-gl/mapbox-gl.css);
@import url(../bower_components/nouislider/distribute/nouislider.min.css);
@import url(../bower_components/codemirror/lib/codemirror.css);
@import url(../bower_components/codemirror/theme/monokai.css);
@import url(../bower_components/datatables.net-bs/css/dataTables.bootstrap.min.css);
@import url(../bower_components/datatables.net-responsive-bs/css/responsive.bootstrap.min.css);
@import url(../bower_components/nvd3/build/nv.d3.min.css);
@import url(../bower_components/leaflet/dist/leaflet.css);
@import url(../bower_components/leaflet-draw/dist/leaflet.draw.css);
.regular-link {
    color: #337ab7;
    text-decoration: none;
}

.regular-link:hover {
    text-decoration: underline;
}

#container {
    min-width: 1180px;
    overflow-x: scroll;
}


/*.navbar-top-links:last-child>li {
    border-right: 1px solid rgba(0,0,0,0.07);
}*/

.btn:not(.disabled):not(:disabled).active {
    box-shadow: none;
}

#navbar {
    width: 50px;
}

.navbar-header {
    height: 50px;
}

.arches-navbar {
    background: #fff;
}

.navbar-content.arches-navbar {
    margin-left: 0px;
}

.arches-user-img {
    margin-top: 5px;
    margin-left: 5px;
    margin-right: 10px;
}

.main-navbar-item {
    width: 48px;
    border-right-width: 0px;
}

.main-navbar-icon {
    font-size: 17px;
}

.username {
    margin: 0px;
    padding-left: 10px;
    padding-right: 10px;
    border-left: 1px solid #ddd;
}

.username:hover {
    background: #f2f2f2;
}

.navbar-top-links>.mega-dropdown>.dropdown-menu.mega-dropdown-menu {
    left: 0px;
    max-width: 100%;
    top: 39px;
    right: -10px;
    bottom: 0;
    padding: 0;
}

.one-page-header .navbar-nav>li>a:before {
    content: "";
}


/*Remove pointer from Mega drop panel button*/

.open.mega-dropdown>.mega-dropdown-toggle:before {
    display: none;
}

.open.mega-dropdown>.mega-dropdown-toggle:after {
    display: none;
}

.brand-icon {
    height: 20px !important;
    width: 20px !important;
    margin-top: 14px !important;
    margin-left: 15px !important;
    margin-right: 15px !important;
}

.brand-title {
    display: block;
    line-height: 48px;
}

#mainnav-container {
    padding-top: 50px;
    background-color: #2d3c4b;
}

.list-group.bg-trans .list-group-item:not(.active):not(.disabled) {
    border-bottom: 1px solid #eee;
    background-color: rgba(0, 0, 0, 0.05);
}

.list-group.bg-trans a.list-group-item:hover:(.active) {
    background-color: #fff;
}

.list-group-item.active {
    background-color: #fff;
    border-bottom: 1px solid #eee;
    border-top: 1px solid #eee;
    color: #5f5f5f;
    border-width: 0;
}

.card-grid-item .panel-footer .disabled {
    color: #ccc;
}

.card-grid-item.card-locked .mar-no {
    background-color: #fafafa;
}

.card-locked div div>.library-card-panel-title {
    color: #888;
}

.card-locked div div a.pull-right.disabled {
    color: #888;
}

.branch-item {
    margin-bottom: 10px;
}

.summary-divider {
    margin-left: 50px;
    margin-right: 50px;
}

.panel hr {
    border-color: rgba(0, 0, 0, 0.075);
}

.switchery {
    background-color: #fff;
    border: 1px solid #dfdfdf;
    border-radius: 20px;
    cursor: pointer;
    display: inline-block;
    height: 30px;
    position: relative;
    vertical-align: middle;
    width: 50px;
    -moz-user-select: none;
    -khtml-user-select: none;
    -webkit-user-select: none;
    -ms-user-select: none;
    user-select: none;
    box-sizing: content-box;
    background-clip: content-box;
}

#card-preview {
    margin-bottom: 10px;
}

.library-tools-icon.card-container-trash-icon {
    float: right;
    margin-top: -50px;
}

.card-container-trash-icon .record-delete {
    position: relative;
    top: 0;
    right: 0;
    color: lightcoral;
}

.card-main-title {
    font-size: 16px;
    font-weight: 500;
}

.card-panel {
    margin-bottom: 20px;
    border: 1px solid #ddd;
    border-bottom-width: 0;
}

.card-body {
    padding: 0 20px 0 20px;
}

.card-content-container {
    border: 0 solid #eee;
    position: relative;
    margin: -2px 0 18px 0px;
}

.outline {
    border: 1px solid #eee;
}

.outline.open-container {
    border: 1px solid #3b8dd5;
}

.card-nav-container {
    background: #f4f4f4;
    margin-left: 0;
    margin-bottom: 5px;
}

.card-content-tab {
    min-height: 300px;
    margin-top: 15px;
    margin-left: -15px;
    box-shadow: none;
    padding: 5px 0 0;
}

.card-panel-body {
    background-color: #FFF;
    padding-top: 15px;
    padding-bottom: 10px;
    margin-top: 10px;
}

.card-instructions {
    color: #888;
    margin-bottom: 5px;
}

.card-content {
    margin: -20px -35px 20px -20px;
    padding: 0;
}

.card-tab-title {
    font-size: 14px;
}

.sub-title {
    font-weight: 600;
}

.crud-record-item {
    background: #fbfbfb;
    padding: 0px;
}

.crud-record-item:nth-child(even) {
    background: #fefefe;
}

.data-card-alert {
    margin-bottom: 5px;
    margin-top: 5px;
}

.card-footer {
    border-top: 1px solid #eef0f2;
    margin: 0;
    padding: 20px 0 20px 25px;
}

.card-help {
    padding-right: 20px;
    font-size: 13px;
    margin-top: -3px;
}

.card-form-container {
    padding-bottom: 10px;
    padding-right: 20px;
}

.help-panel-title {
    padding: 0 10px 0 10px;
}

.card-help-panel {
    width: 495px;
    padding-top: 0;
    top: 0px;
    position: absolute;
    bottom: 0px;
    right: 0px;
    background: #fff;
    opacity: .9;
    z-index: 500;
    overflow-y: scroll;
    color: #123;
    border-left: 1px solid #ddd;
}

.card-checkbox {
    height: 1.25em;
    width: 1.25em;
}

input[type="checkbox"] {
    width: 30px;
    height: 30px;
}

.wizard-data-card-alert {
    box-shadow: none;
    margin: 1px 0 0;
}

.content-instructions {
    font-size: 13px;
    color: #8d8d8d;
    margin-top: -50px;
    line-height: 1.25;
    margin-bottom: 20px;
}

.record-delete {
    position: absolute;
    top: 8px;
    right: 8px;
    height: 20px;
    width: 20px;
    color: lightcoral;
}

.record-close {
    position: absolute;
    font-size: 10px;
    top: 5px;
    right: px;
    height: 20px;
    width: 20px;
    margin-right: 10px;
}

.wizard-buttons {
    direction: rtl;
    padding: 5px 0 10px 10px;
}

.summary-panel {
    background: #f9f9f9;
    margin-top: -30px;
}

#map-settings {
    position: relative;
    margin: -40px -35px 10px -20px;
}

.help-close {
    color: #ddd;
    position: absolute;
    right: 10px;
    top: 20px;
    z-index: 600;
}

.scroll-shim {
    height: 1px;
    color: #fff;
    font-size: 1px;
    margin-bottom: 25px;
}

.scroll-y {
    height: 100vh;
    overflow-y: auto;
}

.scroll-y-hidden {
    overflow-y: hidden;
}

.scroll-y-auto {
    overflow-y: auto;
}

.tab-base .nav-tabs>li:not(.active)>a:hover {
    border-top: 1px solid #eee;
    border-right: 1px solid #eee;
    border-left: 1px solid #eee;
    border-bottom: 1px solid #fff;
    background: #eee;
}

.tab-base .tab-content {
    box-shadow: none;
    padding-bottom: 0;
    margin: 0;
}

.panel .panel-heading, .panel>:first-child {
    border-top-left-radius: 0;
    border-top-right-radius: 0;
}

.ol-control button {
    height: 1.9em;
    width: 1.9em;
    font-size: 1.3em;
}

.form-text.form-checkbox:not(.btn), .form-text.form-radio:not(.btn) {
    padding-right: 25px;
    padding-top: 5px;
    padding-left: 22px;
}

span.icon-wrap.icon-circle.bg-gray-dark:hover {
    background: #94A6BC;
    color: #123;
}

.widget-input-group {
    margin-bottom: 15px;
    padding: 0 0 15px;
}

.widget-input-label {
    font-size: 12px;
    margin-top: 2px;
    font-weight: 600;
    color: #666;
}

.widget-input {
    border-radius: 2px;
}

.date .form-control {
    height: 36px;
}

.card-wz-grid {
    padding-top: 0;
    margin-top: -10px;
}

.card-wz-add-record {
    display: block;
    opacity: 1.0;
    height: 200px;
    width: 200px;
    --border: 1px solid #266fb0;
}

.tile-grid-container {
    padding: 10px 20px 5px 15px;
}

.tile-panel {
    box-shadow: none;
    position: relative;
}

.tile {
    border-left: 2px solid #0594BC;
    border-right: 1px solid #ddd;
    border-top: 0 solid #ddd;
    border-bottom: 1px solid #ddd;
    background: #fbfbfb;
    color: #5f5f5f;
    width: 200px;
    height: 170px;
    position: relative;
    overflow-y: scroll;
    padding: 5px 5px 7px;
}

.tile-heading {
    background: #46bbdc;
    height: 30px;
    color: #fff;
    border-left: 2px solid #0594BC;
}

.tile-menu {
    position: absolute;
    background: #3b8dd5;
    border: 1px solid #0859A1;
    border-radius: 2px;
    top: 5px;
    right: 5px;
    font-size: 13px;
    padding-right: 5px;
    opacity: .7;
}

.tile-menu-btn {
    float: left;
    margin-top: 0;
    color: #fff;
    font-size: 15px;
    padding: 6px 0 6px 6px;
}

.tile-body {
    padding: 25px 0 0 5px;
}

.tile-card-section {
    color: #999;
    margin-left: 7px;
    margin-bottom: 10px;
    margin-top: 0;
    padding-right: 3px;
}

.tile-card-title {
    font-size: 13px;
    margin: 2px 0 -5px;
}

.tile-spacer {
    margin-bottom: 0;
    padding: 0 5px 0 20px;
}

.tile-sm {
    border: 1px solid #ddd;
    background: #fbfbfb;
    color: #5f5f5f;
    width: 150px;
    height: 150px;
    padding: 0;
}

.og-grid-sm {
    padding-left: 0;
}

.og-grid-sm li {
    display: inline-block;
    vertical-align: top;
    height: 150px;
    min-width: 150px;
    margin: 10px 5px 5px;
}

.tile-grid-container-sm {
    padding: 10px 5px 5px 0;
}

.tile-basemap-title-sm {
    position: absolute;
    bottom: 0;
    background: #eee;
    width: 150px;
    height: 40px;
    opacity: .8;
    color: #123;
    padding: 5px;
}

.tile-menu-sm {
    position: absolute;
    background: #3b8dd5;
    border: 1px solid #0859A1;
    border-radius: 2px;
    top: 5px;
    right: 5px;
    font-size: 11px;
    padding-right: 5px;
    opacity: .7;
}

.tile-basemap {
    border: 1px solid #ddd;
    background: #fbfbfb;
    color: #5f5f5f;
    width: 200px;
    height: 200px;
    padding: 0;
}

.tile-basemap-title {
    position: absolute;
    bottom: 0;
    background: #eee;
    width: 200px;
    height: 40px;
    opacity: .8;
    color: #123;
    padding: 5px;
}

.tile-img-lg {
    height: 198px;
    width: 198px;
}

.truncate-tile {
    width: 197px;
    white-space: nowrap;
    overflow: hidden;
    text-overflow: ellipsis;
}

.help-text-small {
    font-size: 12px;
    padding-right: 5px;
}

.tile-record {
    position: relative;
    background: #fafafa;
    color: #757575;
    margin-left: 0;
    margin-right: -10px;
    margin-bottom: 5px;
}

.grid-container {
    overflow: scroll;
}

.grid {
    background: #DDD;
    max-width: 1200px;
    margin-left: -8px;
    margin-right: -6px;
    border-top: 1px solid #ddd;
}

.grid-item {
    float: left;
    width: 100px;
    height: 100px;
    background: #0D8;
    border: 1px solid #333;
    border-color: hsla(0, 0%, 0%, 0.7);
    margin: 3px;
}

.grid-item--height2 {
    height: 200px;
}

.select2-container {
    width: 100%!important;
}

.select2-choice {
    border: 1px solid #E9E9E9!important;
    border-radius: 2px!important;
    background-image: none!important;
    height: 36px!important;
    padding: 4px 0 0 16px !important;
}

.select2-container .select2-choice {
    display: block;
    height: 26px;
    padding: 0 0 0 8px;
    overflow: hidden;
    position: relative;
    border: 1px solid #aaa;
    white-space: nowrap;
    line-height: 26px;
    color: #444;
    text-decoration: none;
    border-radius: 4px;
    background-clip: padding-box;
    -webkit-touch-callout: none;
    -webkit-user-select: none;
    -moz-user-select: none;
    -ms-user-select: none;
    user-select: none;
    background-color: #fff;
    background-image: -webkit-gradient(linear, left bottom, left top, color-stop(0, #eee), color-stop(0.5, #fff));
    background-image: -webkit-linear-gradient(center bottom, #eee 0, #fff 50%);
    background-image: -moz-linear-gradient(center bottom, #eee 0, #fff 50%);
    filter: progid:DXImageTransform.Microsoft.gradient(startColorstr='#ffffff', endColorstr='#eeeeee', GradientType=0);
    background-image: linear-gradient(to top, #eee 0, #fff 50%);
}

a.select2-choice {
    background: #42a5f5;
}

.select2-dropdown-open .select2-choice {
    background-color: #fff!important;
}

.select2-arrow {
    border: none!important;
    background: none!important;
    background-image: none!important;
    padding-top: 2px;
}

.select2-container .select2-choice .select2-arrow b:before {
    content: "";
}

.select2-container.select2-container-disabled .select2-choice {
    background: #eee;
}

.select2-container-multi .select2-choices {
    border: 1px solid #e1e5ea;
    background-image: none;
}

.select2-container-multi.select2-container-active .select2-choices {
    border: 1px solid #e1e5ea;
    box-shadow: none;
}

.select2-drop {
    border-radius: 0px;
    color: inherit;
}

.select2-drop-active {
    border: 1px solid #e1e5ea;
    border-top: none;
    box-shadow: none;
}

.select2-results {
    padding: 0px;
    margin: 0px;
}

.select2-results li {
    /*padding: 4px 6px;*/
    padding: 0px;
    line-height: 22px;
    color: #595959;
}

.select2-results .select2-no-results, .select2-results .select2-searching, .select2-results .select2-selection-limits, .select2-results .select2-ajax-error {
    background: #f4f4f4;
    line-height: 30px;
    padding-left: 5px;
}

.select2-results .select2-ajax-error {
    color: #9e1515;
}

.select2-container-multi .select2-choices .select2-search-choice {
    padding: 3px 10px 5px 18px;
    margin: 4px 0 0px 5px;
    background: #42a5f5;
    position: relative;
    line-height: 13px;
    color: #fff;
    cursor: default;
    border: 1px solid #3b8dd5;
    border-radius: 2px;
    -webkit-box-shadow: none;
    -webkit-touch-callout: none;
    -moz-user-select: none;
    -ms-user-select: none;
    background-image: none;
    -webkit-touch-callout: none;
    -webkit-user-select: none;
    -moz-user-select: none;
    -ms-user-select: none;
    user-select: none;
}

.filter-flag {
    background: #30ad24 !important;
}

.select2-container-multi .select2-choices li {
    float: left;
    list-style: none;
}

.select2-container-multi .select2-search-choice-close {
    left: 3px;
    color: #fff;
}

a.select2-search-choice-close {
    background-color: #fff;
    border-radius: 3px;
}

.select2-search-choice div {
    margin-top: 1px;
}

.btn-display-toggle {
    width: 40px;
    height: 34px;
}

.btn-group .btn+.btn {
    margin-left: 0px;
}

.switch {
    background-color: #fff;
    border: 1px solid #dfdfdf;
    border-radius: 20px;
    cursor: pointer;
    display: inline-block;
    height: 30px;
    position: relative;
    vertical-align: middle;
    width: 50px;
    -moz-user-select: none;
    -khtml-user-select: none;
    -webkit-user-select: none;
    -ms-user-select: none;
    user-select: none;
    box-sizing: content-box;
    background-clip: content-box;
    transition-duration: .1s;
}

.switch>small {
    transition-duration: .1s;
    left: 0;
}

.switch.on {
    background-color: #64bd63;
    border-color: #64bd63;
}

.switch.on>small {
    left: 13px;
}

.switch.disabled {
    background-color: #f1f1f1;
    border-color: #ddd;
}

.switch.disabled.on {
    background-color: #87c586;
    border-color: #87c586;
}

.switch.disabled>small {
    background-color: #f1f1f1;
}

.library {
    position: absolute;
    top: 0;
    bottom: 0;
    opacity: .95;
    border-radius: 0;
    z-index: 200;
    padding: 0 20px 20px 0;
}

.library-right {
    position: absolute;
    top: 0;
    right: 0;
    bottom: 0;
    z-index: 400;
    opacity: .95;
    padding: 0 0 20px;
}

.library-narrow {
    width: 220px;
}

.library-dark {
    background: #37495b;
    border-left: 1px solid #1E3143;
    color: #ddd;
}

.library-bright {
    background: #fff;
    border-right: 1px solid #ddd;
    border-left: 1px solid #ddd;
}

.library-instructions {
    font-size: 11px;
    margin-left: 5px;
    margin-top: -15px;
}

.clear-search {
    position: absolute;
    right: -5px;
    top: 3px;
    color: #123;
    font-size: 19px;
}

.clear-search:hover {
    cursor: pointer;
    color: rgba(0, 0, 0, 0.95);
}

.list-filter {
    position: relative;
    margin-bottom: 5px;
    margin-right: 0px;
}

.key {
    margin-top: 98px;
}

.library-close-btn {
    position: absolute;
    right: 10px;
    top: -22px;
    font-size: 15px;
    color: #666;
}

.alert {
    padding: 15px;
}

.library-card {
    height: 60px;
    /*margin: 0px -7px;*/
    position: relative;
    padding: 5px;
    color: #666;
    border-bottom: 1px solid #ddd;
    /*border-right: 1px solid #e9e9e9;*/
    background: #fbfbfb;
    border-left: 5px solid #fdfdfd;
    opacity: .825;
}

.related-resources-nodes .library-card {
    height: 75px;
}

.library-card.active {
    background: #ffffff;
    border-left: 5px solid steelblue;
}

.library-card.active:hover {
    background: #fff;
    border-left: 5px solid steelblue;
}

.library-card:first-of-type {
    border-top: 1px solid #ddd;
}

.library-card:last-of-type {
    margin-bottom: 60px;
}

.selected-card {
    opacity: 1.0;
    color: #fff;
    background-color: #fbfbfb;
}

.library-card.selected.selected-card {
    background: #fff;
    border-left: 5px solid steelblue;
}

.library-card:hover {
    background-color: #fff;
    cursor: pointer;
    border-left: 5px solid steelblue;
    opacity: 1.0;
}

#branch-library, #card-crud-permissions .library-card {
    width: 100%;
    margin-left: 1px;
}

.library-icon {
    width: 30px;
    position: absolute;
    left: 10px;
    top: 10px;
}

.user-groups {
    font-size: 11px;
    color: #999;
}

.library-card-main {
    width: 175px;
    position: absolute;
    left: 55px;
    top: 12px;
    white-space: nowrap;
    overflow: hidden;
    text-overflow: ellipsis;
    font-size: 12px;
}

.library-card-subtitle {
    text-transform: capitalize;
    width: 135px;
    position: absolute;
    left: 55px;
    top: 25px;
    color: #8ba2b9;
    font-size: 11px;
    white-space: nowrap;
    overflow: hidden;
    text-overflow: ellipsis;
    padding: 2px 2px 3px 0;
}

.crud-card {
    float: left;
    width: 274px;
    height: 58px;
    margin: -5px 0 0 0;
    position: relative;
    padding: 5px;
    color: #666;
    background: #fcfcfc;
    opacity: .7;
}

.crud-card:not(.selected):hover {
    background: #fff;
    cursor: pointer;
    opacity: 1.0;
    color: #123;
    border-bottom: 1px solid #eee;
}

.crud-card-main {
    width: 200px;
    position: absolute;
    left: 60px;
    top: 12px;
    white-space: nowrap;
    overflow: hidden;
    text-overflow: ellipsis;
    font-size: 13px;
    height: 36px;
}

.crud-card-subtitle {
    width: 200px;
    position: absolute;
    left: 60px;
    top: 25px;
    padding: 2px 2px 3px 0px;
    color: #395C7D;
    font-size: 11px;
    white-space: nowrap;
    overflow: hidden;
    text-overflow: ellipsis;
    height: 19px;
}

.related-resources-nodes .crud-card-subtitle {
    top: 50px;
    display: flex;
    flex-direction: row;
    margin-left: -2px;
    padding-bottom: 2px;
    width: 250px
}

.related-resources-nodes .crud-card-subtitle span {
    padding-left: 2px;
    padding-right: 2px;
}

.related-resources-nodes .crud-card-main {
    width: 250px;
}

.crud-card-link {
    position: absolute;
    top: 25px;
    right: 15px;
    color: #fff;
    font-size: 9px;
    background: #3acaa1;
    padding: 3px 5px;
}

.load-relations {
    color: steelblue;
    margin-left: 5px;
}

.load-relations.disabled {
    color: #ddd;
    margin-left: 5px;
}

.permission-level-icon {
    height: 20px;
    margin-top: -5px;
}

.permissions {
    background: rgb(240, 240, 240);
}

.permissions:hover {
    background: #fff;
}

.permissions.selected {
    background: #fff;
}

.confirmation-permissions {
    font-size: 12px;
    color: #888;
}

.permission-selector {
    padding-top: 0px;
    margin: 0px 0px 10px 0px;
}

.permissions-summary {
    margin-top: -40px;
    margin-left: -10px;
    margin-right: -20px;
}

.permissions-readout {
    float: right;
    padding-right: 10px;
    font-size: 11px;
    color: #777;
}

.permissions-node {
    font-size: 13px;
    color: #777;
}

.permissions-node-row {
    background: #fff;
    padding-top: 6px;
    padding-bottom: 6px;
    padding-left: 10px;
    margin-left: -20px;
    margin-right: 10px;
    border-left: 1px solid #ddd;
    border-right: 1px solid #ddd;
}

.permissions-node-row:nth-child(even) {
    background: #f9f9f9;
}

.permissions-node-row:first-child {
    border-top: 1px solid #ddd;
}

.permissions-node-row:last-child {
    border-bottom: 1px solid #ddd;
}

.index-selector {
    padding-top: 0px;
    margin: -20px 0px 10px -20px;
}

.permissions-title {
    font-size: 15px;
}

.permissions-title-panel {
    position: absolute;
    top: 3px;
    left: 50px;
}

.library-icon-permissions {
    position: absolute;
    left: 30px;
    top: 30px;
    width: 100%;
}

.permissions-default {
    height: 1px;
    color: #555;
    font-size: 16px;
}

.permissions-account-warning {
    padding: 4px 10px;
    background: #ffb54a;
    color: #fff;
    border: 1px solid #EF9A1F;
}

.permissions-list {
    padding-top: 10px;
    padding-bottom: 15px;
    margin-bottom: 10px;
    background: #fff;
}

.permissions-list-divider {
    border-right: 1px solid #ddd;
}

.permissions-selected {
    list-style: none;
    color: #666;
    line-height: 1.2;
    padding-left: 15px;
    font-size: 15px;
}

.node-list-panel {
    margin-top: 50px;
    padding-left: 15px;
}

.library-search {
    font-size: 11px;
    height: 32px;
    width: 100%;
}

.key-container {
    position: relative;
    padding-bottom: 15px;
}

.key-icon {
    width: 50px;
}

.key-class {
    position: absolute;
    top: 0;
    left: 50px;
}

.nav-library {
    margin-left: -1px;
    margin-top: 0;
    background: #314151;
    border-left: 1px solid #123;
}

.nav-library-tab {
    color: #eee;
    background: #314151;
    border-width: 0;
}

.nav-library-tab-link {
    height: 59px;
    padding-top: 20px;
    background: transparent;
}

#library .nav-tabs li:not(active) a {
    opacity: 0.9;
    border-radius: 0;
    border: 0;
    border-bottom: 1px solid rgba(0, 0, 0, 0.05);
    background-color: #314151;
    color: rgba(255, 255, 255, 0.5);
    padding: 20px 0;
}

#library .nav-tabs .active a {
    border-left: 1px solid rgba(0, 0, 0, 0.1);
    border-right: 1px solid rgba(0, 0, 0, 0.1);
    border-bottom: 1px solid transparent;
    background-color: #37495b;
    color: inherit!important;
}

.branch-preview {
    height: 280px;
    width: 280px;
    background: #fff;
    border: 1px solid #ddd;
    color: #123;
}

.branch-metadata {
    padding-top: 8px;
}

.branch-icon {
    border: 1px solid rgba(0, 0, 0, 0.25);
}

.branch-icon:hover {
    border: 1px solid rgba(0, 0, 0, 0.25);
    background: #5fa2dd;
}

.clear-selection {
    width: 100%;
    height: 21px;
    padding-top: 4px;
    margin-bottom: 0;
    padding-bottom: 0;
    margin-top: 0;
}

.clear-selection-link {
    cursor: pointer;
    font-size: 9px;
    float: right;
    color: #555;
}

.clear-selection-link:hover {
    color: #333;
}

.clear-selection a.clear-selection-link {
    font-size: 11px;
}

.node circle {
    fill: #fff;
    stroke: #4682B4;
    stroke-width: 1px;
}

.node {
    font-size: 17px;
    transition: all .40s ease;
    stroke: #aaa;
    stroke-width: 1px;
}

.node .node-selected {
    fill: #3ACAA2;
    stroke: #009E72;
    stroke-width: 1px;
}

.node .node-filtered {
    fill: #f4f4f4;
}

.graph-node-text {
    text-overflow: ellipsis;
    stroke: steelblue;
}

.link {
    fill: none;
    stroke: #bbb;
    stroke-width: 2px;
}

.templink {
    fill: none;
    stroke: red;
    stroke-width: 3px;
}

.node .node-over {
    fill: #3ACAA2;
    stroke: #009E72;
    stroke-width: 1.5px;
    cursor: pointer;
    transition: all .40s ease;
}

.target-node circle {
    opacity: 0.2;
    fill: red;
    stroke: red;
    stroke-width: 25px;
}

.target-node circle.node-over {
    opacity: 0.5;
    fill: red;
    stroke: red;
    stroke-width: 32px;
}

#nodeCrud {
    position: absolute;
    width: 250px;
    left: 300px;
    top: 0;
    bottom: 0;
    color: #fff;
    z-index: 200;
    border-left: 1px solid #1E3143;
    border-right: 1px solid #1E3143;
    -webkit-border-radius: 12px;
    -moz-border-radius: 2px;
    border-radius: 0;
    -webkit-box-shadow: 1px 1px 2px rgba(0, 0, 0, 0.4);
    -moz-box-shadow: 1px 1px 4px rgba(0, 0, 0, 0.4);
    box-shadow: 1px 1px 4px rgba(0, 0, 0, 0.4);
    padding: 0 10px;
}

.morphsearch {
    width: 200px;
    min-height: 30px;
    background: #f1f1f1;
    position: absolute;
    z-index: 500;
    top: 45px;
    right: 50px;
    -webkit-transform-origin: 100% 0;
    transform-origin: 100% 0;
    -webkit-transition-property: min-height, width, top, right;
    transition-property: min-height, width, top, right;
    -webkit-transition-duration: .5s;
    transition-duration: .5s;
    -webkit-transition-timing-function: cubic-bezier(0.7, 0, 0.3, 1);
    transition-timing-function: cubic-bezier(0.7, 0, 0.3, 1);
}

.morphsearch.open {
    width: 100%;
    min-height: 100%;
    top: 0;
    right: 0;
}

.morphsearch-form {
    width: 100%;
    height: 30px;
    position: relative;
    -webkit-transition-property: width, height, 0;
    transition-property: width, height, transform;
    -webkit-transition-duration: .5s;
    transition-duration: .5s;
    -webkit-transition-timing-function: cubic-bezier(0.7, 0, 0.3, 1);
    transition-timing-function: cubic-bezier(0.7, 0, 0.3, 1);
    margin: 0 auto;
}

.morphsearch.open .morphsearch-form {
    width: 80%;
    height: 160px;
    -webkit-transform: translate3d(0, 3em, 0);
    transform: translate3d(0, 3em, 0);
}

.morphsearch-input {
    width: 100%;
    height: 100%;
    border: none;
    background: transparent;
    font-size: 1.2em;
    font-weight: 600;
    color: #123;
    -webkit-transition: font-size .5s cubic-bezier(0.7, 0, 0.3, 1);
    transition: font-size .5s cubic-bezier(0.7, 0, 0.3, 1);
    padding: 0 10% 0 10px;
}

.morphsearch.hideInput .morphsearch-input {
    color: transparent;
    -webkit-transition: color .3s;
    transition: color .3s;
}

.morphsearch.open .morphsearch-input {
    font-size: 7em;
    color: #123;
    font-weight: 400;
}

.gn-search:focus::-webkit-input-placeholder {
    color: transparent;
}

input[type="search"] {
    -webkit-box-sizing: border-box;
    box-sizing: border-box;
}

.morphsearch-input:focus, .morphsearch-submit:focus {
    outline: none;
}

.morphsearch-submit {
    position: absolute;
    width: 80px;
    height: 80px;
    text-indent: 100px;
    overflow: hidden;
    right: 0;
    top: 50%;
    background: transparent url(../img/magnifier.svg) no-repeat center center;
    background-size: 100%;
    border: none;
    pointer-events: none;
    transform-origin: 50% 50%;
    opacity: 0;
    -webkit-transform: translate3d(-30px, -50%, 0) scale3d(0, 0, 1);
    transform: translate3d(-30px, -50%, 0) scale3d(0, 0, 1);
}

.morphsearch.open .morphsearch-submit {
    pointer-events: auto;
    opacity: 1;
    -webkit-transform: translate3d(-30px, -50%, 0) scale3d(1, 1, 1);
    transform: translate3d(-30px, -50%, 0) scale3d(1, 1, 1);
    -webkit-transition: opacity .3s 0 .3s;
    transition: opacity .3s transform .3s;
    -webkit-transition-delay: .5s;
    transition-delay: .5s;
}

.morphsearch-close {
    width: 36px;
    height: 36px;
    position: absolute;
    right: 1em;
    top: 1em;
    overflow: hidden;
    text-indent: 100%;
    cursor: pointer;
    pointer-events: none;
    opacity: 0;
    -webkit-transform: scale3d(0, 0, 1);
    transform: scale3d(0, 0, 1);
}

.morphsearch.open .morphsearch-close {
    opacity: 1;
    pointer-events: auto;
    -webkit-transform: scale3d(1, 1, 1);
    transform: scale3d(1, 1, 1);
    -webkit-transition: opacity .3s 0 .3s;
    transition: opacity .3s transform .3s;
    -webkit-transition-delay: .5s;
    transition-delay: .5s;
}

.morphsearch-close::before, .morphsearch-close::after {
    content: '';
    position: absolute;
    width: 2px;
    height: 100%;
    top: 0;
    left: 50%;
    border-radius: 3px;
    opacity: 0.2;
    background: #000;
}

.morphsearch-close::before {
    -webkit-transform: rotate(45deg);
    transform: rotate(45deg);
}

.morphsearch-close::after {
    -webkit-transform: rotate(-45deg);
    transform: rotate(-45deg);
}

.morphsearch-content {
    color: #333;
    margin-top: 4.5em;
    width: 100%;
    height: 0;
    overflow: hidden;
    background: #f1f1f1;
    position: absolute;
    pointer-events: none;
    opacity: 0;
    padding: 0 10.5%;
}

.morphsearch.open .morphsearch-content {
    opacity: 1;
    height: 100vh;
    overflow: visible;
    pointer-events: auto;
    -webkit-transition: opacity .3s .5s;
    transition: opacity .3s .5s;
}

.dummy-column {
    width: 30%;
    float: left;
    opacity: 0;
    -webkit-transform: translate3d(0, 100px, 0);
    transform: translateY(100px);
    -webkit-transition: 0 .5s opacity .5s;
    transition: transform .5s opacity .5s;
    padding: 0 0 6em;
}

.morphsearch.open .dummy-column:first-child {
    -webkit-transition-delay: .4s;
    transition-delay: .4s;
}

.morphsearch.open .dummy-column:nth-child(2) {
    -webkit-transition-delay: .45s;
    transition-delay: .45s;
}

.morphsearch.open .dummy-column:nth-child(3) {
    -webkit-transition-delay: .5s;
    transition-delay: .5s;
}

.morphsearch.open .dummy-column {
    opacity: 1;
    -webkit-transform: translate3d(0, 0, 0);
    transform: translate3d(0, 0, 0);
}

.dummy-column:nth-child(2) {
    margin: 0 5%;
}

.dummy-column h2 {
    font-size: 1em;
    letter-spacing: 1px;
    text-transform: uppercase;
    font-weight: 800;
    color: #c2c2c2;
    padding: .5em 0;
}

.round {
    border-radius: 50%;
}

.dummy-media-object {
    font-size: 1.25em;
    display: block;
    cursor: pointer;
    border-radius: 5px;
    background: rgba(118, 117, 128, 0.05);
    margin: .3em 0;
    padding: .75em;
}

.dummy-media-object:hover, .dummy-media-object:focus {
    background: rgba(118, 117, 128, 0.1);
}

.dummy-media-object img {
    display: inline-block;
    width: 50px;
    vertical-align: middle;
    margin: 0 10px 0 0;
}

.dummy-media-object h3 {
    vertical-align: middle;
    font-size: .85em;
    display: inline-block;
    font-weight: 600;
    width: calc(100%-70px);
    color: #777;
    margin: 0;
}

.dummy-media-object:hover h3 {
    color: rgba(236, 90, 98, 1);
}

.overlay {
    position: fixed;
    top: 0;
    left: 0;
    width: 100%;
    height: 100%;
    background: rgba(0, 0, 0, 0.5);
    opacity: 0;
    pointer-events: none;
    -webkit-transition: opacity .5s;
    transition: opacity .5s;
    -webkit-transition-timing-function: cubic-bezier(0.7, 0, 0.3, 1);
    transition-timing-function: cubic-bezier(0.7, 0, 0.3, 1);
}

.library-wrapper {
    position: absolute;
    right: 0;
    top: 0;
    height: 100%;
}

.node-form-loading {
    position: absolute;
    z-index: 100;
    top: 38px;
    left: 0;
    bottom: 0;
    right: 0;
    opacity: 0.9;
    font-size: 25px;
    background: #526373;
    margin: 0;
    padding: 50px;
}

.mainnav-patch {
    background: #2d3c4b;
}

.arches-mainnav-container {
    background: #3a3f44;
}

.arches-form {
    background-color: #ebeef0;
    padding: 20px 0 40px;
}

.aside-title {
    font-size: 17px;
    float: left;
    margin-left: 5px;
    text-align: left;
    padding-top: 15px;
}

#aside-container #aside .nav-tabs li:not(active) a {
    padding: 20px 0;
}

a.aside-title.arches-aside-title {
    font-size: 15px;
    font-weight: 400;
    margin-top: 0;
    padding: 15px 0 0 5px;
}

li.aside-li {
    height: 58px;
}

li.aside-li:hover {
    background: #123;
}

ul.nav.nav-tabs.nav-justified {
    height: 59px;
}

.v-menu {
    height: 100vh;
    width: 300px;
    background: #fff;
    border-right: 1px solid #ddd;
    padding: 0 0 0 12px;
}

.v-menu-title {
    height: 60px;
    border-bottom: 1px solid #eee;
}

.v-menu-items {
    width: 286px;
}

.arches-form-container {
    overflow-y: scroll;
    height: 100vh;
    overflow-x: hidden;
    position: absolute;
    top: 40px;
    left: 335px;
    right: -15px;
    padding-bottom: 50px;
    padding-left: 0;
}

.form-page {
    background-color: #e7ebee;
    width: 100%;
    padding: 20px 20px 100px 5px;
}

.arches-help-container {
    position: absolute;
    left: 100%;
    width: 300px;
    right: 0;
    padding-bottom: 50px;
    padding-left: 0;
    overflow-y: scroll;
    height: 100vh;
    overflow-x: hidden;
}

.widget-design {
    border: 2px dashed #ddd;
    background: #fcfcfc;
    margin-top: 10px;
    margin-bottom: 15px;
    border-radius: 2px;
    padding: 20px;
}

.widget-design-edit {
    border: 3px dashed #ccc;
    background: #f1f1f1;
    border-radius: 2px;
}

.widget-results {
    opacity: 1.0;
    padding: 0;
}

.widget-results-edit {
    border: 1px solid #139F78;
    box-shadow: 0 2px 8px 0 rgba(0, 0, 0, 0.59);
    opacity: 1.0;
}

.section-division-dark {
    margin-left: -15px;
    border-top: 1px solid rgba(0, 0, 0, 0.125);
}

.node-panel {
    position: absolute;
    left: 270px;
    width: 290px;
    background: #49596A;
    color: #fff;
    border-right: 1px solid #ddd;
    overflow-y: scroll;
    height: 100vh;
    padding: 0 5px 45px 1px;
}

.node-title {
    font-size: 14px;
    font-weight: 400;
    margin-top: 0;
    margin-bottom: 5px;
    color: #666;
    padding: 15px 0 5px 5px;
}

.node-subtitle {
    font-size: 12px;
    font-weight: 200;
    margin-top: -5px;
    margin-bottom: 5px;
    padding: 0 0 0 5px;
}

.node-section {
    padding: 0 5px 5px;
}

.node-section-division {
    margin-left: 0;
    margin-top: 8px;
    margin-bottom: 8px;
}

.node-section-title {
    font-size: 15px;
    font-weight: 400;
    padding: 0;
}

.node-panel-body {
    margin-left: -10px;
    margin-right: -25px;
    padding: 0;
}

.node-widget-label {
    padding: 20px 0px 10px 0px;
}

.concept-label {
    padding-top: 0px;
}

.node-attribute-widget {
    width: 100%;
    background: #3c4d5e;
    height: 25px;
    padding-left: 5px;
    color: #bbb;
    border-width: 0;
}

.arches-user-icon-col {
    width: 40px;
}

.widget-display-container {
    position: relative;
    left: 305px;
    z-index: 100;
    top: 125px;
    width: 600px;
}

.widget-display-panel {
    margin-bottom: 0;
    background: #49596A;
    color: #fff;
    padding: 0 0 20px;
}

.widget-display-panel-body {
    height: 350px;
    background-color: #3c4d5e;
    margin-left: 8px;
    margin-right: 8px;
    overflow-y: scroll;
}

.widget-panel-body {
    margin-top: 0;
    margin-bottom: 0;
    padding: 20px 10px 10px 5px;
}

.arches-widget-label-vertical {
    margin-bottom: 5px;
    font-size: 15px;
    text-align: left;
    padding: 0 0 0 20px;
}

.arches-widget-label-horizontal {
    margin-bottom: 5px;
    font-size: 15px;
    text-align: right;
    padding: 0 0 0 20px;
}

.widget-display-footer {
    background: #49596A;
    height: 40px;
    color: #fff;
    border-color: rgba(0, 0, 0, .1);
}

.gf-designer-container {
    position: absolute;
    top: 40px;
    left: 560px;
    padding-bottom: 50px;
    padding-left: 0;
    overflow-y: scroll;
    height: 100vh;
}

.tree-container {
    overflow-x: scroll;
    padding: 0 0 10px 10px;
}

#container .table-hover>tbody>tr:hover {
    background-color: #4682B4;
    color: #fff;
}

.bg-primary:hover {
    background-color: #3b8dd5;
}

div.dropdown-menu.open {
    min-height: 250px;
}

.rotated-text {
    display: inline-block;
    overflow: hidden;
    width: 1.5em;
}

.rotated-text__inner {
    display: inline-block;
    white-space: nowrap;
    -webkit-transform: translate(1.1em, 0) rotate(-90deg);
    -moz-transform: translate(1.1em, 0) rotate(-90deg);
    -o-transform: translate(1.1em, 0) rotate(-90deg);
    transform: translate(1.1em, 0) rotate(-90deg);
    -webkit-transform-origin: 0 0;
    -moz-transform-origin: 0 0;
    -o-transform-origin: 0 0;
    transform-origin: 0 0;
    -ms-transform: none;
    -ms-transform-origin: none;
    -ms-writing-mode: tb-rl;
    writing-mode: tb-rl;
}

.rotated-text__inner:before {
    content: "";
    float: left;
    margin-top: 100%;
}

.underline {
    border-bottom: 1px solid #ddd;
}

.box-vtop {
    display: inline-block;
    max-width: 500px;
    vertical-align: top;
    margin-bottom: 15px;
}

.bg-green {
    background: #139F78;
}

.rp-card-bg {
    background-color: #42cca5;
    color: #fff;
}

.rp-tile-menu {
    width: 60px;
    height: 32px;
    border-radius: 2px;
    margin: -15px 0 15px -10px;
}

.rp-results-icon-bg {
    background-color: rgba(255, 255, 255, 0.1);
}

.og-grid {
    list-style: none;
    text-align: left;
    width: 100%;
    margin: 0 auto;
    padding: 2px 0;
}

.og-grid li {
    display: inline-block;
    vertical-align: top;
    height: 200px;
    min-width: 180px;
    margin: 10px 5px 5px;
}

.og-grid li>a, .og-grid li>a img {
    border: none;
    outline: none;
    display: block;
    position: relative;
}

.og-grid li.og-expanded>a::after {
    top: auto;
    border: solid transparent;
    content: " ";
    height: 0;
    width: 0;
    position: absolute;
    pointer-events: none;
    border-bottom-color: #ddd;
    left: 50%;
    border-width: 15px;
    margin: -20px 0 0 -15px;
}

.og-expander {
    position: absolute;
    background: #ddd;
    top: auto;
    left: 0;
    width: 100%;
    margin-top: 10px;
    text-align: left;
    height: 0;
    overflow: hidden;
}

.og-expander-inner {
    height: 100%;
    padding: 50px 30px;
}

.og-close {
    position: absolute;
    width: 40px;
    height: 40px;
    top: 20px;
    right: 20px;
    cursor: pointer;
}

.og-close::before, .og-close::after {
    content: '';
    position: absolute;
    width: 100%;
    top: 50%;
    height: 1px;
    background: #888;
    transform: rotate(45deg);
}

.og-close::after {
    transform: rotate(-45deg);
}

.og-close:hover::before, .og-close:hover::after {
    background: #333;
}

.og-fullimg, .og-details {
    width: 50%;
    float: left;
    height: 100%;
    overflow: hidden;
    position: relative;
}

.og-details {
    padding: 0 40px 0 20px;
}

.og-fullimg {
    text-align: center;
}

.og-fullimg img {
    display: inline-block;
    max-height: 100%;
    max-width: 100%;
}

.og-details h3 {
    font-weight: 300;
    font-size: 52px;
    margin-bottom: 10px;
    padding: 40px 0 10px;
}

.og-details p {
    font-weight: 400;
    font-size: 16px;
    line-height: 22px;
    color: #999;
}

.og-details a {
    font-weight: 700;
    font-size: 16px;
    color: #333;
    text-transform: uppercase;
    letter-spacing: 2px;
    border: 3px solid #333;
    display: inline-block;
    outline: none;
    margin: 30px 0 0;
    padding: 10px 20px;
}

.og-details a::before {
    content: '\2192';
    display: inline-block;
    margin-right: 10px;
}

.og-details a:hover {
    color: #999;
    border-color: #999;
}

.og-loading {
    width: 20px;
    height: 20px;
    border-radius: 50%;
    background: #ddd;
    box-shadow: 0 0 1px #ccc, 15px 30px 1px #ccc, -15px 30px 1px #ccc;
    position: absolute;
    top: 50%;
    left: 50%;
    animation: loader .5s infinite ease-in-out both;
    margin: -25px 0 0 -25px;
}

.card-container-header {
    background-color: #fff;
    border: 1px solid #ddd;
    border-bottom-width: 0;
}

.nav-tabs>li.active>a, .nav-tabs>li.active>a:focus, .nav-tabs>li.active>a:hover {
    border: 1px solid #fff;
}

.library-tools-icon {
    font-size: 17px;
    color: #999;
    padding-right: 5px;
}

.nav-tabs.library-tools>li>a {
    height: 40px;
    border: none;
    padding: 2px;
}

.nav-tabs.library-tools>li>a:hover {
    background-color: inherit;
}

.nav-tabs.library-tools>li.active>a {
    background-color: inherit;
    border: none;
}

.grid-card {
    float: left;
    width: 250px;
    height: 170px;
    margin: 3px;
}

.chosen-container {
    margin-bottom: 0px;
    color: #8d8d8d;
    line-height: 1.3333333;
}

.chosen-container-multi .chosen-choices li.search-field {
    margin: 2px 3px 0 10px;
}

.chosen-container-single .chosen-single {
    height: 36px;
}

.list-group-item.active:hover, .list-group-item.active:active, .list-group-item.active:focus {
    background-color: #f9f9f9;
    border-bottom: 1px solid #eee;
    border-top: 1px solid #eee;
    color: #5f5f5f;
}

.switchery>small, .switch>small {
    background: #fff;
    border-radius: 100%;
    box-shadow: 0 1px 3px rgba(0, 0, 0, 0.4);
    height: 30px;
    position: absolute;
    top: 0;
    width: 30px;
}

.switchery-small, .switch-small {
    border-radius: 13px;
    height: 13px;
    width: 25px;
}

.switchery-small>small, .switch-small>small {
    height: 13px;
    width: 13px;
}

.switchery-large, .switch-large {
    border-radius: 40px;
    height: 40px;
    width: 66px;
}

.switchery-large>small, .switch-large>small {
    height: 40px;
    width: 40px;
}

.node .node-collected, .link.link-collected {
    stroke-width: 3px;
}

.morphsearch-close:hover.morphsearch-close::before, .morphsearch-close:hover.morphsearch-close::after, .morphsearch.open~.overlay {
    opacity: 1;
}

.project-grid-item {
    min-width: 200px;
    float: left;
    max-width: 250px;
    border: 1px solid #ddd;
    opacity: .79;
    margin: 2px;
}

.project-grid-item:hover {
    cursor: pointer;
    opacity: 1.0;
}

.template-grid-item {
    float: left;
    max-width: 250px;
    border: 1px solid #ddd;
    opacity: .6;
    margin: 8px;
}

.template-grid-item:hover {
    cursor: pointer;
    opacity: 1.0;
    border: 1px solid #4682B4;
}

.selected-template {
    border: 1px solid #4682B4;
    opacity: 1.0;
}

.loading-mask {
    position: fixed;
    opacity: .75;
    background-color: gray;
    top: 0;
    bottom: 0;
    left: 0;
    right: 0;
    z-index: 100000000;
}

.loading-mask:after {
    position: fixed;
    opacity: .5;
    color: #000;
    content: '\f110';
    -webkit-animation: fa-spin 2s infinite linear;
    animation: fa-spin 2s infinite linear;
    display: inline-block;
    font: normal normal normal 14px/1 FontAwesome;
    font-size: 16vw;
    margin-top: 42vh;
    margin-left: 42vw;
    text-rendering: auto;
    -webkit-font-smoothing: antialiased;
    -moz-osx-font-smoothing: grayscale;
    transform: translate(0, 0);
    z-index: 100000001;
}

.card-form-preview-container.loading-mask {
    position: relative;
    opacity: .5;
    background-color: gray;
    top: 0;
    bottom: 0;
    left: 0;
    right: 0;
    z-index: 100000000;
}

.card-form-preview-container.loading-mask::before {
    position: fixed;
    opacity: .5;
    color: #000;
    content: '\f110';
    -webkit-animation: fa-spin 2s infinite linear;
    animation: fa-spin 2s infinite linear;
    display: inline-block;
    font: normal normal normal 14px/1 FontAwesome;
    font-size: 14vw;
    margin-top: 42vh;
    margin-left: 32vw;
    text-rendering: auto;
    -webkit-font-smoothing: antialiased;
    -moz-osx-font-smoothing: grayscale;
    transform: translate(0, 0);
    z-index: 100000001;
}

.list-divider-dark {
    border-bottom: 1px solid rgba(0, 0, 0, 0.4);
}

.nano>.nano-content {
    font-size: 11px;
    overflow-y: auto;
}

ul .collapse li {
    height: 25px;
}

ul .collapse li:first-of-type {
    margin-top: -10px;
}

ul .collapse li:last-of-type {
    height: 35px;
}

.arches-panel-header {
    font-size: 1.6em;
    padding-left: 25px;
    border-right: 1px solid #ddd;
}

.arches-panel-icon {
    height: 42px;
    width: 42px;
    padding-left: 11px;
    padding-top: 11px;
    transform: translate(0px, 7px);
    color: #666;
}

.arches-panel-subtitle {
    padding-left: 75px;
    margin-top: -29px;
    color: #999;
    font-size: 11px;
}

.resource-grid-item {
    float: left;
    width: 100%;
    border-bottom: 1px solid #ddd;
    border-left: 1px solid #ebeef0;
    border-right: 1px solid #ebeef0;
    margin: 0;
}

.resource-grid-item:first-of-type {
    border-top: 1px solid #ddd;
}

.resource-grid-main-container {
    height: 90px;
    background: #ebeef0;
}

.report-image-grid .resource-grid-item:last-of-type .resource-grid-tools-container .btn-group ul {
    margin-top: -331px;
}

.resource-grid-main {
    padding-top: 10px;
    padding-left: 0;
}

.container-highlight, .resource-grid-main-container.active {
    background: #f6f6f6;
}

.resource-grid-icon {
    height: 42px;
    width: 42px;
    padding-left: 12px;
    padding-top: 12px;
    color: #999;
    transform: translate(0px, 7px);
    background: #ebeef0;
    border: 1px solid #ddd;
    margin-bottom: 10px;
}

.resource-grid-icon-highlight {
    background: #fbfbfb;
    color: #777;
    border-color: #bbb;
}

.resource-grid-item:hover {
    cursor: pointer;
    border-left: 1px solid #d5d5d5;
    border-right: 1px solid #d5d5d5;
    opacity: 1.0;
    background: #f9f9f9;
}

.resource-grid-title {
    font-weight: normal;
    padding: 3px 20px 0 20px;
    font-size: 1.416em;
    line-height: 50px;
    display: inline-block;
}

.resource-grid-subtitle {
    padding-left: 69px;
    margin-top: -20px;
    color: #999;
    font-size: 11px;
    width: 500px;
    white-space: nowrap;
    overflow: hidden;
    text-overflow: ellipsis;
}

.resource-grid-tools-container {
    position: absolute;
    right: 20px;
    top: 22px;
}

.resource-grid-meta-container {
    position: absolute;
    right: 15px;
    top: 45px;
}

.resource-grid-tools-container a:last-of-type {
    padding-right: 0;
}

.hightlight-tool {
    color: #4F49DB;
    font-weight: 600;
}

.resource-grid-meta {
    font-size: 12px;
    color: #959595;
}

.eh-timeline-panel {
    overflow-y: auto;
    height: calc(100vh - 60px);
    background: #ebeef0;
}

.eh-timeline-time {
    max-width: 150px;
    margin-top: 7px;
}

.eh-timeline-stat {
    width: 140px;
}

.eh-timeline-label {
    margin-left: 150px;
}

.panel .eh-timeline-label:after {
    border-right-color: #fff;
}

.eh-timeline-header {
    padding-left: 20px;
}

.eh-timeline {
    margin-left: 20px;
    padding-right: 25px;
}

.eh_resource_descriptors {
    display: flex;
    flex-direction: column;
    margin-top: -6px;
}

.eh_description {
    font-size: 11px;
    color: #999;
    padding-left: 45px;
    margin-top: -15px;
}

.timeline:before {
    left: 69px
}

.timeline:after {
    left: 67px
}

.panel .timeline, .panel .timeline-time .eh-timeline-time {
    background: #ebeef0;
}

.panel .eh-timeline-time {
    background: #ebeef0;
}

.panel .eh-timeline-label {
    box-shadow: none;
    background-color: #fff;
    border: 1px solid #e3e3e3;
}

.panel .eh-timeline-stat .timeline-icon {
    box-shadow: 0 0 0 7px #ddd;
}

.eh-timeline:before {
    margin-left: 20px;
}

.eh-timeline:after {
    margin-left: 20px;
}

.eh-editor {
    padding-top: 15px;
    font-size: 12px;
    color: #888;
}

.eh-footer {
    padding: 10px;
    margin: 20px -10px -10px -10px;
    background: #f8f8f8;
    border-top: 1px solid #ddd;
}

.eh-edit-title {
    font-size: 14px;
    font-weight: 600;
    color: #666;
}

.eh-node-group {
    padding-left: 10px;
}

.tile-data-list {
    list-style: none;
    padding-left: 20px;
}

.tile-data-item {
    font-weight: 600;
    color: #777;
}

.tile-node-name {
    width: 245px;
    display: table-cell;
    text-align: right;
    text-overflow: ellipsis;
    white-space: nowrap;
    overflow: hidden;
}

.tile-node-value {
    font-weight: 400;
    padding-left: 10px;
    display: table-cell;
}

.flex {
    display: -ms-flexbox;
    display: -webkit-flex;
    display: flex;
    -ms-flex: 1;
    -webkit-flex: 1;
    flex: 1;
}

.content-panel {
    display: -ms-flexbox;
    display: -webkit-flex;
    display: flex;
    -webkit-flex-direction: column;
    -ms-flex-direction: column;
    flex-direction: column;
    width: 100%;
    height: calc(100vh - 50px);
    position: relative;
}

.related-resources-editor-container .content-panel {
    height: calc(100vh - 100px);
}

.edit-panel {
    position: absolute;
    top: 0;
    height: 100vh;
    width: 100%;
    background: #ebeef0;
    z-index: 900;
    opacity: 1.0;
    transition: all .25s ease;
}

.edit-page-toolbar {
    height: 36px;
    border-bottom: 1px solid #e9e9e9;
}

.edit-panel-top-bar {
    height: 80px;
    padding-left: 0;
    background: #fafafa;
    border-bottom: 1px solid #ddd;
}

.edit-panel-search-bar {
    position: absolute;
    left: 40px;
    padding-top: 10px;
}

.edit-panel-tool-bar {
    height: 60px;
    background: #f4f4f4;
    border-bottom: 1px solid #e4e4e4;
}

.edit-panel-menu-bar {
    position: absolute;
    left: 50px;
    font-size: 14px;
    padding-top: 10px;
}

.edit-panel-search-bar+.edit-panel-menu-bar {
    left: 170px;
}

.edit-tool-link {
    color: #999;
    padding-right: 10px;
}

.edit-menu {
    position: absolute;
    top: 36px;
    left: 220px;
    height: 100vh;
    width: 50px;
}

.edit-menu-out {
    left: -30px;
    display: none;
}

.edit-panel-content {
    left: 250px;
    width: calc(100%-250px);
    transition: all .25s ease;
    margin: 0 250px 0 0;
}

.edit-panel-content-full {
    left: 0;
    width: 100%;
    transition: all .25s ease;
    margin: 0;
}

.edit-menu-list {
    position: absolute;
    left: -220px;
    width: 250px;
    list-style: none;
    height: 100vh;
    border-left: 1px solid #ddd;
    border-right: 1px solid #ddd;
    background: #fbfbfb;
}

.edit-menu-title {
    height: 80px;
    border-bottom: 1px solid #ddd;
    background: #fbfbfb;
    opacity: .5;
    padding: 0 15px;
}

.edit-menu-item {
    height: 60px;
    border-left: 3px solid #ebeef0;
    border-bottom: 1px solid #ddd;
    background: #fff;
    opacity: .99;
    position: relative;
}

.edit-menu-item:hover {
    background: #f8f8f8;
    border-left: 3px solid #579ddb;
    cursor: pointer;
    opacity: 1.0;
    color: #666;
}

.edit-menu-item a i {
    margin-left: 15px;
    margin-top: 13px;
}

.menu-item-title {
    font-size: 14px;
    color: #777;
}

.menu-item-subtitle {
    font-size: 11px;
    padding-left: 33px;
    padding-right: 5px;
    width: 220px;
    white-space: nowrap;
    overflow: hidden;
    text-overflow: ellipsis;
}

.edit-menu-item.selected {
    background: #f4f4f4;
    border-left: 3px solid #579ddb;
    opacity: 1.0;
}

.edit-menu-item.disabled:before {
    content: "";
    position: absolute;
    top: 0;
    background: rgba(255, 255, 255, 0.66);
    bottom: 0;
    left: -4px;
    right: 0;
    z-index: 1;
    cursor: not-allowed;
}

.edit-menu-item.disable:hover {
    border-left: 3px solid #ebeef0;
    background: #fff;
    opacity: .99;
}

.edit-menu-control {
    position: absolute;
    left: 182px;
    top: 5px;
    font-size: 13px;
    transition: all .25s ease;
}

.edit-menu-control-out {
    left: 20px;
    transition: all .25s ease;
}

.edit-menu-control a {
    color: #aaa;
}

.dismiss-edit-panel {
    position: absolute;
    right: 25px;
    top: 5px;
    font-size: 21px;
    color: #bbb;
}

.dismiss-edit-panel i {
    padding-right: 5px;
}

.dismiss-panel:hover {
    cursor: pointer;
    color: #666;
}

.find-widget {
    position: absolute;
    left: 100px;
    top: 10px;
    width: 450px;
    z-index: 10;
}

.graph-list-header .find-widget {
    z-index: 1;
}

.clear-find {
    position: absolute;
    right: 10px;
    top: 5px;
    color: #123;
    font-size: 17px;
}

.slide-down {
    margin-top: 120px;
}

.o-pane {
    background: rgba(17, 17, 17, 0.5);
    height: 690px;
}

.o-pane-content {
    padding: 15px 10px 20px;
}

.o-pane-title {
    color: #f4f4f4;
    font-weight: 400;
    margin-top: 0;
    margin-bottom: 0;
}

#library .o-nav-library .active a {
    background-color: rgba(0, 0, 0, .24);
}

.o-nav-library-tab {
    background: rgba(17, 17, 17, 0.5);
    opacity: .9;
}

.o-nav-library {
    border-left: 1px solid #000;
}

.list-group-item:hover {
    cursor: pointer;
}

.effect:hover {
    cursor: default;
}

.results-counter:hover {
    background: #fff;
    cursor: default;
}

.bg-trans {
    background: transparent;
}

input.cmn-toggle-yes-no+label {
    width: 120px;
    height: 30px;
    padding: 2px;
}

input.cmn-toggle-yes-no+label:before, input.cmn-toggle-yes-no+label:after {
    display: block;
    position: absolute;
    top: 0;
    left: 0;
    bottom: 0;
    right: 0;
    color: #fff;
    font-size: 14px;
    text-align: center;
    line-height: 35px;
}

input.cmn-toggle-yes-no+label:before {
    background-color: #ddd;
    content: attr(data-off);
    transition: transform .15s;
    backface-visibility: hidden;
}

input.cmn-toggle-yes-no+label:after {
    background-color: #8ce196;
    content: attr(data-on);
    transition: transform .15s;
    transform: rotateY(180deg);
    backface-visibility: hidden;
}

input.cmn-toggle-yes-no:checked+label:before {
    transform: rotateY(180deg);
}

input.cmn-toggle-yes-no:checked+label:after {
    transform: rotateY(0);
}

.center-div {
    width: 100%;
    margin: 0 auto;
}

.btn-flat {
    height: 38px;
    color: #fff;
    background: #ddd;
    font-size: 14px;
    padding-top: 5px;
}

.btn-flat-sm {
    height: 26px;
    font-size: 12px;
    padding-top: 3px;
}

.btn-flat:active {
    box-shadow: none;
}

.btn-flat:hover {
    color: #fff;
    background: #8ce196;
}

.btn-flat.right-border {
    border-right: 1px solid #ccc;
}

.btn-flat.right-border:active {
    box-shadow: inset 0 0 0 rgba(0, 0, 0, 0);
}

.demo-icon-font {
    font-size: 14px;
    margin-bottom: 6px;
    padding-top: 4px;
    padding-bottom: 4px;
}

.demo-icon-font:hover {
    cursor: pointer;
    background: #eee;
}

.demo-icon-font .selected {
    background: #eee;
}

.outlined-text {
    color: #fff;
    font-size: 21px;
    -webkit-text-fill-color: #000;
    -webkit-text-stroke-width: .020em;
    -webkit-text-stroke-color: #fff;
}

.library-search-container {
    height: 56px;
    border-bottom: 1px solid #eee;
    border-top: 1px solid #eee;
}

.library-in {
    position: absolute;
    top: -10px;
    height: 100vh;
    left: 0;
    width: 300px;
    background: #fff;
    border-left: 1px solid #ddd;
    border-right: 1px solid #ddd;
    overflow-y: scroll;
    transition: all .5s;
}

.library-hide {
    position: absolute;
    top: -10px;
    height: 100vh;
    left: -300px;
    width: 300px;
}

.library-item {
    height: 103px;
    background: #fdfdfd;
    border-bottom: 1px solid #ddd;
    margin-left: -10px;
    padding: 0 10px 10px 20px;
}

.library-item-short {
    height: 53px;
}

.library-item-title {
    margin-top: 7px;
    font-size: 1.3em;
    margin-bottom: 2px;
}

.library-item-subtitle {
    margin-top: 0;
    margin-bottom: 0;
    font-size: 12px;
    color: #888;
    overflow: hidden;
    text-overflow: ellipsis;
    max-height: 89px;
}

.library-card-body {
    height: 116px;
    padding: 5px 20px 25px;
    color: #888;
    margin-top: -10px;
    overflow-y: hidden;
}

.library-card-panel-title {
    font-size: 1.2em;
    margin-bottom: -10px;
}

.list-item-name {
    font-size: 14px;
    margin-top: -5px;
}

.list-item-model-name {
    font-size: 12px;
    font-size: 12px;
    margin-top: 1px;
    padding-left: 3px;
}

.node-list-details {
    position: absolute;
    font-size: 11px;
    top: 70px;
    width: 100%;
    padding: 5px;
    margin-left: -5px;
    background: #fff;
    overflow-y: hidden;
    height: 108px;
}

.rr-fdg-description {
    font-size: 12px;
    line-height: 1.35;
    color: #888;
    background: #fff;
    overflow: scroll;
    text-overflow: ellipsis;
    display: -webkit-box;
    -webkit-box-orient: vertical;
    -webkit-line-clamp: 3;
    height: 70px;
}

.node-list-footer {
    position: absolute;
    font-size: 11px;
    top: 70px;
    width: 100%;
    border-top: 1px solid #ddd;
    padding-left: 5px;
    padding-top: 10px;
    padding-bottom: 11px;
    margin-left: -5px;
    background: #fafafa;
}

.resource-graph-node-icon {
    display: block;
    height: 20px;
    width: 20px;
    line-height: 20px;
    border-radius: 50%;
    color: white;
    text-align: center;
    font-size: 0.7em;
}

.related-node-details .graph-name {
    display: flex;
    flex-direction: row;
    padding-top: 1px;
}

.node-list-footer a {
    color: steelblue;
    font-weight: 500;
    padding-right: 10px;
    height: 38px;
}

.node-list-footer a i {
    padding-right: 2px;
}

.resource-list a.chosen-single {
    background: transparent;
    color: #333;
    font-size: 22px;
    height: 40px;
    padding-top: 0;
    border-color: transparent;
}

.resource-list a.chosen-single div b {
    margin-top: -8px;
}

.resource-list .chosen-drop .chosen-results {
    background: #fff;
    color: #555;
    border-width: 1px;
}

.resource-list .chosen-drop {
    border-width: 1px;
}

.resource-list .chosen-container-active .chosen-with-drop {
    border: 1px solid #ddd;
}

.form-toolbar {
    position: absolute;
    height: 60px;
    right: 0;
    left: 0;
    border-left-width: 0;
    border-bottom: 1px solid #ddd;
    z-index: 2;
    background: #f8f8f8;
    transition: all .5s;
}

.form-toolbar-library-in {
    margin-left: 300px;
    width: calc(100%-300px);
    transition: all .5s;
}

.form-container {
    position: absolute;
    left: 0;
    top: 56px;
    width: 100%;
    padding-left: 10px;
    padding-right: 10px;
    border-right: 1px solid #ddd;
    transition: all .5s;
}

.form-container-library-in {
    left: 300px;
    width: calc(100%-300px);
    transition: all .5s;
}

.form-container-config-in {
    left: 300px;
    width: calc(100%-600px);
    transition: all .5s;
}

.form-container-config-lib-in {
    left: 0;
    width: calc(100%-300px);
    transition: all .5s;
}

.panel-left {
    right: -310px;
    transition: all .5s;
}

.panel-left-in {
    right: 0;
    transition: all .5s;
}

.library-out {
    left: -300px;
    transition: all .5s;
}

.card-preview {
    position: absolute;
    top: 56px;
    left: 0;
    right: 0;
    padding: 10px;
}

.card-preview-indent {
    right: 310px;
}

.card-preview-indent-small {
    right: 220px;
}

.ion-asterisk.widget-label-required {
    padding-left: 3px;
    font-size: 9px;
    margin-top: 2px;
    position: absolute;
}

.login-panel {
    opacity: .9;
}

.new-acct-panel {
    padding-top: 5vh;
}

.login-panel-header {
    font-size: 2.4em;
    margin-top: 0;
    padding-bottom: 5px;
    font-weight: 300;
}

.change-password-form.popover {
    display: block;
    margin-top: 65px;
    font-size: 14px;
    width: 250px;
    border: 1px solid rgba(0,0,0,.2);
}

.change-password-form .panel {
    margin-bottom: 0px;
}

.profile-summary-page .password-success {
	color: green;
	position: absolute;
	top: 50px;
}

.change-password-form .error-message  {
    font-size: 11px;
    color: #880000;
    padding: 2px;
}

.change-password-form .error-message-container  {
    display: flex;
    flex-direction: column;
    align-content: center;
}

.change-password-form .panel-body {
    padding: 20px 15px;
}

.change-password-form .panel-heading {
    text-align: left;
    position: relative;
    padding-top: 10px;
    height: 40px;
    background-color: #f5f6f7;
    color: #5c7174;
    padding-left: 15px;
    line-height: 1.1;
    border-bottom: solid 0.5px #babebf;
    font-weight: 300;
}

.change-password-buttons {
    display: flex;
    flex-direction: row;
    justify-content: space-between;
    width:100%;
}

.img-login {
    background-image: url(../img/backgrounds/easter_island_night.jpg);
}

.img-register {
    background-image: url(../img/backgrounds/easter_island_night.jpg);
}

.img-login-recover {
    background-image: url(../img/backgrounds/ganges_sunrise.jpg);
}

.concept_tree {
    padding: 13px;
}

ul.jqtree-tree div.jqtree_common {
    display: block;
    color: #333;
    border: 1px solid #ccc;
    text-decoration: none;
    font-weight: 700;
    background: linear-gradient(top, #fafafa0%, #eee100%);
    -webkit-border-radius: 3px!important;
    border-radius: 3px!important;
    box-sizing: border-box;
    -moz-box-sizing: border-box;
    margin: 5px 0;
    padding: 5px 10px;
}

ul.jqtree-tree li.jqtree-selected>.jqtree-element, ul.jqtree-tree li.jqtree-selected>.jqtree-element:hover {
    background-color: #ddd;
    text-shadow: 0 1px 0 rgba(255, 255, 255, 0.7);
}

ul.jqtree-tree div.jqtree_common:hover {
    color: #2ea8e5;
    background: #fff;
}

ul.jqtree-tree .jqtree-toggler {
    position: absolute;
}

.jqtree-tree li.jqtree-folder {
    display: block;
    position: relative;
    font-size: 13px;
    line-height: 20px;
    margin: 0;
    padding: 0;
}

.jqtree-tree .jqtree-title.jqtree-title-folder {
    position: relative;
    left: 1.5em;
}

.jqtree-tree .jqtree-title {
    color: #1C4257;
    vertical-align: middle;
    margin-left: 0;
}

.jqtree-tree .jqtree-loading>div a {
    content: url(../img/select2-spinner.gif);
}

ul.jqtree-tree li.jqtree-ghost {
    margin: 0;
}

.jqtree-border {
    border: dashed 1px #00f;
    -webkit-border-radius: 3px!important;
    border-radius: 3px!important;
    box-sizing: border-box;
    -moz-box-sizing: border-box;
    padding: 0 5px;
}

ul.jqtree-tree li.jqtree-ghost span.jqtree-line {
    background-color: #fff;
    opacity: 0.6;
    border: dashed 1px #00f;
    height: 35px;
    width: 100%;
    position: relative;
    left: 0;
    top: 0;
}

.concept_result {
    font-weight: 700;
}

.concept_result_schemaname {
    font-size: 11px;
    padding-left: 10px;
}

.layer-list .fdg-node-filter {
    margin-right: 20px;
    margin-left: 20px;
}

.node-current {
    stroke: #b3b3b3;
    stroke-width: 2px;
    fill: #dcecfa;
    opacity: 1.;
    cursor: pointer;
}

.node-current-label {
    stroke: #999;
    font-size: 21px;
    font-weight: 900;
    fill: #fcfcfc;
    opacity: 1.;
    text-anchor: middle;
    pointer-events: none;
}

.node-descendent {
    stroke: #ededed;
    fill: #fefefe;
    opacity: 1.;
    stroke-width: 4px;
    cursor: pointer;
}

.node-descendent-label {
    font-size: 12px;
    font-weight: 400;
    fill: #c2c2c2;
    opacity: 1.;
    text-anchor: middle;
    pointer-events: none;
}

.node-ancestor {
    /* Nodes that are unselected or not highlighted as neighbors during mousover */
    stroke: #b3b3b3;
    fill: #dcecfa;
    opacity: 1.;
    stroke-width: 1px;
    cursor: pointer;
}

.node-ancestor-label {
    font-size: 16px;
    font-weight: 300;
    fill: #a2a2a2;
    opacity: 1.;
    text-anchor: middle;
    pointer-events: none;
}

.link-highlight {
    stroke: #000;
    stroke-width: 9px;
}

.relatedlink {
    stroke: #4291d7;
    stroke-width: 3px;
    stroke-dasharray: 8, 5;
}

.linkMouseover {
    /*Styles the link between selected/moused-over nodes*/
    stroke: #063967;
    stroke-opacity: .6;
    stroke-width: 5px;
}

.nodeLabels {
    font-size: 11px;
    fill: #454545;
    text-anchor: middle;
}

.node_info {
    width: 320px;
    height: auto;
    background-color: #FFF;
    -webkit-border-radius: 12px;
    -moz-border-radius: 2px;
    border-radius: 2px;
    -webkit-box-shadow: 1px 1px 2px rgba(0, 0, 0, 0.4);
    -moz-box-shadow: 1px 1px 4px rgba(0, 0, 0, 0.4);
    box-shadow: 1px 1px 4px rgba(0, 0, 0, 0.4);
    padding: 15px;
}

.node-selected {
    fill: #aacdec;
    stroke: #115fa5;
}

.node-current-over, .node-ancestor-over {
    /* The currently moused-over node */
    stroke: #115fa5;
    stroke-width: 2px;
    fill: #dcecfa;
    opacity: 1.0;
    cursor: pointer;
}

.node-current-selected, .node-ancestor-selected {
    /* The currently selected node */
    stroke: #115fa5;
    stroke-width: 5px;
    stroke-dasharray: 5, 1;
    fill: #dcecfa;
    opacity: 1.0;
    cursor: pointer;
}

.node-current-neighbor, .node-ancestor-neighbor {
    /* The neighboring nodes of the selected/moused-over node */
    stroke: #115fa5;
    stroke-width: 3px;
    fill: #dcecfa;
    opacity: 1.;
    cursor: pointer;
}

.node-descendent-over, .node-descendent-neighbor {
    stroke: #115fa5;
    stroke-width: 8px;
    fill: #dcecfa;
    opacity: 1.;
    cursor: pointer;
}

#nodeCrud p, .node_info p {
    font-family: sans-serif;
    line-height: 20px;
    margin: 0;
}

#nodeCrud.hidden, .morphsearch-input::-ms-clear, ul.jqtree-tree li.jqtree-ghost span.jqtree-circle, .node_info.hidden {
    display: none;
}

.config-panel {
    position: absolute;
    top: 0;
    right: 0;
    bottom: 5px;
    height: 100vh;
    padding: 10px;
}

.card-list {
    list-style: none;
    padding-left: 15px;
}

.cd-card-item-container {
    position: absolute;
    top: 0;
    bottom: 60px;
    left: 0;
    width: 220px;
    border-right-width: 0;
    height: 100vh;
}

.cd-form-container {
    position: absolute;
    top: 0;
    bottom: 60px;
    left: 219px;
    width: 300px;
    border: 1px solid #ddd;
    border-left-width: 0;
    height: 100vh;
}

.cd-config-panel {
    position: absolute;
    top: 10px;
    bottom: 0;
    right: -310px;
    width: 300px;
    border: 1px solid #ddd;
    border-left-width: 0;
    transition: all .40s ease;
}

.cd-config-panel-in {
    right: 10px;
}

.cd-preview {
    position: absolute;
    top: 0;
    bottom: 60px;
    left: 0;
    right: 0;
    z-index: 1;
    background: #f8f8f8;
    height: 100vh;
    overflow-y: scroll;
    margin-bottom: 40px;
    transition: all .40s ease;
    padding: 0 20px 60px;
}

.cd-form {
    position: absolute;
    top: 0;
    bottom: 0;
    box-shadow: none;
    width: 300px;
    margin-bottom: 0;
    padding: 0 0 0 5px;
}

.cd-dark {
    background: #1E3143;
    border: 1px solid #123;
    border-top-width: 0;
    color: #fbfbfb;
}

.cd-light {
    border: 1px solid #ddd;
    background: #fdfdfd;
    color: #37495b;
}

.item-selected {
    background-color: #fafafa;
}

.card-item {
    position: relative;
    height: 24px;
    width: 220px;
    font-weight: 700;
    font-size: 1.25px;
    margin-left: -20px;
    padding: 5px 5px 5px 10px;
}

.card-item-child {
    padding-left: 20px;
    font-weight: 400;
}

.card-item:hover {
    background-color: #fafafa;
    cursor: pointer;
}

.cd-form-container>.cd-dark>div>.panel-body>div>.node-widget-label>.col-sm-12>.form-control {
    background: #314151;
    color: #fff;
    border-color: #314151;
}

.cd-config-panel>.cd-dark>div>.panel-body>div>.node-widget-label>.col-sm-12>.form-control {
    background: #314151;
    color: #ddd;
    border-color: #314151;
}

.drag-tool {
    float: right;
    padding-right: 5px;
    color: #ddd;
}

.cd-dark>.panel-body>.card-item-group>.card-item>.drag-tool {
    color: #314151;
}

.cd-dark>.panel-body>.card-item-group>.card-item>.drag-tool:hover {
    color: #4682B4;
}

.card-item-child>.drag-tool:hover {
    opacity: .9;
    color: #4682B4;
}

.primary-descriptors-card-container {
    margin-top: -5px;
    margin-left: 0px;
    padding-left: 15px;
    padding-right: 15px
}

.primary-descriptors-container {
    border: 1px solid #ddd;
    min-height: 450px;
}

.panel-padding-bottom {
    padding-bottom: 20px;
}

.widget-container {
    padding: 10px 15px 25px;
}

.pin-left-widget {
    position: absolute;
    top: 2px;
    left: -9px;
}

.drag-tool-widget {
    display: none;
    transition: all .40s ease;
}

a.selected {
    font-weight: 600;
    font-size: 13px;
    color: #123;
}

.edit-card-element {
    font-size: 12px;
    display: none;
}

.tile-record .edit-card-element {
    display: inline-block;
    font-size: 11px;
}

.wizard-level-tile {
    height: 50px;
    margin-left: 20px;
    margin-right: 20px;
    margin-bottom: 15px;
    border: 1px solid #ddd;
    background: #f4f5f7;
}

.wizard-tile-title {
    font-size: 13px;
    font-weight: 300;
    color: #123;
    padding: 15px;
}

.panel-section-title {
    font-size: 1.3em;
    font-weight: 400;
}

.form-divider {
    border-top: 1px solid #eee;
    margin-top: 10px;
}

.cd-dark .panel-body .form-divider {
    border-top: 1px solid rgba(0, 0, 0, 0.1);
}

.functions .chosen-choices {
    height: 32px;
    background: #314151;
    border: 1px solid #314151;
    color: #fff;
}

.bg-tile {
    background: #D6DBE4;
}

textarea:placeholder {
    top: 0;
}

.instructions-text:placeholder {
    position: absolute;
    top: 0;
}

.fade-back {
    opacity: .5;
}

.design a.chosen-single {
    height: 36px;
    background: #fff;
    border: 1px solid #ddd;
    color: #999;
}

.design .chosen-drop .chosen-results {
    background: #fff;
    color: #123;
    margin-bottom: 0;
}

.editable {
    border: 1px solid #4682B4;
    display: inline-block;
    margin-bottom: 7px;
    margin-top: 7px;
    margin-left: 20px;
}

.editable-title {
    line-height: 35px;
}

.editable-highlight {
    background: #F1FFFB;
}

.btn-editable {
    opacity: .75;
}

.editable-tile-title {
    margin-top: 0;
    margin-bottom: 5px;
    line-height: 30px;
    padding-top: 0;
    padding-bottom: 0;
}

.editable-card {
    margin-left: -10px;
    margin-right: -10px;
    padding: 5px 15px;
}

span.editable-card i.fa.fa-align-justify:hover {
    cursor: move;
}

.editable-widget {
    border: 1px solid #4682B4;
    border-bottom-width: 0;
}

.widgets .editable-widget:nth-child(2) {
    border-bottom-width: 1px;
}

.res-container {
    margin-bottom: 20px;
    background: #ebeef0;
}

.res-page-banner {
    background: #f8f8f8;
    padding-bottom: 10px;
    border-bottom: 1px solid #ddd;
}

.report li {
    margin-left: -10px;
    padding-left: 5px;
}

.report li:not(:first-child) {
    margin-top: 20px;
    padding-top: 10px;
    padding-bottom: 20px;
    border-top: 1px solid #ddd;
}

.report li:nth-child(2) {
    background-color: #fafafa;
    margin-left: -40px;
    padding-left: 35px;
}

.report-image-grid {
    width: 100%;
    margin-bottom: 20px;
}

.report-image-grid.rr-image-grid {
    top: 100px;
    left: 25px;
}

.report-grid-item {
    float: left;
    margin: 3px;
}

.navbar-top-links .dropdown-menu .recent-additions-container {
    margin-top: 10px;
    padding: 0 30px;
}

.recent-additions-container {
    padding-left: 20px;
}

.dataTables_scrollBody {
    max-height: 65vh !important;
}

.card-grid {
    -ms-flex: 1;
    -webkit-flex: 1;
    flex: 1;
    margin: 5px
}

.card-grid-item {
    float: left;
    width: 290px;
    border: 1px solid #ddd;
    background: #fff;
    opacity: .9;
    margin: 3px;
}

.card-grid-item:hover {
    cursor: pointer;
    opacity: 1.0;
    border: 1px solid #aaa;
}

.card-grid-item.disabled {
    float: left;
    width: 290px;
    border: 1px solid #ddd;
    opacity: .79;
    margin: 3px;
}

.card-grid-item.disabled:hover {
    cursor: default;
}

div.card-grid-item.selected {
    border: 1px solid #aaa;
    opacity: 1.0;
}

.form-warning {
    font-size: 12px;
    color: #b20000;
}

.card-search {
    margin-top: 3px;
    height: 48px;
    min-width: 300px;
    max-width: 600px;
}

div.jqtree-element.jqtree_common:hover {
    background-color: #49596A;
}

ul.jqtree-tree ul.jqtree_common {
    list-style: none outside;
    margin-left: 12px;
    margin-right: 0;
    margin-bottom: 2px;
    display: block;
}

ul.jqtree-tree .jqtree-title {
    color: #93a6b9;
    margin-top: 2px;
    margin-bottom: 2px;
    font-size: 13px;
}

ul.jqtree-tree li.jqtree-selected>.jqtree-element, ul.jqtree-tree li.jqtree-selected>.jqtree-element:hover {
    background: none;
    background-color: #49596A;
    text-shadow: none;
}

div.jqtree-element.jqtree_common {
    text-overflow: ellipsis;
    padding: 2px 0;
}

ul.jqtree-tree .jqtree-element {
    color: #93a6b9;
}

ul.jqtree_common li.jqtree-folder {
    margin-bottom: 4px;
}

.btn-flat-green:hover {
    background: #63CD70;
    color: #fff;
}

.btn-flat-md {
    height: 32px;
    font-size: 12px;
    padding-top: 4px;
}

#container #profile-table td {
    border-top: 1px solid rgba(0, 0, 0, 0.0);
}

.profile-table-body {
    float: left;
}

.profile-summary-page {
<<<<<<< HEAD
	width: 100%;
	background: #fff;
=======
    padding-top: 50px;
    width: 100%;
    background: #fff;
>>>>>>> 04a63f7d
}

.profile-summary-page .img-responsive {
	max-height: 249px;
}

.profile-report {
    height: 250px;
    background: #f2f2f2;
    width: 100%;
    padding: 40px 150px 0px 150px;
    border-bottom: 1px solid #ccc;
}

.profile-report-table {
    position: absolute;
    height: 130px;
    width: 100%;
    left: 110px;
    padding-bottom: 10px;
}

.profile-table-divider {
    position: absolute;
    display: table-cell;
    height: 70px;
    margin-top: 35px;
    width: 1px;
    padding-left: 0px;
    padding-right: 0px;
    border-left: 1px solid #ccc;
}

.mar-lft.profile-table-divider {
    border-left-width: 0px;
}

.profile-list {
    width: 100%;
    padding: 40px 100px 50px 100px;
    min-height: 170px;
    border-bottom: 1px solid #ccc;
}

.profile-list.edit-mode {
    padding: 0px 50px;
    margin-top: -10px;
    border-bottom: none;
}

.profile-image {
    height: 120px;
    width: 120px;
}

.profile-sections {
    padding: 0px 0px;
}

.profile-projects {
    height: 100vh;
}

.profile-table-cell {
    padding: 20px;
    width: 350px;
    position: relative;
    top: 25px;
}

.btn-profile {
<<<<<<< HEAD
	width: 65px;
=======
    width: 60px;
>>>>>>> 04a63f7d
}

.profile-full-name {
    position: absolute;
    color: #fff;
    font-size: 2.6em;
    top: 140px;
    left: 100px;
}

.profile-e-mail {
    position: absolute;
    color: #fff;
    font-size: 16px;
    top: 180px;
    left: 100px;
    color: #aaa;
    font-weight: 500;
}

.profile-table-cell-title {
    font-size: 1.5em;
    margin-top: 8px;
    margin-left: 10px;
}

.profile-table-time {
    font-size: 15px;
}

.profile-table-cell-label {
    font-size: 14px;
    color: #888;
    font-weight: 500;
    margin-left: 10px;
}

.profile-update {
    padding-right: 10px;
    padding-left: 10px;
    padding-top: 0px;
    color: steelblue;
    font-weight: 600;
    font-size: 13px;
}

.profile-header {
    font-size: 21px;
}

.profile-image-region {
    position: absolute;
    top: 20px;
    left: 30px;
}

.profile-form-region {
    position: absolute;
    top: 20px;
    left: 300px;
    width: calc(100% - 350px);
}

.profile-form-body {
    position: relative;
    padding: 20px;
    min-height: 400px;
}

.profile-form-footer {
    height: 50px;
}

.profile-form-message {
    font-size: 13px;
    font-weight: 600;
    margin-top: 3px;
    margin-left: 20px;
}

.profile-image-size {
    height: 200px;
    width: 200px;
}

.account-summary {
    margin-top: -30px;
    height: 200px;
    background: #a1f1f1;
}

.profile-label-shim {
    margin-top: -5px;
    color: #777;
}

.btn-profile-password {
    background: #fff;
    border-width: 0px;
    margin-top: -20px;
    margin-left: -12px;
    color: #579ddb;
}

.account-edit-btn {
    position: absolute;
    top: 0px;
    right: 60px;
}

.account-tips {
    margin-top: 10px;
    font-size: 13px;
    color: #777;
}

.account-input {
    max-width: 300px;
}

.account-label {
    font-size: 14px;
    font-weight: 500;
}

.btn-profile-password:hover {
    background: #fff;
    color: #579ddb;
}

.btn-profile-password:focus {
    background: #fff;
    color: #579ddb;
}

.btn-profile-password.btn-default:active {
    background-color: #fff;
    border-width: 0px;
    color: #579ddb;
}

.btn-profile-password.btn:not(.disabled):not(:disabled):active, .btn:not(.disabled):not(:disabled).active {
    box-shadow: none;
}

.password-rules {
    font-size: 14px;
    color: #555;
}

.password-rule {
    color: #888;
    font-size: 13px;
    padding-left: 5px;
    padding-bottom: 3px;
}

.password-rule span {
	padding-left: 3px;
}

.device-summary {
    font-size: 13px;
    margin-bottom: -5px;
}

.device-listing {
    float: left;
    margin-top: -20px;
    padding-left: 0px;
}

.device-listing li:not(:first-child) {
    margin-left: 20px;
}

.device-list-item {
    display: inline-block;
    padding: 10px;
}

.project-search-widget {
    position: absolute;
    top: -45px;
    width: 350px;
}

.profile-default-message-panel {
    text-align: center;
    padding-top: 10px;
    padding-bottom: 20px;
    font-size: 17px;
    color: #888;
}

.apple_app_store_icon {
    height: 50px;
    padding-top: 10px;
}

.android_app_store_icon {
    height: 58px;
    margin-top: 11px;
}

.profile-summary-container {
    position: absolute;
    top: 0;
    bottom: 0;
    left: -20px;
    height: 100vh;
    width: 220px;
    background: #fff;
    padding: 15px;
}

.profile-contacts-title {
    font-size: 1.2em;
    font-weight: 400;
    color: #444;
}

.profile-about {
    color: #888;
    font-size: 12px;
    padding-left: 10px;
}

.profile-contacts-item {
    color: #888;
    font-size: 12px;
    white-space: nowrap;
    overflow: hidden;
    text-overflow: ellipsis;
}

.dl-profile-accts {
    padding-left: 10px;
    font-size: 12px;
    color: #888;
}

.dl-profile-accts .dt {
    float: center;
    width: 200px;
    overflow: hidden;
    clear: left;
    text-align: right;
    text-overflow: ellipsis;
    white-space: nowrap;
}

.dl-profile-accts dd {
    margin-left: 25px;
    margin-top: -20px;
}

.profile-data-container {
    position: absolute;
    top: 0;
    bottom: 0;
    left: 200px;
    height: 100vh;
    width: calc(100%-150px);
    padding: 15px 10px;
}

.dl-profile-accts dd, dt {
    line-height: 1.25;
}

.library-secondary-panel {
    position: absolute;
    width: 250px;
    right: 220px;
    top: 0;
    bottom: 0;
    background-color: #37495b;
    color: #fff;
    z-index: 200;
    opacity: .95;
    -webkit-border-radius: 0;
    -moz-border-radius: 0;
    border-radius: 0;
    -webkit-box-shadow: 1px 1px 2px rgba(0, 0, 0, 0.4);
    -moz-box-shadow: 1px 1px 4px rgba(0, 0, 0, 0.4);
    box-shadow: 1px 1px 4px rgba(0, 0, 0, 0.4);
}

.library-third-panel {
    position: absolute;
    width: 350px;
    left: 470px;
    top: 0;
    bottom: 0;
    background-color: #37495b;
    color: #fff;
    z-index: 200;
    opacity: .97;
    border-left: 1px solid #123;
    -webkit-border-radius: 0;
    -moz-border-radius: 0;
    border-radius: 0;
    -webkit-box-shadow: 1px 1px 2px rgba(0, 0, 0, 0.4);
    -moz-box-shadow: 1px 1px 4px rgba(0, 0, 0, 0.4);
    box-shadow: 1px 1px 4px rgba(0, 0, 0, 0.4);
    padding: 0 10px;
}

.secondary-panel-left {
    left: 220px;
    border-left: 1px solid #123;
}

.library-title-block {
    height: 65px;
    color: #666;
    margin-bottom: 10px;
    margin: -10px -10px;
    padding: 5px 5px;
}

.title-block-min {
    height: 35px;
}

.library-tools {
    padding-left: 15px;
    margin-top: -3px;
    border-bottom: none;
}

.library-tools-icon:hover {
    cursor: pointer;
    color: #123;
}

.graph-container {
    position: absolute;
    top: 0;
    left: 0;
    width: calc(100%-220px);
}

.cm-card-preview {
    position: absolute;
    top: 60px;
    left: 0;
    right: 0;
    height: 100vh;
}

.cm-card-panel {
    position: absolute;
    top: 10px;
    left: 310px;
    right: 10px;
    min-height: 400px;
    padding-bottom: 15px;
    margin-bottom: 20px;
    border: 1px solid #ddd;
    border-bottom-width: 0;
}

.no-icon {
    left: 10px;
    width: 300px;
    font-size: 13px;
    cursor: move;
}

.library-control::-webkit-input-placeholder {
    color: #bbb;
    font-size: 10px;
}

.card-manager-title {
    font-size: 15px;
    font-weight: 400;
    margin-top: 0;
    margin-bottom: 5px;
    padding: 15px 0 5px 5px;
}

.editable-help {
    display: inline-block;
    margin-right: 20px;
    padding: 7px 12px;
}

.ep-toolbar {
    display: -ms-flexbox;
    display: -webkit-flex;
    display: flex;
    -ms-flex-align: center;
    -webkit-align-items: center;
    align-items: center;
    width: 100%;
    height: 50px;
    background: #fff;
    border-bottom: 1px solid #ddd;
    z-index: 3000;
}

.ep-menu {
    position: absolute;
    top: 50px;
    bottom: 0;
    z-index: 4000;
}

.ep-menu-editor {
    position: absolute;
    top: 49px;
    left: 0px;
    bottom: 0;
    border: 1px solid #ddd;
    z-index: 4000;
}

.ep-menu-panel {
    position: absolute;
    top: 0;
    bottom: 0;
    width: 250px;
    background: #fff;
    border-right: 1px solid #ddd;
    margin: 0;
}

.editor-tools {
    width: 274px;
}

.ep-menu-list {
    position: absolute;
    top: 0;
    left: 0;
    list-style: none;
    height: 100vh;
    border-right: 1px solid #ddd;
    background: #fcfcfc;
}

.ep-menu-footer {
    position: absolute;
    bottom: 0;
    width: 100%;
    height: 50px;
}

.ep-tools {
    cursor: pointer;
    border-right: 1px solid #ddd;
    border-bottom: 1px solid transparent;
    height: 50px;
    display: -ms-flexbox;
    display: -webkit-flex;
    display: flex;
    -ms-flex-align: center;
    -webkit-align-items: center;
    align-items: center;
    padding-left: 10px;
    padding-right: 20px;
}

.ep-tools:hover {
    background: #f8f8f8;
    border-bottom: 1px solid #ddd;
    border-left: 1px solid #ddd;
}

.navbar-top-links>li>a.navbar-button {
    height: 49px;
    width: 50px;
    background: #fff;
    text-align: center;
    border-left: 1px solid #ddd;
}

.navbar-top-links>li>a.navbar-button:hover {
    border-left: 1px solid #ddd;
    background: #f8f8f8;
}

.navbar-top-links>li>a.navbar-button:active {
    border-left: 1px solid #ddd;
    background: #f8f8f8;
}

.navbar-top-links>li>a.navbar-button:focus {
    border-left: 1px solid #ddd;
    background: #f8f8f8;
}

.ep-tools-right {
    border-right: none;
    border-left: 1px solid #ddd;
    font-size: 17px;
    padding-left: 16px;
    padding-right: 20px;
    min-width: 50px;
    max-width: 50px;
}

.ep-tools-right a:first-child {
    margin: auto;
}

.ep-tools-login {
    border: none;
    padding-left: 16px;
    padding-right: 20px;
    vertical-align: middle
}

.ep-tool-title {
    font-size: 14px;
    font-weight: 600;
    color: #666;
    border-left: 1px solid transparent;
}

.ep-tools-title {
    height: 50px;
    margin-right: auto;
    overflow: hidden;
}

.ep-graph-title {
    font-size: 1.6em;
    padding-left: 15px;
    padding-top: 5px;
}

.ep-graph-title-icon {
    height: 40px;
    width: 40px;
    transform: translate(0px, 0px);
    color: #666;
    background: #f4f4f4;
}

.ep-content {
    color: #666;
    transition: all .25s ease;
}

.ep-form-toolbar {
    display: -ms-flexbox;
    display: -webkit-flex;
    display: flex;
    -ms-flex-align: center;
    -webkit-align-items: center;
    align-items: center;
    width: 100%;
    min-height: 55px;
    background: #f8f8f8;
    border-bottom: 1px solid #e9e9e9;
}

.ep-form-toolbar div:nth-last-child(2) {
    margin-right: auto;
}

.ep-form-toolbar-title {
    font-size: 16px;
    font-weight: 400;
    color: #666;
    padding-left: 15px;
}

.ep-form-toolbar-tools {
    margin-right: 10px;
    -ms-justify-content: flex-end;
    -webkit-justify-content: flex-end;
    justify-content: flex-end;
}

.ep-form-content {
    z-index: 1;
    padding: 12px;
    transition: all .30s ease;
    -ms-flex: 1;
    -webkit-flex: 1;
    flex: 1;
    overflow-y: scroll;
}

.alert-active .ep-form-content {
    top: 140px;
}

.ep-card-search {
    width: 400px;
    padding: 5px 15px;
}

.card-search-widget-icon {
    position: absolute;
    right: 20px;
    top: 8px;
    color: #123;
    font-size: 17px;
}

.resource-toolbar {
    min-height: 60px;
    background: #f4f4f4;
    border-bottom: 1px solid #e4e4e4;
}

.resource-selector {
    height: 60px;
    background: #fff;
    border-bottom: 1px solid #ddd;
    padding: 10px;
}

.ep-help {
    position: absolute;
    top: 0px;
    display: table;
    right: 0;
    width: 500px;
    height: 100vh;
    border-left: 1px solid #ddd;
    z-index: 3900;
    background: #fefefe;
}

.ep-help-header {
    border: none;
    display: table-row;
    height: 50px;
}

.ep-help-title {
    float: left;
    padding-left: 15px;
    padding-top: 10px;
}

.ep-help-title span {
    font-size: 1.6em;
}

.ep-help-close {
    float: right;
}

.ep-help-body {
    height: 100%;
    overflow-y: auto;
    display: table-row;
    float: left;
    padding: 0px 15px;
}

.ep-help-body img {
    max-width: 100%;
}

.ep-help-body ul {
    padding-left: 20px;
}

.ep-help-body a {
    color: #4765a0;
}

.ep-help-topic-content {
    display: none;
}

.ep-help-toggle div .ion-help {
    padding-left: 3px;
}

.reloadable-img {
    border: 2px solid #eee;
}

.ep-help-img-link {
    float: right;
    font-weight: 600;
}

.ep-card-preview {
    position: absolute;
    top: 100px;
    left: 450px;
    right: 0;
    padding: 10px;
}

.ep-card-tools-panel {
    padding: 7px;
    background: #fdfdfd;
    border-right: 1px solid #e9e9e9;
}

.left-column-container.ep-card-tools-panel {
    margin-bottom: 0px;
}

#node-listing .panel {
    box-shadow: none;
}

.card-tree-container {
    margin-right: -9px;
    margin-left: -9px;
}

.card-tree-list {
    list-style: none;
    font-size: 12px;
    color: #888;
    padding-top: 0px;
    margin-top: 1px;
}

ul.card-tree-list-item {
    margin-left: -40px;
}

li.card-tree-list:last-of-type {
    margin-bottom: 0px;
}

.card-tree-list a {
    color: #777;
}

.card-tree-list.selected a {
    color: #666;
    font-weight: 600;
}

ul div .card-tree-list .cc-link {
    margin-left: 0px;
}

ul div .card-tree-list span {
    margin-left: 15px;
}

ul div .card-tree-list span .card-tree-list-item .card-tree-list-icon {
    margin-left: 30px;
}

.report-tree-list {
    margin-bottom: 0px;
}

.node-indent a {
    padding-left: 30px;
}

.expando {
    position: absolute;
    font-size: 14px;
    cursor: pointer;
    display: none;
    right: 13px;
    top: 10px;
}

.card-tree-list a:hover .expando {
    display: block;
}

.bg-card {
    background: #46bbdc;
    color: #fff;
}

.bg-report-card {
    background: #9EE0F3;
    color: #fff;
    font-weight: 400;
}

.ep-card-crud {
    position: absolute;
    top: 100px;
    bottom: 0;
    left: 200px;
    width: 250px;
}

.ep-card-crud-panel {
    background: #f8f8f8;
    border-right: 1px solid #ddd;
    padding: 7px 0px;
}

.ep-card-crud-container {
    margin: 10px;
}

.ep-card-crud-container div.panel {
    border: 0px solid #ddd;
}

.dz-cancel {
    border-radius: 50%;
    background: #FFA08E;
}

.ep-card-crud-container:last-of-type {
    margin-bottom: 200px;
}

.flex.relative {
    max-width: calc(100% - 1px);
}

.left-column-crud-container {
    -ms-flex: 0 0 275px;
    -webkit-flex: 0 0 275px;
    flex: 0 0 275px;
    margin-top: -1px;
    margin-bottom: 0px;
    background-color: #fafafa;
    width: 275px;
    padding: 7px;
    border-right: solid 1px #dddddd;
    overflow-y: auto;
    overflow-x: hidden;
}

.left-column-container {
    -ms-flex: 0 0 250px;
    -webkit-flex: 0 0 250px;
    flex: 0 0 250px;
    margin-bottom: 0px;
    background-color: #f0f0f0;
    width: 200px;
    padding: 0px 7px 7px 7px;
    border-right: solid 1px #dddddd;
    overflow-y: auto;
    overflow-x: hidden;
}

.form-list {
    padding-top: 0px;
    background: #f0f0f0;
    padding-bottom: 31px;
}

.form-list .grid {
    border-top: none;
}

.layer-list {
    height: 50px;
    margin-right: -10px;
    margin-bottom: 0px;
    padding-top: 10px;
    padding-bottom: 0px;
    background: #f4f4f4;
    border-top: solid 1px #ddd;
}

.middle-column-container {
    -ms-flex: 0 0 250px;
    -webkit-flex: 0 0 250px;
    flex: 0 0 250px;
    background: #fbfbfb;
    padding: 4px 7px 44px 7px;
    color: #666;
    border-right: solid 1px #dddddd;
    overflow-y: auto;
}

.card-form-preview-container {
    -ms-flex: 1;
    -webkit-flex: 1;
    flex: 1;
    background: #ebeef0;
    overflow-y: scroll;
}

.branch-panel {
    padding-left: 7px;
    padding-right: 5px;
}

.title-block-title {
    font-size: 15px;
    font-weight: 400;
    margin-top: 0;
    margin-bottom: 5px;
    color: #222;
    padding: 5px 0 5px 5px;
    width: 210px;
    white-space: nowrap;
    overflow: hidden;
    text-overflow: ellipsis;
}

.title-block-fixed {
    position: absolute;
    top: 55px;
    margin-left: -7px;
    width: 249px;
    padding-top: 5px;
    padding-left: 10px;
    padding-right: 10px;
    background: #f0f0f0;
    border-bottom: 1px solid #ddd;
    z-index: 3;
}

.display-nodes-toggle {
    z-index: 11;
    position: absolute;
    top: 63px;
    left: 390px;
}

.title-block-fixed+.grid {
    margin-top: 73px;
}

.library-crud-container {
    position: absolute;
    top: 85px;
    padding-left: 0;
    padding-right: 0;
    width: 250px;
}

.crud-widget-container {
    padding-bottom: 15px;
}

.editable-widget:hover {
    background: #fcfcfc;
    cursor: pointer;
}

.sortable-placeholder {
    border: dotted 2px #d4d4d4;
}

.card-pre-drop {
    position: absolute;
    top: 99px;
    left: 254px;
    right: 254px;
    height: 100vh;
    padding-bottom: 15px;
    margin-bottom: 20px;
    border: 1px solid #ddd;
    border-bottom-width: 0;
}

.crud-menu {
    overflow-x: hidden;
    border: 1px solid #ddd;
    border-top-width: 0;
    margin-bottom: 0px;
}

.crud-menu-panel {
    width: 250px;
    background: #fff;
}

.selected-card-menu {
    position: absolute;
    top: 90px;
    right: 0;
    bottom: 0;
}

.selected-card-menu-panel {
    width: 250px;
    background: #fff;
    border-left: 1px solid #ddd;
}

.data-widget-library {
    width: 280px;
    margin-bottom: 0px;
}

.resource-status {
    font-size: 11px;
    font-weight: 600;
    color: #123;
    margin-top: 3px;
}

.resource-status-label {
    font-size: 11px;
    float: right;
    color: #888;
    margin-top: 3px;
}

.menu-title-shim {
    top: 40px;
}

.menu-title-shim-right {
    top: 60px;
}

.edit-menu-item-right {
    height: 60px;
    width: 250px;
    background: #fff;
    opacity: 1.0;
    border-bottom: 1px solid #ddd;
    white-space: nowrap;
    overflow: hidden;
    text-overflow: ellipsis;
}

.menu-item-subtitle-right {
    font-size: 11px;
    padding-left: 33px;
    padding-right: 5px;
    white-space: nowrap;
    overflow: hidden;
    text-overflow: ellipsis;
}

.menu-item-title-right {
    font-size: 14px;
    color: #777;
    padding-left: 16px;
}

.data-preview-panel {
    height: 500px;
    background: #f4f4f4;
    border: 1px solid #ddd;
    border-radius: 2px;
    margin: -40px 15px 20px 0;
    padding: 5px 25px;
}

.drop-message {
    position: absolute;
    top: 100px;
    width: 100%;
}

.preview-tools {
    position: absolute;
    right: 10px;
    top: 10px;
}

.clear-node-search {
    position: absolute;
    top: 6px;
    right: 10px;
    font-size: 14px;
}

.node-list {
    position: absolute;
    top: 42px;
    width: 200px;
}

.perm-nodes-list {
    margin-top: 72px;
}

.library-card-wide {
    width: 249px;
}

.ep-node-card {
    width: 250px;
}

.footer-tools {
    margin-top: 0;
    float: right;
}

.new-card-indent {
    width: 100%;
    transition: all .30s ease;
}

.new-card.disabled {
    background-color: #ccc;
}

.new-card.disabled #add-card {
    cursor: default;
}

.project-grid-item.disabled:hover {
    cursor: default;
}

.card-library {
    display: -webkit-flex;
    display: -ms-flexbox;
    display: flex;
    width: 100%;
}

.hide-card-library {
    width: 0px;
    transition: all .30s ease;
}

.show-card-library {
    width: 282px;
    transition: all .30s ease;
}

.data-widget-container {
    padding-top: 10px;
    padding-left: 10px;
}

.data-widget-grid-item {
    float: left;
    width: 250px;
    border: 1px solid #ddd;
    opacity: .9;
    margin: 3px;
}

.data-widget-grid-item:hover {
    cursor: move;
    opacity: 1.0;
}

.dismiss-card-library {
    position: absolute;
    right: 15px;
    top: 12px;
    color: #123;
    font-size: 17px;
}

.cc-link {
    display: inline-block;
    width: 100%;
    height: 60px;
    margin-top: -3px;
    margin-bottom: -2px;
    background: #f8f8f8;
    white-space: nowrap;
    overflow: hidden;
    text-overflow: ellipsis;
    padding: 10px 0px 5px 10px;
    border-bottom: 1px solid #ddd;
}

.cc-link:hover {
    background: #fff;
}

.cc-link.active:hover {
    cursor: default;
}

.cc-link.active {
    color: #666;
    font-weight: 600;
    background: #fff;
    border: 1px solid #ddd;
}

.node-name {
    display: block;
    margin-top: -40px;
    font-size: 13px;
}

.node-name-report {
    margin-top: -32px;
}

.node-subname {
    font-size: 11px;
    color: #999;
}

.node-permissions {
    float: right;
    padding-right: 10px;
    margin-top: 2px;
}

.node-permission-icon {
    padding-right: 3px;
}

.expand-icon {
    padding: 5px;
    margin-right: -5px;
}

.card-tree-list a .node-name {
    margin-left: 40px;
    width: 180px;
    white-space: nowrap;
    overflow: hidden;
    text-overflow: ellipsis;
}

.card-tree-list a .node-subname {
    margin-left: 40px;
}

ul .card-tree-list a .node-name {
    margin-left: 60px;
    width: 150px;
    white-space: nowrap;
    overflow: hidden;
    text-overflow: ellipsis;
}

ul .card-tree-list a .node-subname {
    margin-left: 60px;
}

.tertiary-panel {
    position: absolute;
    top: 55px;
    left: 499px;
    bottom: 0;
    z-index: 50;
}

.tertiary-panel-content {
    background: #f5f5f5;
    border-right: 1px solid #ddd;
    border-left: 1px solid #ddd;
    height: 100%;
    width: 450px;
    padding: 10px;
    overflow-y: scroll;
}

.accordion-body {
    padding-top: 0px;
}

.panel-group.accordion .panel-title a {
    font-weight: 400;
    color: #777;
}

#card-crud-advanced {
    padding-top: 20px;
}

.toggle-container {
    padding-bottom: 15px;
    padding-right: 15px;
    padding-top: 0px;
    padding-left: 5px;
}

.arches-toggle-sm {
    margin-left: 40px;
    margin-top: -17px;
    margin-bottom: 0;
    font-size: 12px;
}

.arches-toggle-subtitle {
    margin-left: 40px;
    display: inline-block;
    color: #8ba2b9;
    font-size: 10px;
    padding-right: 10px;
}

.note-editor .note-toolbar {
    background: #fcfcfc;
}

.note-editor .note-editable {
    background: #fff;
    color: #666;
}

.arches-admin-card-shim {
    margin-top: -60px;
}

.cardinality-form {
    padding: 7px;
}

.card-tree-list-icon {
    padding-left: 3px;
}

li.search-field {
    width: 190px;
    font-size: 11px;
}

.library-wide, .card-search-widget {
    width: 400px;
}

.library-medium, #graph-grid .library-card {
    width: 300px;
}

li.aside-li.active:hover, .library-dark .tab-content {
    background: #37495b;
}

.help-close:hover, .library-close-btn:hover, #aside .nav-tabs a i:hover, .node-note, .o-nav-library-tab i, .btn-flat:focus, .help-close:hover, #aside .nav-tabs a i:hover, .node-note, .o-nav-library-tab i, .jqtree-title.jqtree_common:hover, .btn-flat:focus, .help-close:hover, #aside .nav-tabs a i:hover, .node-note, .o-nav-library-tab i, .jqtree-title.jqtree_common:hover, .btn-flat:focus, .help-close:hover {
    color: #123;
}

.nav-tabs.library-tools>li.active>a>i {
    color: #123;
}

.ltr, .wizard-buttons *, .ltr {
    direction: ltr;
}

.resource-grid-tools-container a:hover, .card-tree-list a:hover {
    color: #333;
}

.edit-menu-control a:hover {
    color: #666;
}

.list-group-item .selected, .card-tree-list.selected, .ep-card-crud-panel .library-title-block {
    background: #f8f8f8;
}

.library-card.relative.selected {
    height: 180px;
    -webkit-transition: height 0.25s;
    /* Safari */
    transition: height 0.25s;
    background: #ffffff;
    border-left: 5px solid steelblue;
    overflow-y: hidden;
}

.library-card.relative.hovered {
    background: #ffffff;
    border-left: 5px solid #ccc;
}

.library-card.relative {
    -webkit-transition: height 0.25s;
    /* Safari */
    transition: height 0.25s;
}

.library-card.relative.selected.hovered {
    background: #ffffff;
    border-left: 5px solid steelBlue;
}

.bg-gray-dark, .bg-gray-dark a, .design a.chosen-single:hover, .design a.chosen-single:hover, .bg-gray-dark, .bg-gray-dark a {
    color: #999;
}

.btn-shim, .control-label, .control-label, .btn-shim {
    margin-bottom: 3px;
}

.grid:after, .report-image-grid:after, .report-image-grid:after, .grid:after {
    content: '';
    display: block;
    clear: both;
}

.cd-form-container>.cd-dark>div>.panel-heading>div>a, .cd-config-panel>.cd-dark>div>.panel-heading>div>a, .cd-form-container>.cd-dark>div>.panel-heading>div>a, .cd-config-panel>.cd-dark>div>.panel-heading>div>a {
    color: #ddd;
}

.arches-tab, div.tab-content.arches-tab, #aside-container #aside .tab-content, .arches-tab, div.tab-content.arches-tab, #aside-container #aside .tab-content, .arches-tab, div.tab-content.arches-tab, #aside-container #aside .tab-content {
    padding-top: 0;
}

.library-item-draggable, .drag-tool-widget .fa:hover, .edit-card-element:hover, .drag-tool-widget .fa:hover, .edit-card-element:hover, .library-item-draggable {
    cursor: move;
}

a.list-group-item:not(.active):hover, .clear-find:hover, div .switch label:hover, #demo-dt-selection tbody tr:hover, .highlight, .wizard-level-tile:hover, .editable-title:hover, .clear-find:hover, div .switch label:hover, #demo-dt-selection tbody tr:hover, .highlight, .wizard-level-tile:hover, .editable-title:hover, .clear-find:hover, div .switch label:hover, #demo-dt-selection tbody tr:hover, .highlight, .editable-card:hover, .clear-node-search:hover, .dismiss-card-library:hover {
    cursor: pointer;
}

.grid-item--width2, .columns .form-text.form-checkbox:not(.btn), .form-text.form-radio:not(.btn), .columns .form-text.form-checkbox:not(.btn), .form-text.form-radio:not(.btn), .grid-item--width2, .columns .form-text.form-checkbox:not(.btn), .form-text.form-radio:not(.btn), .grid-item--width2 {
    width: 225px;
    white-space: nowrap;
    overflow: hidden;
    text-overflow: ellipsis;
}

.select2-search, .dropdown-shim, .dropdown-shim, .dropdown-shim {
    margin-top: 10px;
}

.select2-drop.select2-drop-above .select2-search input {
    margin-bottom: 10px;
}

.select2-results {
    margin-top: 10px;
}

.relative, .slide, .relative, .slide, .relative, .slide, .relative {
    position: relative;
}

.tile-record:hover, .note-editable, .note-editable, .tile-record:hover, .note-editable, .tile-record:hover, .note-editable, .tile-record:hover, .library-tools-icon.active, .library-close-btn:hover {
    color: #123;
}

.morphsearch-input::-webkit-input-placeholder, .morphsearch-input:-moz-placeholder, .morphsearch-input::-moz-placeholder, .morphsearch-input:-ms-input-placeholder, .resource-grid-tools-container a, .btn-flat-trans:focus, .resource-grid-tools-container a, .btn-flat-trans:focus, .resource-grid-tools-container a, .btn-flat-trans:focus {
    color: #777;
}

.text-green, .rp-results-icon-color, .text-green, .rp-results-icon-color, .text-green, .rp-results-icon-color, .text-green, .rp-results-icon-color {
    color: #139F78;
}

.o-nav-library-tab:not(.active):hover, .selected, .o-nav-library-tab:not(.active):hover, .selected, .o-nav-library-tab:not(.active):hover, .selected {
    background: #f4f4f4;
}

.btn-flat.selected, .btn-flat-trans.selected, .btn-flat.selected, .btn-flat-trans.selected, .btn-flat-green, .btn-flat.selected, .btn-flat-trans.selected {
    background: #8ce196;
    color: #fff;
}

.btn-flat-trans, .btn-flat.right-border:hover, .btn-flat.right-border:focus, .btn-flat-trans, .btn-flat.right-border:hover, .btn-flat.right-border:focus, .btn-flat-trans, .btn-flat.right-border:hover, .btn-flat.right-border:focus {
    background: transparent;
    color: #777;
}

.cd-dark>.panel-body>.card-item:hover, .cd-dark>.panel-body>.card-item-group>.card-item:hover, .cd-dark>.panel-body>.item-selected, .cd-dark>.panel-body>.card-item:hover, .cd-dark>.panel-body>.card-item-group>.card-item:hover, .cd-dark>.panel-body>.item-selected {
    background-color: #37495b;
}

.cd-dark>.panel-body>.card-item>a, .cd-dark>.panel-body>.card-item-group>.card-item>a, .cd-dark>.panel-body>.card-item>a, .cd-dark>.panel-body>.card-item-group>.card-item>a {
    color: #e5e5e5;
}

.cd-form-container>.cd-dark, .cd-config-panel>.cd-dark, .cd-form-container>.cd-dark, .cd-config-panel>.cd-dark {
    background-color: #37495b;
    border-left-width: 0;
    border-top: 1px solid #37495b;
}

.cd-form-container>.cd-light, .cd-config-panel>.cd-light, .cd-form-container>.cd-light, .cd-config-panel>.cd-light {
    background-color: #fafafa;
    border-left-width: 0;
    border-top: 1px solid #ddd;
}

.cd-form-container>.cd-dark>div>.panel-body>div>.node-widget-label>.col-sm-12>.form-control:focus, .cd-config-panel>.cd-dark>div>.panel-body>div>.node-widget-label>.col-sm-12>.form-control:focus, .cd-form-container>.cd-dark>div>.panel-body>div>.node-widget-label>.col-sm-12>.form-control:focus, .cd-config-panel>.cd-dark>div>.panel-body>div>.node-widget-label>.col-sm-12>.form-control:focus {
    border-color: #4682B4;
}

.active a span .edit-card-element, h3 .edit-card-element, span .edit-card-element, .wizard-level-tile .edit-card-element, .active a span .edit-card-element, h3 .edit-card-element, span .edit-card-element, .wizard-level-tile .edit-card-element {
    display: inline-block;
}

.editable:hover, .editable.selected, .editable:hover, .editable.selected {
    background: #C1F8E9;
}

.profile-contacts-list, .profile-user-list {
    list-style: none;
    padding-left: 10px;
    width: 200px;
}

.cd-light div div .node-title, .cd-light div div .card-manager-title {
    color: #37495b;
}

.ep-form-alert-wrapper {
    position: absolute;
    top: 0px;
    z-index: 1200;
    padding-right: 50px;
    width: 100%;
}

.ep-form-alert {
    position: absolute;
    top: 0px;
    z-index: 5000;
    width: 100%;
    height: 90px;
    padding: 10px 25px;
    color: #fff;
    transition: all .40s ease;
    overflow: hidden;
}

.alert-active .ep-form-alert {
    display: block;
    height: 90px;
    top: 0px;
}

.graph-base-content .alert-active .ep-form-alert {
    top: 0;
}

.graph-base-content .alert-active .ep-form-content {
    padding-top: 100px
}

.ep-alert-red {
    background: #f87359;
    border: 1px solid #B72F16;
    border-right-width: 0px;
    border-left-width: 0px;
    z-index: 5000;
}

.ep-alert-blue {
    background: #57c1df;
    border: 1px solid #1495B9;
    border-right-width: 0px;
    border-left-width: 0px;
}

.ep-alert-mint {
    background: #53d1ad;
    border: 1px solid #13A77E;
    border-right-width: 0px;
    border-left-width: 0px;
}

.ep-form-alert-shim {
    margin-top: 90px;
    transition: all .40s ease;
}

.ep-form-alert-title {
    font-size: 15px;
    font-weight: 600;
    margin-top: 0px;
    margin-bottom: 3px;
}

.ep-form-alert-text {
    font-size: 12px;
    font-weight: 400;
    overflow: hidden;
}

.ep-form-alert-default-dismiss {
    position: absolute;
    top: 10px;
    right: 25px;
    font-size: 16px;
}

.ep-form-alert-default-dismiss:hover {
    cursor: pointer;
    color: #f9f9f9;
}

.ep-form-alert-buttons {
    position: absolute;
    bottom: 10px;
    right: 25px;
}

.graph-list-header .ep-form-alert {
    position: relative;
    top: 0px;
}

.file-upload {
    position: relative;
    overflow: hidden;
}

.file-upload input.upload {
    position: absolute;
    top: 0;
    right: 0;
    margin: 0;
    padding: 0;
    cursor: pointer;
    opacity: 0;
    filter: alpha(opacity=0);
}

.page-title-block {
    height: 80px;
    background: #fafafa;
    border-top: 1px solid #eee;
    border-bottom: 1px solid #ddd;
}

.resource-tools {
    margin-left: 120px;
    margin-top: 0px;
    margin-bottom: 0px;
}

.resource-grid-title {
    font-weight: normal;
    padding: 3px 20px 0 20px;
    font-size: 1.416em;
    line-height: 50px;
    display: inline-block;
}

.resource-tools a.resource-grid-title.active {
    color: #333;
}

.resource-tools a.resource-grid-title {
    color: #999;
}

.resource-tools a.resource-grid-title:hover {
    color: #666;
}

.resource-tools a.resource-grid-title.active:hover {
    color: #333;
    cursor: default;
}

.resource-grid-title:nth-child(2) {
    padding-left: 0px;
}

.graph-find {
    margin-top: 0px;
    font-size: 19px;
    color: #999;
    padding-top: 5px;
    padding-bottom: 3px;
    padding-left: 25px;
    width: 80px;
    border-right: 1px solid #ccc;
}

.btn-add-group {
    position: absolute;
    right: 70px;
    top: 12px;
}

.btn-add-graph {
    width: 73px;
}

.switch-section {
    position: relative;
    margin-bottom: 300px;
}

.switch-section.disabled::before {
    content: '.';
    position: absolute;
    margin-left: -5px;
    background: rgba(214, 214, 214, 0.3);
    color: transparent;
    z-index: 1;
    width: 100%;
    height: 100%;
}

.switch-panel {
    padding: 5px
}

.switch-panel.disabled {
    background: rgba(214, 214, 214, 0.3);
}

.graph-base-content .alert-active .ep-form-content.card-grid {
    top: 0px;
}

.wizard-card-tools {
    float: right;
    padding-left: 10px;
    margin-top: 7px;
    font-size: 19px;
}

div.row.widget-wrapper {
    margin: 0;
    margin-right: 10px;
    padding: 5px 5px 15px 5px;
}

.input-group .form-control {
    position: relative;
    z-index: 0;
    float: left;
    width: 100%;
    margin-bottom: 0;
}

.input-group.date {
    max-width: 300px;
}

.select2-container.select2-allowclear .select2-choice abbr {
    margin-top: 2px;
}

.widget-preview div.row.widget-wrapper:hover {
    background: #fafafa;
}

.widget-preview {
    border: 1px solid transparent;
}

.widget-preview * {
    cursor: pointer;
}

.widget-preview.active {
    background: #fcfcfc;
    border: 1px solid #ddd;
    margin-right: 11px;
}

.panel-heading.note-toolbar {
    height: auto;
}

.card-selection-container {
    -ms-flex: 0 0 300px;
    -webkit-flex: 0 0 300px;
    flex: 0 0 300px;
    margin-bottom: 0px;
    background-color: #fafafa;
    padding: 0px 10px 10px 10px;
    border-right: solid 1px #dddddd;
    overflow-y: scroll;
    overflow-x: hidden;
}

.selected-cards-container {
    -ms-flex: 0 0 350px;
    -webkit-flex: 0 0 350px;
    flex: 0 0 350px;
    margin-bottom: 0px;
    margin-left: -1px;
    padding: 0px;
    overflow-y: scroll;
    overflow-x: hidden;
}

.form-settings-container {
    width: 100%;
    background-color: rgb(246, 247, 248);
    -ms-flex: 0 0 calc(100% - 650px);
    -webkit-flex: 0 0 calc(100% - 650px);
    flex: 0 0 calc(100% - 650px);
    margin-bottom: 0px;
    margin-left: -1px;
    padding: 10px;
    overflow-y: scroll;
    overflow-x: hidden;
}

.ep-card-manager-content {
    position: absolute;
    top: 100px;
    left: 0px;
    right: 0px;
    padding: 0px;
    z-index: 10;
    transition: all .30s ease;
}

.card-selector {
    height: 60px;
    border-bottom: 1px solid #ddd;
    padding: 10px 10px;
    margin-top: -15px;
}

.form-report-tab {
    height: 72px;
    width: 97px;
    margin: 0px;
    font-size: 12px;
    color: #777;
}

.card-nav-icon {
    font-size: 21px;
    margin-right: 25px;
}

.no-instructions-shim {
    margin-top: -40px;
}

.card-drag-panel {
    position: absolute;
    top: 10px;
    left: 290px;
    width: calc(100% - 290px);
}

.card-drag-panel-target {
    height: 100vh;
    background: #f4f4f4;
    border: 1px solid #ddd;
    margin: -30px 0px 20px 0px;
    border-radius: 2px;
    padding: 5px 25px;
}

.rr-drag-panel-target {
    height: 100vh;
    background: #f4f4f4;
    border: 1px solid #ddd;
    border-radius: 2px;
    padding: 0px 25px;
}

.card-listing-panel {
    position: absolute;
    top: -20px;
    left: -10px;
    padding: 7px;
    height: 100vh;
    width: 290px;
    border: 1px solid #e9e9e9;
    background: #fcfcfc;
}

.add-card-icon-placement {
    position: absolute;
    top: 210px;
    left: 33%;
}

.rr-card-icon-placement {
    position: absolute;
    top: 210px;
    left: 40%;
}

.arches-menu-icon {
    font-size: 10px;
    color: #abb1b7;
    transform: translate(0, -2px);
}

.arches-menu-item-disabled:hover {
    cursor: default;
    margin-left: -3px;
}

.related-resources-container {
    -ms-flex: 0 0 calc(100% - 400px);
    -webkit-flex: 0 0 calc(100% - 400px);
    flex: 0 0 calc(100% - 400px);
    margin-bottom: 0px;
    margin-left: -1px;
    padding: 0px;
    overflow-y: scroll;
    overflow-x: hidden;
    transition: all .5s;
}

.related-resources-container .pagination .active a {
    z-index: 1;
}

.dataTables_info {
    margin-top: 10px;
}

.dataTables_paginate {
    margin-bottom: 140px;
}

.related-resources-nodes {
    position: absolute;
    width: 275px;
    top: 0px;
    right: 0px;
    height: 100vh;
    background: #fff;
    z-index: 3;
    opacity: 0.9;
    border-left: 1px solid #ddd;
    overflow-y: scroll;
}

.relation-properties-buttons {
    display: flex;
    flex-direction: row;
    position: absolute;
    right: 15px;
    align-content: flex-end;
}

.relation-properties-model-name {
    padding-left: 5px;
}

a.mega-dropdown-toggle.disabled {
    pointer-events: none;
    cursor: default;
    color: #aaa;
}

.relation-properties-button {
    padding-left: 5px
}

.related-resources-title-container {
    display: flex;
    flex-direction: row;
}

.search-candidate-link.unrelatable-search-result {
    color: #999;
}

.dropdown-menu.mega-dropdown-menu.display-related-resource-properties {
    display: block;
    margin-top: 5px;
}

.related-resources-editor-container {
    position: absolute;
    width: 100%;
}

.rr-panel-note {
    text-align: center;
    font-size: 27px;
    margin-top: 150px;
}

.rr-drag-panel-target {
    background: #ebeef0;
    border: 1px solid #ddd;
    border-bottom-width: 0px;
    border-radius: 2px;
    padding: 0px 25px;
}

.recent-edits-panel {
    margin-left: 50px;
    overflow-y: auto;
}

#container .table-bordered td, #container .table-bordered th.rr-tab-field {
    font-size: 13px;
    font-weight: 400;
    color: #666;
}

.settings-config-panel {
    padding: 5px;
}

.data-table-selected {
    text-align: center;
}

.data-table-selected.sorting_asc::after {
    visibility: hidden;
}

.center-header {
    text-align: center;
}

.shim {
    margin-top: -25px;
}

.rr-grid {
    position: absolute;
    top: 50px;
    left: 20px;
}

.rr-grid-item {
    float: left;
    margin: 3px;
    width: 360px;
    border: 1px solid #ddd;
    opacity: .79;
}

.resource-relation-description {
    color: #888;
    padding: 10px;
    font-size: 13px;
    margin-top: 15px;
    margin-right: 10px;
    height: 145px;
    border: 1px solid #ddd;
}

.settings-crud-panel {
    margin-top: 10px;
    margin-left: -20px;
}

.no-instructions-shim {
    margin-top: -60px;
}

.report-image-grid {
    width: 100%;
    margin-bottom: 20px;
}

.add-card-icon {
    color: #fff;
    height: 56px;
    width: 56px;
    transform: translate(0, 5px);
}

.add-card-message-placement {
    margin-top: 325px;
    width: 100%;
}

.rr-card-message-placement {
    margin-top: 280px;
    width: 100%;
    font-size: 16px;
    padding-left: 20px;
    padding-right: 20px;
    font-weight: 300;
    color: #999;
}

.table>tbody>.rr-table-row>td {
    padding-top: 7px;
    padding-bottom: 7px;
}

.table>tbody>.rr-table-row {
    height: 40px;
}

.unselectable {
    color: #ff0000;
}

#container .table-bordered .unselectable td {
    color: #ddd;
}

.rr-text-notes {}

.rr-result-grid-container {
    margin-top: 30px;
    width: 100%;
    font-size: 16px;
    padding-left: 0px;
    padding-right: 0px;
    font-weight: 300;
    color: #999;
}

.add-card-message-subtitle {
    margin-top: -5px;
    font-size: 13px;
    color: #aaa;
    padding-right: 20px;
    line-height: 1.1em;
}

.dragged-card-panel {
    position: absolute;
    background: transparent;
    height: 100%;
    width: 350px;
    top: 0px;
    padding: 0;
}

.dragged-card-panel .report-image-grid {
    padding: 45px;
    height: 100%;
    overflow-y: auto;
}

.form-data-card-library {
    display: flex;
    flex-direction: column;
}

.form-data-card-library .panel-heading, .form-data-card-library .menu-title-shim {
    flex: 0 0 auto;
}

.form-data-card-library .report-image-grid {
    margin: 0;
    flex: 1 100%;
}

.rp-report-container {
    color: #666;
    padding-top: 100px;
    padding-bottom: 50px;
    transition: all .25s ease;
}

.rp-report-container-preview {
    color: #666;
    padding-bottom: 50px;
    transition: all .25s ease;
}

.rp-report-header {
    height: 500px;
    border-bottom: 1px solid #ddd;
}

.rp-report-section {
    padding: 0px 0px 35px 0px;
    background: #fff;
}

.rp-report-section:nth-child(even) {
    background: #fff;
}

.rp-report-section-title {
    font-size: 14px;
    font-weight: 400;
    margin-top: -1px;
    margin-bottom: 5px;
    color: #666;
    padding-bottom: 0px;
    padding-left: 40px;
    background: #fff;
}

.rp-section-title {
    font-size: 17px;
    font-weight: 500;
    margin-top: 2px;
    margin-bottom: 5px;
    padding: 14px 0 5px 5px;
    color: #666;
}

.rp-card-section {
    padding-bottom: 10px;
    padding-top: 15px;
    position: relative;
}

.rp-tile-title {
    position: absolute;
    top: 0px;
    left: 45px;
    width: 250px;
    font-size: 15px;
    font-weight: 500;
    margin-top: 2px;
    margin-bottom: 5px;
    padding: 0px 0 5px 0px;
    color: #666;
    white-space: nowrap;
    overflow: hidden;
    text-overflow: ellipsis;
}

.rp-tile-title-float {
    float: left;
}

.rp-report-tile {
    padding-bottom: 15px;
    padding-left: 70px;
    margin-top: 5px;
}

.rp-report-tile.related {
    padding-bottom: 0px;
}

.rp-report-tile .reported-relationship {
    padding-left: 5px;
    color: #888;
}

.rp-no-data {
    color: #888;
    margin-top: 10px;
}

.rp-report-tile-map {
    margin-left: -270px;
}

.rp-report-container-tile .rp-report-tile {
    padding-bottom: 0;
}

.rp-report-container-tile {
    padding-bottom: 15px;
    padding-top: 15px;
}

.rp-report-tile-left-panel {
    padding: 0px 15px 0px 0px;
}

.rp-report-tile-right-panel {
    padding: 0px 15px 0px 0px;
}

.rp-report-tile dt {
    font-weight: 600;
}

.rp-tile-divider {
    margin-left: 100px;
    margin-right: 100px;
    border-color: #ddd;
}

.rp-image-grid-item {
    float: left;
    margin: 3px;
    max-width: 200px;
}

.dl-horizontal {
    margin-bottom: 0px;
}

.report-print-date {
    font-size: 11px;
    color: #999;
    margin: 7px;
    padding-right: 20px;
}

.responsive-content {
    margin-left: 50px;
}

.report-icon {
    height: 25px;
    width: 101px;
    margin: 10px;
}

.report-toolbar {
    top: 50px;
    width: calc(100% - 50px);
    height: 50px;
    background: #f8f8f8;
    border-bottom: 1px solid #ddd;
}

.report-template-preview-container {
    margin: 20px;
}

.stamp {
    position: absolute;
    background: orange;
    border: 4px dotted black;
}

.report-toolbar a {
    width: 500px;
}

.rr-panel-search-bar a {
    width: 75px;
}

.report-toolbar-preview {
    width: 100%;
    height: 50px;
    background: #f8f8f8;
    border-bottom: 1px solid #ddd;
    z-index: 10;
}

.report-toolbar-title {
    font-size: 17px;
    font-weight: 500;
    margin-top: 0px;
    width: 400px;
    padding: 14px 0 5px 45px;
    color: #555;
}

h4.report-toolbar-title {
    width: 500px;
}

.report-undefined {
    margin: 25px;
    font-size: 16px;
    color: #808080;
}

.dataTable tr:hover {
    background-color: #dbf1f5 !important;
    /*cursor: pointer;*/
}

#container .table td {
    vertical-align: middle;
}

.disabled-link {
    pointer-events: none;
    cursor: default;
    color: grey;
}

.csv-chart {
    height: 300px;
    margin-left: -10px;
    padding-right: 30px;
}

.csv-chart-title {
    font-size: 15px;
    font-weight: 500;
}

.csv-chart-menubar {
    padding-bottom: 15px;
    margin-top: 5px;
}

.csv-chart-menubar-item {
    padding: 5px 10px;
    border: 1px solid #ddd;
}

a .csv-chart-menubar-item {
    color: #777;
    font-weight: 400;
}

.csv-chart-menubar-item.active {
    color: #123;
    border-radius: 1px;
    background: #f2f2f2;
}

.csv-chart-widget-input {
    width: 100%;
    padding: 0px 0px 10px;
}

.csv-chart-selection-detail-container {
    flex-direction: row;
    display: flex;
    justify-content: center;
}

.csv-chart-selection-detail {
    flex-grow: 1;
    flex-shrink: 1;
}

.file-selector {
    padding-right: 15px;
    padding-top: 15px;
}

.tab-content .csv-chart-panel {
    padding-top: 0px;
}

.pad-ver .csv-chart-panel {
    padding-top: 0px;
}

.csv-chart-container {
    margin-top: -15px;
    margin-left: -30px;
    margin-right: -45px;
}

.csv-chart-file-selector {
    margin-top: 10px;
    padding-right: 15px;
}

.map-widget-container {
    position: absolute;
    top: 6px;
    right: 10px;
    padding-top: 5px;
    font-size: 17px;
    color: #fff;
    background: #706BE2;
    opacity: 0.75;
    width: 36px;
    height: 36px;
    border-radius: 2px;
    border: 1px solid #332DC1;
    transition: all .2s ease;
    z-index: 10;
    line-height: 1.5;
}

.map-widget-container a {
    color: #fff;
}

div.row.widget-wrapper.report-header {
    margin-right: 5px;
    padding: 0px;
    margin-top: -20px;
    width: 100%;
}

div.row.widget-wrapper.report-header:hover {
    background: #ebeef0;
}

.map-widget-container-expanded {
    top: 10px;
    right: 10px;
    background: rgba(17, 17, 17, 0.21);
    opacity: .9;
    width: 300px;
    height: calc(100vh - 35px);
    border: 1px solid #999;
    transition: all .2s ease;
}

.map-widget-container.hide-maptools {
    display: none;
}

.map-controls-config-toggle {
    padding: 10px;
}

.map-controls-overlay-icon {
    padding-right: 10px;
    /*margin-right: -10px;*/
}

.overlay-selection-container {
    position: absolute;
    top: 6px;
    left: 10px;
    padding: 10px 25px;
    width: calc(100% - 325px);
    background: #fcfcfc;
    height: calc(100vh - 35px);
    border: 1px solid #bbb;
    z-index: 1100;
}

#overlay-grid {
    margin-left: 10px;
    margin-right: 0px;
    border-top-width: 0px;
}

.overlay-selection-container.selector-closed {
    visibility: hidden;
}

.overlay-close {
    font-size: 19px;
    color: #888;
}

.overlay-close:hover {
    cursor: pointer;
    color: #555;
}

.overlay-title {
    font-size: 16px;
    padding: 10px;
}

.overlay-filter-container {
    position: relative;
    padding-top: 5px;
    padding-left: 10px;
    padding-bottom: 10px;
}

.overlay-list-container {
    padding-top: 0px;
    padding-left: 0px;
    padding-bottom: 5px;
    height: 100vh;
    overflow-y: auto;
}

.overlay-filter {
    height: 38px;
}

.overlay-card {
    float: left;
    width: 100%;
    height: 50px;
    margin-bottom: -2px;
    position: relative;
    padding: 0px;
    border: 1px solid #ddd;
    border-top-width: 1px;
    background: #fcfcfc;
}

.overlay-card:hover {
    background: #fff;
    cursor: pointer;
}

.overlay-card:first-of-type {
    border-top: 1px solid #ddd;
}

.overlay-card.selected {
    background: #fff;
}

.overlay-card-item {
    position: relative;
}

.overlay-card-main {
    position: absolute;
    left: 67px;
    top: 15px;
    white-space: nowrap;
    overflow: hidden;
    text-overflow: ellipsis;
    font-size: 14px;
}

.overlay-card-vis-toggle {
    position: absolute;
    top: 0px;
    left: 0px;
    text-align: center;
    width: 50px;
    height: 50px;
    padding-top: 15px;
    font-size: 17px;
    border-right: 1px solid #ddd;
    color: #ccc;
    vertical-align: middle;
    display: table-cell;
}

.overlay-card-main a {
    color: #aaa;
}

.overlay-card.selected div div a {
    color: #555;
}

.overlay-card.selected div div i {
    color: #666;
}

.overlay-card:hover div div i not:selected {
    color: rgb(102, 102, 102);
}

.overlay-card:hover div div {
    color: rgb(102, 102, 102);
}

.overlay-filter {
    height: 38px;
}

.required-node-card {
    float: left;
    width: 100%;
    height: 50px;
    margin-bottom: -2px;
    position: relative;
    padding: 0px;
    border-top-width: 1px;
    background: #fcfcfc;
    z-index: 10;
}

.required-node-filter {
    height: 38px;
    margin-bottom: 15px;
    position: relative;
}

.required-node-card:hover {
    background: #fff;
    cursor: pointer;
}

.required-node-card.selected {
    background: #fff;
}

.required-node-card-item {
    position: relative;
}

.required-node-card-main {
    position: absolute;
    left: 67px;
    top: 15px;
    white-space: nowrap;
    overflow: hidden;
    text-overflow: ellipsis;
    font-size: 14px;
}

.required-node-card-group {
    float: left;
    width: 100%;
    height: 50px;
    margin-bottom: -2px;
    position: relative;
    padding: 0px;
    border-top-width: 1px;
    background: #f5f5f5;
    z-index: 10;
}

.required-node-card-main-group {
    position: absolute;
    top: 15px;
    left: 10px;
    white-space: nowrap;
    overflow: hidden;
    text-overflow: ellipsis;
    font-size: 14px;
}

.required-node-card-vis-toggle {
    position: absolute;
    top: 0px;
    left: 0px;
    text-align: center;
    width: 50px;
    height: 50px;
    padding-top: 15px;
    font-size: 17px;
    color: #999;
    vertical-align: middle;
    display: table-cell;
}

.required-node-card-main a {
    color: #999;
}

.required-node-card.selected div div a {
    color: #555;
}

.required-node-card.selected div div i {
    color: #666;
}

.resource-color-swatch {
    font-size: 21px;
}

.geometry-tools-container {
    position: absolute;
    top: 50px;
    left: 0px;
    padding: 0px;
}

.map-search-container div.geometry-tools-container {
    top: 0px;
    left: 0px;
}

.geocode-container-shim {
    margin-right: 265px;
}

.geocode-container {
    position: absolute;
    top: 6px;
    right: 55px;
    padding: 0px;
    background: #fff;
    opacity: .9;
    width: 250px;
    height: 36px;
    border-radius: 2px;
    transition: all .450s ease;
    z-index: 10;
    visibility: hidden;
}

.geocode-container input {
    border-color: #aaa;
}

.geometry-editing-notifications {
    position: absolute;
    top: 0px;
    left: 0px;
    z-index: 2;
    width: -webkit-calc(100% - 55px);
    width: -moz-calc(100% - 55px);
    width: 100%;
    opacity: .85;
}

.geometry-edit-button-group {
    position: absolute;
    right: 10px;
    top: 10px;
}

.notifications-narrow {
    /*width: -webkit-calc(100% - 250px);
    width: -moz-calc(100% - 250px);
    width: calc(100% - 250px);*/
    width: 100%;
}

.notifications-minimized {
    width: auto;
}

.geometry-editing-notifications span.arrow {
    color: white;
    position: absolute;
    left: 10px;
    top: 15px;
}

.geometry-editing-notifications span.arrow:hover {
    cursor: pointer;
}

.alert-wrap>.alert>.media {
    padding-left: 5px;
}

.geocode-container.hide-geocoder {
    visibility: visible;
}

.relative {
    position: relative;
}

.text-center {
    text-align: center;
}

.map-widget-panel {
    position: absolute;
    top: 56px;
    width: 299px;
    height: 450px;
    overflow-y: auto;
    right: 10px;
    padding: 0px;
    box-shadow: none;
    background: transparent;
    border-top: 1px solid #ddd;
    /*transition: all .40s .15s ease;*/
    z-index: 10;
}

#map-widget-basemaps.panel.map-widget-panel {
    border-left: 1px solid #999;
    right: 11px;
}

#overlays-panel.panel.map-widget-panel {
    border-left: 1px solid #999;
    right: 11px;
}

.iiif-wrapper .map-widget-panel {
    background-color: rgba(143, 143, 143, 0.2);
    border-left: solid rgba(143, 143, 143, 0.6) 1px;
}

.expanded-iiif .map-widget-panel {
    position: fixed;
    top: 160px;
    width: 298px;
    bottom: 0;
    height: auto;
}

.map-search-container, .map-search-container div .map-widget-panel {
    height: calc(100vh - 110px);
}

.map-widget-panel.map-panel-inactive {
    visibility: hidden;
}

.map-widget-panel-title {
    height: 50px;
    width: 298px;
    padding: 8px;
    background: #fff;
    border-bottom: 1px solid #ddd;
}

.map-widget-panel-title h4 {
    font-weight: 400;
    color: #444;
}

.map-crud-container {
    top: 0px;
    height: 500px;
    background: #fbfbfb;
    border: 1px solid #bbb;
}

.map-search-container {
    background: #fbfbfb;
}

.map-report-header-container {
    height: 500px;
    background: #fbfbfb;
}

.expanded-map {
    position: absolute;
    top: 50px;
    left: 0px;
    right: 30px;
    height: 100vh;
    transition-duration: .3s;
}

.expanded-edit-map {
    position: fixed;
    border-width: 0px;
    top: 105px;
    left: 50px;
    bottom: 0px;
    right: 0px;
    height: auto;
}

.map-search-container.expanded-edit-map {
    top: 112px;
}

.iiif-wrapper {
    height: 500px;
}

.iiif-wrapper.expanded-iiif {
    position: fixed;
    top: 106px;
    right: 0px;
    left: 50px;
    bottom: 0;
    transition-duration: .3s;
    z-index: 100;
    height: auto;
}

.leaflet-iiif {
    height: 100%;
}

.expanded-resource-menu {
    margin-left: -275px;
    transition-duration: .3s;
}

.expanded-buttons {
    z-index: 1000;
    position: absolute;
    top: 5px;
    right: 315px;
    transition-duration: .3s;
    background: #f2b251;
    width: 213px;
    height: 40px;
}

.effect>.install-buttons.expanded-buttons {
    position: absolute;
    top: -130px;
    right: 250px;
}

.map-search-container.expanded-map {
    margin-top: -25px;
    margin-right: -15px;
}

.report-header .expanded-map {
    margin-top: 0px;
    margin-right: 0px;
}

.ui-sortable div div .expanded-map {
    margin-top: 0px;
    margin-left: 0px;
    margin-right: 0px;
}

.map-widget-toolbar {
    position: absolute;
    background: #fff;
    width: 298px;
    height: 50px;
    right: 11px;
    top: 6px;
    display: table-cell;
    border-top: 1px solid #999;
    z-index: 10;
}

#mainnav-container {
    z-index: 15;
}

#navbar {
    z-index: 16;
}

.map-widget-icon {
    color: rgba(255, 255, 255, 1);
    opacity: 1.0;
}

.map-widget-toolbar-list {
    list-style: none;
    padding-left: 0px;
    display: inline-block;
    width: 250px;
}

.map-widget-toolbar-item {
    padding: 5px 10px 5px 10px;
    font-size: 15px;
    height: 50px;
    color: #777;
    vertical-align: middle;
    text-align: left;
    display: table-cell;
}

.map-widget-toolbar-item:hover {
    cursor: pointer;
    color: #444;
}

.map-widget-toolbar-item.active {
    color: #444;
}

.map-widget-toolbar-item.active:focus {
    color: #444;
}

.map-widget-toolbar-item.active:active {
    color: #444;
}

.map-widget-icon {
    color: #888;
}

li.active .map-widget-icon {
    color: #444;
}

a#close-map-tools.map-widget-icon {
    position: absolute;
    right: 10px;
    top: 17px;
    font-size: 13px;
    color: steelblue;
}

.basemap-unselected {
    color: #ccc;
}

span.basemap-unselected {
    color: #aaa;
}

.map-widget-overlay-item {
    width: 298px;
    height: 50px;
    padding: 7px;
    background: #fafafa;
    border-bottom: 1px solid #ddd;
}

a#close-map-tools.map-widget-icon:hover {
    color: #311557;
}

.map-widget-overlay-item.selected {
    background: #fff;
}

.map-widget-overlay-item:hover {
    background: #fff;
    cursor: pointer;
}

.map-widget-overlay-item:hover div i {
    color: #666;
}

.map-widget-overlay-item:hover div a span {
    color: #454545;
}

.map-overlay-item-tools {
    position: absolute;
    top: 15px;
    right: 10px;
    padding: 0px 5px;
}

.overlay-toggle-icon {
    font-size: 17px;
}

#overlays-panel div .map-widget-overlay-item {
    background: #fff;
}

#overlays-panel div .overlay-invisible {
    background: #fafafa;
    border-bottom: 1px solid #ddd;
}

.show-tools {
    height: 100px;
    transition: all .40s ease;
}

.map-overlay-vis-toogle {
    position: absolute;
    top: 0px;
    left: 0px;
    width: 50px;
    height: 50px;
    padding-top: 13px;
    font-size: 19px;
    border-right: 1px solid #ddd;
    color: #666;
    vertical-align: middle;
    display: table-cell;
}

.map-overlay-item-tools-panel {
    position: absolute;
    top: 50px;
    left: 0px;
    height: 50px;
    width: 250px;
    padding: 12px 7px 7px 17px;
    font-size: 17px;
    color: #888;
    border-top: 1px solid #f4f4f4;
    border-bottom: 1px solid #ddd;
    /*transition: all .40s ease;*/
    display: none;
}

.overlay-tool-icon {
    padding-right: 7px;
}

.map-overlay-name {
    position: absolute;
    top: 14px;
    left: 60px;
    width: 220px;
    font-size: 14px;
    white-space: nowrap;
    overflow: hidden;
    text-overflow: ellipsis;
}

.map-draw-tools-item-icon {
    position: absolute;
    top: 0px;
    left: 0px;
    width: 50px;
    height: 50px;
    padding-top: 13px;
    font-size: 19px;
    border-right: 1px solid #ddd;
    color: inherit;
    vertical-align: middle;
    display: table-cell;
}

.map-draw-tools-item {
    width: 249px;
    height: 50px;
    padding: 7px;
    background: #fbfbfb;
    color: #aaa;
    border-bottom: 1px solid #ddd;
}

.map-draw-tools-item a {
    color: inherit;
}

.map-draw-tools-item i {
    color: inherit;
}

.leaflet-draw-toolbar .active {
    background-color: #efefef;
}

.map-draw-tools-item.map-draw-tools-active {
    background-color: #fff;
    color: #666;
}

.map-draw-tools-item.map-draw-tools-active:hover {
    background-color: #fff;
}

.map-draw-tools-item:hover {
    background-color: #fafafa;
    color: #666;
    cursor: pointer;
}

.map-draw-tools-item.query-tool {
    background: #fff;
    color: #666;
    border-bottom: 1px solid #ddd;
}

.map-query-tool {
    display: flex;
    flex-direction: row;
    justify-content: left;
}

.map-query-tool-name {
    width: 70px;
    font-size: 14px;
    white-space: nowrap;
    overflow: hidden;
    text-overflow: ellipsis;
    margin-left: 5px;
    margin-top: 5px;
}

.map-query-tool-input {
    width: 140px;
    font-size: 14px;
    white-space: nowrap;
    overflow: hidden;
    text-overflow: ellipsis;
}

.map-query-tool-input.buffer {
    height: 40px;
}

.map-json-tool {
    position: absolute;
    height: 120px;
    top: 10px;
    left: 60px;
    width: 180px;
    font-size: 14px;
    white-space: nowrap;
    overflow: hidden;
    text-overflow: ellipsis;
}

.map-tool-container {
    position: absolute;
    top: 75px;
    left: 30px;
    font-size: 14px;
    white-space: nowrap;
    overflow: hidden;
    text-overflow: ellipsis;
}

.form-control .buffer {
    width: 75px;
}

.map-tool-container.buffer {
    position: absolute;
    top: 0px;
    width: 220px;
}

.map-tool-container.buffer select {
    height: 28px;
    width: 75px;
}

.map-tool-item {
    background: #aaa;
}

.map-tool-item.geojson {
    padding: 1px;
    background: #aaa;
    color: #aaa;
}

.map-tool-item.xy {
    background: #fff;
    width: 220px;
    top: 0px;
}

.map-tool-item.xy.buffer {
    top: 44px;
}

.map-tool-item.xy .tool-header {
    padding-bottom: 10px;
    font-size: 15px;
    color: #555;
}

.map-tool-item.xy .tool-warning {
    color: #bd0a0a;
    margin-right: 3px;
    text-align: center;
}

.map-tool-item.xy select {
    height: 24px;
    min-width: 195px;
    margin-bottom: 7px;
}

.map-tool-item.xy input {
    height: 28px;
    margin-bottom: 2px;
    padding: 5px;
}

a.clear-geojson-button {
    background-image: none;
    position: absolute;
    top: 7px;
    right: 15px;
    font-size: 12px;
    color: steelblue;
}

.xy a.clear-geojson-button {
    border-bottom: none;
    top: 7px;
    right: 15px;
    color: steelblue;
    font-size: 12px;
}

.xy a.clear-geojson-button:hover {
    cursor: pointer;
    color: #555;
}

a.clear-geojson-button.enabled {
    color: steelblue;
}

a.clear-geojson-button:hover {
    background-color: #fff;
    cursor: pointer;
}

.map-json-tool-item-icon {
    position: absolute;
    top: 0px;
    left: 0px;
    width: 50px;
    height: 100px;
    padding-top: 13px;
    font-size: 19px;
    border-right: 1px solid #ddd;
    color: #777;
    vertical-align: middle;
    display: table-cell;
}

.form-control.map-json-tool-input {
    width: 220px;
    height: 120px;
    font-size: 14px;
    white-space: nowrap;
    overflow: scroll;
    text-overflow: ellipsis;
}

.map-widget-tool:nth-child(1) {
    padding-left: 0px;
    width: 50px;
}

.map-widget-tool.active {
    background: steelblue;
}

.tile-basemap {
    border: 1px solid #ddd;
    background: #fbfbfb;
    color: #5f5f5f;
    width: 200px;
    height: 200px;
    padding: 0px;
}

.tile-basemap-title {
    position: absolute;
    bottom: 0px;
    padding: 5px;
    background: #eee;
    width: 200px;
    height: 40px;
    opacity: .8;
    color: #123;
}

.tile-basemap-title-sm {
    position: absolute;
    bottom: 0px;
    padding: 5px;
    background: #eee;
    width: 150px;
    height: 40px;
    opacity: .8;
    color: #123;
}

.mapboxgl-ctrl-top-left .mapboxgl-ctrl {
    visibility: hidden;
}

.widget-wrapper .mapboxgl-map {
    z-index: 10;
    margin-bottom: -10px;
}

.map-overlay-item-tools-panel .noUi-base {
    background: #489EED;
    /*-webkit-transition: background 450ms;*/
    /*transition: background 450ms;*/
}

.map-overlay-item-tools-panel .noUi-horizontal {
    height: 10px;
}

.map-overlay-item-tools-panel .noUi-horizontal .noUi-handle {
    width: 20px;
    height: 20px;
    left: -9px;
    top: -6px;
}

.map-overlay-item-tools-panel .noUi-stacking .noUi-handle {
    z-index: 10;
}

.map-overlay-item-tools-panel .noUi-handle {
    border: 1px solid #e1e5ea;
    border-radius: 2px;
    background: #FFF;
    cursor: default;
    box-shadow: inset 0 0 1px #FFF, inset 0 1px 7px #EBEBEB, 0 3px 4px -3px #AAA;
}

.map-overlay-item-tools-panel .overlay-slider {
    width: 150px;
    margin-top: -5px;
}

.map-overlay-item-tools-panel .pips.noUi-horizontal {
    margin-bottom: 70px;
}

.map-thumbnail {
    padding-top: 5px;
}

.overlay-invisible .relative {
    background-color: #f8f8f8;
}

.overlay-invisible a {
    color: #999;
}

.overlay-invisible i {
    color: #999;
}

.map-widget-panel-title.legend-subtitle {
    height: 35px;
    padding-left: 8px;
    padding-top: 1px;
}

#overlays-panel .map-widget-panel-title:hover {
    cursor: pointer;
}

.noUi-target {
    position: relative;
    margin-top: 10px;
    margin-bottom: -12px;
}

.sub-navmenu-header {
    padding: 10px 18px;
    font-weight: bold;
}

.new-option-field input {
    display: inline;
    width: 90%;
}

.new-option-field i {
    padding-top: 10px;
}

.added-domain-option {
    padding-bottom: 4px;
}

.content-instructions {
    font-size: 13px;
    color: #8d8d8d;
    margin-top: -30px;
    line-height: 1.25;
    margin-bottom: 20px;
}


/* Function Manager Page */

.function-settings {
    margin: -40px 0px 120px -15px;
}

.href-toolbar {
    text-align: center;
    margin-top: -10px;
    padding-bottom: 10px;
}

.tooltype {
    position: absolute;
}

.href-button {
    color: #f4f4f4;
    font-size: 11px;
    padding: 5px 0px;
    /*margin: -5px 0px 15px 0px;*/
    background: #5393C8;
    border: 1px solid #1561A1;
    display: inline-block;
    width: 100%;
}

.href-button:hover {
    color: #fff;
    background: #1266AB;
}

.href-button:focus {
    color: #fff;
    background: #1266AB;
}

.toggle-map-size {
    width: 90px;
    font-size: 11px;
    text-align: center;
    border-radius: 2px;
}

.iiif-expand-button {
    position: absolute;
}

.iiif-toolbar {
    border-left: 1px solid #999;
    border-right: 1px solid #999;
}

.iiif-widget-panel {
    height: 430px;
    width: 298px;
    right: 11px;
    border-bottom: 1px solid #999;
    border-right: 1px solid #999;
}

.iiif-widget-panel-title {
    width: 297px;
}


/* Hide "Full Screen" button for map tools widget in card manager */

.widget-preview div div div div span .toggle-map-size {
    display: none;
    -webkit-touch-callout: none;
    /* iOS Safari */
    -webkit-user-select: none;
    /* Chrome/Safari/Opera */
    -khtml-user-select: none;
    /* Konqueror */
    -moz-user-select: none;
    /* Firefox */
    -ms-user-select: none;
    /* Internet Explorer/Edge */
    user-select: none;
    /* Non-prefixed version, currently
                                  not supported by any browser */
}

.map-filter-panel div div div div span .toggle-map-size {
    display: none;
    -webkit-touch-callout: none;
    /* iOS Safari */
    -webkit-user-select: none;
    /* Chrome/Safari/Opera */
    -khtml-user-select: none;
    /* Konqueror */
    -moz-user-select: none;
    /* Firefox */
    -ms-user-select: none;
    /* Internet Explorer/Edge */
    user-select: none;
    /* Non-prefixed version, currently
                                  not supported by any browser */
}

.widget-preview div div div h4 .toggle-map-size:hover {
    cursor: default;
    background: #5393C8;
}

.widget-preview div div div h4 .toggle-map-size:focus {
    background: #5393C8;
}

.widget-preview div div div h4 .toggle-map-size i:hover {
    cursor: default;
}


/* End Disable "Full Screen" button for map tools widget in card manager */

.left-column-message {
    padding: 10px 15px;
    color: #777;
    font-size: 15px;
}

.library-container {
    padding: 0px;
    border-left: 1px solid #e8e8e8;
}

.library-header {
    display: flex;
    align-items: center;
    height: 40px;
    font-size: 15px;
    background: #f4f4f4;
    border-bottom: 1px solid #e4e4e4;
}

.library-find {
    margin-right: 25px;
    font-size: 15px;
    color: #999;
    width: 80px;
    border-right: 1px solid #ccc;
    display: block;
    text-align: center;
}

.library-grid-title {
    font-weight: normal;
    font-size: 15px;
    display: inline-block;
}

.library-card-entry {
    background: #f8f8f8;
}


/* End Function Manager Page */

.category-header {
    display: flex;
    align-items: center;
    height: 50px;
    padding-left: 10px;
    font-size: 15px;
    background: #f4f4f4;
    border-bottom: 1px solid #e4e4e4;
}

.category-title {
    font-weight: normal;
    font-size: 15px;
    padding-right: 10px;
    color: #999;
    display: inline-block;
}

.category-title.active {
    color: #123;
}

.category-title:hover {
    cursor: pointer;
}

.carousel, .carousel .item {
    height: 500px;
    text-align: center;
}

.carousel-caption {
    z-index: 10;
}

.carousel .container {
    width: auto;
}

.carousel-inner>.item>img {
    position: absolute;
    top: 0;
    left: 0;
    min-width: 100%;
    height: inherit;
    max-width: 100%;
    object-fit: contain;
}

.dz-img {
    object-fit: contain;
}

.geocoder-results {
    max-height: 410px;
    width: 250px;
    margin-left: 0px;
    overflow-y: auto;
}

.geocoder-result-item {
    min-height: 40px;
    border: 1px solid #e2e2e2;
    border-top-width: 0px;
    background: #fbfbfb;
    padding: 10px;
    cursor: pointer;
}

.geocode-clear {
    position: absolute;
    right: 10px;
    top: 10px;
    cursor: pointer;
}

.focused-geocoder-result {
    background-color: #dbf1f5;
}

.selected-geocoder-result {
    font-weight: bold;
    background: #dbf1f5;
}

.hover-panel-small {}

.hover-feature-info {
    position: absolute;
    z-index: 1000;
    left: 35px;
    margin: 10px;
    width: 400px;
    padding: 0px;
    border: solid 1px #999;
    border-radius: 2px;
    box-shadow: 0 5px 15px rgba(0, 0, 0, 0.3);
    background-color: rgb(249, 249, 249);
    opacity: 0.9;
}

.hover-rr-node-info {
    z-index: 999999;
    margin: 10px;
    width: 300px;
    padding: 0px;
    border: solid 1px #999;
    border-radius: 2px;
    box-shadow: 0 5px 15px rgba(0, 0, 0, 0.3);
    background-color: rgb(249, 249, 249);
    display: flex;
    flex-direction: column;
}

.rr-fdg-details {
    display: flex;
    flex-direction: column;
}

.rr-fdg-details span {
    flex-direction: row;
}

.rr-number {
    font-weight: bold;
    padding-right: 5px
}

.rr-number.fdg {
    font-weight: bold;
    font-size: 22px;
    text-shadow: 0px 0px 0.08em #fff;
}

.rr-fdg-name {
    display: flex;
    flex-direction: row;
    padding: 5px;
    background-color: #fff;
    border-bottom-style: solid;
    border-color: #ddd;
    border-width: 1px;
}

.rr-fdg-model-name {
    display: flex;
    flex-direction: row;
    padding-top: 3px;
    background-color: #fff;
}

.rr-fdg-edge {
    padding-left: 25px;
    font-style: italic;
    padding-top: 3px;
    padding-bottom: 3px;
    border-bottom-style: solid;
    border-color: #ddd;
    border-width: 1px;
}

.related-node-details {
    display: flex;
    flex-direction: column;
}

.iiif-widget {
    position: relative;
}

.iiif-widget .hover-feature-info {
    margin-left: 25px;
    height: 220px;
}

.hover-feature-title-bar {
    height: 40px;
    padding: 10px;
    background: #ebebeb;
    max-width: 400px;
}

.hover-feature-title {
    font-size: 15px;
    max-width: 360px;
    white-space: nowrap;
    overflow: hidden;
    text-overflow: ellipsis;
}

.hover-feature-body {
    padding: 10px 10px 20px 10px;
    overflow-y: scroll;
}

.hover-feature {
    font-size: 13px;
    color: #555;
    font-weight: 500;
    margin-bottom: 20px;
    width: 380px;
    overflow: hidden;
    text-overflow: ellipsis;
    display: -webkit-box;
    -webkit-box-orient: vertical;
    -webkit-line-clamp: 4;
    /* number of lines to show */
    line-height: 1.2em;
    /* fallback */
    max-height: 12em;
    /* fallback */
}

.hover-panel-dismiss {
    position: absolute;
    top: 10px;
    right: 10px;
    font-size: 19px;
}

.hover-feature-metadata {
    margin-bottom: -4px;
}

.saved-search-container {
    padding: 5px;
}

.saved-search-grid {
    height: calc(100vh - 105px);
    width: 100%;
    min-height: 400px;
    overflow-y: scroll;
}

.saved-search-grid-content {
    margin: 10px 0 0;
    width: 100%;
    float: left;
    position: relative;
}

.ss-grid-item:last-child {
    margin-bottom: 40px;
}

.ss-grid-item {
    position: absolute;
    border: 1px solid #ddd;
    width: 224px;
    height: 164px;
    float: left;
    -webkit-transition: .6s all ease;
    -moz-transition: .6s all ease;
    -o-transition: .6s all ease;
    transition: .6s all ease;
    -webkit-background-size: cover;
    -moz-background-size: cover;
    -o-background-size: cover;
    background-size: cover;
    background-color: white;
}

.search-caption-activeWrap {
    position: absolute;
    z-index: 2;
    height: 100%;
    width: 100%;
}

.search-caption-alignCenter {
    display: table;
    width: 100%;
    height: 100%;
}

.search-caption-body {
    display: table-cell;
    vertical-align: middle;
    text-align: center
}

.search-caption-activeWrap {
    position: absolute;
    z-index: 2;
    height: 100%;
    width: 100%;
}

.search-caption-alignCenter {
    display: table;
    width: 100%;
    height: 100%;
}

.search-caption-body {
    display: table-cell;
    vertical-align: middle;
    text-align: center
}

.search-query-link-captions {
    padding-left: 0;
    color: #123;
    font-size: 16px;
    font-weight: 400;
    letter-spacing: 1px;
    text-transform: uppercase;
    margin: 0 0 20px;
    list-style: none;
    text-align: center;
    cursor: pointer;
}

.search-query {
    padding-top: 10px;
    padding-tom: 10px;
    margin-top: -20px;
    margin-left: 20px;
    margin-right: 20px;
    background: rgba(200, 200, 200, 0.8);
}

a.search-query-link-captions:hover {
    font-weight: 600;
    color: #fff;
}

a.search-query-link-captions:active {
    font-weight: 600;
    color: #fff;
}

a.search-query-link-captions:focus {
    font-weight: 600;
    color: #fff;
}

.search-query-desc {
    color: #444;
    font-size: 13px;
    text-transform: uppercase;
}

.search-results {
    -ms-flex: 0 0 400px;
    -webkit-flex: 0 0 400px;
    flex: 0 0 400px;
}

.search-control-container {
    -ms-flex: 0 0 400px;
    -webkit-flex: 0 0 400px;
    flex: 0 0 400px;
    margin-bottom: 0px;
    background-color: #fafafa;
    padding: 10px 20px 80px 20px;
    border-right: solid 1px #dddddd;
    overflow-y: scroll;
    overflow-x: hidden;
    transition: all .5s;
    margin-top: inherit;
}

.search-title {
    font-size: 19px;
    font-weight: 500;
    margin-top: 0px;
}

.search-candidate-title, .search-candidate-link {
    color: steelblue;
    padding-right: 8px;
}

.search-control-container.slide {
    margin-left: -400px;
    transition: all .5s;
}

.search-results-panel-closed {
    left: 10px;
}

.search-listing-icon {
    transform: translate(0, -2px);
    font-size: 12px;
}

.search-results-pagination {
    position: fixed;
    bottom: 0px;
}

.pagination>li>a.disabled {
    cursor: default;
    color: rgb(160, 160, 160);
}

.pagination>li>a.disabled:hover, .pagination>li>a.disabled:focus {
    border-color: #dcdcdc;
    box-shadow: none;
    background-color: transparent;
}

ul.pagination {
    font-size: 12px;
}

.map-filter-panel {
    /*margin-left: 10px;*/
    position: absolute;
    left: -5px;
    right: -15px;
    top: -25px;
    z-index: 1;
}

.arches-select2 .select2-choices .select2-search-field {
    height: 34px;
}

.select2-container-multi .select2-choices {
    min-height: 36px !important;
}

.select2-container-multi .select2-choices .select2-search-field input {
    margin: 3px 10px;
}

.arches-select2 .select2-choices .select2-search-field input {
    margin-top: 3px;
}

.time-search-container {
    padding: 20px;
}

.form-settings-container {
    -ms-flex: 0 0 calc(100% - 650px);
    -webkit-flex: 0 0 calc(100% - 650px);
    flex: 0 0 calc(100% - 650px);
    margin-bottom: 0px;
    margin-left: -1px;
    padding: 10px;
    overflow-y: scroll;
    overflow-x: hidden;
}

.dropdown-crud {
    right: 0px;
    padding-left: 15px;
    min-height: 500px;
    overflow-y: scroll;
}

.resource-selector-button {
    margin-top: -30px;
    padding-bottom: 0px;
}

.search-results-container {}

.calendar {
    display: table-cell;
    width: 180px;
    padding-left: 5px;
}

.calendar div .form-control[disabled] {
    background: #f7f7f7;
    border: 1px solid #ddd;
    color: #777;
}

.datepicker-inline {
    background: #fff;
    border-width: 0px;
}

.search-label {
    font-weight: 300;
    font-size: 17px;
    margin-bottom: 3px;
}

.search-date-picker {
    display: inline-block;
    padding-left: 20px;
    padding-right: 20px;
    font-size: 16px;
    color: #123;
    background: azure;
    height: 40px;
    width: 235px;
}

.date-selector {
    position: absolute;
    top: 10px;
    left: 20px;
}

#calendar .chosen-container-single .chosen-single {
    height: 40px;
    padding-top: 10px;
}

#calendar .chosen-container-single .chosen-single div b:before {
    vertical-align: -70%;
}

.calendar-title {
    color: #fff;
    font-weight: 600;
}

.time-search-calendar-panel {
    padding: 10px;
    background: #9DCCF7;
    font-size: 13px;
    font-weight: 500;
    display: table-cell;
}

.time-wheel-display-toggle {
    position: absolute;
    top: 20px;
    right: 20px;
}

.rr-display-toggle {
    position: absolute;
    top: -7px;
    right: 170px;
}

.rr-display-toggle.open-graph {
    right: 20px;
}

.related-resources-title {
    font-size: 19px;
    font-weight: 500;
}

.related-resources-relationship {
    margin-top: -25px;
    margin-right: 10px;
    float: right;
}

.related-resources-delete {
    position: absolute;
    top: -37px;
    left: 180px;
    height: 33px;
}

.selected-resource-list {
    position: absolute;
    top: 85px;
    right: 25px;
    left: 15px;
    padding: 5px;
    height: 100px;
    background: #f8f8f8;
    overflow-y: scroll;
}

.selected-resource {
    margin-left: 5px;
    margin-bottom: 3px;
}

.related-reources-crud-link {
    background: #ddd;
    border: 1px solid #ccc;
    height: 33px;
    padding: 5px 8px;
    margin-top: -11px;
}

.search-filter {
    transform: translate(0, -2px);
    font-size: 21px;
    padding: 6px;
    margin-top: -10px;
    color: #888;
    border: 1px solid transparent;
}

.search-filter.active {
    background: #f2f2f2;
    color: #555;
    border: 1px solid #ddd;
}

.search-filter:hover {
    cursor: pointer;
    background: #f2f2f2;
    color: #555;
    border: 1px solid #ddd;
}

.search-listing {
    width: 360px;
    background: #fff;
    border: 1px solid #ddd;
    margin-bottom: 10px;
}

.search-listing:hover {
    border: 1px solid steelblue;
}

.search-listing:active {
    border: 1px solid steelblue;
}

.search-listing.selected {
    border: 1px solid steelblue;
}

.search-listing-title {
    font-size: 15px;
    font-weight: 500;
    background: #fff;
    color: #666;
    margin-top: 0px;
    margin-bottom: 0px;
    padding: 10px 5px 0px 10px;
}

.search-listing-body {
    height: 4.6em;
    font-size: 12px;
    line-height: 1.35;
    color: #888;
    background: #fff;
    padding: 5px 10px;
    margin-bottom: 10px;
    overflow: hidden;
    text-overflow: ellipsis;
    display: -webkit-box;
    -webkit-box-orient: vertical;
    -webkit-line-clamp: 3;
    /* number of lines to show */
}

.search-listing-footer {
    height: 40px;
    font-size: 11px;
    padding: 10px 10px 0px 10px;
    background: #fafafa;
    border-top: 1px solid #ddd;
}

.data-entry-container {
    width: calc(100% - 810px);
    background: #ebeef0;
}

.time-wheel-wrap {
    float: left;
    width: 750px;
    margin-top: 0px;
    margin-bottom: 100px;
}

.time-wheel-wrap .sequence {
    font-size: 15px;
    margin-bottom: 10px;
}

.time-wheel-wrap .sequence text {
    font-weight: 600;
    fill: #123;
}

.time-wheel-wrap .chart {
    position: relative;
}

.time-wheel-wrap .chart path {
    cursor: pointer;
    stroke: #fff;
}

.time-wheel-wrap .trail {
    height: 30px;
}

.time-wheel-wrap .explanation {
    position: absolute;
    top: 260px;
    left: 305px;
    width: 140px;
    text-align: center;
    color: #666;
    z-index: 1;
}

.time-wheel-wrap .percentage {
    font-size: 2.5em;
}

table.table.dataTable {
    margin-bottom: 0;
}

.arches-related-resource-panel {
    position: absolute;
    top: 0;
    right: 0;
    left: 0;
    z-index: 1;
}

.related-resources-header {
    position: relative;
    z-index: 2;
}

.related-resources-header.open-graph {
    width: calc(100% - 245px);
}

.nodeLabels {
    font-size: 11px;
    fill: #454545;
    text-anchor: middle;
}

.root-node-label {
    stroke: #999;
    /*#3275b1;*/
    font-size: 32px;
    font-weight: 900;
    fill: #fcfcfc;
    /*#fdfdfd; */
    opacity: 1.;
    text-anchor: middle;
    pointer-events: none;
}

.d3-tip {
    line-height: 1.2;
    display: block;
    width: 200px;
    font-size: 11px;
    border: solid 1px #BBBBBB;
    padding: 6px;
    background: rgba(256, 256, 256, 0.8);
    color: #434343;
    border-radius: 2px;
    pointer-events: none;
    box-shadow: 2px 2px 2px 0px rgba(0, 0, 0, 0.25);
}

.d3-tip:after {
    box-sizing: border-box;
    display: inline;
    font-size: 10px;
    width: 100%;
    line-height: 1;
    color: rgba(180, 180, 180, 0.8);
    position: absolute;
    pointer-events: none;
}

.d3-tip.n:after {
    content: "\25BC";
    margin: -1px 0 0 0;
    top: 100%;
    left: 0;
    text-align: center;
}

.d3-tip.e:after {
    content: "\25C0";
    margin: -4px 0 0 0;
    top: 50%;
    left: -8px;
}

.d3-tip.s:after {
    content: "\25B2";
    margin: 0 0 1px 0;
    top: -10px;
    left: 0;
    text-align: center;
}

.d3-tip.w:after {
    content: "\25B6";
    margin: -4px 0 0 -1px;
    top: 50%;
    left: 100%;
}

.graph-tooltip-name {
    font-weight: bold;
}

.map-preview-panel {
    padding-top: 5px;
}

.service-buttons-heading {
    position: absolute;
    top: -3px;
    right: 10px;
}

.basemap-preview-panel {
    padding-top: 5px;
    padding-left: 7.5px;
}

.resource-map-service-container {
    padding-top: 10px;
}

.map-service-container {
    padding: 10px;
}

.map-service-manage-buttons {
    position: absolute;
    top: 10px;
    right: 60px;
}

.basemap-preview-panel .map-service-manage-buttons {
    right: 60px;
}

.resource-service-buttons-heading {
    position: absolute;
    top: -60px;
    right: 10px;
}

.map-service-preview {
    background: #f4f4f4;
    border: 1px solid #ddd;
    height: 250px;
}

.map-service-tab-content {
    min-height: 250px;
}

.advanced-map-style-switch {
    margin-top: -45px;
    margin-right: 10px;
    margin-bottom: 10px;
}

.map-service-config {
    padding: 0px 30px 10px 30px;
}

.service-url {
    font-size: 12px;
    color: #999;
}

.service-switch-shim {
    margin-top: 8px;
}

.config-title {
    font-weight: normal;
    padding: 0 20px 0 0px;
    margin-top: 10px;
    font-size: 1.216em;
    line-height: 40px;
    white-space: nowrap;
    overflow: hidden;
    text-overflow: ellipsis;
}

.config-title-tab {
    font-weight: normal;
    padding: 0 20px 0 0px;
    margin-top: 10px;
    font-size: 1.15em;
    line-height: 40px;
    white-space: nowrap;
    overflow: hidden;
    text-overflow: ellipsis;
}

.advanced-style-panel {
    margin-right: 0px;
    margin-left: 0px;
    margin-top: 5px;
    margin-bottom: 10px;
}

.map-style-panel-body {
    padding-bottom: 5px;
}

.simple-style-panel {
    margin-top: -15px;
}

.layer-styler {
    width: 33%;
}

.map-service-nav-tabs {
    background: #f6f6f6;
}

.service-widget-container {
    padding: 0px 15px 10px 15px;
    margin-top: -10px;
}

.service-label {
    font-size: 14px;
    font-weight: 500;
    color: #666;
    line-height: 1.2;
    padding-bottom: 5px;
}

.service-name {
    font-size: 14px;
    font-weight: 400;
    color: #888;
    line-height: 1.2;
    overflow-wrap: break-word;
}

.dropdown-shim {
    margin-top: 10px;
}

.style-title {
    font-weight: 600;
    color: #666;
}

.col-divider {
    border-right: 1px solid #eee;
}

.service-notes {
    color: #888;
    margin-bottom: 0px;
}

.control-label-value {
    padding-top: 7px;
    font-weight: bold;
}

.map-server-instructions {
    padding: 0px 10px 20px 10px;
    color: #808080;
}

.map-server-basemap-button {
    position: absolute;
    z-index: 10;
    right: 10px;
    top: 5px;
    background: rgba(255, 255, 255, 0.88);
}

.map-service-tabs {
    border: 1px solid #ddd;
    background: #f9f9f9;
    margin-bottom: 0px;
}

.hover-feature-loading {
    padding: 25px;
    font-size: 16px;
}


/**********
*  Axes
*/

.axis path {
    fill: none;
    stroke: #000;
    stroke-opacity: .75;
    shape-rendering: crispEdges;
}

.axis path.domain {
    stroke-opacity: .75;
}

.axis line {
    fill: none;
    stroke: #000;
    stroke-opacity: .25;
    shape-rendering: crispEdges;
}

.axis line.zero {
    stroke-opacity: .75;
}


/**********
*  Line chart
*/

.point-paths path {
    /*
  fill: #eee;
  stroke: #aaa;
  */
    stroke-opacity: 0;
    fill-opacity: 0;
}

.lines path {
    fill: none;
    stroke-width: 1.5px;
    stroke-linecap: round;
    transition: stroke-width 250ms linear;
    -moz-transition: stroke-width 250ms linear;
    -webkit-transition: stroke-width 250ms linear;
    transition-delay: 250ms -moz-transition-delay: 250ms;
    -webkit-transition-delay: 250ms;
}

.line.hover path {
    stroke-width: 6px;
}

.lines .point {
    transition: stroke-width 250ms linear;
    -moz-transition: stroke-width 250ms linear;
    -webkit-transition: stroke-width 250ms linear;
}

.lines .point.hover {
    stroke-width: 20px;
    stroke-opacity: .5;
}

.hover-feature-body .row.widget-wrapper {
    margin-right: 0;
    padding-left: 0;
    padding-right: 0;
}

.hover-feature-body .row.widget-wrapper .col-xs-12 {
    padding: 0;
}

.hover-feature-body .row.widget-wrapper label {
    display: none;
}

.hover-feature-footer {
    height: 50px;
    border-top: 1px solid #ddd;
    padding: 10px;
    padding-top: 15px;
}

.hover-feature-footer a {
    color: steelblue;
    font-weight: 500;
    padding-right: 10px;
}

.advanced-search-title {
    font-size: 16px;
    font-weight: 500;
    margin-top: 5px;
    color: #666;
}

a .search-type-link {
    height: 50px;
    width: 50px;
}

.search-type-btn.relative:hover {
    background: #f0f0f0;
    color: #123;
}

.search-type-btn.relative.active {
    background: #f0f0f0;
    border: 1px solid #ddd;
    color: #123;
}

.search-type-btn {
    height: 50px;
    font-size: 11px;
    color: #888;
}

.search-type-btn i {
    font-size: 15px;
}

.search-type-btn p {
    padding-top: 5px;
}

.facets-container {
    position: absolute;
    width: 250px;
    right: 0px;
    border-left: 1px solid #ddd;
}

.facets-search-container {
    position: absolute;
    width: calc(100% - 250px);
    height: calc(100vh - 115px);
    overflow-y: auto;
    padding: 20px;
}

.search-facets {
    height: calc(100vh - 115px);
    overflow-y: auto;
    background: #f8f8f8;
    border-right: 1px solid #ddd;
}

.list-group.search-facets {
    margin: 0;
}

.search-facet-item {
    position: relative;
    display: block;
    padding: 10px 15px;
    margin-bottom: -1px;
    background-color: #fff;
    border: 1px solid #ddd;
    border-right-width: 0px;
    border-left-width: 0px;
}

.search-facet-item:first-of-type {
    border-top-width: 0px;
}

a.search-facet-item:not(.active):hover {
    cursor: pointer;
}

a.search-facet-item:hover, a.search-facet-item:focus {
    background-color: #f8f8f8;
}

div.search-facet-item.disabled {
    border-bottom: 1px solid #ddd;
    margin-bottom: 1px;
    padding-left: 10px;
    padding-right: 10px;
}

.search-facet-item-heading {
    font-weight: 400;
    font-size: 13px;
}

a.search-facet-item .search-facet-item-heading {
    color: #666;
}

a.search-facet-item {
    color: #777;
}

.search-facet-item.disabled {
    background: #f6f6f6;
    color: #666;
    cursor: default;
}

a.search-facet-item.disabled {
    cursor: default;
}

.pagination-bottom {
    position: absolute;
    bottom: 10px;
    width: 400px;
    margin-left: -20px;
    border-top: 1px solid #ddd;
    border-right: 1px solid #ddd;
    background: #f8f8f8;
}

.faceted-search-container {
    background: #fbfbfb;
    border: 1px solid #ddd;
    border-radius: 1px;
    min-height: 50px;
    padding: 10px;
    margin-bottom: 10px;
}

.facet-name {
    font-size: 15px;
    color: #333;
}

.facet-search-criteria {
    position: relative;
    padding: 10px 0px 0px 0px;
}

.facet-search-button {
    padding: 10px;
}

.faceted-search-operator-container {
    background: #f0a636;
    border: 1px solid #f1aa40;
    color: #fff;
    border-radius: 1px;
    height: 50px;
    padding: 15px;
    margin-bottom: 10px;
}

.facet-btn-group {
    width: 100%;
}

.facet-btn {
    width: 50%;
    height: 40px;
}

.facet-btn:focus, .facet-btn.selected {
    background: #ee9818;
}

.facet-label {
    margin-left: 15px;
    margin-bottom: 5px;
}

.facet-body {
    padding-top: 5px;
    padding-bottom: 45px;
}

.landing-attribution {
    position: absolute;
    top: 300px;
    color: #fff;
}

.help-text-crud {
    z-index: 1000;
}

.resource-instance-search .resource-instance-wrapper {
    padding: 0;
}

.resource-instance-search .row.widget-wrapper {
    padding-top: 0;
    padding-left: 0;
    padding-right: 0;
    margin-left: 0;
    margin-right: 0;
}

.library-panel-search-bar {
    position: absolute;
    left: 10px;
}

.print-map {
    display: none;
}

.hidden-map {
    overflow: hidden;
    height: 0;
    width: 0;
    position: fixed;
}

.print-map-container {
    width: 576px;
    height: 360px;
}

.default-message {
    font-size: 13px;
    padding-top: 5px;
    color: #777;
}

.project-panel-header.edit-mode {
    height: 80px;
}

.mobile-project-manager-editor div.title-block-title {
    width: 255px;
    height:86px;
}

.mobile-project-manager-editor .library-card:first-child {
    margin-top: -5px;
}

.mobile-project-manager-editor .library-card {
    margin-left: -5px;
}

.mobile-project-manager-editor .clear-node-search {
    top: 37px;
}

.mobile-project-manager-editor .card-nav-container {
    margin-bottom: 0;
}

.mobile-project-manager-editor .layer-list {
    background: transparent;
    border-top: 0px;
}

.mpm-project-card {
    width: 200px;
    position: absolute;
    left: 10px;
    top: 10px;
    white-space: nowrap;
    overflow: hidden;
    text-overflow: ellipsis;
    font-size: 14px;
}

.mpm-project-name {
    width: 220px;
    white-space: nowrap;
    overflow: hidden;
    text-overflow: ellipsis;
    font-size: 15px;
}

.mpm-project-subtitle {
    width: 220px;
    position: absolute;
    left: 10px;
    top: 28px;
    padding: 2px 2px 3px 0px;
    color: #8ba2b9;
    font-size: 12px;
    white-space: nowrap;
    overflow: hidden;
    text-overflow: ellipsis;
}

.mpm-card-content {
    margin-top: -54px;
    margin-left: -35px;
}

.mpm-left-panel {
    -ms-flex: 0 0 250px;
    -webkit-flex: 0 0 250px;
    flex: 0 0 250px;
    height: 540px;
    background: #fcfcfc;
    border-right: 1px solid #ddd;
}

.mpm-right-panel {
    position: absolute;
    top: 15px;
    left: 270px;
    width: calc(100% - 250px);
    height: 550px;
    padding: 10px;
}

.mpm-account-detail-panel {
    margin: 20px 0px;
}

.mpm-group-name {
    width: 400px;
    position: absolute;
    left: 55px;
    top: 1px;
    white-space: nowrap;
    overflow: hidden;
    text-overflow: ellipsis;
    font-size: 15px;
    font-weight: 600;
}

.mpm-group-subtitle {
    width: 400px;
    position: absolute;
    left: 55px;
    top: 18px;
    padding: 2px 2px 3px 0px;
    color: #8ba2b9;
    font-size: 13px;
    white-space: nowrap;
    overflow: hidden;
    text-overflow: ellipsis;
}

.mpm-user-name {
    font-size: 15px;
    font-weight: 500;
    color: #156AB7;
    margin-top: 5px;
    margin-bottom: 5px;
}

.mpm-user-subtitle {
    color: #777;
    font-size: 13px;
}

.mpm-project-status {
    position: absolute;
    top: 12px;
    right: 12px;
    font-size: 12px;
}

.mpm-user-status {
    color: #fff;
    background: #3acaa1;
    border: 1px solid #42cca5;
    padding: 4px 10px;
    margin-top: -4px;
    font-size: 13px;
    width: 75px;
    text-align: center;
}

.mpm-user-status.add {
    background: #f4f4f4;
    color: #454545;
    border: 1px solid #ddd;
}

.library-card.inactive {
    background: #f7f7f7;
}

.mpm-item-listing-header-panel {
    padding-top: 10px;
    padding-bottom: 5px;
}

.mpm-item-listing-header {
    color: #454545;
    font-size: 15px;
    font-weight: 500;
}

.project-search-widget.mpm-item-listing {
    top: 0px;
    right: 0px;
}

.mpm-user-summary {
    padding: 10px;
}

.mpm-model-detail-panel {
    padding-left: 10px;
}

.mpm-node-name {
    font-size: 14px;
    font-weight: 600;
    color: #454545;
}

.mpm-node-detail-metadata {
    list-style: none;
}

.mpm-activation-panel {
    margin-top: -30px;
    padding: 20px 40px;
}

.mpm-summary-panel {
    margin-top: 10px;
    margin-left: -10px;
    padding-top: 10px;
    padding-bottom: 10px;
    border-top: 1px solid #eee;
}
.project-panel {
	width: 100%;
	border: 1px solid #3b8dd5;
	margin-bottom: 10px;
}

.project-panel.expired {
	background: #fcfcfc;
	border: 1px solid #ddd;
}

.project-panel-header {
	position: relative;
    height: 76px;
    padding-left: 10px;
    color: #2b425b;
    background: #fff;
    border-bottom: 1px solid #eee;
}

.project-panel.expired > .project-panel-header {
	color: #888;
}

.project-panel-title {
	font-size: 19px;
	float: left;
	font-weight: 500;
	padding-left: 10px;
	margin-top: 12px;
	width: 500px;
	height: 22px;
	text-align: left;
	white-space: nowrap;
	overflow: hidden;
	text-overflow: ellipsis;
}

.project-status {
	position: absolute;
	top: 10px;
	right: 10px;
	width: 70px;
	font-size: 13px;
	color: #777;
	padding: 3px;
	font-style: italic;
	background: #ddd;
}

.project-status.active {
	background: #8bc34a;
	color: #fff;
}

.project-metadata {
	position: absolute;
    top: 35px;
    right: 5px;
    list-style: none;
    font-size: 14px;
}

.project-metadata-item {
	display: inline-block;
    padding: 6px 10px 10px 10px;
    color: #758697;
}

.project-details {
	position: absolute;
	top: 40px;
	left: 20px;
	font-size: 14px;
}

.card-panel-body {
	height: 500px;
}

.project-map {
	height: 500px;
}

.project-footer {
	height: 60px;
	padding: 20px;
	background: #f4f4f4;
	font-size: 14px;
}

@keyframes loader {
    0% {
        background: #ddd;
    }
    33% {
        background: #ccc;
        box-shadow: 0 0 1px #ccc, 15px 30px 1px #ccc, -15px 30px 1px #ddd;
    }
    66% {
        background: #ccc;
        box-shadow: 0 0 1px #ccc, 15px 30px 1px #ddd, -15px 30px 1px #ccc;
    }
}

@media (min-width: 992px) {
    #page-content {
        padding: 15px 15px 25px;
    }
    .rp-report-section {
        padding: 0px 0px 35px 140px;
        background: #fff;
    }
    .rp-section-title {
        margin-left: -100px;
    }
    .dl-horizontal dd {
        margin-left: 280px;
        padding-right: 100px;
    }
    .dl-horizontal dt {
        float: left;
        width: 260px;
        overflow: hidden;
        clear: left;
        text-align: right;
        text-overflow: ellipsis;
        white-space: nowrap;
    }
    .dl-horizontal dt a {
        font-weight: 600;
    }
    .rp-no-data {
        margin-left: 280px;
    }
}

@media (min-width: 400px) {
    .card-wz-grid {
        padding-top: 0;
        margin-top: -10px;
    }
}

@media screen and (max-width: 767px) {
    .morphsearch {
        width: 30%;
        top: 50px;
        right: 10%;
    }
    .morphsearch-input {
        padding: 0 25% 0 10px;
    }
    .morphsearch.open .morphsearch-input {
        font-size: 2em;
    }
    .dummy-column {
        float: none;
        width: auto;
        padding: 0 0 2em;
    }
    .dummy-column:nth-child(2) {
        margin: 0;
    }
    .morphsearch.open .morphsearch-submit {
        -webkit-transform: translate3d(0, -50%, 0) scale3d(0.5, 0.5, 1);
        transform: translate3d(0, -50%, 0) scale3d(0.5, 0.5, 1);
    }
}

@media screen and (max-width: 969px) {
    .morphsearch {
        width: 30%;
        top: 10px;
        right: 25px;
    }
}

@media screen and (min-width: 970px) {
    .morphsearch {
        width: 30%;
        top: 15px;
        right: 25px;
    }
}

@media screen and (max-width: 830px) {
    .og-expander h3 {
        font-size: 32px;
    }
    .og-expander p {
        font-size: 13px;
    }
    .og-expander a {
        font-size: 12px;
    }
}

@media screen and (max-width: 650px) {
    .og-fullimg {
        display: none;
    }
    .og-details {
        float: none;
        width: 100%;
    }
}

@media screen and (max-width: 768px) {
    #content-container {
        padding-top: 50px !important;
    }
    #navbar {
        width: 100%;
    }
    .resource-grid-main-container {
        height: 130px;
    }
    .resource-grid-tools-container {
        top: 70px;
        left: 70px;
    }
    .resource-grid-meta-container {
        top: 90px;
        left: 70px;
    }
}

@media screen and (max-width: 500px) {
    .resource-grid-subtitle {
        width: 300px;
    }
}

@media print {
    header, nav, footer, button, aside, .print-btn, .ep-tools, .geocode-container, .geometry-tools-container, .geometry-editing-notifications, #map-widget-container>.map-widget-container {
        display: none;
    }
    #content-container {
        padding: 0 !important;
    }
    .scroll-y {
        height: auto;
    }
    dt {
        text-decoration: underline;
        font-weight: bold;
        color: #808080 !important;
    }
    dd {
        margin-left: 2px;
    }
    a[href]:after {
        content: none;
    }
    .dl-horizontal dd {
        margin-left: 280px;
        padding-right: 100px;
    }
    .dl-horizontal dt {
        float: left;
        width: 260px;
        overflow: hidden;
        clear: left;
        text-align: right;
        text-overflow: ellipsis;
        white-space: nowrap;
    }
    .rp-report-section {
        border-bottom: 1px solid rgba(128, 128, 128, 0.5);
    }
    .mapboxgl-map {
        display: none;
    }
    .print-map {
        display: block;
        width: 100%;
        height: 100%;
    }
}<|MERGE_RESOLUTION|>--- conflicted
+++ resolved
@@ -4129,14 +4129,8 @@
 }
 
 .profile-summary-page {
-<<<<<<< HEAD
 	width: 100%;
 	background: #fff;
-=======
-    padding-top: 50px;
-    width: 100%;
-    background: #fff;
->>>>>>> 04a63f7d
 }
 
 .profile-summary-page .img-responsive {
@@ -4208,11 +4202,7 @@
 }
 
 .btn-profile {
-<<<<<<< HEAD
 	width: 65px;
-=======
-    width: 60px;
->>>>>>> 04a63f7d
 }
 
 .profile-full-name {
