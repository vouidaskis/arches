--- conflicted
+++ resolved
@@ -9018,13 +9018,8 @@
     .rp-report-section {
         border-bottom: 1px solid rgba(128, 128, 128, 0.5);
     }
-<<<<<<< HEAD
     .mapboxgl-map {
         display: none;
-=======
-    .mapboxgl-canvas {
-        width: calc(100% - 0px) !important;
->>>>>>> 6f41c5a9
     }
     .print-map {
         display: block;
