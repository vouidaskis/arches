--- conflicted
+++ resolved
@@ -861,20 +861,6 @@
     border-top: 1px solid #ddd;
 }
 
-<<<<<<< HEAD
-.tabbed-workflow-title-bar {
-    display: flex;
-    background-color: #eceef0;
-    align-items: center;
-    justify-content: space-between;
-    border-bottom: 1px solid #ddd;
-    padding: 8px 66px 8px 16px;
-    font-size: medium;
-    font-weight: 600;
-}
-
-=======
->>>>>>> 0d5048e6
 .workflow-nav-tab-container {
     width: 100vw;
     overflow-x: scroll;
