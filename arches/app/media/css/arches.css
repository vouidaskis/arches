--- conflicted
+++ resolved
@@ -1,898 +1,895 @@
-/* Tree Panel
-------------------------------------*/
-
-
-.concept_tree{
-    padding: 13px;
-}
-
-ul.jqtree-tree div.jqtree_common { 
-    display: block; 
-    margin: 5px 0; 
-    padding: 5px 10px;
-    color: #333; 
-    border: 1px solid #ccc;
-    text-decoration: none; 
-    font-weight: bold; 
-    background: #fafafa;
-    background: -webkit-linear-gradient(top, #fafafa 0%, #eee 100%);
-    background:    -moz-linear-gradient(top, #fafafa 0%, #eee 100%);
-    background:         linear-gradient(top, #fafafa 0%, #eee 100%);
-    -webkit-border-radius: 3px !important;
-            border-radius: 3px !important;
-    box-sizing: border-box; 
-    -moz-box-sizing: border-box;
-}
-
-ul.jqtree-tree div.jqtree_common:hover { 
-    color: #2ea8e5; 
-    background: #fff; 
-}
-
-ul.jqtree-tree .jqtree-toggler {
-    position: absolute;
-}
-
-.jqtree-tree li.jqtree-folder {
-    display: block;
-    position: relative; 
-    margin: 0; 
-    padding: 0; 
-    font-size: 13px; 
-    line-height: 20px; 
-}
-
-.jqtree-tree .jqtree-title.jqtree-title-folder {
-    position: relative;
-    left: 1.5em;
-}
-
-.jqtree-tree .jqtree-title {
-    color: #1C4257;
-    vertical-align: middle;
-    margin-left: 0em;
-}
-
-/*
-.concept_tree.jqtree-loading:after {
-    content: url(../../unify/img/select2-spinner.gif);
-}
-*/
-
-.jqtree-tree .jqtree-loading > div a {
-    content: url(../img/select2-spinner.gif);
-}
-
-ul.jqtree-tree li.jqtree-ghost {
-    margin: 0px;
-}
-
-.jqtree-border {
-    padding: 0px 5px;
-    border: dashed 1px #0000ff;
-    border-radius: 3px;
-    -webkit-border-radius: 3px !important;
-            border-radius: 3px !important;
-    box-sizing: border-box; 
-    -moz-box-sizing: border-box;
-}
-
-ul.jqtree-tree li.jqtree-ghost span.jqtree-line {
-    background-color: #fff;
-    opacity: 0.6;
-    border: dashed 1px #0000ff;
-    height: 35px;
-    width: 100%;
-    position: relative;
-    left: 0px;
-    top: 0px;
-}
-
-ul.jqtree-tree li.jqtree-ghost span.jqtree-circle {
-    display:none;
-}
-
-/* Concept search widget
-------------------------------------*/
-
-.concept_result {
-    font-weight:bold;
-}
-
-.concept_result_schemaname {
-    font-size: 11px;
-    padding-left: 10px;
-}
-
-/*.sticky {
-    position: fixed!important;
-    width: 100%;
-    margin-top: -62px;
-    z-index: 400;
-    margin-bottom: 20px;
-    overflow-x: hidden;
-    overflow-y: auto;
-}
-*/
-
-.sticky {
-    z-index: 200;
-    padding-top: 0px;
-    padding-bottom: 10px; 
-    padding-top: 30px;
-}
-
-.fixed {
-  position: fixed;
-  top: 0px;
-  width: 100%;
-  padding-bottom: 10px; 
-}
-
-.fixed-menu {
-    margin-top: 15px;
-    position: fixed;
-}
-
-.fixed-spacer {
-    margin-top: 95px;
-}
-
-.menu-top {
-    margin-top: 15px;
-}
-
-.menu-spacer {
-    margin-top: 90px;
-}
-
-.scrolling-spacer {
-    margin-top: 15px;
-}
-
-
-
-/*D3 Concept Graph Classes*/
-.node {
-    stroke: #b3b3b3;
-    fill: #f4f4f4;
-    opacity: 1.;
-    stroke-width: 1.5px;
-}
-
-.node-current {
-    stroke: #3275b1; /*#ffa293;*/
-    stroke-width: 4px;
-    fill: #dcecfa; /*#d7f2af;*/
-    opacity: 1.;
-    cursor: pointer;
-}
-
-.node-current-over {
-    stroke: #115fa5;
-    stroke-width: 4px;
-    fill: #dcecfa; /*#7cadd8;*/
-    opacity: 1.;
-    cursor: pointer;
-}
-
-.node-current-label {
-    stroke: #999; /*#3275b1;*/
-    font-size: 36px;
-    font-weight: 900;
-    fill: #fcfcfc; /*#fdfdfd; */
-    opacity: 1.;
-    text-anchor: middle;
-    pointer-events: none;
-}
-
-
-.node-descendent {
-    stroke: #ededed; /*#7cadd8;*/
-    fill: #fefefe; /*#ccedd6;*/
-    opacity: 1.;
-    stroke-width: 4px;
-    cursor: pointer;
-}
-
-.node-descendent-over {
-    stroke: #115fa5;
-    stroke-width: 3px;
-    fill: #dcecfa;
-    opacity: 1.;
-    cursor: pointer;
-}
-
-.node-descendent-label {
-    font-size: 12px;
-    font-weight: 400;
-    fill: #c2c2c2;
-    opacity: 1.;
-    text-anchor: middle;
-    pointer-events: none;
-}
-
-.node-ancestor {
-    stroke: #ededed; /*#ffa293;*/
-    fill: #fefefe; /*#ebf9d6;*/
-    opacity: 1.;
-    stroke-width: 4px;
-    cursor: pointer;
-}
-
-.node-ancestor-over {
-    stroke: #115fa5;
-    stroke-width: 3px;
-    fill: #dcecfa;
-    opacity: 1.;
-    cursor: pointer;
-}
-
-.node-ancestor-label {
-    font-size: 16px;
-    font-weight: 400;
-    fill: #a2a2a2;
-    opacity: 1.;
-    text-anchor: middle;
-    pointer-events: none;
-}
-
- 
-.link {
-    stroke: #ededed;
-    stroke-width: 5px;
-}
-
-.relatedlink {
-    stroke: #E4E4E4;
-    stroke-width: 3px;
-    stroke-dasharray: 8,5;
-}
-
-.linkMouseover {
-    stroke: #b0b0b0;
-    stroke-opacity: .6;
-}
-
-
-.nodeLabels {
-    font-size: 11px;
-    fill: #454545;
-    text-anchor: middle;
-}
-
-.node_info {
-    width: 320px;
-    height: auto;
-    padding: 15px;
-    background-color: white;
-    -webkit-border-radius: 12px;
-    -moz-border-radius: 2px;
-    border-radius: 2px;
-    -webkit-box-shadow: 1px 1px 2px rgba(0, 0, 0, 0.4);
-    -moz-box-shadow: 1px 1px 4px rgba(0, 0, 0, 0.4);
-    box-shadow: 1px 1px 4px rgba(0, 0, 0, 0.4);
-}
-
-.node_info.hidden {
-    display: none;
-}
-
-.node_info p {
-    margin: 0;
-    font-family: sans-serif;
-    font-size: 16px;
-    line-height: 20px;
-}
-
-.node-selected {
-    fill: #aacdec;
-    stroke: #115fa5;
-}
-
-
-/* Inventory Map Tools Buttons and panels*/
-.arches-map-tools {
-    width: 175px;
-    height: 46px;
-    background: #F5F7FB;
-    color: #3A67A6;
-    font-size: 15px;
-    font-weight: 400;
-    border: 1px solid rgba(206,217,233,.95);
-}
-
-.arches-map-tools:active {
-    top: 0px;
-    left: 0px;
-    color: #3A67A6;
-    background: #F5F7FB;
-    border: 1px solid rgba(206,217,233,.95);
-    z-index: 0;
-    box-shadow: none;
-}
-
-.arches-map-tools:focus {
-    top: 0px;
-    left: 0px;
-    background: #F5F7FB;
-    color: #3A67A6;
-    border: 1px solid rgba(206,217,233,.95);
-    z-index: 0;
-    box-shadow: none;
-}
-
-.arches-map-tools:hover {
-    background: #fdfdfd;
-    color: #645699;
-    border: 1px solid rgba(206,217,233,.95);
-}
-
-.arches-map-tools-pressed {
-    width: 175px;
-    height: 46px;
-    font-size: 15px;
-    background: #ffffff;
-    border: 1px solid rgba(206,217,233,.95);
-    border-top-color: #ffffff;
-    color: #3A67A6;
-    font-weight: 400;
-}
-
-.arches-map-tools-pressed:hover {
-    background: #ffffff;
-    border: 1px solid rgba(206,217,233,.95);
-    border-top-color: #ffffff;
-    cursor: pointer;
-    color: #3A67A6;
-}
-
-.arches-map-tools-pressed:active {
-    background: #ffffff;
-    border: 1px solid rgba(206,217,233,.95);
-    border-top-color: #ffffff;
-    cursor: pointer;
-    color: #3A67A6;
-    top: 0px;
-    left: 0px;
-    /*box-shadow: inset 0 0px 0px rgba(0,0,0,.125);*/
-    box-shadow: none;
-}
-
-.arches-map-tools-pressed:focus {
-    background: #ffffff;
-    border: 1px solid rgba(206,217,233,.95);
-    border-top-color: #ffffff;
-    cursor: pointer;
-    color: #3A67A6;
-}
-
-.btn:active {
-    top: 0px;
-}
-
-.tools-panel {
-    margin-top: -518px;
-    height: 400px; 
-    width: 349px; 
-    margin-left: -1px;
-    background: #ffffff; 
-    border: 1px solid rgba(0,0,0,.15); 
-    opacity: 1.0; 
-    border-top-left-radius: 3px; 
-    border-top-right-radius: 3px;
-}
-
-.overlay-entry {
-    color: #555;
-    font-size: 17px;
-    font-weight: 300;
-    line-height: 1.15;
-}
-
-.overlay-entry-icon {
-    color: #428BCA;
-    font-size: 19px;
-}
-
-.font-120 {
-    font-size: 120%;
-}
-
-
-/*Select2 overrides*/
-
-.select2-arrow{
-    display: none !important; /*removes the down arrow from dropdowns*/
-}
-
-/*
-.sidebar-nav-v1 > li.active > a {
-  color: #333;
-}
-*/
-
-/*Scroll bar mods for Chrome/Safari
-------------------------------------*/
-/*
-::-webkit-scrollbar {
-    width: 5px;
-    background: #ededed;
-}
-
-::-webkit-scrollbar-thumb 
-    background: #a3a3a3;
-    -webkit-border-radius: 1ex;
-    -webkit-box-shadow: 0px 1px 2px rgba(0, 0, 0, 0.5);
-}
-
-::-webkit-scrollbar-corner {
-    background: #ededed;
-}
-*/
-
-.branch-invalid-alert {
-    margin-top: 10px !important;
-}
-
-/* Summer note */
-.note-editor .note-codable {
-  display: none;
-  width: 100%;
-  padding: 10px;
-  margin-bottom: 0;
-  font-family: Menlo,Monaco,monospace,sans-serif;
-  font-size: 14px;
-  color: #ccc;
-  background-color: #222;
-  border: 0;
-  -webkit-border-radius: 0;
-  -moz-border-radius: 0;
-  border-radius: 0;
-  box-shadow: none;
-  -webkit-box-sizing: border-box;
-  -moz-box-sizing: border-box;
-  -ms-box-sizing: border-box;
-  box-sizing: border-box;
-  resize: none;
-}
-
-.select2-hidden-accessible {
-    border: 0;
-    clip: rect(0 0 0 0);
-    height: 1px;
-    margin: -1px;
-    overflow: hidden;
-    padding: 0;
-    position: absolute;
-    width: 1px;
-}
-
-
-/* Timeline Overrides */
-
-.arches-timeline {
-    position:relative;
-}
-
-.arches-timeline-list {
-    list-style:none;
-    margin:0;
-    padding:0;
-}
-
-.arches-timeline-list:after {
-    content:" ";
-    background-color:#eee;
-    position:absolute;
-    display:block;
-    width:2px;
-    top:0;
-    left:150px;
-    bottom:0;
-    z-index:1;
-}
-
-.arches-timeline-list li {
-    position:relative;
-    margin:0;
-    padding:15px 0;
-}
-
-.arches-timeline-list>li:hover {
-    background-color:#f4f4f4;
-}
-
-.arches-timeline-hover li:hover {
-    background-color:#f9f9f9;
-}
-
-.arches-timeline-icon {
-    background:#3276b1;
-    color:#fff;
-    border-radius:50%;
-    position:relative;
-    width: 28px;
-    height: 28px;
-    line-height: 26px;
-    font-size: 12px;
-    text-align:center;
-    left: -41px;
-    top: 26px;
-    z-index:100;
-    padding: 2px;
-}
-
-.added {
-    background:#c39400;
-}
-
-.edited {
-    background:#ffd03a;
-}
-
-.deleted {
-    background:#AE1212;
-}
-
-.arches-timeline-icon>img {
-    height:32px;
-    width:32px;
-    border-radius:50%;
-    margin-top:-2px;
-    margin-left:-2px;
-    border:2px solid #3276b1;
-}
-
-.arches-timeline-time {
-    float:left;
-    width:125px;
-    font-size: 13px;
-    font-weight: 300;
-    color: #a0a0a0;
-    font-style: italic;
-} 
-
-.arches-timeline-time>small {
-    font-style:italic;
-}
-
-.arches-timeline-date {
-    float:left;
-    width:125px;
-    font-size: 15px;
-    font-weight: 400;
-    text-align:right;
-    color: #777;
-} 
-
-.arches-timeline-content {
-    margin-left:178px;
-    margin-top: -40px;
-}
-
-.arches-timeline-content-title {
-    font-size: 17px;
-    font-weight: 400;
-    color: #666;
-}
-
-.arches-timeline-description {
-    font-size: 15px;
-    line-height: 1.25;
-    font-weight: 300;
-    color: #666;
-}
-
-.arches-timeline-editor {
-    color: #666;
-    position: relative;
-    left: 178px;
-}
-
-<<<<<<< HEAD
-
-
-
-/* Search */
-.search-block {
-    margin-bottom: 50px;
-    padding: 50px 0 58px;
-    border-bottom: 1px solid #eee;
-    background: #fafafa;
-}
-=======
-.arches-layer {
-    padding-bottom: 25px;
-    padding-top: 15px;
-    margin-right: 15px;
-    margin-left: 15px;
-}
-
-.arches-layer:hover {
-    background: #f7f7f7;
-}
-
-.arches-layer-divider {
-    margin-left: 15px;
-    margin-right: 15px;
-    margin-top: 0px;
-    margin-bottom: 0px;
-    border-top: 1px solid #dedede;
-}
-
-
-/* Layer Library */
-.arches-layer-library {
-    padding-bottom: 25px;
-    padding-top: 15px;
-    margin-left: 0px;
-    margin-right: 5px;
-    background: #f9f9f9;
-}
-
-/*.arches-layer-library:hover {
-    background: #f7f7f7;
-}*/
-
-.arches-ll-category {
-    color: #777;
-}
-
-.arches-ll-title {
-    font-size: 18px;
-    font-weight: 400;
-    padding-left: 2px;
-    margin-bottom: 3px;
-    color: #555;
-}
-
-.arches-ll-selected {
-    background: #ffffff;
-}
-
-.layer-selector {
-    color: #888;
-}
-
-.layer-selected-title {
-    color: #285e8e;
-}
-
-
-.arches-related-resource {
-    padding-left: 10px; 
-    margin-top: -5px;
-}
-
-
-.arches-related-resource-title {
-    color: #4765a0;
-}
-
-.arches-related-resource-button {
-    margin-top: 10px; 
-    margin-right: 15px;
-}
-
-
-
-/* Flippable Panel */
-.panel {
-    margin: 0 auto;
-    /*width: 130px;
-    height: 130px;  
-    position: relative;
-    font-size: .8em;
-    -webkit-perspective: 600px;
-    -moz-perspective: 600px;*/
-}
-/* -- make sure to declare a default for every property that you want animated -- */
-/* -- general styles, including Y axis rotation -- */
-
-.panel .front {
-    /*position: absolute;
-    top: 0;
-    z-index: 900;
-    width: inherit;
-    height: inherit;
-    text-align: center;*/
-    -webkit-transform: rotateX(0deg) rotateY(0deg);
-    -webkit-transform-style: preserve-3d;
-    -webkit-backface-visibility: hidden;
-    -moz-transform: rotateX(0deg) rotateY(0deg);
-    -moz-transform-style: preserve-3d;
-    -moz-backface-visibility: hidden;
-    /* -- transition is the magic sauce for animation -- */
-    -o-transition: all 1.8s ease-in-out;
-    -ms-transition: all 1.8s ease-in-out;
-    -moz-transition: all 1.8s ease-in-out;
-    -webkit-transition: all 1.8s ease-in-out;
-    transition: all 1.8s ease-in-out;
-}
-
-.panel.flip .front {
-    z-index: 900;
-    -webkit-transform: rotateY(180deg);
-    -moz-transform: rotateY(180deg);
-}
-
-.panel .back {
-    position: absolute;
-    top: 0;
-    z-index: 800;
-    width: inherit;
-    height: inherit;
-    -webkit-transform: rotateY(-180deg);
-    -webkit-transform-style: preserve-3d;
-    -webkit-backface-visibility: hidden;
- 
-    -moz-transform: rotateY(-180deg);
-    -moz-transform-style: preserve-3d;
-    -moz-backface-visibility: hidden;
-    /* -- transition is the magic sauce for animation -- */
-    -o-transition: all 1.8s ease-in-out;
-    -ms-transition: all 1.8s ease-in-out;
-    -moz-transition: all 1.8s ease-in-out;
-    -webkit-transition: all 1.8s ease-in-out;
-    transition: all 1.8s ease-in-out;
-}
-
-.panel.flip .back {
-    z-index: 1000;
-    -webkit-transform: rotateX(0deg) rotateY(0deg);
-    -moz-transform: rotateX(0deg) rotateY(0deg);
-}
-
-.map-space-panel {
-    width: 100%; 
-    height: 650px;
-    margin-left: 0%;
-}
-
-#layer-library {
-    /*margin-top: -650px;
-    margin-left: 100%;*/
-    height: 650px;
-    width: 100%;
-}
-
-
-/* Inventory Map Tools Buttons and panels*/
-.arches-map-tools {
-    width: 175px;
-    height: 46px;
-    background: #F5F7FB;
-    color: #3A67A6;
-    font-size: 15px;
-    font-weight: 400;
-    z-index: 150;
-    border: 1px solid rgba(206,217,233,.95);
-}
-
-.arches-map-tools:active {
-    top: 0px;
-    left: 0px;
-    color: #3A67A6;
-    background: #F5F7FB;
-    border: 1px solid rgba(206,217,233,.95);
-    z-index: 0;
-    box-shadow: none;
-}
-
-.arches-map-tools:focus {
-    top: 0px;
-    left: 0px;
-    background: #F5F7FB;
-    color: #3A67A6;
-    border: 1px solid rgba(206,217,233,.95);
-    z-index: 0;
-    box-shadow: none;
-}
-
-.arches-map-tools:hover {
-    background: #fdfdfd;
-    color: #645699;
-    border: 1px solid rgba(206,217,233,.95);
-}
-
-.arches-map-tools-pressed {
-    width: 175px;
-    height: 46px;
-    font-size: 15px;
-    background: #ffffff;
-    border: 1px solid rgba(206,217,233,.95);
-    border-top-color: #ffffff;
-    color: #3A67A6;
-    font-weight: 400;
-}
-
-.arches-map-tools-pressed:hover {
-    background: #ffffff;
-    border: 1px solid rgba(206,217,233,.95);
-    border-top-color: #ffffff;
-    cursor: pointer;
-    color: #3A67A6;
-}
-
-.arches-map-tools-pressed:active {
-    background: #ffffff;
-    border: 1px solid rgba(206,217,233,.95);
-    border-top-color: #ffffff;
-    cursor: pointer;
-    color: #3A67A6;
-    top: 0px;
-    left: 0px;
-    /*box-shadow: inset 0 0px 0px rgba(0,0,0,.125);*/
-    box-shadow: none;
-}
-
-.arches-map-tools-pressed:focus {
-    background: #ffffff;
-    border: 1px solid rgba(206,217,233,.95);
-    border-top-color: #ffffff;
-    cursor: pointer;
-    color: #3A67A6;
-}
-
-.btn:active {
-    top: 0px;
-}
-
-.tools-panel {
-    margin-top: -580px;
-    height: 500px; 
-    width: 349px; 
-    margin-left: -1px;
-    background: #ffffff; 
-    border: 1px solid rgba(0,0,0,.2); 
-    opacity: 1.0; 
-    border-top-left-radius: 1px; 
-    border-top-right-radius: 1px;
-    box-shadow: 0 5px 15px rgba(0,0,0,0.3);
-}
-
-.overlay-entry {
-    color: #555;
-    font-size: 17px;
-    font-weight: 300;
-    line-height: 1.15;
-}
-
-.overlay-entry-icon {
-    color: #428BCA;
-    font-size: 19px;
-}
-
-.arches-overlay-item {
-    background: #fafafa;
-}
-
-
-.font-120 {
-    font-size: 120%;
-}
-
-.arches-tool-item {
-    font-size: 17px;
-    font-weight: 200;
-    color: #555;
-    margin-left: 5px;
-    margin-right: 5px;
-    display: block;
-    padding-left: 8px;
-    padding-right: 5px;
-    padding-top: 4px;
-    padding-bottom: 4px;
-}
-
-
-.arches-tool-item:hover {
-    background: #f7f7f7;
-}
-
-.arches-tool-text {
-    color: #555;
-}
-
->>>>>>> 0dc6688b
+/* Tree Panel
+------------------------------------*/
+
+
+.concept_tree{
+    padding: 13px;
+}
+
+ul.jqtree-tree div.jqtree_common { 
+    display: block; 
+    margin: 5px 0; 
+    padding: 5px 10px;
+    color: #333; 
+    border: 1px solid #ccc;
+    text-decoration: none; 
+    font-weight: bold; 
+    background: #fafafa;
+    background: -webkit-linear-gradient(top, #fafafa 0%, #eee 100%);
+    background:    -moz-linear-gradient(top, #fafafa 0%, #eee 100%);
+    background:         linear-gradient(top, #fafafa 0%, #eee 100%);
+    -webkit-border-radius: 3px !important;
+            border-radius: 3px !important;
+    box-sizing: border-box; 
+    -moz-box-sizing: border-box;
+}
+
+ul.jqtree-tree div.jqtree_common:hover { 
+    color: #2ea8e5; 
+    background: #fff; 
+}
+
+ul.jqtree-tree .jqtree-toggler {
+    position: absolute;
+}
+
+.jqtree-tree li.jqtree-folder {
+    display: block;
+    position: relative; 
+    margin: 0; 
+    padding: 0; 
+    font-size: 13px; 
+    line-height: 20px; 
+}
+
+.jqtree-tree .jqtree-title.jqtree-title-folder {
+    position: relative;
+    left: 1.5em;
+}
+
+.jqtree-tree .jqtree-title {
+    color: #1C4257;
+    vertical-align: middle;
+    margin-left: 0em;
+}
+
+/*
+.concept_tree.jqtree-loading:after {
+    content: url(../../unify/img/select2-spinner.gif);
+}
+*/
+
+.jqtree-tree .jqtree-loading > div a {
+    content: url(../img/select2-spinner.gif);
+}
+
+ul.jqtree-tree li.jqtree-ghost {
+    margin: 0px;
+}
+
+.jqtree-border {
+    padding: 0px 5px;
+    border: dashed 1px #0000ff;
+    border-radius: 3px;
+    -webkit-border-radius: 3px !important;
+            border-radius: 3px !important;
+    box-sizing: border-box; 
+    -moz-box-sizing: border-box;
+}
+
+ul.jqtree-tree li.jqtree-ghost span.jqtree-line {
+    background-color: #fff;
+    opacity: 0.6;
+    border: dashed 1px #0000ff;
+    height: 35px;
+    width: 100%;
+    position: relative;
+    left: 0px;
+    top: 0px;
+}
+
+ul.jqtree-tree li.jqtree-ghost span.jqtree-circle {
+    display:none;
+}
+
+/* Concept search widget
+------------------------------------*/
+
+.concept_result {
+    font-weight:bold;
+}
+
+.concept_result_schemaname {
+    font-size: 11px;
+    padding-left: 10px;
+}
+
+/*.sticky {
+    position: fixed!important;
+    width: 100%;
+    margin-top: -62px;
+    z-index: 400;
+    margin-bottom: 20px;
+    overflow-x: hidden;
+    overflow-y: auto;
+}
+*/
+
+.sticky {
+    z-index: 200;
+    padding-top: 0px;
+    padding-bottom: 10px; 
+    padding-top: 30px;
+}
+
+.fixed {
+  position: fixed;
+  top: 0px;
+  width: 100%;
+  padding-bottom: 10px; 
+}
+
+.fixed-menu {
+    margin-top: 15px;
+    position: fixed;
+}
+
+.fixed-spacer {
+    margin-top: 95px;
+}
+
+.menu-top {
+    margin-top: 15px;
+}
+
+.menu-spacer {
+    margin-top: 90px;
+}
+
+.scrolling-spacer {
+    margin-top: 15px;
+}
+
+
+
+/*D3 Concept Graph Classes*/
+.node {
+    stroke: #b3b3b3;
+    fill: #f4f4f4;
+    opacity: 1.;
+    stroke-width: 1.5px;
+}
+
+.node-current {
+    stroke: #3275b1; /*#ffa293;*/
+    stroke-width: 4px;
+    fill: #dcecfa; /*#d7f2af;*/
+    opacity: 1.;
+    cursor: pointer;
+}
+
+.node-current-over {
+    stroke: #115fa5;
+    stroke-width: 4px;
+    fill: #dcecfa; /*#7cadd8;*/
+    opacity: 1.;
+    cursor: pointer;
+}
+
+.node-current-label {
+    stroke: #999; /*#3275b1;*/
+    font-size: 36px;
+    font-weight: 900;
+    fill: #fcfcfc; /*#fdfdfd; */
+    opacity: 1.;
+    text-anchor: middle;
+    pointer-events: none;
+}
+
+
+.node-descendent {
+    stroke: #ededed; /*#7cadd8;*/
+    fill: #fefefe; /*#ccedd6;*/
+    opacity: 1.;
+    stroke-width: 4px;
+    cursor: pointer;
+}
+
+.node-descendent-over {
+    stroke: #115fa5;
+    stroke-width: 3px;
+    fill: #dcecfa;
+    opacity: 1.;
+    cursor: pointer;
+}
+
+.node-descendent-label {
+    font-size: 12px;
+    font-weight: 400;
+    fill: #c2c2c2;
+    opacity: 1.;
+    text-anchor: middle;
+    pointer-events: none;
+}
+
+.node-ancestor {
+    stroke: #ededed; /*#ffa293;*/
+    fill: #fefefe; /*#ebf9d6;*/
+    opacity: 1.;
+    stroke-width: 4px;
+    cursor: pointer;
+}
+
+.node-ancestor-over {
+    stroke: #115fa5;
+    stroke-width: 3px;
+    fill: #dcecfa;
+    opacity: 1.;
+    cursor: pointer;
+}
+
+.node-ancestor-label {
+    font-size: 16px;
+    font-weight: 400;
+    fill: #a2a2a2;
+    opacity: 1.;
+    text-anchor: middle;
+    pointer-events: none;
+}
+
+ 
+.link {
+    stroke: #ededed;
+    stroke-width: 5px;
+}
+
+.relatedlink {
+    stroke: #E4E4E4;
+    stroke-width: 3px;
+    stroke-dasharray: 8,5;
+}
+
+.linkMouseover {
+    stroke: #b0b0b0;
+    stroke-opacity: .6;
+}
+
+
+.nodeLabels {
+    font-size: 11px;
+    fill: #454545;
+    text-anchor: middle;
+}
+
+.node_info {
+    width: 320px;
+    height: auto;
+    padding: 15px;
+    background-color: white;
+    -webkit-border-radius: 12px;
+    -moz-border-radius: 2px;
+    border-radius: 2px;
+    -webkit-box-shadow: 1px 1px 2px rgba(0, 0, 0, 0.4);
+    -moz-box-shadow: 1px 1px 4px rgba(0, 0, 0, 0.4);
+    box-shadow: 1px 1px 4px rgba(0, 0, 0, 0.4);
+}
+
+.node_info.hidden {
+    display: none;
+}
+
+.node_info p {
+    margin: 0;
+    font-family: sans-serif;
+    font-size: 16px;
+    line-height: 20px;
+}
+
+.node-selected {
+    fill: #aacdec;
+    stroke: #115fa5;
+}
+
+
+/* Inventory Map Tools Buttons and panels*/
+.arches-map-tools {
+    width: 175px;
+    height: 46px;
+    background: #F5F7FB;
+    color: #3A67A6;
+    font-size: 15px;
+    font-weight: 400;
+    border: 1px solid rgba(206,217,233,.95);
+}
+
+.arches-map-tools:active {
+    top: 0px;
+    left: 0px;
+    color: #3A67A6;
+    background: #F5F7FB;
+    border: 1px solid rgba(206,217,233,.95);
+    z-index: 0;
+    box-shadow: none;
+}
+
+.arches-map-tools:focus {
+    top: 0px;
+    left: 0px;
+    background: #F5F7FB;
+    color: #3A67A6;
+    border: 1px solid rgba(206,217,233,.95);
+    z-index: 0;
+    box-shadow: none;
+}
+
+.arches-map-tools:hover {
+    background: #fdfdfd;
+    color: #645699;
+    border: 1px solid rgba(206,217,233,.95);
+}
+
+.arches-map-tools-pressed {
+    width: 175px;
+    height: 46px;
+    font-size: 15px;
+    background: #ffffff;
+    border: 1px solid rgba(206,217,233,.95);
+    border-top-color: #ffffff;
+    color: #3A67A6;
+    font-weight: 400;
+}
+
+.arches-map-tools-pressed:hover {
+    background: #ffffff;
+    border: 1px solid rgba(206,217,233,.95);
+    border-top-color: #ffffff;
+    cursor: pointer;
+    color: #3A67A6;
+}
+
+.arches-map-tools-pressed:active {
+    background: #ffffff;
+    border: 1px solid rgba(206,217,233,.95);
+    border-top-color: #ffffff;
+    cursor: pointer;
+    color: #3A67A6;
+    top: 0px;
+    left: 0px;
+    /*box-shadow: inset 0 0px 0px rgba(0,0,0,.125);*/
+    box-shadow: none;
+}
+
+.arches-map-tools-pressed:focus {
+    background: #ffffff;
+    border: 1px solid rgba(206,217,233,.95);
+    border-top-color: #ffffff;
+    cursor: pointer;
+    color: #3A67A6;
+}
+
+.btn:active {
+    top: 0px;
+}
+
+.tools-panel {
+    margin-top: -518px;
+    height: 400px; 
+    width: 349px; 
+    margin-left: -1px;
+    background: #ffffff; 
+    border: 1px solid rgba(0,0,0,.15); 
+    opacity: 1.0; 
+    border-top-left-radius: 3px; 
+    border-top-right-radius: 3px;
+}
+
+.overlay-entry {
+    color: #555;
+    font-size: 17px;
+    font-weight: 300;
+    line-height: 1.15;
+}
+
+.overlay-entry-icon {
+    color: #428BCA;
+    font-size: 19px;
+}
+
+.font-120 {
+    font-size: 120%;
+}
+
+
+/*Select2 overrides*/
+
+.select2-arrow{
+    display: none !important; /*removes the down arrow from dropdowns*/
+}
+
+/*
+.sidebar-nav-v1 > li.active > a {
+  color: #333;
+}
+*/
+
+/*Scroll bar mods for Chrome/Safari
+------------------------------------*/
+/*
+::-webkit-scrollbar {
+    width: 5px;
+    background: #ededed;
+}
+
+::-webkit-scrollbar-thumb 
+    background: #a3a3a3;
+    -webkit-border-radius: 1ex;
+    -webkit-box-shadow: 0px 1px 2px rgba(0, 0, 0, 0.5);
+}
+
+::-webkit-scrollbar-corner {
+    background: #ededed;
+}
+*/
+
+.branch-invalid-alert {
+    margin-top: 10px !important;
+}
+
+/* Summer note */
+.note-editor .note-codable {
+  display: none;
+  width: 100%;
+  padding: 10px;
+  margin-bottom: 0;
+  font-family: Menlo,Monaco,monospace,sans-serif;
+  font-size: 14px;
+  color: #ccc;
+  background-color: #222;
+  border: 0;
+  -webkit-border-radius: 0;
+  -moz-border-radius: 0;
+  border-radius: 0;
+  box-shadow: none;
+  -webkit-box-sizing: border-box;
+  -moz-box-sizing: border-box;
+  -ms-box-sizing: border-box;
+  box-sizing: border-box;
+  resize: none;
+}
+
+.select2-hidden-accessible {
+    border: 0;
+    clip: rect(0 0 0 0);
+    height: 1px;
+    margin: -1px;
+    overflow: hidden;
+    padding: 0;
+    position: absolute;
+    width: 1px;
+}
+
+
+/* Timeline Overrides */
+
+.arches-timeline {
+    position:relative;
+}
+
+.arches-timeline-list {
+    list-style:none;
+    margin:0;
+    padding:0;
+}
+
+.arches-timeline-list:after {
+    content:" ";
+    background-color:#eee;
+    position:absolute;
+    display:block;
+    width:2px;
+    top:0;
+    left:150px;
+    bottom:0;
+    z-index:1;
+}
+
+.arches-timeline-list li {
+    position:relative;
+    margin:0;
+    padding:15px 0;
+}
+
+.arches-timeline-list>li:hover {
+    background-color:#f4f4f4;
+}
+
+.arches-timeline-hover li:hover {
+    background-color:#f9f9f9;
+}
+
+.arches-timeline-icon {
+    background:#3276b1;
+    color:#fff;
+    border-radius:50%;
+    position:relative;
+    width: 28px;
+    height: 28px;
+    line-height: 26px;
+    font-size: 12px;
+    text-align:center;
+    left: -41px;
+    top: 26px;
+    z-index:100;
+    padding: 2px;
+}
+
+.added {
+    background:#c39400;
+}
+
+.edited {
+    background:#ffd03a;
+}
+
+.deleted {
+    background:#AE1212;
+}
+
+.arches-timeline-icon>img {
+    height:32px;
+    width:32px;
+    border-radius:50%;
+    margin-top:-2px;
+    margin-left:-2px;
+    border:2px solid #3276b1;
+}
+
+.arches-timeline-time {
+    float:left;
+    width:125px;
+    font-size: 13px;
+    font-weight: 300;
+    color: #a0a0a0;
+    font-style: italic;
+} 
+
+.arches-timeline-time>small {
+    font-style:italic;
+}
+
+.arches-timeline-date {
+    float:left;
+    width:125px;
+    font-size: 15px;
+    font-weight: 400;
+    text-align:right;
+    color: #777;
+} 
+
+.arches-timeline-content {
+    margin-left:178px;
+    margin-top: -40px;
+}
+
+.arches-timeline-content-title {
+    font-size: 17px;
+    font-weight: 400;
+    color: #666;
+}
+
+.arches-timeline-description {
+    font-size: 15px;
+    line-height: 1.25;
+    font-weight: 300;
+    color: #666;
+}
+
+.arches-timeline-editor {
+    color: #666;
+    position: relative;
+    left: 178px;
+}
+
+.arches-layer {
+    padding-bottom: 25px;
+    padding-top: 15px;
+    margin-right: 15px;
+    margin-left: 15px;
+}
+
+.arches-layer:hover {
+    background: #f7f7f7;
+}
+
+.arches-layer-divider {
+    margin-left: 15px;
+    margin-right: 15px;
+    margin-top: 0px;
+    margin-bottom: 0px;
+    border-top: 1px solid #dedede;
+}
+
+
+/* Layer Library */
+.arches-layer-library {
+    padding-bottom: 25px;
+    padding-top: 15px;
+    margin-left: 0px;
+    margin-right: 5px;
+    background: #f9f9f9;
+}
+
+/*.arches-layer-library:hover {
+    background: #f7f7f7;
+}*/
+
+.arches-ll-category {
+    color: #777;
+}
+
+.arches-ll-title {
+    font-size: 18px;
+    font-weight: 400;
+    padding-left: 2px;
+    margin-bottom: 3px;
+    color: #555;
+}
+
+.arches-ll-selected {
+    background: #ffffff;
+}
+
+.layer-selector {
+    color: #888;
+}
+
+.layer-selected-title {
+    color: #285e8e;
+}
+
+
+.arches-related-resource {
+    padding-left: 10px; 
+    margin-top: -5px;
+}
+
+
+.arches-related-resource-title {
+    color: #4765a0;
+}
+
+.arches-related-resource-button {
+    margin-top: 10px; 
+    margin-right: 15px;
+}
+
+
+
+/* Flippable Panel */
+.panel {
+    margin: 0 auto;
+    /*width: 130px;
+    height: 130px;  
+    position: relative;
+    font-size: .8em;
+    -webkit-perspective: 600px;
+    -moz-perspective: 600px;*/
+}
+/* -- make sure to declare a default for every property that you want animated -- */
+/* -- general styles, including Y axis rotation -- */
+
+.panel .front {
+    /*position: absolute;
+    top: 0;
+    z-index: 900;
+    width: inherit;
+    height: inherit;
+    text-align: center;*/
+    -webkit-transform: rotateX(0deg) rotateY(0deg);
+    -webkit-transform-style: preserve-3d;
+    -webkit-backface-visibility: hidden;
+    -moz-transform: rotateX(0deg) rotateY(0deg);
+    -moz-transform-style: preserve-3d;
+    -moz-backface-visibility: hidden;
+    /* -- transition is the magic sauce for animation -- */
+    -o-transition: all 1.8s ease-in-out;
+    -ms-transition: all 1.8s ease-in-out;
+    -moz-transition: all 1.8s ease-in-out;
+    -webkit-transition: all 1.8s ease-in-out;
+    transition: all 1.8s ease-in-out;
+}
+
+.panel.flip .front {
+    z-index: 900;
+    -webkit-transform: rotateY(180deg);
+    -moz-transform: rotateY(180deg);
+}
+
+.panel .back {
+    position: absolute;
+    top: 0;
+    z-index: 800;
+    width: inherit;
+    height: inherit;
+    -webkit-transform: rotateY(-180deg);
+    -webkit-transform-style: preserve-3d;
+    -webkit-backface-visibility: hidden;
+ 
+    -moz-transform: rotateY(-180deg);
+    -moz-transform-style: preserve-3d;
+    -moz-backface-visibility: hidden;
+    /* -- transition is the magic sauce for animation -- */
+    -o-transition: all 1.8s ease-in-out;
+    -ms-transition: all 1.8s ease-in-out;
+    -moz-transition: all 1.8s ease-in-out;
+    -webkit-transition: all 1.8s ease-in-out;
+    transition: all 1.8s ease-in-out;
+}
+
+.panel.flip .back {
+    z-index: 1000;
+    -webkit-transform: rotateX(0deg) rotateY(0deg);
+    -moz-transform: rotateX(0deg) rotateY(0deg);
+}
+
+.map-space-panel {
+    width: 100%; 
+    height: 650px;
+    margin-left: 0%;
+}
+
+#layer-library {
+    /*margin-top: -650px;
+    margin-left: 100%;*/
+    height: 650px;
+    width: 100%;
+}
+
+
+/* Inventory Map Tools Buttons and panels*/
+.arches-map-tools {
+    width: 175px;
+    height: 46px;
+    background: #F5F7FB;
+    color: #3A67A6;
+    font-size: 15px;
+    font-weight: 400;
+    z-index: 150;
+    border: 1px solid rgba(206,217,233,.95);
+}
+
+.arches-map-tools:active {
+    top: 0px;
+    left: 0px;
+    color: #3A67A6;
+    background: #F5F7FB;
+    border: 1px solid rgba(206,217,233,.95);
+    z-index: 0;
+    box-shadow: none;
+}
+
+.arches-map-tools:focus {
+    top: 0px;
+    left: 0px;
+    background: #F5F7FB;
+    color: #3A67A6;
+    border: 1px solid rgba(206,217,233,.95);
+    z-index: 0;
+    box-shadow: none;
+}
+
+.arches-map-tools:hover {
+    background: #fdfdfd;
+    color: #645699;
+    border: 1px solid rgba(206,217,233,.95);
+}
+
+.arches-map-tools-pressed {
+    width: 175px;
+    height: 46px;
+    font-size: 15px;
+    background: #ffffff;
+    border: 1px solid rgba(206,217,233,.95);
+    border-top-color: #ffffff;
+    color: #3A67A6;
+    font-weight: 400;
+}
+
+.arches-map-tools-pressed:hover {
+    background: #ffffff;
+    border: 1px solid rgba(206,217,233,.95);
+    border-top-color: #ffffff;
+    cursor: pointer;
+    color: #3A67A6;
+}
+
+.arches-map-tools-pressed:active {
+    background: #ffffff;
+    border: 1px solid rgba(206,217,233,.95);
+    border-top-color: #ffffff;
+    cursor: pointer;
+    color: #3A67A6;
+    top: 0px;
+    left: 0px;
+    /*box-shadow: inset 0 0px 0px rgba(0,0,0,.125);*/
+    box-shadow: none;
+}
+
+.arches-map-tools-pressed:focus {
+    background: #ffffff;
+    border: 1px solid rgba(206,217,233,.95);
+    border-top-color: #ffffff;
+    cursor: pointer;
+    color: #3A67A6;
+}
+
+.btn:active {
+    top: 0px;
+}
+
+.tools-panel {
+    margin-top: -580px;
+    height: 500px; 
+    width: 349px; 
+    margin-left: -1px;
+    background: #ffffff; 
+    border: 1px solid rgba(0,0,0,.2); 
+    opacity: 1.0; 
+    border-top-left-radius: 1px; 
+    border-top-right-radius: 1px;
+    box-shadow: 0 5px 15px rgba(0,0,0,0.3);
+}
+
+.overlay-entry {
+    color: #555;
+    font-size: 17px;
+    font-weight: 300;
+    line-height: 1.15;
+}
+
+.overlay-entry-icon {
+    color: #428BCA;
+    font-size: 19px;
+}
+
+.arches-overlay-item {
+    background: #fafafa;
+}
+
+
+.font-120 {
+    font-size: 120%;
+}
+
+.arches-tool-item {
+    font-size: 17px;
+    font-weight: 200;
+    color: #555;
+    margin-left: 5px;
+    margin-right: 5px;
+    display: block;
+    padding-left: 8px;
+    padding-right: 5px;
+    padding-top: 4px;
+    padding-bottom: 4px;
+}
+
+
+.arches-tool-item:hover {
+    background: #f7f7f7;
+}
+
+.arches-tool-text {
+    color: #555;
+}
+
+
+
+
+/* Search */
+.search-block {
+    margin-bottom: 50px;
+    padding: 50px 0 58px;
+    border-bottom: 1px solid #eee;
+    background: #fafafa;
+}