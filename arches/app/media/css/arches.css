@import url(fonts/openSans.css);
@import url(../packages/bootstrap/dist/css/bootstrap.min.css);
@import url(../packages/eonasdan-bootstrap-datetimepicker/build/css/bootstrap-datetimepicker.min.css);
@import url(../packages/bootstrap-colorpicker/dist/css/bootstrap-colorpicker.min.css);
@import url(nifty.min.css);
@import url(../packages/font-awesome/css/font-awesome.min.css);
@import url(../packages/ionicons/css/ionicons.min.css);
@import url(../packages/lt-themify-icons/themify-icons.css);
@import url(../packages/chosen-js/chosen.css);
@import url(../packages/select2/select2.css);
@import url(../packages/select2/select2-bootstrap.css);
@import url(../packages/mapbox-gl/dist/mapbox-gl.css);
@import url(../packages/nouislider/distribute/nouislider.min.css);
@import url(../packages/codemirror/lib/codemirror.css);
@import url(../packages/codemirror/theme/monokai.css);
@import url(../packages/datatables.net-bs/css/dataTables.bootstrap.css);
@import url(../packages/datatables.net-responsive-bs/css/responsive.bootstrap.css);
@import url(../packages/datatables.net-buttons-bs/css/buttons.bootstrap.min.css);
@import url(../packages/nvd3/build/nv.d3.min.css);
@import url(../packages/leaflet/dist/leaflet.css);
@import url(../packages/leaflet-draw/dist/leaflet.draw.css);
@import url(../css/tree/tree.css);
.regular-link {
    color: #337ab7;
    text-decoration: none;
}

.regular-link:hover {
    text-decoration: underline;
}

/*.navbar-top-links:last-child>li {
    border-right: 1px solid rgba(0,0,0,0.07);
}*/

.btn:not(.disabled):not(:disabled).active {
    box-shadow: none;
}

dl.inline-flex {
  display: flex;
  flex-flow: row;
  flex-wrap: wrap;
  width: 300px;      /* set the container width*/
  overflow: visible;
}
dl.inline-flex dt {
  flex: 0 0 50%;
  text-overflow: ellipsis;
  overflow: hidden;
}
dl.inline-flex dd {
  flex:0 0 50%;
  margin-left: auto;
  text-align: left;
  text-overflow: ellipsis;
  overflow: hidden;
}

#navbar {
    width: 50px;
}

.nav-item-disabled {
    background-color: #9eacc1;
    color: black;
    pointer-events: none;
    cursor: default;
}

.nav-item-disabled i {
    color: black;
}

.navbar-header {
    height: 50px;
    border-bottom: 1px solid rgba(0, 0, 0, 0.4);
}

.arches-navbar {
    background: #fff;
}

.navbar-content.arches-navbar {
    margin-left: 0px;
}

.arches-user-img {
    margin-top: 5px;
    margin-left: 5px;
    margin-right: 10px;
}

.main-navbar-item {
    width: 48px;
    border-right-width: 0px;
}

.main-navbar-icon {
    font-size: 17px;
}

.username {
    margin: 0px;
    padding-left: 10px;
    padding-right: 10px;
    border-left: 1px solid #ddd;
}

.username:hover {
    background: #f2f2f2;
}

.navbar-top-links>.mega-dropdown>.dropdown-menu.mega-dropdown-menu {
    left: 0px;
    max-width: 100%;
    top: 39px;
    right: -10px;
    bottom: 0;
    padding: 0;
}

.one-page-header .navbar-nav>li>a:before {
    content: "";
}


/*Remove pointer from Mega drop panel button*/

.open.mega-dropdown>.mega-dropdown-toggle:before {
    display: none;
}

.open.mega-dropdown>.mega-dropdown-toggle:after {
    display: none;
}

.brand-icon {
    height: 20px !important;
    width: 20px !important;
    margin-top: 14px !important;
    margin-left: 15px !important;
    margin-right: 15px !important;
}

.brand-title {
    display: block;
    line-height: 48px;
    font-size: 20px;
}

#mainnav-container {
    padding-top: 50px;
    background-color: #2d3c4b;
}

#mainnav-menu .arches {
    margin-left: -25px;
}

.list-group.bg-trans .list-group-item:not(.active):not(.disabled) {
    border-bottom: 1px solid #eee;
    background-color: rgba(0, 0, 0, 0.05);
}

.list-group.bg-trans a.list-group-item.active:hover {
    background-color: #fff;
}

.list-group-item.active {
    background-color: #fff;
    border-bottom: 1px solid #eee;
    border-top: 1px solid #eee;
    color: #5f5f5f;
    border-width: 0;
}

.card-grid-item .panel-footer .disabled {
    color: #ccc;
}

.card-grid-item.card-locked .mar-no {
    background-color: #fafafa;
}

.card-locked div div>.library-card-panel-title {
    color: #888;
}

.card-locked div div a.pull-right.disabled {
    color: #888;
}

.branch-item {
    margin-bottom: 10px;
}

.summary-divider {
    margin-left: 50px;
    margin-right: 50px;
}

.panel hr {
    border-color: rgba(0, 0, 0, 0.075);
}

.switchery {
    background-color: #fff;
    border: 1px solid #dfdfdf;
    border-radius: 20px;
    cursor: pointer;
    display: inline-block;
    height: 30px;
    position: relative;
    vertical-align: middle;
    width: 50px;
    -moz-user-select: none;
    -khtml-user-select: none;
    -webkit-user-select: none;
    -ms-user-select: none;
    user-select: none;
    box-sizing: content-box;
    background-clip: content-box;
}

.arches-toggle-sm.disabled {
    color: #888;
}

.switch.switch-small.switch-widget {
    width: 35px;
}

.switch.switch-widget.on>small {
    left: 22px;
}

.switch.switch-widget.null>small {
    left: 12px;
}

#card-preview {
    margin-bottom: 10px;
}

.library-tools-icon.card-container-trash-icon {
    float: right;
    margin-top: -50px;
}

.card-container-trash-icon .record-delete {
    position: relative;
    top: 0;
    right: 0;
    color: lightcoral;
}

.card-main-title {
    font-size: 16px;
    font-weight: 500;
}

.card-panel {
    margin-bottom: 20px;
    border: 1px solid #ddd;
    border-bottom-width: 0;
}

.card-body {
    padding: 0 20px 0 20px;
}

.card-content-container {
    border: 0 solid #eee;
    position: relative;
    margin: -2px 0 18px 0px;
}

.outline {
    border: 1px solid #eee;
}

.outline.open-container {
    border: 1px solid #bbb;
}

.card-nav-container {
    background: #f4f4f4;
    margin-left: 0;
    margin-bottom: 5px;
}

.card-content-tab {
    min-height: 300px;
    margin-top: 15px;
    margin-left: -15px;
    box-shadow: none;
    padding: 5px 0 0;
}

.tab-content.card-content-tab.form-settings {
  margin-left: 0;
  margin-top: 25px;
}

.card-panel-body {
    background-color: #FFF;
    padding-top: 15px;
    padding-bottom: 10px;
    margin-top: 10px;
}

.card-instructions {
    color: #888;
    margin-bottom: 5px;
}

.card-content {
    margin: -20px -35px 20px -20px;
    padding: 0;
}

.card-tab-title {
    font-size: 14px;
}

.sub-title {
    font-weight: 600;
}

.crud-record-item {
    background: #fbfbfb;
    padding: 0px;
}

.crud-record-item:nth-child(even) {
    background: #fefefe;
}

.data-card-alert {
    margin-bottom: 5px;
    margin-top: 5px;
}

.card-footer {
    border-top: 1px solid #eef0f2;
    margin: 0;
    padding: 20px 0 20px 25px;
}

.card-help {
    padding-right: 20px;
    font-size: 14px;
    margin-top: -34px;
}

.card-form-container {
    padding-bottom: 10px;
    padding-right: 20px;
}

.help-panel-title {
    padding: 0 10px 0 10px;
}

.card-help-panel {
    width: 495px;
    padding-top: 0;
    top: 0px;
    position: absolute;
    bottom: 0px;
    right: 0px;
    background: #fbfbfb;
    z-index: 500;
    overflow-y: scroll;
    color: #123;
    border-left: 1px solid #ddd;
}

.card-checkbox {
    height: 1.25em;
    width: 1.25em;
}

input[type="checkbox"] {
    width: 30px;
    height: 30px;
}

.wizard-data-card-alert {
    box-shadow: none;
    margin: 1px 0 0;
}

.content-instructions {
    font-size: 13px;
    color: #8d8d8d;
    margin-top: -50px;
    line-height: 1.25;
    margin-bottom: 20px;
}

.record-delete {
    position: absolute;
    top: 8px;
    right: 8px;
    height: 20px;
    width: 20px;
    color: lightcoral;
}

.record-close {
    position: absolute;
    font-size: 10px;
    top: 5px;
    right: px;
    height: 20px;
    width: 20px;
    margin-right: 10px;
}

.wizard-buttons {
    direction: rtl;
    padding: 5px 0 10px 10px;
}

.graph-settings-crud {
    margin-right: 0px;
    position: absolute;
    right: 10px;
}


.workflowstep-nav {
    display: flex;
    flex-direction: row;
    justify-content: space-between;
    width: 100%;
    border-bottom: solid 1px #ccc;
    height: fit-content;
    padding: 15px;
    background-color: white;
}

.workflow-step-icon {
    border-radius: 50%;
    display: block;
    margin: 0 auto;
    height: 56px;
    line-height: 56px;
    text-align: center;
    width: 56px;
    font-size: 25px;
}

.workflow-step-icon.active {
    box-shadow: 0 0 0 2px #ebeef0;
}

.workflow-step-icon.complete {
    box-shadow: 0 0 0 2px #ebeef0;
    background-color: #598ec7;
    color: #fff;
}

.workflow-step-description-container {
    width: 100%;
    display: flex;
    justify-content: space-between;
    height: 120px;
    border-bottom: solid 1px #ccc;
}

.workflow-step-description {
    display: flex;
    flex-direction: column;
    justify-content: center;
    background-color: #fff;
    padding: 10px;
    overflow-x: hidden;
    overflow-y: hidden;
    width: 100%;
}

.workflow-step-description .title {
    font-size: 20px;
    font-weight: 600;
    color: #004577;
}

.workflow-step-description .subtitle {
    font-size: 12px;
    font-weight: 400;
    color: #004577;
}
.workflow-step-description .step {
    font-size: 10px;
    font-weight: 400;
    color: #999;
}

.workflow-step-body {
    background-color: #eee;
<<<<<<< HEAD
    height: 100%;
    padding-bottom: 207px;
=======
    height: 70%;
    overflow-y: auto;
>>>>>>> 36381849
}

.workflow-nav-controls {
    width: 60px;
    display: flex;
    background-color: #fff;
    align-items: center;
    font-size: 41px;
    justify-content: center;
    color: #004577;
}

.workflow-delete {
    font-size: 30px;
    color: red;
}

.workflow-delete:hover {
    color: #DD6666;
}

.workflow-nav-controls:hover {
    color: #007799;
}

.workflow-nav-controls.left {
    border-left: solid 1px #aaa;
}

.workflow-nav-controls.right {
    border-right: solid 1px #aaa;
}

.workflow-plugin {
    flex-grow: inherit;
}

.workflow-select-plugin {
    padding: 20px;
}

.workflow-panel-header a span {
    font-size: 16px;
    color: white;
    margin-bottom: 12px;
    margin-left: 20px;
    padding-right: 50px;
    width: 100%;
}

.workflow-panel-header {
    padding-top: 20px;
}

.workflow-panel-header > hr {
    border-color: #142638;
    width: 100%;
}

.workflow-panel {
    background: #26476a;
    width: 12%;
    color: white;
}
.workflow-panel ul {
    /* text-decoration: none; */
    list-style-type: none;
    /* padding-left: 12px; */
    margin-bottom: 20px;
    min-height: 200px;
    padding-left: 0;
    /* border-bottom: #fff; */
    border-width: 2px;
}

.workflow-panel i {
    margin-right: 12px;
}

.workflow-panel li {
    padding-top: 12px;
    padding-left: 30px;
    padding-bottom: 12px;
}

.workflow-panel li:hover {
    background-color: #5f7892;
}

.workflow-panel > hr {
    border-color: white;
    margin-left: 30px;
    margin-right: 30px;
}

.workflow-panel li a span {
    color: white;
    font-size: 16px;
    margin-top: 15px;
}

.workflow-select-card-container {
    display: flex;
    flex-grow: inherit;
    flex-direction: row;
    flex-wrap: wrap;
    padding: 20px;
}

.workflow-select-card {
    width: 180px;
    height: 180px;
    padding: 10px;
    color: white;
    text-align: center;
    border: 1px solid black;
    border-radius: 1px;
    margin: 10px;
}

.workflow-select-wf-circle {
    width: 80px;
    height: 80px;
    display: inline-block;
    text-align: center;
    padding: 18px;
    border-radius: 40px;
}

.workflow-select-wf-icon {
    color: white;
    font-size: 40px;
}

.workflow-select-desc {
    font-size: 11px;
}
/* general styling for all tabs */
.tab-subheader-sm p {
    color: #28496c;
    font-size: 14px;
    font-weight: 600;
    margin-bottom: 0;
}

.tabbed-report-tab-list {
    display: flex;
    flex-direction: row;
    list-style-type: none;
    flex-wrap: wrap;
    justify-content: space-evenly;
}

ul.tabbed-report-tab-list {
    margin: 0;
    padding: 0;
}

.report-tab {
    background: #f4f4f4;
    border: #e9e9e9 solid 2px;
    border-radius: 100%;
    display: flex;
    height: 72px;
    width: 72px;
    justify-content: center;
    text-align: center;
    align-items: center;
    flex-direction: column;
    margin: 2% 0 2% 0;
}

.report-tab:hover {
    cursor: pointer;
}

.report-tab i {
    color: #bbbbbb;
    font-size:32px;
    /* text-align: center; */
    /* vertical-align: middle; */
}

.active-report-tab {
    border: #4389c9 solid 2px;
    border-radius: 100%;
    background: #5fa2dd;
    width: 72px;
    height: 72px;
    display: flex;
    justify-content: center;
    text-align: center;
    align-items: center;
    flex-direction: column;
    margin: 2% 0 2% 0;
}

.active-report-tab i {
    color: white;
    font-size:32px;
    text-align: center;
    vertical-align: middle;
    align-self: center;
}

.tab-banner {
    background: #5fa2dd;
    padding: 1% 2% 1% 2%;
}

.tab-banner > div + div span {
    font-size: 11px;
    padding-left: 18px;
}

.tab-banner span {
    font-size: 18px;
    color: white;
}

.tab-summary-container {
    display: flex;
    flex-direction: row;
}

.tab-summary-map {
    border: #bbbbbb solid 2px;
    width: 35%;
}

.tab-summary-panel {
    display: flex;
    flex-direction: column;
    width: 65%;
}

.tab-summary-panel h3 {
    padding-left: 3%;
    color: #748aa0;
    font-size: 14px;
}

.tab-summary-panel h4 {
    color: #748aa0;
    font-size: 13px;
    margin: 0;
}

.tab-summary-panel-grid {
    display: flex;
    flex-wrap: wrap;
}

.tab-summary-panel-grid div {
    width: 50%;
    padding-bottom: 4%;
    padding-left: 3%;
}

.tab-summary-panel-grid p {
    margin: 0;
    font-size: 12px;
    color: #b4b4b4;
}

.tab-summary-dates {
    display: flex;
    flex-direction: row;
    justify-content: space-evenly;
    align-items: stretch;
    background: #f57d92;
    padding-top: 2%;
    padding-bottom: 2%;
}

.tab-summary-dates span {
    color: white;
}

.tab-summary-dates p {
    color: #e4c2c8;
    font-size: 10px;
    margin: 0;
}

.tab-summary-dates div {
    flex-grow: 1;
    text-align: center;
}

.tab-summary-dates div ~ div {
    border-left: 1px solid white;
}

.tab-summary-details-container {
    display: flex;
    flex-direction: column;
    padding: 2% 5% 2% 5%;
    /* padding-right: 5%; */
}

.tab-summary-details-container > div {
    padding-top: 1%;
    margin-bottom: 4%;
}

.tab-summary-details-container h3 {
    color: #28496c;
    font-size: 14px;
    margin: 0 0 6px 0;
}

.tab-summary-details-container .table th {
    color: #28496c;
    font-size: 12px;
    font-weight: 500 !important;
    border-top: none !important;
    border-left: none !important;
    border-right: none !important;
    border-bottom: 1px solid ;
    /* padding: 0; */
}

.tab-summary-details-container > div + div {
    border-top: solid 1px #d1d1d1;
}

.tab-summary-details-container .table td {
    padding: 6px;
    border: none !important;
}

.tab-summary-details-container td span {
    font-size: 12px;
}

.tab-location-map-container {
    display: flex;
    flex-direction: row;
}
.tab-location-map {
    width: 92%;
    border: 1px solid gray;
}

.tab-location-panel-tray {
    width: 8%;
    background: #f8f8f8;
    display: flex;
    flex-direction: column;
}

.tab-location-panel-tray div {
    height: 75px;
    width: 75px;
    border-left: 1px solid #bbbbbb;
    border-bottom: 1px solid #bbbbbb;
    border-right: 1px solid #bbbbbb;
    /* border: 1px solid #bbbbbb; */
    display: flex;
    justify-content: center;
    text-align: center;
    align-items: center;
    flex-direction: column;
}

.tab-location-panel-tray div:hover {
    cursor: pointer;
}

.tab-location-panel-tray i {
    font-size: 24px;
    color: #25476a;
}

.tab-location-panel-tray span {
    font-size: 10px;

}

.tab-location-description  {
    border-top: solid 1px #d1d1d1;
}

.tab-site-visit-container {
    padding: 4%;
}

.tab-site-visit-container > div {
    display: flex;
    flex-direction: row;
}

.tab-site-visit-container > p {
    color: #28496c;
    font-size: 14px;
    font-weight: 600;
    margin-bottom: 0;
}

.tab-site-visit-container > span {
    color: #aaaaaa;
    font-size: 13px;
    margin-bottom: 6px;
    display: inline-block;
}

.tab-site-visit-map {
    width: 40%;
    min-height: 250px;
    border: 1px solid #e2e2e2;
}

.tab-site-visit-details {
    padding: 1% 3% 4% 3%;
    background:#f8f8f8;
    border: 1px solid #e2e2e2;
    width: 60%;
}

.tab-site-visit-details > div + div {
    margin-top:2%;
}

.tab-site-visit-details p {
    color: #28496c;
    font-size: 13px;
    font-weight: 600;
    margin-bottom: 4px;
}

.tab-site-visit-details span {
    color: #aaaaaa;
    font-size: 12px;
}

.tab-site-visit-carousel {
    padding: 2% 1% 2% 1%;
    margin-top: 20px;
    background: #f8f8f8;
    border: 1px solid #e2e2e2;
}

.tab-site-visit-container-empty {
    padding: 5%;
    background: #fbfbfb;
    display: flex;
    flex-direction: column;
    justify-items: center;
}

.tab-site-visit-container-empty > div {
    background: #f4f4f4;
    /* width: 90%; */
    border: 1px solid #e2e2e2;
    padding: 5% 20% 20% 20%;
    display: flex;
    flex-direction: column;
    text-align: center;
    align-items: center;
}

.tab-site-visit-container-empty > div > div {
    border: #679dce solid 2px;
    border-radius: 100%;
    background: #fff;
    width: 100px;
    height: 100px;
    display: flex;
    justify-content: center;
    text-align: center;
    align-items: center;
    flex-direction: column;
}

.tab-site-visit-container-empty > div > div span {
    color: #25476a;
    font-size: 32px;
}

.tab-site-visit-container-empty button {
    width: 240px;
    background: #9490ee;
    border: 1px solid #6d68dc;
    border-radius: 2px;
    padding: 6px 0 6px 0;
    margin-top: 6px;
    margin-bottom: 24px;
}

.tab-site-visit-container-empty button span {
    color: white;
    font-size: 16px;
}

.tab-site-visit-empty-details {
    padding-top: 16px;
    width: 70%;
}

.tab-site-visit-empty-details p {
    font-size: 11px;
    margin: 0;
    color: #bbbbbb;
}

.tab-communications-container {
    padding: 2% 3% 2% 3%;
}

.tab-communications-container > div > div p {
    color: #28496c;
    font-size: 14px;
    font-weight: 600;
    margin-bottom: 0;
    /* redundant with other p styles? */
}

.tab-communications-container span {
    color: #aaaaaa;
    font-size: 12px;
    display: inline-block;
    margin-bottom: 8px;
}

.summary-panel {
    background: #f9f9f9;
    margin-top: -30px;
}

.map-card-wrapper {
    height: 100%;
    position: relative;
}

.map-card-container {
    height: 100%;
    margin-right: 92px;
}

.map-card-sidebar {
    position:absolute;
    right: 0;
    height: 100%;
    width: 92px;
    background-color: rgb(247, 247, 247);
    border-left: 1px solid rgb(216, 216, 216);
}

.map-card-sidebar-tab {
    color: rgb(33, 62, 95);
    min-height: 86px;
    padding: 16px;
    text-align: center;
    font-size: 1.1em;
    border-bottom: 1px solid rgb(216, 216, 216);
    cursor: pointer;
}

.map-card-sidebar-tab.active {
    background-color: white;
    border-left: solid 1px white;
    margin-left: -1px;
}

.map-card-sidebar-tab i {
    font-size: 1.7em;
    display: block;
    padding-bottom: 6px;
}

.map-card-sidepanel {
    position:absolute;
    z-index: 10;
    right: 92px;
    height: 100%;
    width: 400px;
    background: white;
    border-left: 1px solid rgb(216, 216, 216);
    padding: 16px;
}

.map-card-sidepanel-header {
    cursor: pointer;
    color: rgb(33, 62, 95);
}

.map-card-sidepanel-header:before {
    content: "\f00d";
    font-family: FontAwesome;
    margin-right: 6px;
    color: rgb(158, 158, 158);
    font-weight:lighter;
}

.map-card-sidepanel-header:hover:before {
    color: rgb(33, 62, 95);
}

.basemap-listing, .overlay-listing {
    padding: 20px;
    cursor: pointer;
    border-bottom: 1px solid rgb(216, 216, 216);
    font-size: 16px;
    color: rgb(158, 158, 158);
}

.basemap-listing:before, .overlay-listing:before {
    margin-right: 16px;
    font-family: FontAwesome;
}

.basemap-listing:before {
    content: "\f10c";
}

.overlay-listing:before {
    content: "\f204";
}

.basemap-listing.active-basemap, .basemap-listing:hover, .overlay-listing.active-overlay, .overlay-listing:hover {
    color: rgb(33, 62, 95);
}
.basemap-listing.active-basemap, .basemap-listing:hover, .overlay-listing:hover {
    background-color: rgb(247, 247, 247);
}

.basemap-listing.active-basemap:before {
    content: "\f05d";
}

.overlay-listing.active-overlay:before {
    content: "\f205";
}

#map-settings {
    position: relative;
    margin: -40px -35px 10px -20px;
}

.help-close {
    color: #868686;
    position: absolute;
    right: 10px;
    top: 20px;
    z-index: 600;
}

.scroll-shim {
    height: 1px;
    color: #fff;
    font-size: 1px;
    margin-bottom: 25px;
}

.scroll-y {
    height: 100vh;
    overflow-y: auto;
}

.scroll-y-hidden {
    overflow-y: hidden;
}

.scroll-y-auto {
    overflow-y: auto;
}

.tab-base .nav-tabs>li:not(.active)>a:hover {
    border-top: 1px solid #eee;
    border-right: 1px solid #eee;
    border-left: 1px solid #eee;
    border-bottom: 1px solid #fff;
    background: #eee;
}

.tab-base .tab-content {
    box-shadow: none;
    padding-bottom: 0;
    margin: 0;
}

.panel .panel-heading, .panel>:first-child {
    border-top-left-radius: 0;
    border-top-right-radius: 0;
}

.ol-control button {
    height: 1.9em;
    width: 1.9em;
    font-size: 1.3em;
}

.form-text.form-checkbox:not(.btn), .form-text.form-radio:not(.btn) {
    padding-right: 25px;
    padding-top: 5px;
    padding-left: 22px;
}

span.icon-wrap.icon-circle.bg-gray-dark:hover {
    background: #94A6BC;
    color: #123;
}

.widget-input-group {
    margin-bottom: 15px;
    padding: 0 0 15px;
}

.widget-input-label {
    font-size: 12px;
    margin-top: 2px;
    font-weight: 600;
    color: #666;
}

.widget-input {
    border-radius: 2px;
}

.date .form-control {
    height: 36px;
}

.card-wz-grid {
    padding-top: 0;
    margin-top: -10px;
}

.card-wz-add-record {
    display: block;
    opacity: 1.0;
    height: 200px;
    width: 200px;
    /* border: 1px solid #266fb0; */
}

.tile-grid-container {
    padding: 10px 20px 5px 15px;
}

.tile-panel {
    box-shadow: none;
    position: relative;
}

.tile {
    border-left: 2px solid #0594BC;
    border-right: 1px solid #ddd;
    border-top: 0 solid #ddd;
    border-bottom: 1px solid #ddd;
    background: #fbfbfb;
    color: #5f5f5f;
    width: 200px;
    height: 170px;
    position: relative;
    overflow-y: scroll;
    padding: 5px 5px 7px;
}

.tile-heading {
    background: #46bbdc;
    height: 30px;
    color: #fff;
    border-left: 2px solid #0594BC;
}

.tile-menu {
    position: absolute;
    background: #3b8dd5;
    border: 1px solid #0859A1;
    border-radius: 2px;
    top: 5px;
    right: 5px;
    font-size: 13px;
    padding-right: 5px;
    opacity: .7;
}

.tile-menu-btn {
    float: left;
    margin-top: 0;
    color: #fff;
    font-size: 15px;
    padding: 6px 0 6px 6px;
}

.tile-body {
    padding: 25px 0 0 5px;
}

.tile-card-section {
    color: #999;
    margin-left: 7px;
    margin-bottom: 10px;
    margin-top: 0;
    padding-right: 3px;
}

.tile-card-title {
    font-size: 13px;
    margin: 2px 0 -5px;
}

.tile-spacer {
    margin-bottom: 0;
    padding: 0 5px 0 20px;
}

.tile-sm {
    border: 1px solid #ddd;
    background: #fbfbfb;
    color: #5f5f5f;
    width: 150px;
    height: 150px;
    padding: 0;
}

.og-grid-sm {
    padding-left: 0;
}

.og-grid-sm li {
    display: inline-block;
    vertical-align: top;
    height: 150px;
    min-width: 150px;
    margin: 10px 5px 5px;
}

.tile-grid-container-sm {
    padding: 10px 5px 5px 0;
}

.tile-basemap-title-sm {
    position: absolute;
    bottom: 0;
    background: #eee;
    width: 150px;
    height: 40px;
    opacity: .8;
    color: #123;
    padding: 5px;
}

.tile-menu-sm {
    position: absolute;
    background: #3b8dd5;
    border: 1px solid #0859A1;
    border-radius: 2px;
    top: 5px;
    right: 5px;
    font-size: 11px;
    padding-right: 5px;
    opacity: .7;
}

.tile-basemap {
    border: 1px solid #ddd;
    background: #fbfbfb;
    color: #5f5f5f;
    width: 200px;
    height: 200px;
    padding: 0;
}

.tile-basemap-title {
    position: absolute;
    bottom: 0;
    background: #eee;
    width: 200px;
    height: 40px;
    opacity: .8;
    color: #123;
    padding: 5px;
}

.tile-img-lg {
    height: 198px;
    width: 198px;
}

.truncate-tile {
    width: 197px;
    white-space: nowrap;
    overflow: hidden;
    text-overflow: ellipsis;
}

.help-text-small {
    font-size: 12px;
    padding-right: 5px;
}

.tile-record {
    position: relative;
    background: #fafafa;
    color: #757575;
    margin-left: 0;
    margin-right: -10px;
    margin-bottom: 5px;
}

.grid-container {
    overflow: scroll;
}

.list-wrapper {
    overflow-y: auto;
    height: calc(100% - 60px); /*60px accounts for header so list scrolls to bottom*/
}

.msm-resource-panel .list-wrapper {
    overflow: hidden;
}

.grid {
    background: #ebeef0;
    max-width: 1200px;
    margin-left: -8px;
    margin-right: -6px;
    border-top: 1px solid #ddd;
    overflow: auto;
}

.grid-item {
    float: left;
    width: 100px;
    height: 100px;
    background: #0D8;
    border: 1px solid #333;
    border-color: hsla(0, 0%, 0%, 0.7);
    margin: 3px;
}

.grid-item--height2 {
    height: 200px;
}

.select2-container {
    width: 100%!important;
}


.mpm-resource-selection .select2-container {
    height: 32px;
}

.select2-choice {
    border: 1px solid #E9E9E9!important;
    border-radius: 2px!important;
    background-image: none!important;
    height: 36px!important;
    padding: 4px 0 0 16px !important;
}

.select2-container .select2-choice {
    display: block;
    height: 26px;
    padding: 0 0 0 8px;
    overflow: hidden;
    position: relative;
    border: 1px solid #aaa;
    white-space: nowrap;
    line-height: 26px;
    color: #444;
    text-decoration: none;
    border-radius: 4px;
    background-clip: padding-box;
    -webkit-touch-callout: none;
    -webkit-user-select: none;
    -moz-user-select: none;
    -ms-user-select: none;
    user-select: none;
    background-color: #fff;
    background-image: -webkit-gradient(linear, left bottom, left top, color-stop(0, #eee), color-stop(0.5, #fff));
    background-image: -webkit-linear-gradient(center bottom, #eee 0, #fff 50%);
    background-image: -moz-linear-gradient(center bottom, #eee 0, #fff 50%);
    filter: progid:DXImageTransform.Microsoft.gradient(startColorstr='#ffffff', endColorstr='#eeeeee', GradientType=0);
    background-image: linear-gradient(to top, #eee 0, #fff 50%);
}

a.select2-choice {
    background: #42a5f5;
}

.select2-dropdown-open .select2-choice {
    background-color: #fff!important;
}

.select2-arrow {
    border: none!important;
    background: none!important;
    background-image: none!important;
    padding-top: 2px;
}

.select2-container .select2-choice .select2-arrow b:before {
    content: "";
}

.select2-container.select2-container-disabled .select2-choice {
    background: #eee;
}

.select2-container-multi .select2-choices {
    border: 1px solid #e1e5ea;
    background-image: none;
}

.select2-container-multi.select2-container-active .select2-choices {
    border: 1px solid #e1e5ea;
    box-shadow: none;
}

.select2-drop {
    border-radius: 0px;
    color: inherit;
}

.select2-drop-active {
    border: 1px solid #e1e5ea;
    border-top: none;
    box-shadow: none;
}

.select2-result.disabled {
    background-color: #eee;
    color: #999;
    pointer-events: none;
}

.select2-results {
    padding: 0px;
    margin: 0px;
}

.select2-results li {
    /*padding: 4px 6px;*/
    padding: 0px;
    line-height: 22px;
    color: #595959;
}

.select2-results .select2-no-results, .select2-results .select2-searching, .select2-results .select2-selection-limits, .select2-results .select2-ajax-error {
    background: #f4f4f4;
    line-height: 30px;
    padding-left: 5px;
}

.select2-results .select2-ajax-error {
    color: #9e1515;
}

.select2-container-multi .select2-choices .select2-search-choice {
    padding: 3px 10px 5px 18px;
    margin: 4px 0 0px 5px;
    background: #42a5f5;
    position: relative;
    line-height: 13px;
    color: #fff;
    cursor: default;
    border: 1px solid #3b8dd5;
    border-radius: 2px;
    -webkit-box-shadow: none;
    -webkit-touch-callout: none;
    -moz-user-select: none;
    -ms-user-select: none;
    background-image: none;
    -webkit-touch-callout: none;
    -webkit-user-select: none;
    -moz-user-select: none;
    -ms-user-select: none;
    user-select: none;
}

.filter-flag {
    background: #30ad24 !important;
}

.select2-container-multi .select2-choices li {
    float: left;
    list-style: none;
}

.select2-container-multi .select2-search-choice-close {
    left: 3px;
    color: #fff;
}

a.select2-search-choice-close {
    background-color: #fff;
    border-radius: 3px;
}

.select2-search-choice div {
    margin-top: 1px;
}

.btn-display-toggle {
    height: 35px;
}

.btn-display-toggle:focus {
    background: #9490EE;
    color: #fff;
}

.time-wheel-display-toggle .btn-display-toggle:last-child {
    border-left-color: #fff;
}

.time-filter-clear {
    margin: 10px 20px 0 8px;
    cursor: pointer;
    background: #54abd9;
    border: 1px solid #2e6da4;
    padding: 5px 25px;
    width: 100px;
}

.time-filter-clear:hover {
    background: #3394C8;
}

.time-filter-clear-link {
    color: #fff;
}

.time-filter-clear-link:hover {
    color: #fff;
}

.time-filter-clear-link:focus {
    color: #fff;
}

.btn-group .btn+.btn {
    margin-left: 0px;
}

.switch {
    background-color: #fff;
    border: 1px solid #dfdfdf;
    border-radius: 20px;
    cursor: pointer;
    display: inline-block;
    height: 30px;
    position: relative;
    vertical-align: middle;
    width: 50px;
    -moz-user-select: none;
    -khtml-user-select: none;
    -webkit-user-select: none;
    -ms-user-select: none;
    user-select: none;
    box-sizing: content-box;
    background-clip: content-box;
    transition-duration: .1s;
}

.switch>small {
    transition-duration: .1s;
    left: 0;
}

.switch.on {
    background-color: #64bd63;
    border-color: #64bd63;
}

.switch.null {
    background-color: #ddd;
    border-color: #ddd;
}

.switch.on>small {
    left: 13px;
}

.switch.disabled {
    background-color: #f1f1f1;
    border-color: #ddd;
}

.switch.disabled.on {
    background-color: #87c586;
    border-color: #87c586;
}

.switch.disabled>small {
    background-color: #f1f1f1;
}

.library {
    position: absolute;
    top: 0;
    bottom: 0;
    opacity: .95;
    border-radius: 0;
    z-index: 200;
    padding: 0 20px 20px 0;
}

.library-right {
    position: absolute;
    top: 0;
    right: 0;
    bottom: 0;
    z-index: 400;
    opacity: .95;
    padding: 0 0 20px;
}

.library-narrow {
    width: 220px;
}

.library-dark {
    background: #37495b;
    border-left: 1px solid #1E3143;
    color: #ddd;
}

.library-bright {
    background: #fff;
    border-right: 1px solid #ddd;
    border-left: 1px solid #ddd;
}

.library-instructions {
    font-size: 11px;
    margin-left: 5px;
    margin-top: -15px;
}

.clear-search {
    position: absolute;
    right: -5px;
    top: 3px;
    color: #123;
    font-size: 19px;
}

.clear-search:hover {
    cursor: pointer;
    color: rgba(0, 0, 0, 0.95);
}

.list-filter {
    position: relative;
    margin-bottom: 8px;
    margin-right: 0px;
}

.key {
    margin-top: 98px;
}

.library-close-btn {
    position: absolute;
    right: 10px;
    top: -22px;
    font-size: 15px;
    color: #666;
}

.alert {
    padding: 15px;
}

.library-card {
    height: 60px;
    margin-left: -1px;
    position: relative;
    padding: 5px;
    color: #666;
    border-bottom: 1px solid #ddd;
    /*border-right: 1px solid #e9e9e9;*/
    background: #f8f8f8;
    border-left: 5px solid #f8f8f8;
}

.related-resources-nodes .library-card {
    height: 75px;
}

.library-card.active {
    background: #ffffff;
    border-left: 5px solid steelblue;
}

.library-card.active:hover {
    background: #fff;
    border-left: 5px solid steelblue;
}

.selected-card {
    opacity: 1.0;
    color: #fff;
    background-color: #fbfbfb;
}

.selected div .listitem_name {
    font-weight: 600;
}

.disabled .listitem_name {
    font-weight: 600;
    color: #999;
}

.selected div .name {
    font-weight: 600;
}

.library-card.selected.selected-card {
    background: #fff;
    border-left: 5px solid steelblue;
    cursor: default;
}

.library-card.permissions.selected.selected-card {
    background: #fff;
    color: #656665;
    border-left: 0px;
    cursor: default;
}

.library-card:hover {
    background-color: #fff;
    cursor: pointer;
    border-left: 5px solid steelblue;
    opacity: 1.0;
}


.library-card.permissions.library-card-wide:hover {
    background-color: #fff;
    cursor: pointer;
    border-left: 0px;
    opacity: 1.0;
}


.branch-library {
    background-color: white;
    height: auto;
}

.branch-library-icon {
    font-size: 15px;
}

#branch-library, #card-crud-permissions .library-card {
    width: 100%;
    margin-left: 1px;
}

.middle-column-container.card-configuration {
    padding: 10px 15px;
}

.middle-column-container.card-configuration.expanded {
    flex-basis: 450px;
}

.constraint-selection {
    padding-top: 10px;
    border-bottom: solid 1px #eee;
}

.constraint-selection .dropdown {
    padding-top: 10px;
    padding-bottom: 10px;
}

.library-icon {
    width: 30px;
    position: absolute;
    left: 10px;
    top: 10px;
}

.user-groups {
    font-size: 11px;
    color: #999;
}

.library-card-main {
    width: 255px;
    position: absolute;
    left: 58px;
    top: 12px;
    white-space: nowrap;
    overflow: hidden;
    text-overflow: ellipsis;
    font-size: 12px;
}

.library-card-main a {
    color: #1E6FB7;
}

.library-card-subtitle {
    text-transform: capitalize;
    width: 225px;
    position: absolute;
    left: 58px;
    top: 25px;
    color: #888;
    font-size: 11px;
    white-space: nowrap;
    overflow: hidden;
    text-overflow: ellipsis;
    padding: 2px 2px 3px 0;
}

.crud-card {
    float: left;
    width: 274px;
    height: 58px;
    margin: -5px 0 0 0;
    position: relative;
    padding: 5px;
    color: #666;
    background: #fcfcfc;
    opacity: .7;
}

.crud-card:not(.selected):hover {
    background: #fff;
    cursor: pointer;
    opacity: 1.0;
    color: #123;
    border-bottom: 1px solid #eee;
}

.crud-card-main {
    width: 200px;
    position: absolute;
    left: 60px;
    top: 12px;
    white-space: nowrap;
    overflow: hidden;
    text-overflow: ellipsis;
    font-size: 13px;
    height: 36px;
}

.crud-card-main a {
    color: #1E6FB7;
}

.crud-card-subtitle {
    width: 200px;
    position: absolute;
    left: 60px;
    top: 27px;
    padding: 2px 2px 3px 0px;
    color: #888;
    font-size: 11px;
    white-space: nowrap;
    overflow: hidden;
    text-overflow: ellipsis;
    height: 19px;
}

.related-resources-nodes .crud-card-subtitle {
    top: 50px;
    display: flex;
    flex-direction: row;
    margin-left: -2px;
    padding-bottom: 2px;
    width: 250px
}

.related-resources-nodes .crud-card-subtitle span {
    padding-left: 2px;
    padding-right: 2px;
}

.related-resources-nodes .crud-card-main {
    width: 250px;
}

.crud-card-link {
    position: absolute;
    top: 25px;
    right: 15px;
    color: #fff;
    font-size: 9px;
    background: #3acaa1;
    padding: 3px 5px;
}

.load-relations {
    color: steelblue;
    margin-left: 5px;
}

.load-relations.disabled {
    color: #ddd;
    margin-left: 5px;
}

.selected-group-user-permissions {
    position: absolute;
    left: 30px;
    width: 100%;
}

.permissions-options {
    display: flex;
    flex-direction: column;
}

.form-checkbox.form-normal.form-primary.permission-option {
    padding-left: 22px;
    padding-bottom: 5px;
}

.selected-group-user-permissions .library-icon-permissions {
    top: 0px;
}

.permission-manager {
    width: 100%;
}

.permissions-instructions-panel {
    border: 1px solid #ddd;
    padding: 30px;
    margin-bottom: 30px;
    background: #fbfbfb;
}

.permission-manager.panel-body {
    display: flex;
    background-color: white;
    margin: 1px;
    height: 675px;
}

.permission-manager .card-content-container {
    padding: 10px 50px 10px;
    background-color: white;
}

.permission-manager-filter {
    height: 58px;
    width: 100%;
    border-bottom-style: solid;
    border-bottom-width: 1px;
    border-bottom-color: #ccc;
    margin-bottom: 2px;
}

.permission-manager-filter .clear-selection a.clear-selection-link {
    padding-right: 5px;
    font-size: 13px;
}

.permission-manager-filter .clear-node-search {
    position: absolute;
    top: 22px;
    font-size: 14px;
    left: 46%;
    width: 15px;
}

.permission-manager-item-list .card-tree-container {
    margin-right: 0px;
}

.permission-manager .filter-bar {
    display: flex;
    flex-direction: row;
    padding: 15px;
}

.permission-manager-item-list {
    padding-left: 10px;
}

.permission-manager.header {
    position: relative;
    height: 100px;
    padding-left: 10px;
    color: #2b425b;
    background: #fff;
    border-bottom: 1px solid #eee;
}

.permission-manager .control-panel {
    display: flex;
    margin-left: 0px;
}

.permission-level-icon {
    height: 20px;
    margin-top: -5px;
}

.permissions {
    background: rgb(240, 240, 240);
}

.permissions:hover {
    background: #fff;
}

.permissions.selected {
    background: #fff;
}

.confirmation-permissions {
    font-size: 12px;
    color: #888;
}

.permission-selector {
    margin: 20px 0px 30px 0px;
}

.permissions-summary {
    margin-top: -40px;
    margin-left: -10px;
    margin-right: -20px;
}

.permissions-readout {
    float: right;
    padding-right: 10px;
    font-size: 11px;
    color: #777;
}

.permissions-node {
    font-size: 13px;
    color: #777;
}

.no-cards-selected {
    padding: 5px;
    font-size: 13px;
}

.permissions-node-row {
    display: inline-flex;
    background: #fff;
    padding-top: 6px;
    padding-bottom: 6px;
    padding-left: 10px;
    margin-right: 0px;
    justify-content: space-between;
}

.account-card-main {
    width: 220px;
    position: absolute;
    left: 17px;
    top: 10px;
    white-space: nowrap;
    overflow: hidden;
    text-overflow: ellipsis;
    font-size: 14px;
    display: flex;
    align-items: center;
}

.account-card-main a {
    padding-left: 4px;
}

.account-card-subtitle {
    width: 190px;
    position: absolute;
    left: 17px;
    top: 25px;
    padding: 4px 2px 3px 0px;
    color: #8ba2b9;
    font-size: 12px;
    white-space: nowrap;
    overflow: hidden;
    text-overflow: ellipsis;
}

.permissions-node-row:nth-child(even) {
    background: #f9f9f9;
}

.index-selector {
    padding-top: 0px;
    margin: -20px 0px 10px -20px;
}

.permissions-title {
    font-size: 15px;
}

.permissions-title-panel {
    position: absolute;
    top: 3px;
    left: 50px;
}

.library-icon-permissions {
    position: absolute;
    left: 30px;
    top: 30px;
    width: 100%;
}

.permissions-default {
    height: 1px;
    color: #555;
    font-size: 16px;
}

.permissions-account-warning {
    padding: 4px 10px;
    background: #ffb54a;
    color: #fff;
    border: 1px solid #EF9A1F;
}

.permissions-list {
    padding-top: 10px;
    padding-bottom: 15px;
    margin-bottom: 10px;
    background: #fff;
    width: 100%;
}

.permissions-list-divider {
    border-right: 1px solid #ddd;
}

.permissions-selected {
    display: flex;
    flex-direction: column;
    list-style: none;
    color: #666;
    line-height: 1.2;
    padding-left: 0px;
    font-size: 15px;
    border: 1px solid #ddd;
}

.library-search {
    font-size: 11px;
    height: 32px;
    width: 100%;
}

.key-container {
    position: relative;
    padding-bottom: 15px;
}

.key-icon {
    width: 50px;
}

.key-class {
    position: absolute;
    top: 0;
    left: 50px;
}

.nav-library {
    margin-left: -1px;
    margin-top: 0;
    background: #314151;
    border-left: 1px solid #123;
}

.nav-library-tab {
    color: #eee;
    background: #314151;
    border-width: 0;
}

.nav-library-tab-link {
    height: 59px;
    padding-top: 20px;
    background: transparent;
}

#library .nav-tabs li:not(active) a {
    opacity: 0.9;
    border-radius: 0;
    border: 0;
    border-bottom: 1px solid rgba(0, 0, 0, 0.05);
    background-color: #314151;
    color: rgba(255, 255, 255, 0.5);
    padding: 20px 0;
}

#library .nav-tabs .active a {
    border-left: 1px solid rgba(0, 0, 0, 0.1);
    border-right: 1px solid rgba(0, 0, 0, 0.1);
    border-bottom: 1px solid transparent;
    background-color: #37495b;
    color: inherit!important;
}

.branch-preview {
    height: 280px;
    width: 280px;
    background: #fff;
    border: 1px solid #ddd;
    color: #123;
}

.branch-metadata {
    padding-top: 8px;
}

.branch-icon {
    border: 1px solid rgba(0, 0, 0, 0.25);
}

.branch-icon:hover {
    border: 1px solid rgba(0, 0, 0, 0.25);
    background: #5fa2dd;
}

.clear-selection {
    width: 100%;
    height: 21px;
    padding-top: 4px;
    margin-bottom: 0;
    padding-bottom: 0;
    margin-top: 0;
}

.clear-selection-link {
    cursor: pointer;
    font-size: 9px;
    float: right;
    color: #555;
}

.clear-selection-link:hover {
    color: #333;
}

.clear-selection a.clear-selection-link {
    font-size: 11px;
}

.node circle {
    fill: #fff;
    stroke: #4682B4;
    stroke-width: 1px;
}

.node {
    font-size: 17px;
    transition: all .40s ease;
    stroke: #aaa;
    stroke-width: 1px;
}

.node .node-selected {
    fill: #3ACAA2;
    stroke: #009E72;
    stroke-width: 1px;
}

.node .node-filtered {
/*    fill: #f0f0f0;
    stroke: #bbb;*/
}

.graph-node-text {
    text-overflow: ellipsis;
    stroke: steelblue;
}

.link {
    fill: none;
    stroke: #bbb;
    stroke-width: 2px;
}

.templink {
    fill: none;
    stroke: red;
    stroke-width: 3px;
}

.node .node-over {
    fill: #3ACAA2;
    stroke: #009E72;
    stroke-width: 1.5px;
    cursor: pointer;
    transition: all .40s ease;
}

.target-node circle {
    opacity: 0.2;
    fill: red;
    stroke: red;
    stroke-width: 25px;
}

.target-node circle.node-over {
    opacity: 0.5;
    fill: red;
    stroke: red;
    stroke-width: 32px;
}

#nodeCrud {
    position: absolute;
    width: 250px;
    left: 300px;
    top: 0;
    bottom: 0;
    color: #fff;
    z-index: 200;
    border-left: 1px solid #1E3143;
    border-right: 1px solid #1E3143;
    -webkit-border-radius: 12px;
    -moz-border-radius: 2px;
    border-radius: 0;
    -webkit-box-shadow: 1px 1px 2px rgba(0, 0, 0, 0.4);
    -moz-box-shadow: 1px 1px 4px rgba(0, 0, 0, 0.4);
    box-shadow: 1px 1px 4px rgba(0, 0, 0, 0.4);
    padding: 0 10px;
}

.morphsearch {
    width: 200px;
    min-height: 30px;
    background: #f1f1f1;
    position: absolute;
    z-index: 500;
    top: 45px;
    right: 50px;
    -webkit-transform-origin: 100% 0;
    transform-origin: 100% 0;
    -webkit-transition-property: min-height, width, top, right;
    transition-property: min-height, width, top, right;
    -webkit-transition-duration: .5s;
    transition-duration: .5s;
    -webkit-transition-timing-function: cubic-bezier(0.7, 0, 0.3, 1);
    transition-timing-function: cubic-bezier(0.7, 0, 0.3, 1);
}

.morphsearch.open {
    width: 100%;
    min-height: 100%;
    top: 0;
    right: 0;
}

.morphsearch-form {
    width: 100%;
    height: 30px;
    position: relative;
    -webkit-transition-property: width, height, 0;
    transition-property: width, height, transform;
    -webkit-transition-duration: .5s;
    transition-duration: .5s;
    -webkit-transition-timing-function: cubic-bezier(0.7, 0, 0.3, 1);
    transition-timing-function: cubic-bezier(0.7, 0, 0.3, 1);
    margin: 0 auto;
}

.morphsearch.open .morphsearch-form {
    width: 80%;
    height: 160px;
    -webkit-transform: translate3d(0, 3em, 0);
    transform: translate3d(0, 3em, 0);
}

.morphsearch-input {
    width: 100%;
    height: 100%;
    border: none;
    background: transparent;
    font-size: 1.2em;
    font-weight: 600;
    color: #123;
    -webkit-transition: font-size .5s cubic-bezier(0.7, 0, 0.3, 1);
    transition: font-size .5s cubic-bezier(0.7, 0, 0.3, 1);
    padding: 0 10% 0 10px;
}

.morphsearch.hideInput .morphsearch-input {
    color: transparent;
    -webkit-transition: color .3s;
    transition: color .3s;
}

.morphsearch.open .morphsearch-input {
    font-size: 7em;
    color: #123;
    font-weight: 400;
}

.gn-search:focus::-webkit-input-placeholder {
    color: transparent;
}

input[type="search"] {
    -webkit-box-sizing: border-box;
    box-sizing: border-box;
}

.morphsearch-input:focus, .morphsearch-submit:focus {
    outline: none;
}

.morphsearch-submit {
    position: absolute;
    width: 80px;
    height: 80px;
    text-indent: 100px;
    overflow: hidden;
    right: 0;
    top: 50%;
    background: transparent url(../img/magnifier.svg) no-repeat center center;
    background-size: 100%;
    border: none;
    pointer-events: none;
    transform-origin: 50% 50%;
    opacity: 0;
    -webkit-transform: translate3d(-30px, -50%, 0) scale3d(0, 0, 1);
    transform: translate3d(-30px, -50%, 0) scale3d(0, 0, 1);
}

.morphsearch.open .morphsearch-submit {
    pointer-events: auto;
    opacity: 1;
    -webkit-transform: translate3d(-30px, -50%, 0) scale3d(1, 1, 1);
    transform: translate3d(-30px, -50%, 0) scale3d(1, 1, 1);
    -webkit-transition: opacity .3s 0 .3s;
    transition: opacity .3s transform .3s;
    -webkit-transition-delay: .5s;
    transition-delay: .5s;
}

.morphsearch-close {
    width: 36px;
    height: 36px;
    position: absolute;
    right: 1em;
    top: 1em;
    overflow: hidden;
    text-indent: 100%;
    cursor: pointer;
    pointer-events: none;
    opacity: 0;
    -webkit-transform: scale3d(0, 0, 1);
    transform: scale3d(0, 0, 1);
}

.morphsearch.open .morphsearch-close {
    opacity: 1;
    pointer-events: auto;
    -webkit-transform: scale3d(1, 1, 1);
    transform: scale3d(1, 1, 1);
    -webkit-transition: opacity .3s 0 .3s;
    transition: opacity .3s transform .3s;
    -webkit-transition-delay: .5s;
    transition-delay: .5s;
}

.morphsearch-close::before, .morphsearch-close::after {
    content: '';
    position: absolute;
    width: 2px;
    height: 100%;
    top: 0;
    left: 50%;
    border-radius: 3px;
    opacity: 0.2;
    background: #000;
}

.morphsearch-close::before {
    -webkit-transform: rotate(45deg);
    transform: rotate(45deg);
}

.morphsearch-close::after {
    -webkit-transform: rotate(-45deg);
    transform: rotate(-45deg);
}

.morphsearch-content {
    color: #333;
    margin-top: 4.5em;
    width: 100%;
    height: 0;
    overflow: hidden;
    background: #f1f1f1;
    position: absolute;
    pointer-events: none;
    opacity: 0;
    padding: 0 10.5%;
}

.morphsearch.open .morphsearch-content {
    opacity: 1;
    height: 100vh;
    overflow: visible;
    pointer-events: auto;
    -webkit-transition: opacity .3s .5s;
    transition: opacity .3s .5s;
}

.dummy-column {
    width: 30%;
    float: left;
    opacity: 0;
    -webkit-transform: translate3d(0, 100px, 0);
    transform: translateY(100px);
    -webkit-transition: 0 .5s opacity .5s;
    transition: transform .5s opacity .5s;
    padding: 0 0 6em;
}

.morphsearch.open .dummy-column:first-child {
    -webkit-transition-delay: .4s;
    transition-delay: .4s;
}

.morphsearch.open .dummy-column:nth-child(2) {
    -webkit-transition-delay: .45s;
    transition-delay: .45s;
}

.morphsearch.open .dummy-column:nth-child(3) {
    -webkit-transition-delay: .5s;
    transition-delay: .5s;
}

.morphsearch.open .dummy-column {
    opacity: 1;
    -webkit-transform: translate3d(0, 0, 0);
    transform: translate3d(0, 0, 0);
}

.dummy-column:nth-child(2) {
    margin: 0 5%;
}

.dummy-column h2 {
    font-size: 1em;
    letter-spacing: 1px;
    text-transform: uppercase;
    font-weight: 800;
    color: #c2c2c2;
    padding: .5em 0;
}

.round {
    border-radius: 50%;
}

.dummy-media-object {
    font-size: 1.25em;
    display: block;
    cursor: pointer;
    border-radius: 5px;
    background: rgba(118, 117, 128, 0.05);
    margin: .3em 0;
    padding: .75em;
}

.dummy-media-object:hover, .dummy-media-object:focus {
    background: rgba(118, 117, 128, 0.1);
}

.dummy-media-object img {
    display: inline-block;
    width: 50px;
    vertical-align: middle;
    margin: 0 10px 0 0;
}

.dummy-media-object h3 {
    vertical-align: middle;
    font-size: .85em;
    display: inline-block;
    font-weight: 600;
    width: calc(100%-70px);
    color: #777;
    margin: 0;
}

.dummy-media-object:hover h3 {
    color: rgba(236, 90, 98, 1);
}

.overlay {
    position: fixed;
    top: 0;
    left: 0;
    width: 100%;
    height: 100%;
    background: rgba(0, 0, 0, 0.5);
    opacity: 0;
    pointer-events: none;
    -webkit-transition: opacity .5s;
    transition: opacity .5s;
    -webkit-transition-timing-function: cubic-bezier(0.7, 0, 0.3, 1);
    transition-timing-function: cubic-bezier(0.7, 0, 0.3, 1);
}

.library-wrapper {
    position: absolute;
    right: 0;
    top: 0;
    height: 100%;
}

.node-form-loading {
    position: absolute;
    z-index: 100;
    top: 38px;
    left: 0;
    bottom: 0;
    right: 0;
    opacity: 0.9;
    font-size: 25px;
    background: #526373;
    margin: 0;
    padding: 50px;
}

.mainnav-patch {
    background: #2d3c4b;
}

.arches-mainnav-container {
    background: #3a3f44;
}

.arches-form {
    background-color: #ebeef0;
    padding: 20px 0 40px;
}

.aside-title {
    font-size: 17px;
    float: left;
    margin-left: 5px;
    text-align: left;
    padding-top: 15px;
}

#aside-container #aside .nav-tabs li:not(active) a {
    padding: 20px 0;
}

a.aside-title.arches-aside-title {
    font-size: 15px;
    font-weight: 400;
    margin-top: 0;
    padding: 15px 0 0 5px;
}

li.aside-li {
    height: 58px;
}

li.aside-li:hover {
    background: #123;
}

ul.nav.nav-tabs.nav-justified {
    height: 59px;
}

.v-menu {
    height: 100vh;
    width: 300px;
    background: #fff;
    border-right: 1px solid #ddd;
    padding: 0 0 0 12px;
}

.v-menu-title {
    height: 60px;
    border-bottom: 1px solid #eee;
}

.v-menu-items {
    width: 286px;
}

.arches-form-container {
    overflow-y: scroll;
    height: 100vh;
    overflow-x: hidden;
    position: absolute;
    top: 40px;
    left: 335px;
    right: -15px;
    padding-bottom: 50px;
    padding-left: 0;
}

.form-page {
    background-color: #e7ebee;
    width: 100%;
    padding: 20px 20px 100px 5px;
}

.arches-help-container {
    position: absolute;
    left: 100%;
    width: 300px;
    right: 0;
    padding-bottom: 50px;
    padding-left: 0;
    overflow-y: scroll;
    height: 100vh;
    overflow-x: hidden;
}

.widget-design {
    border: 2px dashed #ddd;
    background: #fcfcfc;
    margin-top: 10px;
    margin-bottom: 15px;
    border-radius: 2px;
    padding: 20px;
}

.widget-design-edit {
    border: 3px dashed #ccc;
    background: #f1f1f1;
    border-radius: 2px;
}

.widget-results {
    opacity: 1.0;
    padding: 0;
}

.widget-results-edit {
    border: 1px solid #139F78;
    box-shadow: 0 2px 8px 0 rgba(0, 0, 0, 0.59);
    opacity: 1.0;
}

.section-division-dark {
    margin-left: -15px;
    border-top: 1px solid rgba(0, 0, 0, 0.125);
}

.node-panel {
    position: absolute;
    left: 270px;
    width: 290px;
    background: #49596A;
    color: #fff;
    border-right: 1px solid #ddd;
    overflow-y: scroll;
    height: 100vh;
    padding: 0 5px 45px 1px;
}

.node-title {
    font-size: 14px;
    font-weight: 400;
    margin-top: 0;
    margin-bottom: 5px;
    color: #666;
    padding: 15px 0 5px 5px;
}

.node-configuration {
    background-color: #ffffff;
    overflow-y: auto;
    overflow-x: hidden;
}

.settings-panel {
    padding: 10px 20px 25px 25px;
}

.settings-panel-heading {
    height: 50px;
    background: #f4f4f4;
    margin-top: -10px;
    margin-bottom: 20px;
    margin-left: -25px;
    margin-right: -20px;
    padding-left: 25px;
}

.graph-crm-class,
.graph-type {
    font-size: 15px;
    color: #888;
    padding-left: 10px;
}

.graph-designer {
    background: #fbfbfb;
}

.graph-designer.resource-editor .jstree {
    height: 100%;
}

.graph-designer-graph-content {
    width: 100%;
}

.graph-designer-graph-content .graph-designer-title {
    font-size: 17px;
    font-weight: 500;
    margin-top: 0;
    margin-bottom: 5px;
    color: #555;
    padding: 10px 0 5px 0px;
    display: flex;
    flex-direction:row;
    align-items: center;
}

.graph-designer-title .name {
    padding-left: 5px;
    font-size: 17px;
    margin-top: 2px;
}

.graph-designer-header {
    color: #888;
    font-size: 16px;
    padding-bottom: 5px;
    border-bottom: solid 1px #ddd;
}

.columns label.form-checkbox.form-normal:before, .form-radio.form-normal::before {
    left: 1px;
}

.form-radio.form-normal::before  {
    left: 0px;
}

.widget-container.graph-settings-switch {
    padding-bottom: 0px;
}

.graph-settings-switch-label {
    margin-left: 40px;
    margin-top: -20px;
    margin-bottom: 0px;
}

.graph-settings-switch-subtitle {
    margin-left: 40px;
    margin-top: -5px;
    display: inline-block;
    color: #8ba2b9;
    font-size: 11px;
    position: relative;
    top: -5px;
}

.graph-settings-panel-body {
    padding: 5px 0px;
}



.graph-settings-panel-body .widgets .widget-container div div > input {
    max-width: 500px;
    min-width: 500px;
}

.graph-settings-panel-body .widgets .widget-container div .crm-selector div .chosen-drop .chosen-search > input {
    max-width: 490px;
    min-width: 490px;
}

.graph-settings-panel-body .widgets .widget-container div .colorpicker-component {
    max-width: 250px;
    min-width: 250px;
    padding-left: 5px;
    height: 32px;
}

.graph-settings-panel-body .widgets .widget-container div div div div div select .chosen-container {
    width: 500px;
}

.graph-settings-panel-body .widgets .widget-container div div .domain-input {
    max-width: 480px;
    min-width: 480px;
}

.graph-settings-panel-body .widgets .widget-container div div .domain-input-item {
    max-width: 468px;
    min-width: 468px;
}

.edtf-input {
    padding-bottom: 15px;
}

.node-subtitle {
    font-size: 12px;
    font-weight: 200;
    margin-top: -5px;
    margin-bottom: 5px;
    padding: 0 0 0 5px;
}

.node-section {
    padding: 0 5px 5px;
}

.node-section-division {
    margin-left: 0;
    margin-top: 8px;
    margin-bottom: 8px;
}

.node-section-title {
    font-size: 15px;
    font-weight: 400;
    padding: 0;
}

.node-panel-body {
    margin-left: -10px;
    margin-right: -25px;
    padding: 0;
}

.node-config-item {
    padding: 5px 0px 12px 0px;
}

.node-config-item.pad-top {
    padding: 15px 0px 12px 0px;
}


.concept-label {
    padding-top: 0px;
}

.node-attribute-widget {
    width: 100%;
    background: #3c4d5e;
    height: 25px;
    padding-left: 5px;
    color: #bbb;
    border-width: 0;
}

.arches-user-icon-col {
    width: 40px;
}

.widget-display-container {
    position: relative;
    left: 305px;
    z-index: 100;
    top: 125px;
    width: 600px;
}

.widget-display-panel {
    margin-bottom: 0;
    background: #49596A;
    color: #fff;
    padding: 0 0 20px;
}

.widget-display-panel-body {
    height: 350px;
    background-color: #3c4d5e;
    margin-left: 8px;
    margin-right: 8px;
    overflow-y: scroll;
}

.widget-panel-body {
    margin-top: 0;
    margin-bottom: 0;
    padding: 20px 10px 10px 5px;
}

.arches-widget-label-vertical {
    margin-bottom: 5px;
    font-size: 15px;
    text-align: left;
    padding: 0 0 0 20px;
}

.arches-widget-label-horizontal {
    margin-bottom: 5px;
    font-size: 15px;
    text-align: right;
    padding: 0 0 0 20px;
}

.widget-display-footer {
    background: #49596A;
    height: 40px;
    color: #fff;
    border-color: rgba(0, 0, 0, .1);
}

.gf-designer-container {
    position: absolute;
    top: 40px;
    left: 560px;
    padding-bottom: 50px;
    padding-left: 0;
    overflow-y: scroll;
    height: 100vh;
}

.tree-container {
    overflow-x: scroll;
    padding: 0 0 10px 10px;
}

#container .table-hover>tbody>tr:hover {
    background-color: #4682B4;
    color: #fff;
}

.bg-primary:hover {
    background-color: #3b8dd5;
}

div.dropdown-menu.open {
    min-height: 250px;
}

.rotated-text {
    display: inline-block;
    overflow: hidden;
    width: 1.5em;
}

.rotated-text__inner {
    display: inline-block;
    white-space: nowrap;
    -webkit-transform: translate(1.1em, 0) rotate(-90deg);
    -moz-transform: translate(1.1em, 0) rotate(-90deg);
    -o-transform: translate(1.1em, 0) rotate(-90deg);
    transform: translate(1.1em, 0) rotate(-90deg);
    -webkit-transform-origin: 0 0;
    -moz-transform-origin: 0 0;
    -o-transform-origin: 0 0;
    transform-origin: 0 0;
    -ms-transform: none;
    -ms-transform-origin: none;
    -ms-writing-mode: tb-rl;
    writing-mode: tb-rl;
}

.rotated-text__inner:before {
    content: "";
    float: left;
    margin-top: 100%;
}

.underline {
    border-bottom: 1px solid #ddd;
}

.box-vtop {
    display: inline-block;
    max-width: 500px;
    vertical-align: top;
    margin-bottom: 15px;
}

.bg-green {
    background: #139F78;
}

.rp-card-bg {
    background-color: #42cca5;
    color: #fff;
}

.rp-tile-menu {
    width: 60px;
    height: 32px;
    border-radius: 2px;
    margin: -15px 0 15px -10px;
}

.rp-results-icon-bg {
    background-color: rgba(255, 255, 255, 0.1);
}

.og-grid {
    list-style: none;
    text-align: left;
    width: 100%;
    margin: 0 auto;
    padding: 2px 0;
}

.og-grid li {
    display: inline-block;
    vertical-align: top;
    height: 200px;
    min-width: 180px;
    margin: 10px 5px 5px;
}

.og-grid li>a, .og-grid li>a img {
    border: none;
    outline: none;
    display: block;
    position: relative;
}

.og-grid li.og-expanded>a::after {
    top: auto;
    border: solid transparent;
    content: " ";
    height: 0;
    width: 0;
    position: absolute;
    pointer-events: none;
    border-bottom-color: #ddd;
    left: 50%;
    border-width: 15px;
    margin: -20px 0 0 -15px;
}

.og-expander {
    position: absolute;
    background: #ddd;
    top: auto;
    left: 0;
    width: 100%;
    margin-top: 10px;
    text-align: left;
    height: 0;
    overflow: hidden;
}

.og-expander-inner {
    height: 100%;
    padding: 50px 30px;
}

.og-close {
    position: absolute;
    width: 40px;
    height: 40px;
    top: 20px;
    right: 20px;
    cursor: pointer;
}

.og-close::before, .og-close::after {
    content: '';
    position: absolute;
    width: 100%;
    top: 50%;
    height: 1px;
    background: #888;
    transform: rotate(45deg);
}

.og-close::after {
    transform: rotate(-45deg);
}

.og-close:hover::before, .og-close:hover::after {
    background: #333;
}

.og-fullimg, .og-details {
    width: 50%;
    float: left;
    height: 100%;
    overflow: hidden;
    position: relative;
}

.og-details {
    padding: 0 40px 0 20px;
}

.og-fullimg {
    text-align: center;
}

.og-fullimg img {
    display: inline-block;
    max-height: 100%;
    max-width: 100%;
}

.og-details h3 {
    font-weight: 300;
    font-size: 52px;
    margin-bottom: 10px;
    padding: 40px 0 10px;
}

.og-details p {
    font-weight: 400;
    font-size: 16px;
    line-height: 22px;
    color: #999;
}

.og-details a {
    font-weight: 700;
    font-size: 16px;
    color: #333;
    text-transform: uppercase;
    letter-spacing: 2px;
    border: 3px solid #333;
    display: inline-block;
    outline: none;
    margin: 30px 0 0;
    padding: 10px 20px;
}

.og-details a::before {
    content: '\2192';
    display: inline-block;
    margin-right: 10px;
}

.og-details a:hover {
    color: #999;
    border-color: #999;
}

.og-loading {
    width: 20px;
    height: 20px;
    border-radius: 50%;
    background: #ddd;
    box-shadow: 0 0 1px #ccc, 15px 30px 1px #ccc, -15px 30px 1px #ccc;
    position: absolute;
    top: 50%;
    left: 50%;
    animation: loader .5s infinite ease-in-out both;
    margin: -25px 0 0 -25px;
}

.card-container-header {
    background-color: #fff;
    border: 1px solid #ddd;
    border-bottom-width: 0;
}

.nav-tabs>li.active>a, .nav-tabs>li.active>a:focus, .nav-tabs>li.active>a:hover {
    border: 1px solid #fff;
}

.library-tools-icon {
    font-size: 17px;
    color: #999;
    padding-right: 5px;
}

.nav-tabs.library-tools>li>a {
    height: 40px;
    border: none;
    padding: 2px;
}

.nav-tabs.library-tools>li>a:hover {
    background-color: inherit;
}

.nav-tabs.library-tools>li.active>a {
    background-color: inherit;
    border: none;
}

.grid-card {
    float: left;
    width: 250px;
    height: 170px;
    margin: 3px;
}

.chosen-container {
    margin-bottom: 0px;
    color: #8d8d8d;
    line-height: 1.3333333;
}

.chosen-container-multi .chosen-choices li.search-field {
    margin: 2px 3px 0 10px;
}

.chosen-container-single .chosen-single {
    height: 36px;
}

.chosen-container-multi .chosen-choices li.search-choice .search-choice-close {
    background-image: none !important;
}

.list-group-item.active:hover, .list-group-item.active:active, .list-group-item.active:focus {
    background-color: #f9f9f9;
    border-bottom: 1px solid #eee;
    border-top: 1px solid #eee;
    color: #5f5f5f;
}

.switchery>small, .switch>small {
    background: #fff;
    border-radius: 100%;
    box-shadow: 0 1px 3px rgba(0, 0, 0, 0.4);
    height: 30px;
    position: absolute;
    top: 0;
    width: 30px;
}

.switchery-small, .switch-small {
    border-radius: 13px;
    height: 13px;
    width: 25px;
}

.switchery-small>small, .switch-small>small {
    height: 13px;
    width: 13px;
}

.switchery-large, .switch-large {
    border-radius: 40px;
    height: 40px;
    width: 66px;
}

.switchery-large>small, .switch-large>small {
    height: 40px;
    width: 40px;
}

.node .node-collected, .link.link-collected {
    stroke-width: 3px;
}

.morphsearch-close:hover.morphsearch-close::before, .morphsearch-close:hover.morphsearch-close::after, .morphsearch.open~.overlay {
    opacity: 1;
}

.project-grid-item {
    min-width: 200px;
    float: left;
    max-width: 250px;
    border: 1px solid #ddd;
    opacity: .79;
    margin: 2px;
}

.project-grid-item:hover {
    cursor: pointer;
    opacity: 1.0;
}

.template-grid-item {
    float: left;
    max-width: 250px;
    border: 1px solid #ddd;
    opacity: .6;
    margin: 8px;
}

.template-grid-item:hover {
    cursor: pointer;
    opacity: 1.0;
    border: 1px solid #4682B4;
}

.selected-template {
    border: 1px solid #4682B4;
    opacity: 1.0;
}

.loading-mask {
    position: fixed;
    opacity: .75;
    background-color: grey;
    top: 0;
    bottom: 0;
    left: 0;
    right: 0;
    z-index: 100000000;
}

.loading-mask:after {
    position: fixed;
    opacity: .5;
    color: #454545;
    content: '\f110';
    -webkit-animation: fa-spin 2s infinite linear;
    animation: fa-spin 2s infinite linear;
    display: inline-block;
    font: normal normal normal 14px/1 FontAwesome;
    font-size: 10vw;
    margin-top: 42vh;
    margin-left: 45vw;
    text-rendering: auto;
    -webkit-font-smoothing: antialiased;
    -moz-osx-font-smoothing: grayscale;
    transform: translate(0, 0);
    z-index: 100000001;
}


.loading-mask-string {
    font-size: 22px;
    padding-top: 5%;
    font-weight: 600;
    width: 50%;
    text-align: center;
    top: 25%;
    left: 25%;
    height: 50%;
    position: absolute;
    color: #fff;
    background-color: #000;
    z-index: 8000;
}

.graph-designer-loading-mask {
    position: relative;
    opacity: .5;
    background-color: gray;
    top: 0;
    bottom: 0;
    left: 0;
    right: 0;
    z-index: 100000000;
}

.graph-designer-loading-mask:after {
    position: fixed;
    opacity: .8;
    color: #fff;
    content: '\f110';
    -webkit-animation: fa-spin 2s infinite linear;
    animation: fa-spin 2s infinite linear;
    display: inline-block;
    font: normal normal normal 14px/1 FontAwesome;
    font-size: 10vw;
    margin-top: 42vh;
    margin-left: 32vw;
    text-rendering: auto;
    -webkit-font-smoothing: antialiased;
    -moz-osx-font-smoothing: grayscale;
    transform: translate(0, 0);
    z-index: 100000001;
}

.branch-list-loading-mask {
    height: 100%;
    position: relative;
    margin: auto;
    width: 50%;
    padding: 36px;
    text-align: center;
    opacity: .5;
    z-index: 100000001;
}

.branch-list-loading-mask:after {
    position: relative;
    content: '\f110';
    animation: fa-spin 2s infinite linear;
    -webkit-animation: fa-spin 2s infinite linear;
    display: inline-block;
    font: normal normal normal 14px/1 FontAwesome;
    font-size: 30px;
    text-rendering: auto;
    -webkit-font-smoothing: antialiased;
    -moz-osx-font-smoothing: grayscale;
    transform: translate(0, 0);
    z-index: 100000001;
}


.card-form-preview-container.loading-mask {
    position: relative;
    opacity: .5;
    background-color: gray;
    top: 0;
    bottom: 0;
    left: 0;
    right: 0;
    z-index: 100000000;
}

.card-form-preview-container.loading-mask::before {
    position: fixed;
    opacity: .5;
    color: #000;
    content: '\f110';
    -webkit-animation: fa-spin 2s infinite linear;
    animation: fa-spin 2s infinite linear;
    display: inline-block;
    font: normal normal normal 14px/1 FontAwesome;
    font-size: 14vw;
    margin-top: 42vh;
    margin-left: 32vw;
    text-rendering: auto;
    -webkit-font-smoothing: antialiased;
    -moz-osx-font-smoothing: grayscale;
    transform: translate(0, 0);
    z-index: 100000001;
}

.resource-editor-search.loading-mask {
    position: relative;
    opacity: .5;
    background-color: gray;
    top: 0;
    bottom: 0;
    left: 0;
    right: 0;
    z-index: 100000000;
}

.ep-help-body.loading-mask::before {
    position: fixed;
    opacity: .5;
    color: #000;
    content: '\f110';
    -webkit-animation: fa-spin 2s infinite linear;
    animation: fa-spin 2s infinite linear;
    display: inline-block;
    font: normal normal normal 10px/1 FontAwesome;
    font-size: 10vw;
    margin-top: 42vh;
    margin-left: 18vw;
    text-rendering: auto;
    -webkit-font-smoothing: antialiased;
    -moz-osx-font-smoothing: grayscale;
    transform: translate(0, 0);
    z-index: 100000001;
}

.ep-help-body.loading-mask:after {
    display: none;
}

.ep-help-body.loading-mask {
    position: relative;
    opacity: .5;
    background-color: gray;
    top: 0;
    bottom: 0;
    left: 0;
    right: 0;
    z-index: 100000000;
}


.ep-edits {
    position: absolute;
    top: 0px;
    display: table;
    right: 0;
    width: 500px;
    height: 100vh;
    border-left: 1px solid #ddd;
    z-index: 3900;
    background: #fefefe;
}

.ep-edits-body.loading-mask::before {
    position: fixed;
    opacity: .5;
    color: #000;
    content: '\f110';
    -webkit-animation: fa-spin 2s infinite linear;
    animation: fa-spin 2s infinite linear;
    display: inline-block;
    font: normal normal normal 10px/1 FontAwesome;
    font-size: 10vw;
    margin-top: 42vh;
    margin-left: 18vw;
    text-rendering: auto;
    -webkit-font-smoothing: antialiased;
    -moz-osx-font-smoothing: grayscale;
    transform: translate(0, 0);
    z-index: 100000001;
}

.ep-edits-body.loading-mask:after {
    display: none;
}

.ep-edits-body.loading-mask {
    position: relative;
    opacity: .5;
    background-color: gray;
    top: 0;
    bottom: 0;
    left: 0;
    right: 0;
    z-index: 100000000;
}

.ep-help {
    position: absolute;
    top: 0px;
    display: table;
    right: 0;
    width: 500px;
    height: 100vh;
    border-left: 1px solid #ddd;
    z-index: 3900;
    background: #fefefe;
}

.ep-edits-header {
    border: none;
    display: table-row;
    height: 50px;
}

.ep-edits-title {
    float: left;
    padding-left: 15px;
    padding-top: 10px;
}

.ep-edits-title span {
    font-size: 1.6em;
}

.ep-edits-close {
    float: right;
}

.ep-edits-body {
    height: calc(100vh - 50px);
    width: 100%;
    overflow-y: auto;
    display: table-row;
    float: left;
    padding: 0px;
}

.ep-edits-body img {
    max-width: 100%;
}

.ep-edits-body ul {
    padding-left: 20px;
}

.ep-edits-body a {
    color: #4765a0;
}

.ep-edits-topic-content {
    display: none;
}

.ep-edits-toggle div .ion-help {
    padding-left: 3px;
}



.list-divider-dark {
    border-bottom: 1px solid rgba(0, 0, 0, 0.4);
}

.nano>.nano-content {
    font-size: 11px;
    overflow-y: auto;
}

ul .collapse li {
    height: 25px;
}

ul .collapse li:first-of-type {
    margin-top: -10px;
}

ul .collapse li:last-of-type {
    height: 35px;
}

.arches-panel-header {
    font-size: 1.6em;
    padding-left: 25px;
    border-right: 1px solid #ddd;
}

.arches-panel-icon {
    height: 42px;
    width: 42px;
    padding-left: 11px;
    padding-top: 11px;
    transform: translate(0px, 7px);
    color: #666;
}

.arches-panel-subtitle {
    padding-left: 75px;
    margin-top: -29px;
    color: #999;
    font-size: 11px;
}

.resource-grid-item {
    float: left;
    width: 100%;
    border-bottom: 1px solid #ddd;
    border-left: 1px solid #ebeef0;
    border-right: 1px solid #ebeef0;
    margin: 0;
}

.resource-grid-item:first-of-type {
    border-top: 1px solid #ddd;
}

.resource-grid-main-container {
    height: 90px;
    background: #ebeef0;
}

.report-image-grid .resource-grid-item:last-of-type .resource-grid-tools-container .btn-group ul {
    margin-top: -331px;
}

.report-provisional-flag {
    padding: 15px;
    margin-top: 0px;
    padding-left: 25px;
    border-bottom-style: solid;
    border-bottom-color: #DF2E6A;
    border-bottom-width: 1px;
    background-color: #F799B9;
    color: #fff;
}

.resource-report .fullyprovisional {
    display: none;
}

.dl-horizontal.provisional {
    border-style: solid;
    margin-right: 25px;
    margin-left: -20px;
    background: #fdfdfd;
    padding: 10px;
    border-color: #ddd;
    border-width: 1px;
}



.report-card-provisional-flag {
    background-color: #f8f8f8;
    padding: 5px 10px;
    margin-left: -20px;
    margin-right: 25px;
    border-top: solid 1px #ddd;
    border-left: solid 1px #ddd;
    border-right: solid 1px #ddd;
}

.resource-grid-main {
    padding-top: 10px;
    padding-left: 0;
}

.container-highlight, .resource-grid-main-container.active {
    background: #f6f6f6;
}

.resource-grid-icon {
    height: 42px;
    width: 42px;
    padding-left: 12px;
    padding-top: 12px;
    color: #999;
    transform: translate(0px, 7px);
    background: #ebeef0;
    border: 1px solid #ddd;
    margin-bottom: 10px;
}

.resource-grid-icon-highlight {
    background: #fbfbfb;
    color: #777;
    border-color: #bbb;
}

.resource-grid-item:hover {
    cursor: pointer;
    border-left: 1px solid #d5d5d5;
    border-right: 1px solid #d5d5d5;
    opacity: 1.0;
    background: #f9f9f9;
}

.resource-grid-title {
    font-weight: normal;
    padding: 3px 20px 0 20px;
    font-size: 1.416em;
    line-height: 50px;
    display: inline-block;
}

.resource-grid-subtitle {
    padding-left: 69px;
    margin-top: -20px;
    color: #999;
    font-size: 11px;
    width: 500px;
    white-space: nowrap;
    overflow: hidden;
    text-overflow: ellipsis;
}

.resource-grid-tools-container {
    position: absolute;
    right: 20px;
    top: 22px;
}

.report-image-grid .resource-grid-item:last-of-type .resource-grid-tools-container .btn-group .manage-menu {
    margin-top: 0px;
}

.resource-grid-meta-container {
    position: absolute;
    right: 15px;
    top: 45px;
}

.resource-grid-tools-container a:last-of-type {
    padding-right: 0;
}

.hightlight-tool {
    color: #4F49DB;
    font-weight: 600;
}

.resource-grid-meta {
    font-size: 12px;
    color: #959595;
}

.eh-timeline-panel {
    overflow-y: auto;
    height: calc(100vh - 60px);
    background: #ebeef0;
}

.eh-timeline-time {
    max-width: 150px;
    margin-top: 7px;
}

.eh-timeline-stat {
    width: 140px;
}

.eh-timeline-label {
    margin-left: 150px;
}

.panel .eh-timeline-label:after {
    border-right-color: #fff;
}

.eh-timeline-header {
    padding-left: 20px;
}

.eh-timeline {
    margin-left: 20px;
    padding-right: 25px;
}

.eh_resource_descriptors {
    display: flex;
    flex-direction: column;
    margin-top: -6px;
}

.eh_resource_descriptors h4.report-toolbar-title {
    margin-top: -10px;
}

.eh_description {
    font-size: 11px;
    color: #777;
    padding-left: 25px;
    margin-top: -15px;
}

.timeline:before {
    left: 69px
}

.timeline:after {
    left: 67px
}

.panel .timeline, .panel .timeline-time .eh-timeline-time {
    background: #ebeef0;
}

.panel .eh-timeline-time {
    background: #ebeef0;
}

.panel .eh-timeline-label {
    box-shadow: none;
    background-color: #fff;
    border: 1px solid #e3e3e3;
}

.panel .eh-timeline-stat .timeline-icon {
    box-shadow: 0 0 0 7px #ddd;
}

.eh-timeline:before {
    margin-left: 20px;
}

.eh-timeline:after {
    margin-left: 20px;
}

.eh-editor {
    padding-top: 15px;
    font-size: 12px;
    color: #888;
}

.eh-footer {
    padding: 10px;
    margin: 20px -10px -10px -10px;
    background: #f8f8f8;
    border-top: 1px solid #ddd;
}

.eh-edit-title {
    font-size: 14px;
    font-weight: 600;
    color: #666;
}

.eh-node-group {
    padding-left: 10px;
}

.tile-data-list {
    list-style: none;
    padding-left: 20px;
}

.tile-data-item {
    font-weight: 600;
    color: #777;
}

.tile-node-name {
    width: 245px;
    display: table-cell;
    text-align: right;
    text-overflow: ellipsis;
    white-space: nowrap;
    overflow: hidden;
}

.tile-node-value {
    font-weight: 400;
    padding-left: 10px;
    display: table-cell;
}

.flex {
    display: -ms-flexbox;
    display: -webkit-flex;
    display: flex;
    -ms-flex: 1;
    -webkit-flex: 1;
    flex: 1;
    min-height: 0;
}

.content-panel {
    display: -ms-flexbox;
    display: -webkit-flex;
    display: flex;
    -webkit-flex-direction: column;
    -ms-flex-direction: column;
    flex-direction: column;
    width: 100%;
    height: calc(100vh - 50px);
    position: relative;
}

.related-resources-editor-container .content-panel {
    height: calc(100vh - 100px);
}

.resource-search-container {
    display: flex;
}

.resource-search-container .row.widget-wrapper {
    padding: 0px;
    min-width: 250px;
    max-width: 550px;
}

.edit-panel {
    position: absolute;
    top: 0;
    height: 100vh;
    width: 100%;
    background: #ebeef0;
    z-index: 900;
    opacity: 1.0;
    transition: all .25s ease;
}

.edit-page-toolbar {
    height: 36px;
    border-bottom: 1px solid #e9e9e9;
}

.edit-panel-top-bar {
    height: 80px;
    padding-left: 0;
    background: #fafafa;
    border-bottom: 1px solid #ddd;
}

.edit-panel-search-bar {
    position: absolute;
    left: 40px;
    padding-top: 10px;
}

.edit-panel-tool-bar {
    height: 60px;
    background: #f4f4f4;
    border-bottom: 1px solid #e4e4e4;
}

.edit-panel-menu-bar {
    position: absolute;
    left: 50px;
    font-size: 14px;
    padding-top: 10px;
}

.edit-panel-search-bar+.edit-panel-menu-bar {
    left: 170px;
}

.edit-tool-link {
    color: #999;
    padding-right: 10px;
}

.edit-menu {
    position: absolute;
    top: 36px;
    left: 220px;
    height: 100vh;
    width: 50px;
}

.edit-menu-out {
    left: -30px;
    display: none;
}

.edit-panel-content {
    left: 250px;
    width: calc(100%-250px);
    transition: all .25s ease;
    margin: 0 250px 0 0;
}

.edit-panel-content-full {
    left: 0;
    width: 100%;
    transition: all .25s ease;
    margin: 0;
}

.edit-menu-list {
    position: absolute;
    left: -220px;
    width: 250px;
    list-style: none;
    height: 100vh;
    border-left: 1px solid #ddd;
    border-right: 1px solid #ddd;
    background: #fbfbfb;
}

.edit-menu-title {
    height: 80px;
    border-bottom: 1px solid #ddd;
    background: #fbfbfb;
    opacity: .5;
    padding: 0 15px;
}

.edit-menu-item {
    height: 60px;
    border-left: 3px solid #ebeef0;
    border-bottom: 1px solid #ddd;
    background: #fff;
    opacity: .99;
    position: relative;
}

.edit-menu-item.disabled {
    margin-left: 0.5px;
}

.edit-menu-item:hover {
    background: #f8f8f8;
    border-left: 3px solid #579ddb;
    cursor: pointer;
    opacity: 1.0;
    color: #666;
}

.edit-menu-item a i {
    margin-left: 15px;
    margin-top: 13px;
}

.menu-item-title {
    font-size: 14px;
    color: #777;
}

.menu-item-subtitle {
    font-size: 11px;
    padding-left: 33px;
    padding-right: 5px;
    width: 220px;
    white-space: nowrap;
    overflow: hidden;
    text-overflow: ellipsis;
}

.edit-menu-item.selected {
    background: #f4f4f4;
    border-left: 3px solid #579ddb;
    opacity: 1.0;
}

.edit-menu-item.disabled:before {
    content: "";
    position: absolute;
    top: 0;
    background: rgba(255, 255, 255, 0.66);
    bottom: 0;
    left: -4px;
    right: 0;
    z-index: 1;
    cursor: not-allowed;
}

.edit-menu-item.disable:hover {
    border-left: 3px solid #ebeef0;
    background: #fff;
    opacity: .99;
}

.edit-menu-control {
    position: absolute;
    left: 182px;
    top: 5px;
    font-size: 13px;
    transition: all .25s ease;
}

.edit-menu-control-out {
    left: 20px;
    transition: all .25s ease;
}

.edit-menu-control a {
    color: #aaa;
}

.dismiss-edit-panel {
    position: absolute;
    right: 25px;
    top: 5px;
    font-size: 21px;
    color: #bbb;
}

.dismiss-edit-panel i {
    padding-right: 5px;
}

.dismiss-panel:hover {
    cursor: pointer;
    color: #666;
}

.find-widget {
    position: absolute;
    left: 100px;
    top: 10px;
    width: 450px;
    z-index: 10;
}

.graph-list-header .find-widget {
    z-index: 1;
}

.clear-find {
    position: absolute;
    right: 10px;
    top: 5px;
    color: #123;
    font-size: 17px;
}

.slide-down {
    margin-top: 120px;
}

.o-pane {
    background: rgba(17, 17, 17, 0.5);
    height: 690px;
}

.o-pane-content {
    padding: 15px 10px 20px;
}

.o-pane-title {
    color: #f4f4f4;
    font-weight: 400;
    margin-top: 0;
    margin-bottom: 0;
}

#library .o-nav-library .active a {
    background-color: rgba(0, 0, 0, .24);
}

.o-nav-library-tab {
    background: rgba(17, 17, 17, 0.5);
    opacity: .9;
}

.o-nav-library {
    border-left: 1px solid #000;
}

.list-group-item:hover {
    cursor: pointer;
}

.effect:hover {
    cursor: default;
}

.results-counter:hover {
    background: #fff;
    cursor: default;
}

.bg-trans {
    background: transparent;
}

input.cmn-toggle-yes-no+label {
    width: 120px;
    height: 30px;
    padding: 2px;
}

input.cmn-toggle-yes-no+label:before, input.cmn-toggle-yes-no+label:after {
    display: block;
    position: absolute;
    top: 0;
    left: 0;
    bottom: 0;
    right: 0;
    color: #fff;
    font-size: 14px;
    text-align: center;
    line-height: 35px;
}

input.cmn-toggle-yes-no+label:before {
    background-color: #ddd;
    content: attr(data-off);
    transition: transform .15s;
    backface-visibility: hidden;
}

input.cmn-toggle-yes-no+label:after {
    background-color: #8ce196;
    content: attr(data-on);
    transition: transform .15s;
    transform: rotateY(180deg);
    backface-visibility: hidden;
}

input.cmn-toggle-yes-no:checked+label:before {
    transform: rotateY(180deg);
}

input.cmn-toggle-yes-no:checked+label:after {
    transform: rotateY(0);
}

.center-div {
    width: 100%;
    margin: 0 auto;
}

.btn-flat {
    height: 38px;
    color: #fff;
    background: #ddd;
    font-size: 14px;
    padding-top: 5px;
}

.btn-flat-sm {
    height: 26px;
    font-size: 12px;
    padding-top: 3px;
}

.btn-flat:active {
    box-shadow: none;
}

.btn-flat:hover {
    color: #fff;
    background: #8ce196;
}

.btn-flat.right-border {
    border-right: 1px solid #ccc;
}

.btn-flat.right-border:active {
    box-shadow: inset 0 0 0 rgba(0, 0, 0, 0);
}

.demo-icon-font {
    font-size: 14px;
    margin-bottom: 6px;
    padding-top: 4px;
    padding-bottom: 4px;
}

.demo-icon-font:hover {
    cursor: pointer;
    background: #eee;
}

.demo-icon-font .selected {
    background: #eee;
}

.outlined-text {
    color: #fff;
    font-size: 21px;
    -webkit-text-fill-color: #000;
    -webkit-text-stroke-width: .020em;
    -webkit-text-stroke-color: #fff;
}

.library-search-container {
    height: 56px;
    border-bottom: 1px solid #eee;
    border-top: 1px solid #eee;
}

.library-in {
    position: absolute;
    top: -10px;
    height: 100vh;
    left: 0;
    width: 300px;
    background: #fff;
    border-left: 1px solid #ddd;
    border-right: 1px solid #ddd;
    overflow-y: scroll;
    transition: all .5s;
}

.library-hide {
    position: absolute;
    top: -10px;
    height: 100vh;
    left: -300px;
    width: 300px;
}

.library-item {
    height: 103px;
    background: #fdfdfd;
    border-bottom: 1px solid #ddd;
    margin-left: -10px;
    padding: 0 10px 10px 20px;
}

.library-item-short {
    height: 53px;
}

.library-item-title {
    margin-top: 7px;
    font-size: 1.3em;
    margin-bottom: 2px;
}

.library-item-subtitle {
    margin-top: 0;
    margin-bottom: 0;
    font-size: 12px;
    color: #888;
    overflow: hidden;
    text-overflow: ellipsis;
    max-height: 89px;
}

.library-card-body {
    height: 116px;
    padding: 5px 20px 25px;
    color: #888;
    margin-top: -10px;
    overflow-y: hidden;
}

.library-card-panel-title {
    font-size: 1.2em;
    margin-bottom: -10px;
}

.list-grid {
    position: relative;
    height: 0px;
}

.list-item-name {
    font-size: 14px;
    margin-top: -5px;
}

.list-item-model-name {
    font-size: 12px;
    font-size: 12px;
    margin-top: 1px;
    padding-left: 3px;
}

.node-list-details {
    position: absolute;
    font-size: 11px;
    top: 70px;
    width: 100%;
    padding: 5px;
    margin-left: -5px;
    background: #fff;
    overflow-y: hidden;
    height: 108px;
}

.rr-fdg-description {
    font-size: 12px;
    line-height: 1.35;
    color: #888;
    background: #fff;
    overflow: scroll;
    text-overflow: ellipsis;
    display: -webkit-box;
    -webkit-box-orient: vertical;
    -webkit-line-clamp: 3;
    height: 70px;
}

.node-list-footer {
    position: absolute;
    font-size: 11px;
    top: 70px;
    width: 100%;
    border-top: 1px solid #ddd;
    padding-left: 5px;
    padding-top: 10px;
    padding-bottom: 11px;
    margin-left: -5px;
    background: #fafafa;
}

.resource-graph-node-icon {
    display: block;
    height: 20px;
    width: 20px;
    line-height: 20px;
    border-radius: 50%;
    color: white;
    text-align: center;
    font-size: 0.7em;
}

.related-node-details .graph-name {
    display: flex;
    flex-direction: row;
    padding-top: 1px;
}

.node-list-footer a {
    color: steelblue;
    font-weight: 500;
    padding-right: 10px;
    height: 38px;
}

.node-list-footer a i {
    padding-right: 2px;
}

.resource-list a.chosen-single {
    background: transparent;
    color: #333;
    font-size: 22px;
    height: 40px;
    padding-top: 0;
    border-color: transparent;
}

.resource-list a.chosen-single div b {
    margin-top: -8px;
}

.resource-list .chosen-drop .chosen-results {
    background: #fff;
    color: #555;
    border-width: 1px;
}

.resource-list .chosen-drop {
    border-width: 1px;
}

.resource-list .chosen-container-active .chosen-with-drop {
    border: 1px solid #ddd;
}

.form-toolbar {
    position: absolute;
    height: 60px;
    right: 0;
    left: 0;
    border-left-width: 0;
    border-bottom: 1px solid #ddd;
    z-index: 2;
    background: #f8f8f8;
    transition: all .5s;
}

.form-toolbar-library-in {
    margin-left: 300px;
    width: calc(100%-300px);
    transition: all .5s;
}

.form-container {
    position: absolute;
    left: 0;
    top: 56px;
    width: 100%;
    padding-left: 10px;
    padding-right: 10px;
    border-right: 1px solid #ddd;
    transition: all .5s;
}

.form-container-library-in {
    left: 300px;
    width: calc(100%-300px);
    transition: all .5s;
}

.form-container-config-in {
    left: 300px;
    width: calc(100%-600px);
    transition: all .5s;
}

.form-container-config-lib-in {
    left: 0;
    width: calc(100%-300px);
    transition: all .5s;
}

.panel-left {
    right: -310px;
    transition: all .5s;
}

.panel-left-in {
    right: 0;
    transition: all .5s;
}

.library-out {
    left: -300px;
    transition: all .5s;
}

.card-preview {
    position: absolute;
    top: 56px;
    left: 0;
    right: 0;
    padding: 10px;
}

.card-preview-indent {
    right: 310px;
}

.card-preview-indent-small {
    right: 220px;
}

.ion-asterisk.widget-label-required {
    padding-left: 3px;
    font-size: 9px;
    margin-top: 2px;
    position: absolute;
}

#container.cls-container.arches-login {
    background: rgb(236,238,241);
}

.arches-login > .cls-header {
    background: rgb(236,238,241);
}

.arches-login div .cls-brand:after {
    background: rgb(236,238,241);
}

.arches-login-header {
    background-color: transparent;
    /*margin-top: 25px;*/
    color: rgb(141,144,149);
    float: none;
    display: inline-block;
    line-height: 22px;
    font-size: 28px;
    font-weight: 600;
    padding: 5px;
    vertical-align: middle;
    width: auto;
}

.cls-content.arches-signin {
    padding-top: 20px;
}

.login-panel-header.arches-signin {
    font-size: 28px;
}

.arches-signin-subtext {
    padding: 0px 5px 10px 5px;
    color: #888;
}

.arches-signin .login-panel {
    border: 1px solid #ddd;
}

.arches-signin .panel-footer {
    color: #888;
    padding: 15px 0px;
}

.arches-signin .panel-footer a {
    color: steelblue;
    font-weight: 600;
}

.arches-signin-btn {
    padding-top: 0px;
    padding-bottom: 10px;
}

.account-management {
    margin-top: 10px;
    margin-bottom: 20px;
    border-top: 1px solid #ddd;
}

.cls-container .account-management a {
    color: steelblue;
}

.account-link {
    padding: 5px 0px;
    display: block;
}

.account-link:first-child {
    padding-top: 25px;
}

#login-form {
    padding: 10px 5px;
}

.login-panel {
    opacity: .9;
}

.new-acct-panel {
    padding-top: 5vh;
}

.login-panel-header {
    font-size: 2.4em;
    margin-top: 0;
    padding-bottom: 5px;
    font-weight: 300;
}

.change-password-form.popover {
    display: block;
    margin-top: 65px;
    font-size: 14px;
    width: 250px;
    border: 1px solid rgba(0,0,0,.2);
}

.change-password-form .panel {
    margin-bottom: 0px;
}

.profile-summary-page .password-success {
	color: green;
	position: absolute;
	top: 50px;
}

.profile-toolbar {
    top: 50px;
    width: 100%;
    height: 50px;
    background: #f8f8f8;
    border-bottom: 1px solid #ddd;
}

.change-password-form .error-message  {
    font-size: 11px;
    color: #880000;
    padding: 2px;
}

.change-password-form .error-message-container  {
    display: flex;
    flex-direction: column;
    align-content: center;
}

.change-password-form .panel-body {
    padding: 20px 15px;
}

.change-password-form .panel-heading {
    text-align: left;
    position: relative;
    padding-top: 10px;
    height: 40px;
    background-color: #f5f6f7;
    color: #5c7174;
    padding-left: 15px;
    line-height: 1.1;
    border-bottom: solid 0.5px #babebf;
    font-weight: 300;
}

.change-password-buttons {
    display: flex;
    flex-direction: row;
    justify-content: space-between;
    width:100%;
}

.img-login {
    background-image: url(../img/backgrounds/easter_island_night.jpg);
}

.img-register {
    background-image: url(../img/backgrounds/easter_island_night.jpg);
}

.img-login-recover {
    background-image: url(../img/backgrounds/ganges_sunrise.jpg);
}

.concept_tree {
    padding: 13px;
}

ul.jqtree-tree div.jqtree_common {
    display: block;
    color: #333;
    border: 1px solid #ccc;
    text-decoration: none;
    font-weight: 700;
    background: linear-gradient(top, #fafafa0, #eee100);
    -webkit-border-radius: 3px!important;
    border-radius: 3px!important;
    box-sizing: border-box;
    -moz-box-sizing: border-box;
    margin: 5px 0;
    padding: 5px 10px;
}

ul.jqtree-tree li.jqtree-selected>.jqtree-element, ul.jqtree-tree li.jqtree-selected>.jqtree-element:hover {
    background-color: #ddd;
    text-shadow: 0 1px 0 rgba(255, 255, 255, 0.7);
}

ul.jqtree-tree div.jqtree_common:hover {
    color: #2ea8e5;
    background: #fff;
}

ul.jqtree-tree .jqtree-toggler {
    position: absolute;
}

.jqtree-tree li.jqtree-folder {
    display: block;
    position: relative;
    font-size: 13px;
    line-height: 20px;
    margin: 0;
    padding: 0;
}

.jqtree-tree .jqtree-title.jqtree-title-folder {
    position: relative;
    left: 1.5em;
}

.jqtree-tree .jqtree-title {
    color: #1C4257;
    vertical-align: middle;
    margin-left: 0;
}

.jqtree-tree .jqtree-loading>div a {
    content: url(../img/select2-spinner.gif);
}

ul.jqtree-tree li.jqtree-ghost {
    margin: 0;
}

.jqtree-border {
    border: dashed 1px #00f;
    -webkit-border-radius: 3px!important;
    border-radius: 3px!important;
    box-sizing: border-box;
    -moz-box-sizing: border-box;
    padding: 0 5px;
}

ul.jqtree-tree li.jqtree-ghost span.jqtree-line {
    background-color: #fff;
    opacity: 0.6;
    border: dashed 1px #00f;
    height: 35px;
    width: 100%;
    position: relative;
    left: 0;
    top: 0;
}

.concept_result {
    font-weight: 700;
}

.term-search-item {
    font-weight: 400;
}

.term-search-group {
    font-weight: 700;
}

.concept_result_schemaname {
    font-size: 11px;
    padding-left: 10px;
}

.layer-list .fdg-node-filter {
    margin-right: 20px;
    margin-left: 20px;
}

.node-current {
    stroke: #454545;
    stroke-width: 2px;
    fill: #dcecfa;
    opacity: 1.;
    cursor: pointer;
}

.node-current-label {
    stroke: #999;
    font-size: 21px;
    font-weight: 900;
    fill: #fcfcfc;
    opacity: 1.;
    text-anchor: middle;
    pointer-events: none;
}

.node-descendent {
    stroke: #ededed;
    fill: #fefefe;
    opacity: 1.;
    stroke-width: 4px;
    cursor: pointer;
}

.node-descendent-label {
    font-size: 12px;
    font-weight: 400;
    fill: #c2c2c2;
    opacity: 1.;
    text-anchor: middle;
    pointer-events: none;
}

.node-ancestor {
    /* Nodes that are unselected or not highlighted as neighbors during mousover */
    stroke: #454545;
    fill: #dcecfa;
    opacity: 1.;
    stroke-width: 1px;
    cursor: pointer;
}

.node-ancestor-label {
    font-size: 16px;
    font-weight: 300;
    fill: #a2a2a2;
    opacity: 1.;
    text-anchor: middle;
    pointer-events: none;
}

.link-highlight {
    stroke: #000;
    stroke-width: 9px;
}

.relatedlink {
    stroke: #4291d7;
    stroke-width: 3px;
    stroke-dasharray: 8, 5;
}

.linkMouseover {
    /*Styles the link between selected/moused-over nodes*/
    stroke: #063967;
    stroke-opacity: .6;
    stroke-width: 5px;
}

.nodeLabels {
    font-size: 11px;
    fill: #454545;
    text-anchor: middle;
}

.node_info {
    width: 320px;
    height: auto;
    background-color: #FFF;
    -webkit-border-radius: 12px;
    -moz-border-radius: 2px;
    border-radius: 2px;
    -webkit-box-shadow: 1px 1px 2px rgba(0, 0, 0, 0.4);
    -moz-box-shadow: 1px 1px 4px rgba(0, 0, 0, 0.4);
    box-shadow: 1px 1px 4px rgba(0, 0, 0, 0.4);
    padding: 15px;
}

.node-selected {
    fill: #aacdec;
    stroke: #115fa5;
}

.node-current-over, .node-ancestor-over {
    /* The currently moused-over node */
    stroke: #115fa5;
    stroke-width: 5px;
    fill: #dcecfa;
    opacity: 1.0;
    cursor: pointer;
}

.node-current-selected, .node-ancestor-selected {
    /* The currently selected node */
    stroke: #115fa5;
    stroke-width: 5px;
    stroke-dasharray: 5, 1;
    fill: #dcecfa;
    opacity: 1.0;
    cursor: pointer;
}

.node-current-neighbor, .node-ancestor-neighbor {
    /* The neighboring nodes of the selected/moused-over node */
    stroke: #115fa5;
    stroke-width: 3px;
    fill: #dcecfa;
    opacity: 1.;
    cursor: pointer;
}

.node-descendent-over, .node-descendent-neighbor {
    stroke: #115fa5;
    stroke-width: 8px;
    fill: #dcecfa;
    opacity: 1.;
    cursor: pointer;
}

#nodeCrud p, .node_info p {
    font-family: sans-serif;
    line-height: 20px;
    margin: 0;
}

#nodeCrud.hidden, .morphsearch-input::-ms-clear, ul.jqtree-tree li.jqtree-ghost span.jqtree-circle, .node_info.hidden {
    display: none;
}

.config-panel {
    position: absolute;
    top: 0;
    right: 0;
    bottom: 5px;
    height: 100vh;
    padding: 10px;
}

.card-list {
    list-style: none;
    padding-left: 15px;
}

.cd-card-item-container {
    position: absolute;
    top: 0;
    bottom: 60px;
    left: 0;
    width: 220px;
    border-right-width: 0;
    height: 100vh;
}

.cd-form-container {
    position: absolute;
    top: 0;
    bottom: 60px;
    left: 219px;
    width: 300px;
    border: 1px solid #ddd;
    border-left-width: 0;
    height: 100vh;
}

.cd-config-panel {
    position: absolute;
    top: 10px;
    bottom: 0;
    right: -310px;
    width: 300px;
    border: 1px solid #ddd;
    border-left-width: 0;
    transition: all .40s ease;
}

.cd-config-panel-in {
    right: 10px;
}

.cd-preview {
    position: absolute;
    top: 0;
    bottom: 60px;
    left: 0;
    right: 0;
    z-index: 1;
    background: #f8f8f8;
    height: 100vh;
    overflow-y: scroll;
    margin-bottom: 40px;
    transition: all .40s ease;
    padding: 0 20px 60px;
}

.cd-form {
    position: absolute;
    top: 0;
    bottom: 0;
    box-shadow: none;
    width: 300px;
    margin-bottom: 0;
    padding: 0 0 0 5px;
}

.cd-dark {
    background: #1E3143;
    border: 1px solid #123;
    border-top-width: 0;
    color: #fbfbfb;
}

.cd-light {
    border: 1px solid #ddd;
    background: #fdfdfd;
    color: #37495b;
}

.item-selected {
    background-color: #fafafa;
}

.card-item {
    position: relative;
    height: 24px;
    width: 220px;
    font-weight: 700;
    font-size: 1.25px;
    margin-left: -20px;
    padding: 5px 5px 5px 10px;
}

.card-item-child {
    padding-left: 20px;
    font-weight: 400;
}

.card-item:hover {
    background-color: #fafafa;
    cursor: pointer;
}

.cd-form-container>.cd-dark>div>.panel-body>div>.node-widget-label>.col-sm-12>.form-control {
    background: #314151;
    color: #fff;
    border-color: #314151;
}

.cd-config-panel>.cd-dark>div>.panel-body>div>.node-widget-label>.col-sm-12>.form-control {
    background: #314151;
    color: #ddd;
    border-color: #314151;
}

.drag-tool {
    float: right;
    padding-right: 5px;
    color: #ddd;
}

.cd-dark>.panel-body>.card-item-group>.card-item>.drag-tool {
    color: #314151;
}

.cd-dark>.panel-body>.card-item-group>.card-item>.drag-tool:hover {
    color: #4682B4;
}

.card-item-child>.drag-tool:hover {
    opacity: .9;
    color: #4682B4;
}

.primary-descriptors-card-container {
    margin-top: -5px;
    margin-left: 0px;
    padding-left: 15px;
    padding-right: 15px
}

.primary-descriptors-container {
    border: 1px solid #ddd;
    min-height: 450px;
}

.panel-padding-bottom {
    padding-bottom: 20px;
}

.widget-container {
    padding: 10px 15px 25px;
}

.pin-left-widget {
    position: absolute;
    top: 2px;
    left: -9px;
}

.drag-tool-widget {
    display: none;
    transition: all .40s ease;
}

a.selected {
    font-weight: 600;
    font-size: 13px;
    color: #123;
}

.edit-card-element {
    font-size: 12px;
    display: none;
}

.tile-record .edit-card-element {
    display: inline-block;
    font-size: 11px;
}

.wizard-level-tile {
    height: 50px;
    margin-left: 20px;
    margin-right: 20px;
    margin-bottom: 15px;
    border: 1px solid #ddd;
    background: #f4f5f7;
}

.wizard-tile-title {
    font-size: 13px;
    font-weight: 300;
    color: #123;
    padding: 15px;
}

.dark-colored-text {
    color: #25256b;
}

.panel-section-title {
    font-size: 1.3em;
    font-weight: 400;
}

.panel-section-subtitle {
    font-size: 0.7em;
    font-weight: 400;
}

.panel-section-heading {
    font-size: 15px;
    font-weight: 600;
    margin-bottom: 0px;
    margin-top: 5px;
}

.form-divider {
    border-top: 1px solid #eee;
    margin-top: 10px;
}

.cd-dark .panel-body .form-divider {
    border-top: 1px solid rgba(0, 0, 0, 0.1);
}

.functions .chosen-choices {
    height: 32px;
    background: #314151;
    border: 1px solid #314151;
    color: #fff;
}

.bg-tile {
    background: #D6DBE4;
}

textarea:placeholder {
    top: 0;
}

.instructions-text:placeholder {
    position: absolute;
    top: 0;
}

.fade-back {
    opacity: .5;
}

.design a.chosen-single {
    height: 36px;
    background: #fff;
    border: 1px solid #ddd;
    color: #999;
}

.design .chosen-drop .chosen-results {
    background: #fff;
    color: #123;
    margin-bottom: 0;
}

.editable {
    border: 1px solid #4682B4;
    display: inline-block;
    margin-bottom: 7px;
    margin-top: 7px;
    margin-left: 20px;
}

.editable-title {
    line-height: 35px;
}

.editable-highlight {
    background: #F1FFFB;
}

.btn-editable {
    opacity: .75;
}

.editable-tile-title {
    margin-top: 0;
    margin-bottom: 5px;
    line-height: 30px;
    padding-top: 0;
    padding-bottom: 0;
}

.editable-card {
    margin-left: -10px;
    margin-right: -10px;
    padding: 5px 15px;
}

span.editable-card i.fa.fa-align-justify:hover {
    cursor: move;
}

.editable-widget {
    border: 1px solid #4682B4;
    border-bottom-width: 0;
}

.widgets .editable-widget:nth-child(2) {
    border-bottom-width: 1px;
}

.res-container {
    margin-bottom: 20px;
    background: #ebeef0;
}

.res-page-banner {
    background: #f8f8f8;
    padding-bottom: 10px;
    border-bottom: 1px solid #ddd;
}

.report li {
    margin-left: -10px;
    padding-left: 5px;
}

.report li:not(:first-child) {
    margin-top: 20px;
    padding-top: 10px;
    padding-bottom: 20px;
    border-top: 1px solid #ddd;
}

.report li:nth-child(2) {
    background-color: #fafafa;
    margin-left: -40px;
    padding-left: 35px;
}

.report-image-grid {
    width: 100%;
    margin-bottom: 20px;
}

.report-image-grid.rr-image-grid {
    top: 100px;
    left: 25px;
}

.report-grid-item {
    float: left;
    margin: 3px;
}

.report-section-indent {
    padding-left: 20px;
}

.navbar-top-links .dropdown-menu .recent-additions-container {
    margin-top: 10px;
    padding: 0 30px;
}

.recent-additions-container {
    padding-left: 20px;
}

.dataTables_scrollBody {
    max-height: 65vh !important;
}

.card-grid {
    -ms-flex: 1;
    -webkit-flex: 1;
    flex: 1;
    margin: 5px
}

.card-grid-item {
    float: left;
    width: 290px;
    border: 1px solid #ddd;
    background: #fff;
    opacity: .9;
    margin: 3px;
}

.card-grid-item:hover {
    cursor: pointer;
    opacity: 1.0;
    border: 1px solid #aaa;
}

.card-grid-item.disabled {
    float: left;
    width: 290px;
    border: 1px solid #ddd;
    opacity: .79;
    margin: 3px;
}

.card-grid-item.disabled:hover {
    cursor: default;
}

div.card-grid-item.selected {
    border: 1px solid #aaa;
    opacity: 1.0;
}

.form-warning {
    font-size: 12px;
    color: #b20000;
}

.card-search {
    margin-top: 3px;
    height: 48px;
    min-width: 300px;
    max-width: 600px;
}

div.jqtree-element.jqtree_common:hover {
    background-color: #49596A;
}

ul.jqtree-tree ul.jqtree_common {
    list-style: none outside;
    margin-left: 12px;
    margin-right: 0;
    margin-bottom: 2px;
    display: block;
}

ul.jqtree-tree .jqtree-title {
    color: #93a6b9;
    margin-top: 2px;
    margin-bottom: 2px;
    font-size: 13px;
}

ul.jqtree-tree li.jqtree-selected>.jqtree-element, ul.jqtree-tree li.jqtree-selected>.jqtree-element:hover {
    background: none;
    background-color: #49596A;
    text-shadow: none;
}

div.jqtree-element.jqtree_common {
    text-overflow: ellipsis;
    padding: 2px 0;
}

ul.jqtree-tree .jqtree-element {
    color: #93a6b9;
}

ul.jqtree_common li.jqtree-folder {
    margin-bottom: 4px;
}

.btn-flat-green:hover {
    background: #63CD70;
    color: #fff;
}

.btn-flat-md {
    height: 32px;
    font-size: 12px;
    padding-top: 4px;
}

#container #profile-table td {
    border-top: 1px solid rgba(0, 0, 0, 0.0);
}

.profile-table-body {
    float: left;
}

.profile-summary-page {
	width: 100%;
	background: #fff;
}

.profile-summary-page .img-responsive {
	max-height: 249px;
}

.profile-report {
    height: 250px;
    background: #f2f2f2;
    width: 100%;
    padding: 40px 150px 0px 150px;
    border-bottom: 1px solid #ccc;
}

.profile-report-table {
    position: absolute;
    height: 130px;
    width: 100%;
    left: 110px;
    padding-bottom: 10px;
}

.profile-table-divider {
    position: absolute;
    display: table-cell;
    height: 70px;
    margin-top: 35px;
    width: 1px;
    padding-left: 0px;
    padding-right: 0px;
    border-left: 1px solid #ccc;
}

.mar-lft.profile-table-divider {
    border-left-width: 0px;
}

.profile-list {
    width: 100%;
    padding: 40px 100px 50px 100px;
    min-height: 170px;
    border-bottom: 1px solid #ccc;
}

.profile-list.edit-mode {
    padding: 0px 50px;
    margin-top: -10px;
    border-bottom: none;
}

.profile-image {
    height: 120px;
    width: 120px;
}

.profile-sections {
    padding: 0px 0px;
    min-height: 650px;
}

.profile-projects {
    height: 100vh;
}

.profile-table-cell {
    padding: 20px;
    width: 350px;
    position: relative;
    top: 25px;
}

.btn-profile {
	width: 65px;
}

.profile-full-name {
    position: absolute;
    color: #fff;
    font-size: 2.6em;
    top: 140px;
    left: 100px;
}

.profile-e-mail {
    position: absolute;
    color: #fff;
    font-size: 16px;
    top: 180px;
    left: 100px;
    color: #aaa;
    font-weight: 500;
}

.profile-table-cell-title {
    font-size: 1.5em;
    margin-top: 8px;
    margin-left: 10px;
}

.profile-table-time {
    font-size: 15px;
}

.profile-table-cell-label {
    font-size: 14px;
    color: #888;
    font-weight: 500;
    margin-left: 10px;
}

.profile-update {
    padding-right: 10px;
    padding-left: 10px;
    padding-top: 0px;
    color: steelblue;
    font-weight: 600;
    font-size: 13px;
}

.profile-header {
    font-size: 21px;
}

.profile-image-region {
    position: absolute;
    top: 20px;
    left: 30px;
}

.profile-form-region {
    position: absolute;
    top: 20px;
    left: 300px;
    width: calc(100% - 350px);
}

.profile-form-body {
    position: relative;
    padding: 20px;
    min-height: 400px;
}

.profile-form-footer {
    height: 50px;
}

.profile-form-message {
    font-size: 13px;
    font-weight: 600;
    margin-top: 3px;
    margin-left: 20px;
}

.profile-image-size {
    height: 200px;
    width: 200px;
}

.account-summary {
    margin-top: -30px;
    height: 200px;
    background: #a1f1f1;
}

.profile-label-shim {
    margin-top: -5px;
    color: #777;
}

.btn-profile-password {
    background: #fff;
    border-width: 0px;
    margin-top: -20px;
    margin-left: -12px;
    color: #579ddb;
}

.account-edit-btn {
    position: absolute;
    top: 0px;
    right: 60px;
}

.account-tips {
    margin-top: 10px;
    font-size: 13px;
    color: #888;
}

.account-input {
    max-width: 300px;
}

.account-label {
    font-size: 14px;
    font-weight: 500;
}

.btn-profile-password:hover {
    background: #fff;
    color: #579ddb;
}

.btn-profile-password:focus {
    background: #fff;
    color: #579ddb;
}

.btn-profile-password.btn-default:active {
    background-color: #fff;
    border-width: 0px;
    color: #579ddb;
}

.btn-profile-password.btn:not(.disabled):not(:disabled):active, .btn:not(.disabled):not(:disabled).active {
    box-shadow: none;
}

.password-rules {
    margin-top: -5px;
    font-size: 12px;
    color: #555;
}

.password-rule {
    color: #888;
    font-size: 13px;
    padding-left: 5px;
    padding-bottom: 3px;
}

.password-rule span {
	padding-left: 3px;
    font-size: 12px;
}

.password-rule i {
    font-size: 11px;
}

.device-summary {
    font-size: 13px;
    margin-bottom: -5px;
}

.device-listing {
    float: left;
    margin-top: -20px;
    padding-left: 0px;
}

.device-listing li:not(:first-child) {
    margin-left: 20px;
}

.device-list-item {
    display: inline-block;
    padding: 10px;
}

.project-search-widget {
    position: absolute;
    top: -45px;
    width: 250px;
}

.profile-default-message-panel {
    text-align: center;
    padding-top: 10px;
    padding-bottom: 20px;
    font-size: 17px;
    color: #888;
}

.apple_app_store_icon {
    height: 50px;
    padding-top: 10px;
}

.android_app_store_icon {
    height: 58px;
    margin-top: 11px;
}

.profile-summary-container {
    position: absolute;
    top: 0;
    bottom: 0;
    left: -20px;
    height: 100vh;
    width: 220px;
    background: #fff;
    padding: 15px;
}

.profile-contacts-title {
    font-size: 1.2em;
    font-weight: 400;
    color: #444;
}

.profile-about {
    color: #888;
    font-size: 12px;
    padding-left: 10px;
}

.profile-contacts-item {
    color: #888;
    font-size: 12px;
    white-space: nowrap;
    overflow: hidden;
    text-overflow: ellipsis;
}

.dl-profile-accts {
    padding-left: 10px;
    font-size: 12px;
    color: #888;
}

.dl-profile-accts .dt {
    float: center;
    width: 200px;
    overflow: hidden;
    clear: left;
    text-align: right;
    text-overflow: ellipsis;
    white-space: nowrap;
}

.dl-profile-accts dd {
    margin-left: 25px;
    margin-top: -20px;
}

.profile-data-container {
    position: absolute;
    top: 0;
    bottom: 0;
    left: 200px;
    height: 100vh;
    width: calc(100%-150px);
    padding: 15px 10px;
}

.dl-profile-accts dd, dt {
    line-height: 1.25;
}

.library-secondary-panel {
    position: absolute;
    width: 250px;
    right: 220px;
    top: 0;
    bottom: 0;
    background-color: #37495b;
    color: #fff;
    z-index: 200;
    opacity: .95;
    -webkit-border-radius: 0;
    -moz-border-radius: 0;
    border-radius: 0;
    -webkit-box-shadow: 1px 1px 2px rgba(0, 0, 0, 0.4);
    -moz-box-shadow: 1px 1px 4px rgba(0, 0, 0, 0.4);
    box-shadow: 1px 1px 4px rgba(0, 0, 0, 0.4);
}

.library-third-panel {
    position: absolute;
    width: 350px;
    left: 470px;
    top: 0;
    bottom: 0;
    background-color: #37495b;
    color: #fff;
    z-index: 200;
    opacity: .97;
    border-left: 1px solid #123;
    -webkit-border-radius: 0;
    -moz-border-radius: 0;
    border-radius: 0;
    -webkit-box-shadow: 1px 1px 2px rgba(0, 0, 0, 0.4);
    -moz-box-shadow: 1px 1px 4px rgba(0, 0, 0, 0.4);
    box-shadow: 1px 1px 4px rgba(0, 0, 0, 0.4);
    padding: 0 10px;
}

.secondary-panel-left {
    left: 220px;
    border-left: 1px solid #123;
}

.library-title-block {
    height: 65px;
    color: #666;
    margin-bottom: 10px;
    margin: -10px -10px;
    padding: 5px 5px;
}

.title-block-min {
    height: 35px;
}

.library-tools {
    padding-left: 15px;
    margin-top: -3px;
    border-bottom: none;
}

.library-tools-icon:hover {
    cursor: pointer;
    color: #123;
}

.graph-container {
    position: absolute;
    top: 0;
    left: 0;
    width: calc(100%-220px);
}

.cm-card-preview {
    position: absolute;
    top: 60px;
    left: 0;
    right: 0;
    height: 100vh;
}

.cm-card-panel {
    position: absolute;
    top: 10px;
    left: 310px;
    right: 10px;
    min-height: 400px;
    padding-bottom: 15px;
    margin-bottom: 20px;
    border: 1px solid #ddd;
    border-bottom-width: 0;
}

.no-icon {
    left: 10px;
    width: 300px;
    font-size: 13px;
    cursor: move;
}

.library-control::-webkit-input-placeholder {
    color: #bbb;
    font-size: 10px;
}

.card-manager-title {
    font-size: 15px;
    font-weight: 400;
    margin-top: 0;
    margin-bottom: 5px;
    padding: 15px 0 5px 5px;
}

.editable-help {
    display: inline-block;
    margin-right: 20px;
    padding: 7px 12px;
}

.ep-toolbar {
    display: -ms-flexbox;
    display: -webkit-flex;
    display: flex;
    -ms-flex-align: center;
    -webkit-align-items: center;
    align-items: center;
    width: 100%;
    height: 50px;
    background: #fff;
    border-bottom: 1px solid #ddd;
    z-index: 3000;
}

.ep-menu {
    position: absolute;
    top: 50px;
    bottom: 0;
    z-index: 4000;
}

.ep-menu-editor {
    position: absolute;
    top: 49px;
    left: 0px;
    bottom: 0;
    border: 1px solid #ddd;
    z-index: 4000;
}

.ep-menu-panel {
    position: absolute;
    top: 0;
    bottom: 0;
    width: 250px;
    background: #fff;
    border-right: 1px solid #ddd;
    margin: 0;
}

.editor-tools {
    width: 274px;
}

.ep-menu-list {
    position: absolute;
    top: 0;
    left: 0;
    list-style: none;
    height: 100vh;
    border-right: 1px solid #ddd;
    background: #fcfcfc;
}

.ep-menu-footer {
    position: absolute;
    bottom: 0;
    width: 100%;
    height: 50px;
}

.ep-tools {
    cursor: pointer;
    border-right: 1px solid #ddd;
    border-bottom: 1px solid transparent;
    height: 50px;
    display: -ms-flexbox;
    display: -webkit-flex;
    display: flex;
    -ms-flex-align: center;
    -webkit-align-items: center;
    align-items: center;
    padding-left: 10px;
    padding-right: 20px;
}

.ep-tools:hover {
    background: #f8f8f8;
    border-bottom: 1px solid #ddd;
    border-left: 1px solid #ddd;
}

.navbar-top-links>li>a.navbar-button {
    height: 49px;
    width: 50px;
    background: #fff;
    text-align: center;
    border-left: 1px solid #ddd;
}

.navbar-top-links>li>a.navbar-button:hover {
    border-left: 1px solid #ddd;
    background: #f8f8f8;
}

.navbar-top-links>li>a.navbar-button:active {
    border-left: 1px solid #ddd;
    background: #f8f8f8;
}

.navbar-top-links>li>a.navbar-button:focus {
    border-left: 1px solid #ddd;
    background: #f8f8f8;
}

.ep-tools-right {
    border-right: none;
    border-left: 1px solid #ddd;
    font-size: 17px;
    padding-left: 16px;
    padding-right: 20px;
    min-width: 50px;
    max-width: 50px;
}

.ep-tools-right a:first-child {
    margin: auto;
}

.ep-tools-login {
    border: none;
    padding-left: 16px;
    padding-right: 20px;
    vertical-align: middle
}

.ep-tool-title {
    font-size: 14px;
    font-weight: 600;
    color: #666;
    border-left: 1px solid transparent;
}

.ep-tools-title {
    height: 50px;
    margin-right: auto;
    overflow: hidden;
}

.ep-graph-title {
    font-size: 1.6em;
    padding-left: 15px;
    padding-top: 5px;
}

.ep-graph-title-icon {
    height: 40px;
    width: 40px;
    transform: translate(0px, 0px);
    color: #666;
    background: #f4f4f4;
}

.ep-content {
    color: #666;
    transition: all .25s ease;
}

.ep-form-toolbar {
    display: -ms-flexbox;
    display: -webkit-flex;
    display: flex;
    -ms-flex-align: center;
    -webkit-align-items: center;
    align-items: center;
    width: 100%;
    min-height: 55px;
    background: #fafafa;
    border-bottom: 1px solid #e9e9e9;
}

.ep-form-toolbar div:nth-last-child(2) {
    margin-right: auto;
}

.ep-form-toolbar-title {
    font-size: 16px;
    font-weight: 400;
    color: #666;
    padding-left: 15px;
}

.ep-form-toolbar-tools {
    margin-right: 10px;
    -ms-justify-content: flex-end;
    -webkit-justify-content: flex-end;
    justify-content: flex-end;
}

.ep-form-content {
    z-index: 1;
    padding: 12px;
    transition: all .30s ease;
    -ms-flex: 1;
    -webkit-flex: 1;
    flex: 1;
    overflow-y: scroll;
}

.alert-active .ep-form-content {
    top: 140px;
}

.ep-card-search {
    width: 400px;
    padding: 5px 15px;
}

.card-search-widget-icon {
    position: absolute;
    right: 20px;
    top: 8px;
    color: #123;
    font-size: 17px;
}

.resource-toolbar {
    min-height: 60px;
    background: #f4f4f4;
    border-bottom: 1px solid #e4e4e4;
}

.resource-selector {
    height: 60px;
    background: #fff;
    border-bottom: 1px solid #ddd;
    padding: 10px;
}

.ep-help {
    position: absolute;
    top: 0px;
    display: table;
    right: 0;
    width: 500px;
    height: 100vh;
    border-left: 1px solid #ddd;
    z-index: 3900;
    background: #fefefe;
}

.ep-help-header {
    border: none;
    display: table-row;
    height: 50px;
}

.ep-help-title {
    float: left;
    padding-left: 15px;
    padding-top: 10px;
}

.ep-help-title span {
    font-size: 1.6em;
}

.ep-help-close {
    float: right;
}

.ep-help-body {
    width: 100%;
    overflow-y: auto;
    padding: 0px 15px;
    position: absolute;
    bottom: 0;
    top: 50px;
}

.ep-help-body img {
    max-width: 100%;
}

.ep-help-body ul {
    padding-left: 20px;
}

.ep-help-body a {
    color: #4765a0;
}

.ep-help-topic-content {
    display: none;
}

.ep-help-toggle div .ion-help {
    padding-left: 3px;
}

.ep-help-table {
    width: 100%;
    margin-top: 5px;
    margin-bottom: 10px;
}
.ep-help-table tr th {
    border-bottom: solid grey 1px;
}
.ep-help-table tr {
    border-bottom: dashed grey 1px;
}
.ep-help-table tr td {
    vertical-align: top;
    color: grey;
    padding: 5px 3px 5px 3px;
}
.ep-help-table tr td:first-of-type {
    color: red;
}
.ep-help-table-header {
    font-weight: 700;
}

.ep-help-topic-toggle > h4 {
    display: inline-block;
}

.reloadable-img {
    border: 2px solid #eee;
}

.ep-help-img-link {
    float: right;
    font-weight: 600;
}

.ep-card-preview {
    position: absolute;
    top: 100px;
    left: 450px;
    right: 0;
    padding: 10px;
}

.ep-card-tools-panel {
    padding: 7px;
    background: #fdfdfd;
    border-right: 1px solid #e9e9e9;
}

.left-column-container.ep-card-tools-panel {
    margin-bottom: 0px;
}

#node-listing .panel {
    box-shadow: none;
}

.card-tree-container {
    margin-right: -9px;
    margin-left: -9px;
}

.card-tree-list {
    list-style: none;
    font-size: 12px;
    color: #888;
    padding-top: 0px;
    margin-top: 1px;
}

ul.card-tree-list-item {
    margin-left: -40px;
}

li.card-tree-list:last-of-type {
    margin-bottom: 0px;
}

.card-tree-list a {
    color: #777;
}

.card-tree-list.selected a {
    color: #666;
    font-weight: 600;
}

ul div .card-tree-list .cc-link {
    margin-left: 0px;
}

ul div .card-tree-list span {
    margin-left: 15px;
}

ul div .card-tree-list span .card-tree-list-item .card-tree-list-icon {
    margin-left: 30px;
}

.report-tree-list {
    margin-bottom: 0px;
}

.node-indent a {
    padding-left: 30px;
}

.expando {
    position: absolute;
    font-size: 14px;
    cursor: pointer;
    display: none;
    right: 13px;
    top: 10px;
}

.card-tree-list a:hover .expando {
    display: block;
}

.bg-card {
    background: #46bbdc;
    color: #fff;
}

.bg-report-card {
    background: #9EE0F3;
    color: #fff;
    font-weight: 400;
}

.ep-card-crud {
    position: absolute;
    top: 100px;
    bottom: 0;
    left: 200px;
    width: 250px;
}

.ep-card-crud-panel {
    background: #f8f8f8;
    border-right: 1px solid #ddd;
    padding: 7px 0px;
}

.ep-card-crud-container {
    margin: 10px;
}

.arches-form-container {
    border: 1px solid #3b8dd5;
}

.ep-card-crud-container > div.panel {
    border: 1px solid #3b8dd5;
}

.dz-cancel {
    border-radius: 50%;
    background: #FFA08E;
}

.ep-card-crud-container:last-of-type {
    margin-bottom: 200px;
}

.flex.relative {
    max-width: calc(100% - 1px);
}

.left-column-crud-container {
    -ms-flex: 0 0 275px;
    -webkit-flex: 0 0 275px;
    flex: 0 0 275px;
    margin-top: -1px;
    margin-bottom: 0px;
    background-color: #fafafa;
    width: 275px;
    padding: 7px;
    border-right: solid 1px #dddddd;
    overflow-y: auto;
    overflow-x: hidden;
}

.left-column-container {
    -ms-flex: 0 0 250px;
    -webkit-flex: 0 0 250px;
    flex: 0 0 250px;
    margin-bottom: 0px;
    background-color: #f0f0f0;
    width: 200px;
    padding: 0px 7px 7px 7px;
    border-right: solid 1px #dddddd;
    overflow-y: auto;
    overflow-x: hidden;
}

.left-column-container.permissions-identity-list {
  overflow-y: hidden;
  overflow-x: hidden;
}

.left-column-container.graph-designer {
  overflow-y: hidden;
}

.form-list {
    padding-top: 0px;
    background: #f0f0f0;
    padding-bottom: 31px;
}

.form-list .grid {
    border-top: none;
}

.provisional-edits {
    pointer-events: none;
    cursor: default;
    padding: 3px 5px 5px 5px;
    margin-right: 10px;
    background: #F5BB25;
    color: #fff;
}

.has-provisional-edits {
    color: #F5BB25;
}

.provisional-edits-list {
    width: 0px;
    background-color: #f0f0f0;
    padding: 0px;
    border-style: solid;
    border-color: #ccc;
    border-width: 1px;
    margin-top: 0px;
}

.edit-message-container {
    background: #F799B9;
    color: #fff;
    border-bottom: 1px solid #DF2E6A;
    height: 50px;
    margin-top: -15px;
    margin-bottom: 15px;
    margin-left: -25px;
    margin-right: -25px;
    padding: 15px 25px;
}

.edit-message-container .reset-authoritative {
    float: right;
    color: white;
}


.edit-message-container.approved {
    background: #C8F89A;
    border-bottom: 1px solid #9CEC4F;
    border-top: 1px solid #9CEC4F;
    color: #24B06D;
}



.edit-message-container-user {
    font-weight: 700;
}

.new-provisional-edits-list {
    display: flex;
    flex-direction: column;
    top: -15px;
    position: relative;
    margin-right: 15px;
    width: 250px;
    padding: 5px 5px 0px 5px;
    border-left: 1px solid #ddd;
    height: 100%;
}

.new-provisional-edit-card-container {
    display: flex;
    flex-direction: row-reverse;
/*    align-items: baseline;*/
}

.new-provisional-edit-card-container .card {
    width: 100%;
}


.new-provisional-edit-entry {
    border-bottom: 1px solid #ddd;
    background: #fdfdfd;
    padding: 5px;
    margin-left: -5px;
    margin-right: -45px;
}

.new-provisional-edit-entry .title {
    display: flex;
    flex-direction: row;
    justify-content: space-between;
}

.new-provisional-edits-title {
    font-size: 16px;
    font-weight: 400;
    color: #2f527a;
}

.new-delete-provisional-edit {
    color: red;
    font-size: 16px;
}

.new-provisional-edits-header {
    background: #f9f9f9;
    border-bottom: 1px solid #ddd;
    height: 40px;
    margin-left: -5px;
    margin-right: -40px;
    margin-top: -5px;
    padding: 10px 10px;
    height: 75px;
}

.new-provisional-edit-entry:hover {
    background-color: #f4f4f4;
    cursor: pointer;
}

.new-provisional-edit-entry.selected {
    background-color: #f4f4f4;
}

.new-provisional-edit-entry .field-name {
    font-weight: 600;
}

.new-provisional-edit-entry .field {
    padding: 5px;
    font-size: 14px;
    font-weight: 600;
}

.field.timestamp {
    font-weight: 500;
    font-size: 12px;
    margin-top: -10px;
}

.ep-edits-body.provisional-edit-history {
    overflow: visible;
}

.new-provisional-edits-header .new-provisional-edits-delete-all {
    width: 100%;
    padding: 3px 0px;
    margin: 3px;
}

.new-provisional-edit-history {
    display: flex;
    flex-direction: column;
    border-bottom: solid #e4e4e4 1px;
    padding: 8px 25px 15px 25px;
    background-color: #fcfcfc;
}

.new-provisional-edit-history.selected-card {
    color: #454545;
    background-color: #f0f0f0;
}

.new-provisional-edit-history:hover {
    background-color: #f0f0f0;
}

.new-provisional-edit-history .entry {
    flex-direction: row;
    display: flex;
    color: #6494cc;
    align-items: baseline;
    justify-content: left;
    width: 400px;
}

.new-provisional-edit-history .entry-label {
    padding-right: 5px;
    font-weight: 600;
    font-size:13px;
}

.new-provisional-edit-history .entry-label-resource {
    padding-right: 5px;
    font-weight: 600;
    font-size:15px;
    color: #454545;
    text-overflow: ellipsis;
    white-space: nowrap;
    overflow: hidden;
}

.new-provisional-edit-history .entry .resource-edit-link {
    font-size: 11px;
    padding-right: 5px;
}

.provisional-edits-list-header {
    display: inline-flex;
    width: 100%;
    align-items: center;
    background-color: #f8f8f8;
    height: 35px;
    margin-top: 0px;
    margin-bottom:1px;
}

.grid-list.provisional-edit-history {
    height: 100%;
    position: absolute;
    width: 100%;
    overflow-y: scroll;
}

.provisional-edit-history-filter {
    display: flex;
    justify-content: space-between;
    align-items: baseline;
    padding-left: 5px;
    padding-bottom: 5px;
    border-bottom: 1px solid #ddd;
}

.provisional-edit-history-filter .calendar {
    display: flex;
    width: 220px;
    padding-left: 10px;
    align-items: baseline;
    justify-content: space-between;
}

.provisional-edit-history-filter .toggle-container {
    padding-bottom: 0px;
}

.provisional-edit-history-filter .calendar-label {
    font-size: 12px;
    color: inherit;
    padding: 5px;
}

.provisional-review-pending {
    padding: 2px 10px 3px 10px;
    background: #F5BB25;
    color: #fff;
    font-size: 12px;
}

.provisional-review-declined {
    padding: 2px 10px 3px 10px;
    background: red;
    color: #fff;
    font-size: 12px;
}

.provisional-review-accepted {
    padding: 2px 10px 3px 10px;
    background: #64bd63;
    color: #fff;
    font-size: 12px;
}

.ep-edits-body.provisional-edit-history {
    height: 100%;
}

.provisional-edits-list-header span {
    padding-left: 4px;

}

.provisional-edit-qa-tool {
    height: 28px;
}

.provisional-edit-qa-tool .toggle-container {
    padding-left: 0px;
}

.provisional-edits-list.expanded {
    width: 350px;
    transition: all .30s ease;
    padding: 0px;
    border-top-width: 0px;
}

.provisional-edits-list.closed {
    width: 0px;
    transition: all .30s ease;
    padding: 0px
}

.provisional-edit {
    padding: 15px;
    background-color: #fafafa;
}

.rp-report-tile.provisional-edit-cards {
    padding-left: 0px;
    padding-bottom: 0px;
}


.provisional-edit .content-title {
    font-weight: 600;
}

.provisional-edit-cards dd {
    position: relative;
    padding-left: 15px;
    word-wrap: break-word;
}

.layer-list {
    height: 50px;
    margin-right: -10px;
    margin-bottom: 0px;
    padding-top: 10px;
    padding-bottom: 0px;
    background: #f4f4f4;
    border-top: solid 1px #ddd;
}

.middle-column-container {
    -ms-flex: 0 0 300px;
    -webkit-flex: 0 0 300px;
    flex: 0 0 300px;
    background: #fbfbfb;
    padding: 4px 7px 44px 7px;
    color: #666;
    border-right: solid 1px #dddddd;
    overflow-y: auto;
}


/*  Start card/widget manager Classes
    used to manage placement and display of elements inside of the Card
    and Widget Management forms
*/
.panel-config {
    flex-direction: row-reverse;
}

.panel-config .middle-column-container {
    border-right: transparent;
    border-left: 1px solid #ddd;
    background: #f4f4f4; /*#2d3c4b*/
    color: #2d3c4b; /*#f1f1f1*/
}

.panel-config .toggle-container {
    padding-bottom: 5px;
}

.panel-config .form-divider {
    border-top: 1px solid #ccc;
}

.panel-config .widget-config-container {
    margin-left: 5px;
    margin-right: 5px;
}

.panel-config .widget-config-container .control-label {
    padding-top: 5px;
    padding-left: 5px;
}

/* panel styling in widget manager for radio groups */
.panel-config .widget-config-container .radio-panel {
    background: #fff;
    padding-top: 10px;
    padding-bottom: 10px;
    margin-top: 0px;
    margin-left: -10px;
    margin-right: -10px;
    border: 1px solid #ddd;
    border-radius: 2px;
}

/* panel styling in widget manager for checkbox groups */
.panel-config .widget-config-container .checkbox-panel {
    background: #fff;
    padding-top: 10px;
    padding-bottom: 10px;
    margin-top: 0px;
    margin-left: -10px;
    margin-right: -10px;
    border: 1px solid #ddd;
    border-radius: 2px;
}

    /* Color changes if you want to use a dark (#2d3c4b) background panel color
    for the .panel-config .middle-column-container classes

    .panel-config .panel-section-title {
        color: #f1f1f1;
    }

    .panel-config .form-radio.form-normal:hover:after {
        background: #fff;
    }

    .panel-config .form-radio.form-normal.active:after {
        background: #fff;
    }

    .panel-config .tertiary-panel-content .control-label {
        color: #2d3c4b;
    }

    .panel-config .accordion-body .control-label {
        color: #2d3c4b;
    }

    .panel-config .accordion .panel-title a:focus {
        color: #2d3c4b;
    }

    .panel-config .accordion .panel-title a:hover {
        color: #2d3c4b;
    }

    .panel-config .input-group-addon {
        color: #f1f1f1;
    }

    .panel-config .bootstrap-datetimepicker-widget {
        color: #2d3c4b;
    }

    End color changes if you want to use a dark (#2d3c4b) background panel color */

/*End card/widget manager Classes*/

.card-form-preview-container {
    -ms-flex: 1;
    -webkit-flex: 1;
    flex: 1;
    background: #ebeef0;
    overflow-y: scroll;
    overflow-x: hidden;
}

.branch-panel {
    padding-left: 7px;
    padding-right: 5px;
}

.title-block-title {
    font-size: 15px;
    font-weight: 400;
    margin-top: 0;
    margin-bottom: 5px;
    color: #222;
    padding: 5px 0 5px 5px;
    width: 210px;
    white-space: nowrap;
    overflow: hidden;
    text-overflow: ellipsis;
}

.title-block-fixed {
    position: absolute;
    top: 55px;
    margin-left: -7px;
    width: 249px;
    padding-top: 5px;
    padding-left: 10px;
    padding-right: 10px;
    background: #f0f0f0;
    border-bottom: 1px solid #ddd;
    z-index: 3;
}

.display-nodes-toggle {
    z-index: 11;
    position: absolute;
    top: 63px;
    left: 390px;
}

.title-block-fixed+.grid {
    margin-top: 73px;
}

.library-crud-container {
    position: absolute;
    top: 85px;
    padding-left: 0;
    padding-right: 0;
    width: 250px;
}

.crud-widget-container {
    padding-bottom: 15px;
}

.editable-widget:hover {
    background: #fcfcfc;
    cursor: pointer;
}

.sortable-placeholder {
    border: dotted 2px #d4d4d4;
}

.card-pre-drop {
    position: absolute;
    top: 99px;
    left: 254px;
    right: 254px;
    height: 100vh;
    padding-bottom: 15px;
    margin-bottom: 20px;
    border: 1px solid #ddd;
    border-bottom-width: 0;
}

.crud-menu {
    overflow-x: hidden;
    border: 1px solid #ddd;
    border-top-width: 0;
    margin-bottom: 0px;
}

.crud-menu-panel {
    width: 250px;
    background: #fff;
}

.selected-card-menu {
    position: absolute;
    top: 90px;
    right: 0;
    bottom: 0;
}

.selected-card-menu-panel {
    width: 250px;
    background: #fff;
    border-left: 1px solid #ddd;
}

.data-widget-library {
    width: 280px;
    margin-bottom: 0px;
}

.resource-status {
    font-size: 11px;
    font-weight: 600;
    color: #123;
    margin-top: 3px;
}

.resource-status-label {
    font-size: 11px;
    float: right;
    color: #888;
    margin-top: 3px;
}

.menu-title-shim {
    top: 40px;
}

.menu-title-shim-right {
    top: 60px;
}

.edit-menu-item-right {
    height: 60px;
    width: 250px;
    background: #fff;
    opacity: 1.0;
    border-bottom: 1px solid #ddd;
    white-space: nowrap;
    overflow: hidden;
    text-overflow: ellipsis;
}

.menu-item-subtitle-right {
    font-size: 11px;
    padding-left: 33px;
    padding-right: 5px;
    white-space: nowrap;
    overflow: hidden;
    text-overflow: ellipsis;
}

.menu-item-title-right {
    font-size: 14px;
    color: #777;
    padding-left: 16px;
}

.data-preview-panel {
    height: 500px;
    background: #f4f4f4;
    border: 1px solid #ddd;
    border-radius: 2px;
    margin: -40px 15px 20px 0;
    padding: 5px 25px;
}

.drop-message {
    position: absolute;
    top: 100px;
    width: 100%;
}

.preview-tools {
    position: absolute;
    right: 10px;
    top: 10px;
}

.clear-node-search {
    position: absolute;
    top: 6px;
    right: 10px;
    font-size: 14px;
}

.node-list {
    position: absolute;
    top: 42px;
    width: 200px;
}

.perm-nodes-list {
    margin-top: 72px;
}

.library-card-wide {
    width: 249px;
}

.ep-node-card {
    width: 250px;
}

.footer-tools {
    margin-top: 0;
    float: right;
}

.new-card-indent {
    width: 100%;
    transition: all .30s ease;
}

.new-card.disabled {
    background-color: #ccc;
}

.new-card.disabled #add-card {
    cursor: default;
}

.project-grid-item.disabled:hover {
    cursor: default;
}

.card-library {
    display: -webkit-flex;
    display: -ms-flexbox;
    display: flex;
    width: 100%;
}

.hide-card-library {
    width: 0px;
    transition: all .30s ease;
}

.show-card-library {
    width: 282px;
    transition: all .30s ease;
}

.data-widget-container {
    padding-top: 10px;
    padding-left: 10px;
}

.data-widget-grid-item {
    float: left;
    width: 250px;
    border: 1px solid #ddd;
    opacity: .9;
    margin: 3px;
}

.data-widget-grid-item .disabled {
    color: #999;
}

.data-widget-grid-item.disabled {
    color: #999;
}


.data-widget-grid-item:hover {
    cursor: move;
    opacity: 1.0;
}

.dismiss-card-library {
    position: absolute;
    right: 15px;
    top: 12px;
    color: #123;
    font-size: 17px;
}

.cc-link {
    display: inline-block;
    width: 100%;
    height: 60px;
    margin-top: -3px;
    margin-bottom: -2px;
    background: #f8f8f8;
    white-space: nowrap;
    overflow: hidden;
    text-overflow: ellipsis;
    padding: 10px 0px 5px 10px;
    border-bottom: 1px solid #ddd;
}

.cc-link:hover {
    background: #fff;
}

.cc-link.active:hover {
    cursor: default;
}

.card-tree-list a.cc-link.active:hover {
    cursor: pointer;
}

.cc-link.active {
    color: #666;
    font-weight: 600;
    background: #fff;
}

.node-name {
    display: block;
    margin-top: -40px;
    font-size: 13px;
    color: #1E6FB7;
}

.node-form.node-name {
    font-size: 13px;
    color: #777;
    margin-top: 1px;
    display: inline;
    padding-right: 5px;
}

.node-form.ontology {
    padding-right: 5px;
    font-size: 14px;
    font-weight: 600;
}

.node-semantic-description {
    display: flex;
    height: 75px;
    padding: 25px 20px;
    border-style: solid;
    border-width: 1px;
    border-color: #ccc;
    background-color: #f9f9f9;
    min-width: 900px;
}

.node-name-report {
    margin-top: -32px;
}

.node-subname {
    font-size: 11px;
    color: #888;
}

.node-permissions {
    padding-right: 10px;
    margin-top: 2px;
}

.node-permission-icon {
    padding-right: 3px;
}

.expand-icon {
    padding: 5px;
    margin-right: -5px;
}

.card-tree-list a .node-name {
    margin-left: 40px;
    width: 180px;
    white-space: nowrap;
    overflow: hidden;
    text-overflow: ellipsis;
}

.card-tree-list a .node-subname {
    margin-left: 40px;
}

ul .card-tree-list a .node-name {
    margin-left: 60px;
    width: 150px;
    white-space: nowrap;
    overflow: hidden;
    text-overflow: ellipsis;
}

ul .card-tree-list a .node-subname {
    margin-left: 60px;
}

.tertiary-panel-content {
    background: #f5f5f5;
    height: 100%;
    overflow-y: scroll;
}

.accordion-body {
    padding-top: 0px;
}

.panel-group.accordion .panel-title a {
    font-weight: 400;
    color: #777;
}

#card-crud-advanced {
    padding-top: 20px;
}

.toggle-container {
    padding-bottom: 15px;
    padding-right: 15px;
    padding-top: 0px;
    padding-left: 5px;
}

.arches-toggle-sm {
    margin-left: 40px;
    margin-top: -17px;
    margin-bottom: 0;
    font-size: 12px;
}

.arches-toggle-subtitle {
    margin-left: 40px;
    display: inline-block;
    color: #8ba2b9;
    font-size: 10px;
    padding-right: 10px;
}

.note-editor .note-toolbar {
    background: #fcfcfc;
}

.note-editor .note-editable {
    background: #fff;
    color: #666;
}

.arches-admin-card-shim {
    margin-top: -60px;
}

.cardinality-form {
    padding: 7px;
}

.card-tree-list-icon {
    padding-left: 3px;
}

li.search-field {
    width: 190px;
    font-size: 11px;
}

.library-wide, .card-search-widget {
    width: 400px;
}

#graph {
    background: #fdfdfd;
}

.library-medium, #graph-grid .library-card {
    width: 300px;
}

li.aside-li.active:hover, .library-dark .tab-content {
    background: #37495b;
}

.help-close:hover, .library-close-btn:hover, #aside .nav-tabs a i:hover, .node-note, .o-nav-library-tab i, .btn-flat:focus, .help-close:hover, #aside .nav-tabs a i:hover, .node-note, .o-nav-library-tab i, .jqtree-title.jqtree_common:hover, .btn-flat:focus, .help-close:hover, #aside .nav-tabs a i:hover, .node-note, .o-nav-library-tab i, .jqtree-title.jqtree_common:hover, .btn-flat:focus, .help-close:hover {
    color: #123;
}

.nav-tabs.library-tools>li.active>a>i {
    color: #123;
}

.ltr, .wizard-buttons *, .ltr {
    direction: ltr;
}

.resource-grid-tools-container a:hover, .card-tree-list a:hover {
    color: #333;
}

.edit-menu-control a:hover {
    color: #666;
}

.list-group-item .selected, .card-tree-list.selected, .ep-card-crud-panel .library-title-block {
    background: #f8f8f8;
}

.library-card.relative.selected {
    height: 180px;
    -webkit-transition: height 0.25s;
    /* Safari */
    transition: height 0.25s;
    background: #ffffff;
    border-left: 5px solid steelblue;
    overflow-y: hidden;
}

.library-card.relative.hovered {
    background: #ffffff;
    border-left: 5px solid #20CE05;
}

.library-card.relative {
    -webkit-transition: height 0.25s;
    /* Safari */
    transition: height 0.25s;
}

.library-card.relative.selected.hovered {
    background: #ffffff;
    border-left: 5px solid steelBlue;
}

.bg-gray-dark, .bg-gray-dark a, .design a.chosen-single:hover, .design a.chosen-single:hover, .bg-gray-dark, .bg-gray-dark a {
    color: #999;
}

.btn-shim, .control-label, .control-label, .btn-shim {
    margin-bottom: 3px;
}

.grid:after, .report-image-grid:after, .report-image-grid:after, .grid:after {
    content: '';
    display: block;
    clear: both;
}

.cd-form-container>.cd-dark>div>.panel-heading>div>a, .cd-config-panel>.cd-dark>div>.panel-heading>div>a, .cd-form-container>.cd-dark>div>.panel-heading>div>a, .cd-config-panel>.cd-dark>div>.panel-heading>div>a {
    color: #ddd;
}

.arches-tab, div.tab-content.arches-tab, #aside-container #aside .tab-content, .arches-tab, div.tab-content.arches-tab, #aside-container #aside .tab-content, .arches-tab, div.tab-content.arches-tab, #aside-container #aside .tab-content {
    padding-top: 0;
}

.library-item-draggable, .drag-tool-widget .fa:hover, .edit-card-element:hover, .drag-tool-widget .fa:hover, .edit-card-element:hover, .library-item-draggable {
    cursor: move;
}

a.list-group-item:not(.active):hover, .clear-find:hover, div .switch label:hover, #demo-dt-selection tbody tr:hover, .highlight, .wizard-level-tile:hover, .editable-title:hover, .clear-find:hover, div .switch label:hover, #demo-dt-selection tbody tr:hover, .highlight, .wizard-level-tile:hover, .editable-title:hover, .clear-find:hover, div .switch label:hover, #demo-dt-selection tbody tr:hover, .highlight, .editable-card:hover, .clear-node-search:hover, .dismiss-card-library:hover {
    cursor: pointer;
}

.grid-item--width2, .columns .form-text.form-checkbox:not(.btn), .form-text.form-radio:not(.btn), .columns .form-text.form-checkbox:not(.btn), .form-text.form-radio:not(.btn), .grid-item--width2, .columns .form-text.form-checkbox:not(.btn), .form-text.form-radio:not(.btn), .grid-item--width2 {
    width: 225px;
    white-space: nowrap;
    overflow: hidden;
    text-overflow: ellipsis;
}

.select2-search, .dropdown-shim, .dropdown-shim, .dropdown-shim {
    margin-top: 10px;
}

.select2-drop.select2-drop-above .select2-search input {
    margin-bottom: 10px;
}

.select2-results {
    margin-top: 10px;
}

.relative, .slide, .relative, .slide, .relative, .slide, .relative {
    position: relative;
}

.tile-record:hover, .note-editable, .note-editable, .tile-record:hover, .note-editable, .tile-record:hover, .note-editable, .tile-record:hover, .library-tools-icon.active, .library-close-btn:hover {
    color: #123;
}

.morphsearch-input::-webkit-input-placeholder, .morphsearch-input:-moz-placeholder, .morphsearch-input::-moz-placeholder, .morphsearch-input:-ms-input-placeholder, .resource-grid-tools-container a, .btn-flat-trans:focus, .resource-grid-tools-container a, .btn-flat-trans:focus, .resource-grid-tools-container a, .btn-flat-trans:focus {
    color: #777;
}

.text-green, .rp-results-icon-color, .text-green, .rp-results-icon-color, .text-green, .rp-results-icon-color, .text-green, .rp-results-icon-color {
    color: #139F78;
}

.o-nav-library-tab:not(.active):hover, .selected, .o-nav-library-tab:not(.active):hover, .selected, .o-nav-library-tab:not(.active):hover, .selected {
    background: #f4f4f4;
}

.btn-flat.selected, .btn-flat-trans.selected, .btn-flat.selected, .btn-flat-trans.selected, .btn-flat-green, .btn-flat.selected, .btn-flat-trans.selected {
    background: #8ce196;
    color: #fff;
}

.btn-flat-trans, .btn-flat.right-border:hover, .btn-flat.right-border:focus, .btn-flat-trans, .btn-flat.right-border:hover, .btn-flat.right-border:focus, .btn-flat-trans, .btn-flat.right-border:hover, .btn-flat.right-border:focus {
    background: transparent;
    color: #777;
}

.cd-dark>.panel-body>.card-item:hover, .cd-dark>.panel-body>.card-item-group>.card-item:hover, .cd-dark>.panel-body>.item-selected, .cd-dark>.panel-body>.card-item:hover, .cd-dark>.panel-body>.card-item-group>.card-item:hover, .cd-dark>.panel-body>.item-selected {
    background-color: #37495b;
}

.cd-dark>.panel-body>.card-item>a, .cd-dark>.panel-body>.card-item-group>.card-item>a, .cd-dark>.panel-body>.card-item>a, .cd-dark>.panel-body>.card-item-group>.card-item>a {
    color: #e5e5e5;
}

.cd-form-container>.cd-dark, .cd-config-panel>.cd-dark, .cd-form-container>.cd-dark, .cd-config-panel>.cd-dark {
    background-color: #37495b;
    border-left-width: 0;
    border-top: 1px solid #37495b;
}

.cd-form-container>.cd-light, .cd-config-panel>.cd-light, .cd-form-container>.cd-light, .cd-config-panel>.cd-light {
    background-color: #fafafa;
    border-left-width: 0;
    border-top: 1px solid #ddd;
}

.cd-form-container>.cd-dark>div>.panel-body>div>.node-widget-label>.col-sm-12>.form-control:focus, .cd-config-panel>.cd-dark>div>.panel-body>div>.node-widget-label>.col-sm-12>.form-control:focus, .cd-form-container>.cd-dark>div>.panel-body>div>.node-widget-label>.col-sm-12>.form-control:focus, .cd-config-panel>.cd-dark>div>.panel-body>div>.node-widget-label>.col-sm-12>.form-control:focus {
    border-color: #4682B4;
}

.active a span .edit-card-element, h3 .edit-card-element, span .edit-card-element, .wizard-level-tile .edit-card-element, .active a span .edit-card-element, h3 .edit-card-element, span .edit-card-element, .wizard-level-tile .edit-card-element {
    display: inline-block;
}

.editable:hover, .editable.selected, .editable:hover, .editable.selected {
    background: #C1F8E9;
}

.profile-contacts-list, .profile-user-list {
    list-style: none;
    padding-left: 10px;
    width: 200px;
}

.cd-light div div .node-title, .cd-light div div .card-manager-title {
    color: #37495b;
}

.ep-form-alert-wrapper {
    position: absolute;
    top: 0px;
    z-index: 1200;
    padding-right: 50px;
    width: 100%;
}

.ep-form-alert {
    position: absolute;
    top: 0px;
    z-index: 5000;
    width: 100%;
    height: 90px;
    padding: 10px 25px;
    color: #fff;
    transition: all .40s ease;
    overflow: hidden;
}

.alert-active .ep-form-alert {
    display: block;
    height: 90px;
    top: 0px;
}

.graph-base-content .alert-active .ep-form-alert {
    top: 0;
}

.graph-base-content .alert-active .ep-form-content {
    padding-top: 100px
}

.ep-alert-red {
    background: #f87359;
    border: 1px solid #B72F16;
    border-right-width: 0px;
    border-left-width: 0px;
    z-index: 5000;
}

.ep-alert-blue {
    background: #57c1df;
    border: 1px solid #1495B9;
    border-right-width: 0px;
    border-left-width: 0px;
}

.ep-alert-mint {
    background: #53d1ad;
    border: 1px solid #13A77E;
    border-right-width: 0px;
    border-left-width: 0px;
}

.ep-form-alert-shim {
    margin-top: 90px;
    transition: all .40s ease;
}

.ep-form-alert-title {
    font-size: 15px;
    font-weight: 600;
    margin-top: 0px;
    margin-bottom: 3px;
}

.ep-form-alert-text {
    font-size: 12px;
    font-weight: 400;
    overflow: hidden;
}

.ep-form-alert-default-dismiss {
    position: absolute;
    top: 10px;
    right: 25px;
    font-size: 16px;
}

.ep-form-alert-default-dismiss:hover {
    cursor: pointer;
    color: #f9f9f9;
}

.ep-form-alert-buttons {
    position: absolute;
    bottom: 10px;
    right: 25px;
}

.graph-list-header .ep-form-alert {
    position: relative;
    top: 0px;
}

.file-upload {
    position: relative;
    overflow: hidden;
}

.file-upload-footer {
    text-align: left;
    padding: 15px 15px 15px 15px;
    background: #e6e6e6;
    height: 45px;
    color: rgb(89, 56, 255);
    border: 1px solid #c4c4c4;
    border-radius: 2px;
}

.file-select {
    text-align: center;
    padding: 70px 0;
    background: #f9f9f9;
}

.file-select-window {
    border: 1px solid #c4c4c4;
    border-radius: 2px;
    margin-bottom: 12px;
}

.file-upload-card {
    border: 1px solid #c4c4c4;
    border-radius: 2px;
    padding: 6px 8px 3px 15px;
    background: #f6f6f6;
    color: #01113c;
}

.file-upload-filter {
    margin-right: 5px;
}

.file-upload-options {
    padding-bottom: 8px;
}

.btn-file-upload-reset {
    color: #489EED;
    font-size: 12px;
    float: right;
}

.btn-file-upload-limit {
    color: #489EED;
    font-size: 12px;
    float: left;
}

.file-upload-card-detail-right {
    min-width: 85px;
    float: right;
    margin-top: 6px;
}

.file-select-title {
    padding: 30px 0;
}

.btn-file-cancel {
    background: #01113c;
    border-radius: 50%;
    border: none;

}

.btn-file-select {
    background: rgb(138, 115, 255);
    color: #fff;
    border: 1px solid rgb(89, 56, 255);
    border-radius: 2px;
    width: 240px;
    margin: 30px 0;

}

.file-upload input.upload {
    position: absolute;
    top: 0;
    right: 0;
    margin: 0;
    padding: 0;
    cursor: pointer;
    opacity: 0;
    filter: alpha(opacity=0);
}

.page-title-block {
    height: 80px;
    background: #fafafa;
    border-top: 1px solid #eee;
    border-bottom: 1px solid #ddd;
}

.resource-tools {
    margin-left: 120px;
    margin-top: 0px;
    margin-bottom: 0px;
}

.resource-grid-title {
    font-weight: normal;
    padding: 3px 20px 0 20px;
    font-size: 1.416em;
    line-height: 50px;
    display: inline-block;
}

.resource-tools a.resource-grid-title.active {
    color: #333;
    background: #ddd;

}

.resource-tools a.resource-grid-title {
    color: #999;
    margin-top: 6px;
    margin-left: 3px;
    padding: 3px 20px 6px 20px;
    line-height: 35px;
}

.resource-tools a.resource-grid-title:first-of-type {
    margin-left: 10px;
}

.resource-tools a.resource-grid-title:not(.active):hover {
    color: #666;
    background: #ececec;
}

.resource-tools a.resource-grid-title.active:hover {
    color: #333;
    cursor: default;
}

.resource-grid-title:nth-child(2) {
    padding-left: 0px;
}

.graph-find {
    margin-top: 0px;
    font-size: 19px;
    color: #999;
    padding-top: 5px;
    padding-bottom: 3px;
    padding-left: 25px;
    width: 80px;
    border-right: 1px solid #ccc;
}

.btn-add-group {
    position: absolute;
    right: 70px;
    top: 12px;
}

.btn-add-graph {
    width: 73px;
}

.switch-section {
    position: relative;
    margin-bottom: 300px;
}

.switch-section.disabled::before {
    content: '.';
    position: absolute;
    margin-left: -5px;
    background: rgba(214, 214, 214, 0.3);
    color: transparent;
    z-index: 1;
    width: 100%;
    height: 100%;
}

.switch-panel {
    padding: 5px
}

.switch-panel.disabled {
    background: rgba(214, 214, 214, 0.3);
}

.graph-base-content .alert-active .ep-form-content.card-grid {
    top: 0px;
}

.wizard-card-tools {
    float: right;
    padding-left: 10px;
    margin-top: 7px;
    font-size: 19px;
}


div.row.widget-wrapper {
    margin: 0;
    margin-right: 10px;
    padding: 10px 5px 25px 5px;
    position: relative;
}

.map-filter-panel div.row.widget-wrapper {
    padding: 5px 5px 25px 5px;
}

.input-group .form-control {
    position: relative;
    z-index: 0;
    float: left;
    width: 100%;
    margin-bottom: 0;
}

.input-group.date {
    max-width: 300px;
}

.select2-container.select2-allowclear .select2-choice abbr {
    margin-top: 0px;
    padding: 6px;
    border: 1px solid #ccc;
}

.widget-preview {
    border: 1px solid transparent;
}

.widget-preview * {
    cursor: pointer;
}

.widget-preview.active {
    background: #fcfcfc;
    border: 1px solid #ddd;
    margin-left: -10px;
    padding-left: 10px;
    margin-right: -10px;
    padding-right: 10px;
}

.widget-preview.hover {
    background: #fafafa;
    margin-left: -10px;
    padding-left: 10px;
    margin-right: -10px;
    padding-right: 10px;
}

.panel-heading.note-toolbar {
    height: auto;
}

.card-selection-container {
    -ms-flex: 0 0 300px;
    -webkit-flex: 0 0 300px;
    flex: 0 0 300px;
    margin-bottom: 0px;
    background-color: #fafafa;
    padding: 0px 10px 10px 10px;
    border-right: solid 1px #dddddd;
    overflow-y: scroll;
    overflow-x: hidden;
}

.selected-cards-container {
    -ms-flex: 0 0 350px;
    -webkit-flex: 0 0 350px;
    flex: 0 0 350px;
    margin-bottom: 0px;
    margin-left: -1px;
    padding: 0px;
    overflow-y: scroll;
    overflow-x: hidden;
}

.form-settings-container {
    width: 100%;
    background-color: rgb(246, 247, 248);
    -ms-flex: 0 0 calc(100% - 650px);
    -webkit-flex: 0 0 calc(100% - 650px);
    flex: 0 0 calc(100% - 650px);
    margin-bottom: 0px;
    margin-left: -1px;
    padding: 10px;
    overflow-y: scroll;
    overflow-x: hidden;
}

.ep-card-manager-content {
    position: absolute;
    top: 100px;
    left: 0px;
    right: 0px;
    padding: 0px;
    z-index: 10;
    transition: all .30s ease;
}

.card-selector {
    height: 60px;
    border-bottom: 1px solid #ddd;
    padding: 10px 10px;
    margin-top: -15px;
}

.form-report-tab {
    height: 72px;
    width: 97px;
    margin: 0px;
    font-size: 12px;
    color: #777;
}

.card-nav-icon {
    font-size: 21px;
    margin-right: 25px;
}

.no-instructions-shim {
    margin-top: -40px;
}

.card-drag-panel {
    position: absolute;
    top: 10px;
    left: 290px;
    width: calc(100% - 290px);
}

.card-drag-panel-target {
    height: 100vh;
    background: #f4f4f4;
    border: 1px solid #ddd;
    margin: -30px 0px 20px 0px;
    border-radius: 2px;
    padding: 5px 25px;
}

.card-listing-panel {
    position: absolute;
    top: -20px;
    left: -10px;
    padding: 7px;
    height: 100vh;
    width: 290px;
    border: 1px solid #e9e9e9;
    background: #fcfcfc;
}

.add-card-icon-placement {
    position: absolute;
    top: 210px;
    left: 33%;
}

.rr-card-icon-placement {
    position: absolute;
    top: 210px;
    left: 40%;
}

.arches-menu-icon {
    font-size: 10px;
    color: #abb1b7;
    transform: translate(0, -2px);
}

.arches-menu-item-disabled:hover {
    cursor: default;
    margin-left: -3px;
}

.related-resources-container {
    -ms-flex: 0 0 calc(100% - 400px);
    -webkit-flex: 0 0 calc(100% - 400px);
    flex: 0 0 calc(100% - 400px);
    margin-bottom: 0px;
    margin-left: -1px;
    padding: 0px;
    overflow-y: scroll;
    overflow-x: hidden;
    transition: all .5s;
}

.related-resources-container .pagination .active a {
    z-index: 1;
}

.dataTables_info {
    margin-top: 10px;
}

.dataTables_paginate {
    margin-bottom: 140px;
}

.related-resources-nodes {
    position: absolute;
    width: 275px;
    top: -50px;
    right: 0px;
    height: calc(100vh - 50px);
    background: #fff;
    z-index: 3;
    opacity: 0.9;
    border-left: 1px solid #ddd;
    overflow-y: auto;
}

.relation-properties-buttons {
    display: flex;
    flex-direction: row;
    position: absolute;
    right: 15px;
    align-content: flex-end;
}

.relation-properties-model-name {
    padding-left: 5px;
}

a.mega-dropdown-toggle.disabled {
    pointer-events: none;
    cursor: default;
    color: #aaa;
}

.relation-properties-button {
    padding-left: 5px
}

.related-resources-title-container {
    display: flex;
    flex-direction: row;
}

.search-candidate-link.unrelatable-search-result {
    color: #999;
}

.dropdown-menu.mega-dropdown-menu.display-related-resource-properties {
    display: block;
    margin-top: 5px;
}

.related-resources-editor-container {
    position: absolute;
    width: 100%;
}

.rr-panel-note {
    text-align: center;
    font-size: 27px;
    margin-top: 150px;
}

.rr-drag-panel-target {
    border-bottom-width: 0px;
    height: 100vh;
    background: #fbfbfb;
    border: 1px solid #ddd;
    border-radius: 2px;
    padding: 0px 25px;
}

.recent-edits-panel {
    margin-left: 50px;
    overflow-y: auto;
}

#container .table-bordered td, #container .table-bordered th.rr-tab-field {
    font-size: 13px;
    font-weight: 400;
    color: #666;
}

.settings-config-panel {
    padding: 5px;
}

.data-table-selected {
    text-align: center;
}

.data-table-selected.sorting_asc::after {
    visibility: hidden;
}

.center-header {
    text-align: center;
}

.shim {
    margin-top: -25px;
}

.rr-grid {
    position: absolute;
    top: 50px;
    left: 20px;
}

.rr-grid-item {
    float: left;
    margin: 3px;
    width: 360px;
    border: 1px solid #ddd;
    opacity: .79;
}

.resource-relation-description {
    color: #888;
    padding: 10px;
    font-size: 13px;
    margin-top: 15px;
    margin-right: 10px;
    height: 145px;
    border: 1px solid #ddd;
}

.settings-crud-panel {
    margin-top: 10px;
    margin-left: -20px;
}

.no-instructions-shim {
    margin-top: -60px;
}

.report-image-grid {
    width: 100%;
    margin-bottom: 20px;
}

.add-card-icon {
    color: #fff;
    height: 56px;
    width: 56px;
    transform: translate(0, 5px);
}

.add-card-message-placement {
    margin-top: 325px;
    width: 100%;
}

.rr-card-message-placement {
    margin-top: 280px;
    width: 100%;
    font-size: 16px;
    padding-left: 20px;
    padding-right: 20px;
    font-weight: 300;
    color: #999;
}

.table>tbody>.rr-table-row>td {
    padding-top: 7px;
    padding-bottom: 7px;
}

.table>tbody>.rr-table-row {
    height: 40px;
}

.unselectable {
    color: #ff0000;
}

#container .table-bordered .unselectable td {
    color: #ddd;
}

.rr-text-notes {}

.rr-result-grid-container {
    position: relative;
    margin-top: 15px;
    width: 100%;
    font-size: 16px;
    padding-left: 0px;
    padding-right: 0px;
    font-weight: 300;
    color: #999;
}

.add-card-message-subtitle {
    margin-top: -5px;
    font-size: 13px;
    color: #aaa;
    padding-right: 20px;
    line-height: 1.1em;
}

.dragged-card-panel {
    position: absolute;
    background: transparent;
    height: 100%;
    width: 350px;
    top: 0px;
    padding: 0;
}

.dragged-card-panel .report-image-grid {
    padding: 45px;
    height: 100%;
    overflow-y: auto;
}

.form-data-card-library {
    display: flex;
    flex-direction: column;
}

.form-data-card-library .panel-heading, .form-data-card-library .menu-title-shim {
    flex: 0 0 auto;
}

.form-data-card-library .report-image-grid {
    margin: 0;
    flex: 1 100%;
}

.rp-report-container {
    color: #666;
    padding-top: 100px;
    padding-bottom: 50px;
    transition: all .25s ease;
}

.rp-report-container-preview {
    color: #666;
    padding-bottom: 50px;
    transition: all .25s ease;
    background-color: white;
}

.rp-report-section.rp-report-section-root {
    padding-top: 30px;
    background-color: #fff;
}

.rp-report-header {
    height: 500px;
    border-bottom: 1px solid #ddd;
}

.rp-report-section {
    padding: 0px 0px 35px 0px;
    background: #fff;
    border-bottom: solid 1px lightgray;
}

.rp-report-section-title {
    font-size: 14px;
    font-weight: 400;
    margin-top: -1px;
    margin-bottom: 5px;
    color: #666;
    padding-bottom: 0px;
    /* padding-left: 40px; */
    background: #fff;
}

.rp-section-title {
    font-size: 17px;
    font-weight: 500;
    margin-top: 2px;
    margin-bottom: 5px;
    padding: 14px 0 5px 0px;
    color: #666;
}

.rp-card-section {
    padding-bottom: 10px;
    padding-top: 0px;
    position: relative;
    padding-left: 15px;
}

.rp-tile-separator {
    border: 1px solid rgb(179, 179, 179);
    margin-right: 15%;
}

@media (min-width: 992px){
    .rp-card-section {
        padding-left: 20px;
    }
}

.rp-tile-title {
    /* position: absolute; */
    /* top: 0px; */
    /* left: 45px; */
    /* width: 250px; */
    font-size: 15px;
    font-weight: 500;
    margin-top: 2px;
    margin-bottom: 5px;
    padding: 0px 0 5px 0px;
    color: #666;
    white-space: nowrap;
    overflow: hidden;
    text-overflow: ellipsis;
}

.rp-report-tile {
    padding-bottom: 15px;
    padding-left: 20px;
    margin-top: 5px;
}

.rp-report-tile.related {
    padding-bottom: 0px;
}

.rp-report-tile .reported-relationship {
    padding-left: 5px;
    color: #888;
}

.rp-no-data {
    color: #888;
    margin-top: 10px;
}

.rp-report-tile-map {
    margin-left: -270px;
}

.rp-report-container-tile .rp-report-tile {
    padding-bottom: 0;
}

.rp-report-container-tile {
    padding-bottom: 15px;
    padding-top: 15px;
}

.rp-report-tile-left-panel {
    padding: 0px 15px 0px 0px;
}

.rp-report-tile-right-panel {
    padding: 0px 15px 0px 0px;
}

.rp-report-tile dt {
    font-weight: 600;
}

.rp-tile-divider {
    margin-left: 100px;
    margin-right: 100px;
    border-color: #ddd;
}

.rp-image-grid-item {
    float: left;
    margin: 3px;
    max-width: 200px;
}

.dl-horizontal {
    margin-bottom: 0px;
}

.report-print-date {
    font-size: 11px;
    color: #999;
    margin: 7px;
    padding-right: 20px;
}

.responsive-content {
    margin-left: 50px;
}

.report-icon {
    height: 25px;
    width: 101px;
    margin: 10px;
}

.report-toolbar {
    top: 50px;
    width: calc(100% - 50px);
    height: 50px;
    background: #f8f8f8;
    border-bottom: 1px solid #ddd;
}

.report-template-preview-container {
    margin: 20px;
}

.stamp {
    position: absolute;
    background: orange;
    border: 4px dotted black;
}

.report-toolbar a {
    width: 500px;
}

.rr-panel-search-bar a {
    width: 75px;
}

.report-toolbar-preview {
    width: 100%;
    height: 50px;
    background: #f8f8f8;
    border-bottom: 1px solid #ddd;
    z-index: 10;
}

.report-toolbar-title {
    font-size: 17px;
    font-weight: 500;
    margin-top: 0px;
    width: 400px;
    padding: 14px 0 5px 25px;
    color: #555;
}

h4.report-toolbar-title {
    width: 500px;
}

.report-undefined {
    margin: 25px;
    font-size: 16px;
    color: #808080;
}

.dataTable tr:hover {
    background-color: #dbf1f5 !important;
    /*cursor: pointer;*/
}

#container .table td {
    vertical-align: middle;
}

.disabled-link {
    pointer-events: none;
    cursor: default;
    color: grey;
}

.file-selector {
    padding-right: 15px;
    padding-top: 15px;
}

.map-widget-container {
    position: absolute;
    top: 6px;
    right: 10px;
    padding-top: 5px;
    font-size: 17px;
    color: #fff;
    background: #706BE2;
    opacity: 0.75;
    width: 36px;
    height: 36px;
    border-radius: 2px;
    border: 1px solid #332DC1;
    transition: all .2s ease;
    z-index: 10;
    line-height: 1.5;
}

.panel-group.accordion .panel-heading.map-widget-config-accoridan-item {
    display: flex;
    flex-direction: row;
    align-items: center;
    justify-content: space-between;
    padding-right: 5px;
}


.panel-heading.map-widget-config-accoridan-item .panel-title {
    width: 100%;
}

.map-widget-config-accoridan-item i {
    float: right;
    padding-top: 15px;
}

.map-disabled {
    background-color: black;
    height: 500px;
    opacity: 0.2;
    margin-bottom: -500px;
    position: relative;
    z-index: 100;
}

.map-widget-container a {
    color: #fff;
}

div.row.widget-wrapper.report-header {
    margin-right: 5px;
    padding: 0px;
    padding-bottom: 10px;
    width: 100%;
}

div.row.widget-wrapper.report-header:hover {
    background: #ebeef0;
}

.report-header .control-label.widget-input-label {
    display: none;
}

.map-widget-container-expanded {
    top: 6px;
    right: 10px;
    background: rgba(17, 17, 17, 0.21);
    opacity: .9;
    width: 300px;
    height: calc(100vh - 35px);
    border: 1px solid #999;
    transition: all .2s ease;
}

.map-widget-container.hide-maptools {
    display: none;
}

.map-controls-config-toggle {
    padding: 10px;
}

.map-controls-overlay-icon {
    padding-right: 10px;
    /*margin-right: -10px;*/
}

.overlay-selection-container {
    position: absolute;
    top: 6px;
    left: 10px;
    padding: 10px 25px;
    width: calc(100% - 325px);
    background: #fcfcfc;
    /*height: calc(100vh - 35px);*/
    border: 1px solid #bbb;
    z-index: 1100;
}

#overlay-grid {
    margin-left: 10px;
    margin-right: 0px;
    border-top-width: 0px;
}

#overlay-grid.grid {
    height: 1600px;
    overflow-y: scroll;
}

.overlay-selection-container.selector-closed {
    visibility: hidden;
}

.overlay-close {
    font-size: 19px;
    color: #888;
}

.overlay-close:hover {
    cursor: pointer;
    color: #555;
}

.overlay-title {
    font-size: 16px;
    padding: 10px;
}

.overlay-filter-container {
    position: relative;
    padding-top: 5px;
    padding-left: 10px;
    padding-bottom: 10px;
}

.overlay-list-container {
    padding-top: 0px;
    padding-left: 0px;
    padding-bottom: 5px;
    height: 1000px;
    overflow-y: scroll;
}

.overlay-filter {
    height: 38px;
}

.overlay-card {
    float: left;
    width: 100%;
    height: 50px;
    margin-bottom: -2px;
    position: relative;
    padding: 0px;
    border: 1px solid #ddd;
    border-top-width: 1px;
    background: #fcfcfc;
}

.overlay-card:hover {
    background: #fff;
    cursor: pointer;
}

.overlay-card:first-of-type {
    border-top: 1px solid #ddd;
}

.overlay-card.selected {
    background: #fff;
}

.overlay-card-item {
    position: relative;
}

.overlay-card-main {
    position: absolute;
    left: 67px;
    top: 15px;
    white-space: nowrap;
    overflow: hidden;
    text-overflow: ellipsis;
    font-size: 14px;
}

.overlay-card-vis-toggle {
    position: absolute;
    top: 0px;
    left: 0px;
    text-align: center;
    width: 50px;
    height: 50px;
    padding-top: 15px;
    font-size: 17px;
    border-right: 1px solid #ddd;
    color: #ccc;
    vertical-align: middle;
    display: table-cell;
}

.overlay-card-main a {
    color: #aaa;
}

.overlay-card.selected div div a {
    color: #555;
}

.overlay-card.selected div div i {
    color: #666;
}

.overlay-card:hover div div i not:selected {
    color: rgb(102, 102, 102);
}

.overlay-card:hover div div {
    color: rgb(102, 102, 102);
}

.overlay-filter {
    height: 38px;
}

.required-node-card {
    float: left;
    width: 100%;
    height: 50px;
    margin-bottom: -2px;
    position: relative;
    padding: 0px;
    border-top-width: 1px;
    background: #fcfcfc;
    z-index: 10;
}

.required-node-filter {
    height: 38px;
    margin-bottom: 15px;
    position: relative;
}

.required-node-card:hover {
    background: #fff;
    cursor: pointer;
}

.required-node-card.selected {
    background: #fff;
}

.required-node-card-item {
    position: relative;
}

.required-node-card-main {
    position: absolute;
    left: 67px;
    top: 15px;
    white-space: nowrap;
    overflow: hidden;
    text-overflow: ellipsis;
    font-size: 14px;
}

.required-node-card-group {
    float: left;
    width: 100%;
    height: 50px;
    margin-bottom: -2px;
    position: relative;
    padding: 0px;
    border-top-width: 1px;
    background: #f5f5f5;
    z-index: 10;
}

.required-node-card-main-group {
    position: absolute;
    top: 15px;
    left: 10px;
    white-space: nowrap;
    overflow: hidden;
    text-overflow: ellipsis;
    font-size: 14px;
}

.required-node-card-vis-toggle {
    position: absolute;
    top: 0px;
    left: 0px;
    text-align: center;
    width: 50px;
    height: 50px;
    padding-top: 15px;
    font-size: 17px;
    color: #999;
    vertical-align: middle;
    display: table-cell;
}

.required-node-card-main a {
    color: #999;
}

.required-node-card.selected div div a {
    color: #555;
}

.required-node-card.selected div div i {
    color: #666;
}

.resource-color-swatch {
    font-size: 21px;
}

.geometry-tools-container {
    position: absolute;
    top: 50px;
    left: 0px;
    padding: 0px;
}

.map-search-container div.geometry-tools-container {
    top: 0px;
    left: 0px;
}

.geocode-container-shim {
    margin-right: 265px;
}

.geocode-container {
    position: absolute;
    top: 6px;
    right: 55px;
    padding: 0px;
    background: #fff;
    opacity: .9;
    width: 250px;
    height: 36px;
    border-radius: 2px;
    transition: all .450s ease;
    z-index: 10;
    visibility: hidden;
}

.geocode-container input {
    border-color: #aaa;
}

.geometry-editing-notifications {
    position: absolute;
    top: 0px;
    left: 0px;
    z-index: 2;
    width: -webkit-calc(100% - 55px);
    width: -moz-calc(100% - 55px);
    width: 100%;
    opacity: .85;
}

.geometry-edit-button-group {
    position: absolute;
    right: 10px;
    top: 10px;
}

.notifications-narrow {
    /*width: -webkit-calc(100% - 250px);
    width: -moz-calc(100% - 250px);
    width: calc(100% - 250px);*/
    width: 100%;
}

.notifications-minimized {
    width: auto;
}

.geometry-editing-notifications span.arrow {
    color: white;
    position: absolute;
    left: 10px;
    top: 15px;
}

.geometry-editing-notifications span.arrow:hover {
    cursor: pointer;
}

.alert-wrap>.alert>.media {
    padding-left: 5px;
}

.geocode-container.hide-geocoder {
    visibility: visible;
}

.relative {
    position: relative;
}

.text-center {
    text-align: center;
}

.map-widget-panel {
    position: absolute;
    top: 56px;
    width: 299px;
    height: 450px;
    overflow-y: auto;
    right: 10px;
    padding: 0px;
    box-shadow: none;
    background: transparent;
    border-top: 1px solid #ddd;
    /*transition: all .40s .15s ease;*/
    z-index: 10;
}

#map-widget-basemaps.panel.map-widget-panel {
    border-left: 1px solid #999;
    right: 11px;
}

#overlays-panel.panel.map-widget-panel {
    border-left: 1px solid #999;
    right: 11px;
}

.map-search-container, .map-search-container div .map-widget-panel {
    height: calc(100vh - 110px);
}

.map-widget-panel.map-panel-inactive {
    visibility: hidden;
}

.map-widget-panel-title {
    height: 50px;
    width: 298px;
    padding: 8px;
    background: #fff;
    border-bottom: 1px solid #ddd;
}

.map-widget-panel-title h4 {
    font-weight: 400;
    color: #444;
}

.map-crud-container {
    top: 0px;
    height: 500px;
    background: #fbfbfb;
    border: 1px solid #bbb;
}

.map-search-container {
    background: #fbfbfb;
}

.map-report-header-container {
    height: 500px;
    background: #fbfbfb;
}

.plugin-main .map-report-header-container {
    height: 100%;
}

.plugin-main .row.widget-wrapper.report-header {
    padding: 0;
    margin: 0;
}

.expanded-map {
    position: absolute;
    top: 50px;
    left: 0px;
    right: 30px;
    height: 100vh;
    transition-duration: .3s;
}

.expanded-edit-map {
    position: fixed;
    border-width: 0px;
    top: 0px;
    left: 50px;
    bottom: 0px;
    right: 0px;
    height: auto;
}

.map-search-container.expanded-edit-map {
    top: 51px;
}

.expanded-resource-menu {
    margin-left: -275px;
    transition-duration: .3s;
}

.expanded-buttons {
    z-index: 1000;
    position: absolute;
    top: 5px;
    right: 315px;
    transition-duration: .3s;
    background: #f2b251;
    width: 213px;
    height: 40px;
}

.effect>.install-buttons.expanded-buttons {
    position: absolute;
    top: -130px;
    right: 250px;
}

.map-search-container.expanded-map {
    margin-top: -25px;
    margin-right: -15px;
}

.report-header .expanded-map {
    margin-top: 0px;
    margin-right: 0px;
}

.ui-sortable div div .expanded-map {
    margin-top: 0px;
    margin-left: 0px;
    margin-right: 0px;
}

.map-widget-toolbar {
    position: absolute;
    background: #fff;
    width: 298px;
    height: 50px;
    right: 11px;
    top: 6px;
    display: table-cell;
    border-top: 1px solid #999;
    z-index: 10;
}

#mainnav-container {
    z-index: 15;
}

#navbar {
    z-index: 16;
}

.map-widget-icon {
    color: rgba(255, 255, 255, 1);
    opacity: 1.0;
}

.map-widget-toolbar-list {
    list-style: none;
    padding-left: 0px;
    display: inline-block;
    width: 250px;
}

.map-widget-toolbar-item {
    padding: 5px 10px 5px 10px;
    font-size: 15px;
    height: 50px;
    color: #777;
    vertical-align: middle;
    text-align: left;
    display: table-cell;
}

.map-widget-toolbar-item:hover {
    cursor: pointer;
    color: #444;
}

.map-widget-toolbar-item.active {
    color: #444;
}

.map-widget-toolbar-item.active:focus {
    color: #444;
}

.map-widget-toolbar-item.active:active {
    color: #444;
}

.map-widget-icon {
    color: #888;
}

li.active .map-widget-icon {
    color: #444;
}

a#close-map-tools.map-widget-icon {
    position: absolute;
    right: 10px;
    top: 17px;
    font-size: 13px;
    color: steelblue;
}

.basemap-unselected {
    color: #ccc;
}

span.basemap-unselected {
    color: #aaa;
}

.map-widget-overlay-item {
    width: 298px;
    height: 50px;
    padding: 7px;
    background: #fafafa;
    border-bottom: 1px solid #ddd;
}

a#close-map-tools.map-widget-icon:hover {
    color: #311557;
}

.map-widget-overlay-item.selected {
    background: #fff;
}

.map-widget-overlay-item:hover {
    background: #fff;
    cursor: pointer;
}

.map-widget-overlay-item:hover div i {
    color: #666;
}

.map-widget-overlay-item:hover div a span {
    color: #454545;
}

.map-overlay-item-tools {
    position: absolute;
    top: 15px;
    right: 10px;
    padding: 0px 5px;
}

.overlay-toggle-icon {
    font-size: 17px;
}

#overlays-panel div .map-widget-overlay-item {
    background: #fff;
}

#overlays-panel div .overlay-invisible {
    background: #fafafa;
    border-bottom: 1px solid #ddd;
}

.show-tools {
    height: 100px;
    transition: all .40s ease;
}

.map-overlay-vis-toogle {
    position: absolute;
    top: 0px;
    left: 0px;
    width: 50px;
    height: 50px;
    padding-top: 13px;
    font-size: 19px;
    border-right: 1px solid #ddd;
    color: #666;
    vertical-align: middle;
    display: table-cell;
}

.map-overlay-item-tools-panel {
    position: absolute;
    top: 50px;
    left: 0px;
    height: 50px;
    width: 290px;
    padding: 12px 7px 7px 17px;
    font-size: 17px;
    color: #888;
    border-top: 1px solid #f4f4f4;
    border-bottom: 1px solid #ddd;
    /*transition: all .40s ease;*/
    display: none;
}

.overlay-tool-icon {
    padding-right: 3px;
}

.overlay-tool-group {
    float: right;
}

.map-overlay-name {
    position: absolute;
    top: 14px;
    left: 60px;
    width: 220px;
    font-size: 14px;
    white-space: nowrap;
    overflow: hidden;
    text-overflow: ellipsis;
}

.map-draw-tools-item-icon {
    position: absolute;
    top: 0px;
    left: 0px;
    width: 50px;
    height: 50px;
    padding-top: 13px;
    font-size: 19px;
    border-right: 1px solid #ddd;
    color: inherit;
    vertical-align: middle;
    display: table-cell;
}

.map-draw-tools-item {
    width: 249px;
    height: 50px;
    padding: 7px;
    background: #fbfbfb;
    color: #aaa;
    border-bottom: 1px solid #ddd;
}

.map-draw-tools-item a {
    color: inherit;
}

.map-draw-tools-item i {
    color: inherit;
}

.leaflet-draw-toolbar .active {
    background-color: #efefef;
}

.map-draw-tools-item.map-draw-tools-active {
    background-color: #fff;
    color: #666;
}

.map-draw-tools-item.map-draw-tools-active:hover {
    background-color: #fff;
}

.map-draw-tools-item:hover {
    background-color: #fafafa;
    color: #666;
    cursor: pointer;
}

.map-draw-tools-item.query-tool {
    background: #fff;
    color: #666;
    border-bottom: 1px solid #ddd;
}

.map-query-tool {
    display: flex;
    flex-direction: row;
    justify-content: left;
}

.map-query-tool-name {
    width: 70px;
    font-size: 14px;
    white-space: nowrap;
    overflow: hidden;
    text-overflow: ellipsis;
    margin-left: 5px;
    margin-top: 5px;
}

.map-query-tool-input {
    width: 140px;
    font-size: 14px;
    white-space: nowrap;
    overflow: hidden;
    text-overflow: ellipsis;
}

.map-query-tool-input.buffer {
    height: 40px;
}

.map-json-tool {
    position: absolute;
    height: 120px;
    top: 10px;
    left: 60px;
    width: 180px;
    font-size: 14px;
    white-space: nowrap;
    overflow: hidden;
    text-overflow: ellipsis;
}

.map-tool-container {
    position: absolute;
    top: 75px;
    left: 30px;
    font-size: 14px;
    white-space: nowrap;
    overflow: hidden;
    text-overflow: ellipsis;
}

.form-control .buffer {
    width: 75px;
}

.map-tool-container.buffer {
    position: absolute;
    top: 0px;
    width: 220px;
}

.map-tool-container.buffer select {
    height: 28px;
    width: 75px;
}

.map-tool-item {
    background: #aaa;
}

.map-tool-item.geojson {
    padding: 1px;
    background: #aaa;
    color: #aaa;
}

.map-tool-item.xy {
    background: #fff;
    width: 220px;
    top: 0px;
}

.map-tool-item.xy.buffer {
    top: 44px;
}

.map-tool-item.xy .tool-header {
    padding-bottom: 10px;
    font-size: 15px;
    color: #555;
}

.map-tool-item.xy .tool-warning {
    color: #bd0a0a;
    margin-right: 3px;
    text-align: center;
}

.map-tool-item.xy select {
    height: 24px;
    min-width: 195px;
    margin-bottom: 7px;
}

.map-tool-item.xy input {
    height: 28px;
    margin-bottom: 2px;
    padding: 5px;
}

a.clear-geojson-button {
    background-image: none;
    position: absolute;
    top: 7px;
    right: 15px;
    font-size: 12px;
    color: steelblue;
}

.xy a.clear-geojson-button {
    border-bottom: none;
    top: 7px;
    right: 15px;
    color: steelblue;
    font-size: 12px;
}

.xy a.clear-geojson-button:hover {
    cursor: pointer;
    color: #555;
}

a.clear-geojson-button.enabled {
    color: steelblue;
}

a.clear-geojson-button:hover {
    background-color: #fff;
    cursor: pointer;
}

.map-json-tool-item-icon {
    position: absolute;
    top: 0px;
    left: 0px;
    width: 50px;
    height: 100px;
    padding-top: 13px;
    font-size: 19px;
    border-right: 1px solid #ddd;
    color: #777;
    vertical-align: middle;
    display: table-cell;
}

.form-control.map-json-tool-input {
    width: 220px;
    height: 120px;
    font-size: 14px;
    white-space: nowrap;
    overflow: scroll;
    text-overflow: ellipsis;
}

.map-widget-tool:nth-child(1) {
    padding-left: 0px;
    width: 50px;
}

.map-widget-tool.active {
    background: steelblue;
}

.tile-basemap {
    border: 1px solid #ddd;
    background: #fbfbfb;
    color: #5f5f5f;
    width: 200px;
    height: 200px;
    padding: 0px;
}

.tile-basemap-title {
    position: absolute;
    bottom: 0px;
    padding: 5px;
    background: #eee;
    width: 200px;
    height: 40px;
    opacity: .8;
    color: #123;
}

.tile-basemap-title-sm {
    position: absolute;
    bottom: 0px;
    padding: 5px;
    background: #eee;
    width: 150px;
    height: 40px;
    opacity: .8;
    color: #123;
}

.mapboxgl-ctrl-top-left .mapboxgl-ctrl {
    visibility: hidden;
}

.widget-wrapper .mapboxgl-map {
    z-index: 10;
    margin-bottom: -10px;
}

.map-overlay-item-tools-panel .noUi-base {
    background: #489EED;
    /*-webkit-transition: background 450ms;*/
    /*transition: background 450ms;*/
}

.map-overlay-item-tools-panel .noUi-horizontal {
    height: 10px;
}

.map-overlay-item-tools-panel .noUi-horizontal .noUi-handle {
    width: 20px;
    height: 20px;
    left: -9px;
    top: -6px;
}

.map-overlay-item-tools-panel .noUi-stacking .noUi-handle {
    z-index: 10;
}

.map-overlay-item-tools-panel .noUi-handle {
    border: 1px solid #e1e5ea;
    border-radius: 2px;
    background: #FFF;
    cursor: default;
    box-shadow: inset 0 0 1px #FFF, inset 0 1px 7px #EBEBEB, 0 3px 4px -3px #AAA;
}

.map-overlay-item-tools-panel .overlay-slider {
    width: 150px;
    margin-top: -5px;
}

.map-overlay-item-tools-panel .pips.noUi-horizontal {
    margin-bottom: 70px;
}

.map-thumbnail {
    padding-top: 5px;
}

.overlay-invisible .relative {
    background-color: #f8f8f8;
}

.overlay-invisible a {
    color: #999;
}

.overlay-invisible i {
    color: #999;
}

.map-widget-panel-title.legend-subtitle {
    height: 35px;
    padding-left: 8px;
    padding-top: 1px;
}

#overlays-panel .map-widget-panel-title:hover {
    cursor: pointer;
}

.noUi-target {
    position: relative;
    margin-top: 10px;
    margin-bottom: -12px;
}

.sub-navmenu-header {
    padding: 10px 18px;
    font-weight: bold;
}

.new-option-field input {
    display: inline;
    width: 90%;
}

.new-option-field i {
    padding-top: 10px;
}

.added-domain-option {
    padding-bottom: 4px;
}

.domain-container {
    width: 500px;
}

#widget-crud-settings div div .domain-container .domain-input {
    width: 254px;
}

#widget-crud-settings div div .domain-container {
    width: 270px;
}



.domain-input {
    height: 32px;
    margin-bottom: 5px;
    padding-left: 5px;
}

.domain-input-item {
    height: 32px;
    padding-left: 5px;
}

.domain-drag-handle {
    background: #f4f4f4;
    padding-left: 4px;
    padding-right: 1px;
    padding-top: 6px;
    padding-bottom: 6px;
    border: 1px solid #ddd;
    border-right-width: 0px;
}

.option-drag-handle {
    color: #999;
    cursor: move
}

.content-instructions {
    font-size: 13px;
    color: #8d8d8d;
    margin-top: -30px;
    line-height: 1.25;
    margin-bottom: 20px;
}


/* Function Manager Page */

.function-settings {
    margin: -40px 0px 120px -15px;
}

.href-toolbar {
    text-align: center;
    margin-top: -10px;
    padding-bottom: 10px;
}

.tooltype {
    position: absolute;
}

.href-button {
    color: #f4f4f4;
    font-size: 11px;
    padding: 5px 0px;
    /*margin: -5px 0px 15px 0px;*/
    background: #5393C8;
    border: 1px solid #1561A1;
    display: inline-block;
    width: 100%;
}

.href-button:hover {
    color: #fff;
    background: #1266AB;
}

.href-button:focus {
    color: #fff;
    background: #1266AB;
}

.toggle-map-size {
    width: 90px;
    font-size: 11px;
    text-align: center;
    border-radius: 2px;
}

/* Hide "Full Screen" button for map tools widget in card manager */

.widget-preview div div div div span .toggle-map-size {
    display: none;
    -webkit-touch-callout: none;
    /* iOS Safari */
    -webkit-user-select: none;
    /* Chrome/Safari/Opera */
    -khtml-user-select: none;
    /* Konqueror */
    -moz-user-select: none;
    /* Firefox */
    -ms-user-select: none;
    /* Internet Explorer/Edge */
    user-select: none;
    /* Non-prefixed version, currently
                                  not supported by any browser */
}

.map-filter-panel div div div div span .toggle-map-size {
    display: none;
    -webkit-touch-callout: none;
    /* iOS Safari */
    -webkit-user-select: none;
    /* Chrome/Safari/Opera */
    -khtml-user-select: none;
    /* Konqueror */
    -moz-user-select: none;
    /* Firefox */
    -ms-user-select: none;
    /* Internet Explorer/Edge */
    user-select: none;
    /* Non-prefixed version, currently
                                  not supported by any browser */
}

.widget-preview div div div h4 .toggle-map-size:hover {
    cursor: default;
    background: #5393C8;
}

.widget-preview div div div h4 .toggle-map-size:focus {
    background: #5393C8;
}

.widget-preview div div div h4 .toggle-map-size i:hover {
    cursor: default;
}


/* End Disable "Full Screen" button for map tools widget in card manager */

.left-column-message {
    padding: 10px 15px;
    color: #777;
    font-size: 15px;
}

.library-container {
    padding: 0px;
    border-left: 1px solid #e8e8e8;
}

.library-header {
    display: flex;
    align-items: center;
    height: 40px;
    font-size: 15px;
    background: #f4f4f4;
    border-bottom: 1px solid #e4e4e4;
}

.library-find {
    margin-right: 25px;
    font-size: 15px;
    color: #999;
    width: 80px;
    border-right: 1px solid #ccc;
    display: block;
    text-align: center;
}

.library-grid {
    padding: 10px 15px;
}

.library-grid-title {
    font-weight: normal;
    font-size: 15px;
    display: inline-block;
}

.library-card-entry {
    background: #f8f8f8;
}

.mobile-project-manager-editor .identities-list .clear-node-search {
    top: 6px
}

.msm-designer-panel {
    width: 100%;
    background-color: #fff;
    overflow-y: auto;
}

.msm-locked-warning {
    height: 60px;
    background: #999;
    font-size: 14px;
    color: #fff;
    padding-left: 10px;
    position: relative;
    padding-top: 20px;
}

.msm-list-filter {
    display: flex;
    padding: 12px 10px 13px 65px;
}

.msm-list-filter-input {
    padding-left: 15px;
    width: 350px;
    height: 35px;
    position: relative;
}

.msm-list-filter-input .clear-node-search {
    top: 8px;
    right: 10px;
}

.msm-summary-panel {
    height: 100vh;
    background: #fff;
}

.msm-summary-panel #cards {
    background: #fafafa;
}


/* End Function Manager Page */

.category-header {
    display: flex;
    align-items: center;
    height: 50px;
    padding-left: 10px;
    font-size: 15px;
    background: #f4f4f4;
    border-bottom: 1px solid #e4e4e4;
}

.category-title {
    font-weight: normal;
    font-size: 15px;
    padding: 9px 15px;
    color: #999;
    display: inline-block;
}

.category-title.active {
    color: #123;
    background: #ddd;
    cursor: default;
}

.category-title:not(.active):hover {
    cursor: pointer;
    background: #ececec;
}

.carousel, .carousel .item {
    height: 500px;
    text-align: center;
}

.carousel-caption {
    z-index: 10;
}

.carousel .container {
    width: auto;
}

.carousel-inner>.item>img {
    position: absolute;
    top: 0;
    left: 0;
    min-width: 100%;
    height: inherit;
    max-width: 100%;
    object-fit: contain;
}

.dz-img {
    object-fit: contain;
}

.geocoder-results {
    max-height: 410px;
    width: 250px;
    margin-left: 0px;
    overflow-y: auto;
}

.geocoder-result-item {
    min-height: 40px;
    border: 1px solid #e2e2e2;
    border-top-width: 0px;
    background: #fbfbfb;
    padding: 10px;
    cursor: pointer;
}

.geocode-clear {
    position: absolute;
    right: 10px;
    top: 10px;
    cursor: pointer;
}

.focused-geocoder-result {
    background-color: #dbf1f5;
}

.selected-geocoder-result {
    font-weight: bold;
    background: #dbf1f5;
}

.hover-panel-small {}

.hover-feature-info {
    position: absolute;
    z-index: 1000;
    left: 35px;
    margin: 10px;
    width: 400px;
    padding: 0px;
    border: solid 1px #999;
    border-radius: 2px;
    box-shadow: 0 5px 15px rgba(0, 0, 0, 0.3);
    background-color: rgb(249, 249, 249);
    opacity: 0.9;
}

.hover-rr-node-info {
    z-index: 999999;
    margin: 10px;
    width: 300px;
    padding: 0px;
    border: solid 1px #999;
    border-radius: 2px;
    box-shadow: 0 5px 15px rgba(0, 0, 0, 0.3);
    background-color: rgb(249, 249, 249);
    display: flex;
    flex-direction: column;
}

.rr-fdg-details {
    display: flex;
    flex-direction: column;
}

.rr-fdg-details span {
    flex-direction: row;
}

.rr-number {
    font-weight: bold;
    padding-right: 5px
}

.rr-number.fdg {
    font-weight: bold;
    font-size: 22px;
    text-shadow: 0px 0px 0.08em #fff;
}

.rr-fdg-name {
    display: flex;
    flex-direction: row;
    padding: 5px;
    background-color: #fff;
    border-bottom-style: solid;
    border-color: #ddd;
    border-width: 1px;
}

.rr-fdg-model-name {
    display: flex;
    flex-direction: row;
    padding-top: 3px;
    background-color: #fff;
}

.rr-fdg-edge {
    padding-left: 25px;
    font-style: italic;
    padding-top: 3px;
    padding-bottom: 3px;
    border-bottom-style: solid;
    border-color: #ddd;
    border-width: 1px;
}

.related-node-details {
    display: flex;
    flex-direction: column;
}

.hover-feature-title-bar {
    height: 40px;
    padding: 10px;
    background: #ebebeb;
    max-width: 400px;
}

.hover-feature-title {
    font-size: 15px;
    max-width: 360px;
    white-space: nowrap;
    overflow: hidden;
    text-overflow: ellipsis;
}

.hover-feature-body {
    padding: 10px 10px 20px 10px;
    overflow-y: scroll;
}

.hover-feature {
    font-size: 13px;
    color: #555;
    font-weight: 500;
    margin-bottom: 20px;
    width: 380px;
    overflow: hidden;
    text-overflow: ellipsis;
    display: -webkit-box;
    -webkit-box-orient: vertical;
    -webkit-line-clamp: 4;
    /* number of lines to show */
    line-height: 1.2em;
    /* fallback */
    max-height: 12em;
    /* fallback */
}

.hover-panel-dismiss {
    position: absolute;
    top: 10px;
    right: 10px;
    font-size: 19px;
}

.hover-feature-metadata {
    margin-bottom: -4px;
}

.saved-search-container {
    padding: 5px;
}

.saved-search-grid {
    height: calc(100vh - 105px);
    width: 100%;
    min-height: 400px;
    overflow-y: scroll;
}

.saved-search-grid-content {
    margin: 10px 0 0;
    width: 100%;
    float: left;
    position: relative;
}

.ss-grid-item:last-child {
    margin-bottom: 40px;
}

.ss-grid-item {
    position: absolute;
    border: 1px solid #ddd;
    width: 224px;
    height: 164px;
    float: left;
    -webkit-transition: .6s all ease;
    -moz-transition: .6s all ease;
    -o-transition: .6s all ease;
    transition: .6s all ease;
    -webkit-background-size: cover;
    -moz-background-size: cover;
    -o-background-size: cover;
    background-size: cover;
    background-color: white;
}

.search-caption-activeWrap {
    position: absolute;
    z-index: 2;
    height: 100%;
    width: 100%;
}

.search-caption-alignCenter {
    display: table;
    width: 100%;
    height: 100%;
}

.search-caption-body {
    display: table-cell;
    vertical-align: middle;
    text-align: center
}

.search-caption-activeWrap {
    position: absolute;
    z-index: 2;
    height: 100%;
    width: 100%;
}

.search-caption-alignCenter {
    display: table;
    width: 100%;
    height: 100%;
}

.search-caption-body {
    display: table-cell;
    vertical-align: middle;
    text-align: center
}

.search-query-link-captions {
    padding-left: 0;
    color: #123;
    font-size: 16px;
    font-weight: 400;
    letter-spacing: 1px;
    text-transform: uppercase;
    margin: 0 0 20px;
    list-style: none;
    text-align: center;
    cursor: pointer;
}

.search-query {
    padding-top: 10px;
    padding-tom: 10px;
    margin-top: -20px;
    margin-left: 20px;
    margin-right: 20px;
    background: rgba(200, 200, 200, 0.8);
}

a.search-query-link-captions:hover {
    font-weight: 600;
    color: #fff;
}

a.search-query-link-captions:active {
    font-weight: 600;
    color: #fff;
}

a.search-query-link-captions:focus {
    font-weight: 600;
    color: #fff;
}

.search-query-desc {
    color: #444;
    font-size: 13px;
    text-transform: uppercase;
}

.search-results {
    -ms-flex: 0 0 400px;
    -webkit-flex: 0 0 400px;
    flex: 0 0 400px;
}

.search-inline-filters {
        display: flex;
        flex-direction: row;
        justify-content: right;
        margin-top: -30px;
        float: right;
}

.search-inline-filters div {
    padding-left: 5px;
}

.search-control-container {
    -ms-flex: 0 0 400px;
    -webkit-flex: 0 0 400px;
    flex: 0 0 400px;
    margin-bottom: 0px;
    background-color: #fafafa;
    padding: 10px 20px 80px 20px;
    border-right: solid 1px #dddddd;
    overflow-y: scroll;
    overflow-x: hidden;
    transition: all .5s;
    margin-top: inherit;
    min-width: 400px;
}

.search-title {
    font-size: 19px;
    font-weight: 500;
    margin-top: 0px;
}

.search-candidate-title, .search-candidate-link {
    color: steelblue;
    padding-right: 8px;
}

.search-control-container.slide {
    margin-left: -400px;
    transition: all .5s;
}

.search-results-panel-closed {
    left: 10px;
}

.search-listing-icon {
    transform: translate(0, -2px);
    font-size: 12px;
}

.search-results-pagination {
    position: fixed;
    bottom: 0px;
}

.pagination>li>a.disabled {
    cursor: default;
    color: rgb(160, 160, 160);
}

.pagination>li>a.disabled:hover, .pagination>li>a.disabled:focus {
    border-color: #dcdcdc;
    box-shadow: none;
    background-color: transparent;
}

ul.pagination {
    font-size: 12px;
}

.map-filter-panel {
    /*margin-left: 10px;*/
    position: absolute;
    left: -5px;
    right: -15px;
    top: -25px;
    z-index: 1;
}

.arches-select2 .select2-choices .select2-search-field {
    height: 34px;
}

.select2-container-multi .select2-choices {
    min-height: 36px !important;
}

.select2-container-multi .select2-choices .select2-search-field input {
    margin: 3px 10px;
}

.arches-select2 .select2-choices .select2-search-field input {
    margin-top: 3px;
}

.select2-container.select2-container-multi.select2-container-disabled.select2-container-disabled .select2-search-choice {
    color: #999;
}

.time-search-container {
    padding: 20px;
}

.form-settings-container {
    -ms-flex: 0 0 calc(100% - 650px);
    -webkit-flex: 0 0 calc(100% - 650px);
    flex: 0 0 calc(100% - 650px);
    margin-bottom: 0px;
    margin-left: -1px;
    padding: 10px;
    overflow-y: scroll;
    overflow-x: hidden;
}

.dropdown-crud {
    right: 0px;
    padding-left: 15px;
    min-height: 500px;
    overflow-y: scroll;
}

.resource-selector-button {
    padding-bottom: 0px;
}

.search-results-container {}

.calendar {
    display: table-cell;
    width: 180px;
    padding-left: 5px;
}

.calendar div .form-control[disabled] {
    background: #f7f7f7;
    border: 1px solid #ddd;
    color: #777;
}

.datepicker-inline {
    background: #fff;
    border-width: 0px;
}

.search-label {
    font-weight: 300;
    font-size: 17px;
    margin-bottom: 3px;
}

.search-date-picker {
    display: inline-block;
    padding-left: 20px;
    padding-right: 20px;
    font-size: 16px;
    color: #123;
    background: azure;
    height: 40px;
    width: 235px;
}

.date-selector {
    position: absolute;
    top: 10px;
    left: 20px;
}

#calendar .chosen-container-single .chosen-single {
    height: 40px;
    padding-top: 10px;
}

#calendar .chosen-container-single .chosen-single div b:before {
    vertical-align: -70%;
}

.calendar-title {
    color: #fff;
    font-weight: 600;
}

.time-search-calendar-panel {
    padding: 10px;
    background: #9DCCF7;
    font-size: 13px;
    font-weight: 500;
    display: table-cell;
}

.time-wheel-display-toggle {
    position: absolute;
    top: 20px;
    right: 20px;
}

.rr-display-toggle {
    padding-left: 15px;
    width: 100px;
}

.rr-display-toggle.open-graph {
    right: 20px;
}

.related-resources-title {
    font-size: 19px;
    font-weight: 500;
}

.related-resources-relationship {
}

.related-resources-relationship .dropdown-menu {
    left: auto;
    width: 600px;
}

.related-resources-delete {
    padding-right: 12px;
}

.selected-resource-list {
    position: absolute;
    top: 85px;
    right: 25px;
    left: 15px;
    padding: 5px;
    height: 100px;
    background: #f8f8f8;
    overflow-y: scroll;
}

.selected-resource {
    margin-left: 5px;
    margin-bottom: 3px;
}

.related-resources-crud-link {
    background: #ddd;
    border: 1px solid #ccc;
    height: 33px;
    padding: 5px 8px;
    margin-left: 15px;
}

.search-filter {
    transform: translate(0, -2px);
    font-size: 21px;
    padding: 6px;
    margin-top: -10px;
    color: #888;
    border: 1px solid transparent;
}

.search-filter.active {
    background: #f2f2f2;
    color: #555;
    border: 1px solid #ddd;
}

.search-filter:hover {
    cursor: pointer;
    background: #f2f2f2;
    color: #555;
    border: 1px solid #ddd;
}

.search-listing {
    width: 360px;
    background: #fff;
    border: 1px solid #ddd;
    margin-bottom: 10px;
}

.search-listing:hover {
    border: 1px solid steelblue;
}

.search-listing:active {
    border: 1px solid steelblue;
}

.search-listing.selected {
    border: 1px solid steelblue;
}

.search-listing-title {
    font-size: 15px;
    font-weight: 500;
    background: #fff;
    color: #666;
    margin-top: 0px;
    margin-bottom: 0px;
    padding: 10px 5px 0px 10px;
}

.search-listing-title.provisional-edits {
    font-size: 12px;
    color: #888;
}

.provisional-tile.qa-btn {
    float: right;
    margin-right: 30px;
    margin-top: 3px;
    font-weight: 500;
}

.provisional-tile.qa-btn:hover {
    cursor: pointer;
}

.selected-provisional-tile {
    border-color: #3B8DD5;
    z-index: 1;
    border-style: solid;
    border-width: 1px;
    padding-top: 5px;
    padding-left: 5px;
    padding-bottom: 3px;
}

.provisional-tile.icon {
    padding-left: 7px;
    font-size: 11px;
    color: #f1b202;
}

.provisional-tile.icon.submitted {
    color: green;
}

.provisional-tile.icon.authoritative {
    padding-left: 7px;
    font-size: 11px;
    color: #ccc;
}

.search-listing-body {
    height: 4.6em;
    font-size: 12px;
    line-height: 1.35;
    color: #888;
    background: #fff;
    padding: 5px 10px;
    margin-bottom: 10px;
    overflow: hidden;
    text-overflow: ellipsis;
    display: -webkit-box;
    -webkit-box-orient: vertical;
    -webkit-line-clamp: 3;
    /* number of lines to show */
}

.search-listing-footer {
    height: 40px;
    font-size: 11px;
    padding: 10px 10px 0px 10px;
    background: #fafafa;
    border-top: 1px solid #ddd;
}

.data-entry-container {
    width: calc(100% - 810px);
    background: #ebeef0;
}

.time-wheel-wrap {
    float: left;
    width: 750px;
    margin-top: 0px;
    margin-bottom: 100px;
}

.time-wheel-wrap .sequence {
    font-size: 15px;
    margin-bottom: 10px;
}

.time-wheel-wrap .sequence text {
    font-weight: 600;
    fill: #123;
}

.time-wheel-wrap .chart {
    position: relative;
}

.time-wheel-wrap .chart path {
    cursor: pointer;
    stroke: #fff;
}

.time-wheel-wrap .trail {
    height: 30px;
}

.time-wheel-wrap .explanation {
    position: absolute;
    top: 260px;
    left: 305px;
    width: 140px;
    text-align: center;
    color: #666;
    z-index: 1;
}

.time-wheel-wrap .percentage {
    font-size: 2.5em;
}

table.table.dataTable {
    margin-bottom: 0;
}

.arches-related-resource-panel {
    position: absolute;
    top: 50px;
    right: 0;
    left: 0;
    z-index: 1;
}

.related-resource-management {
    display: flex;
    justify-content: space-between;
}

.related-resources-header {
    display: flex;
    justify-content: space-between;
    position: relative;
    top: 0;
    margin-top: 15px;
    height: 40px;
    margin-bottom: 12px;
    width:100%;
    z-index: 2;
}

.related-resources-header .editor-elements {
    display: flex;
    justify-content: space-between;
    position: relative;
    top: 0;
    margin-top: 0px;
    height: 35px;
    width:100%;
    z-index: 2;
}

.related-resources-header .btn-group>.btn:hover {
    z-index: 0;
}

.related-resources-header.open-graph {
    width: calc(100% - 245px);
}

.nodeLabels {
    font-size: 11px;
    fill: #454545;
    text-anchor: middle;
}

.root-node-label {
    stroke: #999;
    /*#3275b1;*/
    font-size: 32px;
    font-weight: 900;
    fill: #fcfcfc;
    /*#fdfdfd; */
    opacity: 1.;
    text-anchor: middle;
    pointer-events: none;
}

.d3-tip {
    line-height: 1.2;
    display: block;
    width: 200px;
    font-size: 11px;
    border: solid 1px #BBBBBB;
    padding: 6px;
    background: rgba(256, 256, 256, 0.8);
    color: #434343;
    border-radius: 2px;
    pointer-events: none;
    box-shadow: 2px 2px 2px 0px rgba(0, 0, 0, 0.25);
}

.d3-tip:after {
    box-sizing: border-box;
    display: inline;
    font-size: 10px;
    width: 100%;
    line-height: 1;
    color: rgba(180, 180, 180, 0.8);
    position: absolute;
    pointer-events: none;
}

.d3-tip.n:after {
    content: "\25BC";
    margin: -1px 0 0 0;
    top: 100%;
    left: 0;
    text-align: center;
}

.d3-tip.e:after {
    content: "\25C0";
    margin: -4px 0 0 0;
    top: 50%;
    left: -8px;
}

.d3-tip.s:after {
    content: "\25B2";
    margin: 0 0 1px 0;
    top: -10px;
    left: 0;
    text-align: center;
}

.d3-tip.w:after {
    content: "\25B6";
    margin: -4px 0 0 -1px;
    top: 50%;
    left: 100%;
}

.graph-tooltip-name {
    font-weight: bold;
}

.map-preview-panel {
    padding-top: 5px;
}

.service-buttons-heading {
    position: absolute;
    top: -3px;
    right: 10px;
}

.basemap-preview-panel {
    padding-top: 5px;
    padding-left: 7.5px;
}

.resource-map-service-container {
    padding-top: 10px;
}

.map-service-container {
    padding: 10px;
}

.map-service-manage-buttons {
    position: absolute;
    top: 10px;
    right: 60px;
}

.basemap-preview-panel .map-service-manage-buttons {
    right: 60px;
}

.resource-service-buttons-heading {
    position: absolute;
    top: -60px;
    right: 10px;
}

.map-service-preview {
    background: #f4f4f4;
    border: 1px solid #ddd;
    height: 250px;
}

.map-service-tab-content {
    min-height: 250px;
}

.advanced-map-style-switch {
    margin-top: -45px;
    margin-right: 10px;
    margin-bottom: 10px;
}

.map-service-config {
    padding: 0px 30px 10px 30px;
}

.service-url {
    font-size: 12px;
    color: #999;
}

.service-switch-shim {
    margin-top: 8px;
}

.config-title {
    font-weight: normal;
    padding: 0 20px 0 0px;
    margin-top: 10px;
    font-size: 1.216em;
    line-height: 40px;
    white-space: nowrap;
    overflow: hidden;
    text-overflow: ellipsis;
}

.config-title-tab {
    font-weight: normal;
    padding: 0 20px 0 0px;
    margin-top: 10px;
    font-size: 1.15em;
    line-height: 40px;
    white-space: nowrap;
    overflow: hidden;
    text-overflow: ellipsis;
}

.advanced-style-panel {
    margin-right: 0px;
    margin-left: 0px;
    margin-top: 5px;
    margin-bottom: 10px;
}

.map-style-panel-body {
    padding-bottom: 5px;
}

.simple-style-panel {
    margin-top: -15px;
}

.layer-styler {
    width: 33%;
}

.map-service-nav-tabs {
    background: #f6f6f6;
}

.service-widget-container {
    padding: 0px 15px 10px 15px;
    margin-top: -10px;
}

.service-label {
    font-size: 14px;
    font-weight: 500;
    color: #666;
    line-height: 1.2;
    padding-bottom: 5px;
}

.service-name {
    font-size: 14px;
    font-weight: 400;
    color: #888;
    line-height: 1.2;
    overflow-wrap: break-word;
}

.dropdown-shim {
    margin-top: 10px;
}

.style-title {
    font-weight: 600;
    color: #666;
}

.col-divider {
    border-right: 1px solid #eee;
}

.service-notes {
    color: #888;
    margin-bottom: 0px;
}

.control-label-value {
    padding-top: 7px;
    font-weight: bold;
}

.map-server-instructions {
    padding: 0px 10px 20px 10px;
    color: #808080;
}

.map-server-basemap-button {
    position: absolute;
    z-index: 10;
    right: 10px;
    top: 5px;
    background: rgba(255, 255, 255, 0.88);
}

.map-service-tabs {
    border: 1px solid #ddd;
    background: #f9f9f9;
    margin-bottom: 0px;
}

.hover-feature-loading {
    padding: 25px;
    font-size: 16px;
}


/**********
*  Axes
*/

.axis path {
    fill: none;
    stroke: #000;
    stroke-opacity: .75;
    shape-rendering: crispEdges;
}

.axis path.domain {
    stroke-opacity: .75;
}

.axis line {
    fill: none;
    stroke: #000;
    stroke-opacity: .25;
    shape-rendering: crispEdges;
}

.axis line.zero {
    stroke-opacity: .75;
}


/**********
*  Line chart
*/

.point-paths path {
    /*
  fill: #eee;
  stroke: #aaa;
  */
    stroke-opacity: 0;
    fill-opacity: 0;
}

.lines path {
    fill: none;
    stroke-width: 1.5px;
    stroke-linecap: round;
    transition: stroke-width 250ms linear;
    -moz-transition: stroke-width 250ms linear;
    -webkit-transition: stroke-width 250ms linear;
    transition-delay: 250ms;
    -moz-transition-delay: 250ms;
    -webkit-transition-delay: 250ms;
}

.line.hover path {
    stroke-width: 6px;
}

.lines .point {
    transition: stroke-width 250ms linear;
    -moz-transition: stroke-width 250ms linear;
    -webkit-transition: stroke-width 250ms linear;
}

.lines .point.hover {
    stroke-width: 20px;
    stroke-opacity: .5;
}

.hover-feature-body .row.widget-wrapper {
    margin-right: 0;
    padding-left: 0;
    padding-right: 0;
}

.hover-feature-body .row.widget-wrapper .col-xs-12 {
    padding: 0;
}

.hover-feature-body .row.widget-wrapper label {
    display: none;
}

.hover-feature-footer {
    height: 50px;
    border-top: 1px solid #ddd;
    padding: 10px;
    padding-top: 15px;
}

.hover-feature-footer a {
    color: steelblue;
    font-weight: 500;
    padding-right: 10px;
}

.advanced-search-title {
    font-size: 16px;
    font-weight: 500;
    margin-top: 5px;
    color: #666;
}

a .search-type-link {
    height: 50px;
    width: 50px;
}

.search-type-btn.relative:hover {
    background: #f0f0f0;
    color: #123;
}

.search-type-btn.relative.active {
    background: #f0f0f0;
    border: 1px solid #ddd;
    color: #123;
}

.search-type-btn {
    height: 50px;
    font-size: 11px;
    color: #888;
}

.term-search-btn {
    font-weight: 700;
    font-size: 13px;
    height: 30px;
    padding-left: 0px;
}

.term-search-btn.active {
    color: #123;
}

.search-type-btn i {
    font-size: 15px;
}

.search-type-btn p {
    padding-top: 5px;
}

.facets-container {
    position: absolute;
    width: 250px;
    right: 0px;
    border-left: 1px solid #ddd;
}

.facets-search-container {
    position: absolute;
    width: calc(100% - 250px);
    height: calc(100vh - 115px);
    overflow-y: auto;
    padding: 20px;
}

.search-facets {
    height: calc(100vh - 115px);
    overflow-y: auto;
    background: #f8f8f8;
    border-right: 1px solid #ddd;
}

.list-group.search-facets {
    margin: 0;
}

.search-facet-item {
    position: relative;
    display: block;
    padding: 10px 15px;
    margin-bottom: -1px;
    background-color: #fff;
    border: 1px solid #ddd;
    border-right-width: 0px;
    border-left-width: 0px;
}

.search-facet-item:first-of-type {
    border-top-width: 0px;
}

a.search-facet-item:not(.active):hover {
    cursor: pointer;
}

a.search-facet-item:hover, a.search-facet-item:focus {
    background-color: #f8f8f8;
}

div.search-facet-item.disabled {
    border-bottom: 1px solid #ddd;
    margin-bottom: 1px;
    padding-left: 10px;
    padding-right: 10px;
}

.search-facet-item-heading {
    font-weight: 400;
    font-size: 13px;
}

a.search-facet-item .search-facet-item-heading {
    color: #666;
}

a.search-facet-item {
    color: #777;
}

.search-facet-item.disabled {
    background: #f6f6f6;
    color: #666;
    cursor: default;
}

a.search-facet-item.disabled {
    cursor: default;
}

.pagination-bottom {
    position: absolute;
    bottom: 10px;
    width: 400px;
    margin-left: -20px;
    border-top: 1px solid #ddd;
    border-right: 1px solid #ddd;
    background: #f8f8f8;
}

.faceted-search-container {
    background: #fbfbfb;
    border: 1px solid #ddd;
    border-radius: 1px;
    min-height: 50px;
    padding: 10px;
    margin-bottom: 10px;
}

.facet-name {
    font-size: 15px;
    color: #333;
}

.facet-search-criteria {
    position: relative;
    padding: 10px 0px 0px 0px;
}

.facet-search-button {
    padding: 10px;
}

.faceted-search-operator-container {
    background: #f0a636;
    border: 1px solid #f1aa40;
    color: #fff;
    border-radius: 1px;
    height: 50px;
    padding: 15px;
    margin-bottom: 10px;
}

.facet-btn-group {
    width: 100%;
}

.facet-btn {
    width: 50%;
    height: 40px;
}

.facet-btn:focus, .facet-btn.selected {
    background: #ee9818;
}

.facet-label {
    margin-left: 15px;
    margin-bottom: 5px;
}

.facet-body {
    padding-top: 5px;
    padding-bottom: 45px;
}

.landing-attribution {
    position: absolute;
    top: 300px;
    color: #fff;
}

.related-resources-header .resource-instance-wrapper {
    padding: 0;
}

#widget-crud-settings div.row.widget-wrapper {
    padding-left: 0px;
    padding-right: 0px;
    margin-right: -5px;
    margin-left: -5px;
}

#widget-crud-settings div.row.widget-wrapper div div .select2-container {
    height: 32px;
}

.resource-instance-search .row.widget-wrapper {
    padding-top: 0;
    padding-left: 0;
    padding-right: 0;
    margin-left: 0;
    margin-right: 0;
}

.library-panel-search-bar {
    position: absolute;
    left: 10px;
}

.print-map {
    display: none;
}

.hidden-map {
    overflow: hidden;
    height: 0;
    width: 0;
    position: fixed;
}

.print-map-container {
    width: 576px;
    height: 360px;
}

.default-message {
    font-size: 13px;
    padding-top: 5px;
    color: #777;
}

.project-panel-header.edit-mode {
    height: 80px;
}

.mobile-project-manager-editor div.title-block-title {
    width: 255px;
    height: 95px;
}

.mobile-project-manager-editor .library-card:first-child {
    margin-top: -5px;
}

.mobile-project-manager-editor .library-card {
    margin-left: -5px;
    background: #fff;
}

.mobile-project-manager-editor .library-card:hover {
    background: #fafafa;
}

.mobile-project-manager-editor .card-nav-container {
    margin-bottom: 0;
}

.mobile-project-manager-editor .layer-list {
    background: transparent;
    border-top: 0px;
    padding-top: 5px;
}

.mpm-project-card {
    width: 200px;
    position: absolute;
    left: 10px;
    top: 10px;
    white-space: nowrap;
    overflow: hidden;
    text-overflow: ellipsis;
    font-size: 14px;
}

.mpm-project-name {
    width: 220px;
    white-space: nowrap;
    overflow: hidden;
    text-overflow: ellipsis;
    font-size: 15px;
}

.mpm-project-subtitle {
    width: 220px;
    position: absolute;
    left: 10px;
    top: 28px;
    padding: 2px 2px 3px 0px;
    color: #8ba2b9;
    font-size: 12px;
    white-space: nowrap;
    overflow: hidden;
    text-overflow: ellipsis;
}

.mpm-card {
    min-height: 550px;
    background: #fff;
}

.mpm-card-content {
    margin: 0px;
    border-bottom: 1px solid #ddd;
    padding: 50px 25px 50px 25px;
    background: #f9f9f9;
}

.mpm-card-content.mpm-crud-section {
    background: #fff;
    padding-left: 40px;
}

.mpm-card-content.selection-page {
    border-bottom: transparent;
}

.mpm-card-content.active-survey {
    background: #fafafa;
}

.active-survey .msm-survey-message {
    color: #888;
}

.msm-summary-panel .selection-page {
    height: 100vh;
}

.mpm-group-panel-header {
    padding: 10px 20px;
    background: #fcfcfc;
}

.msm-group-label {
    font-size: 15px;
    color: #454545;
    font-weight: 600;
}

.mpm-group-panel-header h4 {
    margin-bottom: 5px;
    margin-top: 0px;
}

.msm-filter-panel {
    padding: 5px 0px;
    width: 100%;
    position: relative;
}

.mpm-group-panel-content {
    padding: 0px 25px 20px 25px;
}

.mpm-user-panel-content {
    padding: 0px 25px 20px 20px;
    margin-top: -5px;
}

.mpm-group-panel-content .account-label {
    font-weight: 600;
}

.mpm-group-panel-content.list {
    border-top: solid 0px #ccc;
    padding: 0px;
}

.msm-user-edit-stats-panel {
    margin-top: 25px;
}

.mpm-card-content .userrow {
    display: flex;
    padding: 5px;
    border-bottom: solid 1px #ccc;
}

.mpm-card-content .userrow:hover {
    font-weight: 600;
}

.mpm-card-content .userrow.selected {
    font-weight: 400;
}

.msm-user-account-item {
    background: #fff;
    height: 40px;
    padding: 10px 15px;
    border: transparent;
    border-bottom: 1px solid #ddd;
    border-left: 3px solid #fff;
}

.msm-user-account-item:nth-child(even) {
    background: #fafafa;
    border-left: 3px solid #fafafa;
}

.msm-user-account-item:hover {
    cursor: pointer;
    /*background: #F5FAFE;*/
    border-left: 3px solid steelblue;
}


.msm-user-account-item.selected {
    background: #F6F6FF;
    border-left: 3px solid steelblue;
    cursor: default;
}

.msm-user-account-item.checkbox {
    margin: 0px;
}

.msm-filter-tools-panel {
    margin-top: 10px;
}

.mpm-card-content.group-page {
    padding: 0;
}

.mpm-card-content .title {
    font-size: 22px;
    font-weight: 525;
    text-align: center;
    padding: 10px;
}

.mpm-card-content .sub-title {
    font-size: 18px;
    font-weight: 500;
    text-align: center;
}

.msm-identity-filter {
    width: 100%;
    flex: 1;
}

.msm-user-account-panel {
    border-top: 1px solid #ddd;
    height: 600px;
    background: #fafafa;
}

.msm-account-listing-panel {
    display: flex;
    flex-direction: column;
    flex: 1;
    background: #fff;
}

.msm-account-summary-panel {
    display: flex;
    flex-direction: column;
    background: #fcfcfc;
    flex: 1;
    border-left: solid 1px #ccc;
}

.msm-user-summary-item-panel {
    margin-bottom: 3px;
}

.msm-user-summary-label {
    font-size: 13px;
    color: #565656;
}

.msm-icon-wrap {
    height: 60px;
    width: 60px;
    border-radius: 50%;
    border: 1px solid #7080CB;
    color: #7080CB;
    background: #E1EAFC;
    font-size: 28px;
    padding-top: 14px;
    padding-left: 2px;
}

.model-selection .msm-icon-wrap {
    background: #fff;
    color:steelblue;
    padding-top: 15px;
    border: 1px solid steelblue;
}

.active-survey .msm-icon-wrap {
    background: #77DAD3;
    color:#29b2a6;
    padding-top: 15px;
    padding-left: 2px;
    border: 1px solid #26a69a;
}

.incomplete .msm-icon-wrap {
    background: #FFD264;
    color:#B88406;
    padding-top: 13px;
    padding-left: 2px;
    border: 1px solid #B88406;
}

.incomplete.active-survey .msm-icon-wrap {
    background: #F799B9;
    color:#DF2E6A;
    padding-top: 13px;
    padding-left: 2px;
    border: 1px solid #DF2E6A;
}


a.filter-tools {
    margin-left: 0px;
    padding: 3px 6px;
    color: #888;
    font-size: 12px;
}

a.filter-tools:hover {
    cursor: pointer;
    background: #ddd;
    color: #454545;
}

.mpm-card-content .description {
    font-size: 14px;
    text-align: center;
    margin: 15px 100px 15px 100px;
}

.mpm-card-content .oddrow {
    background: #fff;
    border-left: solid 1px #ccc;
}

.mpm-resource-selection {
    display: flex;
    flex-direction: column;
    align-items: center;
    padding: 15px;
}

.mpm-resource-selection .resource-dropdown {
    width: 80%;
}

.account-wrapper {
    padding-top: 20px;
}

.mpm-card-list {
    min-height: 300px;
    min-width: 200px;
    /*max-width: 1125px;*/
    width: 50%;
}

.mpm-card-list.available {
    padding-right: 5px;
}

.mpm-card-list.approved {
    padding-left: 5px;
}

.mpm-card-list-items {
    overflow-y: auto;
    height: 361px;
}

.mpm-card-list-items .ko_container {
    min-height: 100%;
    background-color: #fbfbfb;
}

.mpm-card-list-header {
    padding: 10px;
    border-style: solid;
    border-width: 0.25px;
    border-color: #eaeaea;
    background-color: #f8f8f8;
}

.mpm-left-panel {
    -ms-flex: 0 0 250px;
    -webkit-flex: 0 0 250px;
    flex: 0 0 250px;
    height: 550px;
    margin-left: -2px;
    background: #fcfcfc;
    border-right: 1px solid #ddd;
}


.msm-data-selection .form-text.form-checkbox:not(.btn), .form-text.form-radio:not(.btn) {
    margin-top: 1px;
}

.resource-grid-main.mpm-manager {
    height: 100%;
    padding-top: 20px;
    padding-left: 20px;
}

.resource-grid-tools-container.mpm-manager {
    display: flex;
    flex-direction: column;
}


.resource-grid-main-container.mpm {
    background: none;
}

.grid.mpm {
    margin-left: 0;
    margin-right: 0;
    width: 100%;
    max-width: none;
}

.list-filter.mpm {
    background-color: #f4f4f4;
    margin-bottom: 0;
}

.mpm-subtitle {
    position: relative;
    left: 55px;
    top: -45px;
    color: #999;
    font-size: 12px;
    width: 500px;
    white-space: nowrap;
    overflow: hidden;
    text-overflow: ellipsis;
}

.mpm-list {
    display: flex;
    flex-direction: column;
    align-items: center;
}

.mpm-summary-panel {
    background: #fff;
    padding: 0px 40px;
    margin-top: -60px;
    margin-left: 0px;
    border-top: 1px solid #ddd;
    margin-right: 0px;
}

.map-search-container div .map-widget-panel {
    height: calc(100vh - 110px);
}

.resource-grid-item.mpm-manager:hover {
    /*background-color: #f5f5f5;*/
    border-radius: 3px;
    color: #000;
}

.resource-grid-main.mpm-manager .mpm-title {
    font-weight: 400;
    color: #454545;
    font-size: 1.416em;
    position: relative;
    left: 55px;
    top: -45px;
}

.mpm-manager .resource-grid-icon {
    margin-top: -2px;
    font-size: 19px;
}

.report-image-grid.mpm {
    overflow-y: auto;
    overflow-x: hidden;
}

.nav-tabs li a.graph-designer-tab {
    padding: 15px 10px 15px 10px;
}

.graph-selector-panel {
    height: 60px;
}

.graph-selector {
    width: 350px;
    margin-right: 10px;
}

.graph-designer-tab-container {
    background: #e7e7e7;
    font-weight: 600;
    min-width: 400px;
}

.graph-designer-tab-container .nav-tabs>li.active>a {
    background: #ecf0f5;
    border: 1px solid #f4f4f4;
}

.graph-designer-tab-container .nav-tabs>li:not(.active)>a {
    color: #777;
}

.graph-designer-tab-container .nav-tabs>li:not(.active)>a:hover {
    cursor: pointer;
    color: #666;
    background: #ecf0f5;
}

.viewstate-btn {
    width: 100px;
    height: 30px;
    padding-top: 3px;
    background: #fcfcfc;
}

.btn-group-toggle .viewstate-btn {
    border-radius: 2px 0px 0px 2px;
}

.btn-group-toggle .viewstate-btn:nth-child(2) {
    margin-left: -1px;
    border-radius: 0px 2px 2px 0px;
}

.viewstate-btn.active {
    background-color: #9490EE;
    color: #fff;
    font-weight: 600;
    cursor: default;
}

.viewstate-btn:not(.active):hover {
    background: #f4f4f4;
}

#identities-card .library-card:not(.selected-card) {
    border-left: 1px solid transparent;
}

.identities-list .mpm-left-panel {
    background-color: #f0f0f0;
    width: 200px;
    padding: 0px 7px 7px 7px;
    overflow-y: auto;
    overflow-x: hidden;
}

.identities-list .mpm-left-panel .project-status {
    background-color: inherit;
    position: absolute;
    color: #ccc;
    width: auto;
    top: 25px;
    left: 53px;
    font-style: inherit;
    font-size: 12px;
    font-weight: 600;
}

.user-survey .project-status {
    position: absolute;
    right: 10px;
    top: 10px;
}

.identities-list .mpm-left-panel .library-card-main.user {
    top: 5px;
}

.identities-list .mpm-left-panel .project-status.invited {
    color: #64bd63;
}

.identities-list .mpm-left-panel .project-status.user {
    top: 33px;
}


.mobile-project-manager-editor .identities-list .library-card {
    margin-left: 0;
    border-left: 0;
    height: 75px;
    border-left: 1px solid transparent;
}

.mobile-project-manager-editor .identities-list .library-card:first-child {
    border-top: 1px solid #ddd;
    margin-top: 5px;
}

.mobile-project-manager-editor .tab-content {
    padding:1px;
}

.mobile-designer-title {
    font-size: 1.6em;
    padding-left: 15px;
    padding-top: 12px;
}

.msm-edit-buttons.mobile-project-category-header {
    left: 0;
    top: 15px;
    font-size: 17px;
    margin-left: 0px;
    padding-left: 15px;
}



.msm-tree {
    height: 100%;
}

.left-panel-overflow.mobile-designer-tree {
    height: inherit;
}

.identities-list .mpm-left-panel .user .project-status {
    top: 33px;
}

.identities-list .title-block-fixed {
    top: 0px;
}


.mpm-right-panel {
    position: absolute;
    top: 15px;
    left: 270px;
    width: calc(100% - 250px);
    height: 550px;
    padding: 10px;
}

.msm-resource-cards {
    position: absolute;
    top: 15px;
    width: 100%;
    height: 490px;
    padding: 10px 35px;
}

.msm-resource-cards.identities {
    height: 435px;
}

.msm-basemap-location {
    margin-bottom: 15px;
    border-bottom: 1px solid #eee;
}

.msm-basemap-location:last-child {
    border-bottom: transparent;
}

.msm-basemap-subtitle {
    font-size: 13px;
    color: #888;
    padding-bottom: 10px;
}

.msm-location-card .row.widget-wrapper {
    padding-right: 0px;
    margin-left: 3px;
}

.msm-download-panel {
    padding-top: 5px;
    padding-left: 0px;
    padding-right: 0px;
}

#custom-download-panel {
    padding-top: 20px;
    padding-left: 15px;
}

.number-widget-report {
    display: flex;
    flex-direction: row;
}

.number-prefix {
    padding-right: 1px;
}

.number-suffix {
    padding-left: 1px;
}
.report-title-bar {
    display: block;
}

.editor-report {
    background: white;
    width: 100%;
    overflow-y: auto;
}

.editor-report .rp-report-section {
    border-bottom: none;
    padding-bottom: 0;
}

.report-related-resources {
    padding: 0px 30px;
}

.report-related-resources .rp-card-section {
    margin-left: -15px;
}



.report-related-resources .rp-card-section .rp-report-container-tile {
    padding-top: 0px;
    padding-bottom: 10px;
    margin-top: -5px;
}

.editor-report .report-related-resources, .editor-report .report-title-bar {
    display: none;
}

.msm-item-status {
    position: absolute;
    right: 10px;
    padding-right: 10px;
    padding-top: 25px;
    text-align: right;
    font-size: 13px;
    color: #999;
}

.msm-user-summary {
    display:flex;
    flex-direction: row;
    width: 100%;
    height: 350px;
}

.msm-group-users {
    height: 350px;
    overflow-y: scroll;
    margin-top: 10px;
    margin-bottom: 15px;
    border-top: solid;
    border-width: 0.25px;
    border-color: #eee;
    width: 50%;
    background: #fcfcfc;
}

.get-user-detail.selected {
    background: #f8f8f8;
}

.get-user-detail:hover {
    background: #f8f8f8;
}

.mpm-right-panel .list-group.user-cards {
    padding-right: 35px;
}

.mpm-account-detail-panel {
    margin: 20px 0px;
}

.mpm-form-finder {
    width: 300px;
    margin-bottom: 10px;
    margin-left: 8px;
}

.mpm-selector-header {
    height: 55px;
    padding: 10px 5px;
    border-style: solid;
    border-width: 0.25px;
    border-color: #eee;
    background-color: #f4f4f4;
}

.mpm-selector-header-txt {
    padding: 10px;
    font-size: 13px;
}

.mpm-select-switch-label {
    color: #999;
    float: right;
    padding-right: 5px;
}

.mpm-selector-btns {
    position: absolute;
    top: 20px;
    right: 10px;
}

.list-group-item.get-user-detail:first-of-type {
    border-top-width: 0px;
}

.msm-resource-panel .mpm-group-name {
    position: relative;
    padding-left: 25px;
    left: 0px;
    top: 2px;
}

.msm-resource-panel .mpm-group-subtitle {
    position: relative;
    padding-left: 25px;
    left: 0px;
    top: 0px;
}

.msm-resource-panel .library-icon {
    position: relative;
    padding: 0 5px;
    left: 0;
    top: 3px;
}

.msm-resource-panel .title-block-title {
    width: auto;
    margin-top: 5px;
}

.mpm-group-name {
    width: 400px;
    position: absolute;
    left: 55px;
    top: 1px;
    white-space: nowrap;
    overflow: hidden;
    text-overflow: ellipsis;
    font-size: 15px;
    font-weight: 600;
}

.mpm-group-subtitle {
    width: 400px;
    position: absolute;
    left: 55px;
    top: 18px;
    padding: 2px 2px 3px 0px;
    color: #8ba2b9;
    font-size: 13px;
    white-space: nowrap;
    overflow: hidden;
    text-overflow: ellipsis;
}

.mpm-card-container {
    position: absolute;
    top: 80px;
    display: flex;
    flex-direction: row;
    justify-content: space-around;
    overflow-y: hidden;
    margin-top: 5px;
    margin-right: 35px;
    width: 100%;
}

.msm-card-toolbar {
    position: absolute;
    top: 70px;
    display: flex;
    flex-direction: row;
    justify-content: space-between;
    align-items: flex-end;
}

.mpm-card-filter {
    width: 400px;
}

.mpm-user-name h4 {
    font-size: 15px;
    font-weight: 500;
    color: #156AB7;
    margin-top: 5px;
    margin-bottom: 5px;
}

.mpm-user-info-panel {
    margin-top: -3px;
    padding: 15px 20px;
    background: #fcfcfc;
    margin-right: -6px;
    margin-left: -5px;
}

.mpm-user-name.mpm-user-title {
    display: flex;
    flex-direction: row;
    align-items: baseline;
    justify-content: space-between;
}

.mpm-toggle-container {
    width: 400px;
    display: flex;
}

.library-card-main.mpm-resource-list {
    top: 12px;
    overflow:visible;
    cursor: pointer;
    width:100%;
    padding: 0px 5px;
}

.selected-card div .library-card-main.mpm-resource-list {
    height: 75px;
    background: #fbfbfb;
    padding: 12px 5px;
    margin-top: -12px;
    border-bottom: 1px solid #eee;
}

.library-card-main.mpm-resource-list .added {
    color: #1E6FB7;
}

.msm-resource-list-header {
    display:flex;
    flex-direction: row;
    left: 0px;
}

.msm-resource-panel {
    width: 100%;
}

.msm-resource-name {
    display: flex;
    flex-direction: column;
}

.msm-resource-panel .library-card.selected.selected-card {
    height: 605px;
    -webkit-transition: height 0.25s;
    /* Safari */
    transition: height 0.25s;
    background: #ffffff;
    border-left: 1px solid #ddd;
    border-right: 1px solid #ddd;
}

.msm-resource-panel.identities .library-card.selected.selected-card {
    height: 510px;
    -webkit-transition: height 0.25s;
    /* Safari */
    transition: height 0.25s;
    background: #ffffff;
    border-left: 1px solid #ddd;
    border-right: 1px solid #ddd;
}


.msm-resource-panel .title-block-fixed {
    display: flex;
    background: white;
    border-bottom-width: 0px;
    width: -webkit-fill-available;
    margin-left: 0;
    padding-bottom: 5px;
    padding-top: 12px;
    margin-left: 10px;
    margin-right: 10px;
    justify-content: space-between;
}

.list-group-item .mpm-user-summary {
    height: 0;
    transition: height 600ms ease-out;
    overflow: hidden;
    padding: 0;
}

.msm-resource-panel .grid {
    margin-left: 1px;
    margin-right: 1px;
    margin-top: 68px;
    width: 100%;
    padding: 0px 20px 0px 20px;
    background: #fff;
    border-top-width: 0px;
    max-width: unset;
}


.msm-resource-panel .list-filter {
    width: 400px;
    height: 40px;
    margin-top: -5px;
}

.msm-resource-panel .list-filter .clear-node-search {
    margin-top: 4px;
}

.msm-resource-cards .mpm-card-container {
    margin-right: 0;
}

.list-group-item .mpm-user-summary.expanded {
    height: 280px;
}


.mpm-user-subtitle {
    color: #777;
    font-size: 13px;
    display: flex;
    flex-direction: row;
    justify-content: space-between;
    padding: 0px 10px 0px 0px;
    margin-top: -3px;
}

.mpm-user-subtitle.user {
    padding: 0px;
    justify-content: left;
}

.mpm-user-subtitle.resource {
    padding: 0px;
    justify-content: left;
}

.mpm-widget-labels {
    padding-left: 5px;
}

.msm-resource-panel .ep-graph-title-icon {
    background: #eee;
}

.mpm-user-groups {
    color: #777;
    font-weight: 600;
    font-size: 14px;
    padding-top:12px;
}

.mpm-user-groups ul {
    list-style-type: none;
}

.mpm-user-groups li {
    font-weight: 400;
    font-size: 13px;
    margin-left: -40px;
    padding-top: 3px;
}

.mpm-user-subtitle .last-login {
    padding-left: 5px;
}

.mpm-title-block {
    display: flex;
    flex-direction: row;
    padding-bottom: 10px
}

.mpm-title-block .title-block-title {
    width: 107px;
    margin-top: 3px;
    padding-bottom: 0px;
    margin-bottom: 0px;
    padding-top: 12px;
}

.mpm-project-status {
    position: absolute;
    top: 12px;
    right: 12px;
    font-size: 12px;
    color: #999;
}

.mpm-user-status {
    color: #ccc;
    padding: 4px 10px;
    margin-top: -4px;
    font-size: 14px;
    width: 115px;
    font-weight: 600;
    text-align: right;
}

.mpm-user-status.user {
    padding: 4px 0px;
    text-align: left;
}


.mpm-manager .btn-rr {
    margin: 0;
}

.mpm-instructions {
    display: table-cell;
    vertical-align: middle;
    color: #555;
    font-size: 13px;
}

.mpm-user-name .mpm-user-status.invited {
    color: #64bd63;
}

.mpm-user-status.add {
    background: #f4f4f4;
    color: #454545;
    border: 1px solid #ddd;
}

.library-card.inactive {
    background: #f7f7f7;
}

.mpm-item-listing-header-panel {
    padding-top: 10px;
    padding-bottom: 5px;
}

.mpm-item-listing-header {
    font-size: 15px;
    padding-left: 10px;
    margin-top: 0px;
    color: #454545;
    font-weight: 500;
}

.mpm-survey-status-header {
    padding-left: 10px;
    margin-top: 0px;
    color: #454545;
    font-size: 24px;
    font-weight: 500;
    text-align: center;
}

.msm-survey-requirements-text {
    margin-top: 20px;
}

.msm-survey-status-text {
    margin-top: 0px;
    padding: 20px 0px 10px 0px;
}

.msm-survey-requirements-text + .msm-survey-status-text {
    padding-top: 0px;
}

.msm-survey-message {
    margin-top: 20px;
    font-size: 15px;
    color: #888;
}

.msm-survey-status-instructions {
    margin: 15px 20% 25px 20%;
    padding: 20px 10px 20px 10px;
    font-size: 15px;
    background: #FFC741;
    border: 1px solid #B88406;
    color: #fff;
    font-weight: 600;
    text-align: center;
    border-radius: 2px;
}


.msm-save-message {
    padding-top: 20px;
    font-size: 15px;
    color: #2A096E;
    text-align: center;
}

.msm-survey-status-instructions + .msm-save-message {
    padding-top: 0px;
}


.msm-survey-issues {
    padding-top: 5px;
    font-size: 15px;
    color: #888;
    list-style-type: none;
}

.msm-survey-status-instructions + .text-center .msm-survey-issues {
    padding-top: 0px;
}


.msm-splash-instruction {
    padding: 0px 60px;
}

.msm-report-section {
    padding: 40px 30px;
    background: #fefefe;
    border-bottom: 1px solid #ddd;
}

.msm-crud-section {
    padding: 40px 40px;
    min-height: 150px;
    background: #fff;
    border-bottom: 1px solid #ddd;
}

.msm-crud-section:last-child {
    border-bottom: transparent;
}

.msm-report-section.active {
    background: #fff;
}

.mpm-item-listing-header.data-panel {
    padding-left: 0px;
}

.mpm-account-switch {
    margin-top: 20px;
}

.mpm-account-switch-text {
    padding-left: 40px;
    margin-top: -17px;
}

.msm-download-header {
    font-size: 15px;
    padding-left: 0px;
    margin-top: 30px;
    color: #454545;
    font-weight: 500;
}

.project-search-widget.mpm-item-listing {
    top: 0px;
    right: 0px;
}

.mpm-user-summary {
    padding: 10px;
}

.msm-user-summary .mpm-user-summary {
    width: 50%;
}


.mpm-model-detail-panel {
    padding-left: 10px;
}

.mpm-node-name {
    font-size: 14px;
    font-weight: 600;
    color: #454545;
}

.mpm-node-detail-metadata {
    list-style: none;
    color: #777;
}

.mpm-activation-panel {
    padding: 0px;
}

.msm-settings-summary {
    height:100%;
}

.msm-map-container {
    padding: 0px;
    height: 100vh;
    margin-left: -10px;
    margin-right: -20px;
    margin-top: -30px;
}

.msm-map-container .widget-wrapper .mapboxgl-map {
    height: 100vh;
}

.msm-map-container .geometry-tools-container {
    top: 60px;
    left: 10px;
}

.msm-stats-panel {
    padding: 10px 5px;
    min-height: 80px;
    margin-top: -15px;
}

.msm-stat {
    color: #2d3c4b;
    font-size: 36px;
    margin-top: 2px;
}

.msm-stat-label {
    color: #999;
    font-size: 13px;
    margin-top: -5px;
}

.msm-stat-user {
    color: #2d3c4b;
    font-size: 18px;
    margin-top: 2px;
}

.msm-stat-user-panel {
    margin-top: 10px;
}

.msm-stat-time {

}

.msm-stat-date {
    font-size: 17px;
    white-space: nowrap;
}

.profile-mpm-panel {
    margin-left: 20px;
    text-align: justify;
    overflow: hidden;
    font-family: 'Open Sans','Helvetica Neue',Helvetica,Arial,sans-serif;
    font-size: 13px;
    height: 0;
    transition: height 600ms ease-out;
}

.profile-mpm-panel.show-details {
    height: 400px;
}

.project-panel {
	width: 100%;
	border: 1px solid #3b8dd5;
    margin-bottom: 10px;
    display: flex;
    flex-direction: column;
    margin-top: 1px;
}

.project-panel.expired {
	background: #fcfcfc;
	border: 1px solid #ddd;
}

.project-panel-header {
	position: relative;
    height: 76px;
    padding-left: 10px;
    color: #2b425b;
    background: #fff;
    border-bottom: 1px solid #eee;
}

.project-panel.expired > .project-panel-header {
	color: #888;
}

.project-panel-title {
	font-size: 19px;
	float: left;
	font-weight: 500;
	padding-left: 10px;
	margin-top: 12px;
	width: 500px;
	height: 22px;
	text-align: left;
	white-space: nowrap;
	overflow: hidden;
	text-overflow: ellipsis;
}

.project-status {
	width: 70px;
    height: 28px;
	font-size: 13px;
	color: #777;
	padding: 3px;
	font-style: italic;
    text-align: center;
	background: #ddd;
}

.library-card .project-status {
    text-align: left;
}

.project-status.active {
	background: #8bc34a;
	color: #fff;
}

.project-metadata {
	position: absolute;
    top: 35px;
    right: 0px;
    list-style: none;
    font-size: 14px;
}

.msm-edit-buttons {
    position: absolute;
    top: 10px;
    right: 10px;
    list-style: none;
    font-size: 14px;
}

.project-metadata-item {
	display: inline-block;
    padding: 6px 10px 10px 10px;
    color: #758697;
}

.project-details {
    position: absolute;
    display: flex;
    flex-direction: row;
	top: 40px;
	font-size: 14px;
    margin-left: 10px;
}

.card-panel-body {
	/*height: 500px;
    overflow-y: scroll;*/
}

.project-map {
	height: 500px;
}

.project-footer {
	height: 60px;
	padding: 20px;
	background: #f4f4f4;
	font-size: 14px;
}

.node-value-select-tile {
    padding: 5px;
    font-size: 0.9em;
}

.selected-node-value {
    font-size: 1.3em;
}

.node-value-select-label {
    font-weight: bold;
}

.chosen-container-single .chosen-single {
    background: #fff;
    color: #4d627b;
    border: 1px solid rgba(0,0,0,0.09);
    box-shadow: none;
    border-radius: 3px;
    display: block;
    height: 32px;
    line-height: 1.42857;
    overflow: hidden;
    padding: 6px 12px;
    white-space: nowrap;
}
.chosen-container-single .chosen-single div b, .chosen-container-single .chosen-single .search-choice-close {
    background-image: none !important;
}

.chosen-container-single .chosen-single div b:before {
    border-bottom: 0 solid transparent;
    border-left: 5px solid transparent;
    border-right: 5px solid transparent;
    border-style: solid;
    border-width: 5px 4px 0;
    color: #4d627b;
    content: "";
    display: inline-block;
    height: 0;
    margin: 1em -2px;
    vertical-align: middle;
    width: 0;
}

.chosen-container .chosen-drop {
    background: #fff;
    border-color: currentcolor rgba(0,0,0,0.09) rgba(0,0,0,0.09);
    border-style: none solid solid;
    border-width: 0 1px 1px;
    border-radius: 3px;
}
.chosen-container .chosen-search {
    background: #fff;
}
.chosen-container-active.chosen-with-drop .chosen-single {
    background: #fff;
    border: 1px solid rgba(0,0,0,0.09);
    border-bottom-left-radius: 0;
    border-bottom-right-radius: 0;
}
.chosen-container .chosen-results li.highlighted {
    background-color: #177bbb;
    background-image: none;
    color: #fff;
}


.chosen-container-multi .chosen-choices{
    background: #fff;
    color: #8f9ea6;
    border: 1px solid rgba(0,0,0,0.09);
    box-shadow: none;
    border-radius: 3px;
    min-height: 32px;
}
.chosen-container-active .chosen-choices,
.chosen-container-single .chosen-search input[type="text"]{
    border: 1px solid rgba(0,0,0,0.09);
}
.chosen-container-multi .chosen-choices li.search-choice{
    background-color: #177bbb;
    background-image: none;
    color: #fff;
    border: 0;
    border-radius: 2px;
    box-shadow: none;
    line-height: 16px
}
.chosen-container-multi .chosen-choices li.search-choice .search-choice-close::after, .chosen-container-multi .chosen-choices li.search-choice .search-choice-close::before {
    box-shadow: 0 0 0 1px inset;
    content: "";
    left: 50%;
    position: absolute;
    top: 50%;
    transform: translate(-50%, -50%);
}
.chosen-container-multi .chosen-choices li.search-choice .search-choice-close::after {
    height: 0.8em;
    width: 2px;
}
.chosen-container-multi .chosen-choices li.search-choice .search-choice-close::before {
    height: 2px;
    width: 0.8em;
}
.chosen-container-multi .chosen-choices li.search-choice .search-choice-close {
    display: block;
    height: 1.5em;
    transform: rotate(45deg);
    width: 1em;
    color: #fff;
    font-size: inherit;
    top: 2px
}
.chosen-container .chosen-results li{
    padding: 8px 6px
}
ul.select2-choices {
    padding-right: 30px !important;
}

ul.select2-choices:after {
    content: "";
    position: absolute;
    right: 10px;
    top: 50%;
    transform: translateY(-50%);
    border-top: 5px solid #333;
    border-left: 5px solid transparent;
    border-right: 5px solid transparent;
}

.sidepanel-draggable {
    background-color: #ffffff;
    border-left: solid 1px gainsboro;
    border-right: solid 1px gainsboro;
    height:100%;
    z-index: 3;
    font-size: 10px;
}

.sidepanel-draggable div {
    cursor: col-resize;
    position: relative;top: 50%;
    transform: translateY(-50%);
    margin: 1px;
}

.sidepanel-draggable div i {
    display: block;
    color: rgb(190, 190, 190);
}

.left-panel {
    width: 300px;
    overflow-x: auto;
    overflow-y: hidden;
    z-index: 3;
}

.left-panel-overflow {
    height: calc(100vh - 225px);
    overflow-y: auto;
    background: #ecf0f5;
}

.main-panel{
    background-color: #ffffff;
    flex: 1
}

.rich-text {
    padding:20px;
}

.jstree .rich-text {
    padding:0px;
    display: inline;
}

.graph-designer .card-component {
    width: 100%;
    background-color: white;
}

.graph-designer .card-component .install-buttons {
    display: none;
}

.card-component {
    padding: 15px 25px;
}

.card-component-panel {
    padding: 0px;
    flex: 1 0 250px;
    width: 250px;
    overflow-y: auto;
    background-color: white;
}

.card-component-panel h3 {
    color: #2f527a;
    font-size: 17px;
    font-weight: 400;
}

.card-component-panel h4 {
    color: #2f527a;
    font-weight: 400;
}

.card-component-panel .card-component h4 {
    margin-top: 5px;
}

.card-component-panel hr {
    border-color: #e9e9e9;
}

.card-component-panel h5 {
    color: #999;
    margin-top: -8px;
    margin-bottom: 10px;
}

.card-component-wrapper-editor {
    height: 100%;
    padding-bottom: 50px;
}

.card-header {
    height: 50px;
    padding: 10px 20px;
    background: #f4f4f4;
}

.card-header-title {
    margin-top: -15px;
}

.card-breadcrumbs, .card-breadcrumbs a {
    color: #6494cc;
    margin-top: 17px;
    font-size: 17px;
}

.card-breadcrumbs span.dropdown.open .dropdown-menu>li>a {
    display: block;
    padding: 5px 20px;
    margin-top: 5px;
    clear: both;
    font-size: 13px;
    font-weight: 400;
    line-height: 1.1;
    color: #333;
    white-space: nowrap;
}

.card-breadcrumbs span.dropdown.open .dropdown-menu>li>a:hover {
    color: #fff;
}

.card-breadcrumbs a.toggle-tree {
    font-size: 13px;
}

.current-crumb {
    font-weight: 400;
}

.resource-editor-tree {
    overflow-y: auto;
    height: 100%;
    background: #ecf0f5;
}

a.jstree-anchor strong {
    font-weight: 500;
}

.expanded-nav {
    white-space: nowrap;
    overflow: hidden;
    text-overflow: ellipsis;
}

.add-new-tile {
    display: none;
}

.jstree-anchor:hover .add-new-tile, .add-new-tile.jstree-clicked {
    display:inline;
}

a.jstree-anchor.disabled {
    color: #ccc;
}

a.jstree-anchor.permissions-widget {
    color: #bbb;
    cursor: default;
    pointer-events: none;
}

.jstree-default .card-designer-tree li {
    background-image: url("tree/32px.png");
    background-position: -292px -4px;
    background-repeat: repeat-y;
}

.jstree-default .card-designer-tree li.jstree-last, .jstree-default .card-designer-tree .jstree-last > li {
    background: transparent;
}

.card-summary-section li {
    list-style: none;
}

.card-summary-section h4 {
    font-size: 1.1em;
}

.card-summary-section .card-summary {
    padding-bottom:5px;
}

.card-summary-section.disabled  h4 {
    color: #7a7a7a;
}

.card-summary-section.disabled  a {
    cursor: default;
}

.card-summary-section .card-summary .card-summary-add {
    margin-left: 2px;
}

.card-summary-section .card-summary {
    margin-bottom: 10px;
}

.card-summary-section .tile-summary {
    padding: 2px;
}
.card-summary-section .tile-summary a {
    color: #6494cc;
}

.card-summary-section .tile-summary .tile-summary-label {
    font-weight: 600;
}

.card-summary-name {
    margin-bottom: 2px;
}

.tile-summary-item {
    padding-left: 5px;
}

.card-summary-section {
    padding: 20px 0 10px 0;
}

.btn-rr {
    background: #9490EE;
    color: #fff;
    border: 1px solid rgba(0,0,0,0.09);
    margin: -10px 0px 30px 0px;
}

.btn-rr:hover {
    color: #fff;
}

.rr-splash {
    text-align: center;
    margin: 5%;
    border: 1px solid #ddd;
    padding: 5%;
    background: #f6f6f6;
    border-radius: 4px;
}

.rr-splash-title {
    color: #666;
    font-size: 28px;
    margin-bottom: 30px;
    margin-top: 25px;
}


.rr-splash-img-container {
    padding: 20px;
    background: #fff;
    border: 1px solid steelblue;
    display: inline-block;
}

.rr-splash-img {
    margin-top: -3px;
    margin-left: -2px;
    height: 110%;
}

.rr-splash-icon {
    font-size: 48px;
}

.surveys {
    height: 72px;
    width: 72px;
}

.rr-splash-description {
    font-size: 16px;
    color: #999;
}
.rr-splash-subtitle {
    color: #999;
}

.rr-splash-description:last-child {
    margin-bottom: 80px;
}

.rr-splash-help-link {
    margin: 20px 0px 50px 0px;
    font-size: 28px;
    color: steelblue;
}

.rr-splash-help-link:hover {
    cursor: pointer;
}

.report-expander {
    cursor: pointer;
    padding-left: 6px;
    font-weight:bold;
    font-size: 18px;
}

.create-resource-instance-card-component {
  position: absolute;
  background: white;
}

.indent {
    text-indent: 10px;
    padding-left: 10px;
}

@keyframes loader {
    0% {
        background: #ddd;
    }
    33% {
        background: #ccc;
        box-shadow: 0 0 1px #ccc, 15px 30px 1px #ccc, -15px 30px 1px #ddd;
    }
    66% {
        background: #ccc;
        box-shadow: 0 0 1px #ccc, 15px 30px 1px #ddd, -15px 30px 1px #ccc;
    }
}

@media (min-width: 992px) {
    #page-content {
        padding: 15px 15px 25px;
    }
    .rp-report-container-preview {
        padding: 0px 0px 35px 0px;
    }

    .rp-report-tile {
        padding-left: 0px;
    }
    .dl-horizontal dd {
        padding-right: 20px;
        margin-left: 220px;
    }
    .dl-horizontal dt {
        float: left;
        overflow: hidden;
        clear: left;
        text-align: right;
        text-overflow: ellipsis;
        white-space: nowrap;
        width: 200px;
    }
    .dl-horizontal dt a {
        font-weight: 600;
    }
    .rp-no-data {
        margin-left: 0px;
        margin-top: 0px;
        margin-bottom: 10px;
    }
}

@media (min-width: 1366px) {
    .rp-report-container-preview {
        padding: 0px 0px 35px 0px;
    }

    .dl-horizontal dt {
        width: 300px;
    }

    .dl-horizontal dd {
        padding-right: 20px;
        margin-left: 320px;
    }

    .rp-report-section-title {
        padding-left: 60px;
    }

    .rp-card-section.rp-card-section {
        padding-left: 20px;
    }

    .rp-no-data {
        margin-left: 200px;
    }

    .rp-no-data {
        color: #888;
        position: relative;
        top: -20px;
        left: 90px;
    }

    .report-related-resources .rp-card-section {
        margin-left: 50px;
    }

    .report-related-resources .rp-card-section div div .dl-horizontal dt {
        width: 500px;
    }

    .report-related-resources .rp-card-section div div .dl-horizontal dd {
        padding-right: 20px;
        margin-left: 520px;
    }

}

@media (min-width: 400px) {
    .card-wz-grid {
        padding-top: 0;
        margin-top: -10px;
    }
}

@media screen and (max-width: 767px) {
    .morphsearch {
        width: 30%;
        top: 50px;
        right: 10%;
    }
    .morphsearch-input {
        padding: 0 25% 0 10px;
    }
    .morphsearch.open .morphsearch-input {
        font-size: 2em;
    }
    .dummy-column {
        float: none;
        width: auto;
        padding: 0 0 2em;
    }
    .dummy-column:nth-child(2) {
        margin: 0;
    }
    .morphsearch.open .morphsearch-submit {
        -webkit-transform: translate3d(0, -50%, 0) scale3d(0.5, 0.5, 1);
        transform: translate3d(0, -50%, 0) scale3d(0.5, 0.5, 1);
    }

    .rp-no-data {
        color: #888;
        position: relative;
        top: -30px;
    }
}

@media screen and (max-width: 969px) {
    .morphsearch {
        width: 30%;
        top: 10px;
        right: 25px;
    }
}

@media screen and (min-width: 970px) {
    .morphsearch {
        width: 30%;
        top: 15px;
        right: 25px;
    }
}

@media screen and (max-width: 830px) {
    .og-expander h3 {
        font-size: 32px;
    }
    .og-expander p {
        font-size: 13px;
    }
    .og-expander a {
        font-size: 12px;
    }
}

@media screen and (max-width: 650px) {
    .og-fullimg {
        display: none;
    }
    .og-details {
        float: none;
        width: 100%;
    }
}

@media screen and (max-width: 768px) {
    #content-container {
        padding-top: 50px !important;
    }
    #navbar {
        width: 100%;
    }
    .resource-grid-main-container {
        height: 130px;
    }
    .resource-grid-tools-container {
        top: 70px;
        left: 70px;
    }
    .resource-grid-meta-container {
        top: 90px;
        left: 70px;
    }
    .rp-report-tile dd {
        padding-left: 8px;
    }
    .rp-report-container-preview {
        padding: 0px 50px 35px 50px;
    }
}

@media screen and (max-width: 500px) {
    .resource-grid-subtitle {
        width: 300px;
    }
    .rp-report-container-preview {
        padding: 0px 5px 35px 5px;
    }
}

@media print {
    header, nav, footer, button, aside, .print-btn, .ep-tools, .geocode-container, .geometry-tools-container, .geometry-editing-notifications, #map-widget-container>.map-widget-container {
        display: none;
    }
    #content-container {
        padding: 0 !important;
    }
    .scroll-y {
        height: auto;
    }
    dt {
        text-decoration: underline;
        font-weight: bold;
        color: #808080 !important;
    }
    dd {
        margin-left: 2px;
    }
    a[href]:after {
        content: none;
    }
    .dl-horizontal dd {
        margin-left: 280px;
        padding-right: 100px;
    }
    .dl-horizontal dt {
        float: left;
        width: 260px;
        overflow: hidden;
        clear: left;
        text-align: right;
        text-overflow: ellipsis;
        white-space: nowrap;
    }
    .rp-report-section {
        border-bottom: 1px solid rgba(128, 128, 128, 0.5);
    }
    .mapboxgl-map {
        display: none;
    }
    .print-map {
        display: block;
        width: 100%;
        height: 100%;
    }
    .print-hide {
        display: none;
        height: 0;
    }
}<|MERGE_RESOLUTION|>--- conflicted
+++ resolved
@@ -501,13 +501,9 @@
 
 .workflow-step-body {
     background-color: #eee;
-<<<<<<< HEAD
     height: 100%;
     padding-bottom: 207px;
-=======
-    height: 70%;
     overflow-y: auto;
->>>>>>> 36381849
 }
 
 .workflow-nav-controls {
