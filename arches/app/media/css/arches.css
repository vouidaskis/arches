@import url(fonts/openSans.css);
@import url(../packages/bootstrap/dist/css/bootstrap.min.css);
@import url(../packages/eonasdan-bootstrap-datetimepicker/build/css/bootstrap-datetimepicker.min.css);
@import url(../packages/bootstrap-colorpicker/dist/css/bootstrap-colorpicker.min.css);
@import url(nifty.min.css);
@import url(../packages/font-awesome/css/font-awesome.min.css);
@import url(../packages/ionicons/css/ionicons.min.css);
@import url(../packages/lt-themify-icons/themify-icons.css);
@import url(../packages/chosen-js/chosen.css);
@import url(../packages/select2/select2.css);
@import url(../packages/select2/select2-bootstrap.css);
@import url(../packages/mapbox-gl/dist/mapbox-gl.css);
@import url(../packages/nouislider/distribute/nouislider.min.css);
@import url(../packages/codemirror/lib/codemirror.css);
@import url(../packages/codemirror/theme/monokai.css);
@import url(../packages/datatables.net-bs/css/dataTables.bootstrap.css);
@import url(../packages/datatables.net-responsive-bs/css/responsive.bootstrap.css);
@import url(../packages/datatables.net-buttons-bs/css/buttons.bootstrap.min.css);
@import url(../packages/nvd3/build/nv.d3.min.css);
@import url(../packages/leaflet/dist/leaflet.css);
@import url(../packages/leaflet-draw/dist/leaflet.draw.css);
@import url(../css/tree/tree.css);
@import url(../packages/@mapbox/mapbox-gl-geocoder/dist/mapbox-gl-geocoder.css);
.regular-link {
    color: #337ab7;
    text-decoration: none;
}

.regular-link:hover {
    text-decoration: underline;
}

/*.navbar-top-links:last-child>li {
    border-right: 1px solid rgba(0,0,0,0.07);
}*/

.btn:not(.disabled):not(:disabled).active {
    box-shadow: none;
}

.svg-container {
    display: inline-block;
    position: relative;
    width: 100%;
    padding-bottom: 100%;
    vertical-align: top;
    overflow: hidden;
}
.svg-content {
    display: inline-block;
    position: absolute;
    top: 0;
    left: 0;
}

dl.inline-flex {
  display: flex;
  flex-flow: row;
  flex-wrap: wrap;
  width: 300px;      /* set the container width*/
  overflow: visible;
}
dl.inline-flex dt {
  flex: 0 0 50%;
  text-overflow: ellipsis;
  overflow: hidden;
}
dl.inline-flex dd {
  flex:0 0 50%;
  margin-left: auto;
  text-align: left;
  text-overflow: ellipsis;
  overflow: hidden;
}

#navbar {
    width: 50px;
}

.nav-item-disabled {
    background-color: #9eacc1;
    color: black;
    pointer-events: none;
    cursor: default;
}

.nav-item-disabled i {
    color: black;
}

.navbar-header {
    height: 50px;
    border-bottom: 1px solid rgba(0, 0, 0, 0.4);
}

.username {
    margin: 0px;
    padding-left: 10px;
    padding-right: 10px;
    border-left: 1px solid #ddd;
}

.username:hover {
    background: #f2f2f2;
}

.navbar-top-links>.mega-dropdown>.dropdown-menu.mega-dropdown-menu {
    left: 0px;
    max-width: 100%;
    top: 39px;
    right: -10px;
    bottom: 0;
    padding: 0;
}

.one-page-header .navbar-nav>li>a:before {
    content: "";
}


/*Remove pointer from Mega drop panel button*/

.open.mega-dropdown>.mega-dropdown-toggle:before {
    display: none;
}

.open.mega-dropdown>.mega-dropdown-toggle:after {
    display: none;
}

.brand-icon {
    height: 20px !important;
    width: 20px !important;
    margin-top: 14px !important;
    margin-left: 15px !important;
    margin-right: 15px !important;
}

.brand-title {
    display: block;
    line-height: 48px;
    font-size: 20px;
}

#mainnav-container {
    padding-top: 50px;
    background-color: #2d3c4b;
}

#mainnav-menu .arches {
    margin-left: -25px;
}

.list-group.bg-trans .list-group-item:not(.active):not(.disabled) {
    border-bottom: 1px solid #eee;
    background-color: rgba(0, 0, 0, 0.05);
}

.list-group.bg-trans a.list-group-item.active:hover {
    background-color: #fff;
}

.list-group-item.active {
    background-color: #fff;
    border-bottom: 1px solid #eee;
    border-top: 1px solid #eee;
    color: #5f5f5f;
    border-width: 0;
}

.card-grid-item .panel-footer .disabled {
    color: #ccc;
}

.card-grid-item.card-locked .mar-no {
    background-color: #fafafa;
}

.card-locked div div>.library-card-panel-title {
    color: #888;
}

.card-locked div div a.pull-right.disabled {
    color: #888;
}

.panel hr {
    border-color: rgba(0, 0, 0, 0.075);
}

.switchery {
    background-color: #fff;
    border: 1px solid #dfdfdf;
    border-radius: 20px;
    cursor: pointer;
    display: inline-block;
    height: 30px;
    position: relative;
    vertical-align: middle;
    width: 50px;
    -moz-user-select: none;
    -khtml-user-select: none;
    -webkit-user-select: none;
    -ms-user-select: none;
    user-select: none;
    box-sizing: content-box;
    background-clip: content-box;
}

.arches-toggle-sm.disabled {
    color: #888;
}

.switch.switch-small.switch-widget {
    width: 35px;
}

.switch.switch-widget.on>small {
    left: 22px;
}

.switch.switch-widget.null>small {
    left: 12px;
}

#card-preview {
    margin-bottom: 10px;
}

.library-tools-icon.card-container-trash-icon {
    float: right;
    margin-top: -50px;
}

.card-container-trash-icon .record-delete {
    position: relative;
    top: 0;
    right: 0;
    color: lightcoral;
}

.card-main-title {
    font-size: 16px;
    font-weight: 500;
}

.card-panel {
    margin-bottom: 20px;
    border: 1px solid #ddd;
    border-bottom-width: 0;
}

.card-body {
    padding: 0 20px 0 20px;
}

.card-content-container {
    border: 0 solid #eee;
    position: relative;
    margin: -2px 0 18px 0px;
}

.outline {
    border: 1px solid #eee;
}

.outline.open-container {
    border: 1px solid #bbb;
}

.card-nav-container {
    background: #f4f4f4;
    margin-left: 0;
    margin-bottom: 5px;
}

.card-content-tab {
    min-height: 300px;
    margin-top: 15px;
    margin-left: -15px;
    box-shadow: none;
    padding: 5px 0 0;
}

.card-panel-body {
    background-color: #FFF;
    padding-top: 15px;
    padding-bottom: 10px;
    margin-top: 10px;
}

.card-instructions {
    color: #888;
    margin-bottom: 5px;
}

.card-content {
    margin: -20px -35px 20px -20px;
    padding: 0;
}

.card-tab-title {
    font-size: 14px;
}

.crud-record-item {
    background: #fbfbfb;
    padding: 0px;
}

.crud-record-item:nth-child(even) {
    background: #fefefe;
}

.data-card-alert {
    margin-bottom: 5px;
    margin-top: 5px;
}

.card-help {
    padding-right: 20px;
    font-size: 14px;
    margin-top: -34px;
}

.card-form-container {
    padding-bottom: 10px;
    padding-right: 20px;
}

.help-panel-title {
    padding: 0 10px 0 10px;
}

.card-help-panel {
    width: 495px;
    padding-top: 0;
    top: 0px;
    position: absolute;
    bottom: 0px;
    right: 0px;
    background: #fbfbfb;
    z-index: 500;
    overflow-y: scroll;
    color: #123;
    border-left: 1px solid #ddd;
}

input[type="checkbox"] {
    width: 30px;
    height: 30px;
}

.wizard-data-card-alert {
    box-shadow: none;
    margin: 1px 0 0;
}

.content-instructions {
    font-size: 13px;
    color: #8d8d8d;
    margin-top: -50px;
    line-height: 1.25;
    margin-bottom: 20px;
}

.record-delete {
    position: absolute;
    top: 8px;
    right: 8px;
    height: 20px;
    width: 20px;
    color: lightcoral;
}

<<<<<<< HEAD
=======
.record-close {
    position: absolute;
    font-size: 10px;
    top: 5px;
    right: px;
    height: 20px;
    width: 20px;
    margin-right: 10px;
}

.wizard-buttons {
    direction: rtl;
    padding: 5px 0 10px 10px;
}

.gsheets-title {
    font-size: 15px;
    font-weight: 600;
    color: #454545;
}

.gsheets-descr {
    font-size: 14px;
    color: #777;
}

>>>>>>> e2264b3f
.graph-settings-crud {
    margin-right: 0px;
    position: absolute;
    right: 10px;
}

.workflow-step-container {
    height: 100%;
}

.workflowstep-nav {
    display: flex;
    flex-direction: row;
    width: 100%;
    border-bottom: solid 1px #ddd;
    height: fit-content;
    padding: 20px 35px;
    background-color: #fff;
}

.workflowstep-nav div {
    padding: 0 20px;
}

.workflowstep-nav div.workflow-nav-controls {
    position: absolute;
    padding: 10px 0px;
    right: 15px;
    font-size: 25px;
    width: 200px;
}

.workflowstep-nav div.workflow-nav-controls button {
    font-weight: 800;
}

.workflowstep-nav div.workflow-nav-controls button:first-child {
    margin-right: 5px;
}

.workflow-step-body div .new-provisional-edit-card-container div .install-buttons button {
    font-weight: 800;
}

.workflow-step-icon {
    border-radius: 50%;
    display: block;
    margin: 0 auto;
    height: 56px;
    line-height: 56px;
    text-align: center;
    width: 56px;
    font-size: 25px;
    color: #ccc;
}

.workflow-step-icon.active {
    background: #5FA2DD;
    border: #1E6FB7;
    color: #fff;
    cursor: pointer;
}

.workflow-step-icon.complete {
    border: 1px solid #3A74B0;
    background-color: #B4D1F0;
    color: #fff;
}

.workflow-step-description-container {
    width: 100%;
    display: flex;
    justify-content: space-between;
    min-height: 100px;
    border-bottom: solid 1px #ddd;
}

.workflow-step-description {
    display: flex;
    flex-direction: column;
    justify-content: center;
    background-color: #fff;
    padding: 15px 10px;
    overflow-x: hidden;
    overflow-y: hidden;
    width: 100%;
}

.workflow-step-description .title {
    font-size: 1.5em;
    font-weight: 600;
    color: #004577;
    padding-top: 10px;
}

.workflow-step-description .workflow-name {
    font-size: 1.3em;
    font-weight: 400;
    line-height: 1.01;
    color: #004577;
}

.workflow-step-description .subtitle {
    font-size: 14px;
    font-weight: 400;
    color: #004577;
}
.workflow-step-description .step {
    font-size: 15px;
    font-weight: 400;
    color: #999;
    padding-bottom: 15px;
}

.workflow-step-body {
    background-color: #f4f4f4;
    height: 100%;
    overflow-y: auto;
    padding: 0 0 218px 25px;
}

.padded-workflow-step, .workflow-step-body .card-component {
    padding: 20px 35px 82px 40px;
}

.workflow-step-body .padded-workflow-step .card-component {
    padding: 15px 25px;
}

.workflow-step-body div div .new-provisional-edit-card-container div .widgets div div .widget-wrapper div div .widget-input {
    max-width: 600px;
}

.workflow-step-body div .new-provisional-edit-card-container .card form div div .widget-wrapper .form-group .resource-instance-wrapper .select2-container {
    max-width: 600px !important;
}

.wf-multi-tile-step-container {
    display: flex;
    flex-direction: row;
}

.wf-multi-tile-step-form {
    display: flex;
    flex-direction: column;
    flex-grow: 3;
    position: relative;
}

.wf-multi-tile-btn-complete {
    position: absolute;
    top: 267px;
    left: 508px;
    font-weight: 800;
}

.wf-multi-tile-step-list {
    display: flex;
    flex-direction: column;
    padding: 24px 24px 0 24px;
    border-left: 1px solid #ddd;
    background: #eeeeee;
    height: 100vh;
    width: 500px;
}

.wf-multi-tile-step-list-empty {
    border: #cfcfcf solid 1px;
    border-radius: 2px;
    background-color: #e9e9e9;
    padding: 80px 0 120px 0;
    text-align: center;
}

.wf-multi-tile-step-card {
    border: 1px solid #ddd;
    margin-bottom: 5px;
    border-radius: 2px;
    background-color: #fff;
}

.wf-multi-tile-card-info {
    display: flex;
    flex-direction: row;
    padding: 10px 15px;
}

.wf-multi-tile-card-info .workflow-step-icon {
    margin-top: 10px;
}

div.wf-multi-tile-card-info div {
    margin-left: 12px;
}

.wf-multi-tile-card-info-details {
    color: #5d768f;
    padding-left: 12px;
}

.wf-multi-tile-card-info-details > h4 {
    margin-bottom: 2px;
    /* margin-left: 12px; */
}

.wf-multi-tile-card-info-details dd {
    margin-bottom: 3px;
}


.wf-multi-tile-step-card div div {
    margin: 0;
    margin-right: 5px;
}

.wf-multi-tile-step-card > div.wf-multi-tile-card-info ~ div {
    display: flex;
    flex-direction: row;
    color: #4f9ce9;
    font-size: 13px;
    font-weight: 600;
    cursor: pointer;
    height: 32px;
    /* align-self: flex-end; */
}

.wf-multi-tile-step-card > div.wf-multi-tile-card-info ~ div span {
    margin-right: 3px;
}

.wf-multi-tile-step-card > div.wf-multi-tile-card-info ~ div span:nth-child(2) {
    margin-right: 15px;
}

.wf-multi-tile-step-card-controls {
    padding: 5px 15px;
    background: #f8f8f8;
    border-top: 1px solid #ddd;
}

.workflow-nav-controls {
    width: 60px;
    display: flex;
    background-color: #fff;
    align-items: center;
    font-size: 32px;
    justify-content: center;
    color: #004577;
}

.workflow-nav-controls:hover {
    color: #007799;
}

.card .install-buttons .btn-labeled {
    font-weight: 600;
}

/*.workflow-nav-controls.left {
    border-left: solid 1px #aaa;
}*/

/*.workflow-nav-controls.right {
    border-right: solid 1px #aaa;
}*/

.workflow-nav-controls .inactive {
    color: #ccc;
}

.workflow-plugin {
    flex-grow: inherit;
}

.workflow-select-plugin {
    padding: 20px;
}

#workflow-container {
    display: flex;
    flex-direction: row;
}

/* general styling for all tabs */
.tabbed-report-tab-list {
    display: flex;
    flex-direction: row;
    list-style-type: none;
    flex-wrap: wrap;
    justify-content: space-evenly;
}

ul.tabbed-report-tab-list {
    margin: 0;
    padding: 0;
}

.report-tab {
    background: #f4f4f4;
    border: #e9e9e9 solid 2px;
    border-radius: 100%;
    display: flex;
    height: 72px;
    width: 72px;
    justify-content: center;
    text-align: center;
    align-items: center;
    flex-direction: column;
    margin: 2% 0 2% 0;
}

.report-tab:hover {
    cursor: pointer;
}

.report-tab i {
    color: #bbbbbb;
    font-size:32px;
    /* text-align: center; */
    /* vertical-align: middle; */
}

.report-tab.active {
    border: #4389c9 solid 2px;
    border-radius: 100%;
    background: #5fa2dd;
    width: 72px;
    height: 72px;
    display: flex;
    justify-content: center;
    text-align: center;
    align-items: center;
    flex-direction: column;
    margin: 2% 0 2% 0;
}

.report-tab.active i {
    color: white;
    font-size:32px;
    text-align: center;
    vertical-align: middle;
    align-self: center;
}

.report-tab-form.active {
    border: #4389c9 solid 2px;
}

.report-tab-form {
    height: 100%;
    display: flex;
    flex-direction: column;
    justify-content: space-evenly;
    margin: 15px 0px 15px;
    padding: 5px;
    background-color: #fff;
}

.report-tab-form-title {
    display: flex;
    flex-direction: row;
    justify-content: space-between;
    padding: 5px;
}

.tab-banner {
    background: #5fa2dd;
    padding: 1% 2% 1% 2%;
}

.tab-banner > div + div span {
    font-size: 11px;
    padding-left: 18px;
}

.tab-banner span {
    font-size: 18px;
    color: white;
}

.tab-summary-container {
    display: flex;
    flex-direction: row;
}

.summary-panel {
    background: #f9f9f9;
    margin-top: -30px;
}

.mouse-pointer canvas {
    cursor: pointer;
}

.map-card-wrapper {
    flex: 1;
    height: 100%;
    position: relative;
    background-color: #eee;
}

.map-card-container {
    height: 100%;
    margin-right: 92px;
}

.map-card-container.map-card-container-sidepanel-active {
    margin-right: 492px;
}

.map-card-sidebar {
    position:absolute;
    right: 0;
    height: 100%;
    width: 92px;
    background-color: rgb(247, 247, 247);
    border-left: 1px solid rgb(216, 216, 216);
}

.map-card-sidebar-tab {
    color: rgb(33, 62, 95);
    min-height: 86px;
    padding: 16px;
    text-align: center;
    font-size: 1.1em;
    border-bottom: 1px solid rgb(216, 216, 216);
    cursor: pointer;
}

.map-card-sidebar-tab.active {
    background-color: white;
    border-left: solid 1px white;
    margin-left: -1px;
}

.map-card-sidebar-tab i {
    font-size: 1.7em;
    display: block;
    padding-bottom: 6px;
}

.map-card-sidepanel {
    position:absolute;
    z-index: 10;
    right: 92px;
    height: 100%;
    width: 400px;
    background: white;
    border-left: 1px solid rgb(216, 216, 216);
    padding: 16px;
    overflow-y: scroll;
}

.map-card-sidepanel-header {
    cursor: pointer;
    color: rgb(33, 62, 95);
}

.map-card-sidepanel-header:before {
    content: "\f00d";
    font-family: FontAwesome;
    margin-right: 6px;
    color: rgb(158, 158, 158);
    font-weight:lighter;
}

.map-card-sidepanel-header:hover:before {
    color: rgb(33, 62, 95);
}

.basemap-listing, .overlay-listing, .legend-listing {
    padding: 20px;
    border-bottom: 1px solid rgb(216, 216, 216);
}

.basemap-listing, .overlay-listing .overlay-opacity-control, .overlay-listing .overlay-name {
    cursor: pointer;
}

.overlay-listing, .legend-listing {
    cursor: grab;
}

.basemap-listing, .overlay-listing {
    font-size: 16px;
    color: rgb(158, 158, 158);
}

.basemap-listing:before, .overlay-listing .overlay-name:before {
    margin-right: 4px;
    font-family: FontAwesome;
}

.basemap-listing:before {
    content: "\f10c";
}

.overlay-listing .overlay-name:before {
    content: "\f204";
}

.overlay-listing {
    position: relative;
}

<<<<<<< HEAD
=======
.tab-location-panel-tray {
    width: 8%;
    background: #f8f8f8;
    display: flex;
    flex-direction: column;
}

.tab-location-panel-tray div {
    height: 75px;
    width: 75px;
    border-left: 1px solid #bbbbbb;
    border-bottom: 1px solid #bbbbbb;
    border-right: 1px solid #bbbbbb;
    /* border: 1px solid #bbbbbb; */
    display: flex;
    justify-content: center;
    text-align: center;
    align-items: center;
    flex-direction: column;
}

.tab-location-panel-tray div:hover {
    cursor: pointer;
}

.tab-location-panel-tray i {
    font-size: 24px;
    color: #25476a;
}

.tab-location-panel-tray span {
    font-size: 10px;

}

.tab-location-description  {
    border-top: solid 1px #d1d1d1;
}

.tab-site-visit-container {
    padding: 4%;
}

.tab-site-visit-container > div {
    display: flex;
    flex-direction: row;
}

.tab-site-visit-container > p {
    color: #28496c;
    font-size: 14px;
    font-weight: 600;
    margin-bottom: 0;
}

.tab-site-visit-container > span {
    color: #aaaaaa;
    font-size: 13px;
    margin-bottom: 6px;
    display: inline-block;
}

.tab-site-visit-map {
    width: 40%;
    min-height: 250px;
    border: 1px solid #e2e2e2;
}

.tab-site-visit-details {
    padding: 1% 3% 4% 3%;
    background:#f8f8f8;
    border: 1px solid #e2e2e2;
    width: 60%;
}

.tab-site-visit-details > div + div {
    margin-top:2%;
}

.tab-site-visit-details p {
    color: #28496c;
    font-size: 13px;
    font-weight: 600;
    margin-bottom: 4px;
}

.tab-site-visit-details span {
    color: #aaaaaa;
    font-size: 12px;
}

.tab-site-visit-carousel {
    padding: 2% 1% 2% 1%;
    margin-top: 20px;
    background: #f8f8f8;
    border: 1px solid #e2e2e2;
}

.tab-site-visit-container-empty {
    padding: 5%;
    background: #fbfbfb;
    display: flex;
    flex-direction: column;
    justify-items: center;
}

.tab-site-visit-container-empty > div {
    background: #f4f4f4;
    /* width: 90%; */
    border: 1px solid #e2e2e2;
    padding: 5% 20% 20% 20%;
    display: flex;
    flex-direction: column;
    text-align: center;
    align-items: center;
}

.tab-site-visit-container-empty > div > div {
    border: #679dce solid 2px;
    border-radius: 100%;
    background: #fff;
    width: 100px;
    height: 100px;
    display: flex;
    justify-content: center;
    text-align: center;
    align-items: center;
    flex-direction: column;
}

.tab-site-visit-container-empty > div > div span {
    color: #25476a;
    font-size: 32px;
}

.tab-site-visit-container-empty button {
    width: 240px;
    background: #9490ee;
    border: 1px solid #6d68dc;
    border-radius: 2px;
    padding: 6px 0 6px 0;
    margin-top: 6px;
    margin-bottom: 24px;
}

.tab-site-visit-container-empty button span {
    color: white;
    font-size: 16px;
}

.tab-site-visit-empty-details {
    padding-top: 16px;
    width: 70%;
}

.tab-site-visit-empty-details p {
    font-size: 11px;
    margin: 0;
    color: #bbbbbb;
}

.tab-communications-container {
    padding: 2% 3% 2% 3%;
}

.tab-communications-container > div > div p {
    color: #28496c;
    font-size: 14px;
    font-weight: 600;
    margin-bottom: 0;
    /* redundant with other p styles? */
}

.tab-communications-container span {
    color: #aaaaaa;
    font-size: 12px;
    display: inline-block;
    margin-bottom: 8px;
}

.summary-panel {
    background: #f9f9f9;
    margin-top: -30px;
}

.mouse-pointer canvas {
    cursor: pointer;
}

.map-card-wrapper {
    flex: 1;
    height: 100%;
    position: relative;
    background-color: #eee;
    border-top: 1px solid #ddd;
}

.map-card-container {
    height: 100%;
    margin-right: 75px;
}

.map-card-container.map-card-container-sidepanel-active {
    margin-right: 475px;
}

.map-card-sidebar {
    position:absolute;
    right: 0;
    height: 100%;
    width: 75px;
    background-color: #ecf0f5;
    border-left: 1px solid rgb(216, 216, 216);
}

.map-card-sidebar-tab {
    color: #787878;
    height: 65px;
    padding: 16px;
    text-align: center;
    font-size: 1.1em;
    border-bottom: 1px solid rgb(216, 216, 216);
    cursor: pointer;
}

.map-card-sidebar-tab:hover {
    background: #fbfbfb;
    color: #454545;
}

.map-card-sidebar-tab.active {
    background-color: white;
    border-left: solid 1px white;
    margin-left: -1px;
    color: #454545;
}

.map-card-sidebar-tab i {
    font-size: 1.1em;
    display: block;
    padding-bottom: 2px;
}

.map-sidebar-text {
    font-size: 11px;
}

.map-card-sidepanel {
    position:absolute;
    z-index: 10;
    right: 75px;
    height: 100%;
    width: 400px;
    background: white;
    border-left: 1px solid rgb(216, 216, 216);
    padding: 16px;
    overflow-y: scroll;
}

.map-card-sidepanel div .new-provisional-edit-card-container {
    padding-left: 10px;
}

.map-card-sidepanel-header-container {
    padding-right: 20px;
    border-bottom: 1px solid #eee;
    padding: 5px 20px 11px 5px;
    margin-right: 15px;
    margin-left: 15px;
    margin-bottom: 15px;
}

.map-card-sidepanel-header {
    cursor: pointer;
    color: rgb(33, 62, 95);
    font-size: 19px;
}

.map-card-sidepanel-header:before {
    content: "\f00d";
    font-family: FontAwesome;
    margin-right: 6px;
    color: rgb(158, 158, 158);
    font-weight:lighter;
}

.map-card-sidepanel-header:hover:before {
    color: rgb(33, 62, 95);
}

.basemap-listing, .overlay-listing, .legend-listing {
    padding: 16px 20px;
    min-height: 60px;
    border-bottom: 1px solid rgb(216, 216, 216);
}

.basemap-listing, .overlay-listing .overlay-opacity-control, .overlay-listing .overlay-name {
    cursor: pointer;
}

.overlay-listing, .legend-listing {
    cursor: grab;
}

.basemap-listing, .overlay-listing {
    font-size: 14px;
    color: rgb(158, 158, 158);
}

.basemap-listing-container {
    margin-top: -15px;
}

.overlays-listing-container {
    margin-top: -15px;
}

.legend-listing-container {
    margin-top: -15px;
}

.basemap-listing:before, .overlay-listing .overlay-name:before {
    margin-right: 4px;
    font-family: FontAwesome;
}

.basemap-listing:before {
    content: "\f10c";
}

.overlay-listing .overlay-name:before {
    content: "\f204";
}

.overlay-listing {
    position: relative;
}

>>>>>>> e2264b3f
.overlay-listing .overlay-name {
    display: inline-block;
    width: 300px;
    white-space: nowrap;
    overflow: hidden;
    text-overflow: ellipsis;
    position: relative;
    top: 4px;
}

.overlay-opacity-control .overlay-opacity-slider, .overlay-opacity-control i {
    display: inline-block;
}

.overlay-opacity-control .overlay-opacity-slider{
    transition-property: width, opacity;
    transition-delay: 0ms;
    transition: 0ms;
    -webkit-transition-delay: 0ms;
    width: 0px;
    opacity: 0;
    position: relative;
    top: 2px;
    right: -8px;
}

.overlay-opacity-control .overlay-opacity-slider input {
    width: 0px;
    height: 0px;
}

.overlay-opacity-control:hover .overlay-opacity-slider input, .overlay-opacity-control:focus .overlay-opacity-slider input {
    width: 150px;
    height: 20px;
}

.overlay-listing .overlay-opacity-control {
    transition: 300ms;
    transition-property: all;
    transition-delay: 100ms;
    position: absolute;
    padding: 6px 6px 6px 8px;
    top: 16px;
    right: 6px;
    width: 30px;
    height: 38px;
    border: 1px solid transparent;
    border-radius: 3px;
}

.overlay-listing .overlay-opacity-control:hover, .overlay-listing .overlay-opacity-control:focus {
    border: 1px solid rgb(217, 217, 217);
    background-color: white;
    width: 200px;
}

.overlay-listing .overlay-opacity-control:hover .overlay-opacity-slider, .overlay-listing .overlay-opacity-control:focus .overlay-opacity-slider {
    transition-delay: 400ms;
    transition: 200ms;
    -webkit-transition-delay: 400ms;
    width: 150px;
    opacity: 1;
}
.legend-listing .legend-name {
    font-size: 16px;
}
.legend-listing .legend-content {
    padding: 10px 10px 0;
}
.layer-listing-icon {
    display: inline-block;
}
.layer-listing-icon::before {
    display: flex;
    align-items: center;
    justify-content: center;
    width: 28px;
    height: 28px;
    border: solid 1px rgb(216, 216, 216);
    border-radius: 100%;
    background-color: rgb(247, 247, 247);
}
.basemap-listing.active-basemap, .basemap-listing:hover, .overlay-listing.active-overlay, .overlay-listing:hover, .legend-listing .legend-name {
    color: rgb(33, 62, 95);
}
.basemap-listing.active-basemap, .basemap-listing:hover, .overlay-listing:hover {
    background-color: rgb(247, 247, 247);
}

.basemap-listing.active-basemap:before {
    content: "\f05d";
}

.overlay-listing.active-overlay .overlay-name:before {
    content: "\f205";
}

.map-card-feature-item {
    cursor: zoom-in;
}

.map-card-feature-item:hover {
    background-color: rgb(250, 250, 250);
}

.map-card-feature-item.active .map-card-feature-name {
    font-weight: 600;
}

.geojson-editor {
    border: 1px solid #808080;
    margin-bottom: 16px;
}

.geojson-error-list {
    padding: 10px;
    color: rgb(161, 0, 0);
}

.map-card-feature-list .table {
    margin-bottom: 0;
}
.map-card-feature-tool {
    width: 65px;
}
.map-card-zoom-tool, .map-card-feature-tool {
    font-size: 0.9em;
}
.map-card-zoom-tool a, .map-card-feature-tool a {
    color: #2f527a;
}
.map-card-zoom-tool {
    float: right;
    padding: 10px;
}

#map-settings {
    position: relative;
    margin: -40px -35px 10px -20px;
}

.help-close {
    color: #868686;
    position: absolute;
    right: 10px;
    top: 20px;
    z-index: 600;
}

.scroll-y {
    height: 100vh;
    overflow-y: auto;
}

.scroll-y-hidden {
    overflow-y: hidden;
}

.scroll-y-auto {
    overflow-y: auto;
}

.tab-base .nav-tabs>li:not(.active)>a:hover {
    border-top: 1px solid #eee;
    border-right: 1px solid #eee;
    border-left: 1px solid #eee;
    border-bottom: 1px solid #fff;
    background: #eee;
}

.tab-base .tab-content {
    box-shadow: none;
    padding-bottom: 0;
    margin: 0;
}

.panel .panel-heading, .panel>:first-child {
    border-top-left-radius: 0;
    border-top-right-radius: 0;
}

.form-text.form-checkbox:not(.btn), .form-text.form-radio:not(.btn) {
    padding-right: 25px;
    padding-top: 5px;
    padding-left: 22px;
}

span.icon-wrap.icon-circle.bg-gray-dark:hover {
    background: #94A6BC;
    color: #123;
}

.input-group.date .input-group-addon {
    background: #fafafa;
}

.widget-input-label {
    font-size: 12px;
    margin-top: 2px;
    font-weight: 600;
    color: #666;
}

.widget-input {
    border-radius: 2px;
}

.date .form-control {
    height: 36px;
}

.tile {
    border-left: 2px solid #0594BC;
    border-right: 1px solid #ddd;
    border-top: 0 solid #ddd;
    border-bottom: 1px solid #ddd;
    background: #fbfbfb;
    color: #5f5f5f;
    width: 200px;
    height: 170px;
    position: relative;
    overflow-y: scroll;
    padding: 5px 5px 7px;
}

.help-text-small {
    font-size: 12px;
    padding-right: 5px;
}

.grid-container {
    overflow: scroll;
}

.list-wrapper {
    overflow-y: auto;
    height: calc(100% - 60px); /*60px accounts for header so list scrolls to bottom*/
}

.grid {
    background: #ebeef0;
    max-width: 1200px;
    margin-left: -8px;
    margin-right: -6px;
    border-top: 1px solid #ddd;
    overflow: auto;
}

.grid-item {
    float: left;
    width: 100px;
    height: 100px;
    background: #0D8;
    border: 1px solid #333;
    border-color: hsla(0, 0%, 0%, 0.7);
    margin: 3px;
}

.select2-container {
    width: 100% !important;
}

.form-group div input {
    max-width: 600px;
    border: 1px solid #ddd;
}

.resource-instance-wrapper .select2-container {
    max-width: 600px !important;
    border-color: #ddd;
}


.mpm-resource-selection .select2-container {
    height: 32px;
}

.select2-choice {
    border: 1px solid #E9E9E9!important;
    border-radius: 2px!important;
    background-image: none!important;
    height: 36px!important;
    padding: 4px 0 0 16px !important;
}

.select2-container .select2-choice {
    display: block;
    height: 26px;
    padding: 0 0 0 8px;
    overflow: hidden;
    position: relative;
    border: 1px solid #aaa;
    white-space: nowrap;
    line-height: 26px;
    color: #444;
    text-decoration: none;
    border-radius: 4px;
    background-clip: padding-box;
    -webkit-touch-callout: none;
    -webkit-user-select: none;
    -moz-user-select: none;
    -ms-user-select: none;
    user-select: none;
    background-color: #fff;
    background-image: -webkit-gradient(linear, left bottom, left top, color-stop(0, #eee), color-stop(0.5, #fff));
    background-image: -webkit-linear-gradient(center bottom, #eee 0, #fff 50%);
    background-image: -moz-linear-gradient(center bottom, #eee 0, #fff 50%);
    filter: progid:DXImageTransform.Microsoft.gradient(startColorstr='#ffffff', endColorstr='#eeeeee', GradientType=0);
    background-image: linear-gradient(to top, #eee 0, #fff 50%);
}

a.select2-choice {
    background: #42a5f5;
}

.select2-dropdown-open .select2-choice {
    background-color: #fff!important;
}

.select2-arrow {
    border: none!important;
    background: none!important;
    background-image: none!important;
    padding-top: 2px;
}

.select2-container .select2-choice .select2-arrow b:before {
    content: "";
}

.select2-container.select2-container-disabled .select2-choice {
    background: #eee;
}

.select2-container-multi .select2-choices {
    border: 1px solid #e1e5ea;
    background-image: none;
}

.select2-container-multi.select2-container-active .select2-choices {
    border: 1px solid #e1e5ea;
    box-shadow: none;
}

.select2-drop {
    border-radius: 0px;
    color: inherit;
}

.select2-drop-active {
    border: 1px solid #e1e5ea;
    border-top: none;
    box-shadow: none;
}

.select2-result.disabled {
    background-color: #eee;
    color: #999;
    pointer-events: none;
}

.select2-results {
    padding: 0px;
    margin: 0px;
}

.select2-results li {
    /*padding: 4px 6px;*/
    padding: 0px;
    line-height: 22px;
    color: #595959;
}

.select2-results .select2-no-results, .select2-results .select2-searching, .select2-results .select2-results .select2-ajax-error {
    background: #f4f4f4;
    line-height: 30px;
    padding-left: 5px;
}

.select2-results .select2-ajax-error {
    color: #9e1515;
}

.select2-container-multi .select2-choices .select2-search-choice {
    padding: 3px 10px 5px 18px;
    margin: 4px 0 0px 5px;
    background: #42a5f5;
    position: relative;
    line-height: 13px;
    color: #fff;
    cursor: default;
    border: 1px solid #3b8dd5;
    border-radius: 2px;
    -webkit-box-shadow: none;
    -webkit-touch-callout: none;
    -moz-user-select: none;
    -ms-user-select: none;
    background-image: none;
    -webkit-touch-callout: none;
    -webkit-user-select: none;
    -moz-user-select: none;
    -ms-user-select: none;
    user-select: none;
}

.filter-flag {
    background: #30ad24 !important;
}

.select2-container-multi .select2-choices li {
    float: left;
    list-style: none;
}

.select2-container-multi .select2-search-choice-close {
    left: 3px;
    color: #fff;
}

a.select2-search-choice-close {
    background-color: #fff;
    border-radius: 3px;
}

.select2-search-choice div {
    margin-top: 1px;
}

.btn-display-toggle {
    height: 35px;
}

.btn-display-toggle:focus {
    background: #9490EE;
    color: #fff;
}

.time-wheel-display-toggle .btn-display-toggle:last-child {
    border-left-color: #fff;
}

.btn-group .btn+.btn {
    margin-left: 0px;
}

.switch {
    background-color: #fff;
    border: 1px solid #dfdfdf;
    border-radius: 20px;
    cursor: pointer;
    display: inline-block;
    height: 30px;
    position: relative;
    vertical-align: middle;
    width: 50px;
    -moz-user-select: none;
    -khtml-user-select: none;
    -webkit-user-select: none;
    -ms-user-select: none;
    user-select: none;
    box-sizing: content-box;
    background-clip: content-box;
    transition-duration: .1s;
}

.switch>small {
    transition-duration: .1s;
    left: 0;
}

.switch.on {
    background-color: #64bd63;
    border-color: #64bd63;
}

.switch.null {
    background-color: #ddd;
    border-color: #ddd;
}

.switch.on>small {
    left: 13px;
}

.switch.disabled {
    background-color: #f1f1f1;
    border-color: #ddd;
}

.switch.disabled.on {
    background-color: #87c586;
    border-color: #87c586;
}

.switch.disabled>small {
    background-color: #f1f1f1;
}

.library {
    position: absolute;
    top: 0;
    bottom: 0;
    opacity: .95;
    border-radius: 0;
    z-index: 200;
    padding: 0 20px 20px 0;
}

.clear-search {
    position: absolute;
    right: -5px;
    top: 3px;
    color: #123;
    font-size: 19px;
}

.clear-search:hover {
    cursor: pointer;
    color: rgba(0, 0, 0, 0.95);
}

.list-filter {
    position: relative;
    margin-bottom: 8px;
    margin-right: 0px;
}

.key {
    margin-top: 98px;
}

.library-close-btn {
    position: absolute;
    right: 10px;
    top: -22px;
    font-size: 15px;
    color: #666;
}

.alert {
    padding: 15px;
}

.library-card {
    height: 60px;
    margin-left: -1px;
    position: relative;
    padding: 5px;
    color: #666;
    border-bottom: 1px solid #ddd;
    /*border-right: 1px solid #e9e9e9;*/
    background: #f8f8f8;
    border-left: 5px solid #f8f8f8;
}

.related-resources-nodes .library-card {
    height: 80px;
}

.library-card.active {
    background: #ffffff;
    border-left: 5px solid steelblue;
}

.library-card.active:hover {
    background: #fff;
    border-left: 5px solid steelblue;
}

.selected-card {
    opacity: 1.0;
    color: #fff;
    background-color: #fbfbfb;
}

.selected div .listitem_name {
    font-weight: 600;
}

.disabled .listitem_name {
    font-weight: 600;
    color: #999;
}

.selected div .name {
    font-weight: 600;
}

.library-card.selected.selected-card {
    background: #fff;
    border-left: 5px solid steelblue;
    cursor: default;
}

.library-card.permissions.selected.selected-card {
    background: #fff;
    color: #656665;
    border-left: 0px;
    cursor: default;
}

.library-card:hover {
    background-color: #fff;
    cursor: pointer;
    border-left: 5px solid steelblue;
    opacity: 1.0;
}

.branch-library {
    background-color: white;
    height: auto;
}

.branch-library-icon {
    font-size: 15px;
}

#branch-library, #card-crud-permissions .library-card {
    width: 100%;
    margin-left: 1px;
}

.middle-column-container.card-configuration {
    padding: 10px 15px;
}

.middle-column-container.card-configuration.expanded {
    flex-basis: 450px;
}

.constraint-selection {
    padding-top: 10px;
    border-bottom: solid 1px #eee;
}

.constraint-selection .dropdown {
    padding-top: 10px;
    padding-bottom: 10px;
}

.library-icon {
    width: 30px;
    position: absolute;
    left: 10px;
    top: 10px;
}

.user-groups {
    font-size: 11px;
    color: #999;
}

.library-card-main {
    width: 255px;
    position: absolute;
    left: 58px;
    top: 12px;
    white-space: nowrap;
    overflow: hidden;
    text-overflow: ellipsis;
    font-size: 12px;
}

.library-card-main a {
    color: #1E6FB7;
}

.library-card-subtitle {
    text-transform: capitalize;
    width: 225px;
    position: absolute;
    left: 58px;
    top: 25px;
    color: #888;
    font-size: 11px;
    white-space: nowrap;
    overflow: hidden;
    text-overflow: ellipsis;
    padding: 2px 2px 3px 0;
}

.crud-card {
    float: left;
    width: 274px;
    height: 58px;
    margin: -5px 0 0 0;
    position: relative;
    padding: 5px;
    color: #666;
    background: #fcfcfc;
    opacity: .7;
}

.crud-card:not(.selected):hover {
    background: #fff;
    cursor: pointer;
    opacity: 1.0;
    color: #123;
    border-bottom: 1px solid #eee;
}

.crud-card-main {
    width: 200px;
    position: absolute;
    left: 60px;
    top: 12px;
    white-space: nowrap;
    overflow: hidden;
    text-overflow: ellipsis;
    font-size: 13px;
    height: 36px;
}

.crud-card-main a {
    color: #1E6FB7;
}

.crud-card-subtitle {
    width: 200px;
    position: absolute;
    left: 60px;
    top: 27px;
    padding: 2px 2px 3px 0px;
    color: #888;
    font-size: 11px;
    white-space: nowrap;
    overflow: hidden;
    text-overflow: ellipsis;
    height: 19px;
}

.related-resources-nodes .crud-card-subtitle {
    top: 50px;
    display: flex;
    flex-direction: row;
    color: #25476A;
    margin-left: -2px;
    padding-bottom: 2px;
    width: 250px;
    height: 25px;
    margin-top: -3px;
}

.related-resources-nodes .crud-card-subtitle span {
    padding-left: 2px;
    padding-right: 2px;
    padding-top: 2px;
}

.related-resources-nodes .crud-card-main {
    width: 250px;
}

.load-relations {
    color: #fff;
    padding: 3px 5px;
    background: steelblue;
    position: absolute;
    right: -5px;
    margin-right: 5px;
    top: 0px;
    border-radius: 2px;
    font-weight: 600;
}

.load-relations.disabled {
    color: #888;
    margin-left: 5px;
    background: #ddd;
}

.selected-group-user-permissions {
    position: absolute;
    left: 30px;
    width: 100%;
}

.permissions-options {
    display: flex;
    flex-direction: column;
}

.form-checkbox.form-normal.form-primary.permission-option {
    padding-left: 22px;
    padding-bottom: 5px;
}

.selected-group-user-permissions .library-icon-permissions {
    top: 0px;
}

.permission-manager {
    width: 100%;
}

.permissions-instructions-panel {
    border: 1px solid #ddd;
    padding: 30px;
    margin-bottom: 30px;
    background: #fbfbfb;
}

.permission-manager.panel-body {
    display: flex;
    background-color: white;
    margin: 1px;
    height: 675px;
}

.permission-manager .card-content-container {
    padding: 10px 50px 10px;
    background-color: white;
}

.permission-manager-filter {
    height: 58px;
    width: 100%;
    border-bottom-style: solid;
    border-bottom-width: 1px;
    border-bottom-color: #ccc;
    margin-bottom: 2px;
}

.permission-manager-filter .clear-selection a.clear-selection-link {
    padding-right: 5px;
    font-size: 13px;
}

.permission-manager-filter .clear-node-search {
    position: absolute;
    top: 22px;
    font-size: 14px;
    left: 46%;
    width: 15px;
}

.permission-manager-item-list .card-tree-container {
    margin-right: 0px;
}

.permission-manager .filter-bar {
    display: flex;
    flex-direction: row;
    padding: 15px;
}

.permission-manager-item-list {
    padding-left: 10px;
}

.permission-manager.header {
    position: relative;
    height: 100px;
    padding-left: 10px;
    color: #2b425b;
    background: #fff;
    border-bottom: 1px solid #eee;
}

.permission-manager .control-panel {
    display: flex;
    margin-left: 0px;
}

.permissions {
    background: rgb(240, 240, 240);
}

.permissions:hover {
    background: #fff;
}

.permissions.selected {
    background: #fff;
}

.confirmation-permissions {
    font-size: 12px;
    color: #888;
}

.permission-selector {
    margin: 20px 0px 30px 0px;
}

.permissions-readout {
    float: right;
    padding-right: 10px;
    font-size: 11px;
    color: #777;
}

.permissions-node {
    font-size: 13px;
    color: #777;
}

.no-cards-selected {
    padding: 5px;
    font-size: 13px;
}

.permissions-node-row {
    display: inline-flex;
    background: #fff;
    padding-top: 6px;
    padding-bottom: 6px;
    padding-left: 10px;
    margin-right: 0px;
    justify-content: space-between;
}

.permissions-node-row:nth-child(even) {
    background: #f9f9f9;
}

.permissions-title {
    font-size: 15px;
}

.permissions-title-panel {
    position: absolute;
    top: 3px;
    left: 50px;
}

.library-icon-permissions {
    position: absolute;
    left: 30px;
    top: 30px;
    width: 100%;
}

.permissions-default {
    height: 1px;
    color: #555;
    font-size: 16px;
}

.permissions-account-warning {
    padding: 4px 10px;
    background: #ffb54a;
    color: #fff;
    border: 1px solid #EF9A1F;
}

.permissions-list {
    padding-top: 10px;
    padding-bottom: 15px;
    margin-bottom: 10px;
    background: #fff;
    width: 100%;
}

.permissions-selected {
    display: flex;
    flex-direction: column;
    list-style: none;
    color: #666;
    line-height: 1.2;
    padding-left: 0px;
    font-size: 15px;
    border: 1px solid #ddd;
}

.library-search {
    font-size: 11px;
    height: 32px;
    width: 100%;
}

.key-icon {
    width: 50px;
}

#library .nav-tabs li:not(active) a {
    opacity: 0.9;
    border-radius: 0;
    border: 0;
    border-bottom: 1px solid rgba(0, 0, 0, 0.05);
    background-color: #314151;
    color: rgba(255, 255, 255, 0.5);
    padding: 20px 0;
}

#library .nav-tabs .active a {
    border-left: 1px solid rgba(0, 0, 0, 0.1);
    border-right: 1px solid rgba(0, 0, 0, 0.1);
    border-bottom: 1px solid transparent;
    background-color: #37495b;
    color: inherit!important;
}

.branch-preview {
    height: 280px;
    width: 280px;
    background: #fff;
    border: 1px solid #ddd;
    color: #123;
}

.branch-icon {
    border: 1px solid rgba(0, 0, 0, 0.25);
}

.branch-icon:hover {
    border: 1px solid rgba(0, 0, 0, 0.25);
    background: #5fa2dd;
}

.clear-selection {
    width: 100%;
    height: 21px;
    padding-top: 4px;
    margin-bottom: 0;
    padding-bottom: 0;
    margin-top: 0;
}

.clear-selection-link {
    cursor: pointer;
    font-size: 9px;
    float: right;
    color: #555;
}

.clear-selection-link:hover {
    color: #333;
}

.clear-selection a.clear-selection-link {
    font-size: 11px;
}

.node circle {
    fill: #fff;
    stroke: #4682B4;
    stroke-width: 1px;
}

.node {
    font-size: 17px;
    transition: all .40s ease;
    stroke: #aaa;
    stroke-width: 1px;
}

.node .node-selected {
    fill: #3ACAA2;
    stroke: #009E72;
    stroke-width: 1px;
}

.node .node-filtered {
/*    fill: #f0f0f0;
    stroke: #bbb;*/
}

.graph-node-text {
    text-overflow: ellipsis;
    stroke: steelblue;
}

.link {
    fill: none;
    stroke: #bbb;
    stroke-width: 2px;
}

.node .node-over {
    fill: #3ACAA2;
    stroke: #009E72;
    stroke-width: 1.5px;
    cursor: pointer;
    transition: all .40s ease;
}

.target-node circle {
    opacity: 0.2;
    fill: red;
    stroke: red;
    stroke-width: 25px;
}

.target-node circle.node-over {
    opacity: 0.5;
    fill: red;
    stroke: red;
    stroke-width: 32px;
}

#nodeCrud {
    position: absolute;
    width: 250px;
    left: 300px;
    top: 0;
    bottom: 0;
    color: #fff;
    z-index: 200;
    border-left: 1px solid #1E3143;
    border-right: 1px solid #1E3143;
    -webkit-border-radius: 12px;
    -moz-border-radius: 2px;
    border-radius: 0;
    -webkit-box-shadow: 1px 1px 2px rgba(0, 0, 0, 0.4);
    -moz-box-shadow: 1px 1px 4px rgba(0, 0, 0, 0.4);
    box-shadow: 1px 1px 4px rgba(0, 0, 0, 0.4);
    padding: 0 10px;
}

input[type="search"] {
    -webkit-box-sizing: border-box;
    box-sizing: border-box;
}

.round {
    border-radius: 50%;
}

.overlay {
    position: fixed;
    top: 0;
    left: 0;
    width: 100%;
    height: 100%;
    background: rgba(0, 0, 0, 0.5);
    opacity: 0;
    pointer-events: none;
    -webkit-transition: opacity .5s;
    transition: opacity .5s;
    -webkit-transition-timing-function: cubic-bezier(0.7, 0, 0.3, 1);
    transition-timing-function: cubic-bezier(0.7, 0, 0.3, 1);
}

.arches-form {
    background-color: #ebeef0;
    padding: 20px 0 40px;
}

#aside-container #aside .nav-tabs li:not(active) a {
    padding: 20px 0;
}


ul.nav.nav-tabs.nav-justified {
    height: 59px;
}

.v-menu {
    height: 100vh;
    width: 300px;
    background: #fff;
    border-right: 1px solid #ddd;
    padding: 0 0 0 12px;
}

.form-page {
    background-color: #e7ebee;
    width: 100%;
    padding: 20px 20px 100px 5px;
}

.node-configuration {
    background-color: #ffffff;
    overflow-y: auto;
    overflow-x: hidden;
}

.settings-panel {
    padding: 10px 20px 25px 25px;
}

.settings-panel-heading {
    height: 50px;
    background: #f4f4f4;
    margin-top: -10px;
    margin-bottom: 20px;
    margin-left: -25px;
    margin-right: -20px;
    padding-left: 25px;
}

.graph-crm-class,
.graph-type {
    font-size: 15px;
    color: #888;
    padding-left: 10px;
}

.graph-designer {
    background: #fbfbfb;
}

.graph-designer.resource-editor .jstree {
    height: 100%;
}

.graph-designer-graph-content {
    width: 100%;
}

.graph-designer-graph-content .graph-designer-title {
    font-size: 17px;
    font-weight: 500;
    margin-top: 0;
    margin-bottom: 5px;
    color: #555;
    padding: 10px 0 5px 0px;
    display: flex;
    flex-direction:row;
    align-items: center;
}

.graph-designer-title .name {
    padding-left: 5px;
    font-size: 17px;
    margin-top: 2px;
}

.graph-designer-header {
    color: #888;
    font-size: 16px;
    padding-bottom: 5px;
    border-bottom: solid 1px #ddd;
}

.columns label.form-checkbox.form-normal:before, .form-radio.form-normal::before {
    left: 1px;
}

.pad-hor.columns {
    background: #fff;
    padding: 8px 5px 6px 10px;
    /*border: 1px solid #ddd;*/
}

.form-radio.form-normal::before  {
    left: 0px;
}

.widget-container.graph-settings-switch {
    padding-bottom: 0px;
}

.graph-settings-switch-label {
    margin-left: 40px;
    margin-top: -20px;
    margin-bottom: 0px;
}

.graph-settings-switch-subtitle {
    margin-left: 40px;
    margin-top: -5px;
    display: inline-block;
    color: #8ba2b9;
    font-size: 11px;
    position: relative;
    top: -5px;
}

.graph-settings-panel-body {
    padding: 5px 0px;
}



.graph-settings-panel-body .widgets .widget-container div div > input {
    max-width: 500px;
    min-width: 500px;
}

.graph-settings-panel-body .widgets .widget-container div .crm-selector div .chosen-drop .chosen-search > input {
    max-width: 490px;
    min-width: 490px;
}

.graph-settings-panel-body .widgets .widget-container div .colorpicker-component {
    max-width: 250px;
    min-width: 250px;
    padding-left: 5px;
    height: 32px;
}

.graph-settings-panel-body .widgets .widget-container div div div div div select .chosen-container {
    width: 500px;
}

.graph-settings-panel-body .widgets .widget-container div div .domain-input {
    max-width: 480px;
    min-width: 480px;
}

.graph-settings-panel-body .widgets .widget-container div div .domain-input-item {
    max-width: 468px;
    min-width: 468px;
}

.function-node-alert {
    background: #0ab1fc;
    padding: 15px 10px;
    margin-top: -15px;
    margin-left: -5px;
    margin-bottom: 15px;
    font-size: 14px;
    font-weight: 400;
    color: #fff;
}

.edtf-input {
    padding-bottom: 15px;
}

.node-config-item {
    padding: 5px 0px 12px 0px;
}

.node-config-item.pad-top {
    padding: 15px 0px 12px 0px;
}


.concept-label {
    padding-top: 0px;
}

.tree-container {
    overflow-x: scroll;
    padding: 0 0 10px 10px;
}

#container .table-hover>tbody>tr:hover {
    background-color: #4682B4;
    color: #fff;
}

.bg-primary:hover {
    background-color: #3b8dd5;
}

div.dropdown-menu.open {
    min-height: 250px;
}

.underline {
    border-bottom: 1px solid #ddd;
}

.bg-green {
    background: #139F78;
}

.og-grid {
    list-style: none;
    text-align: left;
    width: 100%;
    margin: 0 auto;
    padding: 2px 0;
}

.og-grid li {
    display: inline-block;
    vertical-align: top;
    height: 200px;
    min-width: 180px;
    margin: 10px 5px 5px;
}

.og-grid li>a, .og-grid li>a img {
    border: none;
    outline: none;
    display: block;
    position: relative;
}

.nav-tabs>li.active>a, .nav-tabs>li.active>a:focus, .nav-tabs>li.active>a:hover {
    border: 1px solid #fff;
}

.library-tools-icon {
    font-size: 17px;
    color: #999;
    padding-right: 5px;
}

.nav-tabs.library-tools>li>a {
    height: 40px;
    border: none;
    padding: 2px;
}

.nav-tabs.library-tools>li>a:hover {
    background-color: inherit;
}

.nav-tabs.library-tools>li.active>a {
    background-color: inherit;
    border: none;
}

.chosen-container {
    margin-bottom: 0px;
    color: #8d8d8d;
    line-height: 1.3333333;
}

.chosen-container-multi .chosen-choices li.search-field {
    margin: 2px 3px 0 10px;
}

.chosen-container-single .chosen-single {
    height: 36px;
}

.chosen-container-multi .chosen-choices li.search-choice .search-choice-close {
    background-image: none !important;
}

.list-group-item.active:hover, .list-group-item.active:active, .list-group-item.active:focus {
    background-color: #f9f9f9;
    border-bottom: 1px solid #eee;
    border-top: 1px solid #eee;
    color: #5f5f5f;
}

.switchery>small, .switch>small {
    background: #fff;
    border-radius: 100%;
    box-shadow: 0 1px 3px rgba(0, 0, 0, 0.4);
    height: 30px;
    position: absolute;
    top: 0;
    width: 30px;
}

.switch-small {
    border-radius: 13px;
    height: 13px;
    width: 25px;
}

.switch-small>small {
    height: 13px;
    width: 13px;
}

.node .node-collected, .link.link-collected {
    stroke-width: 3px;
}

.loading-mask {
    position: fixed;
    opacity: .75;
    background-color: grey;
    top: 0;
    bottom: 0;
    left: 0;
    right: 0;
    z-index: 100000000;
}

.loading-mask:after {
    position: fixed;
    opacity: .5;
    color: #454545;
    content: '\f110';
    -webkit-animation: fa-spin 2s infinite linear;
    animation: fa-spin 2s infinite linear;
    display: inline-block;
    font: normal normal normal 14px/1 FontAwesome;
    font-size: 10vw;
    margin-top: 42vh;
    margin-left: 45vw;
    text-rendering: auto;
    -webkit-font-smoothing: antialiased;
    -moz-osx-font-smoothing: grayscale;
    transform: translate(0, 0);
    z-index: 100000001;
}


.loading-mask-string {
    font-size: 22px;
    padding-top: 5%;
    font-weight: 600;
    width: 50%;
    text-align: center;
    top: 25%;
    left: 25%;
    height: 50%;
    position: absolute;
    color: #fff;
    background-color: #000;
    z-index: 8000;
}

.branch-list-loading-mask {
    height: 100%;
    position: relative;
    margin: auto;
    width: 50%;
    padding: 36px;
    text-align: center;
    opacity: .5;
    z-index: 100000001;
}

.branch-list-loading-mask:after {
    position: relative;
    content: '\f110';
    animation: fa-spin 2s infinite linear;
    -webkit-animation: fa-spin 2s infinite linear;
    display: inline-block;
    font: normal normal normal 14px/1 FontAwesome;
    font-size: 30px;
    text-rendering: auto;
    -webkit-font-smoothing: antialiased;
    -moz-osx-font-smoothing: grayscale;
    transform: translate(0, 0);
    z-index: 100000001;
}


.card-form-preview-container.loading-mask {
    position: relative;
    opacity: .5;
    background-color: gray;
    top: 0;
    bottom: 0;
    left: 0;
    right: 0;
    z-index: 100000000;
}

.card-form-preview-container.loading-mask::before {
    position: fixed;
    opacity: .5;
    color: #000;
    content: '\f110';
    -webkit-animation: fa-spin 2s infinite linear;
    animation: fa-spin 2s infinite linear;
    display: inline-block;
    font: normal normal normal 14px/1 FontAwesome;
    font-size: 14vw;
    margin-top: 42vh;
    margin-left: 32vw;
    text-rendering: auto;
    -webkit-font-smoothing: antialiased;
    -moz-osx-font-smoothing: grayscale;
    transform: translate(0, 0);
    z-index: 100000001;
}

.ep-help-body.loading-mask::before {
    position: fixed;
    opacity: .5;
    color: #000;
    content: '\f110';
    -webkit-animation: fa-spin 2s infinite linear;
    animation: fa-spin 2s infinite linear;
    display: inline-block;
    font: normal normal normal 10px/1 FontAwesome;
    font-size: 10vw;
    margin-top: 42vh;
    margin-left: 18vw;
    text-rendering: auto;
    -webkit-font-smoothing: antialiased;
    -moz-osx-font-smoothing: grayscale;
    transform: translate(0, 0);
    z-index: 100000001;
}

.ep-help-body.loading-mask:after {
    display: none;
}

.ep-help-body.loading-mask {
    position: relative;
    opacity: .5;
    background-color: gray;
    top: 0;
    bottom: 0;
    left: 0;
    right: 0;
    z-index: 100000000;
}


.ep-edits {
    position: absolute;
    top: 0px;
    display: table;
    right: 0;
    width: 500px;
    height: 100vh;
    border-left: 1px solid #ddd;
    z-index: 3900;
    background: #fefefe;
}

.ep-edits-body.loading-mask::before {
    position: fixed;
    opacity: .5;
    color: #000;
    content: '\f110';
    -webkit-animation: fa-spin 2s infinite linear;
    animation: fa-spin 2s infinite linear;
    display: inline-block;
    font: normal normal normal 10px/1 FontAwesome;
    font-size: 10vw;
    margin-top: 42vh;
    margin-left: 18vw;
    text-rendering: auto;
    -webkit-font-smoothing: antialiased;
    -moz-osx-font-smoothing: grayscale;
    transform: translate(0, 0);
    z-index: 100000001;
}

.ep-edits-body.loading-mask:after {
    display: none;
}

.ep-edits-body.loading-mask {
    position: relative;
    opacity: .5;
    background-color: gray;
    top: 0;
    bottom: 0;
    left: 0;
    right: 0;
    z-index: 100000000;
}

.ep-help {
    position: absolute;
    top: 0px;
    display: table;
    right: 0;
    width: 500px;
    height: 100vh;
    border-left: 1px solid #ddd;
    z-index: 3900;
    background: #fefefe;
}

.ep-edits-header {
    border: none;
    display: table-row;
    height: 50px;
}

.ep-edits-title {
    float: left;
    padding-left: 15px;
    padding-top: 10px;
}

.ep-edits-title span {
    font-size: 1.6em;
}

.ep-edits-close {
    float: right;
}

.ep-edits-body {
    height: calc(100vh - 50px);
    width: 100%;
    overflow-y: auto;
    display: table-row;
    float: left;
    padding: 0px;
}

.ep-edits-body img {
    max-width: 100%;
}

.ep-edits-body ul {
    padding-left: 20px;
}

.ep-edits-body a {
    color: #4765a0;
}

.ep-edits-toggle div .ion-help {
    padding-left: 3px;
}



.list-divider-dark {
    border-bottom: 1px solid rgba(0, 0, 0, 0.4);
}

.nano>.nano-content {
    font-size: 11px;
    overflow-y: auto;
}

ul .collapse li {
    height: 25px;
}

ul .collapse li:first-of-type {
    margin-top: -10px;
}

ul .collapse li:last-of-type {
    height: 35px;
}

.arches-panel-header {
    font-size: 1.6em;
    padding-left: 25px;
    border-right: 1px solid #ddd;
}

.resource-grid-item {
    float: left;
    width: 100%;
    border-bottom: 1px solid #ddd;
    border-left: 1px solid #ebeef0;
    border-right: 1px solid #ebeef0;
    margin: 0;
}

.resource-grid-item:first-of-type {
    border-top: 1px solid #ddd;
}

.resource-grid-main-container {
    height: 90px;
    background: #ebeef0;
}

.report-image-grid .resource-grid-item:last-of-type .resource-grid-tools-container .btn-group ul {
    margin-top: -331px;
}

.report-provisional-flag {
    padding: 15px;
    margin-top: 0px;
    padding-left: 25px;
    border-bottom-style: solid;
    border-bottom-color: #DF2E6A;
    border-bottom-width: 1px;
    background-color: #F799B9;
    color: #fff;
}

.resource-report .fullyprovisional {
    display: none;
}

.dl-horizontal.provisional {
    border-style: solid;
    margin-right: 25px;
    margin-left: -20px;
    background: #fdfdfd;
    padding: 10px;
    border-color: #ddd;
    border-width: 1px;
}



.report-card-provisional-flag {
    background-color: #f8f8f8;
    padding: 5px 10px;
    margin-left: -20px;
    margin-right: 25px;
    border-top: solid 1px #ddd;
    border-left: solid 1px #ddd;
    border-right: solid 1px #ddd;
}

.resource-grid-main {
    padding-top: 10px;
    padding-left: 0;
}

.resource-grid-main-container.active {
    background: #f6f6f6;
}

.resource-grid-icon {
    height: 42px;
    width: 42px;
    padding-left: 12px;
    padding-top: 12px;
    color: #999;
    transform: translate(0px, 7px);
    background: #ebeef0;
    border: 1px solid #ddd;
    margin-bottom: 10px;
}

.resource-grid-icon-highlight {
    background: #fbfbfb;
    color: #777;
    border-color: #bbb;
}

.resource-grid-item:hover {
    cursor: pointer;
    border-left: 1px solid #d5d5d5;
    border-right: 1px solid #d5d5d5;
    opacity: 1.0;
    background: #f9f9f9;
}

.resource-grid-title {
    font-weight: normal;
    padding: 3px 20px 0 20px;
    font-size: 1.416em;
    line-height: 50px;
    display: inline-block;
}

.resource-grid-subtitle {
    padding-left: 69px;
    margin-top: -20px;
    color: #999;
    font-size: 11px;
    width: 500px;
    white-space: nowrap;
    overflow: hidden;
    text-overflow: ellipsis;
}

.resource-grid-tools-container {
    position: absolute;
    right: 20px;
    top: 22px;
}

.report-image-grid .resource-grid-item:last-of-type .resource-grid-tools-container .btn-group .manage-menu {
    margin-top: 0px;
}

.resource-grid-tools-container a:last-of-type {
    padding-right: 0;
}

.hightlight-tool {
    color: #4F49DB;
    font-weight: 600;
}

.eh-timeline-panel {
    overflow-y: auto;
    height: calc(100vh - 60px);
    background: #ebeef0;
}

.eh-timeline-time {
    max-width: 150px;
    margin-top: 7px;
}

.eh-timeline-stat {
    width: 140px;
}

.eh-timeline-label {
    margin-left: 150px;
}

.panel .eh-timeline-label:after {
    border-right-color: #fff;
}

.eh-timeline-header {
    padding-left: 20px;
}

.eh-timeline {
    margin-left: 20px;
    padding-right: 25px;
}

.eh_resource_descriptors {
    display: flex;
    flex-direction: column;
    margin-top: -6px;
}

.eh_resource_descriptors h4.report-toolbar-title {
    margin-top: -10px;
}

.eh_description {
    font-size: 11px;
    color: #777;
    padding-left: 25px;
    margin-top: -15px;
}

.timeline:before {
    left: 69px
}

.timeline:after {
    left: 67px
}

.panel .timeline, .panel .timeline-time .eh-timeline-time {
    background: #ebeef0;
}

.panel .eh-timeline-time {
    background: #ebeef0;
}

.panel .eh-timeline-label {
    box-shadow: none;
    background-color: #fff;
    border: 1px solid #e3e3e3;
}

.panel .eh-timeline-stat .timeline-icon {
    box-shadow: 0 0 0 7px #ddd;
}

.eh-timeline:before {
    margin-left: 20px;
}

.eh-timeline:after {
    margin-left: 20px;
}

.eh-footer {
    padding: 10px;
    margin: 20px -10px -10px -10px;
    background: #f8f8f8;
    border-top: 1px solid #ddd;
}

.eh-edit-title {
    font-size: 14px;
    font-weight: 600;
    color: #666;
}

.eh-node-group {
    padding-left: 10px;
}

.tile-data-list {
    list-style: none;
    padding-left: 20px;
}

.tile-data-item {
    font-weight: 600;
    color: #777;
}

.tile-node-name {
    width: 245px;
    display: table-cell;
    text-align: right;
    text-overflow: ellipsis;
    white-space: nowrap;
    overflow: hidden;
}

.tile-node-value {
    font-weight: 400;
    padding-left: 10px;
    display: table-cell;
}

.flex {
    display: -ms-flexbox;
    display: -webkit-flex;
    display: flex;
    -ms-flex: 1;
    -webkit-flex: 1;
    flex: 1;
    min-height: 0;
}

.content-panel {
    display: -ms-flexbox;
    display: -webkit-flex;
    display: flex;
    -webkit-flex-direction: column;
    -ms-flex-direction: column;
    flex-direction: column;
    width: 100%;
    height: calc(100vh - 50px);
    position: relative;
}

.flexrow {
    -webkit-flex-direction: row;
    -ms-flex-direction: row;
    flex-direction: row;
}

.resource-search-container {
    display: flex;
}

.resource-search-container .row.widget-wrapper {
    padding: 0px;
    min-width: 250px;
    max-width: 550px;
}

.edit-panel {
    position: absolute;
    top: 0;
    height: 100vh;
    width: 100%;
    background: #ebeef0;
    z-index: 900;
    opacity: 1.0;
    transition: all .25s ease;
}

.edit-panel-search-bar {
    position: absolute;
    left: 40px;
    padding-top: 10px;
}

.edit-panel-search-bar+.edit-panel-menu-bar {
    left: 170px;
}

.edit-menu {
    position: absolute;
    top: 36px;
    left: 220px;
    height: 100vh;
    width: 50px;
}

.edit-menu-item {
    height: 60px;
    border-left: 3px solid #ebeef0;
    border-bottom: 1px solid #ddd;
    background: #fff;
    opacity: .99;
    position: relative;
}

.edit-menu-item.disabled {
    margin-left: 0.5px;
}

.edit-menu-item:hover {
    background: #f8f8f8;
    border-left: 3px solid #579ddb;
    cursor: pointer;
    opacity: 1.0;
    color: #666;
}

.edit-menu-item a i {
    margin-left: 15px;
    margin-top: 13px;
}

.menu-item-title {
    font-size: 14px;
    color: #777;
}

.menu-item-subtitle {
    font-size: 11px;
    padding-left: 33px;
    padding-right: 5px;
    width: 220px;
    white-space: nowrap;
    overflow: hidden;
    text-overflow: ellipsis;
}

.edit-menu-item.selected {
    background: #f4f4f4;
    border-left: 3px solid #579ddb;
    opacity: 1.0;
}

.edit-menu-item.disabled:before {
    content: "";
    position: absolute;
    top: 0;
    background: rgba(255, 255, 255, 0.66);
    bottom: 0;
    left: -4px;
    right: 0;
    z-index: 1;
    cursor: not-allowed;
}

.edit-menu-item.disable:hover {
    border-left: 3px solid #ebeef0;
    background: #fff;
    opacity: .99;
}

.find-widget {
    position: absolute;
    left: 100px;
    top: 10px;
    width: 450px;
    z-index: 10;
}

.graph-list-header .find-widget {
    z-index: 1;
}

.o-pane {
    background: rgba(17, 17, 17, 0.5);
    height: 690px;
}

.list-group-item:hover {
    cursor: pointer;
}

.effect:hover {
    cursor: default;
}

.bg-trans {
    background: transparent;
}

.btn-flat {
    height: 38px;
    color: #fff;
    background: #ddd;
    font-size: 14px;
    padding-top: 5px;
}

.btn-flat:active {
    box-shadow: none;
}

.btn-flat:hover {
    color: #fff;
    background: #8ce196;
}

.demo-icon-font {
    font-size: 14px;
    margin-bottom: 6px;
    padding-top: 4px;
    padding-bottom: 4px;
}

.demo-icon-font:hover {
    cursor: pointer;
    background: #eee;
}

.demo-icon-font .selected {
    background: #eee;
}

.library-in {
    position: absolute;
    top: -10px;
    height: 100vh;
    left: 0;
    width: 300px;
    background: #fff;
    border-left: 1px solid #ddd;
    border-right: 1px solid #ddd;
    overflow-y: scroll;
    transition: all .5s;
}

.library-item {
    height: 103px;
    background: #fdfdfd;
    border-bottom: 1px solid #ddd;
    margin-left: -10px;
    padding: 0 10px 10px 20px;
}

.library-item-subtitle {
    margin-top: 0;
    margin-bottom: 0;
    font-size: 12px;
    color: #888;
    overflow: hidden;
    text-overflow: ellipsis;
    max-height: 89px;
}

.library-card-body {
    height: 116px;
    padding: 5px 20px 25px;
    color: #888;
    margin-top: -10px;
    overflow-y: hidden;
}

.library-card-panel-title {
    font-size: 1.2em;
    margin-bottom: -10px;
}

.list-item-name {
    font-size: 14px;
    margin-top: -5px;
    text-overflow: ellipsis;
    white-space: nowrap;
    overflow: hidden;
}

.list-item-model-name {
    font-size: 12px;
    font-size: 12px;
    margin-top: 1px;
    padding-left: 3px;
}

.node-list-details {
    position: absolute;
    font-size: 11px;
    top: 70px;
    width: 100%;
    padding: 5px;
    margin-left: -5px;
    background: #fff;
    overflow-y: hidden;
    height: 108px;
}

.rr-fdg-description {
    font-size: 12px;
    line-height: 1.35;
    color: #888;
    background: #fff;
    overflow: scroll;
    text-overflow: ellipsis;
    display: -webkit-box;
    -webkit-box-orient: vertical;
    -webkit-line-clamp: 3;
    height: 70px;
}

.node-list-footer {
    position: absolute;
    font-size: 11px;
    top: 70px;
    width: 100%;
    border-top: 1px solid #ddd;
    padding-left: 5px;
    padding-top: 10px;
    padding-bottom: 11px;
    margin-left: -5px;
    background: #fafafa;
}

.resource-graph-node-icon {
    display: block;
    height: 20px;
    width: 20px;
    line-height: 20px;
    border-radius: 50%;
    color: white;
    text-align: center;
    font-size: 0.7em;
}

.related-node-details .graph-name {
    display: flex;
    flex-direction: row;
    padding-top: 1px;
}

.node-list-footer a {
    color: steelblue;
    font-weight: 500;
    padding-right: 10px;
    height: 38px;
}

.node-list-footer a i {
    padding-right: 2px;
}

.resource-list a.chosen-single {
    background: transparent;
    color: #333;
    font-size: 22px;
    height: 40px;
    padding-top: 0;
    border-color: transparent;
}

.resource-list a.chosen-single div b {
    margin-top: -8px;
}

.resource-list .chosen-drop .chosen-results {
    background: #fff;
    color: #555;
    border-width: 1px;
}

.resource-list .chosen-drop {
    border-width: 1px;
}

.resource-list .chosen-container-active .chosen-with-drop {
    border: 1px solid #ddd;
}

.form-toolbar {
    position: absolute;
    height: 60px;
    right: 0;
    left: 0;
    border-left-width: 0;
    border-bottom: 1px solid #ddd;
    z-index: 2;
    background: #f8f8f8;
    transition: all .5s;
}

.form-container {
    position: absolute;
    left: 0;
    top: 56px;
    width: 100%;
    padding-left: 10px;
    padding-right: 10px;
    border-right: 1px solid #ddd;
    transition: all .5s;
}

.card-preview {
    position: absolute;
    top: 56px;
    left: 0;
    right: 0;
    padding: 10px;
}

.ion-asterisk.widget-label-required {
    padding-left: 3px;
    font-size: 9px;
    margin-top: 2px;
    position: absolute;
}

#container.cls-container.arches-login {
    background: rgb(236,238,241);
}

.arches-login > .cls-header {
    background: rgb(236,238,241);
}

.arches-login div .cls-brand:after {
    background: rgb(236,238,241);
}

.cls-content.arches-signin {
    padding-top: 20px;
}

.login-panel-header.arches-signin {
    font-size: 28px;
}

.arches-signin-subtext {
    padding: 0px 5px 10px 5px;
    color: #888;
}

.arches-signin .login-panel {
    border: 1px solid #ddd;
}

.arches-signin .panel-footer {
    color: #888;
    padding: 15px 0px;
}

.arches-signin .panel-footer a {
    color: steelblue;
    font-weight: 600;
}

.arches-signin-btn {
    padding-top: 0px;
    padding-bottom: 10px;
}

.account-management {
    margin-top: 10px;
    margin-bottom: 20px;
    border-top: 1px solid #ddd;
}

.cls-container .account-management a {
    color: steelblue;
}

.account-link {
    padding: 5px 0px;
    display: block;
}

.account-link:first-child {
    padding-top: 25px;
}

#login-form {
    padding: 10px 5px;
}

.login-panel {
    opacity: .9;
}

.login-panel-header {
    font-size: 2.4em;
    margin-top: 0;
    padding-bottom: 5px;
    font-weight: 300;
}

.change-password-form.popover {
    display: block;
    margin-top: 65px;
    font-size: 14px;
    width: 250px;
    border: 1px solid rgba(0,0,0,.2);
}

.change-password-form .panel {
    margin-bottom: 0px;
}

.profile-summary-page .password-success {
	color: green;
	position: absolute;
	top: 50px;
}

.profile-toolbar {
    top: 50px;
    width: 100%;
    height: 50px;
    background: #f8f8f8;
    border-bottom: 1px solid #ddd;
}

.change-password-form .error-message  {
    font-size: 11px;
    color: #880000;
    padding: 2px;
}

.change-password-form .error-message-container  {
    display: flex;
    flex-direction: column;
    align-content: center;
}

.change-password-form .panel-body {
    padding: 20px 15px;
}

.change-password-form .panel-heading {
    text-align: left;
    position: relative;
    padding-top: 10px;
    height: 40px;
    background-color: #f5f6f7;
    color: #5c7174;
    padding-left: 15px;
    line-height: 1.1;
    border-bottom: solid 0.5px #babebf;
    font-weight: 300;
}

.change-password-buttons {
    display: flex;
    flex-direction: row;
    justify-content: space-between;
    width:100%;
}

.img-login {
    background-image: url(../img/backgrounds/easter_island_night.jpg);
}

.concept_tree {
    padding: 13px;
}

ul.jqtree-tree div.jqtree_common {
    display: block;
    color: #333;
    border: 1px solid #ccc;
    text-decoration: none;
    font-weight: 700;
    background: linear-gradient(top, #fafafa0, #eee100);
    -webkit-border-radius: 3px!important;
    border-radius: 3px!important;
    box-sizing: border-box;
    -moz-box-sizing: border-box;
    margin: 5px 0;
    padding: 5px 10px;
}

ul.jqtree-tree li.jqtree-selected>.jqtree-element, ul.jqtree-tree li.jqtree-selected>.jqtree-element:hover {
    background-color: #ddd;
    text-shadow: 0 1px 0 rgba(255, 255, 255, 0.7);
}

ul.jqtree-tree div.jqtree_common:hover {
    color: #2ea8e5;
    background: #fff;
}

ul.jqtree-tree .jqtree-toggler {
    position: absolute;
}

.jqtree-tree li.jqtree-folder {
    display: block;
    position: relative;
    font-size: 13px;
    line-height: 20px;
    margin: 0;
    padding: 0;
}

.jqtree-tree .jqtree-title.jqtree-title-folder {
    position: relative;
    left: 1.5em;
}

.jqtree-tree .jqtree-title {
    color: #1C4257;
    vertical-align: middle;
    margin-left: 0;
}

.jqtree-tree .jqtree-loading>div a {
    content: url(../img/select2-spinner.gif);
}

ul.jqtree-tree li.jqtree-ghost {
    margin: 0;
}

.jqtree-border {
    border: dashed 1px #00f;
    -webkit-border-radius: 3px!important;
    border-radius: 3px!important;
    box-sizing: border-box;
    -moz-box-sizing: border-box;
    padding: 0 5px;
}

ul.jqtree-tree li.jqtree-ghost span.jqtree-line {
    background-color: #fff;
    opacity: 0.6;
    border: dashed 1px #00f;
    height: 35px;
    width: 100%;
    position: relative;
    left: 0;
    top: 0;
}

.concept_result {
    font-weight: 700;
}

.term-search-item {
    font-weight: 400;
}

.term-search-group {
    font-weight: 700;
}

.concept_result_schemaname {
    font-size: 11px;
    padding-left: 10px;
}

.layer-list .fdg-node-filter {
    margin-right: 20px;
    margin-left: 20px;
}

.layer-list.search {
    background: #f4f4f4;
    border-bottom: 1px solid #ddd;
    padding-top: 10px;
}

.node-current {
    stroke: #454545;
    stroke-width: 2px;
    fill: #dcecfa;
    opacity: 1.;
    cursor: pointer;
}

.node-current-label {
    stroke: #999;
    font-size: 21px;
    font-weight: 900;
    fill: #fcfcfc;
    opacity: 1.;
    text-anchor: middle;
    pointer-events: none;
}

.node-descendent {
    stroke: #ededed;
    fill: #fefefe;
    opacity: 1.;
    stroke-width: 4px;
    cursor: pointer;
}

.node-descendent-label {
    font-size: 12px;
    font-weight: 400;
    fill: #c2c2c2;
    opacity: 1.;
    text-anchor: middle;
    pointer-events: none;
}

.node-ancestor {
    /* Nodes that are unselected or not highlighted as neighbors during mousover */
    stroke: #454545;
    fill: #dcecfa;
    opacity: 1.;
    stroke-width: 1px;
    cursor: pointer;
}

.node-ancestor-label {
    font-size: 16px;
    font-weight: 300;
    fill: #a2a2a2;
    opacity: 1.;
    text-anchor: middle;
    pointer-events: none;
}

.relatedlink {
    stroke: #4291d7;
    stroke-width: 3px;
    stroke-dasharray: 8, 5;
}

.linkMouseover {
    /*Styles the link between selected/moused-over nodes*/
    stroke: #063967;
    stroke-opacity: .6;
    stroke-width: 5px;
}

.nodeLabels {
    font-size: 11px;
    fill: #454545;
    text-anchor: middle;
}

.node_info {
    width: 320px;
    height: auto;
    background-color: #FFF;
    -webkit-border-radius: 12px;
    -moz-border-radius: 2px;
    border-radius: 2px;
    -webkit-box-shadow: 1px 1px 2px rgba(0, 0, 0, 0.4);
    -moz-box-shadow: 1px 1px 4px rgba(0, 0, 0, 0.4);
    box-shadow: 1px 1px 4px rgba(0, 0, 0, 0.4);
    padding: 15px;
}

.node-selected {
    fill: #aacdec;
    stroke: #115fa5;
}

.node-current-over, .node-ancestor-over {
    /* The currently moused-over node */
    stroke: #115fa5;
    stroke-width: 5px;
    fill: #dcecfa;
    opacity: 1.0;
    cursor: pointer;
}

.node-descendent-over {
    stroke: #115fa5;
    stroke-width: 8px;
    fill: #dcecfa;
    opacity: 1.;
    cursor: pointer;
}

#nodeCrud p, .node_info p {
    font-family: sans-serif;
    line-height: 20px;
    margin: 0;
}

#nodeCrud.hidden, ul.jqtree-tree li.jqtree-ghost span.jqtree-circle, .node_info.hidden {
    display: none;
}

.config-panel {
    position: absolute;
    top: 0;
    right: 0;
    bottom: 5px;
    height: 100vh;
    padding: 10px;
}

.item-selected {
    background-color: #fafafa;
}

.card-item {
    position: relative;
    height: 24px;
    width: 220px;
    font-weight: 700;
    font-size: 1.25px;
    margin-left: -20px;
    padding: 5px 5px 5px 10px;
}

.card-item:hover {
    background-color: #fafafa;
    cursor: pointer;
}

.primary-descriptors-card-container {
    margin-top: -5px;
    margin-left: 0px;
    padding-left: 15px;
    padding-right: 15px
}

.primary-descriptors-container {
    border: 1px solid #ddd;
    min-height: 450px;
}

.panel-padding-bottom {
    padding-bottom: 20px;
}

.widget-container {
    padding: 10px 15px 25px;
}

a.selected {
    font-weight: 600;
    font-size: 13px;
    color: #123;
}

.tile-record {
    display: inline-block;
    font-size: 11px;
}

.dark-colored-text {
    color: #25256b;
}

.panel-section-title {
    font-size: 1.3em;
    font-weight: 400;
}

.form-divider {
    border-top: 1px solid #eee;
    margin-top: 10px;
}

.cd-dark .panel-body .form-divider {
    border-top: 1px solid rgba(0, 0, 0, 0.1);
}

.functions .chosen-choices {
    height: 32px;
    background: #314151;
    border: 1px solid #314151;
    color: #fff;
}

textarea:placeholder {
    top: 0;
}

.design a.chosen-single {
    height: 36px;
    background: #fff;
    border: 1px solid #ddd;
    color: #999;
}

.design .chosen-drop .chosen-results {
    background: #fff;
    color: #123;
    margin-bottom: 0;
}

.editable {
    border: 1px solid #4682B4;
    display: inline-block;
    margin-bottom: 7px;
    margin-top: 7px;
    margin-left: 20px;
}

.editable-card {
    margin-left: -10px;
    margin-right: -10px;
    padding: 5px 15px;
}

span.editable-card i.fa.fa-align-justify:hover {
    cursor: move;
}

.widgets {
    border-bottom-width: 1px;
}

.report li {
    margin-left: -10px;
    padding-left: 5px;
}

.report li:not(:first-child) {
    margin-top: 20px;
    padding-top: 10px;
    padding-bottom: 20px;
    border-top: 1px solid #ddd;
}

.report li:nth-child(2) {
    background-color: #fafafa;
    margin-left: -40px;
    padding-left: 35px;
}

.report-image-grid {
    width: 100%;
    margin-bottom: 20px;
}

.navbar-top-links .dropdown-menu .recent-additions-container {
    margin-top: 10px;
    padding: 0 30px;
}

.recent-additions-container {
    padding-left: 20px;
}

.dataTables_scrollBody {
    max-height: 65vh !important;
}

.card-grid {
    -ms-flex: 1;
    -webkit-flex: 1;
    flex: 1;
    margin: 5px
}

.card-grid-item {
    float: left;
    width: 290px;
    border: 1px solid #ddd;
    background: #fff;
    opacity: .9;
    margin: 3px;
}

.card-grid-item:hover {
    cursor: pointer;
    opacity: 1.0;
    border: 1px solid #aaa;
}

.card-grid-item.disabled {
    float: left;
    width: 290px;
    border: 1px solid #ddd;
    opacity: .79;
    margin: 3px;
}

.card-grid-item.disabled:hover {
    cursor: default;
}

div.card-grid-item.selected {
    border: 1px solid #aaa;
    opacity: 1.0;
}

.form-warning {
    font-size: 12px;
    color: #b20000;
}

.card-search {
    margin-top: 3px;
    height: 48px;
    min-width: 300px;
    max-width: 600px;
}

div.jqtree-element.jqtree_common:hover {
    background-color: #49596A;
}

ul.jqtree-tree ul.jqtree_common {
    list-style: none outside;
    margin-left: 12px;
    margin-right: 0;
    margin-bottom: 2px;
    display: block;
}

ul.jqtree-tree .jqtree-title {
    color: #93a6b9;
    margin-top: 2px;
    margin-bottom: 2px;
    font-size: 13px;
}

ul.jqtree-tree li.jqtree-selected>.jqtree-element, ul.jqtree-tree li.jqtree-selected>.jqtree-element:hover {
    background: none;
    background-color: #49596A;
    text-shadow: none;
}

div.jqtree-element.jqtree_common {
    text-overflow: ellipsis;
    padding: 2px 0;
}

ul.jqtree-tree .jqtree-element {
    color: #93a6b9;
}

ul.jqtree_common li.jqtree-folder {
    margin-bottom: 4px;
}

#container #profile-table td {
    border-top: 1px solid rgba(0, 0, 0, 0.0);
}

.profile-summary-page {
	width: 100%;
	background: #fff;
}

.profile-summary-page .img-responsive {
	max-height: 249px;
}

.profile-report {
    height: 250px;
    background: #f2f2f2;
    width: 100%;
    padding: 40px 150px 0px 150px;
    border-bottom: 1px solid #ccc;
}

.profile-list {
    width: 100%;
    padding: 40px 100px 50px 100px;
    min-height: 170px;
    border-bottom: 1px solid #ccc;
}

.profile-sections {
    padding: 0px 0px;
    min-height: 650px;
}

.profile-projects {
    height: 100vh;
}

.btn-profile {
	width: 65px;
}

.profile-full-name {
    position: absolute;
    color: #fff;
    font-size: 2.6em;
    top: 140px;
    left: 100px;
}

.profile-e-mail {
    position: absolute;
    color: #fff;
    font-size: 16px;
    top: 180px;
    left: 100px;
    color: #aaa;
    font-weight: 500;
}

.profile-header {
    font-size: 21px;
}

.account-summary {
    margin-top: -30px;
    height: 200px;
    background: #a1f1f1;
}

.profile-label-shim {
    margin-top: -5px;
    color: #777;
}

.btn-profile-password {
    background: #fff;
    border-width: 0px;
    margin-top: -20px;
    margin-left: -12px;
    color: #579ddb;
}

.account-tips {
    margin-top: 10px;
    font-size: 13px;
    color: #888;
}

.account-input {
    max-width: 300px;
}

.account-label {
    font-size: 14px;
    font-weight: 500;
}

.btn-profile-password:hover {
    background: #fff;
    color: #579ddb;
}

.btn-profile-password:focus {
    background: #fff;
    color: #579ddb;
}

.btn-profile-password.btn-default:active {
    background-color: #fff;
    border-width: 0px;
    color: #579ddb;
}

.btn-profile-password.btn:not(.disabled):not(:disabled):active, .btn:not(.disabled):not(:disabled).active {
    box-shadow: none;
}

.password-rules {
    margin-top: -5px;
    font-size: 12px;
    color: #555;
}

.password-rule {
    color: #888;
    font-size: 13px;
    padding-left: 5px;
    padding-bottom: 3px;
}

.password-rule span {
	padding-left: 3px;
    font-size: 12px;
}

.password-rule i {
    font-size: 11px;
}

.device-summary {
    font-size: 13px;
    margin-bottom: -5px;
}

.device-listing {
    float: left;
    margin-top: -20px;
    padding-left: 0px;
}

.device-listing li:not(:first-child) {
    margin-left: 20px;
}

.device-list-item {
    display: inline-block;
    padding: 10px;
}

.project-search-widget {
    position: absolute;
    top: -45px;
    width: 250px;
}

.profile-default-message-panel {
    text-align: center;
    padding-top: 10px;
    padding-bottom: 20px;
    font-size: 17px;
    color: #888;
}

.apple_app_store_icon {
    height: 50px;
    padding-top: 10px;
}

.android_app_store_icon {
    height: 58px;
    margin-top: 11px;
}

.library-tools {
    padding-left: 15px;
    margin-top: -3px;
    border-bottom: none;
}

.library-tools-icon:hover {
    cursor: pointer;
    color: #123;
}

.graph-container {
    position: absolute;
    top: 0;
    left: 0;
    width: calc(100%-220px);
}

.no-icon {
    left: 10px;
    width: 300px;
    font-size: 13px;
    cursor: move;
}

.editable-help {
    display: inline-block;
    margin-right: 20px;
    padding: 7px 12px;
}

.ep-toolbar {
    display: -ms-flexbox;
    display: -webkit-flex;
    display: flex;
    -ms-flex-align: center;
    -webkit-align-items: center;
    align-items: center;
    width: 100%;
    height: 50px;
    background: #fff;
    border-bottom: 1px solid #ddd;
    z-index: 3000;
}

.ep-menu {
    position: absolute;
    top: 50px;
    bottom: 0;
    z-index: 4000;
}

.ep-menu-panel {
    position: absolute;
    top: 0;
    bottom: 0;
    width: 250px;
    background: #fff;
    border-right: 1px solid #ddd;
    margin: 0;
}

.editor-tools {
    width: 274px;
}

.ep-menu-list {
    position: absolute;
    top: 0;
    left: 0;
    list-style: none;
    height: 100vh;
    border-right: 1px solid #ddd;
    background: #fcfcfc;
}

.ep-menu-footer {
    position: absolute;
    bottom: 0;
    width: 100%;
    height: 50px;
}

.ep-tools {
    cursor: pointer;
    border-right: 1px solid #ddd;
    border-bottom: 1px solid transparent;
    height: 50px;
    display: -ms-flexbox;
    display: -webkit-flex;
    display: flex;
    -ms-flex-align: center;
    -webkit-align-items: center;
    align-items: center;
    padding-left: 10px;
    padding-right: 20px;
}

.ep-tools:hover {
    background: #f8f8f8;
    border-bottom: 1px solid #ddd;
    border-left: 1px solid #ddd;
}

.navbar-top-links>li>a.navbar-button {
    height: 49px;
    width: 50px;
    background: #fff;
    text-align: center;
    border-left: 1px solid #ddd;
}

.navbar-top-links>li>a.navbar-button:hover {
    border-left: 1px solid #ddd;
    background: #f8f8f8;
}

.navbar-top-links>li>a.navbar-button:active {
    border-left: 1px solid #ddd;
    background: #f8f8f8;
}

.navbar-top-links>li>a.navbar-button:focus {
    border-left: 1px solid #ddd;
    background: #f8f8f8;
}

.ep-tools-right {
    border-right: none;
    border-left: 1px solid #ddd;
    font-size: 17px;
    padding-left: 16px;
    padding-right: 20px;
    min-width: 50px;
    max-width: 50px;
}

.ep-tools-right a:first-child {
    margin: auto;
}

.ep-tools-login {
    border: none;
    padding-left: 16px;
    padding-right: 20px;
    vertical-align: middle
}

.ep-tool-title {
    font-size: 14px;
    font-weight: 600;
    color: #666;
    border-left: 1px solid transparent;
}

.ep-tools-title {
    height: 50px;
    margin-right: auto;
    overflow: hidden;
}

.ep-graph-title {
    font-size: 1.6em;
    padding-left: 15px;
    padding-top: 5px;
}

.ep-graph-title-icon {
    height: 40px;
    width: 40px;
    transform: translate(0px, 0px);
    color: #666;
    background: #f4f4f4;
}

.ep-content {
    color: #666;
    transition: all .25s ease;
}

.ep-form-toolbar {
    display: -ms-flexbox;
    display: -webkit-flex;
    display: flex;
    -ms-flex-align: center;
    -webkit-align-items: center;
    align-items: center;
    width: 100%;
    min-height: 55px;
    background: #fafafa;
    border-bottom: 1px solid #e9e9e9;
}

.ep-form-toolbar div:nth-last-child(2) {
    margin-right: auto;
}

.ep-form-toolbar-title {
    font-size: 16px;
    font-weight: 400;
    color: #666;
    padding-left: 15px;
}

.ep-form-toolbar-tools {
    margin-right: 10px;
    -ms-justify-content: flex-end;
    -webkit-justify-content: flex-end;
    justify-content: flex-end;
}

.ep-form-content {
    z-index: 1;
    padding: 12px;
    transition: all .30s ease;
    -ms-flex: 1;
    -webkit-flex: 1;
    flex: 1;
    overflow-y: scroll;
}

.alert-active .ep-form-content {
    top: 140px;
}

.ep-card-search {
    width: 400px;
    padding: 5px 15px;
}

.resource-toolbar {
    min-height: 60px;
    background: #f4f4f4;
    border-bottom: 1px solid #e4e4e4;
}

.resource-selector {
    height: 60px;
    background: #fff;
    border-bottom: 1px solid #ddd;
    padding: 10px;
}

.ep-help {
    position: absolute;
    top: 0px;
    display: table;
    right: 0;
    width: 500px;
    height: 100vh;
    border-left: 1px solid #ddd;
    z-index: 3900;
    background: #fefefe;
}

.ep-help-header {
    border: none;
    display: table-row;
    height: 50px;
}

.ep-help-title {
    float: left;
    padding-left: 15px;
    padding-top: 10px;
}

.ep-help-title span {
    font-size: 1.6em;
}

.ep-help-close {
    float: right;
}

.ep-help-body {
    width: 100%;
    overflow-y: auto;
    padding: 0px 15px;
    position: absolute;
    bottom: 0;
    top: 50px;
}

.ep-help-body img {
    max-width: 100%;
}

.ep-help-body ul {
    padding-left: 20px;
}

.ep-help-body a {
    color: #4765a0;
}

.ep-help-topic-content {
    display: none;
}

.ep-help-toggle div .ion-help {
    padding-left: 3px;
}

.ep-help-table {
    width: 100%;
    margin-top: 5px;
    margin-bottom: 10px;
}
.ep-help-table tr th {
    border-bottom: solid grey 1px;
}
.ep-help-table tr {
    border-bottom: dashed grey 1px;
}
.ep-help-table tr td {
    vertical-align: top;
    color: grey;
    padding: 5px 3px 5px 3px;
}
.ep-help-table tr td:first-of-type {
    color: red;
}
.ep-help-table-header {
    font-weight: 700;
}

.ep-help-topic-toggle > h4 {
    display: inline-block;
}

.reloadable-img {
    border: 2px solid #eee;
}

.ep-help-img-link {
    float: right;
    font-weight: 600;
}

.ep-card-tools-panel {
    padding: 7px;
    background: #fdfdfd;
    border-right: 1px solid #e9e9e9;
}

.left-column-container.ep-card-tools-panel {
    margin-bottom: 0px;
}

#node-listing .panel {
    box-shadow: none;
}

.card-tree-container {
    margin-right: -9px;
    margin-left: -9px;
}

.card-tree-list {
    list-style: none;
    font-size: 12px;
    color: #888;
    padding-top: 0px;
    margin-top: 1px;
}

ul.card-tree-list-item {
    margin-left: -40px;
}

li.card-tree-list:last-of-type {
    margin-bottom: 0px;
}

.card-tree-list a {
    color: #777;
}

.card-tree-list.selected a {
    color: #666;
    font-weight: 600;
}

ul div .card-tree-list .cc-link {
    margin-left: 0px;
}

ul div .card-tree-list span {
    margin-left: 15px;
}

ul div .card-tree-list span .card-tree-list-item .card-tree-list-icon {
    margin-left: 30px;
}

.report-tree-list {
    margin-bottom: 0px;
}

.node-indent a {
    padding-left: 30px;
}

.expando {
    position: absolute;
    font-size: 14px;
    cursor: pointer;
    display: none;
    right: 13px;
    top: 10px;
}

.card-tree-list a:hover .expando {
    display: block;
}

.bg-card {
    background: #46bbdc;
    color: #fff;
}

.bg-report-card {
    background: #9EE0F3;
    color: #fff;
    font-weight: 400;
}

.ep-card-crud {
    position: absolute;
    top: 100px;
    bottom: 0;
    left: 200px;
    width: 250px;
}

.ep-card-crud-container {
    margin: 10px;
}

.ep-card-crud-container > div.panel {
    border: 1px solid #3b8dd5;
}

.dz-cancel {
    border-radius: 50%;
    background: #FFA08E;
}

.ep-card-crud-container:last-of-type {
    margin-bottom: 200px;
}

.flex.relative {
    max-width: calc(100% - 1px);
}

.left-column-crud-container {
    -ms-flex: 0 0 275px;
    -webkit-flex: 0 0 275px;
    flex: 0 0 275px;
    margin-top: -1px;
    margin-bottom: 0px;
    background-color: #fafafa;
    width: 275px;
    padding: 7px;
    border-right: solid 1px #dddddd;
    overflow-y: auto;
    overflow-x: hidden;
}

.left-column-container {
    -ms-flex: 0 0 250px;
    -webkit-flex: 0 0 250px;
    flex: 0 0 250px;
    margin-bottom: 0px;
    background-color: #f0f0f0;
    width: 200px;
    padding: 0px 7px 7px 7px;
    border-right: solid 1px #dddddd;
    overflow-y: auto;
    overflow-x: hidden;
}

.left-column-container.graph-designer {
  overflow-y: hidden;
}

.form-list {
    padding-top: 0px;
    background: #f0f0f0;
    padding-bottom: 31px;
}

.form-list .grid {
    border-top: none;
}

.provisional-edits {
    pointer-events: none;
    cursor: default;
    padding: 3px 5px 5px 5px;
    margin-right: 10px;
    background: #FFB700;
    color: #fff;
}

.has-provisional-edits {
    color: #FFD15B;
}

.provisional-edits-list {
    width: 0px;
    background-color: #f0f0f0;
    padding: 0px;
    border-style: solid;
    border-color: #ccc;
    border-width: 1px;
    margin-top: 0px;
}

.edit-message-container {
    background: #FFD15B;
    color: #fff;
    font-weight: 700;
    border-bottom: 1px solid #FFB700;
    height: 50px;
    margin-top: -15px;
    margin-bottom: 15px;
    margin-left: -25px;
    margin-right: -25px;
    padding: 15px 25px;
}

.edit-message-container .reset-authoritative {
    float: right;
    color: #fff;
    font-weight: 600;
    background: #db9a00;
    padding: 5px;
    margin-top: -3px;
}


.edit-message-container.approved {
    background: #C8F89A;
    border-bottom: 1px solid #9CEC4F;
    border-top: 1px solid #9CEC4F;
    color: #24B06D;
}



.edit-message-container-user {
    font-weight: 700;
}

.new-provisional-edits-list {
    display: flex;
    flex-direction: column;
    top: -15px;
    position: relative;
    margin-right: -25px;
    width: 250px;
    padding: 5px 5px 0px 5px;
    border-left: 1px solid #ddd;
    height: 100vh;
    background: #fafafa;
}

.new-provisional-edit-card-container {
    display: flex;
    flex-direction: row-reverse;
/*    align-items: baseline;*/
}

.new-provisional-edit-card-container .card {
    width: 100%;
}


.new-provisional-edit-entry {
    border-bottom: 1px solid #ddd;
    color: #777;
    background: #fafafa;
    padding: 5px;
    margin-left: -5px;
    width: 200px;
}

.new-provisional-edit-entry .title {
    display: flex;
    flex-direction: row;
    justify-content: space-between;
}

.new-provisional-edits-title {
    font-size: 16px;
    font-weight: 400;
    color: #2f527a;
}

.new-delete-provisional-edit {
    color: red;
    font-size: 16px;
}

.new-provisional-edits-header {
    background: #f9f9f9;
    border-bottom: 1px solid #ddd;
    height: 40px;
    margin-left: -5px;
    /*margin-right: -40px;*/
    margin-top: -5px;
    padding: 10px 10px;
    height: 75px;
}

.new-provisional-edit-entry:hover {
    background-color: #fff;
    color: #111;
    cursor: pointer;
}

.new-provisional-edit-entry.selected {
    background-color: #fff ;
    color: #111;
}

.new-provisional-edit-entry.selected:hover {
    cursor: initial;
}

.new-provisional-edit-entry .field {
    padding: 5px;
    font-size: 14px;
    font-weight: 600;
}

.field.timestamp {
    font-weight: 500;
    font-size: 12px;
    margin-top: -10px;
}

.ep-edits-body.provisional-edit-history {
    overflow: visible;
}

.new-provisional-edits-header .new-provisional-edits-delete-all {
    width: 100%;
    padding: 3px 0px;
    margin: 3px;
}

.new-provisional-edit-history {
    display: flex;
    flex-direction: column;
    border-bottom: solid #e4e4e4 1px;
    padding: 8px 25px 15px 25px;
    background-color: #fcfcfc;
}

.new-provisional-edit-history.selected-card {
    color: #454545;
    background-color: #f0f0f0;
}

.new-provisional-edit-history:hover {
    background-color: #f0f0f0;
}

.new-provisional-edit-history .entry {
    flex-direction: row;
    display: flex;
    color: #6494cc;
    align-items: baseline;
    justify-content: left;
    width: 400px;
}

.new-provisional-edit-history .entry-label {
    padding-right: 5px;
    font-weight: 600;
    font-size:13px;
}

.new-provisional-edit-history .entry-label-resource {
    padding-right: 5px;
    font-weight: 600;
    font-size:15px;
    color: #454545;
    text-overflow: ellipsis;
    white-space: nowrap;
    overflow: hidden;
}

.new-provisional-edit-history .entry .resource-edit-link {
    font-size: 11px;
    padding-right: 5px;
}

.provisional-edits-list-header {
    display: inline-flex;
    width: 100%;
    align-items: center;
    background-color: #f8f8f8;
    height: 35px;
    margin-top: 0px;
    margin-bottom:1px;
}

.grid-list.provisional-edit-history {
    height: 100%;
    position: absolute;
    width: 100%;
    overflow-y: scroll;
}

.provisional-edit-history-filter {
    display: flex;
    justify-content: space-between;
    align-items: baseline;
    padding-left: 5px;
    padding-bottom: 5px;
    border-bottom: 1px solid #ddd;
}

.provisional-edit-history-filter .calendar {
    display: flex;
    width: 220px;
    padding-left: 10px;
    align-items: baseline;
    justify-content: space-between;
}

.provisional-edit-history-filter .toggle-container {
    padding-bottom: 0px;
}

.provisional-edit-history-filter {
    font-size: 12px;
    color: inherit;
    padding: 5px;
}

.provisional-review-pending {
    padding: 2px 10px 3px 10px;
    background: #F5BB25;
    color: #fff;
    font-size: 12px;
}

.provisional-review-declined {
    padding: 2px 10px 3px 10px;
    background: red;
    color: #fff;
    font-size: 12px;
}

.provisional-review-accepted {
    padding: 2px 10px 3px 10px;
    background: #64bd63;
    color: #fff;
    font-size: 12px;
}

.ep-edits-body.provisional-edit-history {
    height: 100%;
}

.provisional-edits-list-header span {
    padding-left: 4px;

}

.provisional-edit-qa-tool {
    height: 28px;
}

.provisional-edit-qa-tool .toggle-container {
    padding-left: 0px;
}

.provisional-edits-list.expanded {
    width: 350px;
    transition: all .30s ease;
    padding: 0px;
    border-top-width: 0px;
}

.provisional-edits-list.closed {
    width: 0px;
    transition: all .30s ease;
    padding: 0px
}

.provisional-edit {
    padding: 15px;
    background-color: #fafafa;
}

.rp-report-tile.provisional-edit-cards {
    padding-left: 0px;
    padding-bottom: 0px;
}


.provisional-edit .content-title {
    font-weight: 600;
}

.provisional-edit-cards dd {
    position: relative;
    padding-left: 15px;
    word-wrap: break-word;
}

.layer-list {
    height: 50px;
    margin-right: -10px;
    margin-bottom: 0px;
    padding-top: 10px;
    padding-bottom: 0px;
    background: #f4f4f4;
    border-top: solid 1px #ddd;
}

.middle-column-container {
    -ms-flex: 0 0 300px;
    -webkit-flex: 0 0 300px;
    flex: 0 0 300px;
    background: #fbfbfb;
    padding: 4px 7px 44px 7px;
    color: #666;
    border-right: solid 1px #dddddd;
    overflow-y: auto;
}


/*  Start card/widget manager Classes
    used to manage placement and display of elements inside of the Card
    and Widget Management forms
*/
.panel-config {
    flex-direction: row-reverse;
}

.panel-config .middle-column-container {
    border-right: transparent;
    border-left: 1px solid #ddd;
    background: #f4f4f4; /*#2d3c4b*/
    color: #2d3c4b; /*#f1f1f1*/
}

.panel-config .toggle-container {
    padding-bottom: 5px;
}

.panel-config .form-divider {
    border-top: 1px solid #ccc;
}

.panel-config .widget-config-container {
    margin-left: 5px;
    margin-right: 5px;
}

.panel-config .widget-config-container .control-label {
    padding-top: 5px;
    padding-left: 5px;
}

/* panel styling in widget manager for radio groups */
.panel-config .widget-config-container .radio-panel {
    background: #fff;
    padding-top: 10px;
    padding-bottom: 10px;
    margin-top: 0px;
    margin-left: -10px;
    margin-right: -10px;
    border: 1px solid #ddd;
    border-radius: 2px;
}

/* panel styling in widget manager for checkbox groups */
.panel-config .widget-config-container .checkbox-panel {
    background: #fff;
    padding-top: 10px;
    padding-bottom: 10px;
    margin-top: 0px;
    margin-left: -10px;
    margin-right: -10px;
    border: 1px solid #ddd;
    border-radius: 2px;
}

    /* Color changes if you want to use a dark (#2d3c4b) background panel color
    for the .panel-config .middle-column-container classes

    .panel-config .panel-section-title {
        color: #f1f1f1;
    }

    .panel-config .form-radio.form-normal:hover:after {
        background: #fff;
    }

    .panel-config .form-radio.form-normal.active:after {
        background: #fff;
    }

    .panel-config .tertiary-panel-content .control-label {
        color: #2d3c4b;
    }

    .panel-config .accordion-body .control-label {
        color: #2d3c4b;
    }

    .panel-config .accordion .panel-title a:focus {
        color: #2d3c4b;
    }

    .panel-config .accordion .panel-title a:hover {
        color: #2d3c4b;
    }

    .panel-config .input-group-addon {
        color: #f1f1f1;
    }

    .panel-config .bootstrap-datetimepicker-widget {
        color: #2d3c4b;
    }

    End color changes if you want to use a dark (#2d3c4b) background panel color */

/*End card/widget manager Classes*/

.card-form-preview-container {
    -ms-flex: 1;
    -webkit-flex: 1;
    flex: 1;
    background: #ebeef0;
    overflow-y: scroll;
    overflow-x: hidden;
}

.title-block-title {
    font-size: 15px;
    font-weight: 400;
    margin-top: 0;
    margin-bottom: 5px;
    color: #222;
    padding: 5px 0 5px 5px;
    width: 210px;
    white-space: nowrap;
    overflow: hidden;
    text-overflow: ellipsis;
}

.crud-widget-container {
    padding-bottom: 15px;
}

.sortable-placeholder {
    border: dotted 2px #d4d4d4;
}

.data-widget-library {
    width: 280px;
    margin-bottom: 0px;
}

.resource-status {
    font-size: 11px;
    font-weight: 600;
    color: #123;
    margin-top: 3px;
}

.resource-status-label {
    font-size: 11px;
    float: right;
    color: #888;
    margin-top: 3px;
}

.menu-title-shim {
    top: 40px;
}

.clear-node-search {
    position: absolute;
    top: 6px;
    right: 10px;
    font-size: 14px;
}

.node-list {
    position: absolute;
    top: 42px;
    width: 200px;
}

.new-card.disabled {
    background-color: #ccc;
}

.new-card.disabled #add-card {
    cursor: default;
}

.card-library {
    display: -webkit-flex;
    display: -ms-flexbox;
    display: flex;
    width: 100%;
}

.hide-card-library {
    width: 0px;
    transition: all .30s ease;
}

.show-card-library {
    width: 282px;
    transition: all .30s ease;
}

.data-widget-container {
    padding-top: 10px;
    padding-left: 10px;
}

.data-widget-grid-item {
    float: left;
    width: 250px;
    border: 1px solid #ddd;
    opacity: .9;
    margin: 3px;
}

.data-widget-grid-item .disabled {
    color: #999;
}

.data-widget-grid-item.disabled {
    color: #999;
}


.data-widget-grid-item:hover {
    cursor: move;
    opacity: 1.0;
}

.dismiss-card-library {
    position: absolute;
    right: 15px;
    top: 12px;
    color: #123;
    font-size: 17px;
}

.cc-link {
    display: inline-block;
    width: 100%;
    height: 60px;
    margin-top: -3px;
    margin-bottom: -2px;
    background: #f8f8f8;
    white-space: nowrap;
    overflow: hidden;
    text-overflow: ellipsis;
    padding: 10px 0px 5px 10px;
    border-bottom: 1px solid #ddd;
}

.cc-link:hover {
    background: #fff;
}

.cc-link.active:hover {
    cursor: default;
}

.card-tree-list a.cc-link.active:hover {
    cursor: pointer;
}

.cc-link.active {
    color: #666;
    font-weight: 600;
    background: #fff;
}

.node-name {
    display: block;
    margin-top: -40px;
    font-size: 13px;
    color: #1E6FB7;
}

.node-form.node-name {
    font-size: 13px;
    color: #777;
    margin-top: 1px;
    display: inline;
    padding-right: 5px;
}

.node-form.ontology {
    padding-right: 5px;
    font-size: 14px;
    font-weight: 600;
}

.node-semantic-description {
    display: flex;
    height: 75px;
    padding: 25px 20px;
    border-style: solid;
    border-width: 1px;
    border-color: #ccc;
    background-color: #f9f9f9;
    min-width: 900px;
}

.node-subname {
    font-size: 11px;
    color: #888;
}

.node-permissions {
    padding-right: 10px;
    margin-top: 2px;
}

.node-permission-icon {
    padding-right: 3px;
}

.expand-icon {
    padding: 5px;
    margin-right: -5px;
}

.card-tree-list a .node-name {
    margin-left: 40px;
    width: 180px;
    white-space: nowrap;
    overflow: hidden;
    text-overflow: ellipsis;
}

.card-tree-list a .node-subname {
    margin-left: 40px;
}

ul .card-tree-list a .node-name {
    margin-left: 60px;
    width: 150px;
    white-space: nowrap;
    overflow: hidden;
    text-overflow: ellipsis;
}

ul .card-tree-list a .node-subname {
    margin-left: 60px;
}

.tertiary-panel-content {
    background: #f5f5f5;
    height: 100%;
    overflow-y: scroll;
}

.accordion-body {
    padding-top: 0px;
}

.panel-group.accordion .panel-title a {
    font-weight: 400;
    color: #777;
}

#card-crud-advanced {
    padding-top: 20px;
}

.toggle-container {
    padding-bottom: 15px;
    padding-right: 15px;
    padding-top: 0px;
    padding-left: 5px;
}

.arches-toggle-sm {
    margin-left: 40px;
    margin-top: -17px;
    margin-bottom: 0;
    font-size: 12px;
}

.arches-toggle-subtitle {
    margin-left: 40px;
    display: inline-block;
    color: #8ba2b9;
    font-size: 10px;
    padding-right: 10px;
}

.note-editor .note-toolbar {
    background: #fcfcfc;
}

.note-editor .note-editable {
    background: #fff;
    color: #666;
}

.cardinality-form {
    padding: 7px;
}

.card-tree-list-icon {
    padding-left: 3px;
}

li.search-field {
    width: 190px;
    font-size: 11px;
}

#graph {
    background: #fdfdfd;
}

#graph-grid .library-card {
    width: 300px;
}

.help-close:hover, .library-close-btn:hover, #aside .nav-tabs a i:hover, .btn-flat:focus, .help-close:hover, #aside .nav-tabs a i:hover, .jqtree-title.jqtree_common:hover, .btn-flat:focus, .help-close:hover, #aside .nav-tabs a i:hover, .jqtree-title.jqtree_common:hover, .btn-flat:focus, .help-close:hover {
    color: #123;
}

.nav-tabs.library-tools>li.active>a>i {
    color: #123;
}

.ltr, .ltr {
    direction: ltr;
}

.resource-grid-tools-container a:hover, .card-tree-list a:hover {
    color: #333;
}

.list-group-item .selected, .card-tree-list.selected {
    background: #f8f8f8;
}

.library-card.relative.selected {
    height: 180px;
    -webkit-transition: height 0.25s;
    /* Safari */
    transition: height 0.25s;
    background: #ffffff;
    border-left: 5px solid steelblue;
    overflow-y: hidden;
}

.library-card.relative.hovered {
    background: #ffffff;
    border-left: 5px solid #20CE05;
}

.library-card.relative {
    -webkit-transition: height 0.25s;
    /* Safari */
    transition: height 0.25s;
}

.library-card.relative.selected.hovered {
    background: #ffffff;
    border-left: 5px solid steelBlue;
}

.bg-gray-dark, .bg-gray-dark a, .design a.chosen-single:hover, .design a.chosen-single:hover, .bg-gray-dark, .bg-gray-dark a {
    color: #999;
}

.btn-shim, .control-label, .control-label, .btn-shim {
    margin-bottom: 3px;
}

.grid:after, .report-image-grid:after, .report-image-grid:after, .grid:after {
    content: '';
    display: block;
    clear: both;
}

#aside-container #aside .tab-content, #aside-container #aside .tab-content, #aside-container #aside .tab-content {
    padding-top: 0;
}

a.list-group-item:not(.active):hover, div .switch label:hover, #demo-dt-selection tbody tr:hover, .highlight, div .switch label:hover, #demo-dt-selection tbody tr:hover, .highlight, div .switch label:hover, #demo-dt-selection tbody tr:hover, .highlight, .editable-card:hover, .clear-node-search:hover, .dismiss-card-library:hover {
    cursor: pointer;
}

.columns .form-text.form-checkbox:not(.btn), .form-text.form-radio:not(.btn), .columns .form-text.form-checkbox:not(.btn), .form-text.form-radio:not(.btn), .columns .form-text.form-checkbox:not(.btn), .form-text.form-radio:not(.btn) {
    width: 225px;
    white-space: nowrap;
    overflow: hidden;
    text-overflow: ellipsis;
}

.select2-search, .dropdown-shim, .dropdown-shim, .dropdown-shim {
    margin-top: 10px;
}

.select2-drop.select2-drop-above .select2-search input {
    margin-bottom: 10px;
}

.select2-results {
    margin-top: 10px;
}

.relative, .slide, .relative, .slide, .relative, .slide, .relative {
    position: relative;
}

.tile-record:hover, .note-editable, .note-editable, .tile-record:hover, .note-editable, .tile-record:hover, .note-editable, .tile-record:hover, .library-tools-icon.active, .library-close-btn:hover {
    color: #123;
}

.resource-grid-tools-container a, .resource-grid-tools-container a, .resource-grid-tools-container a {
    color: #777;
}

.selected, .selected, .selected {
    background: #f4f4f4;
}

.btn-flat.selected {
    background: #8ce196;
    color: #fff;
}

.editable:hover, .editable.selected, .editable:hover, .editable.selected {
    background: #C1F8E9;
}

.ep-form-alert {
    position: absolute;
    top: 0px;
    z-index: 5000;
    width: 100%;
    height: 90px;
    padding: 10px 25px;
    color: #fff;
    transition: all .40s ease;
    overflow: hidden;
}

.alert-active .ep-form-alert {
    display: block;
    height: 90px;
    top: 0px;
}

.ep-alert-red {
    background: #f87359;
    border: 1px solid #B72F16;
    border-right-width: 0px;
    border-left-width: 0px;
    z-index: 5000;
}

.ep-alert-blue {
    background: #57c1df;
    border: 1px solid #1495B9;
    border-right-width: 0px;
    border-left-width: 0px;
}

.ep-form-alert-shim {
    margin-top: 90px;
    transition: all .40s ease;
}

.ep-form-alert-title {
    font-size: 15px;
    font-weight: 600;
    margin-top: 0px;
    margin-bottom: 3px;
}

.ep-form-alert-text {
    font-size: 12px;
    font-weight: 400;
    overflow: hidden;
}

.ep-form-alert-default-dismiss {
    position: absolute;
    top: 10px;
    right: 25px;
    font-size: 16px;
}

.ep-form-alert-default-dismiss:hover {
    cursor: pointer;
    color: #f9f9f9;
}

.ep-form-alert-buttons {
    position: absolute;
    bottom: 10px;
    right: 25px;
}

.graph-list-header .ep-form-alert {
    position: relative;
    top: 0px;
}

.file-upload {
    position: relative;
    overflow: hidden;
}

.file-select {
    text-align: center;
    padding: 70px 0;
    background: #f9f9f9;
}

.file-upload input.upload {
    position: absolute;
    top: 0;
    right: 0;
    margin: 0;
    padding: 0;
    cursor: pointer;
    opacity: 0;
    filter: alpha(opacity=0);
}

.resource-tools {
    margin-left: 120px;
    margin-top: 0px;
    margin-bottom: 0px;
}

.resource-grid-title {
    font-weight: normal;
    padding: 3px 20px 0 20px;
    font-size: 1.416em;
    line-height: 50px;
    display: inline-block;
}

.resource-tools a.resource-grid-title.active {
    color: #333;
    background: #ddd;

}

.resource-tools a.resource-grid-title {
    color: #999;
    margin-top: 6px;
    margin-left: 3px;
    padding: 3px 20px 6px 20px;
    line-height: 35px;
}

.resource-tools a.resource-grid-title:first-of-type {
    margin-left: 10px;
}

.resource-tools a.resource-grid-title:not(.active):hover {
    color: #666;
    background: #ececec;
}

.resource-tools a.resource-grid-title.active:hover {
    color: #333;
    cursor: default;
}

.resource-grid-title:nth-child(2) {
    padding-left: 0px;
}

.graph-find {
    margin-top: 0px;
    font-size: 19px;
    color: #999;
    padding-top: 5px;
    padding-bottom: 3px;
    padding-left: 25px;
    width: 80px;
    border-right: 1px solid #ccc;
}

.switch-panel {
    padding: 5px
}

.switch-panel.disabled {
    background: rgba(214, 214, 214, 0.3);
}

.wizard-card-tools {
    float: right;
    padding-left: 10px;
    margin-top: 7px;
    font-size: 19px;
}


div.row.widget-wrapper {
    margin: 0;
    margin-right: 10px;
    padding: 10px 5px 25px 5px;
    position: relative;
}

.map-filter-panel div.row.widget-wrapper {
    padding: 5px 5px 25px 5px;
}

.input-group .form-control {
    position: relative;
    z-index: 0;
    float: left;
    width: 100%;
    margin-bottom: 0;
}

.input-group.date {
    max-width: 300px;
}

.select2-container.select2-allowclear .select2-choice abbr {
    margin-top: 0px;
    padding: 6px 7px 6px 6px;
    border: 1px solid #ccc;
}

.widget-preview {
    border: 1px solid transparent;
}

.widget-preview * {
    cursor: pointer;
}

.widget-preview.active {
    background: #fcfcfc;
    border: 1px solid #ddd;
    margin-left: -10px;
    padding-left: 10px;
    margin-right: -10px;
    padding-right: 10px;
}

.widget-preview.hover {
    background: #fafafa;
    margin-left: -10px;
    padding-left: 10px;
    margin-right: -10px;
    padding-right: 10px;
}

.panel-heading.note-toolbar {
    height: auto;
}

.no-instructions-shim {
    margin-top: -40px;
}

.arches-menu-icon {
    font-size: 10px;
    color: #abb1b7;
    transform: translate(0, -2px);
}

.arches-menu-item-disabled:hover {
    cursor: default;
    margin-left: -3px;
}

.related-resources-container {
    -ms-flex: 0 0 calc(100% - 400px);
    -webkit-flex: 0 0 calc(100% - 400px);
    flex: 0 0 calc(100% - 400px);
    margin-bottom: 0px;
    margin-left: -1px;
    padding: 0px;
    overflow-y: scroll;
    overflow-x: hidden;
    transition: all .5s;
}

.related-resources-container .pagination .active a {
    z-index: 1;
}

.dataTables_info {
    margin-top: 10px;
}

.dataTables_paginate {
    margin-bottom: 140px;
}

.related-resources-nodes {
    position: absolute;
    width: 275px;
    top: -50px;
    right: 0px;
    height: calc(100vh - 50px);
    background: #fff;
    z-index: 3;
    opacity: 0.9;
    border-left: 1px solid #ddd;
    overflow-y: auto;
    overflow-x: hidden;
}

.relation-properties-buttons {
    display: flex;
    flex-direction: row;
    position: absolute;
    right: 15px;
    align-content: flex-end;
}

.relation-properties-model-name {
    padding-left: 5px;
}

a.mega-dropdown-toggle.disabled {
    pointer-events: none;
    cursor: default;
    color: #aaa;
}

.relation-properties-button {
    padding-left: 5px
}

.related-resources-title-container {
    display: flex;
    flex-direction: row;
}

.search-candidate-link.unrelatable-search-result {
    color: #999;
}

.dropdown-menu.mega-dropdown-menu.display-related-resource-properties {
    display: block;
    margin-top: 5px;
}

.rr-panel-note {
    text-align: center;
    font-size: 27px;
    margin-top: 150px;
}

.rr-drag-panel-target {
    border-bottom-width: 0px;
    height: 100vh;
    background: white;
    border: 1px solid white;
    border-radius: 2px;
    padding: 0px 25px;
}

#container .table-bordered td, #container .table-bordered th.rr-tab-field {
    font-size: 13px;
    font-weight: 400;
    color: #666;
}

.settings-config-panel {
    padding: 5px;
}

.data-table-selected {
    text-align: center;
}

.data-table-selected.sorting_asc::after {
    visibility: hidden;
}

.center-header {
    text-align: center;
}

.shim {
    margin-top: -25px;
}

.resource-relation-description {
    color: #888;
    padding: 10px;
    font-size: 13px;
    margin-top: 15px;
    margin-right: 10px;
    height: 145px;
    border: 1px solid #ddd;
}

.settings-crud-panel {
    margin-top: 10px;
    margin-left: -20px;
}

.no-instructions-shim {
    margin-top: -60px;
}

.report-image-grid {
    width: 100%;
    margin-bottom: 20px;
}

.search .grid .library-card {
    background: #fafafa;
}

.search .grid .library-card.selected {
    background: #fff;
    font-weight: 600;
}

.search .grid .library-card:hover {
    background: #fff;
    border-left: 5px solid #20ce05;
}

.table>tbody>.rr-table-row>td {
    padding-top: 7px;
    padding-bottom: 7px;
}

.table>tbody>.rr-table-row {
    height: 40px;
}

.unselectable {
    color: #ff0000;
}

#container .table-bordered .unselectable td {
    color: #ddd;
}

.rr-text-notes {}

.rr-result-grid-container {
    position: relative;
    margin-top: 15px;
    width: 100%;
    font-size: 16px;
    padding-left: 0px;
    padding-right: 0px;
    font-weight: 300;
    color: #999;
}

.report-image-grid {
    padding: 45px;
    height: 100%;
    overflow-y: auto;
}

.form-data-card-library {
    display: flex;
    flex-direction: column;
}

.form-data-card-library .panel-heading, .form-data-card-library .menu-title-shim {
    flex: 0 0 auto;
}

.form-data-card-library .report-image-grid {
    margin: 0;
    flex: 1 100%;
}

.rp-report-container {
    color: #666;
    padding-top: 100px;
    padding-bottom: 50px;
    transition: all .25s ease;
}

.rp-report-container-preview {
    color: #666;
    padding-bottom: 50px;
    transition: all .25s ease;
    background-color: white;
}

.rp-report-section.rp-report-section-root {
    padding-top: 30px;
    background-color: #fff;
}

.rp-report-section {
    padding: 0px 0px 35px 0px;
    background: #fff;
    border-bottom: solid 1px lightgray;
}

.rp-report-section-title {
    font-size: 14px;
    font-weight: 400;
    margin-top: -1px;
    margin-bottom: 5px;
    color: #666;
    padding-bottom: 0px;
    /* padding-left: 40px; */
    background: #fff;
}

.rp-section-title {
    font-size: 17px;
    font-weight: 500;
    margin-top: 2px;
    margin-bottom: 5px;
    padding: 14px 0 5px 0px;
    color: #666;
}

.rp-card-section {
    padding-bottom: 10px;
    padding-top: 0px;
    position: relative;
    padding-left: 15px;
}

.rp-tile-separator {
    border: 1px solid #ddd;
    margin-right: 15%;
}

@media (min-width: 992px){
    .rp-card-section {
        padding-left: 20px;
    }
}

.rp-tile-title {
    /* position: absolute; */
    /* top: 0px; */
    /* left: 45px; */
    /* width: 250px; */
    font-size: 15px;
    font-weight: 500;
    margin-top: 2px;
    margin-bottom: 5px;
    padding: 0px 0 5px 0px;
    color: #666;
    white-space: nowrap;
    overflow: hidden;
    text-overflow: ellipsis;
}

.rp-report-tile {
    padding-bottom: 15px;
    padding-left: 20px;
    margin-top: 5px;
}

.rp-report-tile.related {
    padding-bottom: 0px;
}

.rp-report-tile .reported-relationship {
    padding-left: 5px;
    color: #888;
}

.rp-no-data {
    color: #888;
    margin-top: 10px;
}

.rp-report-container-tile .rp-report-tile {
    padding-bottom: 0;
}

.rp-report-container-tile {
    padding-bottom: 15px;
    padding-top: 15px;
}

.rp-report-tile dt {
    font-weight: 600;
}

.rp-image-grid-item {
    float: left;
    margin: 3px;
    max-width: 200px;
}

.dl-horizontal {
    margin-bottom: 0px;
}

.report-print-date {
    font-size: 11px;
    color: #999;
    margin: 7px;
    padding-right: 20px;
}

.report-toolbar {
    top: 50px;
    width: calc(100% - 50px);
    height: 50px;
    background: #f8f8f8;
    border-bottom: 1px solid #ddd;
}

.stamp {
    position: absolute;
    background: orange;
    border: 4px dotted black;
}

.report-toolbar a {
    width: 500px;
}

.report-toolbar-preview {
    width: 100%;
    height: 50px;
    background: #f8f8f8;
    border-bottom: 1px solid #ddd;
    z-index: 10;
}

.report-toolbar-title {
    font-size: 17px;
    font-weight: 500;
    margin-top: 0px;
    width: 400px;
    padding: 14px 0 5px 25px;
    color: #555;
}

h4.report-toolbar-title {
    width: 500px;
}

.dataTable tr:hover {
    background-color: #dbf1f5 !important;
    /*cursor: pointer;*/
}

#container .table td {
    vertical-align: middle;
}

.disabled-link {
    pointer-events: none;
    cursor: default;
    color: grey;
}

.map-widget-container {
    position: absolute;
    top: 6px;
    right: 10px;
    padding-top: 5px;
    font-size: 17px;
    color: #fff;
    background: #706BE2;
    opacity: 0.75;
    width: 36px;
    height: 36px;
    border-radius: 2px;
    border: 1px solid #332DC1;
    transition: all .2s ease;
    z-index: 10;
    line-height: 1.5;
}

.panel-group.accordion .panel-heading.map-widget-config-accoridan-item {
    display: flex;
    flex-direction: row;
    align-items: center;
    justify-content: space-between;
    padding-right: 5px;
}


.panel-heading.map-widget-config-accoridan-item .panel-title {
    width: 100%;
}

.map-widget-config-accoridan-item i {
    float: right;
    padding-top: 15px;
}

.map-disabled {
    background-color: black;
    height: 500px;
    opacity: 0.2;
    margin-bottom: -500px;
    position: relative;
    z-index: 100;
}

.map-widget-container a {
    color: #fff;
}

div.row.widget-wrapper.report-header {
    margin-right: 5px;
    padding: 0px;
    padding-bottom: 10px;
    width: 100%;
}

div.row.widget-wrapper.report-header:hover {
    background: #ebeef0;
}

.report-header .control-label.widget-input-label {
    display: none;
}

.map-widget-container-expanded {
    top: 6px;
    right: 10px;
    background: rgba(17, 17, 17, 0.21);
    opacity: .9;
    width: 300px;
    height: calc(100vh - 35px);
    border: 1px solid #999;
    transition: all .2s ease;
}

.map-widget-container.hide-maptools {
    display: none;
}

.overlay-selection-container {
    position: absolute;
    top: 6px;
    left: 10px;
    padding: 10px 25px;
    width: calc(100% - 325px);
    background: #fcfcfc;
    /*height: calc(100vh - 35px);*/
    border: 1px solid #bbb;
    z-index: 1100;
}

#overlay-grid {
    margin-left: 10px;
    margin-right: 0px;
    border-top-width: 0px;
}

#overlay-grid.grid {
    height: 1600px;
    overflow-y: scroll;
}

.overlay-selection-container.selector-closed {
    visibility: hidden;
}

.overlay-close {
    font-size: 19px;
    color: #888;
}

.overlay-close:hover {
    cursor: pointer;
    color: #555;
}

.overlay-title {
    font-size: 16px;
    padding: 10px;
}

.overlay-filter-container {
    position: relative;
    padding-top: 5px;
    padding-left: 10px;
    padding-bottom: 10px;
}

.overlay-list-container {
    padding-top: 0px;
    padding-left: 0px;
    padding-bottom: 5px;
    height: 1000px;
    overflow-y: scroll;
}

.overlay-filter {
    height: 38px;
}

.overlay-card {
    float: left;
    width: 100%;
    height: 50px;
    margin-bottom: -2px;
    position: relative;
    padding: 0px;
    border: 1px solid #ddd;
    border-top-width: 1px;
    background: #fcfcfc;
}

.overlay-card:hover {
    background: #fff;
    cursor: pointer;
}

.overlay-card:first-of-type {
    border-top: 1px solid #ddd;
}

.overlay-card.selected {
    background: #fff;
}

.overlay-card-item {
    position: relative;
}

.overlay-card-main {
    position: absolute;
    left: 67px;
    top: 15px;
    white-space: nowrap;
    overflow: hidden;
    text-overflow: ellipsis;
    font-size: 14px;
}

.overlay-card-vis-toggle {
    position: absolute;
    top: 0px;
    left: 0px;
    text-align: center;
    width: 50px;
    height: 50px;
    padding-top: 15px;
    font-size: 17px;
    border-right: 1px solid #ddd;
    color: #ccc;
    vertical-align: middle;
    display: table-cell;
}

.overlay-card-main a {
    color: #aaa;
}

.overlay-card.selected div div a {
    color: #555;
}

.overlay-card.selected div div i {
    color: #666;
}

.overlay-card:hover div div i not:selected {
    color: rgb(102, 102, 102);
}

.overlay-card:hover div div {
    color: rgb(102, 102, 102);
}

.overlay-filter {
    height: 38px;
}

.resource-color-swatch {
    font-size: 21px;
}

.geometry-tools-container {
    position: absolute;
    top: 50px;
    left: 0px;
    padding: 0px;
}

.map-search-container div.geometry-tools-container {
    top: 0px;
    left: 0px;
}

.geocode-container-shim {
    margin-right: 265px;
}

.geocode-container {
    position: absolute;
    top: 6px;
    right: 55px;
    padding: 0px;
    background: #fff;
    opacity: .9;
    width: 250px;
    height: 36px;
    border-radius: 2px;
    transition: all .450s ease;
    z-index: 10;
    visibility: hidden;
}

.geocode-container input {
    border-color: #aaa;
}

.geometry-editing-notifications {
    position: absolute;
    top: 0px;
    left: 0px;
    z-index: 2;
    width: -webkit-calc(100% - 55px);
    width: -moz-calc(100% - 55px);
    width: 100%;
    opacity: .85;
}

.notifications-minimized {
    width: auto;
}

.geometry-editing-notifications span.arrow {
    color: white;
    position: absolute;
    left: 10px;
    top: 15px;
}

.geometry-editing-notifications span.arrow:hover {
    cursor: pointer;
}

.alert-wrap>.alert>.media {
    padding-left: 5px;
}

.geocode-container.hide-geocoder {
    visibility: visible;
}

.relative {
     position: relative;
}

.text-center {
    text-align: center;
}

.map-widget-panel {
    position: absolute;
    top: 56px;
    width: 299px;
    height: 450px;
    overflow-y: auto;
    right: 10px;
    padding: 0px;
    box-shadow: none;
    background: transparent;
    border-top: 1px solid #ddd;
    /*transition: all .40s .15s ease;*/
    z-index: 10;
}

#map-widget-basemaps.panel.map-widget-panel {
    border-left: 1px solid #999;
    right: 11px;
}

#overlays-panel.panel.map-widget-panel {
    border-left: 1px solid #999;
    right: 11px;
}

.map-search-container, .map-search-container div .map-widget-panel {
    height: calc(100vh - 100px);
}

.map-widget-panel.map-panel-inactive {
    visibility: hidden;
}

.map-widget-panel-title {
    height: 50px;
    width: 298px;
    padding: 8px;
    background: #fff;
    border-bottom: 1px solid #ddd;
}

.map-widget-panel-title h4 {
    font-weight: 400;
    color: #444;
}

.map-crud-container {
    top: 0px;
    height: 500px;
    background: #fbfbfb;
    border: 1px solid #bbb;
}

.map-search-container {
    background: #fbfbfb;
}

.map-report-header-container {
    height: 500px;
    background: #fbfbfb;
}

.plugin-main .map-report-header-container {
    height: 100%;
}

.plugin-main .row.widget-wrapper.report-header {
    padding: 0;
    margin: 0;
}


.expanded-edit-map {
    position: fixed;
    border-width: 0px;
    top: 0px;
    left: 50px;
    bottom: 0px;
    right: 0px;
    height: auto;
}

.map-search-container.expanded-edit-map {
    top: 51px;
}

.expanded-buttons {
    z-index: 1000;
    position: absolute;
    top: 5px;
    right: 315px;
    transition-duration: .3s;
    background: #f2b251;
    width: 213px;
    height: 40px;
}

.effect>.install-buttons.expanded-buttons {
    position: absolute;
    top: -130px;
    right: 250px;
}

.map-search-container.expanded-map {
    margin-top: -25px;
    margin-right: -15px;
}

.report-header .expanded-map {
    margin-top: 0px;
    margin-right: 0px;
}

.ui-sortable div div .expanded-map {
    margin-top: 0px;
    margin-left: 0px;
    margin-right: 0px;
}

.map-widget-toolbar {
    position: absolute;
    background: #fff;
    width: 298px;
    height: 50px;
    right: 11px;
    top: 6px;
    display: table-cell;
    border-top: 1px solid #999;
    z-index: 10;
}

#mainnav-container {
    z-index: 15;
}

#navbar {
    z-index: 16;
}

.map-widget-icon {
    color: rgba(255, 255, 255, 1);
    opacity: 1.0;
}

.map-widget-toolbar-list {
    list-style: none;
    padding-left: 0px;
    display: inline-block;
    width: 250px;
}

.map-widget-toolbar-item {
    padding: 5px 10px 5px 10px;
    font-size: 15px;
    height: 50px;
    color: #777;
    vertical-align: middle;
    text-align: left;
    display: table-cell;
}

.map-widget-toolbar-item:hover {
    cursor: pointer;
    color: #444;
}

.map-widget-toolbar-item.active {
    color: #444;
}

.map-widget-toolbar-item.active:focus {
    color: #444;
}

.map-widget-toolbar-item.active:active {
    color: #444;
}

.map-widget-icon {
    color: #888;
}

li.active .map-widget-icon {
    color: #444;
}

a#close-map-tools.map-widget-icon {
    position: absolute;
    right: 10px;
    top: 17px;
    font-size: 13px;
    color: steelblue;
}

.basemap-unselected {
    color: #ccc;
}

span.basemap-unselected {
    color: #aaa;
}

.map-widget-overlay-item {
    width: 298px;
    height: 50px;
    padding: 7px;
    background: #fafafa;
    border-bottom: 1px solid #ddd;
}

a#close-map-tools.map-widget-icon:hover {
    color: #311557;
}

.map-widget-overlay-item.selected {
    background: #fff;
}

.map-widget-overlay-item:hover {
    background: #fff;
    cursor: pointer;
}

.map-widget-overlay-item:hover div i {
    color: #666;
}

.map-widget-overlay-item:hover div a span {
    color: #454545;
}

.map-overlay-item-tools {
    position: absolute;
    top: 15px;
    right: 10px;
    padding: 0px 5px;
}

.overlay-toggle-icon {
    font-size: 17px;
}

#overlays-panel div .map-widget-overlay-item {
    background: #fff;
}

#overlays-panel div .overlay-invisible {
    background: #fafafa;
    border-bottom: 1px solid #ddd;
}

.show-tools {
    height: 100px;
    transition: all .40s ease;
}

.map-overlay-vis-toogle {
    position: absolute;
    top: 0px;
    left: 0px;
    width: 50px;
    height: 50px;
    padding-top: 13px;
    font-size: 19px;
    border-right: 1px solid #ddd;
    color: #666;
    vertical-align: middle;
    display: table-cell;
}

.map-overlay-item-tools-panel {
    position: absolute;
    top: 50px;
    left: 0px;
    height: 50px;
    width: 290px;
    padding: 12px 7px 7px 17px;
    font-size: 17px;
    color: #888;
    border-top: 1px solid #f4f4f4;
    border-bottom: 1px solid #ddd;
    /*transition: all .40s ease;*/
    display: none;
}

.overlay-tool-icon {
    padding-right: 3px;
}

.overlay-tool-group {
    float: right;
}

.map-overlay-name {
    position: absolute;
    top: 14px;
    left: 60px;
    width: 220px;
    font-size: 14px;
    white-space: nowrap;
    overflow: hidden;
    text-overflow: ellipsis;
}

.leaflet-draw-toolbar .active {
    background-color: #efefef;
}

.map-query-tool {
    display: flex;
    flex-direction: row;
    justify-content: left;
}

.map-query-tool-input {
    width: 140px;
    font-size: 14px;
    white-space: nowrap;
    overflow: hidden;
    text-overflow: ellipsis;
}

.map-query-tool-input.buffer {
    height: 40px;
}

.map-json-tool {
    position: absolute;
    height: 120px;
    top: 10px;
    left: 60px;
    width: 180px;
    font-size: 14px;
    white-space: nowrap;
    overflow: hidden;
    text-overflow: ellipsis;
}

.map-tool-container {
    position: absolute;
    top: 75px;
    left: 30px;
    font-size: 14px;
    white-space: nowrap;
    overflow: hidden;
    text-overflow: ellipsis;
}

.form-control .buffer {
    width: 75px;
}

.map-tool-container.buffer {
    position: absolute;
    top: 0px;
    width: 220px;
}

.map-tool-container.buffer select {
    height: 28px;
    width: 75px;
}

.map-tool-item {
    background: #aaa;
}

.map-tool-item.geojson {
    padding: 1px;
    background: #aaa;
    color: #aaa;
}

.map-tool-item.xy {
    background: #fff;
    width: 220px;
    top: 0px;
}

.map-tool-item.xy.buffer {
    top: 44px;
}

.map-tool-item.xy .tool-header {
    padding-bottom: 10px;
    font-size: 15px;
    color: #555;
}

.map-tool-item.xy select {
    height: 24px;
    min-width: 195px;
    margin-bottom: 7px;
}

.map-tool-item.xy input {
    height: 28px;
    margin-bottom: 2px;
    padding: 5px;
}

a.clear-geojson-button {
    background-image: none;
    position: absolute;
    top: 7px;
    right: 15px;
    font-size: 12px;
    color: steelblue;
}

.xy a.clear-geojson-button {
    border-bottom: none;
    top: 7px;
    right: 15px;
    color: steelblue;
    font-size: 12px;
}

.xy a.clear-geojson-button:hover {
    cursor: pointer;
    color: #555;
}

a.clear-geojson-button.enabled {
    color: steelblue;
}

a.clear-geojson-button:hover {
    background-color: #fff;
    cursor: pointer;
}

.form-control.map-json-tool-input {
    width: 220px;
    height: 120px;
    font-size: 14px;
    white-space: nowrap;
    overflow: scroll;
    text-overflow: ellipsis;
}

.map-widget-tool:nth-child(1) {
    padding-left: 0px;
    width: 50px;
}

.map-widget-tool.active {
    background: steelblue;
}

.mapboxgl-ctrl-top-left .mapboxgl-ctrl {
    visibility: hidden;
}

.map-card-wrapper .mapboxgl-ctrl-top-left .mapboxgl-ctrl {
    visibility: visible;
}

.widget-wrapper .mapboxgl-map {
    z-index: 10;
    margin-bottom: -10px;
}

.map-overlay-item-tools-panel .noUi-base {
    background: #489EED;
    /*-webkit-transition: background 450ms;*/
    /*transition: background 450ms;*/
}

.map-overlay-item-tools-panel .noUi-horizontal {
    height: 10px;
}

.map-overlay-item-tools-panel .noUi-horizontal .noUi-handle {
    width: 20px;
    height: 20px;
    left: -9px;
    top: -6px;
}

.map-overlay-item-tools-panel .noUi-stacking .noUi-handle {
    z-index: 10;
}

.map-overlay-item-tools-panel .noUi-handle {
    border: 1px solid #e1e5ea;
    border-radius: 2px;
    background: #FFF;
    cursor: default;
    box-shadow: inset 0 0 1px #FFF, inset 0 1px 7px #EBEBEB, 0 3px 4px -3px #AAA;
}

.map-overlay-item-tools-panel .overlay-slider {
    width: 150px;
    margin-top: -5px;
}

.map-overlay-item-tools-panel .pips.noUi-horizontal {
    margin-bottom: 70px;
}

.map-thumbnail {
    padding-top: 5px;
}

.overlay-invisible .relative {
    background-color: #f8f8f8;
}

.overlay-invisible a {
    color: #999;
}

.overlay-invisible i {
    color: #999;
}

#overlays-panel .map-widget-panel-title:hover {
    cursor: pointer;
}

.noUi-target {
    position: relative;
    margin-top: 10px;
    margin-bottom: -12px;
}

.new-option-field input {
    display: inline;
    width: 90%;
}

.new-option-field i {
    padding-top: 10px;
}

.added-domain-option {
    padding-bottom: 4px;
}

.domain-container {
    width: 500px;
}

#widget-crud-settings div div .domain-container .domain-input {
    width: 254px;
}

#widget-crud-settings div div .domain-container {
    width: 270px;
}



.domain-input {
    height: 32px;
    margin-bottom: 5px;
    padding-left: 5px;
}

.domain-input-item {
    height: 32px;
    padding-left: 5px;
}

.domain-drag-handle {
    background: #f4f4f4;
    padding-left: 4px;
    padding-right: 1px;
    padding-top: 6px;
    padding-bottom: 6px;
    border: 1px solid #ddd;
    border-right-width: 0px;
}

.option-drag-handle {
    color: #999;
    cursor: move
}

.content-instructions {
    font-size: 13px;
    color: #8d8d8d;
    margin-top: -30px;
    line-height: 1.25;
    margin-bottom: 20px;
}


/* Function Manager Page */

.href-toolbar {
    text-align: center;
    margin-top: -10px;
    padding-bottom: 10px;
}

.href-button {
    color: #f4f4f4;
    font-size: 11px;
    padding: 5px 0px;
    /*margin: -5px 0px 15px 0px;*/
    background: #5393C8;
    border: 1px solid #1561A1;
    display: inline-block;
    width: 100%;
}

.href-button:hover {
    color: #fff;
    background: #1266AB;
}

.href-button:focus {
    color: #fff;
    background: #1266AB;
}

/* Hide "Full Screen" button for map tools widget in card manager */


/* End Disable "Full Screen" button for map tools widget in card manager */

.left-column-message {
    padding: 10px 15px;
    color: #777;
    font-size: 15px;
}

.library-container {
    padding: 0px;
    border-left: 1px solid #e8e8e8;
}

.library-header {
    display: flex;
    align-items: center;
    height: 40px;
    font-size: 15px;
    background: #f4f4f4;
    border-bottom: 1px solid #e4e4e4;
}

.library-find {
    margin-right: 25px;
    font-size: 15px;
    color: #999;
    width: 80px;
    border-right: 1px solid #ccc;
    display: block;
    text-align: center;
}

.library-grid {
    padding: 10px 15px;
}

.library-grid-title {
    font-weight: normal;
    font-size: 15px;
    display: inline-block;
}

.msm-designer-panel {
    width: 100%;
    background-color: #fff;
    overflow-y: auto;
}

.msm-locked-warning {
    height: 60px;
    background: #999;
    font-size: 14px;
    color: #fff;
    padding-left: 10px;
    position: relative;
    padding-top: 20px;
}

.msm-list-filter {
    display: flex;
    padding: 12px 10px 13px 65px;
}

.msm-list-filter-input {
    padding-left: 15px;
    width: 350px;
    height: 35px;
    position: relative;
}

.msm-list-filter-input .clear-node-search {
    top: 8px;
    right: 10px;
}

.msm-summary-panel {
    height: 100vh;
    background: #fff;
}

.msm-summary-panel #cards {
    background: #fafafa;
}


/* End Function Manager Page */

.category-header {
    display: flex;
    align-items: center;
    height: 50px;
    padding-left: 10px;
    font-size: 15px;
    background: #f4f4f4;
    border-bottom: 1px solid #e4e4e4;
}

.category-title {
    font-weight: normal;
    font-size: 15px;
    padding: 9px 15px;
    color: #999;
    display: inline-block;
}

.category-title.active {
    color: #123;
    background: #ddd;
    cursor: default;
}

.category-title:not(.active):hover {
    cursor: pointer;
    background: #ececec;
}

.carousel, .carousel .item {
    height: 500px;
    text-align: center;
}

.carousel-caption {
    z-index: 10;
}

.carousel .container {
    width: auto;
}

.carousel-inner>.item>img {
    position: absolute;
    top: 0;
    left: 0;
    min-width: 100%;
    height: inherit;
    max-width: 100%;
    object-fit: contain;
}

.dz-img {
    object-fit: contain;
}

.geocoder-results {
    max-height: 410px;
    width: 250px;
    margin-left: 0px;
    overflow-y: auto;
}

.geocoder-result-item {
    min-height: 40px;
    border: 1px solid #e2e2e2;
    border-top-width: 0px;
    background: #fbfbfb;
    padding: 10px;
    cursor: pointer;
}

.geocode-clear {
    position: absolute;
    right: 10px;
    top: 10px;
    cursor: pointer;
}

.focused-geocoder-result {
    background-color: #dbf1f5;
}

.selected-geocoder-result {
    font-weight: bold;
    background: #dbf1f5;
}

.hover-panel-small {}

.hover-feature-info {
    position: absolute;
    z-index: 1000;
    left: 35px;
    margin: 10px;
    width: 400px;
    padding: 0px;
    border: solid 1px #999;
    border-radius: 2px;
    box-shadow: 0 5px 15px rgba(0, 0, 0, 0.3);
    background-color: rgb(249, 249, 249);
    opacity: 0.9;
}

.hover-rr-node-info {
    z-index: 999999;
    margin: 10px;
    width: 300px;
    padding: 0px;
    border: solid 1px #999;
    border-radius: 2px;
    box-shadow: 0 5px 15px rgba(0, 0, 0, 0.3);
    background-color: rgb(249, 249, 249);
    display: flex;
    flex-direction: column;
}

.rr-fdg-details {
    display: flex;
    flex-direction: column;
}

.rr-fdg-details span {
    flex-direction: row;
}

.rr-number {
    font-weight: bold;
    padding-right: 5px
}

.rr-number.fdg {
    font-weight: bold;
    font-size: 22px;
    text-shadow: 0px 0px 0.08em #fff;
}

.rr-fdg-name {
    display: flex;
    flex-direction: row;
    padding: 5px;
    background-color: #fff;
    border-bottom-style: solid;
    border-color: #ddd;
    border-width: 1px;
}

.rr-fdg-model-name {
    display: flex;
    flex-direction: row;
    padding-top: 3px;
    background-color: #fff;
}

.rr-fdg-edge {
    padding-left: 25px;
    font-style: italic;
    padding-top: 3px;
    padding-bottom: 3px;
    border-bottom-style: solid;
    border-color: #ddd;
    border-width: 1px;
}

.related-node-details {
    display: flex;
    flex-direction: column;
}

.hover-feature-title-bar {
    height: 40px;
    padding: 10px;
    background: #ebebeb;
    max-width: 400px;
    margin-left: -20px;
    margin-right: -20px;
    margin-top: -20px;
    margin-bottom: 10px;
}

.mapboxgl-popup-close-button {
    position: absolute;
    right: 5px;
    top: 5px;
    border: 0;
    border-radius: 2px;
    padding-bottom: 4px;
    cursor: pointer;
    background-color: #bbb;
    color: #fff;
    font-size: 17px;
    font-weight: 600;
}

.mapboxgl-popup-close-button:hover {
    position: absolute;
    right: 5px;
    top: 5px;
    border: 0;
    border-radius: 2px;
    padding-bottom: 4px;
    cursor: pointer;
    background-color: #337ab7;
    color: #fff;
    font-size: 17px;
    font-weight: 600;
    cursor: pointer;
}

.hover-feature-title {
    font-size: 15px;
    max-width: 300px;
    white-space: nowrap;
    overflow: hidden;
    text-overflow: ellipsis;
}

.hover-feature-body {
    padding: 10px 10px 20px 10px;
    overflow-y: scroll;
}

.hover-feature {
    font-size: 13px;
    color: #555;
    font-weight: 500;
    margin-bottom: 20px;
    width: 380px;
    overflow: hidden;
    text-overflow: ellipsis;
    display: -webkit-box;
    -webkit-box-orient: vertical;
    -webkit-line-clamp: 4;
    /* number of lines to show */
    line-height: 1.2em;
    /* fallback */
    max-height: 12em;
    /* fallback */
}

.hover-panel-dismiss {
    position: absolute;
    top: 10px;
    right: 10px;
    font-size: 19px;
}

.hover-feature-metadata {
    margin-bottom: -4px;
}

.saved-search-container {
    padding: 5px;
    background: #fff;
}

.saved-search-grid {
    height: calc(100vh - 105px);
    width: 100%;
    min-height: 400px;
    overflow-y: scroll;
}

.ss-grid-item:last-child {
    margin-bottom: 40px;
}

.ss-grid-item {
    position: absolute;
    border: 1px solid #ddd;
    width: 224px;
    height: 164px;
    float: left;
    -webkit-transition: .6s all ease;
    -moz-transition: .6s all ease;
    -o-transition: .6s all ease;
    transition: .6s all ease;
    -webkit-background-size: cover;
    -moz-background-size: cover;
    -o-background-size: cover;
    background-size: cover;
    background-color: white;
}

.search-caption-activeWrap {
    position: absolute;
    z-index: 2;
    height: 100%;
    width: 100%;
}

.search-caption-alignCenter {
    display: table;
    width: 100%;
    height: 100%;
}

.search-caption-body {
    display: table-cell;
    vertical-align: middle;
    text-align: center
}

.search-caption-activeWrap {
    position: absolute;
    z-index: 2;
    height: 100%;
    width: 100%;
}

.search-caption-alignCenter {
    display: table;
    width: 100%;
    height: 100%;
}

.search-caption-body {
    display: table-cell;
    vertical-align: middle;
    text-align: center
}

.search-query-link-captions {
    padding-left: 0;
    color: #123;
    font-size: 16px;
    font-weight: 600;
    letter-spacing: 1px;
    text-transform: uppercase;
    margin: 0 0 20px;
    list-style: none;
    text-align: center;
    cursor: pointer;
}

.search-query {
    padding-top: 15px;
    padding-bottom: 10px;
    margin-top: -20px;
    margin-left: 20px;
    margin-right: 30px;
    margin-bottom: 10px;
    background: rgba(250, 250, 250, 0.66);
}

a.search-query-link-captions:hover {
    font-weight: 600;
    color: #25476A;
}

a.search-query-link-captions:active {
    font-weight: 600;
    color: #fff;
}

a.search-query-link-captions:focus {
    font-weight: 600;
    color: #fff;
}

.search-query-desc {
    color: #444;
    font-size: 13px;
}

.search-results {
    -ms-flex: 0 0 400px;
    -webkit-flex: 0 0 400px;
    flex: 0 0 400px;
}

.search-inline-filters {
        display: flex;
        flex-direction: row;
        justify-content: right;
        margin-top: -30px;
        float: right;
}

.search-inline-filters div {
    padding-left: 2px;
}

.search-control-container {
    -ms-flex: 0 0 400px;
    -webkit-flex: 0 0 400px;
    flex: 0 0 400px;
    margin-bottom: 0px;
    background-color: #fafafa;
    padding: 10px 20px 80px 20px;
    border-right: solid 1px #dddddd;
    border-top: 1px solid #ddd;
    overflow-y: scroll;
    overflow-x: hidden;
    transition: all .5s;
    margin-top: inherit;
    min-width: 400px;
    z-index: 5;
}

.search-count-container {
    height: 40px;
    padding: 10px 20px 0px 20px;
    background: #f4f4f4;
    border-bottom: 1px solid #ddd;
    margin: -10px -20px 10px -20px;
}

.search-title {
    font-size: 17px;
    font-weight: 500;
    margin-top: 0px;
}

.search-candidate-title, .search-candidate-link {
    color: steelblue;
    padding-right: 8px;
}

.search-control-container.slide {
    margin-left: -400px;
    transition: all .5s;
}

.search-results-panel {
    -webkit-flex-direction: column;
    -ms-flex-direction: column;
    flex-direction: column;
    max-width: 400px;
    border-right: solid 1px #dcdcdc;
}

.search-listing-icon {
    transform: translate(0, -2px);
    font-size: 12px;
}

.pagination>li>a.disabled {
    cursor: default;
    color: rgb(160, 160, 160);
}

.pagination>li>a.disabled:hover, .pagination>li>a.disabled:focus {
    border-color: #dcdcdc;
    box-shadow: none;
    background-color: transparent;
}

ul.pagination {
    font-size: 12px;
}

.map-filter-panel {
    /*margin-left: 10px;*/
    position: absolute;
    left: -5px;
    right: -15px;
    top: -22px;
    z-index: 1;
}

.arches-select2 .select2-choices .select2-search-field {
    height: 34px;
}

.select2-container-multi .select2-choices {
    min-height: 36px !important;
    z-index: 10;
}

.select2-container-multi .select2-choices .select2-search-field input {
    margin: 3px 10px;
}

.arches-select2 .select2-choices .select2-search-field input {
    margin-top: 3px;
}

.select2-container.select2-container-multi.select2-container-disabled.select2-container-disabled .select2-search-choice {
    color: #999;
}

.time-search-container {
    padding: 20px;
    background: #fff;
}

.time-search-container .calendar {
    display: block;
    width: inherit;
    padding-left: 5px;
    max-width: 152px;
}

.time-search-container #calendar {
    display:flex;
    flex-wrap:wrap;
}

.time-search-container #calendar .calendar .search-label{
    margin-top: 10px;
}

.calendar.picker {
    max-width: 175px;
    min-width: 175px;
}

.dropdown-crud {
    right: 0px;
    padding-left: 15px;
    min-height: 500px;
    overflow-y: scroll;
}

.resource-selector-button {
    padding-bottom: 0px;
}

.search-results-container {}

.calendar {
    display: table-cell;
    width: 180px;
    padding-left: 5px;
}

.calendar div .form-control[disabled] {
    background: #f7f7f7;
    border: 1px solid #ddd;
    color: #777;
}

.datepicker-inline {
    background: #fff;
    border-width: 0px;
}

.search-label {
    font-weight: 400;
    font-size: 15px;
    margin-bottom: 3px;
}

#calendar .chosen-container-single .chosen-single {
    height: 35px;
    padding-top: 8px;
}

#calendar .chosen-container-single .chosen-single div b:before {
    vertical-align: -70%;
}

.rr-display-toggle {
    width: 100px;
}

.rr-display-toggle>button {
    border-radius: 10px;
}

.rr-display-toggle.open-graph {
    right: 20px;
}

.related-resources-title {
    font-size: 19px;
    font-weight: 500;
}

.related-resources-relationship {
}

.related-resources-relationship .dropdown-menu {
    left: auto;
    width: 600px;
}

.related-resources-delete {
    padding-right: 12px;
}

.selected-resource-list {
    position: absolute;
    top: 85px;
    right: 25px;
    left: 15px;
    padding: 5px;
    height: 100px;
    background: #f8f8f8;
    overflow-y: scroll;
}

.selected-resource {
    margin-left: 5px;
    margin-bottom: 3px;
}

.related-resources-crud-link {
    background: #ddd;
    border: 1px solid #ccc;
    height: 33px;
    padding: 5px 8px;
    margin-left: 15px;
}

.search-filter {
    transform: translate(0, -2px);
    font-size: 21px;
    padding: 6px;
    margin-top: -10px;
    color: #888;
    border: 1px solid transparent;
}

.search-filter.active {
    background: #f2f2f2;
    color: #555;
    border: 1px solid #ddd;
}

.search-filter:hover {
    cursor: pointer;
    background: #f2f2f2;
    color: #555;
    border: 1px solid #ddd;
}

.search-listing {
    width: 360px;
    background: #fff;
    border: 1px solid #ddd;
    margin-bottom: 10px;
}

.search-listing:hover {
    border: 1px solid steelblue;
}

.search-listing:active {
    border: 1px solid steelblue;
}

.search-listing.selected {
    border: 1px solid steelblue;
}

.search-listing-title {
    font-size: 15px;
    font-weight: 500;
    background: #fff;
    color: #666;
    margin-top: 0px;
    margin-bottom: 0px;
    padding: 10px 5px 0px 10px;
}

.search-listing-title.provisional-edits {
    font-size: 12px;
    color: #888;
}

.provisional-tile.qa-btn {
    float: right;
    margin-right: 30px;
    margin-top: 3px;
    font-weight: 500;
}

.provisional-tile.qa-btn:hover {
    cursor: pointer;
}

.selected-provisional-tile {
    border-color: #3B8DD5;
    z-index: 1;
    border-style: solid;
    border-width: 1px;
    padding-top: 5px;
    padding-left: 5px;
    padding-bottom: 3px;
}

.provisional-tile.icon {
    padding-left: 7px;
    font-size: 11px;
    color: #f1b202;
}

.provisional-tile.icon.submitted {
    color: green;
}

.provisional-tile.icon.authoritative {
    padding-left: 7px;
    font-size: 11px;
    color: #ccc;
}

.search-listing-body {
    height: 4.6em;
    font-size: 12px;
    line-height: 1.35;
    color: #888;
    background: #fff;
    padding: 5px 10px;
    margin-bottom: 10px;
    overflow: hidden;
    text-overflow: ellipsis;
    display: -webkit-box;
    -webkit-box-orient: vertical;
    -webkit-line-clamp: 3;
    /* number of lines to show */
}

.search-listing-footer {
    height: 40px;
    font-size: 11px;
    padding: 10px 10px 0px 10px;
    background: #f5f5f5;
    border-top: 1px solid #ddd;
}

.time-wheel-wrap {
    width: 100%;
}

.time-wheel-title {
    font-size: 17px;
    margin-top: 30px;
}

.time-search-container .time-wheel-title:first-child {
    margin-top: 3px;
}

.time-wheel-title .pull-right {
    margin-top: -15px;
}

.title-underline {
    margin: 3px 0px;
    background: #ddd;
}

.time-wheel-instructions {
    font-size: 12px;
    color: #777;
}

.time-wheel-wrap .sequence {
    font-size: 14px;
    color: #25476A;
    font-weight: 600;
    position: absolute;
}

.time-wheel-wrap .sequence text {
    font-weight: 600;
    fill: #123;
}

.time-wheel-wrap .chart {
    position: relative;
    margin-top: 55px;
}

.time-wheel-wrap .chart path {
    cursor: pointer;
    stroke: #fff;
    stroke-width: 0.5px;
}

.time-wheel-wrap .trail {
    height: 30px;
}

.time-wheel-wrap .explanation {
    position: absolute;
    top: 260px;
    left: 305px;
    width: 140px;
    text-align: center;
    color: #666;
    z-index: 1;
}

.time-wheel-wrap .percentage {
    font-size: 2.5em;
}

table.table.dataTable {
    margin-bottom: 0;
}

.arches-related-resource-panel {
    position: absolute;
    top: 50px;
    right: 0;
    left: 0;
    z-index: 1;
}

.related-resource-management {
    display: flex;
    justify-content: space-between;
}

.related-resources-header {
    display: flex;
    justify-content: space-between;
    position: relative;
    top: 0;
    margin-top: 15px;
    height: 40px;
    margin-bottom: 12px;
    width:100%;
    z-index: 2;
}

.related-resources-header .editor-elements {
    display: flex;
    justify-content: space-between;
    position: relative;
    top: 0;
    margin-top: 0px;
    height: 35px;
    width:100%;
    z-index: 2;
}

.related-resources-header .btn-group>.btn:hover {
    z-index: 0;
}

.related-resources-header.open-graph {
    width: calc(100% - 245px);
}

.nodeLabels {
    font-size: 11px;
    fill: #777;
    text-anchor: middle;
}

.root-node-label {
    stroke: #999;
    /*#3275b1;*/
    font-size: 32px;
    font-weight: 900;
    fill: #fcfcfc;
    /*#fdfdfd; */
    opacity: 1.;
    text-anchor: middle;
    pointer-events: none;
}

.map-preview-panel {
    padding-top: 5px;
}

.service-buttons-heading {
    position: absolute;
    top: -3px;
    right: 10px;
}

.basemap-preview-panel {
    padding-top: 5px;
    padding-left: 7.5px;
}

.map-service-container {
    padding: 10px;
}

.map-service-manage-buttons {
    position: absolute;
    top: 10px;
    right: 60px;
}

.basemap-preview-panel .map-service-manage-buttons {
    right: 60px;
}

.resource-service-buttons-heading {
    position: absolute;
    top: -60px;
    right: 10px;
}

.map-service-preview {
    background: #f4f4f4;
    border: 1px solid #ddd;
    height: 250px;
}

.map-service-tab-content {
    min-height: 250px;
}

.advanced-map-style-switch {
    margin-top: -45px;
    margin-right: 10px;
    margin-bottom: 10px;
}

.service-url {
    font-size: 12px;
    color: #999;
}

.service-switch-shim {
    margin-top: 8px;
}

.config-title {
    font-weight: normal;
    padding: 0 20px 0 0px;
    margin-top: 10px;
    font-size: 1.216em;
    line-height: 40px;
    white-space: nowrap;
    overflow: hidden;
    text-overflow: ellipsis;
}

.config-title-tab {
    font-weight: normal;
    padding: 0 20px 0 0px;
    margin-top: 10px;
    font-size: 1.15em;
    line-height: 40px;
    white-space: nowrap;
    overflow: hidden;
    text-overflow: ellipsis;
}

.advanced-style-panel {
    margin-right: 0px;
    margin-left: 0px;
    margin-top: 5px;
    margin-bottom: 10px;
}

.map-style-panel-body {
    padding-bottom: 5px;
}

.simple-style-panel {
    margin-top: -15px;
}

.map-service-nav-tabs {
    background: #f6f6f6;
}

.service-widget-container {
    padding: 0px 15px 10px 15px;
    margin-top: -10px;
}

.dropdown-shim {
    margin-top: 10px;
}

.style-title {
    font-weight: 600;
    color: #666;
}

.col-divider {
    border-right: 1px solid #eee;
}

.map-server-instructions {
    padding: 0px 10px 20px 10px;
    color: #808080;
}

.map-server-basemap-button {
    position: absolute;
    z-index: 10;
    right: 10px;
    top: 5px;
    background: rgba(255, 255, 255, 0.88);
}

.map-service-tabs {
    border: 1px solid #ddd;
    background: #f9f9f9;
    margin-bottom: 0px;
}

.hover-feature-loading {
    padding: 25px;
    font-size: 16px;
}


/**********
*  Axes
*/

.axis path {
    fill: none;
    stroke: #000;
    stroke-opacity: .75;
    shape-rendering: crispEdges;
}

.axis path.domain {
    stroke-opacity: .75;
}

.axis line {
    fill: none;
    stroke: #000;
    stroke-opacity: .25;
    shape-rendering: crispEdges;
}

.axis line.zero {
    stroke-opacity: .75;
}


/**********
*  Line chart
*/

.point-paths path {
    /*
  fill: #eee;
  stroke: #aaa;
  */
    stroke-opacity: 0;
    fill-opacity: 0;
}

.lines path {
    fill: none;
    stroke-width: 1.5px;
    stroke-linecap: round;
    transition: stroke-width 250ms linear;
    -moz-transition: stroke-width 250ms linear;
    -webkit-transition: stroke-width 250ms linear;
    transition-delay: 250ms;
    -moz-transition-delay: 250ms;
    -webkit-transition-delay: 250ms;
}

.line.hover path {
    stroke-width: 6px;
}

.lines .point {
    transition: stroke-width 250ms linear;
    -moz-transition: stroke-width 250ms linear;
    -webkit-transition: stroke-width 250ms linear;
}

.lines .point.hover {
    stroke-width: 20px;
    stroke-opacity: .5;
}

.hover-feature-body .row.widget-wrapper {
    margin-right: 0;
    padding-left: 0;
    padding-right: 0;
}

.hover-feature-body .row.widget-wrapper .col-xs-12 {
    padding: 0;
}

.hover-feature-body .row.widget-wrapper label {
    display: none;
}

.hover-feature-footer {
    height: 50px;
    border-top: 1px solid #ddd;
    padding: 10px;
    padding-top: 15px;
}

.hover-feature-footer a {
    color: steelblue;
    font-weight: 500;
    padding-right: 10px;
}

.search-attribute-widget {
    display: inline-block;
    margin: 7px 8px;
}

.search-toolbar {
    display: -webkit-flex;
    display: flex;
    width: 100%;
    height: 50px;
    background: #f4f4f4;
    border-bottom: 1px solid #BBD1EA;
}

.search-type-btn-panel {
    height: 50px;
    background: #f2f2f2;
    margin-left: 4px;
}

.search-type-btn.relative:hover {
    background: #fff;
    color: #25476A;
}

.search-type-btn.relative:active {
    border-style: solid;
    border-top: 0px solid #BBD1EA;
}

.search-type-btn.relative.active {
    background: #fff;
    color: #25476A;
    border-bottom: none;
    cursor: default;
}

.search-type-btn {
    height: 50px;
    padding: 0px;
    font-size: 12px;
    font-weight: 600;
    color: #888;
    min-width: 150px;
    border-color: #BBD1EA;
    border-top: none;
    border-bottom: 1px solid #BBD1EA;
    background: #F7F9FB;
    z-index: 1000;
    margin-left: -5px;
}

.term-search-btn {
    font-weight: 700;
    font-size: 13px;
    height: 30px;
    padding-left: 0px;
    border: none;
}

.resource_search_widget_dropdown ul .select2-disabled {
    background: #eee;
    height: 35px;
}

.resource_search_widget_dropdown ul .select2-disabled .group {
    padding: 0px;
    border-top: 1px solid #C1D4F3;
}

.resource_search_widget_dropdown ul .select2-disabled div span span button {
    width: 195px;
    height: 35px;
}

.resource_search_widget_dropdown ul .select2-disabled div span span button.active {
    background: #8EAFE3;
}

.resource_search_widget_dropdown ul .select2-disabled div span span button.term-search-btn:not(.active) {
    background: #BBD1EA;
    color: #658CC9;
}

.resource_search_widget_dropdown ul .select2-disabled div span span button:not(.active):hover {
    background: #B9D0F4;
    color: #4330A4;
}

.resource_search_widget_dropdown ul .select2-disabled div span span button:first-child {
    border-right: 1px solid steelblue;
}

.resource_search_widget_dropdown .select2-results {
    background: #fdfdfd;
    z-index: 10;
    margin-top: 0px;
    border-top: 1px solid steelblue;
}

.resource_search_widget_dropdown.select2-drop-active {
    border-color: steelblue;
}

.resource_search_widget_dropdown ul li:not(.select2-no-results) {
    color: #0A449F;
}

.resource_search_widget_dropdown ul .select2-highlighted {
    background: #E5EFFD;
}

.term-search-btn.active {
    color: #4330A4;
}

.search-type-btn i {
    font-size: 15px;
}

.search-type-btn p {
    padding-top: 5px;
}

.search-type-btn-popup-panel {
    margin-top: 0px;
    display: inline-block;
    flex-direction: row;
    position: absolute;
    right: 5px;
}

.search-type-btn-popup {
    height: 50px;
    width: 50px;
    margin-right: -5px;
    padding: 0px;
    font-size: 12px;
    font-weight: 600;
    color: #888;
    border-color: #BBD1EA;
    border-top: none;
    border-bottom: 1px solid #BBD1EA;
    border-right: none;
    background: #F7F9FB;
    z-index: 1000;
}

.search-type-btn-popup.relative:hover {
    background: #fff;
    color: #25476A;
}

.search-type-btn-popup.relative:active {
    border-style: solid;
    border-right: 0px solid #BBD1EA;
    border-top: 0px solid #BBD1EA;
}


.search-type-btn-popup.relative.active {
    background: #fff;
    color: #25476A;
    border-bottom: 1px solid #fff;
    height: 51px;
    line-height: 1;
}


.search-popup-panel {
    position: absolute;
    top:0px;
    right:0px;
    z-index: 900;
    background-color: #fff;
    width: 400px;
    height: calc(100vh - 100px);
    border-left: solid 1px #dcdcdc;
    border-top: solid 1px #dcdcdc;
}

.search-popup-panel .tab-pane.active div.saved-search-container div .rr-splash .rr-splash-img-container {
    height: 50px;
    width: 50px;
}

.search-popup-panel .tab-pane.active div.saved-search-container div .rr-splash .rr-splash-title {
    font-size: 24px;
    margin-bottom: 20px;
}

.search-popup-panel .tab-pane.active div.saved-search-container div .rr-splash .rr-splash-img-container .rr-splash-img {
    height: 325%;
    margin-top: -13px;
    margin-left: -8px;
}

.facets-container {
    position: absolute;
    width: 275px;
    right: 0px;
    border-left: 1px solid #ddd;
}

.facets-search-container {
    position: absolute;
    width: calc(100% - 275px);
    height: calc(100vh - 115px);
    overflow-y: auto;
    padding: 20px;
    background: white;
}

.search-facets {
    height: calc(100vh - 115px);
    overflow-y: auto;
    background: #f8f8f8;
    border-right: 1px solid #ddd;
}

.list-group.search-facets {
    margin: 0;
}

.search-facet-item {
    position: relative;
    display: block;
    padding: 10px 15px;
    margin-bottom: -1px;
    background-color: #fff;
    border: 1px solid #ddd;
    border-right-width: 0px;
    border-left-width: 0px;
}

.search-facet-item:first-of-type {
    border-top-width: 0px;
}

a.search-facet-item:not(.active):hover {
    cursor: pointer;
}

a.search-facet-item:hover, a.search-facet-item:focus {
    background-color: #f8f8f8;
}

div.search-facet-item.disabled {
    border-bottom: 1px solid #ddd;
    margin-bottom: 1px;
    padding-left: 10px;
    padding-right: 10px;
}

.search-facet-item-heading {
    font-weight: 400;
    font-size: 13px;
}

a.search-facet-item .search-facet-item-heading {
    color: #666;
}

a.search-facet-item {
    color: #777;
}

.search-facet-item.disabled {
    background: #f6f6f6;
    color: #666;
    cursor: default;
}

a.search-facet-item.disabled {
    cursor: default;
}

.facet-name {
    font-size: 15px;
    color: #333;
}

.facet-search-criteria {
    position: relative;
    padding: 10px 0px 0px 0px;
}

.facet-search-button {
    padding: 10px;
}

.facet-btn-group {
    width: 100%;
}

.facet-btn {
    width: 50%;
    height: 40px;
}

.facet-btn:focus, .facet-btn.selected {
    background: #ee9818;
}

.facet-label {
    margin-left: 15px;
    margin-bottom: 5px;
}

.facet-body {
    padding-top: 5px;
    padding-bottom: 45px;
}

.related-resources-header .resource-instance-wrapper {
    padding: 0;
}

#widget-crud-settings div.row.widget-wrapper {
    padding-left: 0px;
    padding-right: 0px;
    margin-right: -5px;
    margin-left: -5px;
}

#widget-crud-settings div.row.widget-wrapper div div .select2-container {
    height: 32px;
}

.resource-instance-search .row.widget-wrapper {
    padding-top: 0;
    padding-left: 0;
    padding-right: 0;
    margin-left: 0;
    margin-right: 0;
}

.print-map {
    display: none;
}

.hidden-map {
    overflow: hidden;
    height: 0;
    width: 0;
    position: fixed;
}

.print-map-container {
    width: 576px;
    height: 360px;
}

.default-message {
    font-size: 13px;
    padding-top: 5px;
    color: #777;
}

.mobile-project-manager-editor div.title-block-title {
    width: 255px;
    height: 95px;
}

.mobile-project-manager-editor .library-card:first-child {
    margin-top: -5px;
}

.mobile-project-manager-editor .library-card {
    margin-left: -5px;
    background: #fff;
}

.mobile-project-manager-editor .library-card:hover {
    background: #fafafa;
}

.mobile-project-manager-editor .card-nav-container {
    margin-bottom: 0;
}

.mobile-project-manager-editor .layer-list {
    background: transparent;
    border-top: 0px;
    padding-top: 5px;
}

.mpm-project-card {
    width: 200px;
    position: absolute;
    left: 10px;
    top: 10px;
    white-space: nowrap;
    overflow: hidden;
    text-overflow: ellipsis;
    font-size: 14px;
}

.mpm-project-name {
    width: 220px;
    white-space: nowrap;
    overflow: hidden;
    text-overflow: ellipsis;
    font-size: 15px;
}

.mpm-card {
    min-height: 550px;
    background: #fff;
}

.mpm-card-content {
    margin: 0px;
    border-bottom: 1px solid #ddd;
    padding: 50px 25px 50px 25px;
    background: #f9f9f9;
}

.mpm-card-content.mpm-crud-section {
    background: #fff;
    padding-left: 40px;
}

.mpm-card-content.selection-page {
    border-bottom: transparent;
}

.mpm-card-content.active-survey {
    background: #fafafa;
}

.active-survey .msm-survey-message {
    color: #888;
}

.msm-summary-panel .selection-page {
    height: 100vh;
}

.mpm-group-panel-header {
    padding: 10px 20px;
    background: #fcfcfc;
}

.msm-group-label {
    font-size: 15px;
    color: #454545;
    font-weight: 600;
}

.mpm-group-panel-header h4 {
    margin-bottom: 5px;
    margin-top: 0px;
}

.msm-filter-panel {
    padding: 5px 0px;
    width: 100%;
    position: relative;
}

.mpm-group-panel-content {
    padding: 0px 25px 20px 25px;
}

.mpm-user-panel-content {
    padding: 0px 25px 20px 20px;
    margin-top: -5px;
}

.mpm-group-panel-content .account-label {
    font-weight: 600;
}

.mpm-group-panel-content.list {
    border-top: solid 0px #ccc;
    padding: 0px;
}

.mpm-card-content .userrow {
    display: flex;
    padding: 5px;
    border-bottom: solid 1px #ccc;
}

.mpm-card-content .userrow:hover {
    font-weight: 600;
}

.mpm-card-content .userrow.selected {
    font-weight: 400;
}

.msm-user-account-item {
    background: #fff;
    height: 40px;
    padding: 10px 15px;
    border: transparent;
    border-bottom: 1px solid #ddd;
    border-left: 3px solid #fff;
}

.msm-user-account-item:nth-child(even) {
    background: #fafafa;
    border-left: 3px solid #fafafa;
}

.msm-user-account-item:hover {
    cursor: pointer;
    /*background: #F5FAFE;*/
    border-left: 3px solid steelblue;
}


.msm-user-account-item.selected {
    background: #F6F6FF;
    border-left: 3px solid steelblue;
    cursor: default;
}

.msm-user-account-item.checkbox {
    margin: 0px;
}

.msm-filter-tools-panel {
    margin-top: 10px;
}

.mpm-card-content.group-page {
    padding: 0;
}

.mpm-card-content .title {
    font-size: 22px;
    font-weight: 525;
    text-align: center;
    padding: 10px;
}

.msm-identity-filter {
    width: 100%;
    flex: 1;
}

.msm-user-account-panel {
    border-top: 1px solid #ddd;
    height: 600px;
    background: #fafafa;
}

.msm-account-listing-panel {
    display: flex;
    flex-direction: column;
    flex: 1;
    background: #fff;
}

.msm-account-summary-panel {
    display: flex;
    flex-direction: column;
    background: #fcfcfc;
    flex: 1;
    border-left: solid 1px #ccc;
}

.msm-icon-wrap {
    height: 60px;
    width: 60px;
    border-radius: 50%;
    border: 1px solid #7080CB;
    color: #7080CB;
    background: #E1EAFC;
    font-size: 28px;
    padding-top: 14px;
    padding-left: 2px;
}

.model-selection .msm-icon-wrap {
    background: #fff;
    color:steelblue;
    padding-top: 15px;
    border: 1px solid steelblue;
}

.active-survey .msm-icon-wrap {
    background: #77DAD3;
    color:#29b2a6;
    padding-top: 15px;
    padding-left: 2px;
    border: 1px solid #26a69a;
}

.incomplete .msm-icon-wrap {
    background: #FFD264;
    color:#B88406;
    padding-top: 13px;
    padding-left: 2px;
    border: 1px solid #B88406;
}

.incomplete.active-survey .msm-icon-wrap {
    background: #F799B9;
    color:#DF2E6A;
    padding-top: 13px;
    padding-left: 2px;
    border: 1px solid #DF2E6A;
}


a.filter-tools {
    margin-left: 0px;
    padding: 3px 6px;
    color: #888;
    font-size: 12px;
}

a.filter-tools:hover {
    cursor: pointer;
    background: #ddd;
    color: #454545;
}

.mpm-card-content .description {
    font-size: 14px;
    text-align: center;
    margin: 15px 100px 15px 100px;
}

.mpm-resource-selection {
    display: flex;
    flex-direction: column;
    align-items: center;
    padding: 15px;
}

.mpm-resource-selection .resource-dropdown {
    width: 80%;
}

.account-wrapper {
    padding-top: 20px;
}

.msm-data-selection .form-text.form-checkbox:not(.btn), .form-text.form-radio:not(.btn) {
    margin-top: 1px;
}

.resource-grid-main.mpm-manager {
    height: 100%;
    padding-top: 20px;
    padding-left: 20px;
}

.resource-grid-tools-container.mpm-manager {
    display: flex;
    flex-direction: column;
}


.resource-grid-main-container.mpm {
    background: none;
}

.grid.mpm {
    margin-left: 0;
    margin-right: 0;
    width: 100%;
    max-width: none;
}

.list-filter.mpm {
    background-color: #f4f4f4;
    margin-bottom: 0;
}

.mpm-subtitle {
    position: relative;
    left: 55px;
    top: -45px;
    color: #999;
    font-size: 12px;
    width: 500px;
    white-space: nowrap;
    overflow: hidden;
    text-overflow: ellipsis;
}

.mpm-list {
    display: flex;
    flex-direction: column;
    align-items: center;
}

.mpm-summary-panel {
    background: #fff;
    padding: 0px 40px;
    margin-top: -60px;
    margin-left: 0px;
    border-top: 1px solid #ddd;
    margin-right: 0px;
}

.map-search-container div .map-widget-panel {
    height: calc(100vh - 110px);
}

.resource-grid-item.mpm-manager:hover {
    /*background-color: #f5f5f5;*/
    border-radius: 3px;
    color: #000;
}

.resource-grid-main.mpm-manager .mpm-title {
    font-weight: 400;
    color: #454545;
    font-size: 1.416em;
    position: relative;
    left: 55px;
    top: -45px;
}

.mpm-manager .resource-grid-icon {
    margin-top: -2px;
    font-size: 19px;
}

.report-image-grid.mpm {
    overflow-y: auto;
    overflow-x: hidden;
}

.nav-tabs li a.graph-designer-tab {
    padding: 15px 10px 15px 10px;
}

.graph-selector-panel {
    height: 60px;
}

.graph-selector {
    width: 350px;
    margin-right: 10px;
}

.graph-designer-tab-container {
    background: #e7e7e7;
    font-weight: 600;
    min-width: 400px;
}

.graph-designer-tab-container .nav-tabs>li.active>a {
    background: #ecf0f5;
    border: 1px solid #f4f4f4;
}

.graph-designer-tab-container .nav-tabs>li:not(.active)>a {
    color: #777;
}

.graph-designer-tab-container .nav-tabs>li:not(.active)>a:hover {
    cursor: pointer;
    color: #666;
    background: #ecf0f5;
}

.viewstate-btn {
    width: 100px;
    height: 30px;
    padding-top: 3px;
    background: #fcfcfc;
}

.btn-group-toggle .viewstate-btn {
    border-radius: 2px 0px 0px 2px;
}

.btn-group-toggle .viewstate-btn:nth-child(2) {
    margin-left: -1px;
    border-radius: 0px 2px 2px 0px;
}

.viewstate-btn.active {
    background-color: #9490EE;
    color: #fff;
    font-weight: 600;
    cursor: default;
}

.viewstate-btn:not(.active):hover {
    background: #f4f4f4;
}

#identities-card .library-card:not(.selected-card) {
    border-left: 1px solid transparent;
}

.user-survey .project-status {
    position: absolute;
    right: 10px;
    top: 10px;
}

.mobile-project-manager-editor .tab-content {
    padding:1px;
}

.mobile-designer-title {
    font-size: 1.6em;
    padding-left: 15px;
    padding-top: 12px;
}

.msm-edit-buttons.mobile-project-category-header {
    left: 0;
    top: 15px;
    font-size: 17px;
    margin-left: 0px;
    padding-left: 15px;
}



.msm-tree {
    height: 100%;
}

.left-panel-overflow.mobile-designer-tree {
    height: inherit;
}

.msm-basemap-subtitle {
    font-size: 13px;
    color: #888;
    padding-bottom: 10px;
}

.msm-location-card .row.widget-wrapper {
    padding-right: 0px;
    margin-left: 3px;
}

.msm-download-panel {
    padding-top: 5px;
    padding-left: 0px;
    padding-right: 0px;
}

#custom-download-panel {
    padding-top: 20px;
    padding-left: 15px;
}

.number-widget-report {
    display: flex;
    flex-direction: row;
}

.number-prefix {
    padding-right: 1px;
}

.number-suffix {
    padding-left: 1px;
}
.report-title-bar {
    display: block;
}

.editor-report {
    background: white;
    width: 100%;
    overflow-y: auto;
    height: 100%;
}


.editor-report .rp-report-section {
    border-bottom: none;
    padding-bottom: 0;
}

.report-related-resources {
    padding: 0px 30px;
}

.report-related-resources .rp-card-section {
    margin-left: -15px;
}



.report-related-resources .rp-card-section .rp-report-container-tile {
    padding-top: 0px;
    padding-bottom: 10px;
    margin-top: -5px;
}

.editor-report .report-related-resources, .editor-report .report-title-bar {
    display: none;
}

.mpm-selector-header {
    height: 55px;
    padding: 10px 5px;
    border-style: solid;
    border-width: 0.25px;
    border-color: #eee;
    background-color: #f4f4f4;
}

.mpm-selector-header-txt {
    padding: 10px;
    font-size: 13px;
}

.mpm-select-switch-label {
    color: #999;
    float: right;
    padding-right: 5px;
}

.mpm-manager .btn-rr {
    margin: 0;
}

.library-card.inactive {
    background: #f7f7f7;
}

.mpm-item-listing-header {
    font-size: 15px;
    padding-left: 10px;
    margin-top: 0px;
    color: #454545;
    font-weight: 500;
}

.mpm-survey-status-header {
    padding-left: 10px;
    margin-top: 0px;
    color: #454545;
    font-size: 24px;
    font-weight: 500;
    text-align: center;
}

.msm-survey-requirements-text {
    margin-top: 20px;
}

.msm-survey-status-text {
    margin-top: 0px;
    padding: 20px 0px 10px 0px;
}

.msm-survey-requirements-text + .msm-survey-status-text {
    padding-top: 0px;
}

.msm-survey-message {
    margin-top: 20px;
    font-size: 15px;
    color: #888;
}

.msm-survey-status-instructions {
    margin: 15px 20% 25px 20%;
    padding: 20px 10px 20px 10px;
    font-size: 15px;
    background: #FFC741;
    border: 1px solid #B88406;
    color: #fff;
    font-weight: 600;
    text-align: center;
    border-radius: 2px;
}


.msm-save-message {
    padding-top: 20px;
    font-size: 15px;
    color: #2A096E;
    text-align: center;
}

.msm-survey-status-instructions + .msm-save-message {
    padding-top: 0px;
}


.msm-survey-issues {
    padding-top: 5px;
    font-size: 15px;
    color: #888;
    list-style-type: none;
}

.msm-survey-status-instructions + .text-center .msm-survey-issues {
    padding-top: 0px;
}

.msm-report-section {
    padding: 40px 30px;
    background: #fefefe;
    border-bottom: 1px solid #ddd;
}

.msm-crud-section {
    padding: 40px 40px;
    min-height: 150px;
    background: #fff;
    border-bottom: 1px solid #ddd;
}

.msm-crud-section:last-child {
    border-bottom: transparent;
}

.msm-report-section.active {
    background: #fff;
}

.mpm-item-listing-header.data-panel {
    padding-left: 0px;
}

.msm-download-header {
    font-size: 15px;
    padding-left: 0px;
    margin-top: 30px;
    color: #454545;
    font-weight: 500;
}

.project-search-widget.mpm-item-listing {
    top: 0px;
    right: 0px;
}

.mpm-model-detail-panel {
    padding-left: 10px;
}

.mpm-node-detail-metadata {
    list-style: none;
    color: #777;
}

.mpm-activation-panel {
    padding: 0px;
}

.msm-settings-summary {
    height:100%;
}

.msm-map-container {
    padding: 0px;
    height: 100vh;
    margin-left: -10px;
    margin-right: -20px;
    margin-top: -30px;
}

.msm-map-container .widget-wrapper .mapboxgl-map {
    height: 100vh;
}

.msm-map-container .geometry-tools-container {
    top: 60px;
    left: 10px;
}

.msm-stats-panel {
    padding: 10px 5px;
    min-height: 80px;
    margin-top: -15px;
}

.msm-stat {
    color: #2d3c4b;
    font-size: 36px;
    margin-top: 2px;
}

.msm-stat-label {
    color: #999;
    font-size: 13px;
    margin-top: -5px;
}

.msm-stat-user {
    color: #2d3c4b;
    font-size: 18px;
    margin-top: 2px;
}

.msm-stat-user-panel {
    margin-top: 10px;
}

.msm-stat-time {

}

.msm-stat-date {
    font-size: 17px;
    white-space: nowrap;
}

.profile-mpm-panel {
    margin-left: 20px;
    text-align: justify;
    overflow: hidden;
    font-family: 'Open Sans','Helvetica Neue',Helvetica,Arial,sans-serif;
    font-size: 13px;
    height: 0;
    transition: height 600ms ease-out;
}

.profile-mpm-panel.show-details {
    height: 400px;
}

.project-panel {
	width: 100%;
	border: 1px solid #3b8dd5;
    margin-bottom: 10px;
    display: flex;
    flex-direction: column;
    margin-top: 1px;
}

.project-panel.expired {
	background: #fcfcfc;
	border: 1px solid #ddd;
}

.project-panel-header {
	position: relative;
    height: 76px;
    padding-left: 10px;
    color: #2b425b;
    background: #fff;
    border-bottom: 1px solid #eee;
}

.project-panel.expired > .project-panel-header {
	color: #888;
}

.project-panel-title {
	font-size: 19px;
	float: left;
	font-weight: 500;
	padding-left: 10px;
	margin-top: 12px;
	width: 500px;
	height: 22px;
	text-align: left;
	white-space: nowrap;
	overflow: hidden;
	text-overflow: ellipsis;
}

.project-status {
	width: 70px;
    height: 28px;
	font-size: 13px;
	color: #777;
	padding: 3px;
	font-style: italic;
    text-align: center;
	background: #ddd;
}

.library-card .project-status {
    text-align: left;
}

.project-status.active {
	background: #8bc34a;
	color: #fff;
}

.project-metadata {
	position: absolute;
    top: 35px;
    right: 0px;
    list-style: none;
    font-size: 14px;
}

.msm-edit-buttons {
    position: absolute;
    top: 10px;
    right: 10px;
    list-style: none;
    font-size: 14px;
}

.project-metadata-item {
	display: inline-block;
    padding: 6px 10px 10px 10px;
    color: #758697;
}

.project-details {
    position: absolute;
    display: flex;
    flex-direction: row;
	top: 40px;
	font-size: 14px;
    margin-left: 10px;
}

.card-panel-body {
	/*height: 500px;
    overflow-y: scroll;*/
}

.node-value-select-tile {
    padding: 5px;
    font-size: 0.9em;
}

.selected-node-value {
    font-size: 1.3em;
}

.node-value-select-label {
    font-weight: bold;
}

.node-value-widget-ontology {
    padding: 15px 20px;
    background: #fafafa;
    border: 1px solid #ddd;
    border-radius: 2px;
}

.chosen-container-single .chosen-single {
    background: #fff;
    color: #4d627b;
    border: 1px solid #ddd;
    box-shadow: none;
    border-radius: 3px;
    display: block;
    height: 32px;
    line-height: 1.42857;
    overflow: hidden;
    padding: 6px 12px;
    white-space: nowrap;
}
.chosen-container-single .chosen-single div b {
    background-image: none !important;
}

.chosen-container-single .chosen-single .search-choice-close {
    top: 10px;
}

.chosen-container-single .chosen-single div b:before {
    border-bottom: 0 solid transparent;
    border-left: 5px solid transparent;
    border-right: 5px solid transparent;
    border-style: solid;
    border-width: 5px 4px 0;
    color: #4d627b;
    content: "";
    display: inline-block;
    height: 0;
    margin: 1em -2px;
    vertical-align: middle;
    width: 0;
}

.chosen-container .chosen-drop {
    background: #fff;
    border-color: currentcolor rgba(0,0,0,0.09) rgba(0,0,0,0.09);
    border-style: none solid solid;
    border-width: 0 1px 1px;
    border-radius: 3px;
}
.chosen-container .chosen-search {
    background: #fff;
}
.chosen-container-active.chosen-with-drop .chosen-single {
    background: #fff;
    border: 1px solid rgba(0,0,0,0.09);
    border-bottom-left-radius: 0;
    border-bottom-right-radius: 0;
}
.chosen-container .chosen-results li.highlighted {
    background-color: #177bbb;
    background-image: none;
    color: #fff;
}


.chosen-container-multi .chosen-choices{
    background: #fff;
    color: #8f9ea6;
    border: 1px solid rgba(0,0,0,0.09);
    box-shadow: none;
    border-radius: 3px;
    min-height: 32px;
}
.chosen-container-active .chosen-choices,
.chosen-container-single .chosen-search input[type="text"]{
    border: 1px solid rgba(0,0,0,0.09);
}
.chosen-container-multi .chosen-choices li.search-choice{
    background-color: #177bbb;
    background-image: none;
    color: #fff;
    border: 0;
    border-radius: 2px;
    box-shadow: none;
    line-height: 16px
}
.chosen-container-multi .chosen-choices li.search-choice .search-choice-close::after, .chosen-container-multi .chosen-choices li.search-choice .search-choice-close::before {
    box-shadow: 0 0 0 1px inset;
    content: "";
    left: 50%;
    position: absolute;
    top: 50%;
    transform: translate(-50%, -50%);
}
.chosen-container-multi .chosen-choices li.search-choice .search-choice-close::after {
    height: 0.8em;
    width: 2px;
}
.chosen-container-multi .chosen-choices li.search-choice .search-choice-close::before {
    height: 2px;
    width: 0.8em;
}
.chosen-container-multi .chosen-choices li.search-choice .search-choice-close {
    display: block;
    height: 1.5em;
    transform: rotate(45deg);
    width: 1em;
    color: #fff;
    font-size: inherit;
    top: 2px
}
.chosen-container .chosen-results li{
    padding: 8px 6px
}
ul.select2-choices {
    padding-right: 30px !important;
}

ul.select2-choices:after {
    content: "";
    position: absolute;
    right: 10px;
    top: 50%;
    transform: translateY(-50%);
    border-top: 5px solid #333;
    border-left: 5px solid transparent;
    border-right: 5px solid transparent;
}

.sidepanel-draggable {
    background-color: #fafafa;
    border-left: solid 1px gainsboro;
    border-right: solid 1px gainsboro;
    height:100%;
    z-index: 3;
    font-size: 10px;
}

.sidepanel-draggable div {
    cursor: col-resize;
    position: relative;top: 50%;
    transform: translateY(-50%);
    margin: 1px;
}

.sidepanel-draggable div i {
    display: block;
    color: rgb(190, 190, 190);
}

.left-panel {
    width: 300px;
    overflow-x: auto;
    overflow-y: hidden;
    z-index: 3;
}

.left-panel-overflow {
    height: calc(100vh - 225px);
    overflow-y: auto;
    background: #ecf0f5;
}

.main-panel{
    background-color: #ffffff;
    flex: 1
}

.rich-text {
    padding:20px;
}

.jstree .rich-text {
    padding:0px;
    display: inline;
}

.graph-designer .card-component {
    width: 100%;
    background-color: white;
}

.graph-designer .card-component .install-buttons {
    display: none;
}

.card-component {
    padding: 15px 25px;
}

.card-component-panel {
    padding: 0px;
    flex: 1 0 250px;
    width: 250px;
    background-color: white;
}

.card-component-panel h3 {
    color: #2f527a;
    font-size: 17px;
    font-weight: 400;
}

.card-component-panel h4 {
    color: #2f527a;
    font-weight: 400;
}

.card-component-panel .card-component h4 {
    margin-top: 5px;
}

.card-component-panel .card-component .is-function-node {
    display: inline-block;
    background: #0ab1fc;
    color: #fff;
    padding: 10px 15px;
    margin-bottom: 15px;
    font-size: 13px;
    font-weight: 600;
    margin-top: 0px;
    margin-bottom: 15px;
    border-radius: 2px;
}

.card-component-panel hr {
    border-color: #e9e9e9;
}

.card-component-panel h5 {
    color: #999;
    margin-top: -8px;
    margin-bottom: 5px;
}

.card-component-wrapper-editor {
    height: 100%;
    padding-bottom: 50px;
    overflow-y: auto;
}

.card-header {
    height: 50px;
    padding: 10px 20px;
    background: #f4f4f4;
}

.card-header-title {
    margin-top: -15px;
}

.card-breadcrumbs, .card-breadcrumbs a {
    color: #6494cc;
    margin-top: 17px;
    font-size: 17px;
}

.card-breadcrumbs span.dropdown.open .dropdown-menu>li>a {
    display: block;
    padding: 5px 20px;
    margin-top: 5px;
    clear: both;
    font-size: 13px;
    font-weight: 400;
    line-height: 1.1;
    color: #333;
    white-space: nowrap;
}

.card-breadcrumbs span.dropdown.open .dropdown-menu>li>a:hover {
    color: #fff;
}

.card-breadcrumbs a.toggle-tree {
    font-size: 13px;
}

.current-crumb {
    font-weight: 400;
}

.resource-editor-tree {
    overflow-y: auto;
    height: 100%;
    background: #ecf0f5;
}

a.jstree-anchor strong {
    font-weight: 500;
}

.expanded-nav {
    white-space: nowrap;
    overflow: hidden;
    text-overflow: ellipsis;
}

.add-new-tile {
    display: none;
}

.jstree-anchor:hover .add-new-tile, .add-new-tile.jstree-clicked {
    display:inline;
}

a.jstree-anchor.disabled {
    color: #ccc;
}

a.jstree-anchor.permissions-widget {
    color: #bbb;
    cursor: default;
    pointer-events: none;
}

.jstree-default .card-designer-tree li {
    background-image: url("tree/32px.png");
    background-position: -292px -4px;
    background-repeat: repeat-y;
}

.jstree-default .card-designer-tree li.jstree-last, .jstree-default .card-designer-tree .jstree-last > li {
    background: transparent;
}

.card-summary-section li {
    list-style: none;
}

.card-summary-section h4 {
    font-size: 1.1em;
}

.card-summary-section .card-summary {
    padding-bottom:5px;
}

.card-summary-section.disabled  h4 {
    color: #7a7a7a;
}

.card-summary-section.disabled  a {
    cursor: default;
}

.card-summary-section .card-summary .card-summary-add {
    margin-left: 2px;
}

.card-summary-section .card-summary {
    margin-bottom: 10px;
}

.card-summary-section .tile-summary {
    padding: 2px;
}
.card-summary-section .tile-summary a {
    color: #6494cc;
}

.card-summary-section .tile-summary .tile-summary-label {
    font-weight: 600;
}

.card-summary-name {
    margin-bottom: 2px;
}

.tile-summary-item {
    padding-left: 5px;
}

.card-summary-section {
    padding: 20px 0 10px 0;
}

.btn-rr {
    background: #9490EE;
    color: #fff;
    border: 1px solid rgba(0,0,0,0.09);
    margin: -10px 0px 30px 0px;
}

.btn-rr:hover {
    color: #fff;
}

.rr-splash {
    text-align: center;
    margin: 48px 41px 20px 45px;
    border: 1px solid #ddd;
    padding: 40px 30px;
    background: #f6f6f6;
    border-radius: 4px;
}

.rr-splash-title {
    color: #666;
    font-size: 28px;
    margin-bottom: 30px;
    margin-top: 25px;
}


.rr-splash-img-container {
    padding: 20px;
    background: #fff;
    border: 1px solid steelblue;
    display: inline-block;
}

.rr-splash-img {
    margin-top: -3px;
    margin-left: -2px;
    height: 110%;
}

.surveys {
    height: 72px;
    width: 72px;
}

.rr-splash-description {
    font-size: 15px;
    color: #999;
}

.rr-splash-description:last-child {
    margin-bottom: 80px;
}

.rr-splash-help-link {
    margin: 20px 0px 50px 0px;
    font-size: 28px;
    color: steelblue;
}

.rr-splash-help-link:hover {
    cursor: pointer;
}

.report-expander {
    cursor: pointer;
    padding-left: 6px;
    font-weight:bold;
    font-size: 18px;
}

.create-resource-instance-card-component {
    position: absolute;
    background: #fcfcfc;
    z-index: 11;
    height: 95%;
    overflow-y: auto;
    top: 10px;
    left: 15px;
    width: calc(100% - 25px);
    border: 1px solid #ddd;
    border-radius: 2px;
    padding-bottom: 20px;
}

.new-instance-model-name {
    font-size: 1.4em;
    font-weight: 600;
    color: #004577;
    padding: 20px 40px;
    margin-top: 0px;
    background: #f4f4f4;
}

.create-resource-instance-card-component .card-component {
    padding-top: 10px;
}

.indent {
    text-indent: 10px;
    padding-left: 10px;
}

.mapboxgl-popup-content {
    width: 350px;
    padding: 20px;
}

.mapboxgl-popup-content .hover-feature-footer {
    padding: 10px 0 0;
    height: auto;
}

@keyframes loader {
    0% {
        background: #ddd;
    }
    33% {
        background: #ccc;
        box-shadow: 0 0 1px #ccc, 15px 30px 1px #ccc, -15px 30px 1px #ddd;
    }
    66% {
        background: #ccc;
        box-shadow: 0 0 1px #ccc, 15px 30px 1px #ddd, -15px 30px 1px #ccc;
    }
}

@media (min-width: 992px) {
    #page-content {
        padding: 15px 15px 25px;
    }
    .rp-report-container-preview {
        padding: 0px 0px 35px 0px;
    }

    .rp-report-tile {
        padding-left: 0px;
    }
    .dl-horizontal dd {
        padding-right: 20px;
        margin-left: 220px;
    }
    .dl-horizontal dt {
        float: left;
        overflow: hidden;
        clear: left;
        text-align: right;
        text-overflow: ellipsis;
        white-space: nowrap;
        width: 200px;
    }
    .dl-horizontal dt a {
        font-weight: 600;
    }
    .rp-no-data {
        margin-left: 0px;
        margin-top: 0px;
        margin-bottom: 10px;
    }
}

@media (min-width: 1366px) {
    .rp-report-container-preview {
        padding: 0px 0px 35px 0px;
    }

    .dl-horizontal dt {
        width: 300px;
    }

    .dl-horizontal dd {
        padding-right: 20px;
        margin-left: 320px;
    }

    .rp-report-section-title {
        padding-left: 60px;
    }

    .rp-card-section.rp-card-section {
        padding-left: 20px;
    }

    .rp-no-data {
        margin-left: 200px;
    }

    .rp-no-data {
        color: #888;
        position: relative;
        top: -20px;
        left: 90px;
    }

    .report-related-resources .rp-card-section {
        margin-left: 50px;
    }

    .report-related-resources .rp-card-section div div .dl-horizontal dt {
        width: 500px;
    }

    .report-related-resources .rp-card-section div div .dl-horizontal dd {
        padding-right: 20px;
        margin-left: 520px;
    }

}

@media (min-width: 400px) {
}

@media screen and (max-width: 767px) {
    .rp-no-data {
        color: #888;
        position: relative;
        top: -30px;
    }
}

@media screen and (max-width: 969px) {
}

@media screen and (min-width: 970px) {
}

@media screen and (max-width: 830px) {
}

@media screen and (max-width: 650px) {

}

@media screen and (max-width: 768px) {
    #content-container {
        padding-top: 50px !important;
    }
    #navbar {
        width: 100%;
    }
    .resource-grid-main-container {
        height: 130px;
    }
    .resource-grid-tools-container {
        top: 70px;
        left: 70px;
    }
    .rp-report-tile dd {
        padding-left: 8px;
    }
    .rp-report-container-preview {
        padding: 0px 50px 35px 50px;
    }
}

@media screen and (max-width: 500px) {
    .resource-grid-subtitle {
        width: 300px;
    }
    .rp-report-container-preview {
        padding: 0px 5px 35px 5px;
    }
}

@media print {
    header, nav, footer, button, aside, .print-btn, .ep-tools, .geocode-container, .geometry-tools-container, .geometry-editing-notifications, #map-widget-container>.map-widget-container {
        display: none;
    }
    #content-container {
        padding: 0 !important;
    }
    .scroll-y {
        height: auto;
    }
    dt {
        text-decoration: underline;
        font-weight: bold;
        color: #808080 !important;
    }
    dd {
        margin-left: 2px;
    }
    a[href]:after {
        content: none;
    }
    .dl-horizontal dd {
        margin-left: 280px;
        padding-right: 100px;
    }
    .dl-horizontal dt {
        float: left;
        width: 260px;
        overflow: hidden;
        clear: left;
        text-align: right;
        text-overflow: ellipsis;
        white-space: nowrap;
    }
    .rp-report-section {
        border-bottom: 1px solid rgba(128, 128, 128, 0.5);
    }
    .mapboxgl-map {
        display: none;
    }
    .print-map {
        display: block;
        width: 100%;
        height: 100%;
    }
    .print-hide {
        display: none;
        height: 0;
    }
}<|MERGE_RESOLUTION|>--- conflicted
+++ resolved
@@ -373,23 +373,6 @@
     color: lightcoral;
 }
 
-<<<<<<< HEAD
-=======
-.record-close {
-    position: absolute;
-    font-size: 10px;
-    top: 5px;
-    right: px;
-    height: 20px;
-    width: 20px;
-    margin-right: 10px;
-}
-
-.wizard-buttons {
-    direction: rtl;
-    padding: 5px 0 10px 10px;
-}
-
 .gsheets-title {
     font-size: 15px;
     font-weight: 600;
@@ -401,7 +384,6 @@
     color: #777;
 }
 
->>>>>>> e2264b3f
 .graph-settings-crud {
     margin-right: 0px;
     position: absolute;
@@ -907,188 +889,6 @@
     position: relative;
 }
 
-<<<<<<< HEAD
-=======
-.tab-location-panel-tray {
-    width: 8%;
-    background: #f8f8f8;
-    display: flex;
-    flex-direction: column;
-}
-
-.tab-location-panel-tray div {
-    height: 75px;
-    width: 75px;
-    border-left: 1px solid #bbbbbb;
-    border-bottom: 1px solid #bbbbbb;
-    border-right: 1px solid #bbbbbb;
-    /* border: 1px solid #bbbbbb; */
-    display: flex;
-    justify-content: center;
-    text-align: center;
-    align-items: center;
-    flex-direction: column;
-}
-
-.tab-location-panel-tray div:hover {
-    cursor: pointer;
-}
-
-.tab-location-panel-tray i {
-    font-size: 24px;
-    color: #25476a;
-}
-
-.tab-location-panel-tray span {
-    font-size: 10px;
-
-}
-
-.tab-location-description  {
-    border-top: solid 1px #d1d1d1;
-}
-
-.tab-site-visit-container {
-    padding: 4%;
-}
-
-.tab-site-visit-container > div {
-    display: flex;
-    flex-direction: row;
-}
-
-.tab-site-visit-container > p {
-    color: #28496c;
-    font-size: 14px;
-    font-weight: 600;
-    margin-bottom: 0;
-}
-
-.tab-site-visit-container > span {
-    color: #aaaaaa;
-    font-size: 13px;
-    margin-bottom: 6px;
-    display: inline-block;
-}
-
-.tab-site-visit-map {
-    width: 40%;
-    min-height: 250px;
-    border: 1px solid #e2e2e2;
-}
-
-.tab-site-visit-details {
-    padding: 1% 3% 4% 3%;
-    background:#f8f8f8;
-    border: 1px solid #e2e2e2;
-    width: 60%;
-}
-
-.tab-site-visit-details > div + div {
-    margin-top:2%;
-}
-
-.tab-site-visit-details p {
-    color: #28496c;
-    font-size: 13px;
-    font-weight: 600;
-    margin-bottom: 4px;
-}
-
-.tab-site-visit-details span {
-    color: #aaaaaa;
-    font-size: 12px;
-}
-
-.tab-site-visit-carousel {
-    padding: 2% 1% 2% 1%;
-    margin-top: 20px;
-    background: #f8f8f8;
-    border: 1px solid #e2e2e2;
-}
-
-.tab-site-visit-container-empty {
-    padding: 5%;
-    background: #fbfbfb;
-    display: flex;
-    flex-direction: column;
-    justify-items: center;
-}
-
-.tab-site-visit-container-empty > div {
-    background: #f4f4f4;
-    /* width: 90%; */
-    border: 1px solid #e2e2e2;
-    padding: 5% 20% 20% 20%;
-    display: flex;
-    flex-direction: column;
-    text-align: center;
-    align-items: center;
-}
-
-.tab-site-visit-container-empty > div > div {
-    border: #679dce solid 2px;
-    border-radius: 100%;
-    background: #fff;
-    width: 100px;
-    height: 100px;
-    display: flex;
-    justify-content: center;
-    text-align: center;
-    align-items: center;
-    flex-direction: column;
-}
-
-.tab-site-visit-container-empty > div > div span {
-    color: #25476a;
-    font-size: 32px;
-}
-
-.tab-site-visit-container-empty button {
-    width: 240px;
-    background: #9490ee;
-    border: 1px solid #6d68dc;
-    border-radius: 2px;
-    padding: 6px 0 6px 0;
-    margin-top: 6px;
-    margin-bottom: 24px;
-}
-
-.tab-site-visit-container-empty button span {
-    color: white;
-    font-size: 16px;
-}
-
-.tab-site-visit-empty-details {
-    padding-top: 16px;
-    width: 70%;
-}
-
-.tab-site-visit-empty-details p {
-    font-size: 11px;
-    margin: 0;
-    color: #bbbbbb;
-}
-
-.tab-communications-container {
-    padding: 2% 3% 2% 3%;
-}
-
-.tab-communications-container > div > div p {
-    color: #28496c;
-    font-size: 14px;
-    font-weight: 600;
-    margin-bottom: 0;
-    /* redundant with other p styles? */
-}
-
-.tab-communications-container span {
-    color: #aaaaaa;
-    font-size: 12px;
-    display: inline-block;
-    margin-bottom: 8px;
-}
-
 .summary-panel {
     background: #f9f9f9;
     margin-top: -30px;
@@ -1247,7 +1047,6 @@
     position: relative;
 }
 
->>>>>>> e2264b3f
 .overlay-listing .overlay-name {
     display: inline-block;
     width: 300px;
