/* jsTree default theme */
.jstree-node,
.jstree-children,
.jstree-container-ul {
  display: block;
  margin: 0;
  padding: 0;
  list-style-type: none;
  list-style-image: none;
}
.jstree-node {
  white-space: nowrap;
}
.jstree-anchor {
  display: inline-block;
  color: black;
  white-space: nowrap;
  padding: 0 4px 0 1px;
  margin: 0;
  vertical-align: top;
}
.jstree-anchor:focus {
  outline: 0;
}
.jstree-anchor,
.jstree-anchor:link,
.jstree-anchor:visited,
.jstree-anchor:hover,
.jstree-anchor:active {
  text-decoration: none;
  color: inherit;
}
.jstree-icon {
  display: inline-block;
  text-decoration: none;
  margin: 0;
  padding: 0;
  vertical-align: top;
  text-align: center;
}
.jstree-icon:empty {
  display: inline-block;
  text-decoration: none;
  margin: 0;
  padding: 0;
  vertical-align: top;
  text-align: center;
}
.jstree-ocl {
  cursor: pointer;
}
.jstree-leaf > .jstree-ocl {
  cursor: default;
}
.jstree .jstree-open > .jstree-children {
  display: block;
}
.jstree .jstree-closed > .jstree-children,
.jstree .jstree-leaf > .jstree-children {
  display: none;
}
.jstree-anchor > .jstree-themeicon {
  margin-right: 2px;
}
.jstree-no-icons .jstree-themeicon,
.jstree-anchor > .jstree-themeicon-hidden {
  display: none;
}
.jstree-hidden,
.jstree-node.jstree-hidden {
  display: none;
}
.jstree-rtl .jstree-anchor {
  padding: 0 1px 0 4px;
}
.jstree-rtl .jstree-anchor > .jstree-themeicon {
  margin-left: 2px;
  margin-right: 0;
}
.jstree-rtl .jstree-node {
  margin-left: 0;
}
.jstree-rtl .jstree-container-ul > .jstree-node {
  margin-right: 0;
}
.jstree-wholerow-ul {
  position: relative;
  display: inline-block;
  min-width: 100%;
}
.jstree-wholerow-ul .jstree-leaf > .jstree-ocl {
  cursor: pointer;
}
.jstree-wholerow-ul .jstree-anchor,
.jstree-wholerow-ul .jstree-icon {
  position: relative;
}
.jstree-wholerow-ul .jstree-wholerow {
  width: 100%;
  cursor: pointer;
  position: absolute;
  left: 0;
  -webkit-user-select: none;
  -moz-user-select: none;
  -ms-user-select: none;
  user-select: none;
}
.jstree-contextmenu .jstree-anchor {
  -webkit-user-select: none;
  /* disable selection/Copy of UIWebView */
  -webkit-touch-callout: none;
  /* disable the IOS popup when long-press on a link */
  user-select: none;
}
.vakata-context {
  display: none;
}
.vakata-context,
.vakata-context ul {
  margin: 0;
  padding: 2px;
  position: absolute;
  background: #f5f5f5;
  border: 1px solid #979797;
  box-shadow: 2px 2px 2px #999999;
}
.vakata-context ul {
  list-style: none;
  left: 100%;
  margin-top: -2.7em;
  margin-left: -4px;
}
.vakata-context .vakata-context-right ul {
  left: auto;
  right: 100%;
  margin-left: auto;
  margin-right: -4px;
}
.vakata-context li {
  list-style: none;
}
.vakata-context li > a {
  display: block;
  padding: 0 2em 0 2em;
  text-decoration: none;
  width: auto;
  color: black;
  white-space: nowrap;
  line-height: 2.4em;
  text-shadow: 1px 1px 0 white;
  border-radius: 1px;
}
.vakata-context li > a:hover {
  position: relative;
  background-color: #e8eff7;
  box-shadow: 0 0 2px #0a6aa1;
}
.vakata-context li > a.vakata-context-parent {
  background-image: url("data:image/gif;base64,R0lGODlhCwAHAIAAACgoKP///yH5BAEAAAEALAAAAAALAAcAAAIORI4JlrqN1oMSnmmZDQUAOw==");
  background-position: right center;
  background-repeat: no-repeat;
}
.vakata-context li > a:focus {
  outline: 0;
}
.vakata-context .vakata-context-no-icons {
  margin-left: 0;
}
.vakata-context .vakata-context-hover > a {
  position: relative;
  background-color: #e8eff7;
  box-shadow: 0 0 2px #0a6aa1;
}
.vakata-context .vakata-context-separator > a,
.vakata-context .vakata-context-separator > a:hover {
  background: white;
  border: 0;
  border-top: 1px solid #e2e3e3;
  height: 1px;
  min-height: 1px;
  max-height: 1px;
  padding: 0;
  margin: 0 0 0 2.4em;
  border-left: 1px solid #e0e0e0;
  text-shadow: 0 0 0 transparent;
  box-shadow: 0 0 0 transparent;
  border-radius: 0;
}
.vakata-context .vakata-contextmenu-disabled a,
.vakata-context .vakata-contextmenu-disabled a:hover {
  color: silver;
  background-color: transparent;
  border: 0;
  box-shadow: 0 0 0;
}
.vakata-context .vakata-contextmenu-disabled > a > i {
  filter: grayscale(100%);
}
.vakata-context li > a > i {
  text-decoration: none;
  display: inline-block;
  width: 2.4em;
  height: 2.4em;
  background: transparent;
  margin: 0 0 0 -2em;
  vertical-align: top;
  text-align: center;
  line-height: 2.4em;
}
.vakata-context li > a > i:empty {
  width: 2.4em;
  line-height: 2.4em;
}
.vakata-context li > a .vakata-contextmenu-sep {
  display: inline-block;
  width: 1px;
  height: 2.4em;
  background: white;
  margin: 0 0.5em 0 0;
  border-left: 1px solid #e2e3e3;
}
.vakata-context .vakata-contextmenu-shortcut {
  font-size: 0.8em;
  color: silver;
  opacity: 0.5;
  display: none;
}
.vakata-context-rtl ul {
  left: auto;
  right: 100%;
  margin-left: auto;
  margin-right: -4px;
}
.vakata-context-rtl li > a.vakata-context-parent {
  background-image: url("data:image/gif;base64,R0lGODlhCwAHAIAAACgoKP///yH5BAEAAAEALAAAAAALAAcAAAINjI+AC7rWHIsPtmoxLAA7");
  background-position: left center;
  background-repeat: no-repeat;
}
.vakata-context-rtl .vakata-context-separator > a {
  margin: 0 2.4em 0 0;
  border-left: 0;
  border-right: 1px solid #e2e3e3;
}
.vakata-context-rtl .vakata-context-left ul {
  right: auto;
  left: 100%;
  margin-left: -4px;
  margin-right: auto;
}
.vakata-context-rtl li > a > i {
  margin: 0 -2em 0 0;
}
.vakata-context-rtl li > a .vakata-contextmenu-sep {
  margin: 0 0 0 0.5em;
  border-left-color: white;
  background: #e2e3e3;
}
#jstree-marker {
  position: absolute;
  top: 0;
  left: 0;
  margin: -5px 0 0 0;
  padding: 0;
  border-right: 0;
  border-top: 5px solid transparent;
  border-bottom: 5px solid transparent;
  border-left: 5px solid;
  width: 0;
  height: 0;
  font-size: 0;
  line-height: 0;
}
#jstree-dnd {
  line-height: 16px;
  margin: 0;
  padding: 4px;
}
#jstree-dnd .jstree-icon,
#jstree-dnd .jstree-copy {
  display: inline-block;
  text-decoration: none;
  margin: 0 2px 0 0;
  padding: 0;
  width: 16px;
  height: 16px;
}
#jstree-dnd .jstree-ok {
  background: green;
}
#jstree-dnd .jstree-er {
  background: red;
}
#jstree-dnd .jstree-copy {
  margin: 0 2px 0 2px;
}
.jstree-default .jstree-node,
.jstree-default .jstree-icon {
  background-repeat: no-repeat;
  background-color: transparent;
}
.jstree-default .jstree-anchor,
.jstree-default .jstree-animated,
.jstree-default .jstree-wholerow {
  transition: background-color 0.15s, box-shadow 0.15s;
}
.jstree-default .jstree-hovered {
  background: #e7f4f9;
  border-radius: 2px;
  box-shadow: inset 0 0 1px #cccccc;
}
.jstree-default .jstree-context {
  background: #e7f4f9;
  border-radius: 2px;
  box-shadow: inset 0 0 1px #cccccc;
}
.jstree-default .jstree-clicked {
  background: #beebff;
  border-radius: 2px;
  box-shadow: inset 0 0 1px #999999;
}
.jstree-default .jstree-no-icons .jstree-anchor > .jstree-themeicon {
  display: none;
}
.jstree-default .jstree-disabled {
  background: transparent;
  color: #666666;
}
.jstree-default .jstree-disabled.jstree-hovered {
  background: transparent;
  box-shadow: none;
}
.jstree-default .jstree-disabled.jstree-clicked {
  background: #efefef;
}
.jstree-default .jstree-disabled > .jstree-icon {
  opacity: 0.8;
  filter: url("data:image/svg+xml;utf8,<svg xmlns=\'http://www.w3.org/2000/svg\'><filter id=\'jstree-grayscale\'><feColorMatrix type=\'matrix\' values=\'0.3333 0.3333 0.3333 0 0 0.3333 0.3333 0.3333 0 0 0.3333 0.3333 0.3333 0 0 0 0 0 1 0\'/></filter></svg>#jstree-grayscale");
  /* Firefox 10+ */
  filter: gray;
  /* IE6-9 */
  -webkit-filter: grayscale(100%);
  /* Chrome 19+ & Safari 6+ */
}
.jstree-default .jstree-search {
  font-style: italic;
  color: #8b0000;
  font-weight: bold;
}
.jstree-default .jstree-no-checkboxes .jstree-checkbox {
  display: none !important;
}
.jstree-default.jstree-checkbox-no-clicked .jstree-clicked {
  background: transparent;
  box-shadow: none;
}
.jstree-default.jstree-checkbox-no-clicked .jstree-clicked.jstree-hovered {
  background: #e7f4f9;
}
.jstree-default.jstree-checkbox-no-clicked > .jstree-wholerow-ul .jstree-wholerow-clicked {
  background: transparent;
}
.jstree-default.jstree-checkbox-no-clicked > .jstree-wholerow-ul .jstree-wholerow-clicked.jstree-wholerow-hovered {
  background: #e7f4f9;
}
.jstree-default .jstree-striped {
  min-width: 100%;
  display: inline-block;
  background: url("data:image/png;base64,iVBORw0KGgoAAAANSUhEUgAAAAEAAAAkCAMAAAB/qqA+AAAABlBMVEUAAAAAAAClZ7nPAAAAAnRSTlMNAMM9s3UAAAAXSURBVHjajcEBAQAAAIKg/H/aCQZ70AUBjAATb6YPDgAAAABJRU5ErkJggg==") left top repeat;
}
.jstree-default > .jstree-wholerow-ul .jstree-hovered,
.jstree-default > .jstree-wholerow-ul .jstree-clicked {
  background: transparent;
  box-shadow: none;
  border-radius: 0;
}
.jstree-default .jstree-wholerow {
  -moz-box-sizing: border-box;
  -webkit-box-sizing: border-box;
  box-sizing: border-box;
}
.jstree-default .jstree-wholerow-hovered {
  background: #e7f4f9;
}
.jstree-default .jstree-wholerow-clicked {
  background: #beebff;
  background: -webkit-linear-gradient(top, #beebff 0%, #a8e4ff 100%);
  background: linear-gradient(to bottom, #beebff 0%, #a8e4ff 100%);
}
.jstree-default .jstree-node {
  min-height: 24px;
  line-height: 24px;
  margin-left: 24px;
  min-width: 24px;
}
.jstree-default .jstree-anchor {
  line-height: 24px;
  height: 24px;
}
.jstree-default .jstree-icon {
  width: 24px;
  height: 24px;
  line-height: 24px;
}
.jstree-default .jstree-icon:empty {
  width: 24px;
  height: 24px;
  line-height: 24px;
}
.jstree-default.jstree-rtl .jstree-node {
  margin-right: 24px;
}
.jstree-default .jstree-wholerow {
  height: 24px;
}
.jstree-default .jstree-node,
.jstree-default .jstree-icon {
  background-image: url("32px.png");
}
.jstree-default .jstree-node {
  background-position: -292px -4px;
  background-repeat: repeat-y;
}
.jstree-default .jstree-last {
  background: transparent;
}
.jstree-default .jstree-open > .jstree-ocl {
  background-position: -132px -4px;
}
.jstree-default .jstree-closed > .jstree-ocl {
  background-position: -100px -4px;
}
.jstree-default .jstree-leaf > .jstree-ocl {
  background-position: -68px -4px;
}
.jstree-default .jstree-themeicon {
  background-position: -260px -4px;
}
.jstree-default > .jstree-no-dots .jstree-node,
.jstree-default > .jstree-no-dots .jstree-leaf > .jstree-ocl {
  background: transparent;
}
.jstree-default > .jstree-no-dots .jstree-open > .jstree-ocl {
  background-position: -36px -4px;
}
.jstree-default > .jstree-no-dots .jstree-closed > .jstree-ocl {
  background-position: -4px -4px;
}
.jstree-default .jstree-disabled {
  background: transparent;
}
.jstree-default .jstree-disabled.jstree-hovered {
  background: transparent;
}
.jstree-default .jstree-disabled.jstree-clicked {
  background: #efefef;
}
.jstree-default .jstree-checkbox {
  background-position: -164px -4px;
}
.jstree-default .jstree-checkbox:hover {
  background-position: -164px -36px;
}
.jstree-default.jstree-checkbox-selection .jstree-clicked > .jstree-checkbox,
.jstree-default .jstree-checked > .jstree-checkbox {
  background-position: -228px -4px;
}
.jstree-default.jstree-checkbox-selection .jstree-clicked > .jstree-checkbox:hover,
.jstree-default .jstree-checked > .jstree-checkbox:hover {
  background-position: -228px -36px;
}
.jstree-default .jstree-anchor > .jstree-undetermined {
  background-position: -196px -4px;
}
.jstree-default .jstree-anchor > .jstree-undetermined:hover {
  background-position: -196px -36px;
}
.jstree-default .jstree-checkbox-disabled {
  opacity: 0.8;
  filter: url("data:image/svg+xml;utf8,<svg xmlns=\'http://www.w3.org/2000/svg\'><filter id=\'jstree-grayscale\'><feColorMatrix type=\'matrix\' values=\'0.3333 0.3333 0.3333 0 0 0.3333 0.3333 0.3333 0 0 0.3333 0.3333 0.3333 0 0 0 0 0 1 0\'/></filter></svg>#jstree-grayscale");
  /* Firefox 10+ */
  filter: gray;
  /* IE6-9 */
  -webkit-filter: grayscale(100%);
  /* Chrome 19+ & Safari 6+ */
}
.jstree-default .jstree-striped {
  background-size: auto 48px;
}
.jstree-default.jstree-rtl .jstree-node {
  background-image: url("data:image/png;base64,iVBORw0KGgoAAAANSUhEUgAAABgAAAACAQMAAAB49I5GAAAABlBMVEUAAAAdHRvEkCwcAAAAAXRSTlMAQObYZgAAAAxJREFUCNdjAAMOBgAAGAAJMwQHdQAAAABJRU5ErkJggg==");
  background-position: 100% 1px;
  background-repeat: repeat-y;
}
.jstree-default.jstree-rtl .jstree-last {
  background: transparent;
}
.jstree-default.jstree-rtl .jstree-open > .jstree-ocl {
  background-position: -132px -36px;
}
.jstree-default.jstree-rtl .jstree-closed > .jstree-ocl {
  background-position: -100px -36px;
}
.jstree-default.jstree-rtl .jstree-leaf > .jstree-ocl {
  background-position: -68px -36px;
}
.jstree-default.jstree-rtl > .jstree-no-dots .jstree-node,
.jstree-default.jstree-rtl > .jstree-no-dots .jstree-leaf > .jstree-ocl {
  background: transparent;
}
.jstree-default.jstree-rtl > .jstree-no-dots .jstree-open > .jstree-ocl {
  background-position: -36px -36px;
}
.jstree-default.jstree-rtl > .jstree-no-dots .jstree-closed > .jstree-ocl {
  background-position: -4px -36px;
}
.jstree-default .jstree-themeicon-custom {
  background-color: transparent;
  background-image: none;
  background-position: 0 0;
}
<<<<<<< HEAD

=======
.jstree-default > .jstree-container-ul .jstree-loading > .jstree-ocl {
  background: url("throbber.gif") center center no-repeat;
}
>>>>>>> 144a3bd9
.jstree-default .jstree-file {
  background: url("32px.png") -100px -68px no-repeat;
}
.jstree-default .jstree-folder {
  background: url("32px.png") -260px -4px no-repeat;
}
.jstree-default > .jstree-container-ul > .jstree-node {
  margin-left: 0;
  margin-right: 0;
}
#jstree-dnd.jstree-default {
  line-height: 24px;
  padding: 0 4px;
}
#jstree-dnd.jstree-default .jstree-ok,
#jstree-dnd.jstree-default .jstree-er {
  background-image: url("32px.png");
  background-repeat: no-repeat;
  background-color: transparent;
}
#jstree-dnd.jstree-default i {
  background: transparent;
  width: 24px;
  height: 24px;
  line-height: 24px;
}
#jstree-dnd.jstree-default .jstree-ok {
  background-position: -4px -68px;
}
#jstree-dnd.jstree-default .jstree-er {
  background-position: -36px -68px;
}
.jstree-default .jstree-ellipsis {
  overflow: hidden;
}
.jstree-default .jstree-ellipsis .jstree-anchor {
  width: calc(100% - 29px);
  text-overflow: ellipsis;
  overflow: hidden;
}
.jstree-default.jstree-rtl .jstree-node {
  background-image: url("data:image/png;base64,iVBORw0KGgoAAAANSUhEUgAAABgAAAACAQMAAAB49I5GAAAABlBMVEUAAAAdHRvEkCwcAAAAAXRSTlMAQObYZgAAAAxJREFUCNdjAAMOBgAAGAAJMwQHdQAAAABJRU5ErkJggg==");
}
.jstree-default.jstree-rtl .jstree-last {
  background: transparent;
}
.jstree-default-small .jstree-node {
  min-height: 18px;
  line-height: 18px;
  margin-left: 18px;
  min-width: 18px;
}
.jstree-default-small .jstree-anchor {
  line-height: 18px;
  height: 18px;
}
.jstree-default-small .jstree-icon {
  width: 18px;
  height: 18px;
  line-height: 18px;
}
.jstree-default-small .jstree-icon:empty {
  width: 18px;
  height: 18px;
  line-height: 18px;
}
.jstree-default-small.jstree-rtl .jstree-node {
  margin-right: 18px;
}
.jstree-default-small .jstree-wholerow {
  height: 18px;
}
.jstree-default-small .jstree-node,
.jstree-default-small .jstree-icon {
  background-image: url("32px.png");
}
.jstree-default-small .jstree-node {
  background-position: -295px -7px;
  background-repeat: repeat-y;
}
.jstree-default-small .jstree-last {
  background: transparent;
}
.jstree-default-small .jstree-open > .jstree-ocl {
  background-position: -135px -7px;
}
.jstree-default-small .jstree-closed > .jstree-ocl {
  background-position: -103px -7px;
}
.jstree-default-small .jstree-leaf > .jstree-ocl {
  background-position: -71px -7px;
}
.jstree-default-small .jstree-themeicon {
  background-position: -263px -7px;
}
.jstree-default-small > .jstree-no-dots .jstree-node,
.jstree-default-small > .jstree-no-dots .jstree-leaf > .jstree-ocl {
  background: transparent;
}
.jstree-default-small > .jstree-no-dots .jstree-open > .jstree-ocl {
  background-position: -39px -7px;
}
.jstree-default-small > .jstree-no-dots .jstree-closed > .jstree-ocl {
  background-position: -7px -7px;
}
.jstree-default-small .jstree-disabled {
  background: transparent;
}
.jstree-default-small .jstree-disabled.jstree-hovered {
  background: transparent;
}
.jstree-default-small .jstree-disabled.jstree-clicked {
  background: #efefef;
}
.jstree-default-small .jstree-checkbox {
  background-position: -167px -7px;
}
.jstree-default-small .jstree-checkbox:hover {
  background-position: -167px -39px;
}
.jstree-default-small.jstree-checkbox-selection .jstree-clicked > .jstree-checkbox,
.jstree-default-small .jstree-checked > .jstree-checkbox {
  background-position: -231px -7px;
}
.jstree-default-small.jstree-checkbox-selection .jstree-clicked > .jstree-checkbox:hover,
.jstree-default-small .jstree-checked > .jstree-checkbox:hover {
  background-position: -231px -39px;
}
.jstree-default-small .jstree-anchor > .jstree-undetermined {
  background-position: -199px -7px;
}
.jstree-default-small .jstree-anchor > .jstree-undetermined:hover {
  background-position: -199px -39px;
}
.jstree-default-small .jstree-checkbox-disabled {
  opacity: 0.8;
  filter: url("data:image/svg+xml;utf8,<svg xmlns=\'http://www.w3.org/2000/svg\'><filter id=\'jstree-grayscale\'><feColorMatrix type=\'matrix\' values=\'0.3333 0.3333 0.3333 0 0 0.3333 0.3333 0.3333 0 0 0.3333 0.3333 0.3333 0 0 0 0 0 1 0\'/></filter></svg>#jstree-grayscale");
  /* Firefox 10+ */
  filter: gray;
  /* IE6-9 */
  -webkit-filter: grayscale(100%);
  /* Chrome 19+ & Safari 6+ */
}
.jstree-default-small > .jstree-striped {
  background-size: auto 36px;
}
<<<<<<< HEAD

.jstree-default .jstree-ellipsis.jstree-no-icons .jstree-anchor {
    width: calc(100% - 5px);
=======
.jstree-default-small.jstree-rtl .jstree-node {
  background-image: url("data:image/png;base64,iVBORw0KGgoAAAANSUhEUgAAABgAAAACAQMAAAB49I5GAAAABlBMVEUAAAAdHRvEkCwcAAAAAXRSTlMAQObYZgAAAAxJREFUCNdjAAMOBgAAGAAJMwQHdQAAAABJRU5ErkJggg==");
  background-position: 100% 1px;
  background-repeat: repeat-y;
}
.jstree-default-small.jstree-rtl .jstree-last {
  background: transparent;
}
.jstree-default-small.jstree-rtl .jstree-open > .jstree-ocl {
  background-position: -135px -39px;
}
.jstree-default-small.jstree-rtl .jstree-closed > .jstree-ocl {
  background-position: -103px -39px;
}
.jstree-default-small.jstree-rtl .jstree-leaf > .jstree-ocl {
  background-position: -71px -39px;
}
.jstree-default-small.jstree-rtl > .jstree-no-dots .jstree-node,
.jstree-default-small.jstree-rtl > .jstree-no-dots .jstree-leaf > .jstree-ocl {
  background: transparent;
}
.jstree-default-small.jstree-rtl > .jstree-no-dots .jstree-open > .jstree-ocl {
  background-position: -39px -39px;
}
.jstree-default-small.jstree-rtl > .jstree-no-dots .jstree-closed > .jstree-ocl {
  background-position: -7px -39px;
}
.jstree-default-small .jstree-themeicon-custom {
  background-color: transparent;
  background-image: none;
  background-position: 0 0;
}
.jstree-default-small > .jstree-container-ul .jstree-loading > .jstree-ocl {
  background: url("throbber.gif") center center no-repeat;
}
.jstree-default-small .jstree-file {
  background: url("32px.png") -103px -71px no-repeat;
}
.jstree-default-small .jstree-folder {
  background: url("32px.png") -263px -7px no-repeat;
}
.jstree-default-small > .jstree-container-ul > .jstree-node {
  margin-left: 0;
  margin-right: 0;
}
#jstree-dnd.jstree-default-small {
  line-height: 18px;
  padding: 0 4px;
}
#jstree-dnd.jstree-default-small .jstree-ok,
#jstree-dnd.jstree-default-small .jstree-er {
  background-image: url("32px.png");
  background-repeat: no-repeat;
  background-color: transparent;
}
#jstree-dnd.jstree-default-small i {
  background: transparent;
  width: 18px;
  height: 18px;
  line-height: 18px;
}
#jstree-dnd.jstree-default-small .jstree-ok {
  background-position: -7px -71px;
}
#jstree-dnd.jstree-default-small .jstree-er {
  background-position: -39px -71px;
}
.jstree-default-small .jstree-ellipsis {
  overflow: hidden;
}
.jstree-default-small .jstree-ellipsis .jstree-anchor {
  width: calc(100% - 23px);
  text-overflow: ellipsis;
  overflow: hidden;
}
.jstree-default-small.jstree-rtl .jstree-node {
  background-image: url("data:image/png;base64,iVBORw0KGgoAAAANSUhEUgAAABIAAAACAQMAAABv1h6PAAAABlBMVEUAAAAdHRvEkCwcAAAAAXRSTlMAQObYZgAAAAxJREFUCNdjAAMHBgAAiABBI4gz9AAAAABJRU5ErkJggg==");
}
.jstree-default-small.jstree-rtl .jstree-last {
  background: transparent;
}
.jstree-default-large .jstree-node {
  min-height: 32px;
  line-height: 32px;
  margin-left: 32px;
  min-width: 32px;
}
.jstree-default-large .jstree-anchor {
  line-height: 32px;
  height: 32px;
}
.jstree-default-large .jstree-icon {
  width: 32px;
  height: 32px;
  line-height: 32px;
}
.jstree-default-large .jstree-icon:empty {
  width: 32px;
  height: 32px;
  line-height: 32px;
}
.jstree-default-large.jstree-rtl .jstree-node {
  margin-right: 32px;
}
.jstree-default-large .jstree-wholerow {
  height: 32px;
}
.jstree-default-large .jstree-node,
.jstree-default-large .jstree-icon {
  background-image: url("32px.png");
}
.jstree-default-large .jstree-node {
  background-position: -288px 0px;
  background-repeat: repeat-y;
}
.jstree-default-large .jstree-last {
  background: transparent;
}
.jstree-default-large .jstree-open > .jstree-ocl {
  background-position: -128px 0px;
}
.jstree-default-large .jstree-closed > .jstree-ocl {
  background-position: -96px 0px;
}
.jstree-default-large .jstree-leaf > .jstree-ocl {
  background-position: -64px 0px;
}
.jstree-default-large .jstree-themeicon {
  background-position: -256px 0px;
}
.jstree-default-large > .jstree-no-dots .jstree-node,
.jstree-default-large > .jstree-no-dots .jstree-leaf > .jstree-ocl {
  background: transparent;
}
.jstree-default-large > .jstree-no-dots .jstree-open > .jstree-ocl {
  background-position: -32px 0px;
}
.jstree-default-large > .jstree-no-dots .jstree-closed > .jstree-ocl {
  background-position: 0px 0px;
}
.jstree-default-large .jstree-disabled {
  background: transparent;
}
.jstree-default-large .jstree-disabled.jstree-hovered {
  background: transparent;
}
.jstree-default-large .jstree-disabled.jstree-clicked {
  background: #efefef;
}
.jstree-default-large .jstree-checkbox {
  background-position: -160px 0px;
}
.jstree-default-large .jstree-checkbox:hover {
  background-position: -160px -32px;
}
.jstree-default-large.jstree-checkbox-selection .jstree-clicked > .jstree-checkbox,
.jstree-default-large .jstree-checked > .jstree-checkbox {
  background-position: -224px 0px;
}
.jstree-default-large.jstree-checkbox-selection .jstree-clicked > .jstree-checkbox:hover,
.jstree-default-large .jstree-checked > .jstree-checkbox:hover {
  background-position: -224px -32px;
}
.jstree-default-large .jstree-anchor > .jstree-undetermined {
  background-position: -192px 0px;
}
.jstree-default-large .jstree-anchor > .jstree-undetermined:hover {
  background-position: -192px -32px;
}
.jstree-default-large .jstree-checkbox-disabled {
  opacity: 0.8;
  filter: url("data:image/svg+xml;utf8,<svg xmlns=\'http://www.w3.org/2000/svg\'><filter id=\'jstree-grayscale\'><feColorMatrix type=\'matrix\' values=\'0.3333 0.3333 0.3333 0 0 0.3333 0.3333 0.3333 0 0 0.3333 0.3333 0.3333 0 0 0 0 0 1 0\'/></filter></svg>#jstree-grayscale");
  /* Firefox 10+ */
  filter: gray;
  /* IE6-9 */
  -webkit-filter: grayscale(100%);
  /* Chrome 19+ & Safari 6+ */
}
.jstree-default-large > .jstree-striped {
  background-size: auto 64px;
}
.jstree-default-large.jstree-rtl .jstree-node {
  background-image: url("data:image/png;base64,iVBORw0KGgoAAAANSUhEUgAAABgAAAACAQMAAAB49I5GAAAABlBMVEUAAAAdHRvEkCwcAAAAAXRSTlMAQObYZgAAAAxJREFUCNdjAAMOBgAAGAAJMwQHdQAAAABJRU5ErkJggg==");
  background-position: 100% 1px;
  background-repeat: repeat-y;
}
.jstree-default-large.jstree-rtl .jstree-last {
  background: transparent;
}
.jstree-default-large.jstree-rtl .jstree-open > .jstree-ocl {
  background-position: -128px -32px;
}
.jstree-default-large.jstree-rtl .jstree-closed > .jstree-ocl {
  background-position: -96px -32px;
}
.jstree-default-large.jstree-rtl .jstree-leaf > .jstree-ocl {
  background-position: -64px -32px;
}
.jstree-default-large.jstree-rtl > .jstree-no-dots .jstree-node,
.jstree-default-large.jstree-rtl > .jstree-no-dots .jstree-leaf > .jstree-ocl {
  background: transparent;
}
.jstree-default-large.jstree-rtl > .jstree-no-dots .jstree-open > .jstree-ocl {
  background-position: -32px -32px;
}
.jstree-default-large.jstree-rtl > .jstree-no-dots .jstree-closed > .jstree-ocl {
  background-position: 0px -32px;
}
.jstree-default-large .jstree-themeicon-custom {
  background-color: transparent;
  background-image: none;
  background-position: 0 0;
}
.jstree-default-large > .jstree-container-ul .jstree-loading > .jstree-ocl {
  background: url("throbber.gif") center center no-repeat;
}
.jstree-default-large .jstree-file {
  background: url("32px.png") -96px -64px no-repeat;
}
.jstree-default-large .jstree-folder {
  background: url("32px.png") -256px 0px no-repeat;
}
.jstree-default-large > .jstree-container-ul > .jstree-node {
  margin-left: 0;
  margin-right: 0;
}
#jstree-dnd.jstree-default-large {
  line-height: 32px;
  padding: 0 4px;
}
#jstree-dnd.jstree-default-large .jstree-ok,
#jstree-dnd.jstree-default-large .jstree-er {
  background-image: url("32px.png");
  background-repeat: no-repeat;
  background-color: transparent;
}
#jstree-dnd.jstree-default-large i {
  background: transparent;
  width: 32px;
  height: 32px;
  line-height: 32px;
}
#jstree-dnd.jstree-default-large .jstree-ok {
  background-position: 0px -64px;
}
#jstree-dnd.jstree-default-large .jstree-er {
  background-position: -32px -64px;
}
.jstree-default-large .jstree-ellipsis {
  overflow: hidden;
}
.jstree-default-large .jstree-ellipsis .jstree-anchor {
  width: calc(100% - 37px);
  text-overflow: ellipsis;
  overflow: hidden;
}
.jstree-default-large.jstree-rtl .jstree-node {
  background-image: url("data:image/png;base64,iVBORw0KGgoAAAANSUhEUgAAACAAAAACAQMAAAAD0EyKAAAABlBMVEUAAAAdHRvEkCwcAAAAAXRSTlMAQObYZgAAAAxJREFUCNdjgIIGBgABCgCBvVLXcAAAAABJRU5ErkJggg==");
}
.jstree-default-large.jstree-rtl .jstree-last {
  background: transparent;
}
@media (max-width: 768px) {
  #jstree-dnd.jstree-dnd-responsive {
    line-height: 40px;
    font-weight: bold;
    font-size: 1.1em;
    text-shadow: 1px 1px white;
  }
  #jstree-dnd.jstree-dnd-responsive > i {
    background: transparent;
    width: 40px;
    height: 40px;
  }
  #jstree-dnd.jstree-dnd-responsive > .jstree-ok {
    background-image: url("40px.png");
    background-position: 0 -200px;
    background-size: 120px 240px;
  }
  #jstree-dnd.jstree-dnd-responsive > .jstree-er {
    background-image: url("40px.png");
    background-position: -40px -200px;
    background-size: 120px 240px;
  }
  #jstree-marker.jstree-dnd-responsive {
    border-left-width: 10px;
    border-top-width: 10px;
    border-bottom-width: 10px;
    margin-top: -10px;
  }
}
@media (max-width: 768px) {
  .jstree-default-responsive {
    /*
	.jstree-open > .jstree-ocl,
	.jstree-closed > .jstree-ocl { border-radius:20px; background-color:white; }
	*/
  }
  .jstree-default-responsive .jstree-icon {
    background-image: url("40px.png");
  }
  .jstree-default-responsive .jstree-node,
  .jstree-default-responsive .jstree-leaf > .jstree-ocl {
    background: transparent;
  }
  .jstree-default-responsive .jstree-node {
    min-height: 40px;
    line-height: 40px;
    margin-left: 40px;
    min-width: 40px;
    white-space: nowrap;
  }
  .jstree-default-responsive .jstree-anchor {
    line-height: 40px;
    height: 40px;
  }
  .jstree-default-responsive .jstree-icon,
  .jstree-default-responsive .jstree-icon:empty {
    width: 40px;
    height: 40px;
    line-height: 40px;
  }
  .jstree-default-responsive > .jstree-container-ul > .jstree-node {
    margin-left: 0;
  }
  .jstree-default-responsive.jstree-rtl .jstree-node {
    margin-left: 0;
    margin-right: 40px;
    background: transparent;
  }
  .jstree-default-responsive.jstree-rtl .jstree-container-ul > .jstree-node {
    margin-right: 0;
  }
  .jstree-default-responsive .jstree-ocl,
  .jstree-default-responsive .jstree-themeicon,
  .jstree-default-responsive .jstree-checkbox {
    background-size: 120px 240px;
  }
  .jstree-default-responsive .jstree-leaf > .jstree-ocl,
  .jstree-default-responsive.jstree-rtl .jstree-leaf > .jstree-ocl {
    background: transparent;
  }
  .jstree-default-responsive .jstree-open > .jstree-ocl {
    background-position: 0 0 !important;
  }
  .jstree-default-responsive .jstree-closed > .jstree-ocl {
    background-position: 0 -40px !important;
  }
  .jstree-default-responsive.jstree-rtl .jstree-closed > .jstree-ocl {
    background-position: -40px 0 !important;
  }
  .jstree-default-responsive .jstree-themeicon {
    background-position: -40px -40px;
  }
  .jstree-default-responsive .jstree-checkbox,
  .jstree-default-responsive .jstree-checkbox:hover {
    background-position: -40px -80px;
  }
  .jstree-default-responsive.jstree-checkbox-selection .jstree-clicked > .jstree-checkbox,
  .jstree-default-responsive.jstree-checkbox-selection .jstree-clicked > .jstree-checkbox:hover,
  .jstree-default-responsive .jstree-checked > .jstree-checkbox,
  .jstree-default-responsive .jstree-checked > .jstree-checkbox:hover {
    background-position: 0 -80px;
  }
  .jstree-default-responsive .jstree-anchor > .jstree-undetermined,
  .jstree-default-responsive .jstree-anchor > .jstree-undetermined:hover {
    background-position: 0 -120px;
  }
  .jstree-default-responsive .jstree-anchor {
    font-weight: bold;
    font-size: 1.1em;
    text-shadow: 1px 1px white;
  }
  .jstree-default-responsive > .jstree-striped {
    background: transparent;
  }
  .jstree-default-responsive .jstree-wholerow {
    border-top: 1px solid rgba(255, 255, 255, 0.7);
    border-bottom: 1px solid rgba(64, 64, 64, 0.2);
    background: #ebebeb;
    height: 40px;
  }
  .jstree-default-responsive .jstree-wholerow-hovered {
    background: #e7f4f9;
  }
  .jstree-default-responsive .jstree-wholerow-clicked {
    background: #beebff;
  }
  .jstree-default-responsive .jstree-children .jstree-last > .jstree-wholerow {
    box-shadow: inset 0 -6px 3px -5px #666666;
  }
  .jstree-default-responsive .jstree-children .jstree-open > .jstree-wholerow {
    box-shadow: inset 0 6px 3px -5px #666666;
    border-top: 0;
  }
  .jstree-default-responsive .jstree-children .jstree-open + .jstree-open {
    box-shadow: none;
  }
  .jstree-default-responsive .jstree-node,
  .jstree-default-responsive .jstree-icon,
  .jstree-default-responsive .jstree-node > .jstree-ocl,
  .jstree-default-responsive .jstree-themeicon,
  .jstree-default-responsive .jstree-checkbox {
    background-image: url("40px.png");
    background-size: 120px 240px;
  }
  .jstree-default-responsive .jstree-node {
    background-position: -80px 0;
    background-repeat: repeat-y;
  }
  .jstree-default-responsive .jstree-last {
    background: transparent;
  }
  .jstree-default-responsive .jstree-leaf > .jstree-ocl {
    background-position: -40px -120px;
  }
  .jstree-default-responsive .jstree-last > .jstree-ocl {
    background-position: -40px -160px;
  }
  .jstree-default-responsive .jstree-themeicon-custom {
    background-color: transparent;
    background-image: none;
    background-position: 0 0;
  }
  .jstree-default-responsive .jstree-file {
    background: url("40px.png") 0 -160px no-repeat;
    background-size: 120px 240px;
  }
  .jstree-default-responsive .jstree-folder {
    background: url("40px.png") -40px -40px no-repeat;
    background-size: 120px 240px;
  }
  .jstree-default-responsive > .jstree-container-ul > .jstree-node {
    margin-left: 0;
    margin-right: 0;
  }
>>>>>>> 144a3bd9
}<|MERGE_RESOLUTION|>--- conflicted
+++ resolved
@@ -518,13 +518,6 @@
   background-image: none;
   background-position: 0 0;
 }
-<<<<<<< HEAD
-
-=======
-.jstree-default > .jstree-container-ul .jstree-loading > .jstree-ocl {
-  background: url("throbber.gif") center center no-repeat;
-}
->>>>>>> 144a3bd9
 .jstree-default .jstree-file {
   background: url("32px.png") -100px -68px no-repeat;
 }
@@ -671,11 +664,6 @@
 .jstree-default-small > .jstree-striped {
   background-size: auto 36px;
 }
-<<<<<<< HEAD
-
-.jstree-default .jstree-ellipsis.jstree-no-icons .jstree-anchor {
-    width: calc(100% - 5px);
-=======
 .jstree-default-small.jstree-rtl .jstree-node {
   background-image: url("data:image/png;base64,iVBORw0KGgoAAAANSUhEUgAAABgAAAACAQMAAAB49I5GAAAABlBMVEUAAAAdHRvEkCwcAAAAAXRSTlMAQObYZgAAAAxJREFUCNdjAAMOBgAAGAAJMwQHdQAAAABJRU5ErkJggg==");
   background-position: 100% 1px;
@@ -1112,5 +1100,4 @@
     margin-left: 0;
     margin-right: 0;
   }
->>>>>>> 144a3bd9
 }