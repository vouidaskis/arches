@import url(../packages/chosen-js/chosen.css);

html, body {
    overflow-x: hidden;
    height: auto;
}

.auth-options {
    margin-top: 17px;
}

.lang-switch {
    padding-top: 5px;
    font-size: 14px;    
    font-weight: 300;
    background: #041b33;
}

.lang-switch .chosen-single {
    border: none;
    color: #454545;
    margin-top: 8px;
    box-shadow: none;
    border-radius: 3px;
    display: block;
    height: 32px;
    line-height: 1.42857;
    overflow: hidden;
    padding: 6px 12px;
    white-space: nowrap;
}

.lang-switch .chosen-drop {
    background: #041b33;
}

.lang-switch b {
    margin-top: 5px;
}

.v5-splash-list {
    margin-top: -5px;
}

div.collapse.navbar-collapse.navbar-ex1-collapse > div > .v5-splash-list {
    margin-right: 10px;
    margin-top: -7px;
}

div.collapse.navbar-collapse.navbar-ex1-collapse > div > ul {
    margin-right: 10px;
    margin-top: 5px;
}

.navbar {
    margin-bottom: 0px;
}

.navbar-nav>li>a {
    color: #fff;
    font-size: 14px;
    font-weight: 300;
    padding: 18px 20px;
}

.navbar-toggle {
    margin-top: 11px;
    background: #000;
}

.nav>li>a:focus, .navbar-toggle:focus {
    box-shadow: inset 0 0 0 3px #13ce67;
    color: #000;
    text-decoration: underline;
}

.navbar-nav>li> .application-login {
    color: #13ce67;
    border-radius: 2px;
}

.v5-splash-navbar .navbar-nav>li>a:hover {
    background: #000;
    color: #13ce67;
<<<<<<< HEAD
    text-decoration: underline;
=======
>>>>>>> 846431f0
}

.one-page-header .navbar-nav>li> .fa-chevron-circle-down {
    padding: 0px 0px 0px;
    z-index: 100;
    margin-top: 20px;
}

#intro-cons {
    margin-top: -165px;
}

.disco-caption {
    width: 300px;
    /* padding: 150px; */
    display: flex;
    flex-direction: column;
    justify-content: space-between;
    /* white-space: normal; */
    word-wrap: break-word;
}

.disco-caption h2 a {
    color: #CAFF00;
    font-size: 24px;
    font-weight: 500;
    display: inline-flex;
    margin-bottom: 12px;
}

.disco-caption h2 a:hover {
    color: #5CE900;
}

.disco-caption p {
    color: white;
    font-weight: 400;
    font-size: 17px;
    display: inline-flex;
    white-space: normal;
    word-wrap: break-word;
    margin-bottom: 22px;
    margin-top: -15px;
}

.disco-caption a {
    color: #25476A;
    font-weight: 500;
    font-size: 20px;
    display: inline-flex;
}

.disco-caption a:hover {
    color: #041B33;
}

.splash-nav {
    z-index: 500;
    background-color: rgba(0, 0, 0, 0);
    border: none;
    padding: 48px 72px 24px 72px;
}

.v5-splash-navbar {
    position: fixed;
    top: 0px;
    width: 100%;
    z-index: 500;
    background-color: #041B33;
    border: none;
    border-radius: 0px;
}

/*.v5-splash-nav {
    position: fixed;
    top: 0px;
    width: 100%;
    z-index: 500;
    background-color: #041B33;
    border: none;
    padding: 12px 120px 12px 120px;
    border-radius: 0px;
}*/

.cons-splash-nav {
    z-index: 500;
    background-color: rgba(0, 0, 0, 0);
    border: none;
    padding: 48px 72px 24px 72px;
}

.cons-splash-nav h2 {
    font-weight: 200;
}

.splash-nav button {
    background-color: #23486A;
    border-radius: 3px;
    border: 1px solid #7371A7;
    padding: 15px 80px 15px 80px;
}

ul.splash-list > li > a:focus, ul.splash-list > li > a:hover {
    background-color: rgba(0, 0, 0, 0.174);
}

.v5-splash-list li a {
    font-size: 15px;
    font-weight: 400;
    color: #fff;
    padding: 10px 15px;
    margin-top: 5px;
    margin-right: 5px;
}

.v5-splash-list a {
    /*background: #C3F9DA;*/
    padding: 10px 25px;
    border: 1px solid transparent;
    border-radius: 2px;
}

.v5-splash-list a:hover {
    /*background: #C3F9DA;*/
    color: #13ce67;
    border: 1px solid transparent;
    border-radius: 2px;
}

ul.v5-splash-list > li > a:focus, ul.v5-splash-list > li > a:hover {
    background-color: rgba(0, 6, 12, 0.75);
}

ul.cons-splash-list > li > a:focus, ul.cons-splash-list > li > a:hover {
    background-color: rgba(0, 0, 0, 0.174);
}

.v5-splash-caption {
    background: rgba(0, 0, 0, 0.5);
<<<<<<< HEAD
    padding: 5px;
    left: 10vw;
=======
    padding: 5px!important;
    left: 10vw!important;
>>>>>>> 846431f0
}

.v5-splash-caption h2 {
    font-size: 55px;
    font-weight: 300;
    color: #fff;
    padding-bottom: 5px;
}

.v5-splash-caption p {
    font-size: 29px;
    font-weight: 300;
    color: #fff;
    line-height: 0.7;
    padding: 0px 20px;
}

.navbar-brand-v5 {
    height: 40px;
    color: #594b4b;
    display: flex;
    flex-direction: row;
    justify-content: space-evenly;
    padding: 0;
}

.navbar-brand-disco {
    color: #594b4b;
    display: flex;
    flex-direction: row;
    justify-content: space-evenly;
    padding: 0;
}

.navbar-brand-v5 span {
    font-size: 16px;
    display: block;
    /*font-family: "Open Sans",Arial,sans-serif;*/
}

.navbar-brand-disco span {
    font-size: 16px;
    display: block;
    /*font-family: "Open Sans",Arial,sans-serif;*/
}

.application-name {
    display: inline-flex;
    position: relative;
    left: 15px;
}

.application-name h1 {
    color: #fff;
    font-size: 24px;
}

.navbar-brand-disco h2 {
    margin-bottom: 8px;
    margin-top: 0px;
    margin-left: -12px;
    font-size: 28px;
    color: #25476A;
    display: inline-block;
}

.navbar-brand-v5 > div + div {
    padding: 3px 24px 0px 24px;
}

.navbar-brand-disco > div + div {
    padding: 12px 24px 20px 24px;
}

.navbar-brand-v5-icon-container {
    height: 50px;
    position: relative;
    top: 2px;
    display: inline-flex;
    align-items: center;
    justify-content: center;
}

.navbar-brand-disco-icon-container {
    height: 60px; 
    width: 60px; 
    border-radius: 50%; 
    border: 1px solid #ff0000; 
    background: #fff;
    display: flex;
    align-items: center;
    justify-content: center;
}

.navbar-brand-v5-icon {
    height: 25px;
    text-align: center;
}

.navbar-brand-disco-icon {
    height: 30px; 
    width: 30px; 
    text-align: center; 
    margin-top: -5px
}

.splash-nav #auth-link:focus, .splash-nav #auth-link:hover {
    background-color: transparent;
}

.splash-nav a {
    font-size: 24px;
}

.cons-splash-nav a {
    font-size: 24px;
}

.splash-nav ul > li > a {
    text-transform: none;
    font-size: 20px;
    font-family: "Open Sans",Arial,sans-serif;
    color: #594b4b;
}

.cons-splash-nav ul > li > a {
    text-transform: none;
    font-size: 19px;
    font-weight: 300;
    color: #493b3c;
    margin-right: 5px;
}

.cons-splash-nav ul > li > .application-login {
    color: #fff;
    background: #25476A;
    border: 1px solid #041B33;
    padding: 15px 30px;
    height: 50px;
}

.cons-splash-nav ul > li > .application-login:hover {
    color: #fff;
    background: #416284;
}

.splash-nav .auth-welcome {
    font-size: 26px;
}

.cons-splash-nav .auth-welcome {
    font-size: 26px;
}

.splash-list li:hover {
    /* background-color: rgba(255, 128, 128, 0.25); */
}

.nav-container {
    display: flex;
    flex-direction: row;
    justify-content: space-between;
}

.v5-splash-nav .nav-container {
    height: 40px;
}

.image-gradient {
    position: absolute; 
    top: 60%; 
    width: 100%; 
    height: 40%; 
    background-image: linear-gradient(transparent, rgba(0,0,0,.45));
}

.image-attribution {
    position: absolute; 
    bottom: 1vh;
    right: 15px; 
    color: #bbb; 
    padding: 10px; 
    background: rgba(0,0,0,.5);
}

.app-info-block {
    min-height: 600px;
    padding: 80px 150px 140px 150px;
    background: #fff;
    border-top: 1px solid #ddd;
}

.app-info-sub-block {
    padding-top: 60px;
}

.app-info-block.intro-section {
    padding: 0px;
    height: 100vh;
}

.app-info-block:nth-child(even) {
    background: #f8f8f8;
}

.app-info-block.intro-section h2 {
    color: #fff;
    font-size: 55px;
    padding: 10px 20px;
}

.app-info-block-header {
    font-size: 20px;
}

.app-info-block-title {
    font-size: 32px;
    font-weight: 300;
    color: #25476A;
}

.app-info-block .container {
    padding-top: 40px;
}

.app-info-block-text {
    color: #555;
    font-size: 16px;
}

.sub-block-container {
    background: #fff;
    border: 1px solid #ddd;
    min-height: 550px;
    padding: 40px 40px 60px 40px;
    margin: 10px -5px;
    text-align: center;
}

.sub-block-image {
    max-width: 100%;
    border: 1px solid #ddd;
}

.sub-block-description {
    font-size: 15px;
    color: #555;
    padding: 20px 0px 30px 0px;
}

footer .footer-links {
    background: #0F2E4F;
    color: #fff;
    min-height: 400px;
    overflow-x: hidden;
    padding: 0 70px;
}

.app-footer-content-container {
    display: flex;
    flex-direction: row;
    min-height: 500px
}

.app-footer-branding {
    width: 33%;
    max-width: 600px;
    min-width: 300px;
    padding: 40px 80px 40px 120px;
}

.app-footer-info {
    width: 66%;
    padding: 40px;
}

.app-footer-heading {
    font-size: 23px;
    font-weight: 200;
    color: #dcdcdc;
    margin-top: 27px;
}

.app-footer-image {
    height: 50px;
    margin-top: 20px;
}

.organization-address {
    font-size: 17px;
    font-weight: 300;
    line-height: 1.5;
    margin-top: 20px;
}

.copyright-container {
    background: #041B33;
    color: #fff;
    padding: 30px 70px;
}

.app-footer-links {
    font-size: 15px;
    color: #041B33;
}

.link-spacing {
    margin-right: 20px;
    color: #91A5CF;
}

.app-footer-arches-link {
    color: #91A5CF;
    display: block;
    width: 100%;
    text-align: right;
}

.datatype-box {
    background: #fafafa;
    border: 1px solid #ddd;
    border-radius: 2px;
    padding: 15px;
    height: 250px;
    margin-bottom: 15px;
}

.sub-section {
    display: flex;
    justify-content: center;
    padding-bottom: 40px;
}

.vertical-nav-container-background {
    position: fixed;
    right: 21px;
    top: 325px;
    z-index: 2500;
    width: 22px;
    background: #041B33;
    border: 1px solid #000;
    border-radius: 5px;
    height: 150px;
    opacity: .85
}

.vertical-nav-container {
    position: fixed;
    right: 25px;
    top: 345px;
    z-index: 3000;
    padding: 5px;
}

.vertical-nav-list {
    list-style: none;
}

.vertical-nav-list li {
    width: 20px;
    height: 20px;
    position: relative;
    right: -2px;
    margin-bottom: 2px;
}

.vertical-nav-list-link {
    height: 12px;
    width: 12px;
    border-radius: 50%;
    background: #aaa;
    margin-bottom: 12px;
    position: absolute;
    left: 10px;
}

.vertical-nav-list-link.is-selected {
    background: #fff;
}

.vertical-nav-list-link:hover {
    background: #ddd;
}

.vertical-nav-list-link:focus {
    background: #13ce67;
}

.vertical-nav-list-link:hover .vertical-nav-list-ref {
    display: inline-flex;
    margin-top: -2px;
    margin-right: 20px;
    line-height: 1.4;
    padding: 0px 5px;
    font-size: 13px;
    font-weight: 400;
    color: #041B33;
    float: right;
    width: 100px;
    justify-content: flex-end;
}

.vertical-nav-list-ref{
    display: none;
    background: white;
    border-radius: 5px;
}

.down-button {
    position: absolute;
    bottom: 10vh;
    left: calc(50% - 20px);
    z-index: 100;
    color: #fff;
    background: #2a2a2a;
<<<<<<< HEAD
    border: 3px solid #fff;
=======
    border: 1px solid #fff;
>>>>>>> 846431f0
    border-radius: 50%;
}

.down-button-icon {
    font-size: 43px;
    padding-top: 4px;
    padding-left: 10px;
    height: 50px;
    width: 50px;
    align-items: center;
    justify-content: center;
    opacity: .7;
}

.down-button:hover,
.down-button:focus {
    color: #13ce67;
    border: 3px solid #13ce67;
}

.data-type-icon {
    margin-top: 10px;
    margin-bottom: 10px;
    color: #fff;
    background: #041B33;
    font-size: 31px;
    padding-top: 12px;
    padding-left: 3px;
    border: 1px solid #fff;
    border-radius: 50%;
    height: 60px;
    width: 60px;
    align-items: center;
    justify-content: center;
}

.splash-img {
    border: none;
    padding: 0 20px;
<<<<<<< HEAD
=======
    text-align: center;
}

.splash-img img {
    max-width: 100%;
>>>>>>> 846431f0
}

.search-screen {
    border: 1px solid #bbb;
}

.iphone {
    max-height: 700px;
    max-width: 100%;
    margin: auto;
}

.mobile-description-container {
    padding: 140px 10px;
}

.wide-box {
    padding: 30px 0px 10px 20px;
    margin-left: 45px;
    margin-right: 70px;
}

.box-highlight {
    background: #f9f9f9; 
    padding: 50px;
}

.wide-box .box-highlight {
    background: #fff;
    font-size: 15px;
}

.wide-box .box-highlight p {
    color: #555;
}

.mobile-description-container p {
    font-size: 17px;
    color: #555;
}

.splash-links {
    margin-top: 20px;
}

.splash-link-address {
    font-size: 17px;
    font-weight: 300;
    line-height: 1.5;
    color: #fff;
}

.splash-link-address:focus,
.splash-link-address:hover,
.link-spacing:focus,
.link-spacing:hover {
    color: #7AD02F;
    text-decoration: underline;
}

.splash-link-container {
    list-style: none;
    padding-left: 0px;
}

.icon-bar {
    background: #fff;
}

.nav-brand-container {
    padding: 0 10px;
}

.tp-caption {
    top: auto !important;
    bottom: 20vh;
}

@media screen and (max-height: 640px) {
    .down-button {
        bottom: 11.7vh;
    }
    .down-button-icon {
        font-size: 2em;
        padding-top: 1vh;
        padding-left: 2vh;
        height: 7vh;
        width: 7vh;
    }
}

@media screen and (max-height: 640px) {
    .down-button {
        display: none;
    }
}

@media (min-width: 768px) {
    .one-page-header .navbar-nav>li> .fa-chevron-circle-down {
        color: #eee;
    }
}

@media (min-width: 768px) and (max-width: 1024px) {
    .navbar-collapse.collapse {
        display: none !important;
    }
    .navbar-collapse.collapse.in {
        display: block !important;
    }
    .navbar-header .collapse, .navbar-toggle {
        display:block !important;
    }
    .navbar-header {
        float:none;
    }
    .navbar-nav>li {
        float: none;
    }
    .app-info-block {
        padding: 80px 10px 60px 10px;
    }
    .mobile-description-container {
        padding: 80px 10px;
    }
}

@media (max-width: 320px) { 
    .app-info-block {
        padding: 20px 10px;
    } 
}

@media (max-width: 481px) {
    .app-info-block {
        padding: 20px 10px;
    }
    .wide-box {
         padding: 0px; 
         margin-left: 5px; 
         margin-right: 10px; 
         margin-top: 10px;
    }
    .mobile-description-container {
        padding: 140px 10px 40px 10px;
    }
    .v5-splash-caption {
<<<<<<< HEAD
        left: 0;
=======
        left: 0!important;
>>>>>>> 846431f0
        width: 100%;
        padding: 10px !important;
    }
    .v5-splash-caption p {
        font-size: 2.7em;
    }
    .app-info-block.intro-section h2 {
        font-size: 4.5em;
    }
    .image-attribution {
        right: 0;
    }
    .tp-caption h2 {
        font-size: 18px !important;
    }
    .tp-caption p {
        font-size: 12.5px !important;
    }
}

@media screen and (max-height: 375px) {
    .v5-splash-caption, .image-attribution {
        /*display: none;*/
        padding: 0 10px !important;
    }
}

@media (max-width: 768px) {
    .app-info-block {
        padding: 20px 10px;
    }
    .wide-box {
         padding: 0px; 
         margin-left: 5px; 
         margin-right: 10px; 
         margin-top: 10px;
    }
    .mobile-description-container {
        padding: 140px 10px 40px 10px;
    }
    .vertical-nav-container-background,
    #cd-vertical-nav {
        display: none;
    }
    .copyright-container {
        padding: 30px 20px;
    }
    .app-footer-arches-link {
        text-align: left;
    }
}

@media (max-width: 1000px) {
    .one-page-header .navbar-nav>li> .fa-chevron-circle-down {
        padding-left: 12px;
        margin-top: 14px;
    }
    ul .auth-options {
        position: inherit;
        float:left;
        right: 3px;
        list-style: none;
        margin-top: 0px;
        margin-right: -142px;
    }
    .app-info-block.intro-section h2 {
        font-size: 5vw;
    }
    .v5-splash-caption p {
        font-size: 3vw;
    }
}

@media (min-width: 1000px) {
    ul .auth-options {
        position: inherit;
        float:right;
        right: 3px;
        list-style: none;
        margin-top: 40px;
        margin-right: -142px;
    }
}

@media (max-width: 1024px) {
    .copyright-container {
        padding: 30px 70px;
    }
}

body.dark p, li, .auth-options li a {
    color: #eee;
    font-size: 12.5px;
}<|MERGE_RESOLUTION|>--- conflicted
+++ resolved
@@ -82,10 +82,7 @@
 .v5-splash-navbar .navbar-nav>li>a:hover {
     background: #000;
     color: #13ce67;
-<<<<<<< HEAD
     text-decoration: underline;
-=======
->>>>>>> 846431f0
 }
 
 .one-page-header .navbar-nav>li> .fa-chevron-circle-down {
@@ -225,13 +222,8 @@
 
 .v5-splash-caption {
     background: rgba(0, 0, 0, 0.5);
-<<<<<<< HEAD
-    padding: 5px;
-    left: 10vw;
-=======
     padding: 5px!important;
     left: 10vw!important;
->>>>>>> 846431f0
 }
 
 .v5-splash-caption h2 {
@@ -441,6 +433,10 @@
     color: #fff;
     font-size: 55px;
     padding: 10px 20px;
+}
+
+.app-info-block-header {
+    font-size: 20px;
 }
 
 .app-info-block-header {
@@ -647,11 +643,7 @@
     z-index: 100;
     color: #fff;
     background: #2a2a2a;
-<<<<<<< HEAD
     border: 3px solid #fff;
-=======
-    border: 1px solid #fff;
->>>>>>> 846431f0
     border-radius: 50%;
 }
 
@@ -691,14 +683,11 @@
 .splash-img {
     border: none;
     padding: 0 20px;
-<<<<<<< HEAD
-=======
     text-align: center;
 }
 
 .splash-img img {
     max-width: 100%;
->>>>>>> 846431f0
 }
 
 .search-screen {
@@ -846,11 +835,7 @@
         padding: 140px 10px 40px 10px;
     }
     .v5-splash-caption {
-<<<<<<< HEAD
-        left: 0;
-=======
         left: 0!important;
->>>>>>> 846431f0
         width: 100%;
         padding: 10px !important;
     }
