// This file is only imported if the direction of the page is Right-To-Left (RTL)
// Use this only to override styles that are rtl specific

.sidenav-menu{
    > ul {
        > li {
            > a:hover {
                box-shadow: inset -4px 0 0 0 #2986b8;
            }
        }
    }
}

<<<<<<< HEAD
.input-group-addon:first-child{
    border-right: 1px solid #e1e5ea;
    border-left: none;
=======
.search-type-btn-popup {
    border-left: none;
    border-right: 1px solid #BBD1EA; 
}

.jstree-default{
    .jstree-anchor {
        .jstree-leading-icon{
            margin-left: 5px;
            margin-right: 0px;
        }
    }
    &.jstree-rtl{
        .jstree-node {
            margin: 0 20px;
            &.jstree-open {
                > .jstree-icon:not(.jstree-ocl) {
                    background-position: -36px -36px;
                }
            }
        }

        .jstree-icon{
            background-position: -4px -36px;
        }
    }
}

.resource-toolbar .dropdown-menu .resource-grid-item .dropdown-menu {
    right: auto;
    left: 0;
}

label.form-checkbox.form-normal{
    &:before {
        right: auto;
        top: auto;
    }

    &:not(.disabled):hover:after {
        right: 8px;
    }

    &.active
    {
        &:after {
            right: 8px;
        }
    }
}

.form-checkbox.form-normal:before{
    right: 1px;
>>>>>>> 1825294e
}<|MERGE_RESOLUTION|>--- conflicted
+++ resolved
@@ -11,11 +11,11 @@
     }
 }
 
-<<<<<<< HEAD
 .input-group-addon:first-child{
     border-right: 1px solid #e1e5ea;
     border-left: none;
-=======
+}
+
 .search-type-btn-popup {
     border-left: none;
     border-right: 1px solid #BBD1EA; 
@@ -69,5 +69,4 @@
 
 .form-checkbox.form-normal:before{
     right: 1px;
->>>>>>> 1825294e
 }