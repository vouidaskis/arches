// This file is only imported if the direction of the page is Right-To-Left (RTL)
// Use this only to override styles that are rtl specific

.sidenav-menu{
    > ul {
        > li {
            > a:hover {
                box-shadow: inset -4px 0 0 0 #2986b8;
            }
        }
    }
}

<<<<<<< HEAD
.resource-toolbar .dropdown-menu .resource-grid-item .dropdown-menu {
    right: auto;
    left: 0;
=======
label.form-checkbox.form-normal{
    &:before {
        right: auto;
        top: auto;
    }

    &:not(.disabled):hover:after {
        right: 8px;
    }

    &.active
    {
        &:after {
            right: 8px;
        }
    }
}

.form-checkbox.form-normal:before{
    right: 1px;
>>>>>>> d2555415
}<|MERGE_RESOLUTION|>--- conflicted
+++ resolved
@@ -11,11 +11,11 @@
     }
 }
 
-<<<<<<< HEAD
 .resource-toolbar .dropdown-menu .resource-grid-item .dropdown-menu {
     right: auto;
     left: 0;
-=======
+}
+
 label.form-checkbox.form-normal{
     &:before {
         right: auto;
@@ -36,5 +36,4 @@
 
 .form-checkbox.form-normal:before{
     right: 1px;
->>>>>>> d2555415
 }