--- conflicted
+++ resolved
@@ -11,7 +11,6 @@
     }
 }
 
-<<<<<<< HEAD
 .side-column-crud-container {
     border-left: 1px solid #ddd;
     border-right: none;
@@ -31,7 +30,8 @@
             }
         }
     }
-=======
+}
+
 .search-type-btn-popup {
     border-left: none;
     border-right: 1px solid #BBD1EA; 
@@ -85,5 +85,4 @@
 
 .form-checkbox.form-normal:before{
     right: 1px;
->>>>>>> 1825294e
 }