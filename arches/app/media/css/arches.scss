--- conflicted
+++ resolved
@@ -14554,21 +14554,11 @@
 
     .dl-horizontal dd {
         padding-right: 20px;
-<<<<<<< HEAD
-        margin: 0px 220px;
-        word-break: break-word;
-=======
         margin: 0px;
->>>>>>> 8b325011
     }
 
     .dl-horizontal dt {
         overflow: hidden;
-<<<<<<< HEAD
-        clear: left;
-        text-align: end;
-=======
->>>>>>> 8b325011
         text-overflow: ellipsis;
         white-space: pre-wrap;
         padding: 0 20px;
@@ -14594,12 +14584,8 @@
     }
 
     .dl-horizontal dd {
-<<<<<<< HEAD
-        margin:0px 220px;
-=======
         padding: 0 20px;
         margin: 0px;
->>>>>>> 8b325011
         word-break: break-word;
     }
 
@@ -14740,11 +14726,6 @@
     .dl-horizontal dt {
         width: 260px;
         overflow: hidden;
-<<<<<<< HEAD
-        clear: left;
-        text-align: end;
-=======
->>>>>>> 8b325011
         text-overflow: ellipsis;
         white-space: nowrap;
         float: unset;
