@import url(fonts/openSans.css);
@import url(../packages/bootstrap/dist/css/bootstrap.min.css);
@import url(../packages/eonasdan-bootstrap-datetimepicker/build/css/bootstrap-datetimepicker.min.css);
@import url(../packages/bootstrap-colorpicker/dist/css/bootstrap-colorpicker.min.css);
@import url(nifty.min.css);
@import url(../packages/font-awesome/css/font-awesome.min.css);
@import url(../packages/ionicons/css/ionicons.min.css);
@import url(../packages/lt-themify-icons/themify-icons.css);
@import url(../packages/chosen-js/chosen.css);
@import url(../packages/select2/select2.css);
@import url(../packages/select2/select2-bootstrap.css);
@import url(../packages/mapbox-gl/dist/mapbox-gl.css);
@import url(../packages/nouislider/distribute/nouislider.min.css);
@import url(../packages/codemirror/lib/codemirror.css);
@import url(../packages/codemirror/theme/monokai.css);
@import url(../packages/datatables.net-bs/css/dataTables.bootstrap.css);
@import url(../packages/datatables.net-responsive-bs/css/responsive.bootstrap.css);
@import url(../packages/datatables.net-buttons-bs/css/buttons.bootstrap.min.css);
@import url(../packages/leaflet/dist/leaflet.css);
@import url(../packages/leaflet-draw/dist/leaflet.draw.css);
@import url(../css/tree/tree.css);
@import url(../packages/@mapbox/mapbox-gl-geocoder/dist/mapbox-gl-geocoder.css);
@import url(../packages/leaflet.fullscreen/Control.FullScreen.css);

img {
    image-orientation: from-image;
}

[class^="col-"]:not(.pad-no) {
    padding-left: 0px;
    padding-right: 0px;
}

.regular-link {
    color: #337ab7;
    text-decoration: none;
}

.regular-link:hover {
    text-decoration: underline;
}


/*.navbar-top-links:last-child>li {
    border-right: 1px solid rgba(0,0,0,0.07);
}*/

.btn:not(.disabled):not(:disabled).active {
    box-shadow: none;
}

.svg-container {
    display: inline-block;
    position: relative;
    width: 100%;
    padding-bottom: 100%;
    vertical-align: top;
    overflow: hidden;
}

.svg-content {
    display: inline-block;
    position: absolute;
    top: 0;
    left: 0;
}

dl.inline-flex {
    display: flex;
    flex-flow: row;
    flex-wrap: wrap;
    width: 300px;
    /* set the container width*/
    overflow: visible;
}

dl.inline-flex dt {
    flex: 0 0 50%;
    text-overflow: ellipsis;
    overflow: hidden;
}

dl.inline-flex dd {
    flex: 0 0 50%;
    margin-left: auto;
    text-align: left;
    text-overflow: ellipsis;
    overflow: hidden;
}

#navbar {
    width: 50px;
}

.nav-item-disabled {
    background-color: #9eacc1;
    color: black;
    pointer-events: none;
    cursor: default;
}

.nav-item-disabled i {
    color: black;
}

.navbar-header {
    height: 50px;
    border-bottom: 1px solid rgba(0, 0, 0, 0.4);
}

.username {
    margin: 0px;
    padding-left: 10px;
    padding-right: 10px;
    border-left: 1px solid #ddd;
}

.username:hover {
    background: #f2f2f2;
}

.navbar-top-links>.mega-dropdown>.dropdown-menu.mega-dropdown-menu {
    left: 0px;
    max-width: 100%;
    top: 39px;
    right: -10px;
    bottom: 0;
    padding: 0;
}

.one-page-header .navbar-nav>li>a:before {
    content: "";
}


/*Remove pointer from Mega drop panel button*/

.open.mega-dropdown>.mega-dropdown-toggle:before {
    display: none;
}

.open.mega-dropdown>.mega-dropdown-toggle:after {
    display: none;
}

.brand-icon {
    height: 20px !important;
    width: 20px !important;
    margin-top: 14px !important;
    margin-left: 15px !important;
    margin-right: 15px !important;
}

.brand-title {
    display: block;
    line-height: 48px;
    font-size: 20px;
}

#mainnav-container {
    padding-top: 50px;
    background-color: #2d3c4b;
}

#mainnav-menu .arches {
    margin-left: -25px;
}

.list-group.bg-trans .list-group-item:not(.active):not(.disabled) {
    border-bottom: 1px solid #eee;
    background-color: rgba(0, 0, 0, 0.05);
}

.list-group.bg-trans a.list-group-item.active:hover {
    background-color: #fff;
}

.list-group-item.active {
    background-color: #fff;
    border-bottom: 1px solid #eee;
    border-top: 1px solid #eee;
    color: #5f5f5f;
    border-width: 0;
}

.card-grid-item .panel-footer .disabled {
    color: #ccc;
}

.card-grid-item.card-locked .mar-no {
    background-color: #fafafa;
}

.card-locked div div>.library-card-panel-title {
    color: #888;
}

.card-locked div div a.pull-right.disabled {
    color: #888;
}

.panel hr {
    border-color: rgba(0, 0, 0, 0.075);
}

.switchery {
    background-color: #fff;
    border: 1px solid #dfdfdf;
    border-radius: 20px;
    cursor: pointer;
    display: inline-block;
    height: 30px;
    position: relative;
    vertical-align: middle;
    width: 50px;
    -moz-user-select: none;
    -khtml-user-select: none;
    -webkit-user-select: none;
    -ms-user-select: none;
    user-select: none;
    box-sizing: content-box;
    background-clip: content-box;
}

.arches-toggle-sm.disabled {
    color: #888;
}

.switch.switch-small.switch-widget {
    width: 35px;
}

.iiif-image-tool-slider .switch.switch-small.switch-widget {
    width: 25px;
}

.switch.switch-widget.on>small {
    left: 22px;
}

.iiif-image-tool-slider .switch.switch-widget.on>small {
    left: 12px;
}

.switch.switch-widget.null>small {
    left: 12px;
}

#card-preview {
    margin-bottom: 10px;
}

.library-tools-icon.card-container-trash-icon {
    float: right;
    margin-top: -50px;
}

.card-container-trash-icon .record-delete {
    position: relative;
    top: 0;
    right: 0;
    color: lightcoral;
}

.card-main-title {
    font-size: 16px;
    font-weight: 500;
}

.card-panel {
    margin-bottom: 20px;
    border: 1px solid #ddd;
    border-bottom-width: 0;
}

.card-body {
    padding: 0 20px 0 20px;
}

.card-content-container {
    border: 0 solid #eee;
    position: relative;
    margin: -2px 0 18px 0px;
}

.outline {
    border: 1px solid #eee;
}

.outline.open-container {
    border: 1px solid #bbb;
}

.card-nav-container {
    background: #f4f4f4;
    margin-left: 0;
    margin-bottom: 5px;
}

.card-content-tab {
    min-height: 300px;
    margin-top: 15px;
    margin-left: -15px;
    box-shadow: none;
    padding: 5px 0 0;
}

.card-panel-body {
    background-color: #FFF;
    padding-top: 15px;
    padding-bottom: 10px;
    margin-top: 10px;
}

.card-instructions {
    color: #888;
    margin-bottom: 5px;
}

.card-content {
    margin: -20px -35px 20px -20px;
    padding: 0;
}

.card-tab-title {
    font-size: 14px;
}

.crud-record-item {
    background: #fbfbfb;
    padding: 0px;
}

.crud-record-item:nth-child(even) {
    background: #fefefe;
}

.data-card-alert {
    margin-bottom: 5px;
    margin-top: 5px;
}

.card-help {
    padding-right: 20px;
    font-size: 14px;
    margin-top: -34px;
}

.card-form-container {
    padding-bottom: 10px;
    padding-right: 20px;
}

.help-panel-title {
    padding: 0 10px 0 10px;
}

.card-help-panel {
    width: 495px;
    padding-top: 0;
    top: 0px;
    position: absolute;
    bottom: 0px;
    right: 0px;
    background: #fbfbfb;
    z-index: 500;
    overflow-y: scroll;
    color: #123;
    border-left: 1px solid #ddd;
}

input[type="checkbox"] {
    width: 30px;
    height: 30px;
}

.wizard-data-card-alert {
    box-shadow: none;
    margin: 1px 0 0;
}

.content-instructions {
    font-size: 13px;
    color: #8d8d8d;
    margin-top: -50px;
    line-height: 1.25;
    margin-bottom: 20px;
}

.record-delete {
    position: absolute;
    top: 8px;
    right: 8px;
    height: 20px;
    width: 20px;
    color: lightcoral;
}

.gsheets-title {
    font-size: 15px;
    font-weight: 600;
    color: #454545;
}

.gsheets-descr {
    font-size: 14px;
    color: #777;
}

.graph-settings-crud {
    margin-right: 0px;
    position: absolute;
    right: 10px;
}

.workflow-step-container {
    height: calc(100% + 41px);
}

.workflowstep-nav {
    display: flex;
    flex-direction: row;
    width: calc(100% - 220px);
    border-bottom: solid 1px #ddd;
    height: fit-content;
    padding: 12px 25px;
    background-color: #fff;
    overflow-x: scroll;
}

.workflowstep-nav div {
    padding: 0 20px;
}

.workflowstep-nav div.workflow-nav-controls {
    position: absolute;
    padding: 19px 0px;
    right: 0px;
    top: 0;
    font-size: 25px;
    width: 230px;
    background: #fafafa;
    border-left: 1px solid #f1f1f1;
    border-bottom: 1px solid #ddd;
}

.workflowstep-nav div .step-title {
    position: absolute;
    z-index: 2000;
    color: white;
    padding: 2px;
    margin-top: 30px;
    display: flex;
    align-items: center;
    flex-direction: column;
}

.workflowstep-nav .selectable i {
    cursor: pointer;
}

.arrow-up {
    width: 0;
    height: 0;
    border-left: 5px solid transparent;
    border-right: 5px solid transparent;
    border-bottom: 5px solid #000;
}

.workflowstep-nav div .step-title .arrow-up {
    padding: 0px;
}

.workflowstep-nav div .step-title .step-title-text {
    background-color: #000;
    padding: 3px 10px;
}

.workflowstep-nav .nav-group {
    display: flex;
    flex-direction: column;
    justify-content: flex-end;
    align-items: center;
}

.workflowstep-nav div.workflow-nav-controls button {
    font-weight: 800;
}

.workflowstep-nav div.workflow-nav-controls button:first-child {
    margin-right: 5px;
}

.workflow-nav-controls .btn-labeled:not(.btn-block):not(.form-icon) {
    color: #f9f9f9;
}

.workflow-step-body div .new-provisional-edit-card-container div .install-buttons button {
    font-weight: 800;
}

.workflow-step-icon {
    border-radius: 50%;
    display: block;
    margin: 0 auto;
    height: 45px;
    line-height: 43px;
    text-align: center;
    width: 45px;
    font-size: 17px;
    color: #bbb;
    border: 1px solid #ddd;
    background: #f4f4f4;
}

.selectable .workflow-step-icon {
    background-color: rgb(244, 244, 244);
    border: 1px solid rgb(221, 221, 221);
    color: #26476a;
}

.workflow-step-icon.active {
    background-color: rgb(110, 160, 216);
    border: 1px solid rgb(56, 110, 178);
    color: #fff;
    cursor: pointer;
}

.workflow-step-icon.complete {
    border: 1px solid #3A74B0;
    background-color: #B4D1F0;
    color: #fff;
}

.workflow-step-icon.can-advance {
    border: 1px solid rgb(110, 160, 216);
    ;
    background-color: rgb(189, 214, 241);
    color: #fff;
}

.workflow-step-description-container {
    width: 100%;
    display: flex;
    justify-content: space-between;
    min-height: 100px;
    border-bottom: solid 1px #ddd;
}

.workflow-step-description {
    display: flex;
    flex-direction: column;
    justify-content: center;
    background-color: #fff;
    padding: 10px 10px;
    overflow-x: hidden;
    overflow-y: hidden;
    width: 100%;
}

.workflow-step-description .title {
    font-size: 1.3em;
    font-weight: 600;
    color: #004577;
    padding-top: 10px;
}

.workflow-step-description .workflow-name {
    font-size: 1.2em;
    font-weight: 400;
    line-height: 1.01;
    color: #004577;
}

.workflow-step-description .subtitle {
    font-size: 14px;
    font-weight: 400;
    color: #004577;
}

.workflow-step-description .step {
    font-size: 1.1em;
    font-weight: 400;
    color: #999;
    padding-bottom: 15px;
}

.workflow-step-body {
    background-color: #f9f9f9;
    height: 100%;
    overflow-y: auto;
    padding: 0 0 218px 25px;
}

.tabbed-workflow {
    position: absolute;
    width: 100%;
    height: 100%;
    overflow: hidden;
    display: flex;
    flex-direction: column;
}

.tabbed-workflow-title-bar {
    display: flex;
    background-color: #eceef0;
    align-items: center;
    justify-content: space-between;
    border-bottom: 1px solid #ddd;
    padding: 6px 12px;
    font-size: medium;
    font-weight: 600;
}

.tabbed-workflow-step-body {
    background-color: #fff;
    height: 100%;
    overflow-y: auto;
}

.tabbed-workflow-step-body .search-selection-controls {
    display: none !important;
}

.tabbed-workflow-information-box-marker {
    font-size: 14px;
    padding-left: 2px;
    padding-right: 6px;
    margin-top: 3px;
    cursor: pointer;
    color: #454545;
}

.tabbed-workflow-information-box-marker.seen {
    visibility: visible;
    opacity: 1;
    transition: all 0.6s linear;
}

.tabbed-workflow-information-box-marker.unseen {
    visibility: hidden;
    position: absolute;
    opacity: 0;
}

.tabbed-workflow-step-information-box-container.seen {
    visibility: visible;
    opacity: 1;
    transition: all 0.6s linear;
}

.tabbed-workflow-step-information-box-container.unseen {
    visibility: hidden;
    position: absolute;
    width: 100%;
    opacity: 0;
}

.tabbed-workflow-step-information-box {
    padding: 10px 35px 20px 35px;
    background-color: #eaeaea;
    border: 1px solid #ddd;
    color: grey;
    margin: -16px -21px 0px -21px;
    height: 100px;
    overflow-y: scroll;
    position: relative;
}

.btn-workflow-tile {
    padding: 8px 20px;
    min-width: 100px;
}

.btn-workflow-tile.btn-success {
    border: 1px solid #508A14;
}

.btn-workflow-tile.btn-danger {
    border: 1px solid #B02107;
}

.tabbed-workflow-step-information-box h4 {
    font-size: 14px;
    margin-bottom: 2px;
}

.tabbed-workflow-step-information-box span {
    margin-bottom: 10px;
}

.tabbed-workflow-step-body .create-resource-instance-card-component .card-component {
    width: unset;
}

.tabbed-workflow-step-body .create-resource-instance-card-component .install-buttons {
    display: unset;
}

.tabbed-workflow-step-body .card-title,
.tabbed-workflow-step-body .card-instructions {
    display: none;
}

.tabbed-workflow-step-body .display-in-workflow-step.install-buttons {
    bottom: 53px;
    display: unset;
}

.tabbed-workflow-step-body>div {
    background-color: #fff !important;
    border: none !important;
}

.tabbed-workflow-step-body .install-buttons {
    display: none;
}

.tabbed-workflow-step-body .manifest-editor .install-buttons {
    display: unset;
}

.tabbed-workflow-footer {
    background-color: #fafafa;
    border-top: 1px solid #ddd;
    padding: 10px 12px;
    display: flex;
    justify-content: space-between;
}

.tabbed-workflow-footer .step-counter {
    display: flex;
    align-items: center;
    border-right: 1px solid #ddd;
    padding-left: 12px;
    padding-right: 24px;
    margin-right: 18px;
}

.tabbed-workflow-footer .toggle-container {
    padding: unset;
    padding-top: 6px;
}

.tabbed-workflow-footer .toggle-container .arches-toggle-subtitle {
    display: none;
}

.tabbed-workflow-title-bar .btn {
    border-radius: 2px;
    padding: 8px 15px;
    margin-left: 5px;
}

.tabbed-workflow-footer .btn {
    border-radius: 2px;
    padding: 8px 15px;
}

.tabbed-workflow-title-bar .btn>i,
.tabbed-workflow-title-bar .btn>span,
.tabbed-workflow-footer .btn>i,
.tabbed-workflow-footer .btn>span {
    padding: 0px 2px;
}

.workflow-step-body .workbench-card-wrapper {
    margin-left: -25px;
}

.tabbed-workflow-step-body .card-component {
    border: none;
    /* padding: 0px;*/
    margin: 10px 35px;
}

.padded-workflow-step .card-component {
    border: none;
    padding: 0px;
    margin: 0px 15px;
}

.padded-workflow-step,
.workflow-step-body .card-component {
    padding: 20px 35px 82px 40px;
    border: none;
    background: #fafafa;
}

.workflow-step-body .padded-workflow-step .card-component {
    padding: 15px 25px;
}

.workflow-step-body div div .new-provisional-edit-card-container div .widgets div div .widget-wrapper div div .widget-input {
    max-width: 600px;
}

.workflow-step-body div .new-provisional-edit-card-container .card form div div .widget-wrapper .form-group .resource-instance-wrapper .select2-container {
    max-width: 600px !important;
}

.workflow-step-body div .new-provisional-edit-card-container .card form div div .widget-wrapper .form-group div .columns {
    border: 1px solid #ddd;
    padding: 20px;
}

.new-provisional-edit-card-container .card form div div .widget-wrapper .form-group div .select2-container {
    max-width: 600px !important;
}

.wf-multi-tile-step-container {
    display: flex;
    flex-direction: row;
}

.wf-multi-tile-step-form {
    display: flex;
    flex-direction: column;
    flex-grow: 3;
    position: relative;
}

.wf-multi-tile-btn-complete {
    position: absolute;
    bottom: 250px;
    right: 250px;
    font-weight: 800;
}

.wf-multi-tile-step-list {
    display: flex;
    flex-direction: column;
    padding: 24px 24px 0 24px;
    border-left: 1px solid #ddd;
    background: #eeeeee;
    height: 100%;
    width: 500px;
    overflow-y: scroll;
}

.wf-multi-tile-step-list-container {}

.wf-step-multi-tile-container {
    width: 60%;
    padding: 30px;
    border: 1px solid #ddd;
    border-radius: 2px;
    background-color: #f1f1f1;
    margin-top: 0px;
    margin-right: 0px;
    display: flex;
    flex-direction: column;
}

.wf-step-multi-tile-container h4 {
    font-size: 14px;
    font-weight: 500;
}

.wf-multi-tile-step-list-empty {
    border: #cfcfcf solid 1px;
    border-radius: 2px;
    background-color: #e9e9e9;
    padding: 80px 20px 120px 20px;
    text-align: center;
}

.wf-multi-tile-step-card {
    border: 1px solid #ddd;
    margin-bottom: 5px;
    border-radius: 2px;
    background-color: #fff;
}

.wf-multi-tile-card-info {
    display: flex;
    flex-direction: row;
    padding: 10px 15px;
}

.wf-multi-tile-card-info .workflow-step-icon {
    margin-top: 10px;
}

div.wf-multi-tile-card-info div {
    margin-left: 12px;
}

.wf-multi-tile-card-info-details {
    color: #5d768f;
    padding-left: 12px;
}

.wf-multi-tile-card-info-details>h4 {
    margin-bottom: 2px;
    /* margin-left: 12px; */
}

.wf-multi-tile-card-info-details dd a {
    color: #999;
}

.wf-multi-tile-card-info-details dd {
    margin-bottom: 3px;
    color: #999;
}

.wf-multi-tile-step-card div div {
    margin: 0;
    margin-right: 5px;
}

.wf-multi-tile-step-card>div.wf-multi-tile-card-info~div {
    display: flex;
    flex-direction: row;
    color: #4f9ce9;
    font-size: 13px;
    font-weight: 600;
    cursor: pointer;
    padding-top: 10px;
    height: 40px;
    /* align-self: flex-end; */
}

.wf-multi-tile-step-card>div.wf-multi-tile-card-info~div span {
    margin-right: 3px;
}

.wf-multi-tile-step-card>div.wf-multi-tile-card-info~div span:nth-child(2) {
    margin-right: 15px;
}

.wf-multi-tile-step-card>div.wf-multi-tile-card-info~div span:hover {
    color: #0D70CF;
}

.wf-multi-tile-step-card-controls {
    padding: 5px 15px;
    background: #f8f8f8;
    border-top: 1px solid #ddd;
}

.workflow-nav-tab-container {
    overflow-x: scroll;
    min-height: 45px;
}

.tabbed-workflow-step-container {
    flex: 1 1 auto;
    overflow-y: scroll;
}

.workflow-nav-tab-list {
    padding: 0px 10px 0px 10px;
    background-color: #fafafa;
    display: flex;
    min-width: max-content;
}

.workflow-nav-tab-list-item {
    display: flex !important;
    /* override navs.less */
    align-items: center;
}

.workflow-nav-tab {
    min-width: 220px;
    padding: 12px 20px;
    border-left: 1px solid #BBD1EA;
    background: #F7F9FB;
    border-bottom: 1px solid #BBD1EA;
    height: 45px;
}

.workflow-nav-tab.active {
    background-color: #fff;
    border-bottom: 1px solid #fff;
    font-weight: 600;
    padding-top: 10px;
}

.workflow-nav-tab-list-item:last-child {
    border-right: 1px solid #ddd;
}

.workflow-nav-tab.inactive {
    cursor: pointer;
}

.workflow-nav-tab.disabled {
    color: darkgrey;
    cursor: not-allowed;
}

.workflow-nav-tab-arrow {
    display: flex;
    align-items: center;
    padding: 4px;
    padding-top: 6px;
    font-size: 15px;
}

.workflow-nav-tab-arrow.disabled {
    color: lightgrey;
    cursor: default;
}

.workflow-nav-controls {
    width: 60px;
    display: flex;
    background-color: #fff;
    align-items: center;
    font-size: 32px;
    justify-content: center;
    color: #004577;
}

.workflow-nav-controls:hover {
    color: #007799;
}

.card .install-buttons .btn-labeled {
    font-weight: 600;
}


/*.workflow-nav-controls.left {
    border-left: solid 1px #aaa;
}*/


/*.workflow-nav-controls.right {
    border-right: solid 1px #aaa;
}*/

.workflow-nav-controls .inactive {
    color: #ccc;
}

.workflow-plugin {
    flex-grow: inherit;
    background-color: #fff;
}

.workflow-select-plugin {
    padding: 20px;
}

#workflow-container {
    display: flex;
    flex-direction: row;
}


/* general styling for all tabs */

.tabbed-report-tab-list {
    display: flex;
    flex-direction: row;
    list-style-type: none;
    flex-wrap: wrap;
}

ul.tabbed-report-tab-list {
    margin: 0;
    padding: 0 20px;
}

.report-tab {
    background: #f4f4f4;
    border: #e9e9e9 solid 1px;
    border-radius: 100%;
    display: flex;
    height: 50px;
    width: 50px;
    line-height: 50px;
    flex-direction: column;
    margin: 15px 50px 15px 0px;
}

.report-tab:hover {
    cursor: pointer;
    background: #BADAF7;
    border: 1px solid #1E6FB7;
}

.report-tab i {
    color: #bbbbbb;
    font-size: 19px;
    line-height: 23px;
    display: block;
    margin: 0 4px;
    text-align: center;
    padding: 13px;
}

.report-tab i:hover {
    color: #fff;
}

.report-tab.active {
    border: #4389c9 solid 2px;
    border-radius: 100%;
    background: #5fa2dd;
}

.report-tab.active i {
    color: white;
}

.report-tab-form.active {
    border: #4389c9 solid 2px;
}

.report-tab-form {
    height: 100%;
    display: flex;
    flex-direction: column;
    justify-content: space-evenly;
    margin: 15px 0px 15px;
    padding: 5px;
    background-color: #fff;
}

.report-tab-form-title {
    display: flex;
    flex-direction: row;
    justify-content: space-between;
    padding: 5px;
}

.tab-banner {
    background: #5fa2dd;
    padding: 5px 20px 7px 20px;
}

.tab-banner>div+div span {
    font-size: 13px;
    padding-left: 20px;
}

.tab-banner span {
    font-size: 15px;
    color: white;
}

.tab-summary-container {
    display: flex;
    flex-direction: row;
}

.summary-panel {
    background: #f9f9f9;
    margin-top: -30px;
}

.mouse-pointer canvas {
    cursor: pointer;
}

.photo-workbench-photos::-webkit-scrollbar {
    -webkit-appearance: none;
    width: 9px;
    border-left: 1px solid #ddd;
}

.photo-workbench-photos::-webkit-scrollbar-thumb {
    border-radius: 2px;
    background-color: rgba(0, 0, 0, .28);
    -webkit-box-shadow: 0 0 1px rgba(255, 255, 255, .5);
}

.photo-workbench-photo {
    position: relative;
    padding: 4px;
}

.photo-workbench-photo:nth-child(even) {
    background: #fff;
    border-bottom: 1px solid #D3E5F4;
}

.photo-workbench-photo:nth-child(odd) {
    background: #F5FAFE;
    border-bottom: 1px solid #D3E5F4;
}

.photo-workbench-photo.selected-photo {
    background-color: #9CC3E4;
    color: #fff;
    font-weight: 600;
    padding: 4px;
}

.photo-workbench-photo:not(.selected-photo):hover {
    background: #CAE2F5;
    cursor: pointer;
}

.workbench-tile-picker-label {
    font-weight: 600;
    color: #666;
    margin-left: 10px;
    margin-top: 60px;
}

.workbench-card-sidepanel-header-container.file-workbench {
    margin-right: 0px;
    margin-left: 0px;
}

.file-workbench-selected-buttons {
    display: flex;
    flex-direction: column;
    justify-content: space-between;
    margin-top: 5px;
}

.file-workbench-filter {
    position: relative;
    margin-top: 20px;
    margin-bottom: -10px;
}

.file-workbench-filter .clear-node-search {
    margin-top: 25px;
}

.file-workbench-filter-header {
    font-size: 15px;
    font-weight: 400;
}

.file-workbench-files {
    height: 136px;
    overflow-y: scroll;
    border: solid 1px #ddd;
    display: flex;
    flex-direction: column;
    margin: 15px 0px 5px 0px;
}

.file-workbench-filecount {
    color: steelblue;
    font-size: 11px;
    padding-left: 5px;
}

.file-workbench-files::-webkit-scrollbar {
    -webkit-appearance: none;
    width: 9px;
    border-left: 1px solid #ddd;
}

.file-workbench-files::-webkit-scrollbar-thumb {
    border-radius: 2px;
    background-color: rgba(0, 0, 0, .1);
    -webkit-box-shadow: 0 0 1px rgba(255, 255, 255, .5);
}

.file-workbench-button-container {
    display: inline-flex;
    justify-content: space-between;
    width: 100%;
    padding-top: 15px;
    padding-bottom: 5px
}

.file-workbench-buttons {
    display: inline-flex;
    justify-content: space-between;
    width: 100%;
}

.file-workbench-links {
    display: inline-flex;
    justify-content: space-between;
    font-size: 12px;
}

.btn-workbench {
    width: 100%;
    font-size: 15px;
}

.file-workbench-file {
    position: relative;
    padding: 4px;
    display: inline-flex;
    justify-content: left;
    align-items: center;
}

.file-workbench-file .file-name {
    padding-left: 5px;
}

.file-workbench-file:nth-child(even) {
    background: #fff;
    border-bottom: 1px solid #D3E5F4;
}

.file-workbench-file:nth-child(odd) {
    background: #F5FAFE;
    border-bottom: 1px solid #D3E5F4;
}

.file-workbench-file.selected-photo {
    background-color: #9CC3E4;
    color: #fff;
    font-weight: 600;
    padding: 4px;
}

.file-workbench-file:not(.selected-photo):hover {
    background: #CAE2F5;
    cursor: pointer;
}

.file-workbench-file.chart-series-selector {
    display: inline-flex;
    width: 100%;
}

.file-workbench-file.chart-series-selector div {
    padding-left: 5px;
}

.chart-config-panel {
    margin-top: 50px;
}

.add-data-series {
    width: 27px;
    height: 27px;
    border-bottom: 1px solid #D3E5F4;
    background: #9CC3E4;
    color: #fff;
    margin: -4px 0px -5px -4px;
    padding-top: 4px;
    padding-left: 8px ! important;
}

.add-data-series:hover {
    background: #497DA9;
}

.selected-photo .add-data-series {
    border-bottom: 1px solid #D3E5F4;
    background: #497DA9;
    color: #fff;
}

.staged {
    background-color: #90DFFF;
}

.staged:hover {
    background-color: #7FC7E3;
}

.file-workbench-file.staged {
    background-color: #90DFFF;
    color: #fff;
    font-weight: 600;
    padding: 4px;
}

.file-workbench-file:not(.staged):hover {
    background: #CAE2F5;
    cursor: pointer;
}

.file-viewer {
    position: relative;
}

.file-viewer.chart-header {
    position: relative;
    padding-left: 20px;
    background: #f1f1f1;
    width: 100%;
    display: inline-block;
    border-left: 1px solid #ddd;
    border-bottom: 1px solid #ddd;
}

.chart-header h3 {
    font-size: 15px;
    margin-top: 15px;
    margin-bottom: 15px;
    font-size: 15px ! important;
}

.chart-style-panel h2 {
    font-size: 15px;
    margin-bottom: 0px;
}

.chart-style-panel .input-group-addon {
    background: #26d664;
    height: 40px;
    border: 1px solid black;
}

.file-viewer .loading-mask,
.search-result-details .loading-mask {
    position: relative;
    opacity: .5;
    background-color: gray;
    top: 0;
    bottom: 0;
    left: 0;
    right: 0;
    z-index: 240;
}

.file-viewer .loading-mask::before,
.search-result-details .loading-mask::before {
    position: fixed;
    opacity: .5;
    color: #7b7b7b;
    content: '\f110';
    -webkit-animation: fa-spin 2s infinite linear;
    animation: fa-spin 2s infinite linear;
    display: inline-block;
    font: normal normal normal 14px/1 FontAwesome;
    font-size: 10vw;
    margin-top: 42vh;
    margin-left: 32vw;
    text-rendering: auto;
    -webkit-font-smoothing: antialiased;
    -moz-osx-font-smoothing: grayscale;
    transform: translate(0, 0);
    z-index: 100000001;
}

.file-viewer .loading-mask:after,
.search-result-details .loading-mask::after {
    position: fixed;
    opacity: .5;
    color: #7b7b7b;
    content: '\f110';
    -webkit-animation: fa-spin 2s infinite linear;
    animation: fa-spin 2s infinite linear;
    display: inline-block;
    font: normal normal normal 14px/1 FontAwesome;
    font-size: 10vw;
    margin-top: 42vh;
    margin-left: 32vw;
    text-rendering: auto;
    -webkit-font-smoothing: antialiased;
    -moz-osx-font-smoothing: grayscale;
    transform: translate(0, 0);
    z-index: 100000001;
}

.chart .plotly {
    border: 1px solid #ddd;
    padding-top: 10px ! important;
    padding-bottom: 30px ! important;
    border-radius: 2px;
    background: #fff;
}

.plotly .legend .bg {
    fill: #fafafa ! important;
    transform: translate(-5px, -5px) scaleX(1.05)scaleY(1.2);
    stroke-width: 1px ! important;
    stroke: #eee ! important;
}

/* photo gallery */

.gallery-container .tab-container .tab-content {
    display: flex;
    flex-direction: column;
    align-items: center;
}

.thumbnail-gallery-controls {
    width: 35px;
    height: 105px;
    display: flex;
    background-color: rgba(242, 242, 242, 0.65);
    align-items: center;
    font-size: 41px;
    justify-content: center;
    border-top: 1px solid #ddd;
    border-bottom: solid 1px #ddd;
    color: #555;
    cursor: pointer;
}

.thumbnail-gallery-controls.left {
    border-left: solid 1px #ddd;
}

.thumbnail-gallery-controls.right {
    border-right: solid 1px #ddd;
}

.thumbnail-container {
    display: flex;
    justify-content: space-between;
    width: inherit;
}

.workbench-card-container-sidepanel-active .thumbnail-container {
    display: flex;
    justify-content: space-between;
    width: calc(100% - 400px);
}

.show-thumbnails-btn {
    padding: 4px 10px;
    font-size: 14px;
    margin-left: 35px;
    width: 130px;
    color: #222;
    font-weight: 600;
    background-color: rgba(242, 242, 242, 0.65);
    text-align: center;
}

.show-thumbnails-btn:hover {
    cursor: pointer;
}

.show-thumbnails-btn.open {
    position: relative;
}

.show-thumbnails-btn.closed {
    position: absolute;
    bottom: 0;
}

.thumbnail-gallery-container {
    display: flex;
    flex-direction: column;
    justify-content: space-between;
}

.workflow-step-body .thumbnail-gallery-container {
    display: flex;
    flex-direction: column;
    justify-content: space-between;
    position: fixed;
    bottom: 0px;
    width: calc(100% + 311px);
    left: 50px;
}

.workflow-step-container .thumbnail-gallery-container {
    bottom: 0px;
    left: 50px;
}

.workflow-panel {
    background: #26476a;
    /* width: 12%; */
    color: white;
}

div.workflow-panel {
    min-width: 250px;
}

.workflow-panel ul {
    /* text-decoration: none; */
    list-style-type: none;
    /* padding-left: 12px; */
    margin-bottom: 10px;
    margin-top: 10px;
    margin-bottom: 10px;
    /* min-height: 200px; */
    padding-left: 0;
    /* border-bottom: #fff; */
    border-width: 2px;
}

.workflow-panel i {
    margin-right: 0px;
    font-size: 13px;
    color: #ddd;
    width: 20px;
    text-align: center;
    margin-left: -5px;
}

.workflow-panel li {
    padding-top: 12px;
    padding-left: 20px;
    padding-bottom: 12px;
}

.workflow-panel li:hover {
    background: rgba(70, 130, 180, 0.4);
    border-left: 4px solid steelblue;
}

.workflow-panel:not(.navbarclosed) li:hover a {
    margin-left: -4px;
}

.workflow-panel:not(.navbarclosed) .active-sub:hover li {
    cursor: default;
    background: steelblue;
}

.workflow-panel .active-sub:hover a {
    cursor: default;
    background: steelblue;
}

.workflow-panel>hr {
    border-color: white;
    margin-left: 30px;
    margin-right: 30px;
    margin-bottom: 20px;
}

.workflow-panel.navbarclosed>hr {
    border-color: #0B0737;
    margin-left: 0px;
    margin-right: 0px;
    margin-top: 0px;
    margin-bottom: 0px;
}

.workflow-panel .navbarclosed>hr {
    border-color: white;
    margin-bottom: 0px;
}

.workflow-panel li a span {
    color: white;
    font-size: 15px;
    margin-top: 15px;
    margin-left: 5px;
}

.workflow-select-wf-icon {
    color: white;
    font-size: 28px;
    padding-top: 0px;
}

.widget-wrapper .col-xs-12.dropzone .dz-default.dz-message button {
    display: none;
}

.workflow-select-title {
    font-size: 1.4em;
    font-weight: 500;
}

.workflow-select-wf-circle {
    width: 70px;
    height: 70px;
    display: inline-block;
    text-align: center;
    padding: 18px 12px;
    border-radius: 40px;
    border: 1px solid #747474;
}

.workflow-select-desc {
    font-size: 12px;
    padding-top: 10px;
    font-weight: 600;
}

.workflow-select-card-container-title {
    font-size: 1.5em;
    font-weight: 500;
    padding-left: 30px;
    margin-top: 5px;
    margin-bottom: -15px;
}

.workflow-select-card-container {
    display: flex;
    flex-grow: inherit;
    flex-direction: row;
    flex-wrap: wrap;
    padding: 20px;
}

.workflow-select-card {
    width: 200px;
    height: 200px;
    padding: 10px;
    color: white;
    text-align: center;
    border: 1px solid #777;
    border-radius: 1px;
    margin: 5px;
    opacity: 0.85;
}

.workflow-select-card:hover {
    opacity: 1.0;
    border: 1px solid black;
}

.workflow-component-based-step {
    width: 100%;
    height: 100%;
    padding: 20px;
}

div.final-cons-step-splash {
    display: flex;
    flex-direction: column;
    justify-content: space-between;
    padding: 1%;
}

div.final-cons-step-splash>a {
    max-width: 180px;
}

div.final-cons-step-splash>button {
    border-radius: 2px;
}

div.final-cons-step-separator {
    display: flex;
    flex-direction: row;
    justify-content: space-evenly;
    align-items: stretch;
    margin-top: 15px;
    margin-bottom: 8px;
    color: #777;
}

div.final-cons-step-separator>hr {
    margin-top: 25px;
    margin-bottom: 8px;
    margin-left: 0;
    margin-right: 0;
    flex-grow: 9;
    border: 1px solid #ddd;
}

div.final-cons-step-separator>h4 {
    margin-left: 24px;
    margin-right: 24px;
    margin-top: 12px;
    font-size: 21px;
    font-weight: 500;
    flex-grow: 1;
    text-align: center;
}

.gallery-container {
    position: relative;
}

.gallery-thumbnails {
    display: inline-flex;
    align-items: center;
    text-align: center;
    background-color: rgba(142, 142, 142, 0.65);
    height: 105px;
    overflow-x: auto;
    overflow-y: hidden;
    width: 100%;
    border-top: solid 1px #bbb;
}

.gallery-thumbnails img {
    height: 80px;
    margin: 3px 6px;
    border: solid 1.5px #bbb;
}

.gallery-thumbnails img:hover {
    cursor: pointer;
    border: 1.5px solid #FFF;
}

.gallery-thumbnails .dz-cancel {
    color: black;
    background-color: #ccc;
    position: absolute;
    right: 0;
    opacity: 0.75;
    position: absolute;
}

.gallery-thumbnails .dz-cancel:hover {
    background-color: #eee;
    opacity: 1;
}

.gallery-thumbnails .btn-xs {
    padding: 0.5px 3.5px;
}

.gallery-controls {
    display: flex;
    right: 0px;
    top: 0px;
    height: 100%;
}

.gallery-controls.new-tile {
    background: #ededed;
    justify-content: center;
    width: 100%
}

.gallery-controls.new-tile .dropzone-photo-upload {
    margin-top: 0;
    padding: 45px;
    background-color: #ffffff;
    width: 100%;
}

.iiif-image-tools .dropzone-photo-upload {
    padding: 25px 15px;
    border: 1px dashed #bbb;
    background: #f9f9f9;
    text-align: center;
    color: #808080;
    margin: 5px 0px 30px 0px;
    border-radius: 2px;
    cursor: pointer;
}

.iiif-image-tools .dropzone-photo-upload:hover {
    border-color: #787878;
    background: #f2f2f2;
}

.photo-workbench-photos {
    height: 136px;
    overflow-y: scroll;
    border: solid 1px #ddd;
    display: flex;
    flex-direction: column;
    margin: 5px 10px 10px 10px;
}

.photo-workbench-photo {
    position: relative;
    padding: 4px;
}

.photo-workbench-photo:nth-child(even) {
    background: #fff;
    border-bottom: 1px solid #D3E5F4;
}

.photo-workbench-photo:nth-child(odd) {
    background: #F5FAFE;
    border-bottom: 1px solid #D3E5F4;
}

.photo-workbench-photo.selected-photo {
    background-color: #9CC3E4;
    color: #fff;
    font-weight: 600;
    padding: 4px;
}

.photo-workbench-photo:not(.selected-photo):hover {
    background: #CAE2F5;
    cursor: pointer;
}

.gallery-controls.new-tile .dropzone-photo-upload {
    margin-top: 0;
    padding: 45px;
    background-color: #ffffff;
    width: 100%;
}

.workbench-card-sidepanel .gallery-controls.new-tile .dropzone-photo-upload {
    margin-top: 0;
    padding: 15px;
    background-color: #ffffff;
    width: 100%;
}

.workbench-card-sidepanel .gallery-controls.new-tile .dropzone-photo-upload {
    margin-top: 0;
    padding: 15px;
    background-color: #ffffff;
    width: 100%;
}

/* end photo gallery */

.workbench-model-card-container {
    margin-top: 50px;
    padding-bottom: 40px;
}

.workbench-card-sidebar {
    position: absolute;
    right: 0;
    height: 100%;
    width: 92px;
    background-color: rgb(247, 247, 247);
    border-left: 1px solid rgb(216, 216, 216);
    z-index: 200;
}

.workbench-card-sidebar-tab.disabled {
    color: #aaa;
    cursor: auto;
    pointer-events: none;
}

.workbench-card-sidebar-tab i {
    font-size: 1.1em;
    display: block;
    padding-bottom: 2px;
}

.workbench-card-sidebar-tab:hover {
    background: #fbfbfb;
    color: #454545;
}

.workbench-card-sidebar-tab.disabled:hover {
    color: #aaa;
    background-color: #f1f1f1;
}

.workbench-card-sidebar-tab.active {
    z-index: 200;
    background-color: white;
    border-left: solid 1px white;
    margin-left: -1px;
    color: #454545;
}

.workbench-card-sidepanel.expanded {
    width: 600px;
    z-index: 1001;
}

.manifest-manager-canvas-name {
    width: 315px;
    white-space: nowrap;
    overflow: hidden;
    text-overflow: ellipsis;
}

.manifest-manager-nav-tab {
    height: 50px;
    min-width: 220px;
    padding: 10px 20px;
    border-right: 1px solid #f1f1f1;
    background-color: #ddd;
    display: flex;
    flex-direction: column;
    justify-content: center;
}

.manifest-manager-nav-tab.active {
    background-color: #f6f6f6;
    font-weight: 600;
    border-left: 1px solid #ddd;
    border-right: 1px solid #ddd;
}

.manifest-manager-nav-tab .tab-label {
    display: flex;
    flex-direction: row;
    justify-content: center;
    align-items: center;
    cursor: pointer;
}

.manifest-manager-main-menu-circle {
    width: 75px;
    height: 75px;
    display: inline-block;
    text-align: center;
    padding: 20px;
    border-radius: 50%;
    background-color: #ccc;
}

.manifest-manager .dropzone-photo-upload {
    margin-top: 15px;
}

.manifest-manager .loader-select {
    height: 100%;
    padding-top: 125px;
}

.manifest-manager .rr-splash-description {
    width: 700px;
}

.basemap-listing,
.overlay-listing,
.legend-listing {
    padding: 20px;
    border-bottom: 1px solid rgb(216, 216, 216);
}

.basemap-listing,
.overlay-listing .overlay-opacity-control,
.overlay-listing .overlay-name {
    cursor: pointer;
}

.overlay-listing,
.legend-listing {
    cursor: grab;
}

.basemap-listing,
.overlay-listing {
    font-size: 16px;
    color: rgb(158, 158, 158);
}

.basemap-listing:before,
.overlay-listing .overlay-name:before {
    margin-right: 4px;
    font-family: FontAwesome;
}

.basemap-listing:before {
    content: "\f10c";
}

.overlay-listing .overlay-name:before {
    content: "\f204";
}

.overlay-listing {
    position: relative;
}

.overlay-listing.rr-map-card .overlay-name:before {
    content: "\f070";
}

.active-overlay .overlay-listing.rr-map-card .overlay-name {
    color: #666;
    content: "\f06e";
}

.active-overlay .overlay-listing.rr-map-card .overlay-name:before {
    color: #666;
    content: "\f06e";
}

.rr-map-card.related-instances .related-instance {
    color: #9e9e9e;
    font-size: 12px;
    padding: 3px 0 0 12px;
}

.active-overlay .rr-map-card.related-instances .related-instance {
    color: #666;
}

.active-overlay .rr-map-card.related-instances .related-instance.hovered {
    background-color: #eee;
}

.summary-panel {
    background: #f9f9f9;
    margin-top: -30px;
}

.mouse-pointer canvas {
    cursor: pointer;
}

.workbench-card-wrapper {
    flex: 1;
    height: 100%;
    position: relative;
    overflow: hidden;
    background-color: #fafafa;
    border-top: 1px solid #ddd;
}

.workbench-card-wrapper.autoheight {
    height: auto;
    min-height: 100%;
}

.card-component-wrapper-editor .workbench-card-wrapper {
    border-top: 1px solid #041B33;
}

.widgets .workbench-card-wrapper {
    border: 1px solid #a8a8a8;
}

.widgets .workbench-card-wrapper {
    height: 500px;
}

.workbench-card-container {
    height: 100%;
}

.workbench-card-container.workbench-card-container-sidepanel-active {
    margin-right: 400px;
}

.workbench-card-container-wrapper.workbench-card-container-sidepanel-active {
    z-index: 249;
}

.workbench-card-sidebar {
    position: absolute;
    right: 0;
    top: 0px;
    height: 100%;
    width: 75px;
    background-color: #f1f1f1;
    border-left: 1px solid #ddd;
}

.workbench-card-sidebar-tab {
    color: #787878;
    height: 65px;
    padding: 16px;
    text-align: center;
    font-size: 1.1em;
    border-bottom: 1px solid rgb(216, 216, 216);
    cursor: pointer;
}

.map-sidebar-text {
    font-size: 11px;
}

.workbench-card-sidepanel {
    position: absolute;
    z-index: 250;
    right: 75px;
    height: 100%;
    width: 400px;
    background: white;
    border-left: 1px solid rgb(216, 216, 216);
    padding: 16px;
    overflow-y: scroll;
}

.workbench-sidepanel-card-container {
    /* margin: -40px -10px 10px -10px; */
}

.workbench-sidepanel-body {
    margin-top: 50px;
}

.install-buttons .btn-warning {
    background: #f75d3f;
    border-color: #E53211;
}

.install-buttons .btn-warning:hover {
    background: #E53211;
    border-color: #B02107;
}

.install-buttons .btn-danger {
    background: #FF836C;
    border-color: #E53211;
}

.install-buttons .btn-danger:hover {
    background: #f75d3f;
    border-color: #E53211;
}

.install-buttons .btn-mint {
    background: #3acaa1;
    border-color: #42cca5;
}

.install-buttons .btn-mint:hover {
    background: #1ABA8E;
    border-color: #009E72;
}

.workbench-card-sidepanel .install-buttons {
    background: #f9f9f9;
    position: fixed;
    margin-right: 75px;
    bottom: 0px;
    border-top: 1px solid #ddd;
    padding: 10px 35px;
    right: 0;
    width: 399px;
}

.graph-designer .workbench-card-sidepanel .install-buttons {
    margin-right: 375px;
}

.workbench-card-sidepanel.expanded .install-buttons {
    width: 599px;
}

.workbench-card-sidepanel div .new-provisional-edit-card-container {
    padding-left: 5px;
}

.workbench-card-sidepanel .new-provisional-edit-card-container {
    padding-bottom: 40px;
}

.workbench-card-sidepanel-header-container {
    border-bottom: 1px solid #ddd;
    padding: 17px 30px 10px 0px;
    margin-left: 0px;
    margin-top: -16px;
    position: fixed;
    background: #fff;
    z-index: 20;
    width: 370px;
}



.expanded .workbench-card-sidepanel-header-container {
    width: 599px;
    margin-left: -16px;
    padding-left: 15px;
}

.workbench-header-buffer {
    height: 40px
}

.workbench-card-sidepanel-header {
    cursor: pointer;
    color: rgb(33, 62, 95);
    font-size: 15px;
}

.workbench-card-sidepanel-header:before {
    content: "\f00d";
    font-family: FontAwesome;
    margin-right: 6px;
    color: rgb(158, 158, 158);
    font-weight: lighter;
}

.workbench-card-sidepanel-header:hover:before {
    color: rgb(33, 62, 95);
}

.basemap-listing,
.overlay-listing,
.legend-listing {
    padding: 16px 20px;
    min-height: 60px;
    border-bottom: 1px solid rgb(216, 216, 216);
}

.basemap-listing,
.overlay-listing .overlay-opacity-control,
.overlay-listing .overlay-name {
    cursor: pointer;
}

.overlay-listing,
.legend-listing {
    cursor: grab;
}

.basemap-listing,
.overlay-listing {
    font-size: 14px;
    color: rgb(158, 158, 158);
}

.basemap-listing-container {
    margin-top: 50px;
}

.overlays-listing-container {
    margin-top: 50px;
}

.legend-listing-container {
    margin-top: 50px;
}

.basemap-listing:before,
.overlay-listing .overlay-name:before {
    margin-right: 4px;
    font-family: FontAwesome;
}

.basemap-listing:before {
    content: "\f10c";
}

.overlay-listing .overlay-name:before {
    content: "\f204";
}

.overlay-listing {
    position: relative;
}

.overlay-listing .overlay-name {
    display: inline-block;
    width: 300px;
    white-space: nowrap;
    overflow: hidden;
    text-overflow: ellipsis;
    position: relative;
    top: 4px;
}

.overlay-opacity-control .overlay-opacity-slider,
.overlay-opacity-control i {
    display: inline-block;
}

.overlay-opacity-control .overlay-opacity-slider {
    transition-property: width, opacity;
    transition-delay: 0ms;
    transition: 0ms;
    -webkit-transition-delay: 0ms;
    width: 0px;
    opacity: 0;
    position: relative;
    top: 2px;
    right: -8px;
}

.overlay-opacity-control .overlay-opacity-slider input {
    width: 0px;
    height: 0px;
}

.overlay-opacity-control:hover .overlay-opacity-slider input,
.overlay-opacity-control:focus .overlay-opacity-slider input {
    width: 150px;
    height: 20px;
}

.overlay-listing .overlay-opacity-control {
    transition: 300ms;
    transition-property: all;
    transition-delay: 100ms;
    position: absolute;
    padding: 6px 6px 6px 8px;
    top: 16px;
    right: 6px;
    width: 30px;
    height: 38px;
    border: 1px solid transparent;
    border-radius: 3px;
}

.overlay-listing .overlay-opacity-control:hover,
.overlay-listing .overlay-opacity-control:focus {
    border: 1px solid rgb(217, 217, 217);
    background-color: white;
    width: 200px;
}

.overlay-listing .overlay-opacity-control:hover .overlay-opacity-slider,
.overlay-listing .overlay-opacity-control:focus .overlay-opacity-slider {
    transition-delay: 400ms;
    transition: 200ms;
    -webkit-transition-delay: 400ms;
    width: 150px;
    opacity: 1;
}

.legend-listing .legend-name {
    font-size: 14px;
}

.legend-listing .legend-content {
    padding: 10px 10px 0;
}

.layer-listing-icon {
    display: inline-block;
}

.layer-listing-icon::before {
    display: flex;
    align-items: center;
    justify-content: center;
    width: 28px;
    height: 28px;
    border: solid 1px rgb(216, 216, 216);
    border-radius: 100%;
    background-color: rgb(247, 247, 247);
}

.basemap-listing.active-basemap,
.basemap-listing:hover,
.overlay-listing.active-overlay,
.overlay-listing:hover,
.legend-listing .legend-name {
    color: rgb(33, 62, 95);
}

.basemap-listing.active-basemap,
.basemap-listing:hover,
.overlay-listing:hover {
    background-color: rgb(247, 247, 247);
}

.basemap-listing.active-basemap:before {
    content: "\f05d";
}

.overlay-listing.active-overlay .overlay-name:before {
    content: "\f205";
}

.map-card-feature-item {
    cursor: zoom-in;
}

.map-card-feature-item:hover {
    background-color: rgb(250, 250, 250);
}

.map-card-feature-item.active .map-card-feature-name {
    font-weight: 600;
}

.geojson-card {
    margin-top: 65px;
}

.geojson-editor {
    border: 1px solid #808080;
    margin-bottom: 5px;
    margin-top: 5px;
}

.geojson-error-list {
    padding: 10px;
    color: rgb(161, 0, 0);
}

.map-card-feature-list .table {
    margin-bottom: 0;
}

.map-card-feature-tool {
    width: 65px;
}

.map-card-feature-tool.intersect {
    width: 80px;
}

.rr-map-card-intersect-panel {
    margin-top: 7px;
    margin-bottom: 32px;
}

.rr-map-card-intersect-panel .intersection-result {
    padding: 3px 0 0 12px;
}

.rr-map-card-intersect-panel .intersection-result.hovered {
    background-color: #ddd;
}

.map-card-zoom-tool,
.map-card-feature-tool {
    font-size: 0.9em;
}

.map-card-zoom-tool a,
.map-card-feature-tool a {
    color: #2f527a;
}

.map-card-zoom-tool {
    float: right;
    padding: 10px;
}

.map-card-zoom-tool a {
    display: inline-block;
    padding: 0px 3px;
}

#map-settings {
    position: relative;
    margin: -40px -35px 10px -20px;
}

.help-close {
    color: #868686;
    position: absolute;
    right: 10px;
    top: 20px;
    z-index: 600;
}

.scroll-y {
    height: calc(100vh - 50px);
    /* top-nav height */
    overflow-y: auto;
}

.scroll-y-hidden {
    overflow-y: hidden;
}

.scroll-y-auto {
    overflow-y: auto;
}

.tab-base .nav-tabs>li:not(.active)>a:hover {
    border-top: 1px solid #eee;
    border-right: 1px solid #eee;
    border-left: 1px solid #eee;
    border-bottom: 1px solid #fff;
    background: #eee;
}

.tab-base .tab-content {
    box-shadow: none;
    padding-bottom: 0;
    margin: 0;
}

.panel .panel-heading,
.panel>:first-child {
    border-top-left-radius: 0;
    border-top-right-radius: 0;
}

.form-text.form-checkbox:not(.btn),
.form-text.form-radio:not(.btn) {
    padding-right: 25px;
    padding-top: 5px;
    padding-left: 22px;
}

.option-input {
    display: flex;
    flex-wrap: wrap;
    max-width: 100%;
}

.option-input-config {
    display: flex;
    flex-direction: column;
}

span.icon-wrap.icon-circle.bg-gray-dark:hover {
    background: #94A6BC;
    color: #123;
}

.input-group.date .input-group-addon {
    background: #fafafa;
}

.widget-input-label {
    font-size: 12px;
    margin-top: 2px;
    font-weight: 600;
    color: #666;
}

.widget-input {
    border-radius: 2px;
}

.widget-file {
    width: 100px;
}

.form-contol {
    height: 36px;
}

.form-control.input-lg.widget-input {
    height: 36px;
}

.date .form-control {
    height: 36px;
}

.tile {
    border-left: 2px solid #0594BC;
    border-right: 1px solid #ddd;
    border-top: 0 solid #ddd;
    border-bottom: 1px solid #ddd;
    background: #fbfbfb;
    color: #5f5f5f;
    width: 200px;
    height: 170px;
    position: relative;
    overflow-y: scroll;
    padding: 5px 5px 7px;
}

.help-text-small {
    font-size: 12px;
    padding-right: 5px;
}

.grid-container {
    overflow: scroll;
}

.list-wrapper {
    overflow-y: auto;
    height: calc(100% - 60px);
    /*60px accounts for header so list scrolls to bottom*/
}

.grid {
    background: #ebeef0;
    max-width: 1200px;
    margin-left: -8px;
    margin-right: -6px;
    border-top: 1px solid #ddd;
    overflow: auto;
}

.grid-item {
    float: left;
    width: 100px;
    height: 100px;
    background: #0D8;
    border: 1px solid #333;
    border-color: hsla(0, 0%, 0%, 0.7);
    margin: 3px;
}

.select2-container {
    width: 100% !important;
    border: 1px solid #ddd;
}

.form-group div input {
    max-width: 600px;
    border: 1px solid #eee;
}

.resource-instance-wrapper .select2-container {
    max-width: 600px !important;
    border: 1px solid #eee;
}

.select2-container.select2-container-active.select2-dropdown-open {
    border: 1px solid steelblue;
}

.mpm-resource-selection .select2-container {
    height: 32px;
}

.select2-choice {
    border: 1px solid #E9E9E9 !important;
    border-radius: 2px !important;
    background-image: none !important;
    height: 36px !important;
    padding: 4px 0 0 16px !important;
}

.select2-container .select2-choice {
    display: block;
    height: 26px;
    padding: 0 0 0 8px;
    overflow: hidden;
    position: relative;
    border: 1px solid #aaa;
    white-space: nowrap;
    line-height: 26px;
    color: #444;
    text-decoration: none;
    border-radius: 4px;
    background-clip: padding-box;
    -webkit-touch-callout: none;
    -webkit-user-select: none;
    -moz-user-select: none;
    -ms-user-select: none;
    user-select: none;
    background-color: #fff;
    background-image: -webkit-gradient(linear, left bottom, left top, color-stop(0, #eee), color-stop(0.5, #fff));
    background-image: -webkit-linear-gradient(center bottom, #eee 0, #fff 50%);
    background-image: -moz-linear-gradient(center bottom, #eee 0, #fff 50%);
    // filter: progid: DXImageTransform.Microsoft.gradient(startColorstr='#ffffff', endColorstr='#eeeeee', GradientType=0);
    background-image: linear-gradient(to top, #eee 0, #fff 50%);
}

a.select2-choice {
    background: #42a5f5;
}

.select2-dropdown-open .select2-choice {
    background-color: #fff !important;
}

.select2-arrow {
    border: none !important;
    background: none !important;
    background-image: none !important;
    padding-top: 2px;
}

.select2-container .select2-choice .select2-arrow b:before {
    content: "";
}

.select2-container.select2-container-disabled .select2-choice {
    background: #eee;
}

.select2-container-multi .select2-choices {
    border: 1px solid #e1e5ea;
    background-image: none;
}

.select2-container-multi.select2-container-active .select2-choices {
    border: 1px solid #e1e5ea;
    box-shadow: none;
}

.select2-drop {
    border-radius: 0px;
    color: inherit;
}

.select2-drop-active {
    border: 1px solid steelblue;
    border-top: none;
    box-shadow: none;
}

.select2-result.disabled {
    background-color: #eee;
    color: #999;
    pointer-events: none;
}

.select2-results {
    padding: 0px;
    margin: 0px;
}

.select2-results li {
    /*padding: 4px 6px;*/
    padding: 0px;
    line-height: 22px;
    color: #595959;
}

.select2-results .select2-no-results,
.select2-results .select2-searching,
.select2-results .select2-results .select2-ajax-error {
    background: #f4f4f4;
    line-height: 30px;
    padding-left: 5px;
    padding-top: 2px;
    padding-bottom: 2px;
}

.select2-results .select2-ajax-error {
    color: #9e1515;
}

.select2-container-multi .select2-choices .select2-search-choice {
    padding: 3px 10px 5px 18px;
    margin: 4px 0 0px 5px;
    background: #42a5f5;
    position: relative;
    line-height: 13px;
    color: #fff;
    cursor: default;
    border: 1px solid #3b8dd5;
    border-radius: 2px;
    -webkit-box-shadow: none;
    -webkit-touch-callout: none;
    -moz-user-select: none;
    -ms-user-select: none;
    background-image: none;
    -webkit-touch-callout: none;
    -webkit-user-select: none;
    -moz-user-select: none;
    -ms-user-select: none;
    user-select: none;
}

.filter-flag {
    background: #30ad24 !important;
}

.select2-container-multi .select2-choices li {
    float: left;
    list-style: none;
}

.select2-container-multi .select2-search-choice-close {
    left: 3px;
    color: #fff;
}

a.select2-search-choice-close {
    background-color: #fff;
    border-radius: 3px;
}

.select2-search-choice div {
    margin-top: 1px;
}

.btn-display-toggle {
    height: 35px;
}

.btn-display-toggle:focus {
    background: #9490EE;
    color: #fff;
}

.time-wheel-display-toggle .btn-display-toggle:last-child {
    border-left-color: #fff;
}

.btn-group .btn+.btn {
    margin-left: 0px;
}

.switch {
    background-color: #fff;
    border: 1px solid #dfdfdf;
    border-radius: 20px;
    cursor: pointer;
    display: inline-block;
    height: 30px;
    position: relative;
    vertical-align: middle;
    width: 50px;
    -moz-user-select: none;
    -khtml-user-select: none;
    -webkit-user-select: none;
    -ms-user-select: none;
    user-select: none;
    box-sizing: content-box;
    background-clip: content-box;
    transition-duration: .1s;
}

.switch>small {
    transition-duration: .1s;
    left: 0;
}

.switch.on {
    background-color: #64bd63;
    border-color: #64bd63;
}

.switch.null {
    background-color: #ddd;
    border-color: #ddd;
}

.switch.on>small {
    left: 13px;
}

.switch.disabled {
    background-color: #f1f1f1;
    border-color: #ddd;
}

.switch.disabled.on {
    background-color: #87c586;
    border-color: #87c586;
}

.switch.disabled>small {
    background-color: #f1f1f1;
}

.library {
    position: absolute;
    top: 0;
    bottom: 0;
    opacity: .95;
    border-radius: 0;
    z-index: 200;
    padding: 0 20px 20px 0;
}

.clear-search {
    position: absolute;
    right: -5px;
    top: 3px;
    color: #123;
    font-size: 19px;
}

.clear-search:hover {
    cursor: pointer;
    color: rgba(0, 0, 0, 0.95);
}

.list-filter {
    position: relative;
    margin-bottom: 8px;
    margin-right: 0px;
}

.key {
    margin-top: 98px;
}

.library-close-btn {
    position: absolute;
    right: 10px;
    top: -22px;
    font-size: 15px;
    color: #666;
}

.alert {
    padding: 15px;
}

.library-card {
    height: 60px;
    margin-left: -1px;
    position: relative;
    padding: 5px;
    color: #666;
    border-bottom: 1px solid #ddd;
    /*border-right: 1px solid #e9e9e9;*/
    background: #f8f8f8;
    border-left: 5px solid #f8f8f8;
}

.related-resources-nodes .library-card {
    height: 80px;
}

.library-card.active {
    background: #ffffff;
    border-left: 5px solid steelblue;
}

.library-card.active:hover {
    background: #fff;
    border-left: 5px solid steelblue;
}

.selected-card {
    opacity: 1.0;
    color: #fff;
    background-color: #fbfbfb;
}

.selected div .listitem_name {
    font-weight: 600;
}

.disabled .listitem_name {
    font-weight: 600;
    color: #999;
}

.selected div .name {
    font-weight: 600;
}

.library-card.selected.selected-card {
    background: #fff;
    border-left: 5px solid steelblue;
    cursor: default;
}

.library-card.permissions.selected.selected-card {
    background: #fff;
    color: #656665;
    border-left: 0px;
    cursor: default;
}

.library-card:hover {
    background-color: #fff;
    cursor: pointer;
    border-left: 5px solid steelblue;
    opacity: 1.0;
}

.branch-library {
    background-color: white;
    height: auto;
}

.branch-library-icon {
    font-size: 15px;
}

#branch-library,
#card-crud-permissions .library-card {
    width: 100%;
    margin-left: 1px;
}

.middle-column-container.card-configuration.expanded {
    flex-basis: 450px;
}

.card-configuration.expanded+div div div div div .install-buttons {
    margin-right: 525px;
}

.constraint-selection {
    padding-top: 10px;
    border-bottom: solid 1px #eee;
}

.constraint-selection .dropdown {
    padding-top: 10px;
    padding-bottom: 10px;
}

.library-icon {
    width: 30px;
    position: absolute;
    left: 10px;
    top: 10px;
}

.user-groups {
    font-size: 11px;
    color: #999;
}

.library-card-main {
    width: 255px;
    position: absolute;
    left: 58px;
    top: 12px;
    white-space: nowrap;
    overflow: hidden;
    text-overflow: ellipsis;
    font-size: 12px;
}

.library-card-main a {
    color: #1E6FB7;
}

.library-card-subtitle {
    text-transform: capitalize;
    width: 225px;
    position: absolute;
    left: 58px;
    top: 25px;
    color: #888;
    font-size: 11px;
    white-space: nowrap;
    overflow: hidden;
    text-overflow: ellipsis;
    padding: 2px 2px 3px 0;
}

.crud-card {
    float: left;
    width: 274px;
    height: 58px;
    margin: -5px 0 0 0;
    position: relative;
    padding: 5px;
    color: #666;
    background: #fcfcfc;
    opacity: .7;
}

.crud-card:not(.selected):hover {
    background: #fff;
    cursor: pointer;
    opacity: 1.0;
    color: #123;
    border-bottom: 1px solid #eee;
}

.crud-card-main {
    width: 200px;
    position: absolute;
    left: 60px;
    top: 12px;
    white-space: nowrap;
    overflow: hidden;
    text-overflow: ellipsis;
    font-size: 13px;
    height: 36px;
}

.crud-card-main a {
    color: #1E6FB7;
}

.crud-card-subtitle {
    width: 200px;
    position: absolute;
    left: 60px;
    top: 27px;
    padding: 2px 2px 3px 0px;
    color: #888;
    font-size: 11px;
    white-space: nowrap;
    overflow: hidden;
    text-overflow: ellipsis;
    height: 19px;
}

.related-resources-nodes .crud-card-subtitle {
    top: 50px;
    display: flex;
    flex-direction: row;
    color: #25476A;
    margin-left: -2px;
    padding-bottom: 2px;
    width: 250px;
    height: 25px;
    margin-top: -3px;
}

.related-resources-nodes .crud-card-subtitle span {
    padding-left: 2px;
    padding-right: 2px;
    padding-top: 2px;
}

.related-resources-nodes .crud-card-main {
    width: 250px;
}

.related-resources-nodes.form-list .header {
    border-left: 1px solid #e0e0e0;
}

.load-relations {
    color: #fff;
    padding: 3px 5px;
    background: steelblue;
    position: absolute;
    right: -5px;
    margin-right: 5px;
    top: 0px;
    border-radius: 2px;
    font-weight: 600;
}

.load-relations.disabled {
    color: #888;
    margin-left: 5px;
    background: #ddd;
}

.selected-group-user-permissions {
    position: absolute;
    left: 30px;
    width: 100%;
}

.permissions-options {
    display: flex;
    flex-direction: column;
}

.form-checkbox.form-normal.form-primary.permission-option {
    padding-left: 22px;
    padding-bottom: 5px;
}

.selected-group-user-permissions .library-icon-permissions {
    top: 0px;
}

.permission-manager {
    width: 100%;
}

.permissions-instructions-panel {
    border: 1px solid #ddd;
    padding: 30px;
    margin-bottom: 30px;
    background: #fbfbfb;
}

.mpm-instruction-title {
    font-size: 15px;
}

.mpm-instruction {
    padding: 2px 15px;
}

.settings-panel-heading+.permissions-instructions-panel {
    margin-top: 55px;
}

.permission-manager.panel-body {
    display: flex;
    background-color: white;
    margin: 1px;
    height: 675px;
}

.permission-manager .card-content-container {
    padding: 10px 50px 10px;
    background-color: white;
}

.permission-manager-filter {
    height: 58px;
    width: 100%;
    border-bottom-style: solid;
    border-bottom-width: 1px;
    border-bottom-color: #ccc;
    margin-bottom: 2px;
}

.permission-manager-filter .clear-selection a.clear-selection-link {
    padding-right: 5px;
    font-size: 13px;
}

.permission-manager-filter .clear-node-search {
    position: absolute;
    top: 22px;
    font-size: 14px;
    left: 46%;
    width: 15px;
}

.permission-manager-item-list .card-tree-container {
    margin-right: 0px;
}

.permission-manager .filter-bar {
    display: flex;
    flex-direction: row;
    padding: 15px;
}

.permission-manager-item-list {
    padding-left: 10px;
}

.permission-manager.header {
    position: relative;
    height: 100px;
    padding-left: 10px;
    color: #2b425b;
    background: #fff;
    border-bottom: 1px solid #eee;
}

.permission-manager .control-panel {
    display: flex;
    margin-left: 0px;
}

.permissions {
    background: rgb(240, 240, 240);
}

.permissions:hover {
    background: #fff;
}

.permissions.selected {
    background: #fff;
}

.confirmation-permissions {
    font-size: 12px;
    color: #888;
}

.permission-selector {
    margin: 20px 0px 30px 0px;
}

.permissions-readout {
    float: right;
    padding-right: 10px;
    font-size: 11px;
    font-weight: 600;
    color: #454545;
    padding-top: 10px;
    margin-top: -10px;
    margin-bottom: -10px;
    padding-left: 10px;
}

.permissions-node {
    font-size: 13px;
    color: #555;
}

.no-cards-selected {
    padding: 10px;
    font-size: 13px;
}

.permissions-node-row {
    display: inline-flex;
    background: #fff;
    border-bottom: 1px solid #D3E5F4;
    padding-top: 10px;
    padding-bottom: 10px;
    padding-left: 10px;
    margin-right: 0px;
    justify-content: space-between;
}

.permissions-node-row:nth-child(even) {
    background: #F5FAFE;
}

.permissions-title {
    font-size: 15px;
}

.permissions-title-panel {
    position: absolute;
    top: 3px;
    left: 50px;
}

.library-icon-permissions {
    position: absolute;
    left: 30px;
    top: 30px;
    width: 100%;
}

.permissions-default {
    height: 1px;
    color: #555;
    font-size: 16px;
}

.permissions-account-warning {
    padding: 4px 10px;
    background: #ffb54a;
    color: #fff;
    border: 1px solid #EF9A1F;
}

.permissions-list {
    padding-top: 10px;
    padding-bottom: 15px;
    margin-bottom: 10px;
    background: #fff;
    width: 100%;
}

.permissions-selected {
    display: flex;
    flex-direction: column;
    margin-top: 5px;
    list-style: none;
    color: #666;
    line-height: 1.2;
    padding-left: 0px;
    font-size: 15px;
    border: 1px solid #ddd;
}


/*------------------------------------------------*/

.permission-grid {
    display: grid;
    grid-template-columns: 40px 450px auto 40px;
    grid-template-rows: 25px auto auto auto;
    grid-column-gap: 10px;
    grid-row-gap: 10px;
}

.permission-grid .permission-header {
    grid-column-start: 2;
    grid-column-end: 4;
    grid-row-start: 2;
    grid-row-end: 2;
}

.permission-grid .permission-control {
    grid-column-start: 2;
    grid-column-end: 3;
    grid-row-start: 3;
    grid-row-end: 3;
}

.permission-grid .permission-list {
    grid-column-start: 2;
    grid-column-end: 4;
    grid-row-start: 4;
    grid-row-end: 4;
    overflow-y: auto;
}

.permission-grid .permissions-options {
    display: flex;
    flex-direction: row;
    margin-top: 5px;
    padding: 10px 0px 15px;
}

.permission-filter {
    display: inline-flex;
    justify-content: space-between;
    width: 250px;
}

.permissions-list-table {
    height: 300px
}

.permissions-list-table-body {
    height: 400px;
    overflow-y: auto;
    border: solid 1px #ddd;
}

.permissions-list-table-body::-webkit-scrollbar {
    -webkit-appearance: none;
    width: 9px;
    border-left: 1px solid #eee;
}

.permissions-list-table-body::-webkit-scrollbar-thumb {
    border-radius: 2px;
    background-color: rgba(0, 0, 0, .1);
    -webkit-box-shadow: 0 0 1px rgba(255, 255, 255, .5);
}

.permissions-list-header {
    background: #579ddb;
    color: #fff;
    width: 100%;
    display: flex;
    padding: 9px 5px;
    border-bottom: 1px solid #D3E5F4;
    font-weight: 600;
}

.permission-control .clear-filter {
    align-self: center;
    font-size: 14px;
    margin-left: -20px;
    padding-right: 15px;
}

.permissions-table-row {
    display: flex;
    flex-direction: column;
    padding: 8px 5px;
    border-bottom: 1px solid #D3E5F4
}

.permissions-table-row:nth-child(odd) {
    background: #F5FAFE;
}

.permissions-table-row.selected {
    background-color: #F1F1FF;
}

.permissions-table-row.selected:hover {
    background-color: #F1F1FF;
    cursor: pointer;
}

.permissions-table-row:hover {
    background-color: #B6DEFF;
    cursor: pointer;
}

.permissions-table-row:first-child {
    background-color: #f8f8f8;
    color: #777;
    font-weight: 600;
}

.permissions-table-row:first-child:hover {
    cursor: default;
}

.permission-selection-panel {
    display: inline-flex;
    background: #fcfcfc;
    border-top: 1px solid #ddd;
    border-bottom: 1px solid #ddd;
    margin: 8px -5px -10px -5px;
}

.permission-selection-panel:hover {
    cursor: default;
}

.permission-list-table .identities-column {
    width: 35%;
}

.permission-list-table .permissions-column {
    width: 65%;
}

.permission-grid .permissions-buttons {
    grid-column-start: 2;
    grid-column-end: 3;
    grid-row-start: 5;
    grid-row-end: 5;
    height: 75px;
    align-items: baseline;
}

.permission-grid .remove-permissions-btn {
    grid-column-start: 3;
    grid-column-end: 4;
    grid-row-start: 5;
    grid-row-end: 5;
    height: 75px;
    justify-self: end;
}


/*------------------------------------------------*/

.library-search {
    font-size: 11px;
    height: 32px;
    width: 100%;
}

.key-icon {
    width: 50px;
}

#library .nav-tabs li:not(active) a {
    opacity: 0.9;
    border-radius: 0;
    border: 0;
    border-bottom: 1px solid rgba(0, 0, 0, 0.05);
    background-color: #314151;
    color: rgba(255, 255, 255, 0.5);
    padding: 20px 0;
}

#library .nav-tabs .active a {
    border-left: 1px solid rgba(0, 0, 0, 0.1);
    border-right: 1px solid rgba(0, 0, 0, 0.1);
    border-bottom: 1px solid transparent;
    background-color: #37495b;
    color: inherit !important;
}

.branch-preview {
    height: 280px;
    width: 280px;
    background: #fff;
    border: 1px solid #ddd;
    color: #123;
}

.branch-icon {
    border: 1px solid rgba(0, 0, 0, 0.25);
}

.branch-icon:hover {
    border: 1px solid rgba(0, 0, 0, 0.25);
    background: #5fa2dd;
}

.clear-selection {
    width: 100%;
    height: 21px;
    padding-top: 4px;
    margin-bottom: 0;
    padding-bottom: 0;
    margin-top: 0;
}

.clear-selection-link {
    cursor: pointer;
    font-size: 9px;
    float: right;
    color: #555;
}

.clear-selection-link:hover {
    color: #333;
}

.clear-selection a.clear-selection-link {
    font-size: 11px;
}

.node circle {
    fill: #fff;
    stroke: #4682B4;
    stroke-width: 1px;
}

.node {
    font-size: 13px;
    transition: all .40s ease;
    stroke: #aaa;
    stroke-width: 1px;
}

.node .node-selected {
    fill: #3ACAA2;
    stroke: #009E72;
    stroke-width: 1px;
}

.node .node-filtered {
    /*    fill: #f0f0f0;
    stroke: #bbb;*/
}

.graph-node-text {
    text-overflow: ellipsis;
    stroke: steelblue;
}

.link {
    fill: none;
    stroke: #bbb;
    stroke-width: 2px;
}

.node .node-over {
    fill: #3ACAA2;
    stroke: #009E72;
    stroke-width: 1.5px;
    cursor: pointer;
    transition: all .40s ease;
}

.target-node circle {
    opacity: 0.2;
    fill: red;
    stroke: red;
    stroke-width: 25px;
}

.target-node circle.node-over {
    opacity: 0.5;
    fill: red;
    stroke: red;
    stroke-width: 32px;
}

#nodeCrud {
    position: absolute;
    width: 250px;
    left: 300px;
    top: 0;
    bottom: 0;
    color: #fff;
    z-index: 200;
    border-left: 1px solid #1E3143;
    border-right: 1px solid #1E3143;
    -webkit-border-radius: 12px;
    -moz-border-radius: 2px;
    border-radius: 0;
    -webkit-box-shadow: 1px 1px 2px rgba(0, 0, 0, 0.4);
    -moz-box-shadow: 1px 1px 4px rgba(0, 0, 0, 0.4);
    box-shadow: 1px 1px 4px rgba(0, 0, 0, 0.4);
    padding: 0 10px;
}

input[type="search"] {
    -webkit-box-sizing: border-box;
    box-sizing: border-box;
}

.round {
    border-radius: 50%;
}

.overlay {
    position: fixed;
    top: 0;
    left: 0;
    width: 100%;
    height: 100%;
    background: rgba(0, 0, 0, 0.5);
    opacity: 0;
    pointer-events: none;
    -webkit-transition: opacity .5s;
    transition: opacity .5s;
    -webkit-transition-timing-function: cubic-bezier(0.7, 0, 0.3, 1);
    transition-timing-function: cubic-bezier(0.7, 0, 0.3, 1);
}

.arches-form {
    background-color: #ebeef0;
    padding: 20px 0 40px;
}

#aside-container #aside .nav-tabs li:not(active) a {
    padding: 20px 0;
}

ul.nav.nav-tabs.nav-justified {
    height: 59px;
}

.v-menu {
    height: 100vh;
    width: 300px;
    background: #fff;
    border-right: 1px solid #ddd;
    padding: 0 0 0 12px;
}

.form-page {
    background-color: #e7ebee;
    width: 100%;
    padding: 20px 20px 100px 5px;
}

.node-configuration {
    background-color: #ffffff;
    display: flex;
    flex-direction: column;
    flex: 1 1 auto;
}

.set-variable-pixel-height {
    /* WRONg PLACE */
    /*
        Flexbox recalculates height on component load. This hack
        allows us the to assign a hard-pixel height to a flexy
        element, thus allowing pixel calculations on variable height.
        See https://stackoverflow.com/a/14965123
    */
    display: flex;
    flex: 1 1 auto;
    height: 0;
}

.settings-panel {
    display: flex;
    flex-direction: column;
    height: 100%;
}

.settings-panel-heading {
    background: #25476a;
    color: #fff;
    padding-left: 15px;
    min-height: 50px;
    display: flex;
    align-items: center;
}

.settings-panel-body {
    flex-direction: column;
    overflow-y: scroll;
}

.graph-crm-class {
    font-size: 15px;
    color: #ddd;
    padding-left: 10px;
}

.graph-type {
    font-size: 15px;
    color: #777;
    padding-left: 10px;
}

.graph-designer {
    background: #fbfbfb;
}

.graph-designer-graph-content {
    width: 100%;
}

.graph-designer-graph-content .graph-designer-title {
    font-size: 17px;
    font-weight: 500;
    color: #fff;
    display: flex;
    flex-direction: row;
    align-items: center;
}

.graph-designer-title i {
    padding-right: 5px;
}

.graph-designer-title .name {
    font-size: 17px;
}

.top-node-panel {
    display: flex;
    flex-direction: column;
    padding: 20px;
}

.graph-designer-header {
    color: #888;
    font-size: 16px;
    padding-bottom: 5px;
    border-bottom: solid 1px #ddd;
}

.columns label.form-checkbox.form-normal:before,
.form-radio.form-normal::before {
    left: 1px;
}

.pad-hor.columns {
    background: #fff;
    padding: 8px 5px 6px 10px;
    /*border: 1px solid #ddd;*/
}

.form-radio.form-normal::before {
    left: 0px;
}

.widget-container.graph-settings-switch {
    padding-bottom: 0px;
}

.graph-settings-switch-label {
    margin-left: 40px;
    margin-top: -20px;
    margin-bottom: 0px;
}

.graph-settings-switch-subtitle {
    margin-left: 40px;
    margin-top: -5px;
    display: inline-block;
    color: #5F7D9A;
    position: relative;
    top: -5px;
    font-size: 13px;
    font-weight: 400;
}

.exportable-field-name {
    padding-left: 40px;
}

.graph-settings-panel-body {
    padding: 5px 0px;
}

.graph-settings-panel-body .widgets .widget-container div div>input {
    max-width: 500px;
    min-width: 500px;
}

.graph-settings-panel-body .widgets .widget-container div .crm-selector div .chosen-drop .chosen-search>input {
    max-width: 490px;
    min-width: 490px;
}

.graph-settings-panel-body .widgets .widget-container div .colorpicker-component {
    max-width: 250px;
    min-width: 250px;
    padding-left: 5px;
    height: 32px;
}

.graph-settings-panel-body .widgets .widget-container div div div div div select .chosen-container {
    width: 500px;
}

.graph-settings-panel-body .widgets .widget-container div div .domain-input {
    max-width: 480px;
    min-width: 480px;
}

.graph-settings-panel-body .widgets .widget-container div div .domain-input-item {
    max-width: 468px;
    min-width: 468px;
}

.function-node-alert {
    display: inline-block;
    background: #A2EAE2;
    padding: 15px 30px;
    margin-top: -10px;
    margin-left: -5px;
    margin-bottom: 15px;
    font-size: 14px;
    font-weight: 400;
    color: #01766A;
}

.edtf-input {
    padding-bottom: 15px;
}

.node-config-item {
    padding: 5px 0px 12px 0px;
}

.node-config-item.pad-top {
    padding: 15px 0px 12px 0px;
}

.concept-label {
    padding-top: 0px;
}

.tree-container {
    overflow-x: scroll;
    padding: 0 0 10px 10px;
}

#container .table-hover>tbody>tr:hover {
    background-color: #4682B4;
    color: #fff;
}

.bg-primary:hover {
    background-color: #3b8dd5;
}

div.dropdown-menu.open {
    min-height: 250px;
}

.underline {
    border-bottom: 1px solid #ddd;
}

.bg-green {
    background: #139F78;
}

.og-grid {
    list-style: none;
    text-align: left;
    width: 100%;
    margin: 0 auto;
    padding: 2px 0;
}

.og-grid li {
    display: inline-block;
    vertical-align: top;
    height: 200px;
    min-width: 180px;
    margin: 10px 5px 5px;
}

.og-grid li>a,
.og-grid li>a img {
    border: none;
    outline: none;
    display: block;
    position: relative;
}

.nav-tabs>li.active>a,
.nav-tabs>li.active>a:focus,
.nav-tabs>li.active>a:hover {
    border: 1px solid #fff;
}

.library-tools-icon {
    font-size: 17px;
    color: #999;
    padding-right: 5px;
}

.nav-tabs.library-tools>li>a {
    height: 40px;
    border: none;
    padding: 2px;
}

.nav-tabs.library-tools>li>a:hover {
    background-color: inherit;
}

.nav-tabs.library-tools>li.active>a {
    background-color: inherit;
    border: none;
}

.chosen-container {
    margin-bottom: 0px;
    color: #8d8d8d;
    line-height: 1.3333333;
}

.chosen-container-multi .chosen-choices li.search-field {
    margin: 2px 3px 0 10px;
}

.chosen-container-single .chosen-single {
    height: 36px;
}

.chosen-container-multi .chosen-choices li.search-choice .search-choice-close {
    background-image: none !important;
}

.list-group-item.active:hover,
.list-group-item.active:active,
.list-group-item.active:focus {
    background-color: #f9f9f9;
    border-bottom: 1px solid #eee;
    border-top: 1px solid #eee;
    color: #5f5f5f;
}

.switchery>small,
.switch>small {
    background: #fff;
    border-radius: 100%;
    box-shadow: 0 1px 3px rgba(0, 0, 0, 0.4);
    height: 30px;
    position: absolute;
    top: 0;
    width: 30px;
}

.switch-small {
    border-radius: 13px;
    height: 13px;
    width: 25px;
}

.switch-small>small {
    height: 13px;
    width: 13px;
}

.node .node-collected,
.link.link-collected {
    stroke-width: 3px;
}

.loading-mask {
    position: fixed;
    opacity: .75;
    background-color: grey;
    top: 0;
    bottom: 0;
    left: 0;
    right: 0;
    z-index: 100000000;
}

.loading-mask:after {
    position: fixed;
    opacity: .5;
    color: #454545;
    content: '\f110';
    -webkit-animation: fa-spin 2s infinite linear;
    animation: fa-spin 2s infinite linear;
    display: inline-block;
    font: normal normal normal 14px/1 FontAwesome;
    font-size: 10vw;
    margin-top: 42vh;
    margin-left: 45vw;
    text-rendering: auto;
    -webkit-font-smoothing: antialiased;
    -moz-osx-font-smoothing: grayscale;
    transform: translate(0, 0);
    z-index: 100000001;
}

.loading-mask-string {
    font-size: 22px;
    padding-top: 5%;
    font-weight: 600;
    width: 50%;
    text-align: center;
    top: 25%;
    left: 25%;
    height: 50%;
    position: absolute;
    color: #fff;
    background-color: #000;
    z-index: 8000;
}

.branch-list-loading-mask {
    height: 100%;
    position: relative;
    margin: auto;
    width: 50%;
    padding: 36px;
    text-align: center;
    opacity: .5;
    z-index: 100000001;
}

.branch-list-loading-mask:after {
    position: relative;
    content: '\f110';
    animation: fa-spin 2s infinite linear;
    -webkit-animation: fa-spin 2s infinite linear;
    display: inline-block;
    font: normal normal normal 14px/1 FontAwesome;
    font-size: 30px;
    text-rendering: auto;
    -webkit-font-smoothing: antialiased;
    -moz-osx-font-smoothing: grayscale;
    transform: translate(0, 0);
    z-index: 100000001;
}

.time-wheel-loading-mask {
    height: 100%;
    position: relative;
    margin: auto;
    width: 50%;
    padding: 36px;
    text-align: center;
    opacity: .5;
    z-index: 100000001;
}

.time-wheel-loading-mask:before {
    position: relative;
    content: '\f110';
    animation: fa-spin 2s infinite linear;
    -webkit-animation: fa-spin 2s infinite linear;
    display: inline-block;
    font: normal normal normal 14px/1 FontAwesome;
    font-size: 30px;
    text-rendering: auto;
    -webkit-font-smoothing: antialiased;
    -moz-osx-font-smoothing: grayscale;
    transform: translate(0, 0);
    z-index: 100000001;
}

.card-form-preview-container.loading-mask {
    position: relative;
    opacity: .5;
    background-color: gray;
    top: 0;
    bottom: 0;
    left: 0;
    right: 0;
    z-index: 100000000;
}

.card-form-preview-container.loading-mask::before {
    position: fixed;
    opacity: .5;
    color: #000;
    content: '\f110';
    -webkit-animation: fa-spin 2s infinite linear;
    animation: fa-spin 2s infinite linear;
    display: inline-block;
    font: normal normal normal 14px/1 FontAwesome;
    font-size: 14vw;
    margin-top: 42vh;
    margin-left: 32vw;
    text-rendering: auto;
    -webkit-font-smoothing: antialiased;
    -moz-osx-font-smoothing: grayscale;
    transform: translate(0, 0);
    z-index: 100000001;
}

.ep-help-body.loading-mask::before {
    position: fixed;
    opacity: .5;
    color: #000;
    content: '\f110';
    -webkit-animation: fa-spin 2s infinite linear;
    animation: fa-spin 2s infinite linear;
    display: inline-block;
    font: normal normal normal 10px/1 FontAwesome;
    font-size: 10vw;
    margin-top: 42vh;
    margin-left: 18vw;
    text-rendering: auto;
    -webkit-font-smoothing: antialiased;
    -moz-osx-font-smoothing: grayscale;
    transform: translate(0, 0);
    z-index: 100000001;
}

.ep-help-body.loading-mask:after {
    display: none;
}

.ep-help-body.loading-mask {
    position: relative;
    opacity: .5;
    background-color: gray;
    top: 0;
    bottom: 0;
    left: 0;
    right: 0;
    z-index: 100000000;
}

.ep-edits {
    position: absolute;
    top: 0px;
    display: table;
    right: 0;
    width: 500px;
    height: 100vh;
    border-left: 1px solid #ddd;
    z-index: 3900;
    background: #fefefe;
}

.ep-edits-body.loading-mask::before {
    position: fixed;
    opacity: .5;
    color: #000;
    content: '\f110';
    -webkit-animation: fa-spin 2s infinite linear;
    animation: fa-spin 2s infinite linear;
    display: inline-block;
    font: normal normal normal 10px/1 FontAwesome;
    font-size: 10vw;
    margin-top: 42vh;
    margin-left: 18vw;
    text-rendering: auto;
    -webkit-font-smoothing: antialiased;
    -moz-osx-font-smoothing: grayscale;
    transform: translate(0, 0);
    z-index: 100000001;
}

.ep-edits-body.loading-mask:after {
    display: none;
}

.ep-edits-body.loading-mask {
    position: relative;
    opacity: .5;
    background-color: gray;
    top: 0;
    bottom: 0;
    left: 0;
    right: 0;
    z-index: 100000000;
}

.ep-help {
    position: absolute;
    top: 0px;
    display: table;
    right: 0;
    width: 500px;
    height: 100vh;
    border-left: 1px solid #ddd;
    z-index: 3900;
    background: #fefefe;
}

.ep-notifs {
    position: absolute;
    top: 0px;
    display: table;
    right: 0;
    width: 500px;
    height: 100vh;
    border-left: 1px solid #ddd;
    z-index: 3900;
    background: #fefefe;
}

.btn-notifs-download {
    color: #6494cc;
    background-color: transparent;
    border: 1px solid #ddd;
    margin-top: 5px;
}

.btn-notifs-dismiss-all {
    width: 100%;
    height: 50px;
    color: #fff;
    background-color: #579DDB;
    border: 1px solid #2A24C2;
}

.btn-notifs-dismiss-all.disabled {
    background-color: #B0D4F5;
    color: #6D69D5;
    border: 1px solid #6D69D5;
}

.btn-notifs-dismiss-all:hover {
    cursor: pointer;
    color: #fff;
    background: #3685CB;
}

#circle {
    width: 8px;
    height: 8px;
    background: #55AA55;
    border-radius: 50%;
    z-index: 10;
    position: absolute;
}

#circle-outline {
    width: 12px;
    height: 12px;
    background: #fff;
    border: 1px solid #6E7F93;
    border-radius: 50%;
    z-index: 9;
    position: absolute;
    margin-left: -2px;
    margin-top: -2px;
}

.ep-edits-header {
    display: inline-flex;
    width: 100%;
    justify-content: space-between;
    height: 50px;
    background: #fafafa;
    border-bottom: 1px solid #ddd;
}

.ep-edits-title {
    float: left;
    padding-left: 15px;
    padding-top: 10px;
}

.ep-edits-title span {
    font-size: 1.6em;
}

.ep-edits-close {
    float: right;
}

.ep-edits-body {
    height: calc(100vh - 50px);
    width: 100%;
    overflow-y: auto;
    display: table-row;
    float: left;
    padding: 0px;
}

.ep-edits-body img {
    max-width: 100%;
}

.ep-edits-body ul {
    padding-left: 20px;
}

.ep-edits-body a {
    color: #4765a0;
}

.ep-edits-toggle div .ion-help {
    padding-left: 3px;
}

.list-divider-dark {
    border-bottom: 1px solid rgba(0, 0, 0, 0.4);
}

.nano>.nano-content {
    font-size: 11px;
    overflow-y: auto;
}

ul .collapse li {
    height: 25px;
}

ul .collapse li:first-of-type {
    margin-top: -10px;
}

ul .collapse li:last-of-type {
    height: 35px;
}

.arches-panel-header {
    font-size: 1.6em;
    padding-left: 25px;
    border-right: 1px solid #ddd;
}

.resource-grid-item {
    float: left;
    width: 100%;
    border-bottom: 1px solid #ddd;
    border-left: 1px solid #ebeef0;
    border-right: 1px solid #ebeef0;
    margin: 0;
}

.resource-grid-item:first-of-type {
    border-top: 1px solid #ddd;
}

.resource-grid-main-container {
    height: 90px;
    background: #ebeef0;
}

.graph-btn {
    display: none;
}

.resource-grid-item:hover .graph-btn {
    display: block;
}

.report-image-grid .resource-grid-item:last-of-type .resource-grid-tools-container .btn-group ul {
    margin-top: -331px;
}

.report-provisional-flag {
    padding: 15px;
    margin-top: 0px;
    padding-left: 25px;
    border-bottom-style: solid;
    border-bottom-color: #DF2E6A;
    border-bottom-width: 1px;
    background-color: #F799B9;
    color: #fff;
}

.resource-report .fullyprovisional {
    display: none;
}

.dl-horizontal.provisional {
    border-style: solid;
    margin-right: 25px;
    margin-left: -20px;
    background: #fdfdfd;
    padding: 10px;
    border-color: #ddd;
    border-width: 1px;
}

.report-card-provisional-flag {
    background-color: #f8f8f8;
    padding: 5px 10px;
    margin-left: -20px;
    margin-right: 25px;
    border-top: solid 1px #ddd;
    border-left: solid 1px #ddd;
    border-right: solid 1px #ddd;
}

.resource-grid-main {
    padding-top: 10px;
    padding-left: 0;
}

.resource-grid-main-container.active {
    background: #f6f6f6;
}

.resource-grid-icon {
    height: 42px;
    width: 42px;
    padding-top: 12px;
    color: #999;
    transform: translate(0px, 7px);
    background: #e2e2e2;
    border: 1px solid #ddd;
    margin-bottom: 10px;
    text-align: center;
}

.resource-grid-icon-highlight {
    background: #fbfbfb;
    color: #777;
    border-color: #bbb;
}

.resource-grid-item:hover {
    cursor: pointer;
    border-left: 1px solid #d5d5d5;
    border-right: 1px solid #d5d5d5;
    opacity: 1.0;
    background: #f9f9f9;
}

.resource-grid-title {
    font-weight: normal;
    padding: 3px 20px 0 20px;
    font-size: 1.416em;
    line-height: 50px;
    display: inline-block;
}

.resource-grid-subtitle {
    padding-left: 69px;
    margin-top: -20px;
    color: #999;
    font-size: 12px;
    width: 500px;
    white-space: nowrap;
    overflow: hidden;
    text-overflow: ellipsis;
}

.resource-grid-tools-container {
    position: absolute;
    right: 20px;
    top: 48px;
}

.resource-grid-item:hover .resource-grid-tools-container {
    top: 20px;
}

.report-image-grid .resource-grid-item:last-of-type .resource-grid-tools-container .btn-group .manage-menu {
    margin-top: 0px;
}

.resource-grid-tools-container a:last-of-type {
    padding-right: 0;
}

.hightlight-tool {
    color: #4F49DB;
    font-weight: 600;
}

.eh-timeline-panel {
    overflow-y: auto;
    height: calc(100vh - 60px);
    background: #ebeef0;
}

.eh-timeline-time {
    max-width: 150px;
    margin-top: 7px;
}

.eh-timeline-stat {
    width: 140px;
}

.eh-timeline-label {
    margin-left: 150px;
}

.panel .eh-timeline-label:after {
    border-right-color: #fff;
}

.eh-timeline-header {
    padding-left: 20px;
}

.eh-timeline {
    margin-left: 20px;
    padding-right: 25px;
}

.eh_resource_descriptors {
    display: flex;
    flex-direction: column;
    margin-top: -6px;
}

.eh_resource_descriptors h4.report-toolbar-title {
    margin-top: -10px;
}

.eh_description {
    font-size: 11px;
    color: #777;
    padding-left: 25px;
    margin-top: -15px;
}

.timeline:before {
    left: 69px
}

.timeline:after {
    left: 67px
}

.panel .timeline,
.panel .timeline-time .eh-timeline-time {
    background: #ebeef0;
}

.panel .eh-timeline-time {
    background: #ebeef0;
}

.panel .eh-timeline-label {
    box-shadow: none;
    background-color: #fff;
    border: 1px solid #e3e3e3;
}

.panel .eh-timeline-stat .timeline-icon {
    box-shadow: 0 0 0 7px #ddd;
}

.eh-timeline:before {
    margin-left: 20px;
}

.eh-timeline:after {
    margin-left: 20px;
}

.eh-footer {
    padding: 10px;
    margin: 20px -10px -10px -10px;
    background: #f8f8f8;
    border-top: 1px solid #ddd;
}

.eh-edit-title {
    font-size: 14px;
    font-weight: 600;
    color: #666;
}

.eh-node-group {
    padding-left: 10px;
}

.tile-data-list {
    list-style: none;
    padding-left: 20px;
}

.tile-data-item {
    font-weight: 600;
    color: #777;
}

.tile-node-name {
    width: 245px;
    display: table-cell;
    text-align: right;
    text-overflow: ellipsis;
    white-space: nowrap;
    overflow: hidden;
}

.tile-node-value {
    font-weight: 400;
    padding-left: 10px;
    display: table-cell;
}

.flex {
    display: -ms-flexbox;
    display: -webkit-flex;
    display: flex;
    -ms-flex: 1;
    -webkit-flex: 1;
    flex: 1;
}

.content-panel {
    display: -ms-flexbox;
    display: -webkit-flex;
    display: flex;
    -webkit-flex-direction: column;
    -ms-flex-direction: column;
    flex-direction: column;
    width: 100%;
    height: calc(100vh - 50px);
    position: relative;
}

.flexrow {
    -webkit-flex-direction: row;
    -ms-flex-direction: row;
    flex-direction: row;
}

.resource-search-container {
    /* display: flex; */
}

.resource-search-container .row.widget-wrapper {
    padding: 0px;
    min-width: 250px;
    max-width: 550px;
}

.edit-panel {
    position: absolute;
    top: 0;
    height: 100vh;
    width: 100%;
    background: #ebeef0;
    z-index: 900;
    opacity: 1.0;
    transition: all .25s ease;
}

.edit-panel-search-bar {
    position: absolute;
    left: 40px;
    padding-top: 10px;
}

.edit-panel-search-bar+.edit-panel-menu-bar {
    left: 170px;
}

.edit-menu {
    position: absolute;
    top: 36px;
    left: 220px;
    height: 100vh;
    width: 50px;
}

.edit-menu-item {
    height: 60px;
    border-left: 3px solid #ebeef0;
    border-bottom: 1px solid #ddd;
    background: #fff;
    opacity: .99;
    position: relative;
}

.edit-menu-item.disabled {
    margin-left: 0.5px;
}

.edit-menu-item:hover {
    background: #f8f8f8;
    border-left: 3px solid #579ddb;
    cursor: pointer;
    opacity: 1.0;
    color: #666;
}

.edit-menu-item a i {
    margin-left: 15px;
    margin-top: 13px;
}

.menu-item-title {
    font-size: 14px;
    color: #777;
}

.menu-item-subtitle {
    font-size: 11px;
    padding-left: 33px;
    padding-right: 5px;
    width: 220px;
    white-space: nowrap;
    overflow: hidden;
    text-overflow: ellipsis;
}

.edit-menu-item.selected {
    background: #f4f4f4;
    border-left: 3px solid #579ddb;
    opacity: 1.0;
}

.edit-menu-item.disabled:before {
    content: "";
    position: absolute;
    top: 0;
    background: rgba(255, 255, 255, 0.66);
    bottom: 0;
    left: -4px;
    right: 0;
    z-index: 1;
    cursor: not-allowed;
}

.edit-menu-item.disable:hover {
    border-left: 3px solid #ebeef0;
    background: #fff;
    opacity: .99;
}

.find-widget {
    position: absolute;
    left: 100px;
    top: 10px;
    width: 450px;
    z-index: 10;
}

.graph-list-header {
    position: sticky;
    top: 0px;
    z-index: 10;
}

.graph-list-header .find-widget {
    z-index: 1;
}

.o-pane {
    background: rgba(17, 17, 17, 0.5);
    height: 690px;
}

.list-group-item:hover {
    cursor: pointer;
}

.effect:hover {
    cursor: default;
}

.bg-trans {
    background: transparent;
}

.btn-flat {
    height: 38px;
    color: #fff;
    background: #ddd;
    font-size: 14px;
    padding-top: 5px;
}

.btn-flat:active {
    box-shadow: none;
}

.btn-flat:hover {
    color: #fff;
    background: #8ce196;
}

.demo-icon-font {
    font-size: 14px;
    margin-bottom: 6px;
    padding-top: 4px;
    padding-bottom: 4px;
}

.demo-icon-font:hover {
    cursor: pointer;
    background: #eee;
}

.demo-icon-font .selected {
    background: #eee;
}

.library-in {
    position: absolute;
    top: -10px;
    height: 100vh;
    left: 0;
    width: 300px;
    background: #fff;
    border-left: 1px solid #ddd;
    border-right: 1px solid #ddd;
    overflow-y: scroll;
    transition: all .5s;
}

.library-item {
    height: 103px;
    background: #fdfdfd;
    border-bottom: 1px solid #ddd;
    margin-left: -10px;
    padding: 0 10px 10px 20px;
}

.library-item-subtitle {
    margin-top: 0;
    margin-bottom: 0;
    font-size: 12px;
    color: #888;
    overflow: hidden;
    text-overflow: ellipsis;
    max-height: 89px;
}

.library-card-body {
    height: 116px;
    padding: 5px 20px 25px;
    color: #888;
    margin-top: -10px;
    overflow-y: hidden;
}

.library-card-panel-title {
    font-size: 1.2em;
    margin-bottom: -10px;
}

.list-item-name {
    font-size: 14px;
    margin-top: -5px;
    text-overflow: ellipsis;
    white-space: nowrap;
    overflow: hidden;
}

.list-item-model-name {
    font-size: 12px;
    font-size: 12px;
    margin-top: 1px;
    padding-left: 3px;
}

.node-list-details {
    position: absolute;
    font-size: 11px;
    top: 70px;
    width: 100%;
    padding: 5px;
    margin-left: -5px;
    background: #fff;
    overflow-y: hidden;
    height: 108px;
}

.rr-fdg-description {
    font-size: 12px;
    line-height: 1.35;
    color: #888;
    background: #fff;
    overflow: scroll;
    text-overflow: ellipsis;
    display: -webkit-box;
    -webkit-box-orient: vertical;
    -webkit-line-clamp: 3;
    height: 70px;
}

.node-list-footer {
    position: absolute;
    font-size: 11px;
    top: 70px;
    width: 100%;
    border-top: 1px solid #ddd;
    padding-left: 5px;
    padding-top: 10px;
    padding-bottom: 11px;
    margin-left: -5px;
    background: #fafafa;
}

.resource-graph-node-icon {
    display: block;
    height: 20px;
    width: 20px;
    line-height: 20px;
    border-radius: 50%;
    color: white;
    text-align: center;
    font-size: 0.7em;
}

.related-node-details .graph-name {
    display: flex;
    flex-direction: row;
    padding-top: 1px;
}

.node-list-footer a {
    color: steelblue;
    font-weight: 500;
    padding-right: 10px;
    height: 38px;
}

.node-list-footer a i {
    padding-right: 2px;
}

.resource-list a.chosen-single {
    background: transparent;
    color: #333;
    font-size: 22px;
    height: 40px;
    padding-top: 0;
    border-color: transparent;
}

.resource-list a.chosen-single div b {
    margin-top: -8px;
}

.resource-list .chosen-drop .chosen-results {
    background: #fff;
    color: #555;
    border-width: 1px;
}

.resource-list .chosen-drop {
    border-width: 1px;
}

.resource-list .chosen-container-active .chosen-with-drop {
    border: 1px solid #ddd;
}

.form-toolbar {
    position: absolute;
    height: 60px;
    right: 0;
    left: 0;
    border-left-width: 0;
    border-bottom: 1px solid #ddd;
    z-index: 2;
    background: #f8f8f8;
    transition: all .5s;
}

.form-container {
    position: absolute;
    left: 0;
    top: 56px;
    width: 100%;
    padding-left: 10px;
    padding-right: 10px;
    border-right: 1px solid #ddd;
    transition: all .5s;
}

.card-preview {
    position: absolute;
    top: 56px;
    left: 0;
    right: 0;
    padding: 10px;
}

.ion-asterisk.widget-label-required {
    padding-left: 3px;
    font-size: 9px;
    margin-top: 2px;
    position: absolute;
}

#container.cls-container.arches-login {
    background: rgb(236, 238, 241);
}

.arches-login>.cls-header {
    background: rgb(236, 238, 241);
}

.arches-login div .cls-brand:after {
    background: rgb(236, 238, 241);
}

.cls-content.arches-signin {
    padding-top: 20px;
}

.login-panel-header.arches-signin {
    font-size: 28px;
}

.arches-signin-subtext {
    padding: 0px 5px 10px 5px;
    color: #888;
}

.arches-signin .login-panel {
    border: 1px solid #ddd;
}

.arches-signin .panel-footer {
    color: #888;
    padding: 15px 0px;
}

.arches-signin .panel-footer a {
    color: steelblue;
    font-weight: 600;
}

.arches-signin-btn {
    padding-top: 0px;
    padding-bottom: 10px;
}

.account-management {
    margin-top: 10px;
    margin-bottom: 20px;
    border-top: 1px solid #ddd;
}

.cls-container .account-management a {
    color: steelblue;
}

.account-link {
    padding: 5px 0px;
    display: block;
}

.account-link:first-child {
    padding-top: 25px;
}

#login-form {
    padding: 10px 5px;
}

.login-panel {
    opacity: .9;
}

.login-panel-header {
    font-size: 2.4em;
    margin-top: 0;
    padding-bottom: 5px;
    font-weight: 300;
}

.change-password-form.popover {
    display: block;
    margin-top: 65px;
    font-size: 14px;
    width: 250px;
    border: 1px solid rgba(0, 0, 0, .2);
}

.change-password-form .panel {
    margin-bottom: 0px;
}

.profile-summary-page .password-success {
    color: green;
    position: absolute;
    top: 50px;
}

.profile-toolbar {
    top: 50px;
    width: 100%;
    height: 50px;
    background: #f8f8f8;
    border-bottom: 1px solid #ddd;
}

.change-password-form .error-message {
    font-size: 11px;
    color: #880000;
    padding: 2px;
}

.change-password-form .error-message-container {
    display: flex;
    flex-direction: column;
    align-content: center;
}

.change-password-form .panel-body {
    padding: 20px 15px;
}

.change-password-form .panel-heading {
    text-align: left;
    position: relative;
    padding-top: 10px;
    height: 40px;
    background-color: #f5f6f7;
    color: #5c7174;
    padding-left: 15px;
    line-height: 1.1;
    border-bottom: solid 0.5px #babebf;
    font-weight: 300;
}

.change-password-buttons {
    display: flex;
    flex-direction: row;
    justify-content: space-between;
    width: 100%;
}

.img-login {
    background-image: url(../img/backgrounds/easter_island_night.jpg);
}

.concept_tree {
    padding: 13px;
}

ul.jqtree-tree div.jqtree_common {
    display: block;
    color: #333;
    border: 1px solid #ccc;
    text-decoration: none;
    font-weight: 700;
    background: linear-gradient(top, #fafafa0, #eee100);
    -webkit-border-radius: 3px !important;
    border-radius: 3px !important;
    box-sizing: border-box;
    -moz-box-sizing: border-box;
    margin: 5px 0;
    padding: 5px 10px;
}

ul.jqtree-tree li.jqtree-selected>.jqtree-element,
ul.jqtree-tree li.jqtree-selected>.jqtree-element:hover {
    background-color: #ddd;
    text-shadow: 0 1px 0 rgba(255, 255, 255, 0.7);
}

ul.jqtree-tree div.jqtree_common:hover {
    color: #2ea8e5;
    background: #fff;
}

ul.jqtree-tree .jqtree-toggler {
    position: absolute;
}

.jqtree-tree li.jqtree-folder {
    display: block;
    position: relative;
    font-size: 13px;
    line-height: 20px;
    margin: 0;
    padding: 0;
}

.jqtree-tree .jqtree-title.jqtree-title-folder {
    position: relative;
    left: 1.5em;
}

.jqtree-tree .jqtree-title {
    color: #1C4257;
    vertical-align: middle;
    margin-left: 0;
}

.jqtree-tree .jqtree-loading>div a {
    content: url(../img/select2-spinner.gif);
}

ul.jqtree-tree li.jqtree-ghost {
    margin: 0;
}

.jqtree-border {
    border: dashed 1px #00f;
    -webkit-border-radius: 3px !important;
    border-radius: 3px !important;
    box-sizing: border-box;
    -moz-box-sizing: border-box;
    padding: 0 5px;
}

ul.jqtree-tree li.jqtree-ghost span.jqtree-line {
    background-color: #fff;
    opacity: 0.6;
    border: dashed 1px #00f;
    height: 35px;
    width: 100%;
    position: relative;
    left: 0;
    top: 0;
}

.concept_result {
    font-weight: 700;
}

.term-search-item {
    font-weight: 400;
}

.term-search-group {
    font-weight: 700;
}

.concept_result_schemaname {
    font-size: 11px;
    padding-left: 10px;
}

.layer-list .fdg-node-filter {
    margin-right: 18px;
    margin-left: 10px;
    margin-top: -2px;
    position: relative;
}

.layer-list.search {
    background: #e4e4e4;
    margin-left: -1px;
    border: 1px solid #bbb;
    border-top: transparent;
    padding-top: 10px;
    position: sticky;
    top: 0px;
    z-index: 10;
}

.node-current {
    stroke: #454545;
    stroke-width: 2px;
    fill: #dcecfa;
    opacity: 1;
    cursor: pointer;
}

.node-current-selected {
    fill: #dcecfa;
    stroke: #454545;
    stroke-width: 2px;
}

.node-current-neighbor {
    fill: #dcecfa;
    stroke: #454545;
    stroke-width: 4px;
}

.node-current-label {
    stroke: #999;
    font-size: 21px;
    font-weight: 900;
    fill: #fcfcfc;
    opacity: 1;
    text-anchor: middle;
    pointer-events: none;
}

.node-descendent {
    stroke: #ededed;
    fill: #fefefe;
    opacity: 1;
    stroke-width: 4px;
    cursor: pointer;
}

.node-descendent-label {
    font-size: 12px;
    font-weight: 400;
    fill: #c2c2c2;
    opacity: 1;
    text-anchor: middle;
    pointer-events: none;
}

.node-ancestor {
    /* Nodes that are unselected or not highlighted as neighbors during mousover */
    stroke: #454545;
    fill: #dcecfa;
    opacity: 1;
    stroke-width: 1px;
    cursor: pointer;
}

.node-ancestor-neighbor {
    stroke-width: 4px;
    stroke: #454545;
    fill: #dcecfa;
}

.node-ancestor-label {
    font-size: 16px;
    font-weight: 300;
    fill: #a2a2a2;
    opacity: 1;
    text-anchor: middle;
    pointer-events: none;
}

.node-ancestor-selected {
    stroke: rgb(17, 95, 165);
    stroke-width: 5px;
    stroke-dasharray: 5, 1;
    fill: rgb(220, 236, 250);
    opacity: 1;
    cursor: pointer;
    z-index: 200000;
}

.relatedlink {
    stroke: #4291d7;
    stroke-width: 3px;
    stroke-dasharray: 8, 5;
}

.linkMouseover {
    /*Styles the link between selected/moused-over nodes*/
    stroke: #063967;
    stroke-opacity: .6;
    stroke-width: 5px;
}

.nodeLabels {
    font-size: 14px;
    fill: #454545;
    text-anchor: middle;
    font-weight: 600;
}

.node_info {
    width: 320px;
    height: auto;
    background-color: #FFF;
    -webkit-border-radius: 12px;
    -moz-border-radius: 2px;
    border-radius: 2px;
    -webkit-box-shadow: 1px 1px 2px rgba(0, 0, 0, 0.4);
    -moz-box-shadow: 1px 1px 4px rgba(0, 0, 0, 0.4);
    box-shadow: 1px 1px 4px rgba(0, 0, 0, 0.4);
    padding: 15px;
}

.node-selected {
    fill: #aacdec;
    stroke: #115fa5;
}

.node-current-over,
.node-ancestor-over {
    /* The currently moused-over node */
    stroke: #115fa5;
    stroke-width: 5px;
    fill: #dcecfa;
    opacity: 1.0;
    cursor: pointer;
}

.node-descendent-over {
    stroke: #115fa5;
    stroke-width: 8px;
    fill: #dcecfa;
    opacity: 1;
    cursor: pointer;
}

#nodeCrud p,
.node_info p {
    font-family: sans-serif;
    line-height: 20px;
    margin: 0;
}

#nodeCrud.hidden,
ul.jqtree-tree li.jqtree-ghost span.jqtree-circle,
.node_info.hidden {
    display: none;
}

.config-panel {
    position: absolute;
    top: 0;
    right: 0;
    bottom: 5px;
    height: 100vh;
    padding: 10px;
}

.item-selected {
    background-color: #fafafa;
}

.card-item {
    position: relative;
    height: 24px;
    width: 220px;
    font-weight: 700;
    font-size: 1.25px;
    margin-left: -20px;
    padding: 5px 5px 5px 10px;
}

.card-item:hover {
    background-color: #fafafa;
    cursor: pointer;
}

.primary-descriptors-card-container {
    margin-top: -5px;
    margin-left: 0px;
    padding-left: 15px;
    padding-right: 15px
}

.primary-descriptors-container {
    border: 1px solid #ddd;
    min-height: 450px;
}

.panel-padding-bottom {
    padding-bottom: 20px;
}

.widget-container {
    padding: 10px 15px 25px;
}

.widget-container.data-type {
    padding-bottom: 5px;
}

.widget-container.data-type-config {
    padding-bottom: 0px;
}

a.selected {
    font-weight: 600;
    font-size: 13px;
    color: #123;
}

.tile-record {
    display: inline-block;
    font-size: 11px;
}

.dark-colored-text {
    color: #25256b;
}

.panel-section-title {
    font-size: 1.3em;
    font-weight: 400;
}

.form-divider {
    border-top: 1px solid #eee;
    margin-top: 10px;
}

.cd-dark .panel-body .form-divider {
    border-top: 1px solid rgba(0, 0, 0, 0.1);
}

.functions .chosen-choices {
    height: 32px;
    background: #314151;
    border: 1px solid #314151;
    color: #fff;
}

textarea:placeholder {
    top: 0;
}

.design a.chosen-single {
    height: 36px;
    background: #fff;
    border: 1px solid #ddd;
    color: #999;
}

.design .chosen-drop .chosen-results {
    background: #fff;
    color: #123;
    margin-bottom: 0;
}

.editable {
    border: 1px solid #4682B4;
    display: inline-block;
    margin-bottom: 7px;
    margin-top: 7px;
    margin-left: 20px;
}

.editable-card {
    margin-left: -10px;
    margin-right: -10px;
    padding: 5px 15px;
}

span.editable-card i.fa.fa-align-justify:hover {
    cursor: move;
}

.widgets {
    border-bottom-width: 1px;
}

.report li {
    margin-left: -10px;
    padding-left: 5px;
}

.report li:not(:first-child) {
    margin-top: 20px;
    padding-top: 10px;
    padding-bottom: 20px;
    border-top: 1px solid #ddd;
}

.report li:nth-child(2) {
    background-color: #fafafa;
    margin-left: -40px;
    padding-left: 35px;
}

.report-image-grid {
    width: 100%;
    margin-bottom: 20px;
}

.navbar-top-links .dropdown-menu .recent-additions-container {
    margin-top: 10px;
    padding: 0 30px;
}

.recent-additions-container {
    padding-left: 20px;
}

.dataTables_scrollBody {
    max-height: 65vh !important;
}

.card-grid {
    -ms-flex: 1;
    -webkit-flex: 1;
    flex: 1;
    margin: 5px
}

.r-grid-item {
    float: left;
    width: 275px;
    height: 250px;
    margin: 5px;
    border: 1px solid #7847CE;
}

#resource-list .r-grid-item:hover {
    cursor: default;
    border: 1px solid #333;
}

.r-select-card {
    background: #8BC3EB;
    padding: 10px;
    color: #440EA2;
    font-weight: 500;
    height: 200px;
    opacity: .8;
    text-align: center;
}

.r-grid-item:hover .r-select-card,
.r-select-card:hover {
    opacity: 1;
}

.r-select-card-footer {
    height: 50px;
    position: absolute;
    bottom: 0px;
    width: 100%;
    background: #62A8DB;
}

.r-select-title {
    font-size: 19px;
    font-weight: 500;
    color: #440EA2;
    text-align: center;
    overflow-wrap: break-word;
}

.r-desc-container {
    position: absolute;
    bottom: 55px;
    left: 5px;
    right: 5px;
    padding: 0px 5px;
}

.r-select-desc {
    text-align: center;
    overflow: hidden;
    text-overflow: ellipsis;
    display: -webkit-box;
    -webkit-box-orient: vertical;
    -webkit-line-clamp: 2;
}

.r-select-circle {
    position: absolute;
    top: 67px;
    left: 97px;
    width: 70px;
    height: 70px;
    display: inline-block;
    text-align: center;
    padding: 18px;
    border-radius: 50%;
    background: #BFE0F7;
    border: 1px solid #454545;
}

.r-select-circle.loader-button {
    background: #C85FDA;
    border: 1px solid #86039D;
}

.r-select-icon {
    color: #fff;
    font-size: 28px;
    line-height: 32px;
}

.r-warning {
    padding: 5px;
    background: #FFE947;
    color: #5E29BA;
    height: 50px;
    text-align: center;
    border-top: 1px solid #5E29BA;
}

.r-warning .form-warning {
    color: #5E29BA;
}

.btn-resource-select {
    height: 50px;
    width: 100%;
    font-size: 14px;
    font-weight: 600;
    padding-top: 12px;
    border-top: 1px solid #7847CE;
}

.btn-resource-select:hover {
    border-top: 1px solid #0859A1;
}

.card-grid-item {
    float: left;
    width: 290px;
    border: 1px solid #ddd;
    background: #fff;
    opacity: .9;
    margin: 3px;
}

.card-grid-item:hover {
    cursor: pointer;
    opacity: 1.0;
    border: 1px solid #aaa;
}

.card-grid-item.disabled {
    float: left;
    width: 290px;
    border: 1px solid #ddd;
    opacity: .79;
    margin: 3px;
}

.card-grid-item.disabled:hover {
    cursor: default;
}

div.card-grid-item.selected {
    border: 1px solid #aaa;
    opacity: 1.0;
}

.form-warning {
    font-size: 12px;
    color: #b20000;
}

.card-search {
    margin-top: 3px;
    height: 48px;
    min-width: 300px;
    max-width: 600px;
}

div.jqtree-element.jqtree_common:hover {
    background-color: #49596A;
}

ul.jqtree-tree ul.jqtree_common {
    list-style: none outside;
    margin-left: 12px;
    margin-right: 0;
    margin-bottom: 2px;
    display: block;
}

ul.jqtree-tree .jqtree-title {
    color: #93a6b9;
    margin-top: 2px;
    margin-bottom: 2px;
    font-size: 13px;
}

ul.jqtree-tree li.jqtree-selected>.jqtree-element,
ul.jqtree-tree li.jqtree-selected>.jqtree-element:hover {
    background: none;
    background-color: #49596A;
    text-shadow: none;
}

div.jqtree-element.jqtree_common {
    text-overflow: ellipsis;
    padding: 2px 0;
}

ul.jqtree-tree .jqtree-element {
    color: #93a6b9;
}

ul.jqtree_common li.jqtree-folder {
    margin-bottom: 4px;
}

#container #profile-table td {
    border-top: 1px solid rgba(0, 0, 0, 0.0);
}

.profile-summary-page {
    width: 100%;
    background: #fff;
}

.profile-summary-page .img-responsive {
    max-height: 249px;
}

.profile-report {
    height: 150px;
    background: #102F4F;
    width: 100%;
    padding: 40px 150px 0px 150px;
    border-bottom: 1px solid #520008;
}

.profile-list {
    width: 100%;
    padding: 40px 100px 50px 100px;
    min-height: 170px;
    border-bottom: 1px solid #ccc;
}

.profile-sections {
    padding: 0px 0px;
    min-height: 650px;
}

div.profile-notif-settings {
    padding-top: 12px;
}

.notif-table {
    width: 100%;
    margin-top: -40px;
}

.notif-table th {
    font-size: 1.05em;
    font-weight: 600;
    border-bottom: 1px solid rgba(0, 0, 0, 0.07);
    color: #4d627b;
}

th.notif-type {
    width: 150px;
}

.widget-input-label-notif {
    padding-left: 20px;
    font-size: 12px;
    margin-top: 2px;
    font-weight: 500;
    color: #666;
}

.widget-input-label-notif .arches-switch {
    margin-right: 5px;
}

.profile-notif-settings td {
    padding: 8px 10px;
    color: #666;
}

.profile-notif-settings th {
    padding: 4px 6px 4px 6px;
}

.profile-projects {
    height: 100vh;
}

.btn-profile {
    width: 65px;
}

.profile-full-name {
    position: absolute;
    color: #fff;
    font-size: 2.6em;
    top: 35px;
    left: 100px;
}

.profile-e-mail {
    position: absolute;
    color: #fff;
    font-size: 16px;
    top: 80px;
    left: 100px;
    color: #ddd;
    font-weight: 500;
}

.profile-header {
    font-size: 21px;
}

.account-summary {
    margin-top: -30px;
    height: 200px;
    background: #a1f1f1;
}

.profile-label-shim {
    margin-top: -5px;
    color: #777;
}

.btn-profile-password {
    background: #fff;
    border-width: 0px;
    margin-top: -20px;
    margin-left: -12px;
    color: #579ddb;
}

.account-tips {
    margin-top: 10px;
    font-size: 13px;
    color: #888;
}

.account-input {
    max-width: 300px;
}

.account-label {
    font-size: 14px;
    font-weight: 500;
}

.btn-profile-password:hover {
    background: #fff;
    color: #579ddb;
}

.btn-profile-password:focus {
    background: #fff;
    color: #579ddb;
}

.btn-profile-password.btn-default:active {
    background-color: #fff;
    border-width: 0px;
    color: #579ddb;
}

.btn-profile-password.btn:not(.disabled):not(:disabled):active,
.btn:not(.disabled):not(:disabled).active {
    box-shadow: none;
}

.password-rules {
    margin-top: -5px;
    font-size: 12px;
    color: #555;
}

.password-rule {
    color: #888;
    font-size: 13px;
    padding-left: 5px;
    padding-bottom: 3px;
}

.password-rule span {
    padding-left: 3px;
    font-size: 12px;
}

.password-rule i {
    font-size: 11px;
}

.device-summary {
    font-size: 13px;
    margin-bottom: -5px;
}

.device-listing {
    float: left;
    margin-top: -20px;
    padding-left: 0px;
}

.device-listing li:not(:first-child) {
    margin-left: 20px;
}

.device-list-item {
    display: inline-block;
    padding: 10px;
}

.project-search-widget {
    position: absolute;
    top: -40px;
    width: 250px;
}

.profile-default-message-panel {
    text-align: center;
    padding-top: 10px;
    padding-bottom: 20px;
    font-size: 17px;
    color: #888;
}

.apple_app_store_icon {
    height: 50px;
    padding-top: 10px;
}

.android_app_store_icon {
    height: 58px;
    margin-top: 11px;
}

.library-tools {
    padding-left: 15px;
    margin-top: -3px;
    border-bottom: none;
}

.library-tools-icon:hover {
    cursor: pointer;
    color: #123;
}

.graph-container {
    position: absolute;
    top: 0;
    left: 0;
    width: calc(100%-220px);
}

.no-icon {
    left: 10px;
    width: 300px;
    font-size: 13px;
    cursor: move;
}

.editable-help {
    display: inline-block;
    margin-right: 20px;
    padding: 7px 12px;
}

.ep-toolbar {
    display: -ms-flexbox;
    display: -webkit-flex;
    display: flex;
    -ms-flex-align: center;
    -webkit-align-items: center;
    align-items: center;
    width: 100%;
    height: 50px;
    background: #fff;
    border-bottom: 1px solid #ddd;
    z-index: 3000;
}

.ep-menu {
    position: absolute;
    top: 50px;
    bottom: 0;
    z-index: 4000;
}

.ep-menu-panel {
    position: absolute;
    top: 0;
    bottom: 0;
    width: 250px;
    background: #fff;
    border-right: 1px solid #ddd;
    margin: 0;
}

.editor-tools {
    width: 274px;
}

.ep-menu-list {
    position: absolute;
    top: 0;
    left: 0;
    list-style: none;
    height: 100vh;
    border-right: 1px solid #ddd;
    background: #fcfcfc;
}

.ep-menu-footer {
    position: absolute;
    bottom: 0;
    width: 100%;
    height: 50px;
}

#menu-control {
    background: #9490EE;
    color: #eee;
}

#menu-control:hover {
    color: #fff;
    border-left: 1px solid #9490EE;
    border-bottom: 1px solid #9490EE;
}

.ep-tools {
    cursor: pointer;
    border-right: 1px solid #514CCA;
    border-bottom: 1px solid transparent;
    height: 50px;
    display: -ms-flexbox;
    display: -webkit-flex;
    display: flex;
    -ms-flex-align: center;
    -webkit-align-items: center;
    align-items: center;
    padding-left: 10px;
    padding-right: 20px;
}

.ep-tools:hover {
    background: #fafafa;
    border-bottom: 1px solid #ddd;
    border-left: 1px solid #ddd;
}

.navbar-top-links>li>a.navbar-button {
    height: 49px;
    width: 50px;
    background: #fff;
    text-align: center;
    border-left: 1px solid #ddd;
}

.navbar-top-links>li>a.navbar-button:hover {
    border-left: 1px solid #ddd;
    background: #f8f8f8;
}

.navbar-top-links>li>a.navbar-button:active {
    border-left: 1px solid #ddd;
    background: #f8f8f8;
}

.navbar-top-links>li>a.navbar-button:focus {
    border-left: 1px solid #ddd;
    background: #f8f8f8;
}

.ep-tools-right {
    border-right: none;
    border-bottom: 1px solid #ddd;
    border-left: 1px solid #ddd;
    background: #fff;
    font-size: 17px;
    padding-left: 16px;
    padding-right: 20px;
    min-width: 50px;
    max-width: 50px;
}

.ep-tools-right a:first-child {
    margin: auto;
}

.ep-tools-login {
    border: none;
    padding-left: 16px;
    padding-right: 20px;
    vertical-align: middle;
    background: #fff;
    border-bottom: 1px solid #ddd;
    border-left: 1px solid #ddd;
}

.ep-tool-title {
    font-size: 14px;
    font-weight: 600;
    color: #666;
    border-left: 1px solid transparent;
}

.ep-tools-title {
    height: 50px;
    margin-right: auto;
    overflow: hidden;
}

.ep-graph-title {
    font-size: 1.6em;
    padding-left: 5px;
    padding-top: 5px;
}

.ep-graph-title-icon {
    height: 40px;
    width: 40px;
    transform: translate(0px, 0px);
    color: #666;
    background: #f4f4f4;
    border: 1px solid #ddd;
}

.ep-content {
    color: #666;
    transition: all .25s ease;
}

.ep-form-toolbar {
    display: -ms-flexbox;
    display: -webkit-flex;
    display: flex;
    -ms-flex-align: center;
    -webkit-align-items: center;
    align-items: center;
    width: 100%;
    min-height: 55px;
    background: #f6f6f6;
    border-bottom: 1px solid #ddd;
}

.ep-form-toolbar div:nth-last-child(2) {
    margin-right: auto;
}

.ep-form-toolbar-title {
    font-size: 16px;
    font-weight: 400;
    color: #666;
    padding-left: 15px;
}

.ep-form-toolbar-tools {
    margin-right: 10px;
    -ms-justify-content: flex-end;
    -webkit-justify-content: flex-end;
    justify-content: flex-end;
}

.ep-form-content {
    z-index: 1;
    padding: 12px;
    transition: all .30s ease;
    -ms-flex: 1;
    -webkit-flex: 1;
    flex: 1;
    overflow-y: scroll;
}

.alert-active .ep-form-content {
    top: 140px;
}

.ep-card-search {
    width: 400px;
    padding: 5px 15px;
}

.resource-toolbar {
    min-height: 60px;
    background: #f6f6f6;
    border-bottom: 1px solid #e4e4e4;
}

.resource-selector {
    height: 60px;
    background: #fff;
    border-bottom: 1px solid #ddd;
    padding: 10px;
}

.ep-help {
    position: absolute;
    top: 0px;
    display: table;
    right: 0;
    width: 500px;
    height: 100vh;
    border-left: 1px solid #ddd;
    z-index: 3900;
    background: #fefefe;
}

.ep-help-header {
    border: none;
    display: table-row;
    height: 50px;
}

.ep-help-title {
    float: left;
    padding-left: 15px;
    padding-top: 10px;
}

.ep-help-title span {
    font-size: 1.6em;
}

.ep-help-close {
    float: right;
    background: #f8f8f8;
    border-bottom: 1px solid #ddd !important;
    border-left: 1px solid #ddd !important;
}

.ep-help-close:hover {
    background: #f2f2f2;
}

.ep-help-body {
    width: 100%;
    overflow-y: auto;
    padding: 0px 15px;
    position: absolute;
    bottom: 0;
    top: 50px;
}

.ep-help-body img {
    max-width: 100%;
}

.ep-help-body ul {
    padding-left: 20px;
}

.ep-help-body a {
    color: #4765a0;
}

.ep-help-topic-content {
    display: none;
}

.ep-help-toggle div .ion-help {
    padding-left: 3px;
}

.ep-help-table {
    width: 100%;
    margin-top: 5px;
    margin-bottom: 10px;
}

.ep-help-table tr th {
    border-bottom: solid grey 1px;
}

.ep-help-table tr {
    border-bottom: dashed grey 1px;
}

.ep-help-table tr td {
    vertical-align: top;
    color: grey;
    padding: 5px 3px 5px 3px;
}

.ep-help-table tr td:first-of-type {
    color: red;
}

.ep-help-table-header {
    font-weight: 700;
}

.ep-help-topic-toggle>h4 {
    display: inline-block;
}

.reloadable-img {
    border: 2px solid #eee;
}

.ep-help-img-link {
    float: right;
    font-weight: 600;
}

.ep-card-tools-panel {
    padding: 7px;
    background: #fdfdfd;
    border-right: 1px solid #e9e9e9;
}

.left-column-container.ep-card-tools-panel {
    margin-bottom: 0px;
}

.card-tree-container {
    margin-right: -9px;
    margin-left: -9px;
}

.card-tree-list {
    list-style: none;
    font-size: 12px;
    color: #888;
    padding-top: 0px;
    margin-top: 1px;
}

ul.card-tree-list-item {
    margin-left: -40px;
}

li.card-tree-list:last-of-type {
    margin-bottom: 0px;
}

.card-tree-list a {
    color: #777;
}

.card-tree-list.selected a {
    color: #666;
    font-weight: 600;
}

ul div .card-tree-list .cc-link {
    margin-left: 0px;
}

ul div .card-tree-list span {
    margin-left: 15px;
}

ul div .card-tree-list span .card-tree-list-item .card-tree-list-icon {
    margin-left: 30px;
}

.report-tree-list {
    margin-bottom: 0px;
}

.node-indent a {
    padding-left: 30px;
}

.expando {
    position: absolute;
    font-size: 14px;
    cursor: pointer;
    display: none;
    right: 13px;
    top: 10px;
}

.card-tree-list a:hover .expando {
    display: block;
}

.bg-card {
    background: #46bbdc;
    color: #fff;
}

.bg-report-card {
    background: #9EE0F3;
    color: #fff;
    font-weight: 400;
}

.ep-card-crud {
    position: absolute;
    top: 100px;
    bottom: 0;
    left: 200px;
    width: 250px;
}

.ep-card-crud-container {
    margin: 10px;
}

.ep-card-crud-container>div.panel {
    border: 1px solid #3b8dd5;
}

.dz-cancel {
    border-radius: 50%;
    background: #FFA08E;
}

.ep-card-crud-container:last-of-type {
    margin-bottom: 200px;
}

.flex.relative {
    max-width: calc(100% - 1px);
}

.left-column-crud-container {
    -ms-flex: 0 0 275px;
    -webkit-flex: 0 0 275px;
    flex: 0 0 275px;
    margin-top: -1px;
    margin-bottom: 0px;
    background-color: #fafafa;
    width: 275px;
    padding: 7px;
    border-right: solid 1px #dddddd;
    overflow-y: auto;
    overflow-x: hidden;
}

.left-column-container {
    -ms-flex: 0 0 250px;
    -webkit-flex: 0 0 250px;
    flex: 0 0 250px;
    margin-bottom: 0px;
    background-color: #f0f0f0;
    width: 200px;
    padding: 0px 7px 7px 7px;
    border-right: solid 1px #dddddd;
    overflow-y: auto;
    overflow-x: hidden;
}

.left-column-container.graph-designer {
    overflow-y: hidden;
}

.form-list {
    padding-top: 0px;
    background: #f0f0f0;
    padding-bottom: 31px;
}

.form-list .grid {
    border-top: none;
}

.provisional-edits {
    pointer-events: none;
    cursor: default;
    padding: 3px 5px 5px 5px;
    margin-right: 10px;
    background: #FFB700;
    color: #fff;
}

.has-provisional-edits {
    color: #FFD15B;
}

.provisional-edits-list {
    width: 0px;
    background-color: #f0f0f0;
    padding: 0px;
    border-style: solid;
    border-color: #ccc;
    border-width: 1px;
    margin-top: 0px;
}

.edit-message-container {
    background: #FFD15B;
    color: #fff;
    font-weight: 700;
    border-bottom: 1px solid #FFB700;
    height: 50px;
    margin-top: -15px;
    margin-left: -25px;
    margin-right: -25px;
    padding: 15px 25px;
}

.edit-message-container.provisional-editor {
    /* margin-right: -42px; */
}

.workbench-card-sidepanel.expanded .edit-message-container {
    z-index: 5000;
    width: 600px;
    margin-top: 8px;
    margin-left: -16px;
}

.edit-message-container .reset-authoritative {
    float: right;
    color: #fff;
    font-weight: 600;
    background: #db9a00;
    padding: 5px;
    margin-top: -3px;
}

.edit-message-container.approved {
    background: #C8F89A;
    border-bottom: 1px solid #9CEC4F;
    border-top: 1px solid #9CEC4F;
    color: #24B06D;
}

.edit-message-container-user {
    font-weight: 700;
}

.new-provisional-edits-list {
    display: flex;
    flex-direction: column;
    position: relative;
    margin-right: -25px;
    width: 250px;
    padding: 5px 5px 0px 5px;
    border-left: 1px solid #ddd;
    height: 100vh;
    background: #fafafa;
}

.workbench-card-sidepanel.expanded .new-provisional-edits-list {
    margin-right: -16px;
}

.new-provisional-edit-card-container {
    display: flex;
    flex-direction: row-reverse;
    /*    align-items: baseline;*/
}

.new-provisional-edit-card-container .card {
    width: 100%;
}

.new-provisional-edit-entry {
    border-bottom: 1px solid #ddd;
    color: #777;
    background: #fafafa;
    padding: 5px;
    margin-left: -5px;
    width: 200px;
    position: relative;
}

.new-provisional-edit-entry .title {
    display: flex;
    flex-direction: row;
    justify-content: space-between;
}

.new-provisional-edits-title {
    font-size: 14px;
    margin-bottom: 5px;
    font-weight: 400;
    color: #2f527a;
}

.new-delete-provisional-edit {
    position: absolute;
    top: 10px;
    right: -140px;
    color: red;
    font-size: 16px;
}

.new-provisional-edits-header {
    background: #f9f9f9;
    border-bottom: 1px solid #ddd;
    height: 40px;
    margin-left: -5px;
    /*margin-right: -40px;*/
    /* margin-top: -5px; */
    padding: 10px 25px 10px 10px;
    height: 80px;
}

.new-provisional-edit-entry:hover {
    background-color: #fff;
    color: #111;
    cursor: pointer;
}

.new-provisional-edit-entry.selected {
    background-color: #fff;
    color: #111;
}

.new-provisional-edit-entry.selected:hover {
    cursor: initial;
}

.new-provisional-edit-entry .field {
    padding: 5px;
    font-size: 13px;
    font-weight: 500;
    width: 170px;
}

.field.timestamp {
    font-weight: 400;
    font-size: 11px;
    color: #777;
    margin-top: -10px;
}

.notifications-container {
    display: flex;
    flex-direction: row;
    border-bottom: solid #e4e4e4 1px;
    padding: 8px 25px 15px 25px;
    background-color: #fcfcfc;
}

.notification-message {
    padding-bottom: 5px;
    color: #777;
}

.notification-message span {
    font-weight: 600;
    color: #454545;
}

.entry .time-label {
    font-weight: 600;
}

.ep-notifs-close {
    position: absolute;
    top: 0px;
    right: 0px;
    font-size: 17px;
    background: #f8f8f8;
    border-left: 1px solid #ddd;
}

.entry .ep-notifs-close {
    right: -10px;
}

.ep-notifs-close:hover {
    color: #1B3974;
    border-left: 1px solid #ddd;
    background: #f2f2f2;
}

.ep-edits-body.provisional-edit-history {
    overflow: visible;
}

.new-provisional-edits-header .new-provisional-edits-delete-all {
    width: 100%;
    padding: 3px 0px;
    margin: 3px;
}

.new-provisional-edit-history {
    display: flex;
    flex-direction: column;
    border-bottom: solid #e4e4e4 1px;
    padding: 8px 25px 15px 25px;
    background-color: #fcfcfc;
}

.new-provisional-edit-history.selected-card,
.notifications-container.selected-card {
    color: #454545;
    background-color: #f0f0f0;
}

.new-provisional-edit-history:hover,
.notifications-container:hover {
    background-color: #fff;
}

.new-provisional-edit-history .entry,
.notifications-container .entry {
    flex-direction: row;
    display: flex;
    color: #6494cc;
    align-items: baseline;
    justify-content: left;
    width: 400px;
}

.new-provisional-edit-history .entry-label,
.notifications-container .entry-label {
    padding-right: 5px;
    font-weight: 600;
    font-size: 13px;
}

.new-provisional-edit-history .entry-label-resource {
    padding-right: 5px;
    font-weight: 600;
    font-size: 15px;
    color: #454545;
    text-overflow: ellipsis;
    white-space: nowrap;
    overflow: hidden;
}

.new-provisional-edit-history .entry .resource-edit-link {
    font-size: 11px;
    padding-right: 5px;
}

.provisional-edits-list-header {
    display: inline-flex;
    width: 100%;
    align-items: center;
    background-color: #f8f8f8;
    height: 35px;
    margin-top: 0px;
    margin-bottom: 1px;
}

.grid-list.provisional-edit-history {
    height: 100%;
    position: absolute;
    width: 100%;
    overflow-y: scroll;
}

.provisional-edit-history-filter {
    display: flex;
    justify-content: space-between;
    align-items: baseline;
    padding-left: 5px;
    padding-bottom: 5px;
    border-bottom: 1px solid #ddd;
}

.provisional-edit-history-filter .calendar {
    display: flex;
    width: 220px;
    padding-left: 10px;
    align-items: baseline;
    justify-content: space-between;
}

.provisional-edit-history-filter .toggle-container {
    padding-bottom: 0px;
}

.provisional-edit-history-filter {
    font-size: 12px;
    color: inherit;
    padding: 5px;
}

.provisional-review-pending {
    padding: 2px 10px 3px 10px;
    background: #F5BB25;
    color: #fff;
    font-size: 12px;
}

.provisional-review-declined {
    padding: 2px 10px 3px 10px;
    background: red;
    color: #fff;
    font-size: 12px;
}

.provisional-review-accepted {
    padding: 2px 10px 3px 10px;
    background: #64bd63;
    color: #fff;
    font-size: 12px;
}

.ep-edits-body.provisional-edit-history {
    height: 100%;
}

.provisional-edits-list-header span {
    padding-left: 4px;
}

.provisional-edit-qa-tool {
    height: 28px;
}

.provisional-edit-qa-tool .toggle-container {
    padding-left: 0px;
}

.provisional-edits-list.expanded {
    width: 350px;
    transition: all .30s ease;
    padding: 0px;
    border-top-width: 0px;
}

.provisional-edits-list.closed {
    width: 0px;
    transition: all .30s ease;
    padding: 0px
}

.provisional-edit {
    padding: 15px;
    background-color: #fafafa;
}

.rp-report-tile.provisional-edit-cards {
    padding-left: 0px;
    padding-bottom: 0px;
}

.provisional-edit .content-title {
    font-weight: 600;
}

.provisional-edit-cards dd {
    position: relative;
    padding-left: 15px;
    word-wrap: break-word;
}

.layer-list {
    height: 50px;
    margin-right: -10px;
    margin-bottom: 0px;
    padding-top: 10px;
    padding-bottom: 0px;
    background: #f4f4f4;
    border-top: solid 1px #ddd;
}

.middle-column-container {
    flex: 1;
    padding: 12px;
    background: #fbfbfb;
    color: #666;
    overflow-y: auto;
    border-right: solid 1px #ddd;
    border-left: 1px solid #ddd;
    min-width: 200px;
}


/*  Start card/widget manager Classes
    used to manage placement and display of elements inside of the Card
    and Widget Management forms
*/

.panel-config {
    flex-direction: row-reverse;
}

.panel-config .middle-column-container {
    border-right: transparent;
    border-left: 1px solid #ddd;
    background: #f4f4f4;
    color: #2d3c4b;
}

.panel-config .toggle-container {
    padding-bottom: 5px;
}

.panel-config .form-divider {
    border-top: 1px solid #ccc;
}

.panel-config .widget-config-container {
    margin-left: 5px;
    margin-right: 5px;
}

.panel-config .widget-config-container .control-label {
    padding-top: 5px;
    padding-left: 5px;
}


/* panel styling in widget manager for radio groups */

.panel-config .widget-config-container .radio-panel {
    background: #fff;
    padding-top: 10px;
    padding-bottom: 10px;
    margin-top: 0px;
    margin-left: -10px;
    margin-right: -10px;
    border: 1px solid #ddd;
    border-radius: 2px;
}


/* panel styling in widget manager for checkbox groups */

.panel-config .widget-config-container .checkbox-panel {
    background: #fff;
    padding-top: 10px;
    padding-bottom: 10px;
    margin-top: 0px;
    margin-left: -10px;
    margin-right: -10px;
    border: 1px solid #ddd;
    border-radius: 2px;
}


/* Color changes if you want to use a dark (#2d3c4b) background panel color
    for the .panel-config .middle-column-container classes

    .panel-config .panel-section-title {
        color: #f1f1f1;
    }

    .panel-config .form-radio.form-normal:hover:after {
        background: #fff;
    }

    .panel-config .form-radio.form-normal.active:after {
        background: #fff;
    }

    .panel-config .tertiary-panel-content .control-label {
        color: #2d3c4b;
    }

    .panel-config .accordion-body .control-label {
        color: #2d3c4b;
    }

    .panel-config .accordion .panel-title a:focus {
        color: #2d3c4b;
    }

    .panel-config .accordion .panel-title a:hover {
        color: #2d3c4b;
    }

    .panel-config .input-group-addon {
        color: #f1f1f1;
    }

    .panel-config .bootstrap-datetimepicker-widget {
        color: #2d3c4b;
    }

    End color changes if you want to use a dark (#2d3c4b) background panel color */


/*End card/widget manager Classes*/

.card-form-preview-container {
    -ms-flex: 1;
    -webkit-flex: 1;
    flex: 1;
    background: #ebeef0;
    overflow-y: scroll;
    overflow-x: hidden;
}

.title-block-title {
    font-size: 15px;
    font-weight: 400;
    margin-top: 0;
    margin-bottom: 5px;
    color: #222;
    padding: 5px 0 5px 5px;
    width: 210px;
    white-space: nowrap;
    overflow: hidden;
    text-overflow: ellipsis;
}

.crud-widget-container {
    padding-bottom: 15px;
}

.sortable-placeholder {
    border: dotted 2px #d4d4d4;
}

.data-widget-library {
    width: 280px;
    margin-bottom: 0px;
}

.resource-status {
    font-size: 13px;
    font-weight: 600;
    color: #123;
    margin-top: 3px;
}

.resource-status-label {
    font-size: 11px;
    float: right;
    color: #555;
    margin-top: 3px;
}

.clear-node-search {
    position: absolute;
    top: 6px;
    right: 10px;
    font-size: 14px;
}

.new-card.disabled {
    background-color: #ccc;
}

.new-card.disabled #add-card {
    cursor: default;
}

.card-library {
    display: -webkit-flex;
    display: -ms-flexbox;
    display: flex;
    width: 100%;
}

.hide-card-library {
    width: 0px;
    transition: all .30s ease;
}

.show-card-library {
    width: 282px;
    transition: all .30s ease;
}

.data-widget-container {
    padding-top: 10px;
    padding-left: 10px;
}

.data-widget-grid-item {
    float: left;
    width: 250px;
    border: 1px solid #ddd;
    opacity: .9;
    margin: 3px;
}

.data-widget-grid-item .disabled {
    color: #999;
}

.data-widget-grid-item.disabled {
    color: #999;
}

.data-widget-grid-item:hover {
    cursor: move;
    opacity: 1.0;
}

.dismiss-card-library {
    position: absolute;
    right: 15px;
    top: 12px;
    color: #123;
    font-size: 17px;
}

.cc-link {
    display: inline-block;
    width: 100%;
    height: 60px;
    margin-top: -3px;
    margin-bottom: -2px;
    background: #f8f8f8;
    white-space: nowrap;
    overflow: hidden;
    text-overflow: ellipsis;
    padding: 10px 0px 5px 10px;
    border-bottom: 1px solid #ddd;
}

.cc-link:hover {
    background: #fff;
}

.cc-link.active:hover {
    cursor: default;
}

.card-tree-list a.cc-link.active:hover {
    cursor: pointer;
}

.cc-link.active {
    color: #666;
    font-weight: 600;
    background: #fff;
}

.node-name {
    display: block;
    margin-top: -40px;
    font-size: 13px;
    color: #1E6FB7;
}

.node-form.node-name {
    font-size: 13px;
    color: #777;
    margin-top: 1px;
    display: inline;
    padding-right: 5px;
}

.node-form.ontology {
    padding-right: 5px;
    font-size: 14px;
    font-weight: 600;
}

.node-semantic-description {
    display: flex;
    height: 75px;
    padding: 25px 20px;
    border-style: solid;
    border-width: 1px;
    border-color: #ccc;
    background-color: #f9f9f9;
}

.node-subname {
    font-size: 11px;
    color: #888;
}

.node-permissions {
    padding-right: 10px;
    margin-top: 2px;
}

.node-permission-icon {
    padding-right: 3px;
}

.expand-icon {
    padding: 5px;
    margin-right: -5px;
}

.card-tree-list a .node-name {
    margin-left: 40px;
    width: 180px;
    white-space: nowrap;
    overflow: hidden;
    text-overflow: ellipsis;
}

.card-tree-list a .node-subname {
    margin-left: 40px;
}

ul .card-tree-list a .node-name {
    margin-left: 60px;
    width: 150px;
    white-space: nowrap;
    overflow: hidden;
    text-overflow: ellipsis;
}

ul .card-tree-list a .node-subname {
    margin-left: 60px;
}

.tertiary-panel-content {
    background: #f5f5f5;
    height: 100%;
    overflow-y: scroll;
}

.accordion-body {
    padding-top: 0px;
}

.panel-group.accordion .panel-title a {
    font-weight: 400;
    color: #777;
}

#card-crud-advanced {
    padding-top: 20px;
}

.toggle-container {
    padding-bottom: 15px;
    padding-right: 15px;
    padding-top: 0px;
    padding-left: 5px;
}

.arches-toggle-sm {
    margin-left: 40px;
    margin-top: -17px;
    margin-bottom: 0;
    font-size: 12px;
}

.arches-toggle-subtitle {
    margin-left: 40px;
    display: inline-block;
    color: #5F7D9A;
    font-size: 12px;
    padding-right: 10px;
}

.note-editor .note-toolbar {
    background: #fcfcfc;
}

.note-editor .note-editable {
    background: #fff;
    color: #666;
}

.cardinality-form {
    padding: 7px;
}

.card-tree-list-icon {
    padding-left: 3px;
}

li.search-field {
    width: 190px;
    font-size: 11px;
}

#graph {
    background: #fdfdfd;
}

#graph-grid .library-card {
    width: 300px;
}

.help-close:hover,
.library-close-btn:hover,
#aside .nav-tabs a i:hover,
.btn-flat:focus,
.help-close:hover,
#aside .nav-tabs a i:hover,
.jqtree-title.jqtree_common:hover,
.btn-flat:focus,
.help-close:hover,
#aside .nav-tabs a i:hover,
.jqtree-title.jqtree_common:hover,
.btn-flat:focus,
.help-close:hover {
    color: #123;
}

.nav-tabs.library-tools>li.active>a>i {
    color: #123;
}

.ltr,
.ltr {
    direction: ltr;
}

.resource-grid-tools-container a:hover,
.card-tree-list a:hover {
    color: #333;
}

.list-group-item .selected,
.card-tree-list.selected {
    background: #f8f8f8;
}

.library-card.relative.selected {
    height: 180px;
    -webkit-transition: height 0.25s;
    /* Safari */
    transition: height 0.25s;
    background: #ffffff;
    border-left: 5px solid steelblue;
    overflow-y: hidden;
}

.library-card.relative.hovered {
    background: #ffffff;
    border-left: 5px solid #20CE05;
}

.library-card.relative {
    -webkit-transition: height 0.25s;
    /* Safari */
    transition: height 0.25s;
}

.library-card.relative.selected.hovered {
    background: #ffffff;
    border-left: 5px solid steelBlue;
}

.bg-gray-dark,
.bg-gray-dark a,
.design a.chosen-single:hover,
.design a.chosen-single:hover,
.bg-gray-dark,
.bg-gray-dark a {
    color: #999;
}

.btn-shim,
.control-label,
.control-label,
.btn-shim {
    margin-bottom: 3px;
}

.grid:after,
.report-image-grid:after,
.report-image-grid:after,
.grid:after {
    content: '';
    display: block;
    clear: both;
}

#aside-container #aside .tab-content,
#aside-container #aside .tab-content,
#aside-container #aside .tab-content {
    padding-top: 0;
}

a.list-group-item:not(.active):hover,
div .switch label:hover,
#demo-dt-selection tbody tr:hover,
.highlight,
div .switch label:hover,
#demo-dt-selection tbody tr:hover,
.highlight,
div .switch label:hover,
#demo-dt-selection tbody tr:hover,
.highlight,
.editable-card:hover,
.clear-node-search:hover,
.dismiss-card-library:hover {
    cursor: pointer;
}

.columns .form-text.form-checkbox:not(.btn),
.form-text.form-radio:not(.btn),
.columns .form-text.form-checkbox:not(.btn),
.form-text.form-radio:not(.btn),
.columns .form-text.form-checkbox:not(.btn),
.form-text.form-radio:not(.btn) {
    width: 225px;
    white-space: nowrap;
    overflow: hidden;
    text-overflow: ellipsis;
}

.select2-search,
.dropdown-shim,
.dropdown-shim,
.dropdown-shim {
    margin-top: 10px;
}

.select2-drop.select2-drop-above .select2-search input {
    margin-bottom: 10px;
}

.select2-results {
    margin-top: 10px;
}

.relative,
.slide,
.relative,
.slide,
.relative,
.slide,
.relative {
    position: relative;
}

.tile-record:hover,
.note-editable,
.note-editable,
.tile-record:hover,
.note-editable,
.tile-record:hover,
.note-editable,
.tile-record:hover,
.library-tools-icon.active,
.library-close-btn:hover {
    color: #123;
}

.resource-grid-tools-container a,
.resource-grid-tools-container a,
.resource-grid-tools-container a {
    color: #777;
}

.selected,
.selected,
.selected {
    background: #f4f4f4;
}

.btn-flat.selected {
    background: #8ce196;
    color: #fff;
}

.editable:hover,
.editable.selected,
.editable:hover,
.editable.selected {
    background: #C1F8E9;
}

.ep-form-alert {
    position: absolute;
    top: 0px;
    z-index: 5000;
    width: 100%;
    height: 100px;
    padding: 10px 25px;
    color: #fff;
    transition: all .40s ease;
    overflow: hidden;
}

.alert-active .ep-form-alert {
    display: block;
    height: 90px;
    top: 0px;
}

.ep-alert-red {
    background: #f87359;
    border: 1px solid #B72F16;
    border-right-width: 0px;
    border-left-width: 0px;
    z-index: 5000;
}

.ep-alert-blue {
    background: #57c1df;
    border: 1px solid #1495B9;
    border-right-width: 0px;
    border-left-width: 0px;
}

.ep-form-alert-shim {
    margin-top: 90px;
    transition: all .40s ease;
}

.ep-form-alert-title {
    font-size: 15px;
    font-weight: 600;
    margin-top: 0px;
    margin-bottom: 3px;
}

.ep-form-alert-text {
    font-size: 12px;
    font-weight: 400;
    overflow: hidden;
}

.ep-form-alert-default-dismiss {
    position: absolute;
    top: 10px;
    right: 25px;
    font-size: 16px;
}

.ep-form-alert-default-dismiss:hover {
    cursor: pointer;
    color: #f9f9f9;
}

.ep-form-alert-buttons {
    position: absolute;
    bottom: 10px;
    right: 25px;
}

.graph-list-header .ep-form-alert {
    position: relative;
    top: 0px;
}

.file-upload {
    position: relative;
    overflow: hidden;
}

.file-select {
    text-align: center;
    padding: 70px 0;
    background: #f9f9f9;
}

.file-upload input.upload {
    position: absolute;
    top: 0;
    right: 0;
    margin: 0;
    padding: 0;
    cursor: pointer;
    opacity: 0;
    filter: alpha(opacity=0);
}

.dz-previews {
    border: 1px solid #ddd;
    overflow-y: scroll;
    width: 100%;
}

.file-upload-filter {
    /* margin-right: 5px; */
    padding: 5px 10px;
    width: 250px;
}

span.file-upload-clear-filter {
    position: absolute;
    left: 238px;
    top: 37px;
    z-index: 25;
}

.dz-previews .file-upload-card {
    border-bottom: 1px solid #D3E5F4;
    border-radius: 2px;
    padding: 7px 8px 5px 15px;
    background: #fff;
    color: #666;
    height: 50px;
}

.dz-previews .file-upload-card:nth-child(odd) {
    background: #F5FAFE;
}

.file-upload-options {
    padding-bottom: 8px;
}

.file-size-label {
    float: right;
    margin-top: 2px;
}

.btn-file-upload-reset {
    color: #489EED;
    font-size: 12px;
    float: right;
}

.file-upload-card-detail-right {
    min-width: 85px;
    float: right;
    margin-top: 6px;
}

.file-upload-card-detail a:hover {
    cursor: pointer;
}

.btn-file-upload-limit {
    color: #489EED;
    font-size: 12px;
    float: left;
}

.btn-file-cancel {
    background: #01113c;
    border-radius: 50%;
    border: none;
}

.file-upload-footer {
    background: #f1f1f1;
    color: rgb(89, 56, 255);
    ;
    display: flex;
    justify-content: left;
    align-items: center;
    border-top: 1px solid #ddd;
    padding-left: 10px;
    padding: 15px 15px;
}

.file-upload-footer .loader-selector {
    max-height: 25px;
}

.file-select {
    text-align: center;
    padding: 70px 0;
    background: #f6f6f6;
}

.file-select h2 {
    font-weight: 400;
}

.loader-select {
    text-align: center;
    padding: 40px 0;
    background: #f6f6f6;
}

.loader-select .r-select-title {
    padding: 5px 10px;
    text-align: center;
    overflow: hidden;
    text-overflow: ellipsis;
    display: -webkit-box;
    -webkit-box-orient: vertical;
    -webkit-line-clamp: 2;
}

.card-component-panel .loader-select h4 {
    font-weight: 400;
}

.loader-error-message {
    background: #E94484;
    color: #fff ! important;
    padding: 20px 0px;
    margin-top: -46px;
    margin-bottom: 45px;
}

.loader-error-message span {
    font-weight: 800;
}

.file-chart-upload-panel {
    height: inherit;
}

.file-select-window {
    min-width: 350px;
    border: 1px solid #c4c4c4;
    border-radius: 2px;
}

.file-select-window h2 {
    font-weight: 400;
}

.btn-file-select {
    background: rgb(138, 115, 255);
    color: #fff;
    border: 1px solid rgb(89, 56, 255);
    border-radius: 2px;
    width: 240px;
    margin: 30px 0;
}

.btn-file-select:hover {
    color: #fff;
}

.btn-file-select:focus {
    color: #fff;
}

div.hide-file-list>div>div>div>div>form>div>div:nth-child(3) {
    visibility: hidden;
}

.resource-tools {
    margin-left: 120px;
    margin-top: 0px;
    margin-bottom: 0px;
}

.resource-grid-title {
    font-weight: normal;
    padding: 3px 20px 0 20px;
    font-size: 1.416em;
    line-height: 50px;
    display: inline-block;
}

.resource-tools a.resource-grid-title.active {
    color: #333;
    background: #ddd;
}

.resource-tools a.resource-grid-title {
    color: #999;
    margin-top: 6px;
    margin-left: 3px;
    padding: 3px 20px 6px 20px;
    line-height: 35px;
}

.resource-tools a.resource-grid-title:first-of-type {
    margin-left: 10px;
}

.resource-tools a.resource-grid-title:not(.active):hover {
    color: #666;
    background: #ececec;
}

.resource-tools a.resource-grid-title.active:hover {
    color: #333;
    cursor: default;
}

.resource-grid-title:nth-child(2) {
    padding-left: 0px;
}

.graph-find {
    margin-top: 0px;
    font-size: 19px;
    color: #999;
    padding-top: 5px;
    padding-bottom: 3px;
    padding-left: 25px;
    width: 80px;
    border-right: 1px solid #ccc;
}

.switch-panel {
    padding: 5px
}

.switch-panel.disabled {
    background: rgba(214, 214, 214, 0.3);
}

.wizard-card-tools {
    float: right;
    padding-left: 10px;
    margin-top: 7px;
    font-size: 19px;
}

div.row.widget-wrapper {
    margin: 0;
    margin-right: 10px;
    padding: 10px 5px 25px 5px;
    position: relative;
}

.map-filter-panel div.row.widget-wrapper {
    padding: 5px 5px 25px 5px;
}

.input-group .form-control {
    position: relative;
    z-index: 0;
    float: left;
    width: 100%;
    margin-bottom: 0;
}

.input-group.date {
    max-width: 300px;
}

.select2-container.select2-allowclear .select2-choice abbr {
    margin-top: 0px;
    padding: 6px 7px 6px 6px;
    border: 1px solid #ccc;
}

.widget-preview {
    border: 1px solid transparent;
}

.widget-preview * {
    cursor: pointer;
}

.widget-preview.active {
    background: #fcfcfc;
    border: 1px solid #ddd;
    margin-left: -10px;
    padding-left: 10px;
    margin-right: -10px;
    padding-right: 10px;
}

.widget-preview.hover {
    background: #fafafa;
    margin-left: -10px;
    padding-left: 10px;
    margin-right: -10px;
    padding-right: 10px;
}

.panel-heading.note-toolbar {
    height: auto;
}

.no-instructions-shim {
    margin-top: -40px;
}

.arches-menu-icon {
    font-size: 10px;
    color: #abb1b7;
    transform: translate(0, -2px);
}

.arches-menu-item-disabled:hover {
    cursor: default;
    margin-left: -3px;
}

.related-resources-container {
    -ms-flex: 0 0 calc(100% - 400px);
    -webkit-flex: 0 0 calc(100% - 400px);
    flex: 0 0 calc(100% - 400px);
    margin-bottom: 0px;
    margin-left: -1px;
    padding: 0px;
    overflow-y: scroll;
    overflow-x: hidden;
    transition: all .5s;
}

.related-resources-container .pagination .active a {
    z-index: 1;
}

.dataTables_info {
    margin-top: 10px;
}

.dataTables_paginate {
    margin-bottom: 140px;
}

.related-resources-nodes {
    position: absolute;
    width: 275px;
    top: -50px;
    right: 0px;
    height: calc(100vh - 50px);
    background: #fff;
    z-index: 3;
    opacity: 0.9;
    border-left: 1px solid #ddd;
    overflow-y: auto;
    overflow-x: hidden;
}

.relation-properties-buttons {
    display: flex;
    flex-direction: row;
    position: absolute;
    right: 15px;
    align-content: flex-end;
}

.relation-properties-model-name {
    padding-left: 5px;
}

a.mega-dropdown-toggle.disabled {
    pointer-events: none;
    cursor: default;
    color: #aaa;
}

.relation-properties-button {
    padding-left: 5px;
}

.related-resources-title-container {
    display: flex;
    flex-direction: row;
}

.search-candidate-link.unrelatable-search-result {
    color: #999;
}

.dropdown-menu.mega-dropdown-menu.display-related-resource-properties {
    display: block;
    margin-top: 5px;
}

.rr-panel-note {
    text-align: center;
    font-size: 27px;
    margin-top: 150px;
}

.rr-drag-panel-target {
    border-bottom-width: 0px;
    height: 100vh;
    background: white;
    border: 1px solid white;
    border-radius: 2px;
    padding: 0px 12px 0px 7px;
    margin-top: -1px;
    overflow-y: hidden;
}

#container .table-bordered td,
#container .table-bordered th.rr-tab-field {
    font-size: 13px;
    font-weight: 400;
    color: #666;
}

.settings-config-panel {
    padding: 5px;
}

.data-table-selected {
    text-align: center;
}

.data-table-selected.sorting_asc::after {
    visibility: hidden;
}

.center-header {
    text-align: center;
}

.shim {
    margin-top: -25px;
}

.resource-relation-description {
    color: #888;
    padding: 10px;
    font-size: 13px;
    margin-top: 15px;
    margin-right: 10px;
    height: 145px;
    border: 1px solid #ddd;
}

.settings-crud-panel {
    margin-top: 10px;
    margin-left: -20px;
}

.no-instructions-shim {
    margin-top: -60px;
}

.report-image-grid {
    width: 100%;
    margin-bottom: 20px;
}

.search .grid .library-card {
    background: #fafafa;
}

.search .grid .library-card.selected {
    background: #fff;
    font-weight: 600;
}

.search .grid .library-card:hover {
    background: #fff;
    border-left: 5px solid #20ce05;
}

#related-resources-drag-panel .card-header {
    margin: -1px -30px 0px -30px;
}

#related-resources-drag-panel .card-header h2 {
    margin-top: 5px;
    color: #f1f1f1;
    font-size: 17px;
    font-weight: 400;
}

.rr-table {
    max-height: 400px;
    overflow-y: scroll;
    overflow-x: hidden;
    border: 1px solid #ddd;
    max-width: 600px;
}

.rr-table.rr-summary-page {
    max-height: 556px;
    max-width: 100%;
}

.rr-table::-webkit-scrollbar {
    -webkit-appearance: none;
    width: 9px;
    border-left: 1px solid #ddd;
}

.rr-table::-webkit-scrollbar-thumb {
    border-radius: 2px;
    background-color: rgba(0, 0, 0, .1);
    -webkit-box-shadow: 0 0 1px rgba(255, 255, 255, .5);
}

.rr-table-border {
    border: solid 1px #e0e0e0;
}

.rr-table-row {
    min-height: 36px;
    display: flex;
    border-bottom: solid 1px #ddd;
    flex-direction: column;
}

.rr-table-row:hover {
    background: #F6F6FE;
    border-color: #B0AFE3;
    cursor: pointer;
}

.rr-table-row:hover .rr-table-column {
    border-color: #B0AFE3;
    border-right: none;
}

.rr-table-row:nth-last-child(odd) {
    background: #F5FAFE;
}

.rr-table-row:nth-last-child(odd):hover {
    background: #F6F6FE;
    border-color: #B0AFE3;
    cursor: pointer;
}

.rr-table-row:nth-last-child {
    border-bottom: none;
}

.rr-table-row:last-child {
    border-bottom: none;
}

.rr-table-row-initial {
    display: flex;
    flex-direction: row;
    height: 36px;
}

.rr-table-row-panel {
    background: #fff;
    border: none;
    border-top: 1px solid #ddd;
    padding: 20px 30px;
}

.rr-table-column {
    padding-top: 8px;
    padding-right: 10px;
    border-left: solid 1px #ddd;
}

.rr-table-column:first-child {
    border-left: none;
}

.rr-table-column:last-child {
    border-right: none;
}

.rr-table-column button {
    padding: 0px;
    width: 36px;
    color: #25476a;
    border: none;
    background: none;
}

.rr-table-column button i {
    margin-left: 0px;
    padding: 12px;
}

.rr-table-column.icon-column {
    width: 36px;
    padding: 0px;
}

.rr-table-column.icon-column:hover {
    background: #D9D9F5;
}

.rr-table-column a {
    color: steelblue;
}

.rr-relationship-icon {
    font-size: 17px;
    padding-left: 49%;
}

.rr-table-instance-label {
    width: 430px;
    overflow: hidden;
    text-overflow: ellipsis;
    white-space: nowrap;
}

.create-resource-instance-card-component {
    position: absolute;
    background: #fcfcfc;
    z-index: 11;
    height: 95%;
    overflow-y: auto;
    top: 10px;
    left: -100%;
    width: calc(100% - 25px);
    padding-bottom: 20px;
}

.create-resource-instance-card-component.rr-table-pop {
    height: 100vh;
    width: 100%;
    padding: 0px;
    background: #fff;
    top: 0px;
    left: 0%;
    overflow-x: hidden;
    transform: translate(100%, 0);
    transition: all 0.3s ease-out;
}

.create-resource-instance-card-component.rr-table-pop .rp-edit-buttons {
    display: none;
}

.resource-instance-card-component-container {
    display: flex;
    overflow-x: hidden;
}

.resource-instance-card-component-container .card-component {
    width: 100%;
    position: absolute;
    top: 50px;
    padding-top: 0px !important;
}

.resource-instance-card-component-toc {
    width: 300px;
    border-right: 1px solid #ddd;
    height: 100vh;
    background: #fbfbfb;
}

.resource-instance-card-component-content {
    flex: 2 0 0;
}

.resource-instance-card-menu-item {
    height: 50px;
    background: #f8f8f8;
    padding: 15px;
    border-bottom: 1px solid #ddd;
    font-size: 13px;
}

.resource-instance-card-menu-item:not(.selected):hover {
    cursor: pointer;
    background: #fff;
}

.resource-instance-card-menu-item.selected {
    background: #fff;
    margin-right: -1px;
}

.workbench-card-sidepanel .create-resource-instance-card-component.rr-table-pop {
    top: 50px;
    z-index: 30;
    height: 100vh;
    position: fixed;
    left: 50px;
    width: calc(100% - 50px);
}

.mainnav-lg .workbench-card-sidepanel .create-resource-instance-card-component.rr-table-pop {
    left: 220px;
}

.workbench-card-sidepanel .create-resource-instance-card-component.rr-table-pop .card-component {
    margin-top: 15px;
    margin-left: 0px;
    margin-right: 0px;
    border-radius: 0px;
    height: 100vh;
    overflow-y: auto;
}

.create-resource-instance-card-component.rr-table-pop .card-component {
    margin-top: 15px;
    margin-left: 0px;
    margin-right: 0px;
    border-radius: 0px;
    padding: 20px;
    width: 100%;
}

.workbench-card-sidepanel .create-resource-instance-card-component.rr-table-pop .card-component .install-buttons {
    right: 21px;
    width: 357px;
}

.workbench-card-sidepanel .create-resource-instance-card-component.rr-table-pop .create-instance-panel {
    background: #fff;
    min-height: 67%;
}

.workbench-card-sidepanel .create-resource-instance-card-component.rr-table-pop .create-instance-panel .loading-mask {
    left: 100%;
    width: 450px;
    display: none;
}

.create-resource-instance-card-component.rr-table-pop .create-instance-panel {
    background: #fff;
    min-height: 60%;
}

.new-provisional-edit-card-container .rr-table-instance-label {
    width: 475px;
}

.workbench-card-sidepanel .rr-table-instance-label {
    width: 220px;
}

.workbench-card-sidepanel .create-resource-instance-card-component.rr-table-pop .install-buttons {
    width: calc(100% - 350px) !important;
    left: 350px;
    text-align: left;
}

.mainnav-lg .workbench-card-sidepanel .create-resource-instance-card-component.rr-table-pop .install-buttons {
    left: 520px;
}

.unselectable {
    color: #ff0000;
}

#container .table-bordered .unselectable td {
    color: #ddd;
}

.rr-text-notes {}

.rr-result-grid-container {
    position: relative;
    margin-top: 15px;
    width: 100%;
    font-size: 16px;
    padding-left: 0px;
    padding-right: 0px;
    font-weight: 300;
    color: #999;
}


.rr-widget-filter-panel {
    margin-top: -5px;
    height: 40px;
    background: #f2f2f2;
    padding: 6px;
    max-width: 600px;
    border: 1px solid #ddd;
    border-bottom: none;
}

.rr-widget-filter-panel .clear-node-search {
    position: absolute;
    left: 205px;
    top: 5px;
}

.rp-report-container {
    color: #666;
    padding-top: 100px;
    padding-bottom: 50px;
    transition: all .25s ease;
}

.graph-designer .rp-report-container-preview {
    margin-top: 50px;
    color: #666;
    padding-bottom: 50px;
    transition: all .25s ease;
    background-color: white;
}

.card-component-panel .editor-report .rp-report-container-preview {
    margin-top: 0px;
}

.rp-report-section.rp-report-section-root {
    padding-top: 30px;
    background-color: #fff;
    display: flex;
}

.rp-report-section {
    padding: 0px 0px 35px 0px;
    background: #fff;
    border-bottom: solid 1px lightgray;
}

.rp-report-section-title {
    font-size: 14px;
    font-weight: 400;
    margin-top: -1px;
    margin-bottom: 5px;
    color: #666;
    padding-bottom: 0px;
    /* padding-left: 40px; */
    background: #fff;
    width: 100%
}

.rp-section-title {
    font-size: 17px;
    font-weight: 500;
    margin-top: 2px;
    margin-bottom: 5px;
    padding: 14px 0 5px 0px;
    color: #666;
}

.rp-card-section {
    padding-bottom: 10px;
    padding-top: 0px;
    position: relative;
    padding-left: 15px;
}

.rp-edit-buttons {
    min-width: 34px;
    display: inline-flex;
    justify-content: space-between;
    margin-right: 10%;
    color: #597DBF;
}

.rp-edit-buttons i {
    padding: 10px 12px;
    border: 1px solid #ddd;
    height: 36px;
    width: 36px;
    margin-right: 2px;
    margin-left: 2px;
    background: #D8FAF6;
}

.rp-edit-buttons i:hover {
    cursor: pointer;
    background: #fff;
    color: #3A5FA4;
}

.rp-tile-separator {
    border: 1px solid #ddd;
    margin-right: 9%;
}

@media (min-width: 992px) {
    .rp-card-section {
        padding-left: 20px;
    }
}

.rp-tile-title {
    /* position: absolute; */
    /* top: 0px; */
    /* left: 45px; */
    /* width: 250px; */
    font-size: 15px;
    font-weight: 500;
    margin-top: 2px;
    margin-bottom: 5px;
    padding: 0px 0 5px 0px;
    color: #666;
    white-space: nowrap;
    overflow: hidden;
    text-overflow: ellipsis;
}

.rp-report-tile {
    padding-bottom: 15px;
    padding-left: 8px;
    margin-top: 0px;
}

.rp-report-tile.related {
    padding-bottom: 0px;
}

.rp-report-tile .reported-relationship {
    padding-left: 5px;
    color: #888;
}

.rp-no-data {
    color: #888;
    margin-top: 0px;
}

.rp-report-container-tile .rp-report-tile {
    padding-bottom: 0;
}

.rp-report-container-tile {
    padding-bottom: 15px;
    padding-top: 15px;
}

.rp-report-tile dt {
    font-weight: 600;
}

.rp-image-grid-item {
    float: left;
    margin: 3px;
    max-width: 200px;
}

.dl-horizontal {
    margin-bottom: 0px;
}

.report-print-date {
    font-size: 11px;
    color: #999;
    margin: 7px;
    padding-right: 20px;
}

.report-toolbar {
    top: 50px;
    width: calc(100% - 50px);
    height: 50px;
    background: #f8f8f8;
    border-bottom: 1px solid #ddd;
}

.stamp {
    position: absolute;
    background: orange;
    border: 4px dotted black;
}

.report-toolbar a {
    width: 500px;
}

.report-toolbar-preview {
    width: 100%;
    height: 50px;
    background: #f8f8f8;
    border-bottom: 1px solid #ddd;
    z-index: 10;
}

.report-toolbar-title {
    font-size: 17px;
    font-weight: 500;
    margin-top: 0px;
    width: 400px;
    padding: 14px 0 5px 25px;
    color: #555;
}

h4.report-toolbar-title {
    width: 500px;
}

.dataTable tr:hover {
    background-color: #dbf1f5 !important;
    /*cursor: pointer;*/
}

#container .table td {
    vertical-align: middle;
}

.disabled-link {
    pointer-events: none;
    cursor: default;
    color: grey;
}

.map-widget-container {
    position: absolute;
    top: 6px;
    right: 10px;
    padding-top: 5px;
    font-size: 17px;
    color: #fff;
    background: #706BE2;
    opacity: 0.75;
    width: 36px;
    height: 36px;
    border-radius: 2px;
    border: 1px solid #332DC1;
    transition: all .2s ease;
    z-index: 10;
    line-height: 1.5;
}

.panel-group.accordion .panel-heading.map-widget-config-accoridan-item {
    display: flex;
    flex-direction: row;
    align-items: center;
    justify-content: space-between;
    padding-right: 5px;
}

.panel-heading.map-widget-config-accoridan-item .panel-title {
    width: 100%;
}

.map-widget-config-accoridan-item i {
    float: right;
    padding-top: 15px;
}

.map-disabled {
    background-color: black;
    height: 500px;
    opacity: 0.2;
    margin-bottom: -500px;
    position: relative;
    z-index: 100;
}

.map-widget-container a {
    color: #fff;
}

div.row.widget-wrapper.report-header {
    margin-right: 5px;
    padding: 0px;
    padding-bottom: 10px;
    width: 100%;
}

div.row.widget-wrapper.report-header:hover {
    background: #ebeef0;
}

.report-header .control-label.widget-input-label {
    display: none;
}

.map-widget-container-expanded {
    top: 6px;
    right: 10px;
    background: rgba(17, 17, 17, 0.21);
    opacity: .9;
    width: 300px;
    height: calc(100vh - 35px);
    border: 1px solid #999;
    transition: all .2s ease;
}

.map-widget-container.hide-maptools {
    display: none;
}

.overlay-selection-container {
    position: absolute;
    top: 6px;
    left: 10px;
    padding: 10px 25px;
    width: calc(100% - 325px);
    background: #fcfcfc;
    /*height: calc(100vh - 35px);*/
    border: 1px solid #bbb;
    z-index: 1100;
}

#overlay-grid {
    margin-left: 10px;
    margin-right: 0px;
    border-top-width: 0px;
}

#overlay-grid.grid {
    height: 1600px;
    overflow-y: scroll;
}

.overlay-selection-container.selector-closed {
    visibility: hidden;
}

.overlay-close {
    font-size: 19px;
    color: #888;
}

.overlay-close:hover {
    cursor: pointer;
    color: #555;
}

.overlay-title {
    font-size: 16px;
    padding: 10px;
}

.overlay-filter-container {
    position: relative;
    padding-top: 5px;
    padding-left: 10px;
    padding-bottom: 10px;
}

.overlay-list-container {
    padding-top: 0px;
    padding-left: 0px;
    padding-bottom: 5px;
    height: 1000px;
    overflow-y: scroll;
}

.overlay-filter {
    height: 38px;
}

.overlay-card {
    float: left;
    width: 100%;
    height: 50px;
    margin-bottom: -2px;
    position: relative;
    padding: 0px;
    border: 1px solid #ddd;
    border-top-width: 1px;
    background: #fcfcfc;
}

.overlay-card:hover {
    background: #fff;
    cursor: pointer;
}

.overlay-card:first-of-type {
    border-top: 1px solid #ddd;
}

.overlay-card.selected {
    background: #fff;
}

.overlay-card-item {
    position: relative;
}

.overlay-card-main {
    position: absolute;
    left: 67px;
    top: 15px;
    white-space: nowrap;
    overflow: hidden;
    text-overflow: ellipsis;
    font-size: 14px;
}

.overlay-card-vis-toggle {
    position: absolute;
    top: 0px;
    left: 0px;
    text-align: center;
    width: 50px;
    height: 50px;
    padding-top: 15px;
    font-size: 17px;
    border-right: 1px solid #ddd;
    color: #ccc;
    vertical-align: middle;
    display: table-cell;
}

.overlay-card-main a {
    color: #aaa;
}

.overlay-card.selected div div a {
    color: #555;
}

.overlay-card.selected div div i {
    color: #666;
}

.overlay-card:hover div div i not:selected {
    color: rgb(102, 102, 102);
}

.overlay-card:hover div div {
    color: rgb(102, 102, 102);
}

.overlay-filter {
    height: 38px;
}

.resource-color-swatch {
    font-size: 21px;
}

.geometry-tools-container {
    position: absolute;
    top: 50px;
    left: 0px;
    padding: 0px;
}

.map-search-container div.geometry-tools-container {
    top: 0px;
    left: 0px;
}

.geocode-container-shim {
    margin-right: 265px;
}

.geocode-container {
    position: absolute;
    top: 6px;
    right: 55px;
    padding: 0px;
    background: #fff;
    opacity: .9;
    width: 250px;
    height: 36px;
    border-radius: 2px;
    transition: all .450s ease;
    z-index: 10;
    visibility: hidden;
}

.geocode-container input {
    border-color: #aaa;
}

.geometry-editing-notifications {
    position: absolute;
    top: 0px;
    left: 0px;
    z-index: 2;
    width: -webkit-calc(100% - 55px);
    width: -moz-calc(100% - 55px);
    width: 100%;
    opacity: .85;
}

.notifications-minimized {
    width: auto;
}

.geometry-editing-notifications span.arrow {
    color: white;
    position: absolute;
    left: 10px;
    top: 15px;
}

.geometry-editing-notifications span.arrow:hover {
    cursor: pointer;
}

.alert-wrap>.alert>.media {
    padding-left: 5px;
}

.geocode-container.hide-geocoder {
    visibility: visible;
}

.relative {
    position: relative;
}

.text-center {
    text-align: center;
}

.map-widget-panel {
    position: absolute;
    top: 56px;
    width: 299px;
    height: 450px;
    overflow-y: auto;
    right: 10px;
    padding: 0px;
    box-shadow: none;
    background: transparent;
    border-top: 1px solid #ddd;
    /*transition: all .40s .15s ease;*/
    z-index: 10;
}

#map-widget-basemaps.panel.map-widget-panel {
    border-left: 1px solid #999;
    right: 11px;
}

#overlays-panel.panel.map-widget-panel {
    border-left: 1px solid #999;
    right: 11px;
}

.map-search-container,
.map-search-container div .map-widget-panel {
    height: calc(100vh - 100px);
}

.map-widget-panel.map-panel-inactive {
    visibility: hidden;
}

.map-widget-panel-title {
    height: 50px;
    width: 298px;
    padding: 8px;
    background: #fff;
    border-bottom: 1px solid #ddd;
}

.map-widget-panel-title h4 {
    font-weight: 400;
    color: #444;
}

.map-crud-container {
    top: 0px;
    height: 500px;
    background: #fbfbfb;
    border: 1px solid #bbb;
}

.map-search-container {
    background: #fbfbfb;
}

.map-report-header-container {
    height: 500px;
    background: #fbfbfb;
}

.plugin-main .map-report-header-container {
    height: 100%;
}

.plugin-main .row.widget-wrapper.report-header {
    padding: 0;
    margin: 0;
}

.expanded-edit-map {
    position: fixed;
    border-width: 0px;
    top: 0px;
    left: 50px;
    bottom: 0px;
    right: 0px;
    height: auto;
}

.map-search-container.expanded-edit-map {
    top: 51px;
}

.expanded-buttons {
    z-index: 1000;
    position: absolute;
    top: 5px;
    right: 315px;
    transition-duration: .3s;
    background: #f2b251;
    width: 213px;
    height: 40px;
}

.effect>.install-buttons.expanded-buttons {
    position: absolute;
    top: -130px;
    right: 250px;
}

.map-search-container.expanded-map {
    margin-top: -25px;
    margin-right: -15px;
}

.report-header .expanded-map {
    margin-top: 0px;
    margin-right: 0px;
}

.ui-sortable div div .expanded-map {
    margin-top: 0px;
    margin-left: 0px;
    margin-right: 0px;
}

.map-widget-toolbar {
    position: absolute;
    background: #fff;
    width: 298px;
    height: 50px;
    right: 11px;
    top: 6px;
    display: table-cell;
    border-top: 1px solid #999;
    z-index: 10;
}

#mainnav-container {
    z-index: 15;
}

#navbar {
    z-index: 16;
}

.map-widget-icon {
    color: rgba(255, 255, 255, 1);
    opacity: 1.0;
}

.map-widget-toolbar-list {
    list-style: none;
    padding-left: 0px;
    display: inline-block;
    width: 250px;
}

.map-widget-toolbar-item {
    padding: 5px 10px 5px 10px;
    font-size: 15px;
    height: 50px;
    color: #777;
    vertical-align: middle;
    text-align: left;
    display: table-cell;
}

.map-widget-toolbar-item:hover {
    cursor: pointer;
    color: #444;
}

.map-widget-toolbar-item.active {
    color: #444;
}

.map-widget-toolbar-item.active:focus {
    color: #444;
}

.map-widget-toolbar-item.active:active {
    color: #444;
}

.map-widget-icon {
    color: #888;
}

li.active .map-widget-icon {
    color: #444;
}

a#close-map-tools.map-widget-icon {
    position: absolute;
    right: 10px;
    top: 17px;
    font-size: 13px;
    color: steelblue;
}

.basemap-unselected {
    color: #ccc;
}

span.basemap-unselected {
    color: #aaa;
}

.map-widget-overlay-item {
    width: 298px;
    height: 50px;
    padding: 7px;
    background: #fafafa;
    border-bottom: 1px solid #ddd;
}

a#close-map-tools.map-widget-icon:hover {
    color: #311557;
}

.map-widget-overlay-item.selected {
    background: #fff;
}

.map-widget-overlay-item:hover {
    background: #fff;
    cursor: pointer;
}

.map-widget-overlay-item:hover div i {
    color: #666;
}

.map-widget-overlay-item:hover div a span {
    color: #454545;
}

.map-overlay-item-tools {
    position: absolute;
    top: 15px;
    right: 10px;
    padding: 0px 5px;
}

.overlay-toggle-icon {
    font-size: 17px;
}

#overlays-panel div .map-widget-overlay-item {
    background: #fff;
}

#overlays-panel div .overlay-invisible {
    background: #fafafa;
    border-bottom: 1px solid #ddd;
}

.show-tools {
    height: 100px;
    transition: all .40s ease;
}

.map-overlay-vis-toogle {
    position: absolute;
    top: 0px;
    left: 0px;
    width: 50px;
    height: 50px;
    padding-top: 13px;
    font-size: 19px;
    border-right: 1px solid #ddd;
    color: #666;
    vertical-align: middle;
    display: table-cell;
}

.map-overlay-item-tools-panel {
    position: absolute;
    top: 50px;
    left: 0px;
    height: 50px;
    width: 290px;
    padding: 12px 7px 7px 17px;
    font-size: 17px;
    color: #888;
    border-top: 1px solid #f4f4f4;
    border-bottom: 1px solid #ddd;
    /*transition: all .40s ease;*/
    display: none;
}

.overlay-tool-icon {
    padding-right: 3px;
}

.overlay-tool-group {
    float: right;
}

.map-overlay-name {
    position: absolute;
    top: 14px;
    left: 60px;
    width: 220px;
    font-size: 14px;
    white-space: nowrap;
    overflow: hidden;
    text-overflow: ellipsis;
}

.leaflet-draw-toolbar .active {
    background-color: #efefef;
}

.map-query-tool {
    display: flex;
    flex-direction: row;
    justify-content: left;
}

.map-query-tool-input {
    width: 140px;
    font-size: 14px;
    white-space: nowrap;
    overflow: hidden;
    text-overflow: ellipsis;
}

.map-query-tool-input.buffer {
    height: 40px;
}

.map-json-tool {
    position: absolute;
    height: 120px;
    top: 10px;
    left: 60px;
    width: 180px;
    font-size: 14px;
    white-space: nowrap;
    overflow: hidden;
    text-overflow: ellipsis;
}

.spatial-filter-container {
    padding: 10px 5px 15px 5px;
    margin-top: 45px;
    border-bottom: 1px solid #ddd;
}

.buffer-control {
    color: #4d627b;
    border: none;
    padding: 5px;
    padding-left: 12px;
    border-radius: 3px;
    margin-bottom: 5px;
}

.buffer-control h5 {
    font-size: 13px;
}

.buffer-input {
    width: 75px;
}

.map-tool-container {
    position: absolute;
    top: 75px;
    left: 30px;
    font-size: 14px;
    white-space: nowrap;
    overflow: hidden;
    text-overflow: ellipsis;
}

.map-tool-container.buffer {
    position: absolute;
    top: 0px;
    width: 220px;
}

.map-tool-container.buffer select {
    height: 28px;
    width: 75px;
}

.map-tool-item {
    background: #aaa;
}

.map-tool-item.geojson {
    padding: 1px;
    background: #aaa;
    color: #aaa;
}

.map-tool-item.xy {
    background: #fff;
    width: 220px;
    top: 0px;
}

.map-tool-item.xy.buffer {
    top: 44px;
}

.map-tool-item.xy .tool-header {
    padding-bottom: 10px;
    font-size: 15px;
    color: #555;
}

.map-tool-item.xy select {
    height: 24px;
    min-width: 195px;
    margin-bottom: 7px;
}

.map-tool-item.xy input {
    height: 28px;
    margin-bottom: 2px;
    padding: 5px;
}

a.clear-geojson-button {
    background-image: none;
    position: absolute;
    top: 7px;
    right: 15px;
    font-size: 12px;
    color: steelblue;
}

.xy a.clear-geojson-button {
    border-bottom: none;
    top: 7px;
    right: 15px;
    color: steelblue;
    font-size: 12px;
}

.xy a.clear-geojson-button:hover {
    cursor: pointer;
    color: #555;
}

a.clear-geojson-button.enabled {
    color: steelblue;
}

a.clear-geojson-button:hover {
    background-color: #fff;
    cursor: pointer;
}

.form-control.map-json-tool-input {
    width: 220px;
    height: 120px;
    font-size: 14px;
    white-space: nowrap;
    overflow: scroll;
    text-overflow: ellipsis;
}

.mapboxgl-canvas:focus {
    outline: none;
}

.map-widget-tool:nth-child(1) {
    padding-left: 0px;
    width: 50px;
}

.map-widget-tool.active {
    background: steelblue;
}

.mapboxgl-ctrl-top-left .mapboxgl-ctrl {
    visibility: hidden;
}

.mapboxgl-ctrl-geocoder--input {
    font-size: 13px;
}

.workbench-card-container .mapboxgl-ctrl-geocoder {
    margin-right: 90px;
}

.workbench-card-wrapper .mapboxgl-ctrl-top-left .mapboxgl-ctrl {
    visibility: visible;
}

.widget-wrapper .mapboxgl-map {
    z-index: 10;
    margin-bottom: -10px;
}

.map-overlay-item-tools-panel .noUi-base {
    background: #489EED;
    /*-webkit-transition: background 450ms;*/
    /*transition: background 450ms;*/
}

.map-overlay-item-tools-panel .noUi-horizontal {
    height: 10px;
}

.map-overlay-item-tools-panel .noUi-horizontal .noUi-handle {
    width: 20px;
    height: 20px;
    left: -9px;
    top: -6px;
}

.map-overlay-item-tools-panel .noUi-stacking .noUi-handle {
    z-index: 10;
}

.map-overlay-item-tools-panel .noUi-handle {
    border: 1px solid #e1e5ea;
    border-radius: 2px;
    background: #FFF;
    cursor: default;
    box-shadow: inset 0 0 1px #FFF, inset 0 1px 7px #EBEBEB, 0 3px 4px -3px #AAA;
}

.map-overlay-item-tools-panel .overlay-slider {
    width: 150px;
    margin-top: -5px;
}

.map-overlay-item-tools-panel .pips.noUi-horizontal {
    margin-bottom: 70px;
}

.map-thumbnail {
    padding-top: 5px;
}

.overlay-invisible .relative {
    background-color: #f8f8f8;
}

.overlay-invisible a {
    color: #999;
}

.overlay-invisible i {
    color: #999;
}

#overlays-panel .map-widget-panel-title:hover {
    cursor: pointer;
}

.noUi-target {
    position: relative;
    margin-top: 10px;
    margin-bottom: -12px;
}

.new-option-field input {
    display: inline;
    width: 90%;
}

.new-option-field i {
    padding-top: 10px;
}

.added-domain-option {
    padding-bottom: 4px;
}

.domain-container {
    width: 500px;
}

#widget-crud-settings div div .domain-container .domain-input {
    width: 254px;
}

#widget-crud-settings div div .domain-container {
    width: 270px;
}

.domain-input {
    height: 32px;
    margin-bottom: 5px;
    padding-left: 5px;
}

.domain-input-item {
    height: 32px;
    padding-left: 5px;
}

.domain-drag-handle {
    background: #f4f4f4;
    padding-left: 4px;
    padding-right: 1px;
    padding-top: 6px;
    padding-bottom: 6px;
    border: 1px solid #ddd;
    border-right-width: 0px;
}

.option-drag-handle {
    color: #999;
    cursor: move
}

.content-instructions {
    font-size: 13px;
    color: #8d8d8d;
    margin-top: -30px;
    line-height: 1.25;
    margin-bottom: 20px;
}


/* Function Manager Page */

.href-toolbar {
    text-align: center;
    margin-top: -10px;
    padding-bottom: 10px;
}

.href-button {
    color: #f4f4f4;
    font-size: 11px;
    padding: 5px 0px;
    /*margin: -5px 0px 15px 0px;*/
    background: #5393C8;
    border: 1px solid #1561A1;
    display: inline-block;
    width: 100%;
}

.href-button:hover {
    color: #fff;
    background: #1266AB;
}

.href-button:focus {
    color: #fff;
    background: #1266AB;
}


/* Hide "Full Screen" button for map tools widget in card manager */


/* End Disable "Full Screen" button for map tools widget in card manager */

.left-column-message {
    padding: 10px 15px;
    color: #777;
    font-size: 15px;
}

.library-container {
    padding: 0px;
    border-left: 1px solid #e8e8e8;
}

.library-header {
    display: flex;
    align-items: center;
    height: 40px;
    font-size: 15px;
    background: #f4f4f4;
    border-bottom: 1px solid #e4e4e4;
}

.library-find {
    margin-right: 25px;
    font-size: 15px;
    color: #999;
    width: 80px;
    border-right: 1px solid #ccc;
    display: block;
    text-align: center;
}

.library-grid {
    padding: 10px 15px;
}

.library-grid-title {
    font-weight: normal;
    font-size: 15px;
    display: inline-block;
}

.msm-designer-panel {
    width: 100%;
    background-color: #fff;
    overflow-y: auto;
}

.msm-locked-warning {
    height: 60px;
    background: #999;
    font-size: 14px;
    color: #fff;
    padding-left: 10px;
    position: relative;
    padding-top: 20px;
}

.msm-list-filter {
    display: flex;
    padding: 12px 10px 13px 65px;
}

.msm-list-filter-input {
    padding-left: 15px;
    width: 350px;
    height: 35px;
    position: relative;
}

.msm-list-filter-input .clear-node-search {
    top: 8px;
    right: 10px;
}

.msm-summary-panel {
    height: 100vh;
    background: #fff;
}

.msm-summary-panel #cards {
    background: #fafafa;
}


/* End Function Manager Page */

.category-header {
    display: flex;
    align-items: center;
    height: 50px;
    padding-left: 10px;
    font-size: 15px;
    background: #f4f4f4;
    border-bottom: 1px solid #e4e4e4;
}

.category-title {
    font-weight: normal;
    font-size: 15px;
    padding: 9px 15px;
    color: #999;
    display: inline-block;
}

.category-title.active {
    color: #123;
    background: #ddd;
    cursor: default;
}

.category-title:not(.active):hover {
    cursor: pointer;
    background: #ececec;
}

.carousel,
.carousel .item {
    height: 500px;
    text-align: center;
}

.carousel-caption {
    z-index: 10;
}

.carousel .container {
    width: auto;
}

.carousel-inner>.item>img {
    position: absolute;
    top: 0;
    left: 0;
    min-width: 100%;
    height: inherit;
    max-width: 100%;
    object-fit: contain;
}

.dz-img {
    object-fit: contain;
}

.dz-img-main {
    width: 100%;
    height: 100%;
}

.geocoder-results {
    max-height: 410px;
    width: 250px;
    margin-left: 0px;
    overflow-y: auto;
}

.geocoder-result-item {
    min-height: 40px;
    border: 1px solid #e2e2e2;
    border-top-width: 0px;
    background: #fbfbfb;
    padding: 10px;
    cursor: pointer;
}

.geocode-clear {
    position: absolute;
    right: 10px;
    top: 10px;
    cursor: pointer;
}

.focused-geocoder-result {
    background-color: #dbf1f5;
}

.selected-geocoder-result {
    font-weight: bold;
    background: #dbf1f5;
}

.hover-panel-small {}

.hover-feature-info {
    position: absolute;
    z-index: 1000;
    left: 35px;
    margin: 10px;
    width: 400px;
    padding: 0px;
    border: solid 1px #999;
    border-radius: 2px;
    box-shadow: 0 5px 15px rgba(0, 0, 0, 0.3);
    background-color: rgb(249, 249, 249);
    opacity: 0.9;
}

.hover-rr-node-info {
    z-index: 999999;
    margin: 10px;
    width: 300px;
    padding: 0px;
    border: solid 1px #999;
    border-radius: 2px;
    box-shadow: 0 5px 15px rgba(0, 0, 0, 0.3);
    background-color: rgb(249, 249, 249);
    display: flex;
    flex-direction: column;
}

.rr-fdg-details {
    display: flex;
    flex-direction: column;
}

.rr-fdg-details span {
    flex-direction: row;
}

.rr-number {
    font-weight: bold;
    padding-right: 5px
}

.rr-number.fdg {
    font-weight: bold;
    font-size: 22px;
    text-shadow: 0px 0px 0.08em #fff;
}

.rr-fdg-name {
    display: flex;
    flex-direction: row;
    padding: 5px;
    background-color: #fff;
    border-bottom-style: solid;
    border-color: #ddd;
    border-width: 1px;
}

.rr-fdg-model-name {
    display: flex;
    flex-direction: row;
    padding-top: 3px;
    background-color: #fff;
}

.rr-fdg-edge {
    padding-left: 25px;
    font-style: italic;
    padding-top: 3px;
    padding-bottom: 3px;
    border-bottom-style: solid;
    border-color: #ddd;
    border-width: 1px;
}

.related-node-details {
    display: flex;
    flex-direction: column;
}

#map-popup .hover-feature-title-bar {
    height: 60px;
    padding: 10px;
    border-bottom: 1px solid #25476A;
    border-top: none;
    border-right: none;
    border-left: none;
    max-width: 290px;
}

.hover-feature-title-bar {
    height: 40px;
    padding: 10px;
    background: #fff;
    border: 1px solid #ddd;
    border-bottom: 1px solid #ddd;
    max-width: 311px;
}

.mapboxgl-popup-content .hover-feature-title-bar {
    margin-bottom: 0px;
}

#map-popup .mapboxgl-popup-close-button {
    height: 61px !important;
    width: 61px;
    top: -1px;
    margin-right: -1px;
    padding-top: 7px;
    border-radius: 0px;
    font-size: 27px;
    background: #fafafa;
    color: #454545;
    border-left: 1px solid #ddd;
    border-bottom: 1px solid #25476A;
}

#map-popup .mapboxgl-popup-close-button:hover {
    background: #f4f4f4;
}

#map-popup .status-ok .mapboxgl-popup-close-button {
    background: #C4F267;
    border-left: 1px solid #7AB503;
}

#map-popup .status-ok .mapboxgl-popup-close-button:hover {
    background: #B3ED3F;
}

#map-popup .status-warning .mapboxgl-popup-close-button {
    background: #FFFF70;
    border-left: 1px solid #B9B900;
}

#map-popup .status-warning .mapboxgl-popup-close-button:hover {
    background: #D3D300;
}

#map-popup .status-late .mapboxgl-popup-close-button {
    background: #DA55A0;
    border-left: 1px solid #9F005A;
    color: #fff;
}

#map-popup .status-late .mapboxgl-popup-close-button:hover {
    background: #D02F8A;
}

.mapboxgl-popup-close-button {
    position: absolute;
    right: 0px;
    top: 0px;
    height: 40px;
    width: 40px;
    border: 1px solid #ddd;
    padding-bottom: 4px;
    cursor: pointer;
    background-color: #fafafa;
    color: #676767;
    font-size: 23px;
    font-weight: 600;
}

.mapboxgl-popup-close-button:hover {
    cursor: pointer;
    background-color: #f4f4f4;
    color: #454545;
    font-size: 23px;
    font-weight: 600;
}

#map-popup .hover-feature-title {
    height: 40px;
    text-align: center;
    white-space: inherit;
}

.hover-feature-title {
    font-size: 14px;
    font-weight: 500;
    max-width: 300px;
    color: #25476A;
    white-space: nowrap;
    overflow: hidden;
    text-overflow: ellipsis;
}

.hover-feature-nav-left {
    position: absolute;
    left: 0px;
    top: 0px;
    height: 40px;
    background: #fafafa;
    padding: 10px;
    border: 1px solid #ddd;
}

.hover-feature-nav-left.disabled {
    display: none;
}

.hover-feature-nav-right {
    position: absolute;
    right: 39px;
    top: 0px;
    height: 40px;
    background: #fafafa;
    padding: 10px;
    border: 1px solid #ddd;
}

.hover-feature-nav-right.disabled {
    display: none;
}

#map-popup .hover-feature-body {
    padding: 0px;
    border-left: none;
    border-right: none;
}

#map-popup img {
    width: 100%;
    height: auto;
    margin-top: -25px;
}

#map-popup .cons-stubs {
    padding: 10px 0px;
}

.hover-feature-body {
    padding: 10px 15px 15px 15px;
    width: 350px;
    border-left: 1px solid #ddd;
    border-right: 1px solid #ddd;
}

.hover-feature {
    font-size: 13px;
    color: #555;
    margin-bottom: 20px;
    overflow: hidden;
    text-overflow: ellipsis;
    display: -webkit-box;
    -webkit-box-orient: vertical;
    -webkit-line-clamp: 4;
    /* number of lines to show */
    line-height: 1.2em;
    /* fallback */
    max-height: 12em;
    min-height: 3em;
    /* fallback */
}

.hover-panel-dismiss {
    position: absolute;
    top: 10px;
    right: 10px;
    font-size: 19px;
}

.hover-feature-metadata {
    margin-bottom: -4px;
    color: #888;
}

.hover-feature-metadata span {
    color: steelblue;
}

.saved-search-container {
    padding: 5px;
    background: #fff;
}

.saved-search-grid {
    height: calc(100vh - 105px);
    width: 100%;
    min-height: 400px;
    overflow-y: scroll;
}

.ss-grid-item:last-child {
    margin-bottom: 40px;
}

.ss-grid-item {
    border: 1px solid #ddd;
    width: 224px;
    height: 164px;
    float: left;
    -webkit-transition: .6s all ease;
    -moz-transition: .6s all ease;
    -o-transition: .6s all ease;
    transition: .6s all ease;
    -webkit-background-size: cover;
    -moz-background-size: cover;
    -o-background-size: cover;
    background-size: cover;
    background-color: white;
    margin-bottom: -160px;
}

.search-caption-activeWrap {
    position: absolute;
    z-index: 2;
    height: 100%;
    width: 100%;
}

.search-caption-alignCenter {
    display: table;
    width: 100%;
    height: 100%;
}

.search-caption-body {
    display: table-cell;
    vertical-align: middle;
    text-align: center
}

.search-caption-activeWrap {
    z-index: 2;
    height: 100%;
    width: 100%;
}

.search-caption-alignCenter {
    display: table;
    width: 100%;
    height: 100%;
}

.search-caption-body {
    display: table-cell;
    vertical-align: middle;
    text-align: center
}

.search-query-link-captions {
    padding-left: 0;
    color: #123;
    font-size: 16px;
    font-weight: 600;
    letter-spacing: 1px;
    text-transform: uppercase;
    margin: 0 0 20px;
    list-style: none;
    text-align: center;
    cursor: pointer;
}

.search-query {
    padding-top: 15px;
    padding-bottom: 10px;
    margin-top: -20px;
    margin-left: 20px;
    margin-right: 30px;
    margin-bottom: 10px;
    background: rgba(250, 250, 250, 0.66);
}

a.search-query-link-captions:hover {
    font-weight: 600;
    color: #25476A;
}

a.search-query-link-captions:active {
    font-weight: 600;
    color: #fff;
}

a.search-query-link-captions:focus {
    font-weight: 600;
    color: #fff;
}

.search-query-desc {
    color: #444;
    font-size: 13px;
}

.search-results {
    -ms-flex: 0 0 400px;
    -webkit-flex: 0 0 400px;
    flex: 0 0 400px;
}

.search-inline-filters {
    /*display: flex;
        flex-direction: row;
        justify-content: right;*/
    margin-top: 10px;
    margin-left: -5px;
    margin-bottom: 5px;
}

.search-inline-filters div {
    padding-left: 2px;
    margin-bottom: 2px;
}

.qa-filter .resource-selector-button div .btn {
    padding: 2px 47px;
}

.resource-filter .resource-selector-button div .btn {
    padding: 2px 59px;
}

.search-control-container {
    -ms-flex: 0 0 400px;
    -webkit-flex: 0 0 400px;
    flex: 1 0 400px;
    margin-bottom: 0px;
    background-color: #fafafa;
    border-top: 1px solid #ddd;
    overflow-y: scroll;
    overflow-x: hidden;
    transition: all .5s;
    margin-top: inherit;
    z-index: 5;
}

.search-tools-container {
    background: #f4f4f4;
    border-bottom: 1px solid #ddd;
    height: 50px;
    width: 399px;
    padding: 4px 0px;
    margin-top: -1px;
    border-top: 1px solid #ddd;
}

.search-tools-container .clear-filter {
    margin-right: 5px;
}

.search-count-container {
    padding: 10px 5px 10px 10px;
    text-align-last: justify;
    height: 40px;
    display: inline-flex;
    justify-content: space-between;
    align-items: center;
}

.search-controls-container {
    display: inline-flex;
    float: right;
    padding: 4px 10px;
}

.search-title {
    font-size: 16px;
    font-weight: 500;
    margin-top: 0px;
    display: inline-block;
    margin-bottom: 0px;
}

.search-candidate-title,
.search-candidate-link {
    color: steelblue;
    padding-right: 7px;
}

.search-listing-footer a {
    margin-top: -5px;
    padding: 5px 5px;
}

.search-listing-footer a:focus {
    background: #d6d6d6;
    border-radius: 1px;
}

.search-control-container.slide {
    margin-left: -400px;
    transition: all .5s;
}

.search-results-panel {
    -webkit-flex-direction: column;
    -ms-flex-direction: column;
    flex-direction: column;
    max-width: 400px;
    border-right: solid 1px #dcdcdc;
}

.clear-filter {
    padding: 0px 9px !important;
    margin-top: 1px;
    height: 30px;
    border-radius: 2px;
    border: 1px solid #1ABA8E;
}

.search-listing-icon {
    transform: translate(0, -2px);
    font-size: 12px;
}

.search-footer {
    position: fixed;
    bottom: 0px;
    background: #f4f4f4;
    width: 449px;
    left: 0px;
    border-top: 1px solid #ddd;
    height: 50px;
}

.mainnav-lg .search-footer {
    left: 170px;
}

.search-footer .pagination {
    margin-top: 10px;
}

.pagination>li>a.disabled {
    cursor: default;
    color: rgb(160, 160, 160);
}

.pagination>li>a.disabled:hover,
.pagination>li>a.disabled:focus {
    border-color: #dcdcdc;
    box-shadow: none;
    background-color: transparent;
}

ul.pagination {
    font-size: 12px;
}

.map-filter-panel {
    /*margin-left: 10px;*/
    position: absolute;
    left: -5px;
    right: -15px;
    top: -22px;
    z-index: 1;
}

.arches-select2 .select2-choices .select2-search-field {
    height: 34px;
}

.select2-container-multi .select2-choices {
    min-height: 36px !important;
    z-index: 10;
}

.select2-container-multi .select2-choices .select2-search-field input {
    margin: 3px 10px;
}

.arches-select2 .select2-choices .select2-search-field input {
    margin-top: 3px;
}

.select2-container.select2-container-multi.select2-container-disabled.select2-container-disabled .select2-search-choice {
    color: #999;
}

.time-search-container {
    padding: 20px;
    background: #fff;
}

.time-search-container .calendar {
    display: block;
    width: inherit;
    padding-left: 5px;
    max-width: 152px;
}

.time-search-container #calendar {
    display: flex;
    flex-wrap: wrap;
}

.time-search-container #calendar .calendar .search-label {
    margin-top: 10px;
}

.hide-datepicker-time-option .bootstrap-datetimepicker-widget table td span {
    display: none;
}

.calendar.picker {
    max-width: 175px;
    min-width: 175px;
}

.dropdown-crud {
    right: 0px;
    padding-left: 15px;
    min-height: 500px;
    overflow-y: scroll;
}

.resource-selector-button {
    padding-bottom: 0px;
}

.search-results-container {
    padding: 10px 10px 60px 10px;
    bottom: 50px;
    overflow-y: scroll;
    width: 400px;
}

.calendar {
    display: table-cell;
    width: 180px;
    padding-left: 5px;
}

.calendar div .form-control[disabled] {
    background: #f7f7f7;
    border: 1px solid #ddd;
    color: #777;
}

.datepicker-inline {
    background: #fff;
    border-width: 0px;
}

.search-label {
    font-weight: 400;
    font-size: 15px;
    margin-bottom: 3px;
}

#calendar .chosen-container-single .chosen-single {
    height: 35px;
    padding-top: 8px;
}

#calendar .chosen-container-single .chosen-single div b:before {
    vertical-align: -70%;
}

.rr-display-toggle {
    width: 100px;
}

.rr-display-toggle>button {
    border-radius: 10px;
}

.rr-display-toggle.open-graph {
    right: 20px;
}

.related-resources-title {
    font-size: 19px;
    font-weight: 500;
}

.related-resources-relationship {}

.related-resources-relationship .dropdown-menu {
    left: auto;
    width: 600px;
}

.related-resources-delete {
    padding-right: 12px;
}

.selected-resource-list {
    position: absolute;
    top: 85px;
    right: 25px;
    left: 15px;
    padding: 5px;
    height: 100px;
    background: #f8f8f8;
    overflow-y: scroll;
}

.selected-resource {
    margin-left: 5px;
    margin-bottom: 3px;
}

.related-resources-crud-link {
    background: #ddd;
    border: 1px solid #ccc;
    height: 33px;
    padding: 5px 8px;
    margin-left: 15px;
}

.search-filter {
    transform: translate(0, -2px);
    font-size: 21px;
    padding: 6px;
    margin-top: -10px;
    color: #888;
    border: 1px solid transparent;
}

.search-filter.active {
    background: #f2f2f2;
    color: #555;
    border: 1px solid #ddd;
}

.search-filter:hover {
    cursor: pointer;
    background: #f2f2f2;
    color: #555;
    border: 1px solid #ddd;
}

.search-listing {
    width: 370px;
    background: #fff;
    border: 1px solid #ddd;
    margin-bottom: 10px;
}

.search-listing:hover {
    border: 1px solid steelblue;
}

.search-listing:active {
    border: 1px solid steelblue;
}

.search-listing.selected {
    border: 1px solid steelblue;
}

.search-listing-title {
    font-size: 15px;
    font-weight: 500;
    background: #fff;
    color: #666;
    margin-top: 0px;
    margin-bottom: 0px;
    padding: 10px 5px 0px 10px;
}

.search-listing-title.provisional-edits {
    font-size: 12px;
    color: #888;
}

.provisional-tile.qa-btn {
    float: right;
    margin-right: 30px;
    margin-top: 3px;
    font-weight: 500;
}

.provisional-tile.qa-btn:hover {
    cursor: pointer;
}

.selected-provisional-tile {
    border-color: #3B8DD5;
    z-index: 1;
    border-style: solid;
    border-width: 1px;
    padding-top: 5px;
    padding-left: 5px;
    padding-bottom: 3px;
}

.provisional-tile.icon {
    padding-left: 7px;
    font-size: 11px;
    color: #f1b202;
}

.provisional-tile.icon.submitted {
    color: green;
}

.provisional-tile.icon.authoritative {
    padding-left: 7px;
    font-size: 11px;
    color: #ccc;
}

.search-listing-body {
    height: 4.6em;
    font-size: 12px;
    line-height: 1.35;
    color: #888;
    background: #fff;
    padding: 5px 10px;
    margin-bottom: 10px;
    overflow: hidden;
    text-overflow: ellipsis;
    display: -webkit-box;
    -webkit-box-orient: vertical;
    -webkit-line-clamp: 3;
    /* number of lines to show */
}

.search-listing-footer {
    height: 40px;
    font-size: 11px;
    padding: 10px 10px 0px 10px;
    background: #f5f5f5;
    border-top: 1px solid #ddd;
}

.time-wheel-wrap {
    width: 100%;
}

.filter-title {
    font-size: 17px;
    margin-top: 30px;
}

.time-search-container .filter-title:first-child {
    margin-top: 3px;
    margin-bottom: 15px;
}

.filter-title .pull-right {
    margin-top: -7px;
}

.title-underline {
    margin: 3px 0px;
    background: #ddd;
}

.time-wheel-title {
    margin-top: 20px;
    font-size: 17px;
    font-weight: 400;
}

.time-wheel-instructions {
    font-size: 12px;
    color: #777;
}

.time-wheel-wrap .sequence {
    font-size: 14px;
    color: #25476A;
    font-weight: 600;
    position: absolute;
}

.time-wheel-wrap .sequence text {
    font-weight: 600;
    fill: #123;
}

.time-wheel-wrap .chart {
    position: relative;
    margin-top: 60px;
    margin-left: 0px;
}

.time-wheel-wrap .chart path {
    cursor: pointer;
    stroke: #fff;
    stroke-width: 0.5px;
}

.time-wheel-wrap .trail {
    height: 30px;
}

.time-wheel-wrap .explanation {
    position: absolute;
    top: 260px;
    left: 305px;
    width: 140px;
    text-align: center;
    color: #666;
    z-index: 1;
}

.time-wheel-wrap .percentage {
    font-size: 2.5em;
}

table.table.dataTable {
    margin-bottom: 0;
}

.arches-related-resource-panel {
    position: absolute;
    top: 50px;
    right: 0;
    left: 0;
    z-index: 1;
}

.related-resource-management {
    display: flex;
    justify-content: space-between;
}

.related-resources-header {
    display: flex;
    justify-content: space-between;
    position: relative;
    top: 0;
    margin-top: 15px;
    height: 40px;
    margin-bottom: 35px;
    width: 100%;
    z-index: 2;
}

.tab-pane.active .related-resources-header {
    display: none;
}

.related-resources-header .editor-elements {
    display: flex;
    justify-content: space-between;
    position: relative;
    top: 0;
    margin-top: 0px;
    height: 35px;
    width: 100%;
    z-index: 2;
}

.related-resources-header .editor-elements h2 {
    font-size: 16px;
    margin-top: 0px;
    margin-bottom: 5px;
}

.related-resources-header .editor-elements h3 {
    font-size: 13px;
    margin-top: 0px;
    margin-bottom: 5px;
}


.related-resources-header .btn-group>.btn:hover {
    z-index: 0;
}

.related-resources-header.open-graph {
    width: calc(100% - 245px);
}

.root-node-label {
    stroke: #999;
    /*#3275b1;*/
    font-size: 32px;
    font-weight: 900;
    fill: #fcfcfc;
    /*#fdfdfd; */
    opacity: 1;
    text-anchor: middle;
    pointer-events: none;
}

.map-preview-panel {
    padding-top: 5px;
}

.service-buttons-heading {
    position: absolute;
    top: -3px;
    right: 10px;
}

.basemap-preview-panel {
    padding-top: 5px;
    padding-left: 7.5px;
}

.map-service-container {
    padding: 10px;
}

.map-service-manage-buttons {
    position: absolute;
    top: 10px;
    right: 60px;
}

.basemap-preview-panel .map-service-manage-buttons {
    right: 60px;
}

.resource-service-buttons-heading {
    position: absolute;
    top: -60px;
    right: 10px;
}

.map-service-preview {
    background: #f4f4f4;
    border: 1px solid #ddd;
    height: 250px;
}

.map-service-tab-content {
    min-height: 250px;
}

.advanced-map-style-switch {
    margin-top: -45px;
    margin-right: 10px;
    margin-bottom: 10px;
}

.service-url {
    font-size: 12px;
    color: #999;
}

.service-switch-shim {
    margin-top: 8px;
}

.config-title {
    font-weight: normal;
    padding: 0 20px 0 0px;
    margin-top: 10px;
    font-size: 1.216em;
    line-height: 40px;
    white-space: nowrap;
    overflow: hidden;
    text-overflow: ellipsis;
}

.config-title-tab {
    font-weight: normal;
    padding: 0 20px 0 0px;
    margin-top: 10px;
    font-size: 1.15em;
    line-height: 40px;
    white-space: nowrap;
    overflow: hidden;
    text-overflow: ellipsis;
}

.advanced-style-panel {
    margin-right: 0px;
    margin-left: 0px;
    margin-top: 5px;
    margin-bottom: 10px;
}

.map-style-panel-body {
    padding-bottom: 5px;
}

.simple-style-panel {
    margin-top: -15px;
}

.map-service-nav-tabs {
    background: #f6f6f6;
}

.service-widget-container {
    padding: 0px 15px 10px 15px;
    margin-top: -10px;
}

.dropdown-shim {
    margin-top: 10px;
}

.style-title {
    font-weight: 600;
    color: #666;
}

.col-divider {
    border-right: 1px solid #eee;
}

.map-server-instructions {
    padding: 0px 10px 20px 10px;
    color: #808080;
}

.map-server-basemap-button {
    position: absolute;
    z-index: 10;
    right: 10px;
    top: 5px;
    background: rgba(255, 255, 255, 0.88);
}

.map-service-tabs {
    border: 1px solid #ddd;
    background: #f9f9f9;
    margin-bottom: 0px;
}

.hover-feature-loading {
    padding: 25px;
    font-size: 16px;
}


/**********
*  Axes
*/

.axis path {
    fill: none;
    stroke: #000;
    stroke-opacity: .75;
    shape-rendering: crispEdges;
}

.axis path.domain {
    stroke-opacity: .75;
}

.axis line {
    fill: none;
    stroke: #000;
    stroke-opacity: .25;
    shape-rendering: crispEdges;
}

.axis line.zero {
    stroke-opacity: .75;
}


/**********
*  Line chart
*/

.point-paths path {
    /*
  fill: #eee;
  stroke: #aaa;
  */
    stroke-opacity: 0;
    fill-opacity: 0;
}

.lines path {
    fill: none;
    stroke-width: 1.5px;
    stroke-linecap: round;
    transition: stroke-width 250ms linear;
    -moz-transition: stroke-width 250ms linear;
    -webkit-transition: stroke-width 250ms linear;
    transition-delay: 250ms;
    -moz-transition-delay: 250ms;
    -webkit-transition-delay: 250ms;
}

.line.hover path {
    stroke-width: 6px;
}

.lines .point {
    transition: stroke-width 250ms linear;
    -moz-transition: stroke-width 250ms linear;
    -webkit-transition: stroke-width 250ms linear;
}

.lines .point.hover {
    stroke-width: 20px;
    stroke-opacity: .5;
}

.hover-feature-body .row.widget-wrapper {
    margin-right: 0;
    padding-left: 0;
    padding-right: 0;
}

.hover-feature-body .row.widget-wrapper .col-xs-12 {
    padding: 0;
}

.hover-feature-body .row.widget-wrapper label {
    display: none;
}

#map-popup .hover-feature-footer {
    position: relative;
    padding-left: 20px;
    bottom: 15px;
    left: 0px;
    border-left: 0px solid transparent;
    border-right: 0px solid transparent;
    width: 350px;
    background: #f4f4f4;
    font-size: 14px;
}

.hover-feature-footer {
    height: 50px;
    border-top: 1px solid #ddd;
    border-left: 1px solid #ddd;
    border-right: 1px solid #ddd;
    background: #f8f8f8;
    padding: 10px;
    padding-top: 15px;
}

.hover-feature-footer a {
    color: steelblue;
    font-weight: 500;
    padding-right: 10px;
}

.search-attribute-widget {
    display: inline-block;
    margin: 7px 8px;
}

.search-dropdown {
    /*max-height: 36px;*/
}

.search-toolbar {
    display: -webkit-flex;
    display: flex;
    width: 100%;
    height: 51px;
    background: #f4f4f4;
    border-bottom: solid 1px #bbd1ea;
}

.search-type-btn-panel {
    height: 50px;
    background: #f2f2f2;
    margin-left: 4px;
}

.search-type-btn.relative:hover {
    background: #fff;
    color: #25476A;
}

.search-type-btn.relative:active {
    border-style: solid;
    border-top: 0px solid #BBD1EA;
    border-bottom: 0px solid transparent;
}

.search-type-btn.relative.active {
    background: #fff;
    color: #25476A;
    border-bottom: 1px solid #fff;
    cursor: default;
}

.search-type-btn {
    height: 50px;
    padding: 0px;
    font-size: 12px;
    font-weight: 600;
    color: #888;
    min-width: 150px;
    border-color: #BBD1EA;
    border-top: none;
    border-right: 1px solid;
    background: #F7F9FB;
    z-index: 1000;
    margin-left: -5px;
    border-width: 1px;
    border-bottom: none;
    border-right: 1px solid #BBD1EA;
}

.term-search-btn {
    font-weight: 700;
    font-size: 13px;
    height: 30px;
    padding-left: 0px;
    border: none;
}

.resource_search_widget_dropdown ul .select2-disabled {
    background: #eee;
    height: 35px;
}

.resource_search_widget_dropdown ul .select2-disabled .group {
    padding: 0px;
    border-top: 1px solid #C1D4F3;
    width: 383px;
}

.resource_search_widget_dropdown ul .select2-disabled div span span button {
    width: 195px;
    height: 35px;
}

.resource_search_widget_dropdown ul .select2-disabled div span span button.active {
    background: #8EAFE3;
}

.resource_search_widget_dropdown ul .select2-disabled div span span button.term-search-btn:not(.active) {
    background: #BBD1EA;
    color: #658CC9;
}

.resource_search_widget_dropdown ul .select2-disabled div span span button:not(.active):hover {
    background: #B9D0F4;
    color: #4330A4;
}

.resource_search_widget_dropdown ul .select2-disabled div span span button:first-child {
    border-right: 1px solid steelblue;
}

.resource_search_widget_dropdown .select2-results {
    background: #fdfdfd;
    z-index: 10;
    margin-top: 0px;
    border-top: 1px solid steelblue;
}

.resource_search_widget_dropdown.select2-drop-active {
    border-color: steelblue;
}

.resource_search_widget_dropdown ul li:not(.select2-no-results) {
    color: #0A449F;
}

.resource_search_widget_dropdown ul .select2-highlighted {
    background: #E5EFFD;
}

.term-search-btn.active {
    color: #4330A4;
}

.search-type-btn i {
    font-size: 15px;
}

.search-type-btn p {
    padding-top: 5px;
}

.search-type-btn-popup-panel {
    margin-top: 0px;
    display: inline-block;
    flex-direction: row;
    position: absolute;
    right: 0px;
}

.popup-panel-row {
    display: inline-flex;
}

.search-type-btn-popup {
    height: 50px;
    width: 50px;
    padding: 0px;
    font-size: 12px;
    font-weight: 600;
    color: #888;
    border-color: #BBD1EA;
    border-top: none;
    border-bottom: none;
    border-right: none;
    background: #F7F9FB;
    border-width: 1px;
    z-index: 1000;
}

.search-export {
    padding: 5px 15px;
}

.search-export .parameters {
    display: inline-flex;
    justify-content: space-around;
}

.search-export .precision {
    width: 75px;
}

.search-export .instruction {
    font-size: 15px;
}

.search-export .instruction h2 {
    font-size: 15px;
    margin-top: 5px;
}

.search-export .instruction h4 {
    font-size: 13px;
    padding-left: 15px;
    color: #888;
    font-weight: 400;
    margin-top: -5px;
}

.search-export .parameter {
    padding: 0px 15px;
    margin-bottom: 20px;
}

.search-export.download {
    padding: 12px;
}

.download-message {
    padding: 0px 15px;
    font-size: 14px;
}

.search-type-btn-popup.relative:hover {
    background: #fff;
    color: #25476A;
}

.search-type-btn-popup.relative:active {
    border-style: solid;
    border-right: 0px solid #BBD1EA;
    border-top: 0px solid #BBD1EA;
    border-bottom: 0px solid #BBD1EA;
}

.search-type-btn-popup.relative.active {
    background: #fff;
    color: #25476A;
    border-bottom: 1px solid #fff;
    height: 51px;
    line-height: 1;
}

.search-popup-panel {
    position: absolute;
    top: 0;
    right: 0px;
    z-index: 900;
    background-color: #fff;
    width: 400px;
    height: calc(100vh - 100px);
    border-left: solid 1px #dcdcdc;
}

.rr-splash-img-container .fa {
    font-size: 42px;
    margin: 8px 5px;
    color: steelblue;
}

.search-popup-panel .tab-pane.active div.saved-search-container div .rr-splash .rr-splash-img-container {
    height: 50px;
    width: 50px;
}

.search-popup-panel .tab-pane.active div.saved-search-container div .rr-splash .rr-splash-title {
    font-size: 24px;
    margin-bottom: 20px;
}

.search-popup-panel .tab-pane.active div.saved-search-container div .rr-splash .rr-splash-img-container .rr-splash-img {
    height: 325%;
    margin-top: -13px;
    margin-left: -8px;
}

.facets-container {
    position: absolute;
    width: 275px;
    right: 0px;
    border-left: 1px solid #ddd;
}

.facets-search-container {
    position: absolute;
    width: calc(100% - 275px);
    height: calc(100vh - 115px);
    overflow-y: auto;
    padding: 2px;
    background: white;
    border-right: 0.5px #e0e0e0 solid;
}

.faceted-search-card-container {
    border: 1px solid #ddd;
    padding: 20px;
    margin: 15px;
    background: #f9f9f9;
}

.search-facets {
    height: calc(100vh - 115px);
    overflow-y: auto;
    background: #f8f8f8;
    border-right: 1px solid #ddd;
}

.list-group.search-facets {
    margin: 0;
}

.search-facet-item {
    position: relative;
    display: block;
    padding: 10px 15px;
    margin-bottom: -1px;
    background-color: #fff;
    border: 1px solid #ddd;
    border-right-width: 0px;
    border-left-width: 0px;
}

.search-facet-item:first-of-type {
    border-top-width: 0px;
}

a.search-facet-item:not(.active):hover {
    cursor: pointer;
}

a.search-facet-item:hover,
a.search-facet-item:focus {
    background-color: #f8f8f8;
}

.search-facet-item.header {
    background: #e4e4e4;
}

div.search-facet-item.disabled {
    border-bottom: 1px solid #ddd;
    margin-bottom: 1px;
    padding-left: 10px;
    padding-right: 10px;
}

.search-facet-item-heading {
    font-weight: 400;
    font-size: 13px;
}

.search-facet-item.header input {
    border-color: #bbb;
}

a.search-facet-item .search-facet-item-heading {
    color: #666;
}

a.search-facet-item {
    color: #777;
}

.search-facet-item.disabled {
    background: #f6f6f6;
    color: #666;
    cursor: default;
}

a.search-facet-item.disabled {
    cursor: default;
}

.facet-name {
    font-size: 15px;
    color: #333;
}

.facet-search-criteria {
    position: relative;
    padding: 10px 0px 0px 0px;
}

.facet-search-button {
    padding: 10px;
}

.facet-btn-group {
    display: block;
    margin: 10px 15px 50px 15px;
}

.facet-btn {
    width: 50%;
    height: 40px;
}

.facet-btn:focus,
.facet-btn.selected {
    background: #ee9818;
}

.facet-label {
    margin-left: 5px;
    margin-bottom: 5px;
}

.facet-body {
    padding-top: 5px;
    padding-bottom: 45px;
    margin-left: 10px;
}

.facet-body .col-md-4.col-lg-3 {
    padding-right: 5px;

}

.facet-body div div .select2-container {
    border: none;
}

.facet-body .chosen-container-single .chosen-single {
    height: 36px;
}

.related-resources-header .resource-instance-wrapper {
    padding: 0;
}

#widget-crud-settings div.row.widget-wrapper {
    padding-left: 0px;
    padding-right: 0px;
    margin-right: -5px;
    margin-left: -5px;
}

#widget-crud-settings div.row.widget-wrapper div div .select2-container {
    height: 32px;
}

.resource-instance-search .row.widget-wrapper {
    padding-top: 0;
    padding-left: 0;
    padding-right: 0;
    margin-left: 0;
    margin-right: 0;
}

.print-map {
    display: none;
}

.hidden-map {
    overflow: hidden;
    height: 0;
    width: 0;
    position: fixed;
}

.print-map-container {
    width: 576px;
    height: 360px;
}

.default-message {
    font-size: 13px;
    padding-top: 5px;
    color: #777;
}

.mobile-project-manager-editor div.title-block-title {
    width: 255px;
    height: 95px;
}

.mobile-project-manager-editor .library-card:first-child {
    margin-top: -5px;
}

.mobile-project-manager-editor .library-card {
    margin-left: -5px;
    background: #fff;
}

.mobile-project-manager-editor .library-card:hover {
    background: #fafafa;
}

.mobile-project-manager-editor .card-nav-container {
    margin-bottom: 0;
}

.mobile-project-manager-editor .layer-list {
    background: transparent;
    border-top: 0px;
    padding-top: 5px;
}

.mpm-project-card {
    width: 200px;
    position: absolute;
    left: 10px;
    top: 10px;
    white-space: nowrap;
    overflow: hidden;
    text-overflow: ellipsis;
    font-size: 14px;
}

.mpm-project-name {
    width: 220px;
    white-space: nowrap;
    overflow: hidden;
    text-overflow: ellipsis;
    font-size: 15px;
}

.mpm-card {
    min-height: 550px;
    background: #fff;
}

.mpm-card-content {
    margin: 0px;
    border-bottom: 1px solid #ddd;
    padding: 50px 25px 50px 25px;
    background: #f9f9f9;
}

.mpm-card-content.mpm-crud-section {
    background: #fff;
    padding-left: 40px;
}

.mpm-card-content.selection-page {
    border-bottom: transparent;
}

.mpm-card-content.active-survey {
    background: #fafafa;
}

.active-survey .msm-survey-message {
    color: #888;
}

.msm-summary-panel .selection-page {
    height: 100vh;
}

.mpm-group-panel-header {
    padding: 10px 20px;
    background: #fcfcfc;
}

.msm-group-label {
    font-size: 15px;
    color: #454545;
    font-weight: 600;
}

.mpm-group-panel-header h4 {
    margin-bottom: 5px;
    margin-top: 0px;
}

.msm-filter-panel {
    padding: 5px 0px;
    width: 100%;
    position: relative;
}

.mpm-group-panel-content {
    padding: 0px 25px 20px 25px;
}

.mpm-user-panel-content {
    padding: 0px 25px 20px 20px;
    margin-top: -5px;
}

.mpm-group-panel-content .account-label {
    font-weight: 600;
}

.mpm-group-panel-content.list {
    border-top: solid 0px #ccc;
    padding: 0px;
}

.mpm-card-content .userrow {
    display: flex;
    padding: 5px;
    border-bottom: solid 1px #ccc;
}

.mpm-card-content .userrow:hover {
    font-weight: 600;
}

.mpm-card-content .userrow.selected {
    font-weight: 400;
}

.msm-user-account-item {
    background: #fff;
    height: 40px;
    padding: 10px 15px;
    border: transparent;
    border-bottom: 1px solid #ddd;
    border-left: 3px solid #fff;
}

.msm-user-account-item:nth-child(even) {
    background: #fafafa;
    border-left: 3px solid #fafafa;
}

.msm-user-account-item:hover {
    cursor: pointer;
    /*background: #F5FAFE;*/
    border-left: 3px solid steelblue;
}

.msm-user-account-item.selected {
    background: #F6F6FF;
    border-left: 3px solid steelblue;
    cursor: default;
}

.msm-user-account-item.checkbox {
    margin: 0px;
}

.msm-filter-tools-panel {
    margin-top: 10px;
}

.mpm-card-content.group-page {
    padding: 0;
}

.mpm-card-content .title {
    font-size: 22px;
    font-weight: 525;
    text-align: center;
    padding: 10px;
}

.msm-identity-filter {
    width: 100%;
    flex: 1;
}

.msm-user-account-panel {
    border-top: 1px solid #ddd;
    height: 600px;
    background: #fafafa;
}

.msm-account-listing-panel {
    display: flex;
    flex-direction: column;
    flex: 1;
    background: #fff;
}

.msm-account-summary-panel {
    display: flex;
    flex-direction: column;
    background: #fcfcfc;
    flex: 1;
    border-left: solid 1px #ccc;
}

.msm-icon-wrap {
    height: 60px;
    width: 60px;
    border-radius: 50%;
    border: 1px solid #7080CB;
    color: #7080CB;
    background: #E1EAFC;
    font-size: 28px;
    padding-top: 14px;
    padding-left: 2px;
}

.model-selection .msm-icon-wrap {
    background: #fff;
    color: steelblue;
    padding-top: 15px;
    border: 1px solid steelblue;
}

.active-survey .msm-icon-wrap {
    background: #77DAD3;
    color: #29b2a6;
    padding-top: 15px;
    padding-left: 2px;
    border: 1px solid #26a69a;
}

.incomplete .msm-icon-wrap {
    background: #FFD264;
    color: #B88406;
    padding-top: 13px;
    padding-left: 2px;
    border: 1px solid #B88406;
}

.incomplete.active-survey .msm-icon-wrap {
    background: #F799B9;
    color: #DF2E6A;
    padding-top: 13px;
    padding-left: 2px;
    border: 1px solid #DF2E6A;
}

a.filter-tools {
    margin-left: 0px;
    padding: 3px 6px;
    color: #888;
    font-size: 12px;
}

a.filter-tools:hover {
    cursor: pointer;
    background: #ddd;
    color: #454545;
}

.mpm-card-content .description {
    font-size: 14px;
    text-align: center;
    margin: 15px 100px 15px 100px;
}

.mpm-resource-selection {
    display: flex;
    flex-direction: column;
    align-items: center;
    padding: 15px;
}

.mpm-resource-selection .resource-dropdown {
    width: 80%;
}

.account-wrapper {
    padding-top: 0px;
}

.msm-data-selection .form-text.form-checkbox:not(.btn),
.form-text.form-radio:not(.btn) {
    margin-top: 1px;
}

.resource-grid-main.mpm-manager {
    height: 100%;
    padding-top: 20px;
    padding-left: 20px;
}

.resource-grid-tools-container.mpm-manager {
    display: flex;
    flex-direction: column;
}

.resource-grid-main-container.mpm {
    background: none;
}

.grid.mpm {
    margin-left: 0;
    margin-right: 0;
    width: 100%;
    max-width: none;
}

.list-filter.mpm {
    background-color: #f4f4f4;
    margin-bottom: 0;
}

.mpm-subtitle {
    position: relative;
    left: 55px;
    top: -45px;
    color: #999;
    font-size: 12px;
    width: 500px;
    white-space: nowrap;
    overflow: hidden;
    text-overflow: ellipsis;
}

.mpm-list {
    display: flex;
    flex-direction: column;
    align-items: center;
}

.mpm-summary-panel {
    background: #fff;
    padding: 0px 40px;
    margin-top: -60px;
    margin-left: 0px;
    border-top: 1px solid #ddd;
    margin-right: 0px;
}

.map-search-container div .map-widget-panel {
    height: calc(100vh - 110px);
}

.resource-grid-item.mpm-manager:hover {
    /*background-color: #f5f5f5;*/
    border-radius: 3px;
    color: #000;
}

.resource-grid-main.mpm-manager .mpm-title {
    font-weight: 400;
    color: #454545;
    font-size: 1.416em;
    position: relative;
    left: 55px;
    top: -45px;
}

.mpm-manager .resource-grid-icon {
    margin-top: -2px;
    font-size: 19px;
}

.report-image-grid.mpm {
    overflow-y: auto;
    overflow-x: hidden;
}

.nav-tabs li a.graph-designer-tab {
    padding: 15px 10px 15px 10px;
}

.graph-selector-panel {
    height: 60px;
}

.graph-selector {
    width: 350px;
    margin-right: 10px;
}

.graph-designer-tab-container {
    background: #C9D4E1;
    font-weight: 600;
}

.graph-designer-tab-container .nav-tabs>li.active>a {
    background: #ecf0f5;
    border: 1px solid #f4f4f4;
}

.graph-designer-tab-container .nav-tabs>li:not(.active)>a {
    color: #777;
}

.graph-designer-tab-container .nav-tabs>li:not(.active)>a:hover {
    cursor: pointer;
    color: #666;
    background: #ecf0f5;
}

.viewstate-btn {
    width: 100px;
    height: 30px;
    padding-top: 3px;
    background: #fcfcfc;
}

.btn-group-toggle .viewstate-btn {
    border-radius: 2px 0px 0px 2px;
}

.btn-group-toggle .viewstate-btn:nth-child(2) {
    margin-left: -1px;
    border-radius: 0px 2px 2px 0px;
}

.viewstate-btn.active {
    background-color: #9490EE;
    color: #fff;
    font-weight: 600;
    cursor: default;
}

.viewstate-btn:not(.active):hover {
    background: #f4f4f4;
}

#identities-card .library-card:not(.selected-card) {
    border-left: 1px solid transparent;
}

.user-survey .project-status {
    position: absolute;
    right: 10px;
    top: 10px;
}

.mobile-project-manager-editor .tab-content {
    padding: 1px;
}

.mobile-designer-title {
    font-size: 1.6em;
    padding-left: 15px;
    padding-top: 12px;
}

.msm-edit-buttons.mobile-project-category-header {
    left: 0;
    top: 15px;
    font-size: 17px;
    margin-left: 0px;
    padding-left: 15px;
}

.msm-tree {
    height: 100%;
}

.msm-basemap-subtitle {
    font-size: 13px;
    color: #888;
    padding-bottom: 10px;
}

.msm-location-card .row.widget-wrapper {
    padding-right: 0px;
    margin-left: 3px;
}

.msm-download-panel {
    padding-top: 5px;
    padding-left: 0px;
    padding-right: 0px;
}

#custom-download-panel {
    padding-top: 20px;
    padding-left: 15px;
}

.number-widget-report {
    display: flex;
    flex-direction: row;
    margin-bottom: 5px;
}

.number-prefix {
    padding-right: 1px;
}

.number-suffix {
    padding-left: 1px;
}

.report-title-bar {
    display: block;
}

.editor-report {
    background: white;
    width: 100%;
    overflow-y: auto;
    height: 100%;
}

.editor-report .rp-report-section {
    border-bottom: none;
    padding-bottom: 0;
}

.report-related-resources {
    padding: 0px 30px;
}

.report-related-resources .rp-card-section {
    margin-left: -15px;
}

.report-related-resources .rp-card-section .rp-report-container-tile {
    padding-top: 0px;
    padding-bottom: 10px;
    margin-top: -5px;
}

.editor-report .report-related-resources,
.editor-report .report-title-bar {
    display: none;
}

.mpm-selector-header {
    height: 55px;
    padding: 10px 5px;
    border-style: solid;
    border-width: 0.25px;
    border-color: #eee;
    background-color: #f4f4f4;
}

.mpm-selector-header-txt {
    padding: 10px;
    font-size: 13px;
}

.mpm-select-switch-label {
    color: #999;
    float: right;
    padding-right: 5px;
}

.mpm-manager .btn-rr {
    margin: -2px 0px 0px 0px;
}

.library-card.inactive {
    background: #f7f7f7;
}

.mpm-item-listing-header {
    font-size: 15px;
    padding-left: 10px;
    margin-top: 0px;
    color: #454545;
    font-weight: 500;
}

.mpm-survey-status-header {
    padding-left: 10px;
    margin-top: 0px;
    color: #454545;
    font-size: 24px;
    font-weight: 500;
    text-align: center;
}

.msm-survey-requirements-text {
    margin-top: 20px;
}

.msm-survey-status-text {
    margin-top: 0px;
    padding: 20px 0px 10px 0px;
}

.msm-survey-requirements-text+.msm-survey-status-text {
    padding-top: 0px;
}

.msm-survey-message {
    margin-top: 20px;
    font-size: 15px;
    color: #888;
}

.msm-survey-status-instructions {
    margin: 15px 20% 25px 20%;
    padding: 20px 10px 20px 10px;
    font-size: 15px;
    background: #FFC741;
    border: 1px solid #B88406;
    color: #fff;
    font-weight: 600;
    text-align: center;
    border-radius: 2px;
}

.msm-save-message {
    padding-top: 20px;
    font-size: 15px;
    color: #2A096E;
    text-align: center;
}

.msm-survey-status-instructions+.msm-save-message {
    padding-top: 0px;
}

.msm-survey-issues {
    padding-top: 5px;
    font-size: 15px;
    color: #888;
    list-style-type: none;
}

.msm-survey-status-instructions+.text-center .msm-survey-issues {
    padding-top: 0px;
}

.msm-report-section {
    padding: 40px 30px;
    background: #fefefe;
    border-bottom: 1px solid #ddd;
}

.msm-crud-section {
    padding: 40px 40px;
    min-height: 150px;
    background: #fff;
    border-bottom: 1px solid #ddd;
}

.msm-crud-section:last-child {
    border-bottom: transparent;
}

.msm-report-section.active {
    background: #fff;
}

.mpm-item-listing-header.data-panel {
    padding-left: 0px;
}

.msm-download-header {
    font-size: 15px;
    padding-left: 0px;
    margin-top: 30px;
    color: #454545;
    font-weight: 500;
}

.project-search-widget.mpm-item-listing {
    top: 0px;
    right: 0px;
}

.mpm-model-detail-panel {
    padding-left: 10px;
}

.mpm-node-detail-metadata {
    list-style: none;
    color: #777;
}

.mpm-activation-panel {
    padding: 0px;
}

.msm-settings-summary {
    height: 100%;
}

.msm-map-container {
    padding: 0px;
    height: 100vh;
    margin-left: -13px;
    margin-right: -20px;
    margin-top: -10px;
}

.msm-map-container .control-label {
    display: none;
}

.msm-map-container .widget-wrapper .mapboxgl-map {
    height: 100vh;
}

.msm-map-container .geometry-tools-container {
    top: 60px;
    left: 10px;
}

.msm-stats-panel {
    padding: 10px 5px;
    min-height: 80px;
    margin-top: -15px;
}

.msm-stat {
    color: #2d3c4b;
    font-size: 36px;
    margin-top: 2px;
}

.msm-stat-label {
    color: #999;
    font-size: 13px;
    margin-top: -5px;
}

.msm-stat-user {
    color: #2d3c4b;
    font-size: 18px;
    margin-top: 2px;
}

.msm-stat-user-panel {
    margin-top: 10px;
}

.msm-stat-time {}

.msm-stat-date {
    font-size: 17px;
    white-space: nowrap;
}

.profile-mpm-panel {
    margin-left: 20px;
    text-align: justify;
    overflow: hidden;
    font-family: 'Open Sans', 'Helvetica Neue', Helvetica, Arial, sans-serif;
    font-size: 13px;
    height: 0;
    transition: height 600ms ease-out;
}

.profile-mpm-panel.show-details {
    height: 400px;
}

.project-panel {
    width: 100%;
    border: 1px solid #3b8dd5;
    margin-bottom: 10px;
    display: flex;
    flex-direction: column;
    margin-top: 1px;
}

.project-panel.expired {
    background: #fcfcfc;
    border: 1px solid #ddd;
}

.project-panel-header {
    position: relative;
    height: 76px;
    padding-left: 10px;
    color: #2b425b;
    background: #fff;
    border-bottom: 1px solid #eee;
}

.project-panel.expired>.project-panel-header {
    color: #888;
}

.project-panel-title {
    font-size: 19px;
    float: left;
    font-weight: 500;
    padding-left: 10px;
    margin-top: 12px;
    width: 500px;
    height: 22px;
    text-align: left;
    white-space: nowrap;
    overflow: hidden;
    text-overflow: ellipsis;
}

.project-status {
    width: 70px;
    height: 28px;
    font-size: 13px;
    color: #777;
    padding: 3px;
    font-style: italic;
    text-align: center;
    background: #ddd;
}

.library-card .project-status {
    text-align: left;
}

.project-status.active {
    background: #8bc34a;
    color: #fff;
}

.project-metadata {
    position: absolute;
    top: 35px;
    right: 0px;
    list-style: none;
    font-size: 14px;
}

.msm-edit-buttons {
    position: absolute;
    top: 10px;
    right: 10px;
    list-style: none;
    font-size: 14px;
}

.project-metadata-item {
    display: inline-block;
    padding: 6px 10px 10px 10px;
    color: #758697;
}

.project-details {
    position: absolute;
    display: flex;
    flex-direction: row;
    top: 40px;
    font-size: 14px;
    margin-left: 10px;
}

.card-panel-body {
    /*height: 500px;
    overflow-y: scroll;*/
}

.node-value-select-tile {
    padding: 5px;
    font-size: 0.9em;
}

.selected-node-value {
    font-size: 1.3em;
}

.node-value-select-label {
    font-weight: bold;
}

.node-value-widget-ontology {
    padding: 15px 20px;
    background: #fafafa;
    border: 1px solid #ddd;
    border-radius: 2px;
}

.chosen-container-single .chosen-single {
    background: #fff;
    color: #4d627b;
    border: 1px solid #ddd;
    box-shadow: none;
    border-radius: 3px;
    display: block;
    height: 32px;
    line-height: 1.42857;
    overflow: hidden;
    padding: 6px 12px;
    white-space: nowrap;
}

.chosen-container-single .chosen-single div b {
    background-image: none !important;
}

.chosen-container-single .chosen-single .search-choice-close {
    top: 10px;
}

.chosen-container-single .chosen-single div b:before {
    border-bottom: 0 solid transparent;
    border-left: 5px solid transparent;
    border-right: 5px solid transparent;
    border-style: solid;
    border-width: 5px 4px 0;
    color: #4d627b;
    content: "";
    display: inline-block;
    height: 0;
    margin: 1em -2px;
    vertical-align: middle;
    width: 0;
}

.chosen-container .chosen-drop {
    background: #fff;
    border-color: currentcolor rgba(0, 0, 0, 0.09) rgba(0, 0, 0, 0.09);
    border-style: none solid solid;
    border-width: 0 1px 1px;
    border-radius: 3px;
}

.chosen-container .chosen-search {
    background: #fff;
}

.chosen-container-active.chosen-with-drop .chosen-single {
    background: #fff;
    border: 1px solid rgba(0, 0, 0, 0.09);
    border-bottom-left-radius: 0;
    border-bottom-right-radius: 0;
}

.chosen-container .chosen-results li.highlighted {
    background-color: #177bbb;
    background-image: none;
    color: #fff;
}

.chosen-container-multi .chosen-choices {
    background: #fff;
    color: #8f9ea6;
    border: 1px solid rgba(0, 0, 0, 0.09);
    box-shadow: none;
    border-radius: 3px;
    min-height: 32px;
}

.chosen-container-active .chosen-choices,
.chosen-container-single .chosen-search input[type="text"] {
    border: 1px solid rgba(0, 0, 0, 0.09);
}

.chosen-container-multi .chosen-choices li.search-choice {
    background-color: #177bbb;
    background-image: none;
    color: #fff;
    border: 0;
    border-radius: 2px;
    box-shadow: none;
    line-height: 16px
}

.chosen-container-multi .chosen-choices li.search-choice .search-choice-close::after,
.chosen-container-multi .chosen-choices li.search-choice .search-choice-close::before {
    box-shadow: 0 0 0 1px inset;
    content: "";
    left: 50%;
    position: absolute;
    top: 50%;
    transform: translate(-50%, -50%);
}

.chosen-container-multi .chosen-choices li.search-choice .search-choice-close::after {
    height: 0.8em;
    width: 2px;
}

.chosen-container-multi .chosen-choices li.search-choice .search-choice-close::before {
    height: 2px;
    width: 0.8em;
}

.chosen-container-multi .chosen-choices li.search-choice .search-choice-close {
    display: block;
    height: 1.5em;
    transform: rotate(45deg);
    width: 1em;
    color: #fff;
    font-size: inherit;
    top: 2px
}

.chosen-container .chosen-results li {
    padding: 8px 6px
}

ul.select2-choices {
    padding-right: 30px !important;
}

ul.select2-choices:after {
    content: "";
    position: absolute;
    right: 10px;
    top: 50%;
    transform: translateY(-50%);
    border-top: 5px solid #333;
    border-left: 5px solid transparent;
    border-right: 5px solid transparent;
}

.sidepanel-draggable {
    background-color: #f7f7f7;
    border-left: solid 1px gainsboro;
    border-right: solid 1px gainsboro;
    height: 100%;
    z-index: 3;
    font-size: 10px;
    display: flex;
    align-items: center;
}

.sidepanel-draggable div {
    cursor: col-resize;
    margin: 2px;
}

.sidepanel-draggable div i {
    display: block;
    color: rgb(190, 190, 190);
}

.left-panel-inner-container {
    height: 100%;
    min-width: 300px;
    display: flex;
    flex-direction: column;
}

.left-panel {
    flex: 0 0 300px;
    overflow: hidden;
    z-index: 3;
}

.left-panel-overflow {
    background: #ecf0f5;
    height: calc(100% - 75px);
    /* 75px is height of .jstree .header */
    overflow-y: auto;
    overflow-x: hidden;
}

.left-panel-overflow>* {
    background: inherit;
}

.main-panel {
    background-color: #ffffff;
    flex: 1
}

.rich-text {
    padding: 20px;
}

.jstree .rich-text {
    padding: 0px;
    display: inline;
}

.graph-designer .card-component {
    /*width: 100%;*/
    background-color: #fff;
}

.graph-designer .card-component .install-buttons {
    display: none;
}

.card-component {
    padding: 15px 25px 25px 25px;
    margin: 15px;
    background: #fff;
    border: 1px solid #ddd;
    border-radius: 3px;
}

.graph-designer .card-component-panel {
    overflow-y: scroll;
}

.card-component-panel {
    width: 100%;
    padding: 0px;
    border-radius: 3px;
    background-color: white;
}

.graph-designer .card-component-panel {
    background: #fafafa;
}

.card-component-panel h3 {
    color: #2f527a;
    font-size: 1.2em;
    font-weight: 400;
}

.card-component-panel h3.rr-splash-description {
    font-size: 16px;
    padding: 0px 20px;
    color: #888;
    margin: 0px;
}

.file-select .rr-splash-img {
    margin-top: 0px;
    margin-left: 2px;
    height: 90%;
}

.card-component-panel h4 {
    color: #2f527a;
    font-size: 15px;
    font-weight: 550;
}

.card-component-panel .card-component h4 {
    margin-top: 5px;
}

.card-component-panel .card-component .is-function-node {
    display: inline-block;
    background: #A2EAE2;
    color: #01766A;
    padding: 10px 15px;
    margin-bottom: 15px;
    font-size: 13px;
    font-weight: 600;
    margin-top: 5px;
    margin-bottom: 15px;
    border-radius: 2px;
}

.card-component-panel hr {
    border-color: #e9e9e9;
}

.card-component-panel h5 {
    color: #999;
    margin-top: 5px;
    margin-bottom: 5px;
}

.card-component-wrapper-editor {
    height: 100%;
    padding-bottom: 50px;
    overflow-y: auto;
    background: #fafafa;
}

.card-header {
    height: 50px;
    padding: 10px 20px;
    background: #25476a;
}

.card-header-title {
    margin-top: -15px;
}

.card-breadcrumbs,
.card-breadcrumbs a {
    color: #f1f1f1;
    margin-top: 17px;
    font-size: 17px;
}

.card-breadcrumbs span.dropdown.open .dropdown-menu>li>a {
    display: block;
    padding: 5px 20px;
    margin-top: 5px;
    clear: both;
    font-size: 13px;
    font-weight: 400;
    line-height: 1.1;
    color: #333;
    white-space: nowrap;
}

.card-breadcrumbs span.dropdown.open .dropdown-menu>li>a:hover {
    color: #fff;
}

.card-breadcrumbs a.toggle-tree {
    font-size: 13px;
}

.current-crumb {
    font-weight: 400;
}

.resource-editor-tree {
    height: calc(100vh - 125px);
    overflow-y: auto;
    overflow-x: hidden;
    background: #ecf0f5;
    padding-bottom: 50px;
}

a.jstree-anchor strong {
    font-weight: 500;
}

.expanded-nav {
    white-space: nowrap;
    overflow: hidden;
    text-overflow: ellipsis;
}

.add-new-tile {
    display: none;
}

.jstree-anchor:hover .add-new-tile,
.add-new-tile.jstree-clicked {
    display: inline;
}

a.jstree-anchor.disabled {
    color: #ccc;
}

a.jstree-anchor.permissions-widget {
    color: #bbb;
    cursor: default;
    pointer-events: none;
}

.jstree-default .card-designer-tree li {
    background-image: url("tree/32px.png");
    background-position: -292px -4px;
    background-repeat: repeat-y;
}

.jstree-default .card-designer-tree li.jstree-last,
.jstree-default .card-designer-tree .jstree-last>li {
    background: transparent;
}

.card-summary-section li {
    list-style: none;
}

.card-summary-section h4 {
    font-size: 1.1em;
}

.card-summary-section .card-summary {
    padding-bottom: 5px;
}

.card-summary-section.disabled h4 {
    color: #7a7a7a;
}

.card-summary-section.disabled a {
    cursor: default;
}

.card-summary-section .card-summary .card-summary-add {
    margin-left: 2px;
}

.card-summary-section .card-summary {
    margin-bottom: 10px;
}

.card-summary-section .tile-summary {
    padding: 2px;
}

.card-summary-section .tile-summary a {
    color: #6494cc;
}

.card-summary-section .tile-summary .tile-summary-label {
    font-weight: 600;
}

.card-summary-name {
    margin-bottom: 2px;
}

.tile-summary-item {
    padding-left: 5px;
}

.card-summary-section {
    padding: 20px 0 10px 0;
}

.btn-rr {
    background: #9490EE;
    color: #fff;
    border: 1px solid rgba(0, 0, 0, 0.09);
    margin: -10px 0px 30px 0px;
}

.btn-rr:hover {
    color: #fff;
}

.rr-splash {
    text-align: center;
    margin: 48px 45px 20px 45px;
    border: 1px solid #ddd;
    padding: 40px 30px;
    background: #f6f6f6;
    border-radius: 4px;
}

.rr-splash-title {
    color: #666;
    font-size: 28px;
    margin-bottom: 30px;
    margin-top: 25px;
}

.rr-splash-img-container {
    padding: 20px;
    background: #fff;
    border: 1px solid steelblue;
    display: inline-block;
}

.rr-splash-img {
    margin-top: 3px;
    margin-left: 2px;
    height: 90%;
}

.surveys {
    height: 72px;
    width: 72px;
}

.rr-splash-description {
    font-size: 15px;
    color: #999;
    font-weight: 500;
}

.rr-splash-description:last-child {
    margin-bottom: 80px;
}

.rr-splash-help-link {
    margin: 20px 0px 50px 0px;
    font-size: 28px;
    color: steelblue;
}

.rr-splash-help-link:hover {
    cursor: pointer;
}

.report-expander {
    cursor: pointer;
    padding-left: 6px;
    font-weight: bold;
    font-size: 18px;
}



.create-resource-instance-card-component .card-component {
    border: none;
}

.workbench-card-sidepanel .create-resource-instance-card-component {
    top: 75px;
}

.new-instance-model-name {
    font-size: 15px;
    font-weight: 600;
    color: #004577;
    width: 100%;
}

.create-instance-header {
    height: 50px;
    background: #f1f1f1;
    position: relative;
    border-bottom: 1px solid #ddd;
    padding: 15px;
    font-size: 15px;
}

.create-instance-menu-header {
    height: 50px;
    background: #ebebeb;
    position: relative;
    border-bottom: 1px solid #ddd;
    padding: 15px;
    font-size: 15px;
}

.create-instance-header .close-new-step {
    position: absolute;
    right: 10px;
    top: 5px;
}

.create-instance-header .close-new-step:hover {
    cursor: pointer;
}

.create-resource-instance-card-component .card-component {
    padding-top: 10px;
}

.indent {
    text-indent: 10px;
    padding-left: 10px;
}

.mapboxgl-popup-content {
    width: 350px;
    padding: 0px;
}

.mapboxgl-popup-content .hover-feature-footer {
    padding: 10px 15px;
    height: auto;
}

.tabbed-report-header {
    border-bottom: 1px solid #ddd;
}

.tabbed-report-header .workbench-card-wrapper {
    height: 500px;
}

.tabbed-report-mainpanel {
    top: 25px;
    width: calc(100% - 50px);
}

.tabbed-report-mainpanel-content {
    width: calc(100% - 50px);
}

.tabbed-report-mainpanel-title {
    padding: 5px 15px;
    font-size: 12px;
    border-bottom: 1px solid #ddd;
    background-color: rgb(237, 237, 237);
}

.tabbed-tile-value {
    padding-left: 0px;
}

.tabbed-report-tile-title {
    margin-bottom: 0;
    padding: 12px 5px 0 0;
}

.tabbed-report-sidepanel {
    width: 300px;
    margin: 0 25px;
    position: -webkit-sticky;
    position: sticky;
    top: 25px;
}

.tabbed-report-sidepanel .tabbed-report-sidepanel-content {
    border: 1px solid #ddd;
}

.tabbed-report-sidepanel-title {
    padding: 5px 15px;
    font-size: 12px;
    border-bottom: 1px solid #ddd;
    background-color: rgb(237, 237, 237);
}

.tabbed-report-sidepanel-title.consultation-status-title {
    color: white;
    font-size: 15px;
    background-color: rgb(234, 141, 148);
}

.sidebar-section {
    padding: 0px 10px 20px 10px;
    border-bottom: 1px solid #ddd;
}

.sidebar-section:last-child {
    border-bottom: none;
}

.sidebar-single-line-group {
    margin-bottom: 0px;
    font-size: 14px;
}

.sidebar-single-line-type {
    color: #25476A;
}

.sidebar-single-line-value {
    color: #777;
}

.sidebar-double-line-group {
    margin-bottom: 6px;
    font-size: 14px;
}

.sidebar-double-line-type {
    color: #25476A;
}

.sidebar-double-line-value {
    color: #777;
}

.tabbed-report-sidepanel-title.consultation-status-title.completed {
    background-color: rgb(202, 247, 225);
    color: rgb(84, 84, 84);
}

.tabbed-report-sidepanel-subtitle {
    color: rgb(222, 222, 222);
    font-size: 13px;
    margin-top: -2px;
    margin-bottom: 2px;
}

.completed .tabbed-report-sidepanel-subtitle {
    color: rgb(167, 167, 167);
}

.tabbed-report-sidepanel-main {
    padding: 5px 15px 15px;
}

.tabbed-report-sidepanel-main dt {
    color: #2f527a;
    font-weight: normal;
    float: left;
    width: 130px;
    text-align: right;
    padding-right: 10px;
}

.report-map-header-component {
    height: 400px;
}

.search-result-details {
    background: #fff;
    height: 100%;
}

.search-result-details-splash {
    padding-top: 50px;
    padding-left: 2px;
    padding-right: 2px;
}

.search-result-details-splash .rr-splash {
    margin-top: 0;
}

.iiif-viewer-gallery,
.show-gallery-control {
    color: rgb(45, 70, 103);
    position: absolute;
    bottom: 0;
}

.iiif-gallery-content,
.show-gallery-control {
    background-color: rgb(242, 242, 242);
}

.show-gallery-control {
    left: 25px;
    padding: 6px 12px;
    border: solid 1px rgb(221, 221, 221);
    border-bottom: transparent;
    z-index: 10000;
    color: #2f527a;
}

.show-gallery-control i {
    cursor: pointer;
    color: #2f527a;
    font-size: 15px;
}

.show-gallery-control a {
    cursor: pointer;
    color: #2f527a;
}

.gallery-visible.show-gallery-control {
    bottom: 159px;
    z-index: 2000;
}

.show-gallery-control.gallery-expanded {
    top: 0;
    left: 0;
    right: 0;
    bottom: auto;
    border-bottom: solid 1px rgb(221, 221, 221);
    border-top: none;
    z-index: 2000;
    padding: 15px 0 15px 30px;
}

.workbench-card-container-sidepanel-active .show-gallery-control.gallery-expanded {
    right: 400px;
}

.iiif-viewer-gallery {
    right: 0;
    left: 0;
}

.iiif-viewer-gallery.gallery-expanded {
    top: 10px;
    padding-top: 30px;
    z-index: 1000;
}

.workbench-card-container-sidepanel-active .iiif-viewer-gallery {
    right: 400px;
}

.workbench-card-container-sidepanel-active .workbench-card-container {
    margin-right: 400px;
}

.hidden-file-input {
    display: none;
}

.add-new-crumb {
    float: right;
    cursor: pointer;
    padding: 4px 12px;
    font-size: 13px;
    background: #6984A0;
    border: 1px solid #0A0737;
    border-radius: 2px;
    margin-top: -1px;
}

.map-data-drop-area {
    padding: 25px 15px;
    border: 1px dashed #bbb;
    background: #f9f9f9;
    text-align: center;
    color: #808080;
    margin: 5px 0px;
    border-radius: 1px;
    cursor: pointer;
}

.map-data-drop-area:hover,
.map-data-drop-area.drag-hover {
    border: 1px dashed black;
    color: black;
    background-color: #EEEEEE;
}

.iiif-gallery-content {
    border-top: solid 1px rgb(221, 221, 221);
    height: 160px;
    width: 100%;
    padding: 10px;
    padding-bottom: 0px;
    white-space: nowrap;
    overflow-x: auto;
    display: flex;
}

.show-gallery-control h3 {
    display: inline-block;
    margin: 0 2px;
    font-size: 15px;
}

.show-gallery-control a {
    font-size: 12px;
}

.gallery-expanded .iiif-gallery-content {
    height: 100%;
    background-color: rgb(250, 250, 250);
    padding: 5px 0px 20px 20px;
}

.workbench-card-wrapper .workbench-card-container-wrapper {
    height: 100%;
    width: calc(100% - 75px);
    position: absolute;
}

.workbench-card-wrapper .workbench-card-container-wrapper.wide {
    height: 100%;
    width: 100%;
}

.workbench-card-wrapper .workbench-card-container-wrapper.workbench-card-container-sidepanel-active {
    height: 100%;
    width: calc(100% - 75px);
    position: absolute;
}

.workbench-card-container.gallery-visible {
    padding-bottom: 160px;
}

.iiif-leaflet {
    height: 100%;
    background: #fafafa;
}

.iiif-leaflet .leaflet-draw {
    display: none;
}

.iiif-gallery-canvas,
.iiif-gallery-sequence,
.iiif-gallery-sequence-canvases {
    padding-left: 0px;
    display: inline-block;
    white-space: nowrap;
    vertical-align: top;
}

.iiif-viewer-gallery.gallery-expanded .iiif-gallery-canvas,
.iiif-viewer-gallery.gallery-expanded .iiif-gallery-sequence,
.iiif-viewer-gallery.gallery-expanded .iiif-gallery-sequence-canvases {
    white-space: normal;
}

.iiif-gallery-sequence {
    padding-right: 20px;
}

.iiif-viewer-gallery.gallery-expanded .iiif-gallery-sequence {
    display: block;
}

.iiif-gallery-canvas-thumbnail img {
    margin: 1px;
    border: 1px solid rgb(162, 162, 162);
    height: 55px;
}

.annotated .iiif-gallery-canvas-thumbnail img {
    margin: 0px;
    border: 2px solid rgb(28, 62, 95);
}

.iiif-viewer-gallery.gallery-expanded .iiif-gallery-canvas-thumbnail img {
    height: 175px;
}

.iiif-gallery-sequence-label {
    cursor: pointer;
    color: rgb(91, 155, 215);
    font-weight: 600;
    text-decoration: none;
}

.iiif-gallery-panel {
    display: flex;
    flex-direction: column;
    width: inherit;
}

.iiif-input {
    width: 316px;
    max-width: 316px;
    min-height: 36px;
}

.iiif-manifest-metadata-panel .iiif-input {
    width: 280px;
    max-width: 280px;
    min-height: 36px;
}


.gallery-expanded .iiif-gallery-panel {
    padding-left: 15px;
    margin-left: 225px;
}

.iiif-gallery-header {
    font-size: 1.2em;
    padding-left: 10px;
    position: sticky;
    left: 0px;
    display: inline-flex;
    justify-content: space-between;
    width: 100%;
}

.gallery-expanded .iiif-gallery-header {
    padding-left: 20px;
    padding-top: 15px;
    position: sticky;
    top: 5px;
    margin-left: -10px;
    margin-top: 0px;
    margin-bottom: 5px;
    background: #fafafa;
}

.iiif-widget-report {
    margin: 0 0 0 320px;
}

.iiif-widget-report .iiif-leaflet {
    height: 300px;
    margin: 0 20px 10px 0px;
    border: solid 1px #808080;
}

.manifest-metadata-title {
    margin-top: 8px;
    font-weight: 600;
}

.manifest-metadata-value {
    line-height: 1.2;
    color: #585858;
    overflow-wrap: break-word;
}

.manifest-metadata-value h4 {
    padding-top: 10px;
    font-size: 15px;
    color: #2f527a;
    font-weight: 600;
}

.manifest-metadata-value a {
    color: #4682b4;
}

.manifest-details {
    white-space: normal;
    width: 250px;
    border-right: 1px solid #ddd;
    background: #e9e9e9;
    margin-top: -15px;
    margin-left: -20px;
    padding: 15px 10px 150px 10px;
    height: 100%;
    position: absolute;
    overflow-y: scroll;
}

.manifest-details h3 {
    width: 225px;
    font-size: 16px;
    font-weight: 500;
}

.manifest-details h4 {
    padding-left: 0px;
    font-size: 13px;
    font-weight: 400;
    color: #585858;
}

.manifest-details-list,
.manifest-logo {
    padding-left: 0px;
    margin-top: 5px;
}

.manifest-attribution-key {
    padding-top: 10px;
    font-size: 15px !important;
    color: #2f527a !important;
}

.manifest-logo {
    max-width: 150px;
}

.manifest-editor-label {
    font-size: 1.2em;
    padding: 3px;
}

.iiif-manifest-metadata-panel {
    padding: 5px 8px;
    display: flex;
    background: #f9f9f9;
    border: 1px solid #ddd;
    margin-bottom: 5px;
}

.manifest-metadata-panel-drag {
    background: #e6e6e6;
    margin: -5px 5px -5px -10px;
}

.manifest-metadata-panel-drag i {
    padding: 42px 4px;
    font-size: 18px;
    color: #585858;
}

.manifest-metadata-panel-drag:hover {
    cursor: pointer;
}

.iiif-gallery-header .list-filter {
    display: inline-block;
}

.iiif-gallery-canvas {
    cursor: pointer;
    margin-left: 10px;
    padding: 6px;
    border: 1px solid transparent;
    min-width: 60px;
    height: 100px;
    margin-bottom: 10px;
}

.iiif-viewer-gallery.gallery-expanded .iiif-gallery-canvas {
    height: 220px;
    min-width: 120px;
}

.iiif-gallery-canvas:hover,
.iiif-gallery-canvas.active {
    border: 1px solid rgb(180, 180, 180);
    background-color: rgb(230, 230, 230);
}

.iiif-gallery-canvas-label {
    font-size: 0.9em;
    font-weight: 650;
    color: rgb(91, 155, 215);
    width: 110px;
    white-space: nowrap;
    overflow: hidden;
    text-overflow: ellipsis;
    height: initial;
}

.gallery-expanded .iiif-gallery-canvas-label {
    width: 100%;
}

.iiif-gallery-canvas-label .annotation-count {
    font-size: 0.8em;
    font-weight: normal;
    color: rgb(142, 142, 142);
    display: block;
}

.iiif-gallery-manifest-label {
    max-width: 300px;
    display: inline-block;
    white-space: nowrap;
    overflow: hidden;
    text-overflow: ellipsis;
    vertical-align: text-bottom;
}

.gallery-expanded .iiif-gallery-manifest-label {
    display: none;
}

.iiif-canvas-links-panel {
    margin-bottom: 10px;
}

.iiif-canvas-links-panel a {
    font-size: 12px;
    color: #4682b4;
    margin-right: 5px;
    font-weight: 600;
    cursor: pointer;
}

.iiif-canvas-links-panel a:hover {
    color: #12548A;
}

.iiif-image-tools {
    margin-top: 55px;
    padding: 10px;
    color: rgb(30, 63, 94);
    font-size: 1.1em;
}


.iiif-image-tool-slider {
    padding-bottom: 20px;
}

.iiif-image-tool-slider-wrap {
    margin: 0 20px;
}

.iiif-image-tool-value {
    padding: 0 20px;
    color: #777;
}

.iiif-image-tool-slider .toggle-container {
    padding: 5px;
}

.iiif-image-tool-slider .arches-toggle-sm {
    cursor: pointer;
    margin-top: -19px;
}

.manifest-editor {
    padding-bottom: 10px;
    width: 100%;
    padding-left: 20px;
}

.gallery-expanded .manifest-editor {
    margin-left: -10px;
    margin-top: 20px;
}

.manifest-details+.manifest-editor {
    margin-left: 225px;
}

.manifest-editor-loading,
.manifest-editor-error {
    display: inline-block;
    padding-left: 10px;
}

.gallery-expanded .manifest-editor-loading {
    margin-top: 25px;
}

.manifest-editor-input {
    margin-bottom: 10px;
}

.manifest-editor-error {
    color: red;
}

.chart {
    margin-right: 105px;
    margin-left: 20px;
    margin-top: 20px;
}

.style-tools-collapser {
    cursor: pointer;
    padding: 5px;
    font-size: 0.9em;
}

.edtf-style-tools-collapser {
    cursor: pointer;
    padding: 5px;
    font-size: 0.9em;
    left: 510px;
    position: absolute;
    top: 6px;
}

.workbench-card-sidepanel .edtf-style-tools-collapser {
    left: 250px;
}

.style-tools-panel {
    background: #fbfbfb;
    border: 1px solid #ddd;
    padding: 15px 15px 5px 5px;
    margin-bottom: 5px;
    border-radius: 2px;
}

.edtf-style-tools-panel {
    background: #fbfbfb;
    border: 1px solid #ddd;
    padding: 10px 15px 5px 5px;
    margin-bottom: 5px;
    border-radius: 2px;
    height: 200px;
    width: 600px;
    overflow-y: scroll;
}

.edtf-style-tools-panel::-webkit-scrollbar {
    -webkit-appearance: none;
    width: 9px;
    border-left: 1px solid #ddd;
}

.edtf-style-tools-panel::-webkit-scrollbar-thumb {
    border-radius: 1px;
    background-color: rgba(0, 0, 0, .1);
    -webkit-box-shadow: 0 0 1px rgba(255, 255, 255, .5);
}

.workbench-card-sidepanel .edtf-style-tools-panel {
    width: 340px;
}

.widget-help-panel {
    padding: 5px 10px;
}

.widget-help-panel h2 {
    font-size: 1.0em;
    margin-top: 0px;
    margin-bottom: 5px;
}

.widget-help-panel a {
    color: steelblue;
    font-weight: 500;
    text-decoration: underline;
}

.widget-help-panel h3 {
    font-size: 1.0em;
    margin-top: 0px;
    color: #777;
}

.widget-help-panel .text-thin {
    color: #666;
    font-weight: 400;
}

.style-tools-color-visualizer {
    border: 1px solid #000;
}

.lang-switch .chosen-single {
    border: none;
    font-size: 12px;
    color: #454545;
    padding-top: 8px;
}

.lang-switch .chosen-drop {
    font-size: 12px;
    color: #454545;
}

.leaflet-popup-content-wrapper {
    border-radius: 3px;
    padding: 0;
}

.leaflet-popup-content {
    margin: 0;
}

.map-coordinate-editor {
    margin-top: 15px;
}

.map-coordinate-editor-crs-selector {
    position: fixed;
    margin-top: 25px;
    background: #fff;
    padding-bottom: 8px;
    border-bottom: 1px solid #ddd;
}

.map-coordinate-editor-crs-selector dt,
.map-coordinate-editor-crs-selector select {
    display: block;
    float: left;
}

.map-coordinate-editor-crs-selector dt {
    width: 150px;
    padding: 5px;
    margin-top: 2px;
    font-weight: 500;
}

.map-coordinate-editor-list {
    padding: 0 5px;
    margin-top: 70px;
}

.map-coordinate-editor-list a:focus i {
    color: #579ddb;
}

.map-coordinate-editor-pair {
    padding: 0px 0;
}

.map-coordinate-editor-pair input {
    margin: 0 5px;
    padding: 5px;
    width: 130px;
    display: inline-block;
}

.coordinate-entry-label {
    display: inline-block;
    color: #888;
    width: 15px;
    text-align: right;
}

.map-coordinate-editor hr {
    margin: 10px 4px 5px;
}

.map-coordinate-editor .map-coordinate-editor-pair hr {
    margin: 5px 0;
}

.map-coordinate-editor-drag-handler {
    cursor: grab;
    font-size: 16px;
}

.map-coordinate-editor-pair.ui-sortable-helper,
.map-coordinate-editor-pair.ui-sortable-helper .map-coordinate-editor-drag-handler {
    cursor: grabbing;
}

.map-coordinate-editor-header {
    position: fixed;
    background: #fff;
    padding: 6px 0;
    font-size: 1.2em;
    width: 370px;
    margin-top: -6px;
}

.map-coordinate-editor-pair.map-coordinate-editor-new-coordinates {
    padding: 0 0px 10px 4px;
}

.map-coordinate-editor-button-container {
    position: sticky;
    bottom: -17px;
    background: #fff;
    width: 400px;
    padding: 10px 5px;
}

.add-buffer-as-new-label {
    display: inline-block;
    position: relative;
    top: -12px;
    left: 5px;
}

.add-buffer-feature-header {
    padding: 6px 0;
    font-size: 1.2em;
}

.add-buffer-feature-input {
    padding: 5px 0;
}

.related-resources-filter {
    height: 100%;
}

<<<<<<< HEAD
.related-resources-graph-workbench {
    $sidebar-width: 400px;
    .related-resources-graph-cytoscape {
        height: 100%;
    }
    .workbench-card-container-sidepanel-active {
        padding-right: $sidebar-width;
    }

    $control-right: 10px;
    .related-resources-graph-controls,
    .related-resources-graph-controls-instructions {
        z-index: 10000;
        position: absolute;
        right: $control-right;
    }
    .workbench-card-container-sidepanel-active .related-resources-graph-controls,
    .workbench-card-container-sidepanel-active .related-resources-graph-controls-instructions {
        padding-right: $sidebar-width + $control-right;
    }

    $controls-height: 36px;
    $controls-top: 10px;
    $controls-grey: rgb(153, 153, 153);
    $controls-border: 1px solid $controls-grey;
    .related-resources-graph-controls {
        top: $controls-top;
        height: $controls-height;
        span {
            border: $controls-border;
            cursor: pointer;
            border-right: none;
            display: block;
            float: left;
            width: $controls-height - 2;
            height: $controls-height - 2;
            box-sizing: border-box;
            position: relative;
            color: $controls-grey;
            background-color: rgb(242, 242, 242);
        }
        span.active-graph-control {
            color: rgb(42, 68, 106);
            background-color: white;
        }
        span:last-child {
            border-right: $controls-border;
        }
        span:before {
            position: absolute;
            margin: 8px 0;
            font-size: 1.2em;
            display: block;
            width: 100%;
            text-align: center;
        }
    }

    .related-resources-graph-controls-instructions {
        color: rgb(153, 142, 237);
        font-weight: 500;
        margin-top: 5px;
        top: $controls-height + $controls-top;
    }
}

=======
>>>>>>> 77deef1b
@keyframes loader {
    0% {
        background: #ddd;
    }

    33% {
        background: #ccc;
        box-shadow: 0 0 1px #ccc, 15px 30px 1px #ccc, -15px 30px 1px #ddd;
    }

    66% {
        background: #ccc;
        box-shadow: 0 0 1px #ccc, 15px 30px 1px #ddd, -15px 30px 1px #ccc;
    }
}

@media (min-width: 992px) {
    #page-content {
        padding: 15px 15px 25px;
    }

    .rp-report-tile {
        padding-left: 0px;
    }

    .dl-horizontal dd {
        padding-right: 20px;
        margin-left: 220px;
    }

    .dl-horizontal dt {
        float: left;
        overflow: hidden;
        clear: left;
        text-align: right;
        text-overflow: ellipsis;
        white-space: pre-wrap;
        width: 200px;
    }

    .dl-horizontal dt a {
        font-weight: 600;
    }

    .rp-no-data {
        margin-left: 0px;
        margin-top: 0px;
        margin-bottom: 10px;
    }
}

@media (min-width: 1366px) {

    .dl-horizontal dt {
        width: 300px;
        margin-bottom: 0px;
    }

    .dl-horizontal dd {
        padding-right: 20px;
        margin-left: 320px;
    }

    .rp-report-section-title {
        padding-left: 60px;
    }

    .rp-card-section.rp-card-section {
        padding-left: 20px;
    }

    .rp-no-data {
        margin-left: 0px;
    }

    .rp-no-data {
        color: #888;
        position: relative;
        top: 0px;
        left: 0px;
    }

    .report-related-resources .rp-card-section {
        margin-left: 50px;
    }

    .report-related-resources .rp-card-section div div .dl-horizontal dt {
        width: 500px;
    }

    .report-related-resources .rp-card-section div div .dl-horizontal dd {
        padding-right: 20px;
        margin-left: 520px;
    }
}

@media (min-width: 768px) {
    .dl-horizontal dt {
        white-space: pre-wrap;
        margin-bottom: 5px;
        width: 200px;
    }
}

@media screen and (max-width: 767px) {
    .rp-no-data {
        color: #888;
        position: relative;
        top: -30px;
    }
}

@media screen and (max-width: 969px) {}

@media screen and (min-width: 970px) {}

@media screen and (max-width: 830px) {}

@media screen and (max-width: 650px) {}

@media screen and (max-width: 768px) {
    #content-container {
        padding-top: 50px !important;
    }

    #navbar {
        width: 100%;
    }

    .resource-grid-main-container {
        height: 130px;
    }

    .resource-grid-tools-container {
        top: 70px;
        left: 70px;
    }

    .rp-report-tile dd {
        padding-left: 8px;
    }

}

@media screen and (max-width: 500px) {
    .resource-grid-subtitle {
        width: 300px;
    }

}

@media print {

    header,
    nav,
    footer,
    button,
    aside,
    .print-btn,
    .ep-tools,
    .geocode-container,
    .geometry-tools-container,
    .geometry-editing-notifications,
    #map-widget-container>.map-widget-container {
        display: none;
    }

    #content-container {
        padding: 0 !important;
    }

    .scroll-y {
        height: auto;
    }

    dt {
        text-decoration: underline;
        font-weight: bold;
        color: #808080 !important;
    }

    dd {
        margin-left: 2px;
    }

    a[href]:after {
        content: none;
    }

    .dl-horizontal dd {
        margin-left: 280px;
        padding-right: 100px;
    }

    .dl-horizontal dt {
        float: left;
        width: 260px;
        overflow: hidden;
        clear: left;
        text-align: right;
        text-overflow: ellipsis;
        white-space: nowrap;
    }

    .rp-report-section {
        border-bottom: 1px solid rgba(128, 128, 128, 0.5);
    }

    .mapboxgl-map {
        display: none;
    }

    .print-map {
        display: block;
        width: 100%;
        height: 100%;
    }

    .print-hide {
        display: none;
        height: 0;
    }
}<|MERGE_RESOLUTION|>--- conflicted
+++ resolved
@@ -13781,7 +13781,6 @@
     height: 100%;
 }
 
-<<<<<<< HEAD
 .related-resources-graph-workbench {
     $sidebar-width: 400px;
     .related-resources-graph-cytoscape {
@@ -13848,8 +13847,6 @@
     }
 }
 
-=======
->>>>>>> 77deef1b
 @keyframes loader {
     0% {
         background: #ddd;
