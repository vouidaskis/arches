@import url(fonts/openSans.css);
@import url(../node_modules/bootstrap/dist/css/bootstrap.min.css);
@import url(../node_modules/eonasdan-bootstrap-datetimepicker/build/css/bootstrap-datetimepicker.min.css);
@import url(../node_modules/bootstrap-colorpicker/dist/css/bootstrap-colorpicker.min.css);
@import url(nifty.min.css);
@import url(../node_modules/font-awesome/css/font-awesome.min.css);
@import url(../node_modules/ionicons/css/ionicons.min.css);
@import url(../node_modules/lt-themify-icons/themify-icons.css);
@import url(../node_modules/chosen-js/chosen.css);
@import url(../node_modules/select2/select2.css);
@import url(../node_modules/select2/select2-bootstrap.css);
@import url(../node_modules/mapbox-gl/dist/mapbox-gl.css);
@import url(../node_modules/nouislider/distribute/nouislider.min.css);
@import url(../node_modules/codemirror/lib/codemirror.css);
@import url(../node_modules/codemirror/theme/monokai.css);
@import url(../node_modules/datatables.net-bs/css/dataTables.bootstrap.css);
@import url(../node_modules/datatables.net-responsive-bs/css/responsive.bootstrap.css);
@import url(../node_modules/datatables.net-buttons-bs/css/buttons.bootstrap.min.css);
@import url(../node_modules/leaflet/dist/leaflet.css);
@import url(../node_modules/leaflet-draw/dist/leaflet.draw.css);
@import url(../css/tree/tree.css);
@import url(../node_modules/@mapbox/mapbox-gl-geocoder/dist/mapbox-gl-geocoder.css);
@import url(../node_modules/leaflet.fullscreen/Control.FullScreen.css);
@import url(../css/base-manager.css);
@import "sidenav.scss";
@import "edit-history.scss";
@import "tree.scss";
@import "jqtree.scss";
@import "rdm.scss";

img {
    image-orientation: from-image;
}

[class^="col-"]:not(.pad-no) {
    padding-left: 0px;
    padding-right: 0px;
}

.regular-link {
    color: #337ab7;
    text-decoration: none;
}

.regular-link:hover {
    text-decoration: underline;
}


/*.navbar-top-links:last-child>li {
    border-right: 1px solid rgba(0,0,0,0.07);
}*/

.btn:not(.disabled):not(:disabled).active {
    box-shadow: none;
}

.svg-container {
    display: inline-block;
    position: relative;
    width: 100%;
    padding-bottom: 100%;
    vertical-align: top;
    overflow: hidden;
}

.svg-content {
    display: inline-block;
    position: absolute;
    top: 0;
    left: 0;
}

dl.inline-flex {
    display: flex;
    flex-flow: row;
    flex-wrap: wrap;
    width: 300px;
    /* set the container width*/
    overflow: visible;
}

dl.inline-flex dt {
    flex: 0 0 50%;
    text-overflow: ellipsis;
    overflow: hidden;
}

dl.inline-flex dd {
    flex: 0 0 50%;
    margin-left: auto;
    text-align: left;
    text-overflow: ellipsis;
    overflow: hidden;
}

#navbar {
    width: 50px;
}

.nav-item-disabled {
    background-color: #9eacc1;
    color: black;
    pointer-events: none;
    cursor: default;
}

.nav-item-disabled i {
    color: black;
}

.navbar-header {
    height: 50px;
    border-bottom: 1px solid rgba(0, 0, 0, 0.4);
}

.username {
    margin: 0px;
    padding-left: 10px;
    padding-right: 10px;
    border-left: 1px solid #ddd;
}

.username:hover {
    background: #f2f2f2;
}

.navbar-top-links>.mega-dropdown>.dropdown-menu.mega-dropdown-menu {
    left: 0px;
    max-width: 100%;
    top: 39px;
    right: -10px;
    bottom: 0;
    padding: 0;
}

.one-page-header .navbar-nav>li>a:before {
    content: "";
}


/*Remove pointer from Mega drop panel button*/

.open.mega-dropdown>.mega-dropdown-toggle:before {
    display: none;
}

.open.mega-dropdown>.mega-dropdown-toggle:after {
    display: none;
}

.brand-icon {
    height: 20px !important;
    width: 20px !important;
    margin-top: 14px !important;
    margin-left: 15px !important;
    margin-right: 15px !important;
}

.list-group.bg-trans .list-group-item:not(.active):not(.disabled) {
    border-bottom: 1px solid #eee;
    background-color: rgba(0, 0, 0, 0.05);
}

.list-group.bg-trans a.list-group-item.active:hover {
    background-color: #fff;
}

.list-group-item.active {
    background-color: #fff;
    border-bottom: 1px solid #eee;
    border-top: 1px solid #eee;
    color: #5f5f5f;
    border-width: 0;
}

.card-grid-item .panel-footer .disabled {
    color: #ccc;
}

.card-grid-item.card-locked .mar-no {
    background-color: #fafafa;
}

.card-locked div div>.library-card-panel-title {
    color: #888;
}

.card-locked div div a.pull-right.disabled {
    color: #888;
}

.panel hr {
    border-color: rgba(0, 0, 0, 0.075);
}

.switchery {
    background-color: #fff;
    border: 1px solid #dfdfdf;
    border-radius: 20px;
    cursor: pointer;
    display: inline-block;
    height: 30px;
    position: relative;
    vertical-align: middle;
    width: 50px;
    -moz-user-select: none;
    -khtml-user-select: none;
    -webkit-user-select: none;
    -ms-user-select: none;
    user-select: none;
    box-sizing: content-box;
    background-clip: content-box;
}

.arches-toggle-sm.disabled {
    color: #888;
}

.switch.switch-small.switch-widget {
    width: 35px;
}

.iiif-image-tool-slider .switch.switch-small.switch-widget {
    width: 25px;
}

.switch.switch-widget.on>small {
    left: 22px;
}

.iiif-image-tool-slider .switch.switch-widget.on>small {
    left: 12px;
}

.switch.switch-widget.null>small {
    left: 12px;
}

#card-preview {
    margin-bottom: 10px;
}

.library-tools-icon.card-container-trash-icon {
    float: right;
    margin-top: -50px;
}

.card-container-trash-icon .record-delete {
    position: relative;
    top: 0;
    right: 0;
    color: lightcoral;
}

.card-main-title {
    font-size: 16px;
    font-weight: 500;
}

.card-panel {
    margin-bottom: 20px;
    border: 1px solid #ddd;
    border-bottom-width: 0;
}

.card-body {
    padding: 0 20px 0 20px;
}

.card-content-container {
    border: 0 solid #eee;
    position: relative;
    margin: -2px 0 18px 0px;
}

.outline {
    border: 1px solid #eee;
}

.outline.open-container {
    border: 1px solid #bbb;
}

.card-nav-container {
    background: #f4f4f4;
    margin-left: 0;
    margin-bottom: 5px;
}

.card-content-tab {
    min-height: 300px;
    margin-top: 15px;
    margin-left: -15px;
    box-shadow: none;
    padding: 5px 0 0;
}

.card-panel-body {
    background-color: #FFF;
    padding-top: 15px;
    padding-bottom: 10px;
    margin-top: 10px;
}

.card-instructions {
    color: #888;
    margin-bottom: 5px;
}

.card-content {
    margin: -20px -35px 20px -20px;
    padding: 0;
}

.card-tab-title {
    font-size: 14px;
}

.crud-record-item {
    background: #fbfbfb;
    padding: 0px;
}

.crud-record-item:nth-child(even) {
    background: #fefefe;
}

.data-card-alert {
    margin-bottom: 5px;
    margin-top: 5px;
}

.card-help {
    padding-right: 20px;
    font-size: 14px;
    margin-top: -34px;
}

.card-form-container {
    padding-bottom: 10px;
    padding-right: 20px;
}

.help-panel-title {
    padding: 0 10px 0 10px;
}

.card-help-panel {
    width: 495px;
    padding-top: 0;
    top: 0px;
    position: absolute;
    bottom: 0px;
    right: 0px;
    background: #fbfbfb;
    z-index: 500;
    overflow-y: scroll;
    color: #123;
    border-left: 1px solid #ddd;
}

.wizard-data-card-alert {
    box-shadow: none;
    margin: 1px 0 0;
}

.content-instructions {
    font-size: 13px;
    color: #8d8d8d;
    margin-top: -50px;
    line-height: 1.25;
    margin-bottom: 20px;
}

.record-delete {
    position: absolute;
    top: 8px;
    right: 8px;
    height: 20px;
    width: 20px;
    color: lightcoral;
}

.gsheets-title {
    font-size: 15px;
    font-weight: 600;
    color: #454545;
}

.gsheets-descr {
    font-size: 14px;
    color: #777;
}

.workflow-step-container {
    height: calc(100% + 41px);
}

.workflowstep-nav {
    display: flex;
    flex-direction: row;
    width: calc(100% - 220px);
    border-bottom: solid 1px #ddd;
    height: fit-content;
    padding: 12px 25px;
    background-color: #fff;
    overflow-x: scroll;
}

.workflowstep-nav div {
    padding: 0 20px;
}

.workflowstep-nav div.workflow-nav-controls {
    position: absolute;
    padding: 19px 0px;
    right: 0px;
    top: 0;
    font-size: 25px;
    width: 230px;
    background: #fafafa;
    border-left: 1px solid #f1f1f1;
    border-bottom: 1px solid #ddd;
}

.workflowstep-nav div .step-title {
    position: absolute;
    z-index: 2000;
    color: white;
    padding: 2px;
    margin-top: 30px;
    display: flex;
    align-items: center;
    flex-direction: column;
}

.workflowstep-nav .selectable i {
    cursor: pointer;
}

.arrow-up {
    width: 0;
    height: 0;
    border-left: 5px solid transparent;
    border-right: 5px solid transparent;
    border-bottom: 5px solid #000;
}

.workflowstep-nav div .step-title .arrow-up {
    padding: 0px;
}

.workflowstep-nav div .step-title .step-title-text {
    background-color: #000;
    padding: 3px 10px;
}

.workflowstep-nav .nav-group {
    display: flex;
    flex-direction: column;
    justify-content: flex-end;
    align-items: center;
}

.workflowstep-nav div.workflow-nav-controls button {
    font-weight: 800;
}

.workflowstep-nav div.workflow-nav-controls button:first-child {
    margin-right: 5px;
}

.workflow-nav-controls .btn-labeled:not(.btn-block):not(.form-icon) {
    color: #f9f9f9;
}

.workflow-step-body div .new-provisional-edit-card-container div .install-buttons button {
    font-weight: 800;
}

.workflow-step-icon {
    border-radius: 50%;
    display: block;
    margin: 0 auto;
    height: 45px;
    line-height: 43px;
    text-align: center;
    width: 45px;
    font-size: 17px;
    color: #bbb;
    border: 1px solid #ddd;
    background: #f4f4f4;
}

.selectable .workflow-step-icon {
    background-color: rgb(244, 244, 244);
    border: 1px solid rgb(221, 221, 221);
    color: #26476a;
}

.workflow-step-icon.active {
    background-color: rgb(110, 160, 216);
    border: 1px solid rgb(56, 110, 178);
    color: #fff;
    cursor: pointer;
}

.workflow-step-icon.complete {
    border: 1px solid #3A74B0;
    background-color: #B4D1F0;
    color: #fff;
}

.workflow-step-icon.can-advance {
    border: 1px solid rgb(110, 160, 216);
    ;
    background-color: rgb(189, 214, 241);
    color: #fff;
}

.workflow-step-description-container {
    width: 100%;
    display: flex;
    justify-content: space-between;
    min-height: 100px;
    border-bottom: solid 1px #ddd;
}

.workflow-step-description {
    display: flex;
    flex-direction: column;
    justify-content: center;
    background-color: #fff;
    padding: 10px 10px;
    overflow-x: hidden;
    overflow-y: hidden;
    width: 100%;
}

.workflow-step-description .title {
    font-size: 1.3em;
    font-weight: 600;
    color: #004577;
    padding-top: 10px;
}

.workflow-step-description .workflow-name {
    font-size: 1.2em;
    font-weight: 400;
    line-height: 1.01;
    color: #004577;
}

.workflow-step-description .subtitle {
    font-size: 14px;
    font-weight: 400;
    color: #004577;
}

.workflow-step-description .step {
    font-size: 1.1em;
    font-weight: 400;
    color: #999;
    padding-bottom: 15px;
}

.workflow-step-body {
    background-color: #f9f9f9;
    height: 100%;
    overflow-y: auto;
    padding: 0 0 218px 25px;
}

.tabbed-workflow {
    position: absolute;
    width: 100%;
    height: 100%;
    overflow: hidden;
    display: flex;
    flex-direction: column;
}

.tabbed-workflow-title-bar {
    display: flex;
    background-color: #eceef0;
    align-items: center;
    justify-content: space-between;
    border-bottom: 1px solid #ddd;
    padding: 6px 12px;
    font-size: medium;
    font-weight: 600;
}

.tabbed-workflow-step-body {
    background-color: #fff;
    height: 100%;
    overflow-y: auto;
}

.tabbed-workflow-step-body .search-selection-controls {
    display: none !important;
}

.tabbed-workflow-information-box-marker {
    font-size: 14px;
    padding-left: 2px;
    padding-right: 6px;
    margin-top: 3px;
    cursor: pointer;
    color: #454545;
}

.tabbed-workflow-information-box-marker.seen {
    visibility: visible;
    opacity: 1;
    transition: all 0.6s linear;
}

.tabbed-workflow-information-box-marker.unseen {
    visibility: hidden;
    position: absolute;
    opacity: 0;
}

.tabbed-workflow-step-information-box-container.seen {
    visibility: visible;
    opacity: 1;
    transition: all 0.6s linear;
}

.tabbed-workflow-step-information-box-container.unseen {
    visibility: hidden;
    position: absolute;
    width: 100%;
    opacity: 0;
}

.tabbed-workflow-step-information-box {
    padding: 10px 35px 20px 35px;
    background-color: #fafafa;
    border: 1px solid #ddd;
    color: grey;
    margin: -16px -21px 0px -21px;
    height: 100px;
    overflow-y: scroll;
    position: relative;
}

.workflow-information-box-toggle:hover {
    color: #454545;
}

.btn-workflow-tile {
    padding: 8px 20px;
    min-width: 100px;
}

.btn-workflow-tile.btn-success {
    border: 1px solid #508A14;
}

.btn-workflow-tile.btn-danger {
    border: 1px solid #B02107;
}

.tabbed-workflow-step-information-box h4 {
    font-size: 14px;
    margin-bottom: 2px;
}

.tabbed-workflow-step-information-box span {
    margin-bottom: 10px;
}

.tabbed-workflow-step-body .create-resource-instance-card-component .card-component {
    width: unset;
}

.tabbed-workflow-step-body .create-resource-instance-card-component .install-buttons {
    display: unset;
}

.card-title {
    flex-grow: 1;
}

.tabbed-workflow-step-body .card-title,
.tabbed-workflow-step-body .card-instructions {
    display: none;
}

.display-in-workflow-step {
    padding: 10px;
    background-color: #ececec;
    border-top: solid 1px #ddd;
}

.tabbed-workflow-step-body .display-in-workflow-step.install-buttons {
}

.tabbed-workflow-step-body>div {
    background-color: #fff !important;
    border: none !important;
}

.tabbed-workflow-step-body .install-buttons {
    display: none;
}

.tabbed-workflow-step-body .manifest-editor .install-buttons {
    display: unset;
}

.etl-manager-container {
    display: flex;
    flex-direction: column;
    background-color: #fff;
    width:100%;
}

.branch-csv-etl {
    background-color: white;
    width: 100%;
    display: flex;
    flex-direction: column;
    justify-content: space-between;
    height: inherit;

    .loader-select {
        height: calc(100% - 50px);
        text-align: center;
        background: #fff;
        justify-content: center;
        padding-top: 90px;
        height: 100%;
        width: 100%;
        display: flex;
    }

    .summary-header {
        padding: 5px 0px 3px;
        font-weight: 525;
        font-size: 15px;
        color: #2d5576;
    }

    .summary-title {
        padding: 5px 0px 3px;
        font-weight: 550;
        font-size: 16px;
        color: #2d5576;
    }
    h5 {
        font-size: 15px;
        color: #999;
        font-weight: 500;
    }

    .dropzone-photo-upload {
        margin-top: 0px;
    }
}

.branch-xl-metadata-container {
    padding: 0px 15px;
}

.branch-csv-etl-load-summmary {
    margin-top: -10px;
}

h3.branch-xl-title {
    margin-top: 15px;
    margin-bottom: 0px;
    font-size: 19px;
    color: #454545;
}

h4.branch-xl-title {
    margin-top: 0px;
    margin-bottom: 0px;
    font-size: 16px;
    color: #454545;
}

.branch-xl-file-contents-container {
    margin-top: 25px;
}

.tabbed-workflow-footer, .etl-module-footer {
    background-color: #445769;
    border-top: 1px solid #0E2031;
    color: #f9f9f9;
    padding: 10px 12px;
    display: flex;
    bottom: 0;
    width: 100%;
}

.tabbed-workflow-footer .step-counter {
    display: flex;
    align-items: center;
    border-right: 1px solid #ddd;
    padding-left: 12px;
    padding-right: 24px;
    margin-right: 18px;
}

.tabbed-workflow-footer .toggle-container {
    padding: unset;
    padding-top: 6px;
}

.tabbed-workflow-footer .toggle-container .arches-toggle-subtitle {
    display: none;
}

.tabbed-workflow-title-bar .btn {
    border-radius: 2px;
    padding: 8px 15px;
    margin-left: 5px;
}

.tabbed-workflow-footer .btn {
    border-radius: 2px;
    padding: 8px 15px;
}

.tabbed-workflow-title-bar .btn>i,
.tabbed-workflow-title-bar .btn>span,
.tabbed-workflow-footer .btn>i,
.tabbed-workflow-footer .btn>span {
    padding: 0px 2px;
}

.workflow-step-body .workbench-card-wrapper {
    margin-left: -25px;
}

.tabbed-workflow-step-body .card-component {
    border: none;
    /* padding: 0px;*/
    margin: 10px 35px;
}

.padded-workflow-step .card-component {
    border: none;
    padding: 0px;
    margin: 0px 15px;
}

.padded-workflow-step,
.workflow-step-body .card-component {
    padding: 20px 35px 82px 40px;
    border: none;
    background: #fafafa;
}

.workflow-step-body .padded-workflow-step .card-component {
    padding: 15px 25px;
}

.workflow-step-body div div .new-provisional-edit-card-container div .widgets div div .widget-wrapper div div .widget-input {
    max-width: 600px;
}

.workflow-step-body div .new-provisional-edit-card-container .card form div div .widget-wrapper .form-group .resource-instance-wrapper .select2-container {
    max-width: 600px !important;
}

.workflow-step-body div .new-provisional-edit-card-container .card form div div .widget-wrapper .form-group div .columns {
    border: 1px solid #ddd;
    padding: 20px;
}

.new-provisional-edit-card-container .card form div div .widget-wrapper .form-group div .select2-container {
    max-width: 600px !important;
}

.wf-multi-tile-step-container {
    display: flex;
    flex-direction: row;
}

.wf-multi-tile-step-form {
    display: flex;
    flex-direction: column;
    flex-grow: 3;
    position: relative;
}

.wf-multi-tile-btn-complete {
    position: absolute;
    bottom: 250px;
    right: 250px;
    font-weight: 800;
}

.wf-multi-tile-step-list {
    display: flex;
    flex-direction: column;
    padding: 24px 24px 0 24px;
    border-left: 1px solid #ddd;
    background: #eeeeee;
    height: 100%;
    width: 500px;
    overflow-y: scroll;
}

.wf-multi-tile-step-list-container {}

.wf-step-multi-tile-container {
    width: 60%;
    padding: 30px;
    border: 1px solid #ddd;
    border-radius: 2px;
    background-color: #f1f1f1;
    margin-top: 0px;
    margin-right: 0px;
    display: flex;
    flex-direction: column;
}

.wf-step-multi-tile-container h4 {
    font-size: 14px;
    font-weight: 500;
}

.wf-multi-tile-step-list-empty {
    border: #cfcfcf solid 1px;
    border-radius: 2px;
    background-color: #e9e9e9;
    padding: 80px 20px 120px 20px;
    text-align: center;
}

.wf-multi-tile-step-card {
    border: 1px solid #ddd;
    margin-bottom: 5px;
    border-radius: 2px;
    background-color: #fff;
}

.wf-multi-tile-card-info {
    display: flex;
    flex-direction: row;
    padding: 10px 15px;
}

.wf-multi-tile-card-info .workflow-step-icon {
    margin-top: 10px;
}

div.wf-multi-tile-card-info div {
    margin-left: 12px;
}

.wf-multi-tile-card-info-details {
    color: #5d768f;
    padding-left: 12px;
}

.wf-multi-tile-card-info-details>h4 {
    margin-bottom: 2px;
    /* margin-left: 12px; */
}

.wf-multi-tile-card-info-details dd a {
    color: #999;
}

.wf-multi-tile-card-info-details dd {
    margin-bottom: 3px;
    color: #999;
}

.wf-multi-tile-step-card div div {
    margin: 0;
    margin-right: 5px;
}

.wf-multi-tile-step-card>div.wf-multi-tile-card-info~div {
    display: flex;
    flex-direction: row;
    color: #4f9ce9;
    font-size: 13px;
    font-weight: 600;
    cursor: pointer;
    padding-top: 10px;
    height: 40px;
    /* align-self: flex-end; */
}

.wf-multi-tile-step-card>div.wf-multi-tile-card-info~div span {
    margin-right: 3px;
}

.wf-multi-tile-step-card>div.wf-multi-tile-card-info~div span:nth-child(2) {
    margin-right: 15px;
}

.wf-multi-tile-step-card>div.wf-multi-tile-card-info~div span:hover {
    color: #0D70CF;
}

.wf-multi-tile-step-card-controls {
    padding: 5px 15px;
    background: #f8f8f8;
    border-top: 1px solid #ddd;
}

.workflow-nav-tab-container {
    display: flex;
    width: inherit;
}

.workflow-tab-controls {
    min-width: 30px;
    display: flex;
    background-color: #eceef0;
    align-items: center;
    font-size: 30px;
    justify-content: center;
    border: solid 1px #ddd;
    color: #555;
    cursor: pointer;
}

.workflow-nav-tabs {
    overflow-x: scroll;
    min-height: 45px;
    width: 100%;
}

.tabbed-workflow-step-container {
    flex: 1 1 auto;
    overflow-y: scroll;
}

.workflow-nav-tab-list {
    background-color: #fafafa;
    display: flex;
    min-width: max-content;
}

.workflow-nav-tab-list-item {
    display: flex !important;
    /* override navs.less */
    align-items: center;
}

.workflow-nav-tab {
    min-width: 220px;
    padding: 12px 20px;
    border-left: 1px solid #BBD1EA;
    background: #F7F9FB;
    border-bottom: 1px solid #BBD1EA;
    height: 45px;
}

.workflow-nav-tab.active {
    background-color: #fff;
    border-bottom: 1px solid #fff;
    font-weight: 600;
    padding-top: 10px;
}

.workflow-nav-tab-list-item:last-child {
    border-right: 1px solid #ddd;
}

.workflow-nav-tab.inactive {
    cursor: pointer;
}

.workflow-nav-tab.disabled {
    color: darkgrey;
    cursor: not-allowed;
}

.workflow-nav-tab-arrow {
    display: flex;
    align-items: center;
    padding: 4px;
    padding-top: 6px;
    font-size: 15px;
}

.workflow-nav-tab-arrow.disabled {
    color: lightgrey;
    cursor: default;
}

.workflow-nav-controls {
    width: 60px;
    display: flex;
    background-color: #fff;
    align-items: center;
    font-size: 32px;
    justify-content: center;
    color: #004577;
}

.workflow-nav-controls:hover {
    color: #007799;
}

.card .install-buttons .btn-labeled {
    font-weight: 600;
}

.card .install-buttons {
    display: flex;
}

/*.workflow-nav-controls.left {
    border-left: solid 1px #aaa;
}*/


/*.workflow-nav-controls.right {
    border-right: solid 1px #aaa;
}*/

.workflow-nav-controls .inactive {
    color: #ccc;
}

.resource-component-abstract {
    overflow-y: scroll;
    height: 100%;
}

.workflow-plugin {
    flex-grow: inherit;
    background-color: #fff;
}

.workflow-select-plugin {
    padding: 20px;
}

#workflow-container {
    display: flex;
    flex-direction: row;
}


/* general styling for all tabs */

.tabbed-report-tab-list {
    background-color: #ebeef0;
    display: flex;
    flex-direction: row;
    list-style-type: none;
    flex-wrap: wrap;
}

ul.tabbed-report-tab-list {
    margin: 0;
    padding: 0 20px;
}

.report-tab {
    background: #f4f4f4;
    border: #e9e9e9 solid 1px;
    border-radius: 100%;
    display: flex;
    height: 50px;
    width: 50px;
    line-height: 50px;
    flex-direction: column;
    align-items: center;
    justify-content: center;
    margin: 15px 25px;

    &:hover {
        cursor: pointer;
        background: #BADAF7;
        border: 1px solid #1E6FB7;
    }

    i {
        color: #bbbbbb;
        font-size: 19px;
        line-height: 23px;
        display: block;
        &:hover{
            color: #fff;
        }
    }

    &.active {
        border: #4389c9 solid 2px;
        border-radius: 100%;
        background: #5fa2dd;
        i {
            color: white;
        }
    }
}

.report-tab-form {
    height: 100%;
    display: flex;
    flex-direction: column;
    justify-content: space-evenly;
    margin: 15px 0px 15px;
    padding: 5px;
    background-color: #fff;

    &.active {
        border: #4389c9 solid 2px;
    }
}

.report-tab-form-title {
    display: flex;
    flex-direction: row;
    justify-content: space-between;
    padding: 5px;
}

.tab-banner {
    height: 50px;
    background: #5fa2dd;
    padding: 5px 20px 7px 20px;
}

.tab-banner>div+div span {
    font-size: 13px;
    padding: 0 20px;
}

.tab-banner span {
    font-size: 15px;
    color: white;
}

.tab-summary-container {
    display: flex;
    flex-direction: row;
}

.summary-panel {
    background: #f9f9f9;
    margin-top: -30px;
}

.mouse-pointer canvas {
    cursor: pointer;
}

.photo-workbench-photos::-webkit-scrollbar {
    -webkit-appearance: none;
    width: 9px;
    border-left: 1px solid #ddd;
}

.photo-workbench-photos::-webkit-scrollbar-thumb {
    border-radius: 2px;
    background-color: rgba(0, 0, 0, .28);
    -webkit-box-shadow: 0 0 1px rgba(255, 255, 255, .5);
}

.photo-workbench-photo {
    position: relative;
    padding: 4px;
}

.photo-workbench-photo:nth-child(even) {
    background: #fff;
    border-bottom: 1px solid #D3E5F4;
}

.photo-workbench-photo:nth-child(odd) {
    background: #F5FAFE;
    border-bottom: 1px solid #D3E5F4;
}

.photo-workbench-photo.selected-photo {
    background-color: #9CC3E4;
    color: #fff;
    font-weight: 600;
    padding: 4px;
}

.photo-workbench-photo:not(.selected-photo):hover {
    background: #CAE2F5;
    cursor: pointer;
}

.workbench-tile-picker-label {
    font-weight: 600;
    color: #666;
    margin-left: 10px;
}

.workbench-card-sidepanel-header-container.file-workbench {
    margin-right: 0px;
    margin-left: 0px;
}

.file-workbench-selected-buttons {
    display: flex;
    flex-direction: column;
    justify-content: space-between;
    margin-top: 5px;
}

.file-workbench-filter {
    position: relative;
    margin-top: 20px;
    margin-bottom: -10px;
}

.file-workbench-filter .clear-node-search {
    margin-top: 25px;
}

.file-workbench-filter-header {
    font-size: 15px;
    font-weight: 400;
}

.file-workbench-files {
    height: 136px;
    overflow-y: scroll;
    border: solid 1px #ddd;
    display: flex;
    flex-direction: column;
    margin: 15px 0px 5px 0px;
}

.file-workbench-filecount {
    color: steelblue;
    font-size: 11px;
    padding-left: 5px;
    padding-top: 5px;
}

.file-workbench-files::-webkit-scrollbar {
    -webkit-appearance: none;
    width: 9px;
    border-left: 1px solid #ddd;
}

.file-workbench-files::-webkit-scrollbar-thumb {
    border-radius: 2px;
    background-color: rgba(0, 0, 0, .1);
    -webkit-box-shadow: 0 0 1px rgba(255, 255, 255, .5);
}

.file-workbench-button-container {
    display: inline-flex;
    justify-content: space-between;
    width: 100%;
    padding-top: 15px;
    padding-bottom: 5px
}

.file-workbench-buttons {
    display: inline-flex;
    justify-content: space-between;
    width: 100%;
}

.file-workbench-links {
    display: inline-flex;
    justify-content: space-between;
    font-size: 12px;
}

.btn-workbench {
    width: 100%;
    font-size: 15px;
}

.file-workbench-file {
    position: relative;
    padding: 4px;
    display: inline-flex;
    justify-content: left;
    align-items: center;
}

.file-workbench-file .file-name {
    padding-left: 5px;
}

.file-workbench-file:nth-child(even) {
    background: #fff;
    border-bottom: 1px solid #D3E5F4;
}

.file-workbench-file:nth-child(odd) {
    background: #F5FAFE;
    border-bottom: 1px solid #D3E5F4;
}

.file-workbench-file.selected-photo {
    background-color: #9CC3E4;
    color: #fff;
    font-weight: 600;
    padding: 4px;
}

.file-workbench-file:not(.selected-photo):hover {
    background: #CAE2F5;
    cursor: pointer;
}

.file-workbench-file.chart-series-selector {
    display: inline-flex;
    width: 100%;
}

.file-workbench-file.chart-series-selector div {
    padding-left: 5px;
}

.chart-config-panel {
    margin-top: 50px;
}

.add-data-series {
    width: 27px;
    height: 27px;
    border-bottom: 1px solid #D3E5F4;
    background: #9CC3E4;
    color: #fff;
    margin: -4px 0px -5px -4px;
    padding-top: 4px;
    padding-left: 8px ! important;
}

.add-data-series:hover {
    background: #497DA9;
}

.selected-photo .add-data-series {
    border-bottom: 1px solid #D3E5F4;
    background: #497DA9;
    color: #fff;
}

.staged {
    background-color: #90DFFF;
}

.staged:hover {
    background-color: #7FC7E3;
}

.file-workbench-file.staged {
    background-color: #90DFFF;
    color: #fff;
    font-weight: 600;
    padding: 4px;
}

.file-workbench-file:not(.staged):hover {
    background: #CAE2F5;
    cursor: pointer;
}

.file-viewer {
    position: relative;
}

.file-viewer.chart-header {
    position: relative;
    padding-left: 20px;
    background: #f1f1f1;
    width: 100%;
    display: inline-block;
    border-left: 1px solid #ddd;
    border-bottom: 1px solid #ddd;
}

.chart-header h3 {
    font-size: 15px;
    margin-top: 15px;
    margin-bottom: 15px;
    font-size: 15px ! important;
}

.chart-style-panel h2 {
    font-size: 15px;
    margin-bottom: 0px;
}

.chart-style-panel .input-group-addon {
    background: #26d664;
    height: 40px;
    border: 1px solid black;
}

.file-viewer .loading-mask,
.search-result-details .loading-mask {
    position: relative;
    opacity: .5;
    background-color: gray;
    top: 0;
    bottom: 0;
    left: 0;
    right: 0;
    z-index: 240;
}

.file-viewer .loading-mask::before,
.search-result-details .loading-mask::before {
    position: fixed;
    opacity: .5;
    color: #7b7b7b;
    content: '\f110';
    -webkit-animation: fa-spin 2s infinite linear;
    animation: fa-spin 2s infinite linear;
    display: inline-block;
    font: normal normal normal 14px/1 FontAwesome;
    font-size: 10vw;
    margin-top: 42vh;
    margin-left: 32vw;
    text-rendering: auto;
    -webkit-font-smoothing: antialiased;
    -moz-osx-font-smoothing: grayscale;
    transform: translate(0, 0);
    z-index: 100000001;
}

.file-viewer .loading-mask:after,
.search-result-details .loading-mask::after {
    position: fixed;
    opacity: .5;
    color: #7b7b7b;
    content: '\f110';
    -webkit-animation: fa-spin 2s infinite linear;
    animation: fa-spin 2s infinite linear;
    display: inline-block;
    font: normal normal normal 14px/1 FontAwesome;
    font-size: 10vw;
    margin-top: 42vh;
    margin-left: 32vw;
    text-rendering: auto;
    -webkit-font-smoothing: antialiased;
    -moz-osx-font-smoothing: grayscale;
    transform: translate(0, 0);
    z-index: 100000001;
}

.chart .plotly {
    border: 1px solid #ddd;
    padding-top: 10px ! important;
    padding-bottom: 30px ! important;
    border-radius: 2px;
    background: #fff;
}

.plotly .legend .bg {
    fill: #fafafa ! important;
    transform: translate(-5px, -5px) scaleX(1.05)scaleY(1.2);
    stroke-width: 1px ! important;
    stroke: #eee ! important;
}

/* photo gallery */

.gallery-container .tab-container .tab-content {
    display: flex;
    flex-direction: column;
    align-items: center;
}

.thumbnail-gallery-controls {
    width: 35px;
    height: 105px;
    display: flex;
    background-color: rgba(0, 0, 0, 0.95);
    align-items: center;
    font-size: 41px;
    justify-content: center;
    border-top: 1px solid #000;
    color: #eee;
    cursor: pointer;
}

.thumbnail-gallery-controls.left {
    border-left: solid 1px #343434;
}

.thumbnail-gallery-controls.right {
    border-right: solid 1px #343434;
}

.thumbnail-container {
    display: flex;
    justify-content: space-between;
    width: inherit;
}

.workbench-card-container-sidepanel-active .thumbnail-container {
    display: flex;
    justify-content: space-between;
    width: calc(100% - 400px);
}

.show-thumbnails-btn {
    padding: 4px 10px;
    font-size: 14px;
    margin-left: 35px;
    width: 130px;
    color: #eee;
    font-weight: 600;
    background-color: rgba(0, 0, 0, 0.75);
    text-align: center;
    border-top-right-radius: 2px;
    border-top-left-radius: 2px;
}

.show-thumbnails-btn:hover {
    cursor: pointer;
}

.show-thumbnails-btn.open {
    position: relative;
}

.show-thumbnails-btn.closed {
    position: absolute;
    bottom: 0;
}

.thumbnail-gallery-container {
    display: flex;
    flex-direction: column;
    justify-content: space-between;
}

.workflow-step-body .thumbnail-gallery-container {
    display: flex;
    flex-direction: column;
    justify-content: space-between;
    position: fixed;
    bottom: 0px;
    width: calc(100% + 311px);
    left: 50px;
}

.workflow-step-container .thumbnail-gallery-container {
    bottom: 0px;
    left: 50px;
}

.workflow-panel {
    background: #26476a;
    /* width: 12%; */
    color: white;
}

div.workflow-panel {
    min-width: 250px;
}

.workflow-panel ul {
    /* text-decoration: none; */
    list-style-type: none;
    /* padding-left: 12px; */
    margin-bottom: 10px;
    margin-top: 10px;
    margin-bottom: 10px;
    /* min-height: 200px; */
    padding-left: 0;
    /* border-bottom: #fff; */
    border-width: 2px;
}

.workflow-panel i {
    margin-right: 0px;
    font-size: 13px;
    color: #ddd;
    width: 20px;
    text-align: center;
    margin-left: -5px;
}

.workflow-panel li {
    padding-top: 12px;
    padding-left: 20px;
    padding-bottom: 12px;
}

.workflow-panel li:hover {
    background: rgba(70, 130, 180, 0.4);
    border-left: 4px solid steelblue;
}

.workflow-panel:not(.navbarclosed) li:hover a {
    margin-left: -4px;
}

.workflow-panel:not(.navbarclosed) .active-sub:hover li {
    cursor: default;
    background: steelblue;
}

.workflow-panel .active-sub:hover a {
    cursor: default;
    background: steelblue;
}

.workflow-panel>hr {
    border-color: white;
    margin-left: 30px;
    margin-right: 30px;
    margin-bottom: 20px;
}

.workflow-panel.navbarclosed>hr {
    border-color: #0B0737;
    margin-left: 0px;
    margin-right: 0px;
    margin-top: 0px;
    margin-bottom: 0px;
}

.workflow-panel .navbarclosed>hr {
    border-color: white;
    margin-bottom: 0px;
}

.workflow-panel li a span {
    color: white;
    font-size: 15px;
    margin-top: 15px;
    margin-left: 5px;
}

.workflow-select-wf-icon {
    color: white;
    font-size: 28px;
    padding-top: 0px;
}

.widget-wrapper .col-xs-12.dropzone .dz-default.dz-message button {
    display: none;
}

.workflow-select-title {
    font-size: 1.4em;
    font-weight: 500;
}

.workflow-select-wf-circle {
    width: 70px;
    height: 70px;
    display: inline-block;
    text-align: center;
    padding: 18px 12px;
    border-radius: 40px;
    border: 1px solid #747474;
}

.workflow-select-desc {
    font-size: 12px;
    padding-top: 10px;
    font-weight: 600;
}

.workflow-select-card-container-title {
    font-size: 1.5em;
    font-weight: 500;
    padding-left: 30px;
    margin-top: 5px;
    margin-bottom: -15px;
}

.workflow-select-card-container {
    display: flex;
    flex-grow: inherit;
    flex-direction: row;
    flex-wrap: wrap;
    padding: 20px;
}

.workflow-select-card {
    width: 200px;
    height: 200px;
    padding: 10px;
    color: white;
    text-align: center;
    border: 1px solid #777;
    border-radius: 1px;
    margin: 5px;
    opacity: 0.85;
}

.workflow-select-card:hover {
    opacity: 1.0;
    border: 1px solid black;
}

.workflow-component-based-step {
    width: 100%;
    height: 100%;
    padding: 20px;
}

div.final-cons-step-splash {
    display: flex;
    flex-direction: column;
    justify-content: space-between;
    padding: 1%;
}

div.final-cons-step-splash>a {
    max-width: 180px;
}

div.final-cons-step-splash>button {
    border-radius: 2px;
}

div.final-cons-step-separator {
    display: flex;
    flex-direction: row;
    justify-content: space-evenly;
    align-items: stretch;
    margin-top: 15px;
    margin-bottom: 8px;
    color: #777;
}

div.final-cons-step-separator>hr {
    margin-top: 25px;
    margin-bottom: 8px;
    margin-left: 0;
    margin-right: 0;
    flex-grow: 9;
    border: 1px solid #ddd;
}

div.final-cons-step-separator>h4 {
    margin-left: 24px;
    margin-right: 24px;
    margin-top: 12px;
    font-size: 21px;
    font-weight: 500;
    flex-grow: 1;
    text-align: center;
}

.gallery-container {
    position: relative;
}

.gallery-thumbnails {
    display: inline-flex;
    align-items: center;
    text-align: center;
    background-color: rgba(0, 0, 0, 0.85);
    height: 105px;
    overflow-x: auto;
    overflow-y: hidden;
    width: 100%;
    border-top: solid 1px #000;
}

.gallery-thumbnails img {
    height: 80px;
    margin: 3px 6px;
    border: solid 1.5px #eee;
}

.gallery-thumbnails img:hover {
    cursor: pointer;
    border: 1.5px solid #FFF;
}

.gallery-thumbnails .dz-cancel {
    color: black;
    background-color: #ccc;
    position: absolute;
    right: 0;
    opacity: 0.75;
    position: absolute;
}

.gallery-thumbnails .dz-cancel:hover {
    background-color: #eee;
    opacity: 1;
}

.gallery-thumbnails .btn-xs {
    padding: 0.5px 3.5px;
}

.gallery-controls {
    display: flex;
    right: 0px;
    top: 0px;
    height: 100%;
}

.gallery-controls.new-tile {
    background: #ededed;
    justify-content: center;
    width: 100%
}

.gallery-controls.new-tile .dropzone-photo-upload {
    margin-top: 0;
    padding: 45px;
    background-color: #ffffff;
    width: 100%;
}

.iiif-image-tools .dropzone-photo-upload {
    padding: 25px 15px;
    border: 1px dashed #bbb;
    background: #f9f9f9;
    text-align: center;
    color: #808080;
    margin: 5px 0px 30px 0px;
    border-radius: 2px;
    cursor: pointer;
}

.iiif-image-tools .dropzone-photo-upload:hover {
    border-color: #787878;
    background: #f2f2f2;
}

.photo-workbench-photos {
    height: 136px;
    overflow-y: scroll;
    border: solid 1px #ddd;
    display: flex;
    flex-direction: column;
    margin: 40px 10px 10px 10px;
}

.photo-workbench-photo {
    position: relative;
    padding: 4px;
}

.photo-workbench-photo:nth-child(even) {
    background: #fff;
    border-bottom: 1px solid #D3E5F4;
}

.photo-workbench-photo:nth-child(odd) {
    background: #F5FAFE;
    border-bottom: 1px solid #D3E5F4;
}

.photo-workbench-photo.selected-photo {
    background-color: #9CC3E4;
    color: #fff;
    font-weight: 600;
    padding: 4px;
}

.photo-workbench-photo:not(.selected-photo):hover {
    background: #CAE2F5;
    cursor: pointer;
}

.gallery-controls.new-tile .dropzone-photo-upload {
    margin-top: 0;
    padding: 45px;
    background-color: #ffffff;
    width: 100%;
}

.workbench-card-sidepanel .gallery-controls.new-tile .dropzone-photo-upload {
    margin-top: 0;
    padding: 15px;
    background-color: #ffffff;
    width: 100%;
}

.workbench-card-sidepanel .gallery-controls.new-tile .dropzone-photo-upload {
    margin-top: 0;
    padding: 15px;
    background-color: #ffffff;
    width: 100%;
}

/* end photo gallery */

.workbench-model-card-container {
    margin-top: 50px;
    padding-bottom: 40px;
}

.workbench-card-sidebar {
    position: absolute;
    right: 0px;
    top: 0px;
    height: 100%;
    width: 75px;
    background-color: #f1f1f1;
    border-left: 1px solid #ddd;
    z-index: 1000;
}

.workbench-card-sidebar-tab.disabled {
    color: #aaa;
    cursor: auto;
    pointer-events: none;
}

.workbench-card-sidebar-tab i {
    font-size: 1.1em;
    display: block;
    padding-bottom: 2px;
}

.workbench-card-sidebar-tab:hover {
    background: #fbfbfb;
    color: #454545;
}

.workbench-card-sidebar-tab.disabled:hover {
    color: #aaa;
    background-color: #f1f1f1;
}

.workbench-card-sidebar-tab.active {
    z-index: 200;
    background-color: white;
    border-left: solid 1px white;
    margin-left: -1px;
    color: #454545;
}

.workbench-card-sidepanel.expanded {
    width: 600px;
    z-index: 1001;
}

.manifest-manager-canvas-name {
    width: 315px;
    white-space: nowrap;
    overflow: hidden;
    text-overflow: ellipsis;
}

.manifest-manager-nav-tab {
    height: 50px;
    min-width: 220px;
    padding: 10px 20px;
    border-right: 1px solid #f1f1f1;
    background-color: #ddd;
    display: flex;
    flex-direction: column;
    justify-content: center;
}

.manifest-manager-nav-tab.active {
    background-color: #f6f6f6;
    font-weight: 600;
    border-left: 1px solid #ddd;
    border-right: 1px solid #ddd;
}

.manifest-manager-nav-tab .tab-label {
    display: flex;
    flex-direction: row;
    justify-content: center;
    align-items: center;
    cursor: pointer;
}

.manifest-manager-main-menu-circle {
    width: 75px;
    height: 75px;
    display: inline-block;
    text-align: center;
    padding: 20px;
    border-radius: 50%;
    background-color: #ccc;
}

.manifest-manager .dropzone-photo-upload {
    margin-top: 15px;
}

.manifest-manager .loader-select {
    height: 100%;
}

.manifest-manager .rr-splash-description {
    width: 700px;
}

.basemap-listing,
.overlay-listing,
.legend-listing {
    padding: 20px;
    border-bottom: 1px solid rgb(216, 216, 216);
}

.basemap-listing,
.overlay-listing .overlay-opacity-control,
.overlay-listing .overlay-name {
    cursor: pointer;
}

.overlay-listing,
.legend-listing {
    cursor: grab;
}

.basemap-listing,
.overlay-listing {
    font-size: 16px;
    color: rgb(158, 158, 158);
    display: flex;

    span {
        padding-top: 3px;
    }
}

.basemap-listing:before,
.overlay-listing .overlay-name:before {
    margin: 0px 8px;
    font-family: FontAwesome;
    padding-top: 3px;
}

.basemap-listing:before {
    content: "\f10c";
}

.overlay-listing .overlay-name:before {
    content: "\f204";
}

.overlay-listing {
    position: relative;
    display: flex;
}

.overlay-listing.rr-map-card .overlay-name:before {
    content: "\f070";
}

.active-overlay .overlay-listing.rr-map-card .overlay-name {
    color: #666;
    content: "\f06e";
}

.active-overlay .overlay-listing.rr-map-card .overlay-name:before {
    color: #666;
    content: "\f06e";
}

.rr-map-card.related-instances .related-instance {
    color: #9e9e9e;
    font-size: 12px;
    padding: 3px 0 0 12px;
}

.active-overlay .rr-map-card.related-instances .related-instance {
    color: #666;
}

.active-overlay .rr-map-card.related-instances .related-instance.hovered {
    background-color: #eee;
}

.summary-panel {
    background: #f9f9f9;
    margin-top: -30px;
}

.mouse-pointer canvas {
    cursor: pointer;
}

.workbench-card-wrapper {
    flex: 1;
    height: 100%;
    position: relative;
    overflow: hidden;
    background-color: #fafafa;
    border-top: 1px solid #ddd;
}

.workbench-card-wrapper.autoheight {
    height: auto;
    min-height: 100%;
}

.card-component-wrapper-editor .workbench-card-wrapper {
    border-top: 1px solid #041B33;
}

.widgets .workbench-card-wrapper {
    border: 1px solid #a8a8a8;
}

.widgets .workbench-card-wrapper {
    height: 500px;
}

.workbench-card-container {
    height: 100%;
}

.workbench-card-container.workbench-card-container-sidepanel-active {
    margin-right: 400px;
}

.workbench-card-container-wrapper.workbench-card-container-sidepanel-active {
    z-index: 249;
}

.workbench-card-sidebar-tab {
    color: #787878;
    min-height: 65px;
    padding: 16px;
    text-align: center;
    font-size: 1.1em;
    border-bottom: 1px solid rgb(216, 216, 216);
    cursor: pointer;
}

.map-sidebar-text {
    font-size: 11px;
}

.workbench-card-sidepanel {
    position: absolute;
    z-index: 250;
    right: 75px;
    height: 100%;
    background: white;
    border-left: 1px solid rgb(216, 216, 216);
    overflow-y: hidden;
    display: flex;
    flex-direction: column;
    align-items: normal;
    width: 400px;
}

.workbench-sidepanel-body {
    margin-top: 50px;
}

.install-buttons .btn-warning {
    background: #f75d3f;
    border-color: #E53211;
}

.install-buttons .btn-warning:hover {
    background: #E53211;
    border-color: #B02107;
}

.install-buttons .btn-danger {
    background: #FF836C;
    border-color: #E53211;
}

.install-buttons .btn-danger:hover {
    background: #f75d3f;
    border-color: #E53211;
}

.install-buttons .btn-mint {
    background: #3acaa1;
    border-color: #42cca5;
}

.install-buttons .btn-mint:hover {
    background: #1ABA8E;
    border-color: #009E72;
}

.workbench-card-sidepanel .install-buttons {
    background: #f9f9f9;
    position: fixed;
    margin-right: 75px;
    bottom: 0px;
    border-top: 1px solid #ddd;
    padding: 10px 35px;
    right: 0;
    width: 399px;
    display: flex;
}

.workbench-card-sidepanel .resource-instance-card-component-content .install-buttons {
    bottom: auto;
    border: none;
    background: white;
    padding: unset;
}

.graph-designer .workbench-card-sidepanel .install-buttons {
    margin-right: 375px;
}

.workbench-card-sidepanel.expanded .install-buttons {
    width: 599px;
}

.workbench-card-sidepanel div .new-provisional-edit-card-container {
    padding-left: 10px;
}

.workbench-card-sidepanel .new-provisional-edit-card-container {
    padding-bottom: 40px;
}

.workbench-card-sidepanel-header-container {
    padding: 14px;
    margin-left: 0px;
    background: #fff;
    z-index: 20;
    width: 400px;
}

.workbench-card-sidepanel-border {
    border-bottom: 1px solid #ddd;
    margin: 0px 12px;
}

.workbench-card-sidepanel-body {
    overflow-y: scroll;
    width: inherit;
    height: -moz-available;
    height: -webkit-fill-available;
    height: fill-available;
    padding: 10px;
}

.expanded .workbench-card-sidepanel-header-container {
    width: 599px;
    margin-left: -16px;
    padding-left: 15px;
}

.workbench-card-sidepanel-header {
    position: relative;
    cursor: pointer;
    color: rgb(33, 62, 95);
    font-size: 15px;
}

.workbench-card-sidepanel-header:before {
    content: "\f00d";
    font-family: FontAwesome;
    margin-right: 6px;
    color: rgb(158, 158, 158);
    font-weight: lighter;
}

.workbench-card-sidepanel-header:hover:before {
    color: rgb(33, 62, 95);
}

.basemap-listing,
.overlay-listing,
.legend-listing {
    padding: 16px 20px;
    min-height: 60px;
    border-bottom: 1px solid rgb(216, 216, 216);
}

.basemap-listing,
.overlay-listing .overlay-opacity-control,
.overlay-listing .overlay-name {
    cursor: pointer;
}

.overlay-listing,
.legend-listing {
    cursor: grab;
}

.basemap-listing,
.overlay-listing {
    font-size: 14px;
    color: rgb(158, 158, 158);
}

.basemap-listing-container {
    padding: 0 16px 16px;
}

.overlays-listing-container {
    padding: 0 16px 16px;
}

.legend-listing-container {
    padding: 0 16px 16px;
}


.overlay-listing .overlay-name {
    display: flex;
    width: 300px;
    white-space: nowrap;
    overflow: hidden;
    text-overflow: ellipsis;
    position: relative;
    top: 4px;
}

.overlay-opacity-control .overlay-opacity-slider,
.overlay-opacity-control i {
    display: inline-block;
}

.overlay-opacity-control .overlay-opacity-slider {
    transition-property: width, opacity;
    transition-delay: 0ms;
    transition: 0ms;
    -webkit-transition-delay: 0ms;
    width: 0px;
    opacity: 0;
    position: relative;
    top: 2px;
    right: -8px;
}

.overlay-opacity-control .overlay-opacity-slider input {
    width: 0px;
    height: 0px;
}

.overlay-opacity-control:hover .overlay-opacity-slider input,
.overlay-opacity-control:focus .overlay-opacity-slider input {
    width: 150px;
    height: 20px;
}

.overlay-listing .overlay-opacity-control {
    transition: 300ms;
    transition-property: all;
    transition-delay: 100ms;
    position: absolute;
    padding: 6px 6px 6px 8px;
    right: 6px;
    width: 30px;
    height: 38px;
    border: 1px solid transparent;
    border-radius: 3px;
}

.overlay-listing .overlay-opacity-control:hover,
.overlay-listing .overlay-opacity-control:focus {
    border: 1px solid rgb(217, 217, 217);
    background-color: white;
    width: 200px;
}

.overlay-listing .overlay-opacity-control:hover .overlay-opacity-slider,
.overlay-listing .overlay-opacity-control:focus .overlay-opacity-slider {
    transition-delay: 400ms;
    transition: 200ms;
    -webkit-transition-delay: 400ms;
    width: 150px;
    opacity: 1;
}

.legend-listing .legend-name {
    font-size: 14px;
}

.legend-listing .legend-content {
    padding: 10px 10px 0;
}

.layer-listing-icon {
    display: inline-block;
    padding-inline-end: 4px;
}

.layer-listing-icon::before {
    display: flex;
    align-items: center;
    justify-content: center;
    width: 28px;
    height: 28px;
    border: solid 1px rgb(216, 216, 216);
    border-radius: 100%;
    background-color: rgb(247, 247, 247);
}

.basemap-listing.active-basemap,
.basemap-listing:hover,
.overlay-listing.active-overlay,
.overlay-listing:hover,
.legend-listing .legend-name {
    color: rgb(33, 62, 95);
}

.basemap-listing.active-basemap,
.basemap-listing:hover,
.overlay-listing:hover {
    background-color: rgb(247, 247, 247);
}

.basemap-listing.active-basemap:before {
    content: "\f05d";
}

.overlay-listing.active-overlay .overlay-name:before {
    content: "\f205";
}

.map-card-feature-item {
    cursor: zoom-in;
}

.map-card-feature-item:hover {
    background-color: rgb(250, 250, 250);
}

.map-card-feature-item.active .map-card-feature-name {
    font-weight: 600;
}

.geojson-card {
    margin-top: 65px;
}

.geojson-editor {
    border: 1px solid #808080;
    margin-bottom: 5px;
    margin-top: 5px;
}

.geojson-error-list {
    padding: 10px;
    color: rgb(161, 0, 0);
}

.map-card-feature-list .table {
    margin-bottom: 0;
}

.map-card-feature-tool {
    width: 65px;
}

.map-card-feature-tool.intersect {
    width: 80px;
}

.rr-map-card-intersect-panel {
    margin-top: 7px;
    margin-bottom: 32px;
}

.rr-map-card-intersect-panel .intersection-result {
    padding: 3px 0 0 12px;
}

.rr-map-card-intersect-panel .intersection-result.hovered {
    background-color: #ddd;
}

.map-card-zoom-tool,
.map-card-feature-tool {
    font-size: 0.9em;
}

.map-card-zoom-tool a,
.map-card-feature-tool a {
    color: #2f527a;
}

.map-card-zoom-tool {
    float: right;
    padding: 10px;
}

.map-card-zoom-tool a {
    display: inline-block;
    padding: 0px 3px;
}

#map-settings {
    position: relative;
    margin: -40px -35px 10px -20px;
}

.help-close {
    color: #868686;
    position: absolute;
    right: 10px;
    top: 20px;
    z-index: 600;
}

.scroll-y {
    height: calc(100vh - 50px);
    /* top-nav height */
    overflow-y: auto;
}

.scroll-y-hidden {
    overflow-y: hidden;
}

.scroll-y-auto {
    overflow-y: auto;
}

.tab-base .nav-tabs>li:not(.active)>a:hover {
    border-top: 1px solid #eee;
    border-right: 1px solid #eee;
    border-left: 1px solid #eee;
    border-bottom: 1px solid #fff;
    background: #eee;
}

.tab-base .tab-content {
    box-shadow: none;
    padding-bottom: 0;
    margin: 0;
}

.panel .panel-heading,
.panel>:first-child {
    border-top-left-radius: 0;
    border-top-right-radius: 0;
}

.columns{
    display: flex;
    flex-wrap: wrap;
}

.columns label {
    .form-radio {
        display: flex;
        align-items: center;
    }
}

label.form-radio.form-normal{
    cursor: pointer;
    margin: 2px 0px;

    &::before{
        top: 22px;
        content: '';
        position: relative;
        width: 16px;
        height: 16px;
        border: 1px solid #c3cedb;
        left: auto;
        bottom: auto;
        display: block;
        border-radius: 50%;
        background-color: transparent;
        padding-bottom:4px;
        &:hover{
            padding-bottom: 0;
        }
    }

    &:not(.disabled):not(.active):hover::after {
        opacity: .3;
    }
    &::after{
        content: '';
        position: relative;
        display: block;
        width: 8px;
        height: 8px;
    }

    &.active::after, &:not(.disabled):hover::after{
        bottom: 13px;
        position: relative;
        border: none;
        display: block;
        left: auto;
        border-radius: 50%;
        background-color: #515151;
        margin: 0 4px;
    }
}

.form-text.form-radio:not(.btn),
.form-text.form-radio:not(.btn),
.form-text.form-radio:not(.btn) {
    width: 225px;
    white-space: nowrap;
    overflow: hidden;
    text-overflow: ellipsis;
}

span.icon-wrap.icon-circle.bg-gray-dark:hover {
    background: #94A6BC;
    color: #123;
}

<<<<<<< HEAD
=======
.input-group.date .input-group-addon {
    background: #fafafa;
}

.input-group-addon:first-child{
    border-inline-start: 1px solid #e1e5ea;
    border-inline-end: none;
}

>>>>>>> 7e93a934
.widget-config-container .widget-input-label {
    font-weight: inherit;
}

.widget-input {
    border-radius: 2px;
}

.widget-file {
    width: 100px;
}

.form-contol {
    height: 36px;
}

.date .form-control {
    height: 36px;
}

.tile {
    border-left: 2px solid #0594BC;
    border-right: 1px solid #ddd;
    border-top: 0 solid #ddd;
    border-bottom: 1px solid #ddd;
    background: #fbfbfb;
    color: #5f5f5f;
    width: 200px;
    height: 170px;
    position: relative;
    overflow-y: scroll;
    padding: 5px 5px 7px;
}

.help-text-small {
    font-size: 12px;
    padding-right: 5px;
}

.grid-container {
    overflow: scroll;
}

.list-wrapper {
    overflow-y: auto;
    height: calc(100% - 60px);
    /*60px accounts for header so list scrolls to bottom*/
}

.grid {
    background: #ebeef0;
    max-width: 1200px;
    margin-left: -8px;
    margin-right: -6px;
    border-top: 1px solid #ddd;
    overflow: auto;
}

.grid-item {
    float: left;
    width: 100px;
    height: 100px;
    background: #0D8;
    border: 1px solid #333;
    border-color: hsla(0, 0%, 0%, 0.7);
    margin: 3px;
}

.select2-container {
    width: 100% !important;
    border: 1px solid #ddd;
}

.form-group div input {
    max-width: 600px;
    border: 1px solid #eee;
}

.resource-instance-wrapper .select2-container {
    max-width: 600px !important;
    border: 1px solid #eee;
}

.select2-container.select2-container-active.select2-dropdown-open {
    border: 1px solid steelblue;
}

.select2-choice {
    border: 1px solid #E9E9E9 !important;
    border-radius: 2px !important;
    background-image: none !important;
    height: 36px !important;
    padding: 4px 0 0 16px !important;
}

.select2-container .select2-choice {
    display: flex;
    height: 26px;
    padding: 0 0 0 8px;
    overflow: hidden;
    position: relative;
    // border: 1px solid #aaa;
    border: none !important;
    white-space: nowrap;
    line-height: 26px;
    color: #444;
    text-decoration: none;
    border-radius: 4px;
    background-clip: padding-box;
    -webkit-touch-callout: none;
    -webkit-user-select: none;
    -moz-user-select: none;
    -ms-user-select: none;
    user-select: none;
    background-color: #fff;
    background-image: -webkit-gradient(linear, left bottom, left top, color-stop(0, #eee), color-stop(0.5, #fff));
    background-image: -webkit-linear-gradient(center bottom, #eee 0, #fff 50%);
    background-image: -moz-linear-gradient(center bottom, #eee 0, #fff 50%);
    // filter: progid: DXImageTransform.Microsoft.gradient(startColorstr='#ffffff', endColorstr='#eeeeee', GradientType=0);
    background-image: linear-gradient(to top, #eee 0, #fff 50%);
}

a.select2-choice {
    background: #42a5f5;
}

.select2-dropdown-open .select2-choice {
    background-color: #fff !important;
}

.select2-arrow {
    border: none !important;
    background: none !important;
    background-image: none !important;
    padding-top: 2px;
}

.select2-container .select2-choice .select2-arrow b:before {
    content: "";
}

.select2-container.select2-container-disabled .select2-choice {
    background: #eee;
}

.select2-container-multi .select2-choices {
    border: 1px solid #e1e5ea;
    background-image: none;
}

.select2-container-multi.select2-container-active .select2-choices {
    border: 1px solid #e1e5ea;
    box-shadow: none;
}

.select2-drop {
    border-radius: 0px;
    color: inherit;
}

.select2-drop-active {
    border: 1px solid steelblue;
    border-top: none;
    box-shadow: none;
}

.select2-result.disabled {
    background-color: #eee;
    color: #999;
    pointer-events: none;
}

.select2-results {
    padding: 0px;
    margin: 0px;
}

.select2-results li {
    /*padding: 4px 6px;*/
    padding: 0px;
    line-height: 22px;
    color: #595959;
}

.select2-results .select2-no-results,
.select2-results .select2-searching,
.select2-results .select2-results .select2-ajax-error {
    background: #f4f4f4;
    line-height: 30px;
    padding-left: 5px;
    padding-top: 2px;
    padding-bottom: 2px;
}

.select2-results .select2-ajax-error {
    color: #9e1515;
}

.select2-container-multi .select2-choices .select2-search-choice {
    padding: 3px 10px 5px 18px;
    margin: 4px 0 0px 5px;
    background: #42a5f5;
    position: relative;
    line-height: 13px;
    color: #fff;
    cursor: default;
    border: 1px solid #3b8dd5;
    border-radius: 2px;
    -webkit-box-shadow: none;
    -webkit-touch-callout: none;
    -moz-user-select: none;
    -ms-user-select: none;
    background-image: none;
    -webkit-touch-callout: none;
    -webkit-user-select: none;
    -moz-user-select: none;
    -ms-user-select: none;
    user-select: none;

    .fa-minus {
        margin: 0px 2px 0px 7px;
    }
}

.filter-flag {
    background: #30ad24 !important;
}

.select2-container-multi .select2-choices li {
    float: left;
    list-style: none;
}

.select2-container-multi .select2-search-choice-close {
    left: 3px;
    color: #fff;
}

a.select2-search-choice-close {
    background-color: #fff;
    border-radius: 3px;
}

.select2-search-choice div {
    margin-top: 1px;
}

.btn-display-toggle {
    height: 35px;
}

.btn-display-toggle:focus {
    background: #9490EE;
    color: #fff;
}

.time-wheel-display-toggle .btn-display-toggle:last-child {
    border-left-color: #fff;
}

.btn-group .btn+.btn {
    margin-left: 0px;
}

.switch {
    background-color: #fff;
    border: 1px solid #dfdfdf;
    border-radius: 20px;
    cursor: pointer;
    display: inline-block;
    height: 30px;
    position: relative;
    vertical-align: middle;
    width: 50px;
    -moz-user-select: none;
    -khtml-user-select: none;
    -webkit-user-select: none;
    -ms-user-select: none;
    user-select: none;
    box-sizing: content-box;
    background-clip: content-box;
    transition-duration: .1s;
}

.switch>small {
    transition-duration: .1s;
    left: 0;
}

.switch.on {
    background-color: #64bd63;
    border-color: #64bd63;
}

.switch.null {
    background-color: #ddd;
    border-color: #ddd;
}

.switch.on>small {
    left: 13px;
}

.switch.disabled {
    background-color: #f1f1f1;
    border-color: #ddd;
}

.switch.disabled.on {
    background-color: #87c586;
    border-color: #87c586;
}

.switch.disabled>small {
    background-color: #f1f1f1;
}

.library {
    position: absolute;
    top: 0;
    bottom: 0;
    opacity: .95;
    border-radius: 0;
    z-index: 200;
    padding: 0 20px 20px 0;
}

.icon-selector{
    .clear-search {
        color: #123;
        font-size: 17px;
        margin: 7px -30px;
    }

    .clear-search:hover {
        cursor: pointer;
        color: rgba(0, 0, 0, 0.95);
    }

    .icon-list{
        height: 300px;
        overflow-y: scroll;
        padding: 15px;
        border: 1px solid #e9e9e9;
    }

    .demo-icon-font {
        font-size: 14px;
        margin-bottom: 6px;
        padding: 4px 8px;
    }

    .demo-icon-font:hover {
        cursor: pointer;
        background: #eee;
    }

    .demo-icon-font .selected {
        background: #eee;
    }
}

.iiif-canvas-filter {
    height: 28px;
    margin: 0px 5px;
}


.key {
    margin-top: 98px;
}

.library-close-btn {
    position: absolute;
    right: 10px;
    top: -22px;
    font-size: 15px;
    color: #666;
}

.alert {
    padding: 15px;
}

.selected-card {
    opacity: 1.0;
    color: #fff;
    background-color: #fbfbfb;
}

.selected div .listitem_name {
    font-weight: 600;
}

.disabled .listitem_name {
    font-weight: 600;
    color: #999;
}

.selected div .name {
    font-weight: 600;
}

.side-column-crud-container
{
    flex: 0 0 275px;
    margin-top: -1px;
    margin-bottom: 0px;
    background-color: #fafafa;
    width: 275px;
    overflow-y: auto;
    overflow-x: hidden;
    border-right: 1px solid #ddd;

    .layer-list {
        height: 50px;
        padding: 10px;
        background: #f4f4f4;
        border-top: solid 1px #ddd;
    }

    .grid {
        margin: 0;
        .library-card {
            height: 60px;
            color: #666;
            border-bottom: 1px solid #ddd;
            background: #f8f8f8;
            border-left: 5px solid #f8f8f8;
            display: flex;
            align-items: center;

            &.active {
                background: #ffffff;
                border-left: 5px solid steelblue;
                &:hover {
                    background: #fff;
                    border-left: 5px solid steelblue;
                }
            }

            &.inactive {
                background: #f7f7f7;
            }

            &.selected.selected-card {
                background: #fff;
                border-left: 5px solid steelblue;
                cursor: default;
            }

            &.permissions.selected.selected-card {
                background: #fff;
                color: #656665;
                border-left: 0px;
                cursor: default;
            }

            &:hover {
                background-color: #fff;
                cursor: pointer;
                border-left: 5px solid steelblue;
                opacity: 1.0;
            }

            &.relative {
                transition: height 0.25s;

                &.selected {
                    height: 180px;
                    transition: height 0.25s;
                    background: #ffffff;
                    border-left: 5px solid steelblue;
                    overflow-y: hidden;

                    &.hovered {
                        background: #ffffff;
                        border-left: 5px solid steelBlue;
                    }
                }

                &.hovered {
                    background: #ffffff;
                    border-left: 5px solid #20CE05;
                }
            }

            .project-status {
                text-align: left;
            }

            .library-card-content {
                padding: 0 5px;
                flex: 1;
                overflow: hidden;
                text-overflow: ellipsis;
                display: flex;
                flex-direction: column;
                text-align: start;

                .crud-card-main {
                    white-space: nowrap;
                    overflow: hidden;
                    text-overflow: ellipsis;
                    font-size: 13px;
                }

                .crud-card-main a {
                    color: #1E6FB7;
                }

                .crud-card-subtitle {
                    color: #888;
                    font-size: 11px;
                    white-space: nowrap;
                    overflow: hidden;
                    text-overflow: ellipsis;
                }
            }
            .library-icon {
                margin: 0 10px;
                span {
                    width: 40px;
                    height: 40px;
                    display: flex;
                    align-items: center;
                    justify-content: center;
                    i {
                        display: block;
                        line-height: initial;
                        text-align: initial;
                        position: initial;
                        width: initial;
                        padding-top: initial;

                        &:before {
                            position: initial;
                            top: initial;
                            left: initial;
                            right: initial;
                        }
                    }
                }
            }

            .library-card-main {
                width: 255px;
                position: absolute;
                left: 58px;
                top: 12px;
                white-space: nowrap;
                overflow: hidden;
                text-overflow: ellipsis;
                font-size: 12px;

                a {
                    color: #1E6FB7;
                }
            }

            .library-card-subtitle {
                text-transform: capitalize;
                width: 225px;
                position: absolute;
                left: 58px;
                top: 25px;
                color: #888;
                font-size: 11px;
                white-space: nowrap;
                overflow: hidden;
                text-overflow: ellipsis;
                padding: 2px 2px 3px 0;
            }
        }
    }
}

#function-list {
    display: flex;
}

.branch-library {
    background-color: white;
    height: auto;
}

.branch-library-icon {
    font-size: 15px;
}

#branch-library {
    width: 100%;
    margin-left: 1px;
}

.middle-column-container.card-configuration.expanded {
    flex-basis: 450px;
}

.card-configuration.expanded+div div div div div .install-buttons {
    margin-right: 525px;
}

.constraint-selection {
    padding-top: 10px;
    border-bottom: solid 1px #eee;
}

.constraint-selection .dropdown {
    padding-top: 10px;
    padding-bottom: 10px;
}

.user-groups {
    font-size: 11px;
    color: #999;
}

.load-relations {
    color: #fff;
    padding: 3px 5px;
    background: steelblue;
    position: absolute;
    right: -5px;
    margin-right: 5px;
    top: 0px;
    border-radius: 2px;
    font-weight: 600;
}

.load-relations.disabled {
    color: #888;
    margin-left: 5px;
    background: #ddd;
}

.selected-group-user-permissions {
    position: absolute;
    left: 30px;
    width: 100%;
}

.permissions-options {
    display: flex;
    flex-direction: column;
}

.selected-group-user-permissions .library-icon-permissions {
    top: 0px;
}

.permission-manager {
    width: 100%;
}

.permissions-instructions-panel {
    border: 1px solid #ddd;
    padding: 30px;
    margin-bottom: 30px;
    background: #fbfbfb;
}

.settings-panel-heading+.permissions-instructions-panel {
    margin-top: 55px;
}

.permission-manager.panel-body {
    display: flex;
    background-color: white;
    margin: 1px;
    height: 675px;
}

.permission-manager .card-content-container {
    padding: 10px 50px 10px;
    background-color: white;
}

.permission-manager-filter {
    height: 58px;
    width: 100%;
    border-bottom-style: solid;
    border-bottom-width: 1px;
    border-bottom-color: #ccc;
    margin-bottom: 2px;
}

.permission-manager-filter .clear-selection a.clear-selection-link {
    padding-right: 5px;
    font-size: 13px;
}

.permission-manager-filter .clear-node-search {
    position: absolute;
    top: 22px;
    font-size: 14px;
    left: 46%;
    width: 15px;
}

.permission-manager-item-list .card-tree-container {
    margin-right: 0px;
}

.permission-manager .filter-bar {
    display: flex;
    flex-direction: row;
    padding: 15px;
}

.permission-manager-item-list {
    padding-left: 10px;
}

.permission-manager.header {
    position: relative;
    height: 100px;
    padding-left: 10px;
    color: #2b425b;
    background: #fff;
    border-bottom: 1px solid #eee;
}

.permission-manager .control-panel {
    display: flex;
    margin-left: 0px;
}

.permissions {
    background: rgb(240, 240, 240);
}

.permissions:hover {
    background: #fff;
}

.permissions.selected {
    background: #fff;
}

.confirmation-permissions {
    font-size: 12px;
    color: #888;
}

.permission-selector {
    margin: 20px 0px 30px 0px;
}

.permissions-readout {
    float: right;
    padding-right: 10px;
    font-size: 11px;
    font-weight: 600;
    color: #454545;
    padding-top: 10px;
    margin-top: -10px;
    margin-bottom: -10px;
    padding-left: 10px;
}

.permissions-node {
    font-size: 13px;
    color: #555;
}

.no-cards-selected {
    padding: 10px;
    font-size: 13px;
}

.permissions-node-row {
    display: inline-flex;
    background: #fff;
    border-bottom: 1px solid #D3E5F4;
    padding-top: 10px;
    padding-bottom: 10px;
    padding-left: 10px;
    margin-right: 0px;
    justify-content: space-between;
}

.permissions-node-row:nth-child(even) {
    background: #F5FAFE;
}

.permissions-title {
    font-size: 15px;
}

.permissions-title-panel {
    position: absolute;
    top: 3px;
    left: 50px;
}

.library-icon-permissions {
    position: absolute;
    left: 30px;
    top: 30px;
    width: 100%;
}

.permissions-default {
    height: 1px;
    color: #555;
    font-size: 16px;
}

.permissions-account-warning {
    padding: 4px 10px;
    background: #ffb54a;
    color: #fff;
    border: 1px solid #EF9A1F;
}

.permissions-list {
    padding-top: 10px;
    padding-bottom: 15px;
    margin-bottom: 10px;
    background: #fff;
    width: 100%;
}

.permissions-selected {
    display: flex;
    flex-direction: column;
    margin-top: 5px;
    list-style: none;
    color: #666;
    line-height: 1.2;
    padding-left: 0px;
    font-size: 15px;
    border: 1px solid #ddd;
}


/*------------------------------------------------*/

.permission-grid {
    display: grid;
    grid-template-columns: 40px 450px auto 40px;
    grid-template-rows: 25px auto auto auto;
    grid-column-gap: 10px;
    grid-row-gap: 10px;
}

.permission-grid .permission-header {
    grid-column-start: 2;
    grid-column-end: 4;
    grid-row-start: 2;
    grid-row-end: 2;
}

.permission-grid .permission-control {
    grid-column-start: 2;
    grid-column-end: 3;
    grid-row-start: 3;
    grid-row-end: 3;
}

.permission-grid .permission-list {
    grid-column-start: 2;
    grid-column-end: 4;
    grid-row-start: 4;
    grid-row-end: 4;
    overflow-y: auto;
}

.permission-grid .permissions-options {
    display: flex;
    flex-direction: row;
    margin-top: 5px;
    padding: 10px 0px 15px;
}

.permissions-list-table {
    height: 300px
}

.permissions-list-table-body {
    height: 400px;
    overflow-y: auto;
    border: solid 1px #ddd;
}

.permissions-list-table-body::-webkit-scrollbar {
    -webkit-appearance: none;
    width: 9px;
    border-left: 1px solid #eee;
}

.permissions-list-table-body::-webkit-scrollbar-thumb {
    border-radius: 2px;
    background-color: rgba(0, 0, 0, .1);
    -webkit-box-shadow: 0 0 1px rgba(255, 255, 255, .5);
}

.permissions-list-header {
    background: #579ddb;
    color: #fff;
    width: 100%;
    display: flex;
    padding: 9px 5px;
    border-bottom: 1px solid #D3E5F4;
    font-weight: 600;
}

.permission-control .clear-filter {
    align-self: center;
    font-size: 14px;
    margin-left: -20px;
    padding-right: 15px;
}

.permissions-table-row {
    display: flex;
    flex-direction: column;
    padding: 8px 5px;
    border-bottom: 1px solid #D3E5F4
}

.permissions-table-row:nth-child(odd) {
    background: #F5FAFE;
}

.permissions-table-row.selected {
    background-color: #F1F1FF;
}

.permissions-table-row.selected:hover {
    background-color: #F1F1FF;
    cursor: pointer;
}

.permissions-table-row:hover {
    background-color: #B6DEFF;
    cursor: pointer;
}

.permissions-table-row:first-child {
    background-color: #f8f8f8;
    color: #777;
    font-weight: 600;
}

.permissions-table-row:first-child:hover {
    cursor: default;
}

.permission-selection-panel {
    display: inline-flex;
    background: #fcfcfc;
    border-top: 1px solid #ddd;
    border-bottom: 1px solid #ddd;
    margin: 8px -5px -10px -5px;
}

.permission-selection-panel:hover {
    cursor: default;
}

.permission-list-table .identities-column {
    width: 35%;
}

.permission-list-table .permissions-column {
    width: 65%;
}

.permission-grid .permissions-buttons {
    grid-column-start: 2;
    grid-column-end: 3;
    grid-row-start: 5;
    grid-row-end: 5;
    height: 75px;
    align-items: baseline;
    display: flex;
}

.permission-grid .remove-permissions-btn {
    grid-column-start: 3;
    grid-column-end: 4;
    grid-row-start: 5;
    grid-row-end: 5;
    height: 75px;
    justify-self: end;
}


/*------------------------------------------------*/

.library-search {
    font-size: 11px;
    height: 32px;
    width: 100%;
}

.key-icon {
    width: 50px;
}

#library .nav-tabs li:not(active) a {
    opacity: 0.9;
    border-radius: 0;
    border: 0;
    border-bottom: 1px solid rgba(0, 0, 0, 0.05);
    background-color: #314151;
    color: rgba(255, 255, 255, 0.5);
    padding: 20px 0;
}

#library .nav-tabs .active a {
    border-left: 1px solid rgba(0, 0, 0, 0.1);
    border-right: 1px solid rgba(0, 0, 0, 0.1);
    border-bottom: 1px solid transparent;
    background-color: #37495b;
    color: inherit !important;
}

.branch-preview {
    height: 280px;
    width: 280px;
    background: #fff;
    border: 1px solid #ddd;
    color: #123;
}

.branch-icon {
    border: 1px solid rgba(0, 0, 0, 0.25);
}

.branch-icon:hover {
    border: 1px solid rgba(0, 0, 0, 0.25);
    background: #5fa2dd;
}

.clear-selection {
    width: 100%;
    height: 21px;
    padding-top: 4px;
    margin-bottom: 0;
    padding-bottom: 0;
    margin-top: 0;
}

.clear-selection-link {
    cursor: pointer;
    font-size: 9px;
    float: right;
    color: #555;
}

.clear-selection-link:hover {
    color: #333;
}

.clear-selection a.clear-selection-link {
    font-size: 11px;
}

.node circle {
    fill: #fff;
    stroke: #4682B4;
    stroke-width: 1px;
}

.node {
    font-size: 13px;
    transition: all .40s ease;
    stroke: #aaa;
    stroke-width: 1px;
}

.node .node-selected {
    fill: #3ACAA2;
    stroke: #009E72;
    stroke-width: 1px;
}

.node .node-filtered {
    /*    fill: #f0f0f0;
    stroke: #bbb;*/
}

.graph-node-text {
    text-overflow: ellipsis;
    stroke: steelblue;
}

.link {
    fill: none;
    stroke: #bbb;
    stroke-width: 2px;
}

.node .node-over {
    fill: #3ACAA2;
    stroke: #009E72;
    stroke-width: 1.5px;
    cursor: pointer;
    transition: all .40s ease;
}

.target-node circle {
    opacity: 0.2;
    fill: red;
    stroke: red;
    stroke-width: 25px;
}

.target-node circle.node-over {
    opacity: 0.5;
    fill: red;
    stroke: red;
    stroke-width: 32px;
}

#nodeCrud {
    position: absolute;
    width: 250px;
    left: 300px;
    top: 0;
    bottom: 0;
    color: #fff;
    z-index: 200;
    border-left: 1px solid #1E3143;
    border-right: 1px solid #1E3143;
    -webkit-border-radius: 12px;
    -moz-border-radius: 2px;
    border-radius: 0;
    -webkit-box-shadow: 1px 1px 2px rgba(0, 0, 0, 0.4);
    -moz-box-shadow: 1px 1px 4px rgba(0, 0, 0, 0.4);
    box-shadow: 1px 1px 4px rgba(0, 0, 0, 0.4);
    padding: 0 10px;
}

input[type="search"] {
    -webkit-box-sizing: border-box;
    box-sizing: border-box;
}

.round {
    border-radius: 50%;
}

.overlay {
    position: fixed;
    top: 0;
    left: 0;
    width: 100%;
    height: 100%;
    background: rgba(0, 0, 0, 0.5);
    opacity: 0;
    pointer-events: none;
    -webkit-transition: opacity .5s;
    transition: opacity .5s;
    -webkit-transition-timing-function: cubic-bezier(0.7, 0, 0.3, 1);
    transition-timing-function: cubic-bezier(0.7, 0, 0.3, 1);
}

.arches-form {
    background-color: #ebeef0;
    padding: 20px 0 40px;
}

#aside-container #aside .nav-tabs li:not(active) a {
    padding: 20px 0;
}

ul.nav.nav-tabs.nav-justified {
    height: 59px;
}

.v-menu {
    height: 100vh;
    width: 300px;
    background: #fff;
    border-right: 1px solid #ddd;
    padding: 0 0 0 12px;
}

.form-page {
    background-color: #e7ebee;
    width: 100%;
    padding: 20px 20px 100px 5px;
}

.node-configuration {
    background-color: #ffffff;
    display: flex;
    flex-direction: column;
    flex: 1 1 auto;
}

.set-variable-pixel-height {
    /* WRONg PLACE */
    /*
        Flexbox recalculates height on component load. This hack
        allows us the to assign a hard-pixel height to a flexy
        element, thus allowing pixel calculations on variable height.
        See https://stackoverflow.com/a/14965123
    */
    display: flex;
    flex: 1 1 auto;
    height: 0;
}

.settings-panel {
    display: flex;
    flex-direction: column;
    height: 100%;
}

.settings-panel-heading {
    background: #25476a;
    color: #fff;
    padding: 0px 15px;
    min-height: 50px;
    display: flex;
    align-items: center;
}

.settings-panel-body {
    flex-direction: column;
    overflow-y: scroll;
}

.graph-crm-class {
    font-size: 15px;
    color: #ddd;
    padding: 0px 10px;
}

.graph-type {
    font-size: 15px;
    color: #777;
    padding: 0px 10px;
}

.graph-designer {
    background: #fbfbfb;
}

.graph-designer-graph-content {
    width: 100%;
}

.graph-designer-graph-content .graph-designer-title {
    font-size: 17px;
    font-weight: 500;
    color: #fff;
    display: flex;
    flex-direction: row;
    align-items: center;
}

.graph-designer-title i {
    padding: 0px 5px;
}

.graph-designer-title .name {
    font-size: 17px;
}

.top-node-panel {
    display: flex;
    flex-direction: column;
    padding: 20px;
}

.graph-designer-header {
    color: #888;
    font-size: 16px;
    padding-bottom: 5px;
    border-bottom: solid 1px #ddd;
}

.form-radio.form-normal::before {
    left: 0px;
}

.widget-container.graph-settings-switch {
    padding-bottom: 0px;
}

.graph-settings-switch-label {
    margin-left: 40px;
    margin-right: 40px;
    margin-top: -20px;
    margin-bottom: 0px;
}

.graph-settings-switch-subtitle {
    margin-left: 40px;
    margin-right: 40px;
    margin-top: -5px;
    display: inline-block;
    color: #5F7D9A;
    position: relative;
    top: -5px;
    font-size: 13px;
    font-weight: 400;
}

.exportable-field-name {
    padding-left: 40px;
    padding-right: 40px;
}

.graph-settings-panel-body {
    padding: 5px 0px;
}

.graph-settings-panel-body .widgets .widget-container div div>input {
    max-width: 500px;
    min-width: 500px;
}

.graph-settings-panel-body .widgets .widget-container div .crm-selector div .chosen-drop .chosen-search>input {
    max-width: 490px;
    min-width: 490px;
}

.graph-settings-panel-body .widgets .widget-container div .colorpicker-component {
    max-width: 250px;
    min-width: 250px;
    padding-left: 5px;
    height: 32px;
}

.graph-settings-panel-body .widgets .widget-container div div div div div select .chosen-container {
    width: 500px;
}

.graph-settings-panel-body .widgets .widget-container div div .domain-input {
    max-width: 480px;
    min-width: 480px;
}

.graph-settings-panel-body .widgets .widget-container div div .domain-input-item {
    max-width: 468px;
    min-width: 468px;
}

.function-node-alert {
    display: inline-block;
    background: #A2EAE2;
    padding: 15px 30px;
    margin-top: -10px;
    margin-left: -5px;
    margin-bottom: 15px;
    font-size: 14px;
    font-weight: 400;
    color: #01766A;
}

.edtf-input {
    padding-bottom: 15px;
}

.node-config-item {
    padding: 5px 0px 12px 0px;
}

.node-config-item.pad-top {
    padding: 15px 0px 12px 0px;
}

.concept-label {
    padding-top: 0px;
}

body[dir="rtl"] #concept_report .dropdown-menu {
    left: 0;
    right: auto;
}

#concept_report {
    .concept-report-content>div{
        padding: 0 10px;
    }

    .dropdown-menu{
        right: 0;
        left: auto;
    }

    dt {
        display: flex;

        h5 {
            flex: 1;
        }
    }

    .arches-RDM-label-highlighted{
        margin: 0;
        padding: 0 8px;
    }

    .arches-RDM-headline {
        display: flex;
        &>div:first-child {
            flex: 1;
        }
    }

    .arches-concept-heirarchy {
        padding: 1px 0;
        margin: 0;
        display: flex;
        align-items: center;

        i {
            width: 13px;
            margin: 0 2px;
        }
        .arches-CRUD-delete{
            margin: 5px;
        }
        .text-muted, .is_padded {
            padding: 0 10px;
        }
    }
}

.tree-container {
    overflow-x: scroll;
    padding: 0 0 10px 10px;
}

#container .table-hover>tbody>tr:hover {
    background-color: #4682B4;
    color: #fff;
}

.bg-primary:hover {
    background-color: #3b8dd5;
}

div.dropdown-menu.open {
    min-height: 250px;
}

.underline {
    border-bottom: 1px solid #ddd;
}

.bg-green {
    background: #139F78;
}

.og-grid {
    list-style: none;
    text-align: left;
    width: 100%;
    margin: 0 auto;
    padding: 2px 0;
}

.og-grid li {
    display: inline-block;
    vertical-align: top;
    height: 200px;
    min-width: 180px;
    margin: 10px 5px 5px;
}

.og-grid li>a,
.og-grid li>a img {
    border: none;
    outline: none;
    display: block;
    position: relative;
}

.nav-tabs>li.active>a,
.nav-tabs>li.active>a:focus,
.nav-tabs>li.active>a:hover {
    border: 1px solid #fff;
}

.library-tools-icon {
    font-size: 17px;
    color: #999;
    padding-right: 5px;
}

.nav-tabs.library-tools>li>a {
    height: 40px;
    border: none;
    padding: 2px;
}

.nav-tabs.library-tools>li>a:hover {
    background-color: inherit;
}

.nav-tabs.library-tools>li.active>a {
    background-color: inherit;
    border: none;
}

.chosen-container {
    margin-bottom: 0px;
    color: #8d8d8d;
    line-height: 1.3333333;
}

.chosen-hide {
    display: none;
}

.chosen-container-multi .chosen-choices li.search-field {
    margin: 2px 3px 0 10px;
}

.chosen-container-single .chosen-single {
    height: 36px;
}

.chosen-container-multi .chosen-choices li.search-choice .search-choice-close {
    background-image: none !important;
}

.list-group-item.active:hover,
.list-group-item.active:active,
.list-group-item.active:focus {
    background-color: #f9f9f9;
    border-bottom: 1px solid #eee;
    border-top: 1px solid #eee;
    color: #5f5f5f;
}

.switchery>small,
.switch>small {
    background: #fff;
    border-radius: 100%;
    box-shadow: 0 1px 3px rgba(0, 0, 0, 0.4);
    height: 30px;
    position: absolute;
    top: 0;
    width: 30px;
}

.switch-small {
    border-radius: 13px;
    height: 13px;
    width: 25px;
    margin: 0 4px;
}

.switch-small>small {
    height: 13px;
    width: 13px;
}

.node .node-collected,
.link.link-collected {
    stroke-width: 3px;
}

.modal-background {
    position: fixed;
    background-color: rgba(200, 200, 200, 0.75);
    top: 0;
    right: 0;
    bottom: 0;
    left: 0;
    z-index: 999;
    transition: all 0.3s;
    cursor: pointer;
}

.modal-content-container {
    cursor: default;
    background-color: #fafafa;
    margin: 15% auto;
    max-width: 600px;
    padding: 18px;
    border: 1px solid #ddd;
    border-radius: 5px;
    width: 70%;
}

.loading-mask {
    position: fixed;
    background-color: #fafafa;
    top: 0;
    bottom: 0;
    left: 0;
    right: 0;
    z-index: 100000000;
}

.loading-mask:after {
    position: fixed;
    color: #454545;
    content: '\f110';
    -webkit-animation: fa-spin 2s infinite linear;
    animation: fa-spin 2s infinite linear;
    display: inline-block;
    font: normal normal normal 14px/1 FontAwesome;
    font-size: 10vw;
    margin-top: 42vh;
    margin-left: 45vw;
    text-rendering: auto;
    -webkit-font-smoothing: antialiased;
    -moz-osx-font-smoothing: grayscale;
    transform: translate(0, 0);
    z-index: 100000001;
}

.loading-mask-string {
    font-size: 22px;
    padding-top: 5%;
    font-weight: 600;
    width: 50%;
    text-align: center;
    top: 25%;
    left: 25%;
    height: 50%;
    position: absolute;
    color: #fff;
    background-color: #000;
    z-index: 8000;
}

.workflow-step-loading-mask {
    position: absolute;
    top: 95px;
    bottom: 58px;
    opacity: 1;
}

.workflow-step-loading-mask::after {
    margin-top: 34vh;
}

.branch-list-loading-mask {
    height: 100%;
    position: relative;
    margin: auto;
    width: 50%;
    padding: 36px;
    text-align: center;
    z-index: 100000001;
}

.branch-list-loading-mask:after {
    position: relative;
    content: '\f110';
    animation: fa-spin 2s infinite linear;
    -webkit-animation: fa-spin 2s infinite linear;
    display: inline-block;
    font: normal normal normal 14px/1 FontAwesome;
    font-size: 30px;
    text-rendering: auto;
    -webkit-font-smoothing: antialiased;
    -moz-osx-font-smoothing: grayscale;
    transform: translate(0, 0);
    z-index: 100000001;
}

.time-wheel-loading-mask {
    height: 100%;
    position: relative;
    margin: auto;
    width: 50%;
    padding: 36px;
    text-align: center;
    opacity: .5;
    z-index: 100000001;
}

.time-wheel-loading-mask:before {
    position: relative;
    content: '\f110';
    animation: fa-spin 2s infinite linear;
    -webkit-animation: fa-spin 2s infinite linear;
    display: inline-block;
    font: normal normal normal 14px/1 FontAwesome;
    font-size: 30px;
    text-rendering: auto;
    -webkit-font-smoothing: antialiased;
    -moz-osx-font-smoothing: grayscale;
    transform: translate(0, 0);
    z-index: 100000001;
}

.card-form-preview-container.loading-mask {
    position: relative;
    background-color: gray;
    top: 0;
    bottom: 0;
    left: 0;
    right: 0;
    z-index: 100000000;
}

.card-form-preview-container.loading-mask::before {
    position: fixed;
    color: #000;
    content: '\f110';
    -webkit-animation: fa-spin 2s infinite linear;
    animation: fa-spin 2s infinite linear;
    display: inline-block;
    font: normal normal normal 14px/1 FontAwesome;
    font-size: 14vw;
    margin-top: 42vh;
    margin-left: 32vw;
    text-rendering: auto;
    -webkit-font-smoothing: antialiased;
    -moz-osx-font-smoothing: grayscale;
    transform: translate(0, 0);
    z-index: 100000001;
}

.ep-help-body.loading-mask::before {
    position: fixed;
    opacity: .5;
    color: #000;
    content: '\f110';
    -webkit-animation: fa-spin 2s infinite linear;
    animation: fa-spin 2s infinite linear;
    display: inline-block;
    font: normal normal normal 10px/1 FontAwesome;
    font-size: 10vw;
    margin-top: 42vh;
    margin-left: 18vw;
    text-rendering: auto;
    -webkit-font-smoothing: antialiased;
    -moz-osx-font-smoothing: grayscale;
    transform: translate(0, 0);
    z-index: 100000001;
}

.ep-help-body.loading-mask:after {
    display: none;
}

.ep-help-body.loading-mask {
    position: relative;
    opacity: .5;
    background-color: gray;
    top: 0;
    bottom: 0;
    left: 0;
    right: 0;
    z-index: 100000000;
}

.ep-edits {
    position: absolute;
    top: 0px;
    display: table;
    right: 0;
    width: 500px;
    height: 100vh;
    border-left: 1px solid #ddd;
    z-index: 3900;
    background: #fefefe;
}

.ep-edits-body.loading-mask::before {
    position: fixed;
    opacity: .5;
    color: #000;
    content: '\f110';
    -webkit-animation: fa-spin 2s infinite linear;
    animation: fa-spin 2s infinite linear;
    display: inline-block;
    font: normal normal normal 10px/1 FontAwesome;
    font-size: 10vw;
    margin-top: 42vh;
    margin-left: 18vw;
    text-rendering: auto;
    -webkit-font-smoothing: antialiased;
    -moz-osx-font-smoothing: grayscale;
    transform: translate(0, 0);
    z-index: 100000001;
}

.ep-edits-body.loading-mask:after {
    display: none;
}

.ep-edits-body.loading-mask {
    position: relative;
    opacity: .5;
    background-color: gray;
    top: 0;
    bottom: 0;
    left: 0;
    right: 0;
    z-index: 100000000;
}

.ep-help {
    position: absolute;
    top: 0px;
    display: table;
    right: 0;
    width: 500px;
    height: 100vh;
    border-left: 1px solid #ddd;
    z-index: 3900;
    background: #fefefe;
}

.ep-notifs {
    position: absolute;
    top: 0px;
    display: table;
    right: 0;
    width: 500px;
    height: 100vh;
    border-left: 1px solid #ddd;
    z-index: 3900;
    background: #fefefe;
}

.notifications-container .btn.btn-notifs-download {
    color: #6494cc;
    background-color: transparent;
    border: 1px solid #ddd;
    margin-top: 5px;
}

.btn-notifs-dismiss-all {
    width: 100%;
    height: 50px;
    color: #fff;
    background-color: #579DDB;
    border: 1px solid #2A24C2;
}

.btn-notifs-dismiss-all.disabled {
    background-color: #B0D4F5;
    color: #6D69D5;
    border: 1px solid #6D69D5;
}

.btn-notifs-dismiss-all:hover {
    cursor: pointer;
    color: #fff;
    background: #3685CB;
}

#circle {
    width: 8px;
    height: 8px;
    background: #55AA55;
    border-radius: 50%;
    z-index: 10;
    position: absolute;
}

#circle-outline {
    width: 12px;
    height: 12px;
    background: #fff;
    border: 1px solid #6E7F93;
    border-radius: 50%;
    z-index: 9;
    position: absolute;
    margin-left: -2px;
    margin-top: -2px;
}

.ep-edits-header {
    display: inline-flex;
    width: 100%;
    justify-content: space-between;
    height: 50px;
    background: #fafafa;
    border-bottom: 1px solid #ddd;
}

.ep-edits-title {
    float: left;
    padding-left: 15px;
    padding-top: 10px;
}

.ep-edits-title span {
    font-size: 1.6em;
}

.ep-edits-close {
    float: right;
}

.ep-edits-body {
    height: calc(100vh - 50px);
    width: 100%;
    overflow-y: auto;
    display: table-row;
    float: left;
    padding: 0px;
}

.ep-edits-body img {
    max-width: 100%;
}

.ep-edits-body ul {
    padding-left: 20px;
}

.ep-edits-body a {
    color: #4765a0;
}

.ep-edits-toggle div .ion-help {
    padding-left: 3px;
}

.list-divider-dark {
    border-bottom: 1px solid rgba(0, 0, 0, 0.4);
}

.arches-panel-header {
    font-size: 1.6em;
    padding-left: 25px;
    border-right: 1px solid #ddd;
}

.resource-grid-item {
    border-bottom: 1px solid #ddd;
    border-left: 1px solid #ebeef0;
    border-right: 1px solid #ebeef0;
    margin: 0;

    &:first-of-type {
        border-top: 1px solid #ddd;
    }
    .dropdown-menu{
        left: auto;
        right: 0;
    }
}

.resource-grid-main-container {
    height: 90px;
    background: #ebeef0;
}

.graph-btn {
    display: none;
}

.resource-grid-item:hover .graph-btn {
    display: block;
}

.report-image-grid .resource-grid-item:last-of-type .resource-grid-tools-container .btn-group ul {
    margin-top: -331px;
}

.report-provisional-flag {
    padding: 15px;
    margin-top: 0px;
    padding-left: 25px;
    border-bottom-style: solid;
    border-bottom-color: #DF2E6A;
    border-bottom-width: 1px;
    background-color: #F799B9;
    color: #fff;
}

.resource-report .fullyprovisional {
    display: none;
}

.dl-horizontal.provisional {
    border-style: solid;
    margin-right: 25px;
    margin-left: -20px;
    background: #fdfdfd;
    padding: 10px;
    border-color: #ddd;
    border-width: 1px;
}

.report-card-provisional-flag {
    background-color: #f8f8f8;
    padding: 5px 10px;
    margin-left: -20px;
    margin-right: 25px;
    border-top: solid 1px #ddd;
    border-left: solid 1px #ddd;
    border-right: solid 1px #ddd;
}

.resource-grid-main {
    padding-top: 10px;
    padding-left: 0;
}

.resource-grid-main-container.active {
    background: #f6f6f6;
}

.resource-grid-icon {
    height: 42px;
    width: 42px;
    padding-top: 12px;
    color: #999;
    transform: translate(0px, 7px);
    background: #e2e2e2;
    border: 1px solid #ddd;
    margin: 7px 5px;
    text-align: center;
}

.resource-grid-icon-highlight {
    background: #fbfbfb;
    color: #777;
    border-color: #bbb;
}

.resource-grid-item:hover {
    cursor: pointer;
    border-left: 1px solid #d5d5d5;
    border-right: 1px solid #d5d5d5;
    opacity: 1.0;
    background: #f9f9f9;
}

.resource-grid-subtitle {
    margin: 0 78px;
    margin-top: -14px;
    color: #999;
    font-size: 12px;
    width: 500px;
    white-space: nowrap;
    overflow: hidden;
    text-overflow: ellipsis;
}

.resource-grid-item .resource-grid-tools-container {
    flex-direction: column;
    margin: 15px;
    display: flex;
    width: 76px;
}

.report-image-grid .resource-grid-item:last-of-type .resource-grid-tools-container .btn-group .manage-menu {
    margin-top: 0px;
}

.resource-grid-tools-container a:last-of-type {
    padding-right: 0;
}

.hightlight-tool {
    color: #4F49DB;
    font-weight: 600;
}

.eh-timeline-panel {
    overflow-y: auto;
    height: calc(100vh - 60px);
    background: #ebeef0;
}

.eh-timeline-time {
    max-width: 150px;
    margin-top: 7px;
}

.eh-timeline-stat {
    width: 140px;
}

.eh-timeline-label {
    margin-left: 150px;
}

.panel .eh-timeline-label:after {
    border-right-color: #fff;
}

.eh-timeline-header {
    padding-left: 20px;
}

.eh-timeline {
    margin-left: 20px;
    padding-right: 25px;
}

.eh_resource_descriptors {
    display: flex;
    flex-direction: column;
    margin-top: -6px;
}

.eh_resource_descriptors h4.report-toolbar-title {
    margin-top: -10px;
}

.eh_description {
    font-size: 11px;
    color: #777;
    padding-left: 25px;
    margin-top: -15px;
}

.timeline:before {
    left: 69px
}

.timeline:after {
    left: 67px
}

.panel .timeline,
.panel .timeline-time .eh-timeline-time {
    background: #ebeef0;
}

.panel .eh-timeline-time {
    background: #ebeef0;
}

.panel .eh-timeline-label {
    box-shadow: none;
    background-color: #fff;
    border: 1px solid #e3e3e3;
}

.panel .eh-timeline-stat .timeline-icon {
    box-shadow: 0 0 0 7px #ddd;
}

.eh-timeline:before {
    margin-left: 20px;
}

.eh-timeline:after {
    margin-left: 20px;
}

.eh-footer {
    padding: 10px;
    margin: 20px -10px -10px -10px;
    background: #f8f8f8;
    border-top: 1px solid #ddd;
}

.eh-edit-title {
    font-size: 14px;
    font-weight: 600;
    color: #666;
}

.eh-node-group {
    padding-left: 10px;
}

.tile-data-list {
    list-style: none;
    padding-left: 20px;
}

.tile-data-item {
    font-weight: 600;
    color: #777;
}

.tile-node-name {
    width: 245px;
    display: table-cell;
    text-align: right;
    text-overflow: ellipsis;
    white-space: nowrap;
    overflow: hidden;
}

.tile-node-value {
    font-weight: 400;
    padding-left: 10px;
    display: table-cell;
}

.flex {
    display: -ms-flexbox;
    display: -webkit-flex;
    display: flex;
    -ms-flex: 1;
    -webkit-flex: 1;
    flex: 1;
}

.content-panel {
    display: -ms-flexbox;
    display: -webkit-flex;
    display: flex;
    -webkit-flex-direction: column;
    -ms-flex-direction: column;
    flex-direction: column;
    width: 100%;
    height: calc(100vh - 50px);
    position: relative;
}

.flexrow {
    -webkit-flex-direction: row;
    -ms-flex-direction: row;
    flex-direction: row;
}

.resource-search-container {
    /* display: flex; */
}

.resource-search-container .row.widget-wrapper {
    padding: 0px;
    min-width: 250px;
    max-width: 550px;
}

.edit-panel {
    position: absolute;
    top: 0;
    height: 100vh;
    width: 100%;
    background: #ebeef0;
    z-index: 900;
    opacity: 1.0;
    transition: all .25s ease;
}

.edit-panel-search-bar{
    display: flex;
    align-items: center;
}

.edit-menu {
    position: absolute;
    top: 36px;
    left: 220px;
    height: 100vh;
    width: 50px;
}

.edit-menu-item {
    height: 60px;
    border-left: 3px solid #ebeef0;
    border-bottom: 1px solid #ddd;
    background: #fff;
    opacity: .99;
    position: relative;
}

.edit-menu-item.disabled {
    margin-left: 0.5px;
}

.edit-menu-item:hover {
    background: #f8f8f8;
    border-left: 3px solid #579ddb;
    cursor: pointer;
    opacity: 1.0;
    color: #666;
}

.edit-menu-item a i {
    margin-left: 15px;
    margin-top: 13px;
}

.menu-item-title {
    font-size: 14px;
    color: #777;
}

.menu-item-subtitle {
    font-size: 11px;
    padding-left: 33px;
    padding-right: 5px;
    width: 220px;
    white-space: nowrap;
    overflow: hidden;
    text-overflow: ellipsis;
}

.edit-menu-item.selected {
    background: #f4f4f4;
    border-left: 3px solid #579ddb;
    opacity: 1.0;
}

.edit-menu-item.disabled:before {
    content: "";
    position: absolute;
    top: 0;
    background: rgba(255, 255, 255, 0.66);
    bottom: 0;
    left: -4px;
    right: 0;
    z-index: 1;
    cursor: not-allowed;
}

.edit-menu-item.disable:hover {
    border-left: 3px solid #ebeef0;
    background: #fff;
    opacity: .99;
}

.find-widget {
    width: 450px;
    z-index: 10;
}

.graph-list-header {
    position: sticky;
    top: 0px;
    z-index: 10;
}

.graph-list-header .find-widget {
    z-index: 1;
}

.o-pane {
    background: rgba(17, 17, 17, 0.5);
    height: 690px;
}

.list-group-item:hover {
    cursor: pointer;
}

.effect:hover {
    cursor: default;
}

.bg-trans {
    background: transparent;
}

.btn-flat {
    height: 38px;
    color: #fff;
    background: #ddd;
    font-size: 14px;
    padding-top: 5px;
}

.btn-flat:active {
    box-shadow: none;
}

.btn-flat:hover {
    color: #fff;
    background: #8ce196;
}

.library-in {
    position: absolute;
    top: -10px;
    height: 100vh;
    left: 0;
    width: 300px;
    background: #fff;
    border-left: 1px solid #ddd;
    border-right: 1px solid #ddd;
    overflow-y: scroll;
    transition: all .5s;
}

.library-item {
    height: 103px;
    background: #fdfdfd;
    border-bottom: 1px solid #ddd;
    margin-left: -10px;
    padding: 0 10px 10px 20px;
}

.library-item-subtitle {
    margin-top: 0;
    margin-bottom: 0;
    font-size: 12px;
    color: #888;
    overflow: hidden;
    text-overflow: ellipsis;
    max-height: 89px;
}

.library-card-body {
    height: 116px;
    padding: 5px 20px 25px;
    color: #888;
    margin-top: -10px;
    overflow-y: hidden;
}

.library-card-panel-title {
    font-size: 1.2em;
    margin-bottom: -10px;
}

.list-item-name {
    font-size: 14px;
    margin-top: -5px;
    text-overflow: ellipsis;
    white-space: nowrap;
    overflow: hidden;
}

.list-item-model-name {
    font-size: 12px;
    font-size: 12px;
    margin-top: 1px;
    padding-left: 3px;
}

.node-list-details {
    position: absolute;
    font-size: 11px;
    top: 70px;
    width: 100%;
    padding: 5px;
    margin-left: -5px;
    background: #fff;
    overflow-y: hidden;
    height: 108px;
}

.rr-fdg-description {
    font-size: 12px;
    line-height: 1.35;
    color: #888;
    background: #fff;
    overflow: scroll;
    text-overflow: ellipsis;
    display: -webkit-box;
    -webkit-box-orient: vertical;
    -webkit-line-clamp: 3;
    height: 70px;
}

.node-list-footer {
    position: absolute;
    font-size: 11px;
    top: 70px;
    width: 100%;
    border-top: 1px solid #ddd;
    padding-left: 5px;
    padding-top: 10px;
    padding-bottom: 11px;
    margin-left: -5px;
    background: #fafafa;
}

.resource-graph-node-icon {
    display: block;
    height: 20px;
    width: 20px;
    line-height: 20px;
    border-radius: 50%;
    color: white;
    text-align: center;
    font-size: 0.7em;
}

.related-node-details .graph-name {
    display: flex;
    flex-direction: row;
    padding-top: 1px;
}

.node-list-footer a {
    color: steelblue;
    font-weight: 500;
    padding-right: 10px;
    height: 38px;
}

.node-list-footer a i {
    padding-right: 2px;
}

.resource-list a.chosen-single {
    background: transparent;
    color: #333;
    font-size: 22px;
    height: 40px;
    padding-top: 0;
    border-color: transparent;
}

.resource-list a.chosen-single div b {
    margin-top: -8px;
}

.resource-list .chosen-drop .chosen-results {
    background: #fff;
    color: #555;
    border-width: 1px;
}

.resource-list .chosen-drop {
    border-width: 1px;
}

.resource-list .chosen-container-active .chosen-with-drop {
    border: 1px solid #ddd;
}

.form-toolbar {
    position: absolute;
    height: 60px;
    right: 0;
    left: 0;
    border-left-width: 0;
    border-bottom: 1px solid #ddd;
    z-index: 2;
    background: #f8f8f8;
    transition: all .5s;
}

.form-container {
    position: absolute;
    left: 0;
    top: 56px;
    width: 100%;
    padding-left: 10px;
    padding-right: 10px;
    border-right: 1px solid #ddd;
    transition: all .5s;
}

.card-preview {
    position: absolute;
    top: 56px;
    left: 0;
    right: 0;
    padding: 10px;
}

<<<<<<< HEAD
#container.cls-container.arches-login {
    background: rgb(236, 238, 241);
}

.arches-login>.cls-header {
    background: rgb(236, 238, 241);
}

.arches-login div .cls-brand:after {
    background: rgb(236, 238, 241);
}

.cls-content.arches-signin {
    padding-top: 20px;
}

.login-panel-header.arches-signin {
    font-size: 28px;
}

.arches-signin-subtext {
    padding: 0px 5px 10px 5px;
    color: #888;
}

.arches-signin .login-panel {
    border: 1px solid #ddd;
}

.arches-signin .panel-footer {
    color: #888;
    padding: 15px 0px;
}

.arches-signin .panel-footer a {
    color: steelblue;
    font-weight: 600;
}

.arches-signin-btn {
    padding-top: 0px;
    padding-bottom: 10px;
}

.account-management {
    margin-top: 10px;
    margin-bottom: 20px;
    border-top: 1px solid #ddd;
}

.cls-container .account-management a {
    color: steelblue;
}

.account-link {
    padding: 5px 0px;
    display: block;
}

.account-link:first-child {
    padding-top: 25px;
}

#login-form {
    padding: 10px 5px;
}

.login-panel {
    opacity: .9;
}

.login-panel-header {
    font-size: 2.4em;
    margin-top: 0;
    padding-bottom: 5px;
    font-weight: 300;
}

.change-password-form.popover {
    display: block;
    margin-top: 65px;
    font-size: 14px;
    width: 250px;
    border: 1px solid rgba(0, 0, 0, .2);
}

.change-password-form .panel {
    margin-bottom: 0px;
}

.profile-summary-page .password-success {
    color: green;
    position: absolute;
    top: 50px;
}

.profile-toolbar {
    top: 50px;
    width: 100%;
    height: 50px;
    background: #f8f8f8;
    border-bottom: 1px solid #ddd;
}

.change-password-form .error-message {
    font-size: 11px;
    color: #880000;
    padding: 2px;
}

.change-password-form .error-message-container {
    display: flex;
    flex-direction: column;
    align-content: center;
}

.change-password-form .panel-body {
    padding: 20px 15px;
}

.change-password-form .panel-heading {
    text-align: left;
    position: relative;
    padding: 10px 15px;
    height: 40px;
    background-color: #f5f6f7;
    color: #5c7174;
    line-height: 1.1;
    border-bottom: solid 0.5px #babebf;
    font-weight: 300;
}

.change-password-buttons {
    display: flex;
    flex-direction: row;
    justify-content: space-between;
    width: 100%;
}

=======
>>>>>>> 7e93a934
.concept_tree {
    padding: 13px;
}

.concept_result {
    font-weight: 700;
}

.term-search-item {
    font-weight: 400;
}

.term-search-group {
    font-weight: 700;
}

.concept_result_schemaname {
    font-size: 11px;
    padding: 0px 10px;
}

.node-current {
    stroke: #454545;
    stroke-width: 2px;
    fill: #dcecfa;
    opacity: 1;
    cursor: pointer;
}

.node-current-selected {
    fill: #dcecfa;
    stroke: #454545;
    stroke-width: 2px;
}

.node-current-neighbor {
    fill: #dcecfa;
    stroke: #454545;
    stroke-width: 4px;
}

.node-current-label {
    stroke: #999;
    font-size: 21px;
    font-weight: 900;
    fill: #fcfcfc;
    opacity: 1;
    text-anchor: middle;
    pointer-events: none;
}

.node-descendent {
    stroke: #ededed;
    fill: #fefefe;
    opacity: 1;
    stroke-width: 4px;
    cursor: pointer;
}

.node-descendent-label {
    font-size: 12px;
    font-weight: 400;
    fill: #c2c2c2;
    opacity: 1;
    text-anchor: middle;
    pointer-events: none;
}

.node-ancestor {
    /* Nodes that are unselected or not highlighted as neighbors during mousover */
    stroke: #454545;
    fill: #dcecfa;
    opacity: 1;
    stroke-width: 1px;
    cursor: pointer;
}

.node-ancestor-neighbor {
    stroke-width: 4px;
    stroke: #454545;
    fill: #dcecfa;
}

.node-ancestor-label {
    font-size: 16px;
    font-weight: 300;
    fill: #a2a2a2;
    opacity: 1;
    text-anchor: middle;
    pointer-events: none;
}

.node-ancestor-selected {
    stroke: rgb(17, 95, 165);
    stroke-width: 5px;
    stroke-dasharray: 5, 1;
    fill: rgb(220, 236, 250);
    opacity: 1;
    cursor: pointer;
    z-index: 200000;
}

.relatedlink {
    stroke: #4291d7;
    stroke-width: 3px;
    stroke-dasharray: 8, 5;
}

.linkMouseover {
    /*Styles the link between selected/moused-over nodes*/
    stroke: #063967;
    stroke-opacity: .6;
    stroke-width: 5px;
}

.nodeLabels {
    font-size: 14px;
    fill: #454545;
    text-anchor: middle;
    font-weight: 600;
}

.node_info {
    width: 320px;
    height: auto;
    background-color: #FFF;
    -webkit-border-radius: 12px;
    -moz-border-radius: 2px;
    border-radius: 2px;
    -webkit-box-shadow: 1px 1px 2px rgba(0, 0, 0, 0.4);
    -moz-box-shadow: 1px 1px 4px rgba(0, 0, 0, 0.4);
    box-shadow: 1px 1px 4px rgba(0, 0, 0, 0.4);
    padding: 15px;
}

.node-selected {
    fill: #aacdec;
    stroke: #115fa5;
}

.node-current-over,
.node-ancestor-over {
    /* The currently moused-over node */
    stroke: #115fa5;
    stroke-width: 5px;
    fill: #dcecfa;
    opacity: 1.0;
    cursor: pointer;
}

.node-descendent-over {
    stroke: #115fa5;
    stroke-width: 8px;
    fill: #dcecfa;
    opacity: 1;
    cursor: pointer;
}

#nodeCrud p,
.node_info p {
    font-family: sans-serif;
    line-height: 20px;
    margin: 0;
}

#nodeCrud.hidden,
.node_info.hidden {
    display: none;
}

.config-panel {
    position: absolute;
    top: 0;
    right: 0;
    bottom: 5px;
    height: 100vh;
    padding: 10px;
}

.item-selected {
    background-color: #fafafa;
}

.card-item {
    position: relative;
    height: 24px;
    width: 220px;
    font-weight: 700;
    font-size: 1.25px;
    margin-left: -20px;
    padding: 5px 5px 5px 10px;
}

.card-item:hover {
    background-color: #fafafa;
    cursor: pointer;
}

.primary-descriptors-card-container {
    margin-top: -5px;
    margin-left: 0px;
    padding-left: 15px;
    padding-right: 15px
}

.primary-descriptors-container {
    border: 1px solid #ddd;
    min-height: 450px;
}

.panel-padding-bottom {
    padding-bottom: 20px;
}

.widget-container {
    padding: 10px 15px 25px;
}

.widget-container.data-type {
    padding-bottom: 5px;
}

.widget-container.data-type-config {
    padding-bottom: 0px;
}

a.selected {
    font-weight: 600;
    font-size: 13px;
    color: #123;
}

.tile-record {
    display: inline-block;
    font-size: 11px;
}

.dark-colored-text {
    color: #25256b;
}

.panel-section-title {
    font-size: 1.3em;
    font-weight: 400;
}

.form-divider {
    border-top: 1px solid #eee;
    margin-top: 10px;
}

.cd-dark .panel-body .form-divider {
    border-top: 1px solid rgba(0, 0, 0, 0.1);
}

.functions .chosen-choices {
    height: 32px;
    background: #314151;
    border: 1px solid #314151;
    color: #fff;
}

textarea:placeholder {
    top: 0;
}

.design a.chosen-single {
    height: 36px;
    background: #fff;
    border: 1px solid #ddd;
    color: #999;
}

.design .chosen-drop .chosen-results {
    background: #fff;
    color: #123;
    margin-bottom: 0;
}

.editable {
    border: 1px solid #4682B4;
    display: inline-block;
    margin-bottom: 7px;
    margin-top: 7px;
    margin-left: 20px;
}

.editable-card {
    margin-left: -10px;
    margin-right: -10px;
    padding: 5px 15px;
}

span.editable-card i.fa.fa-align-justify:hover {
    cursor: move;
}

.report li {
    margin-left: -10px;
    padding-left: 5px;
}

.report li:not(:first-child) {
    margin-top: 20px;
    padding-top: 10px;
    padding-bottom: 20px;
    border-top: 1px solid #ddd;
}

.report li:nth-child(2) {
    background-color: #fafafa;
    margin-left: -40px;
    padding-left: 35px;
}

.report-image-grid {
    width: 100%;
    margin-bottom: 20px;
}

.dataTables_scrollBody {
    max-height: 65vh !important;
}

.dataTables_scrollHead, .dataTables_scrollHeadInner {
    width: 100%;
}

.card-grid {
    -ms-flex: 1;
    -webkit-flex: 1;
    flex: 1;
    margin: 5px
}

.r-grid-item {
    float: left;
    width: 275px;
    height: 250px;
    margin: 5px;
    border: 1px solid #7847CE;
}

#resource-list .r-grid-item:hover {
    cursor: default;
    border: 1px solid #333;
}

.ep-form-toolbar-tools {
    flex-direction: row;
    display: flex;
}

.btn.btn-labeled {
    display: flex;
    flex-direction: row;
    align-items: center;
    justify-content: center;
    margin: 0 2px;
    font-family: inherit;
    font-size: 13px;
    line-height: 1.42857;
    color: #fff;
    border-radius: 0;
    cursor: pointer;
    padding: 0;
    vertical-align: middle;
    transition: all .25s;

    &:not(.btn-block):not(.form-icon) {
        font-family: inherit;
        font-size: 13px;
        line-height: 1.42857;
        padding-bottom: 0;
        padding-top: 0;
    }

    &.btn-mint {
        background-color: #3acaa1;
        border-color: #42cca5;
        color: #fff;
    }

    &a {
        text-decoration: none;
        outline: 0;
    }

    &.btn-primary {
        background-color: #579ddb;
        border-color: #5fa2dd;
        color: #fff;
    }

    &.btn-danger {
        background-color: #f75d3f;
        border-color: #f76549;
        color: #fff;
    }

    &.btn-lg::before {
        padding: 10px 16px;
    }
    &.btn-sm::before {
        padding: 5px 10px;
    }

    &.fa::before{
        font-family: fontAwesome;
    }

    &::before {
        margin: 0;
        display: flex;
        background-color: rgba(0,0,0,0.05);
        padding: 6px 12px;
        box-sizing: border-box;
    }
    &.btn-lg span {
        padding: 0 15px;
    }
    span {
        padding: 0 7.5px;
    }
}

.graph-settings {
    display: flex;
}

.r-select-card {
    background: #8BC3EB;
    padding: 10px;
    color: #440EA2;
    font-weight: 500;
    height: 200px;
    opacity: .8;
    text-align: center;
}

.r-grid-item:hover .r-select-card,
.r-select-card:hover {
    opacity: 1;
}

.r-select-card-footer {
    height: 50px;
    position: absolute;
    bottom: 0px;
    width: 100%;
    background: #62A8DB;
}

.r-select-title {
    font-size: 19px;
    font-weight: 500;
    color: #440EA2;
    text-align: center;
    overflow-wrap: break-word;
}

.r-desc-container {
    position: absolute;
    bottom: 55px;
    left: 5px;
    right: 5px;
    padding: 0px 5px;
}

.r-select-desc {
    text-align: center;
    overflow: hidden;
    text-overflow: ellipsis;
    display: -webkit-box;
    -webkit-box-orient: vertical;
    -webkit-line-clamp: 2;
}

.r-select-circle {
    position: absolute;
    top: 67px;
    left: 97px;
    width: 70px;
    height: 70px;
    display: inline-block;
    text-align: center;
    padding: 18px;
    border-radius: 50%;
    background: #BFE0F7;
    border: 1px solid #454545;
}

.r-select-circle.loader-button {
    background: #C85FDA;
    border: 1px solid #86039D;
}

.r-select-icon {
    color: #fff;
    font-size: 28px;
    line-height: 32px;
}

.r-warning {
    padding: 5px;
    background: #FFE947;
    color: #5E29BA;
    height: 50px;
    text-align: center;
    border-top: 1px solid #5E29BA;
}

.r-warning .form-warning {
    color: #5E29BA;
}

.btn-resource-select {
    height: 50px;
    width: 100%;
    font-size: 14px;
    font-weight: 600;
    padding-top: 12px;
    border-top: 1px solid #7847CE;
}

.btn-resource-select:hover {
    border-top: 1px solid #0859A1;
}

.card-grid-item {
    float: left;
    width: 290px;
    border: 1px solid #ddd;
    background: #fff;
    opacity: .9;
    margin: 3px;
}

.card-grid-item:hover {
    cursor: pointer;
    opacity: 1.0;
    border: 1px solid #aaa;
}

.card-grid-item.disabled {
    float: left;
    width: 290px;
    border: 1px solid #ddd;
    opacity: .79;
    margin: 3px;
}

.card-grid-item.disabled:hover {
    cursor: default;
}

div.card-grid-item.selected {
    border: 1px solid #aaa;
    opacity: 1.0;
}

.form-warning {
    font-size: 12px;
    color: #b20000;
}

.card-search {
    margin-top: 3px;
    height: 48px;
    min-width: 300px;
    max-width: 600px;
}

#container #profile-table td {
    border-top: 1px solid rgba(0, 0, 0, 0.0);
}

.profile-summary-page {
    width: 100%;
    background: #fff;
}

.profile-summary-page .img-responsive {
    max-height: 249px;
}

.profile-report {
    height: 150px;
    background: #102F4F;
    width: 100%;
    padding: 40px 100px 0px 100px;
    border-bottom: 1px solid #520008;
}

.profile-sections {
    padding: 60px 30px;
    min-height: 450px;
}

div.profile-notif-settings {
    padding-top: 12px;
    float: none;
    margin: 0px 25%;
}

th.notif-type {
    width: 150px;
}

.profile-notif-settings td {
    padding: 8px 10px;
    color: #666;
}

.profile-notif-settings th {
    padding: 4px 6px 4px 6px;
}

.profile-projects {
    height: 100vh;
}

.btn-profile {
    width: 65px;
}

.profile-full-name {
    color: #fff;
    font-size: 2.6em;
}

.profile-e-mail {
    color: #fff;
    font-size: 16px;
    color: #ddd;
    font-weight: 500;
}

.profile-header {
    font-size: 21px;
}

.account-summary {
    margin-top: -30px;
    height: 200px;
    background: #a1f1f1;
}

.profile-label-shim {
    margin-top: -5px;
    color: #777;
}

.btn-profile-password {
    background: #fff;
    border-width: 0px;
    margin-top: -20px;
    margin-left: -12px;
    color: #579ddb;
}

.account-tips {
    margin-top: 10px;
    font-size: 13px;
    color: #888;
}

.account-input {
    max-width: 300px;
}

.account-label {
    font-size: 14px;
    font-weight: 500;
}

.btn-profile-password:hover {
    background: #fff;
    color: #579ddb;
}

.btn-profile-password:focus {
    background: #fff;
    color: #579ddb;
}

.btn-profile-password.btn-default:active {
    background-color: #fff;
    border-width: 0px;
    color: #579ddb;
}

.btn-profile-password.btn:not(.disabled):not(:disabled):active,
.btn:not(.disabled):not(:disabled).active {
    box-shadow: none;
}

.device-summary {
    font-size: 13px;
    margin-bottom: -5px;
}

.device-listing {
    float: left;
    margin-top: -20px;
    padding-left: 0px;
}

.device-listing li:not(:first-child) {
    margin-left: 20px;
}

.device-list-item {
    display: inline-block;
    padding: 10px;
}

.project-search-widget {
    position: absolute;
    top: -40px;
    width: 250px;
}

.profile-default-message-panel {
    text-align: center;
    padding-top: 10px;
    padding-bottom: 20px;
    font-size: 17px;
    color: #888;
}

.apple_app_store_icon {
    height: 50px;
    padding-top: 10px;
}

.android_app_store_icon {
    height: 58px;
    margin-top: 11px;
}

.library-tools {
    padding-left: 15px;
    margin-top: -3px;
    border-bottom: none;
}

.library-tools-icon:hover {
    cursor: pointer;
    color: #123;
}

.graph-container {
    position: absolute;
    top: 0;
    left: 0;
    width: calc(100%-220px);
}

.no-icon {
    left: 10px;
    width: 300px;
    font-size: 13px;
    cursor: move;
}

.editable-help {
    display: inline-block;
    margin-right: 20px;
    padding: 7px 12px;
}

.ep-toolbar {
    display: flex;
    align-items: center;
    width: 100%;
    height: 50px;
    background: #fff;
    border-bottom: 1px solid #ddd;
    z-index: 3000;
}

.ep-menu {
    position: absolute;
    top: 50px;
    bottom: 0;
    z-index: 4000;
}

.ep-menu-panel {
    position: absolute;
    top: 0;
    bottom: 0;
    width: 250px;
    background: #fff;
    border-right: 1px solid #ddd;
    margin: 0;
}

.ep-toolbar .top-right-nav {
    display: flex;
    float: right;
}

.editor-tools {
    width: 274px;
}

.ep-menu-list {
    position: absolute;
    top: 0;
    left: 0;
    list-style: none;
    height: 100vh;
    border-right: 1px solid #ddd;
    background: #fcfcfc;
}

.ep-menu-footer {
    position: absolute;
    bottom: 0;
    width: 100%;
    height: 50px;
}

#menu-control {
    background: #9490EE;
    color: #eee;
}

#menu-control:hover {
    color: #fff;
    border-left: 1px solid #9490EE;
    border-bottom: 1px solid #9490EE;
}


.file-select {
    text-align: center;
    padding: 70px 0;
    background: #f6f6f6;
}

.ep-tools {
    cursor: pointer;
    border-right: 1px solid #514CCA;
    border-bottom: 1px solid transparent;
    height: 50px;
    display: -ms-flexbox;
    display: -webkit-flex;
    display: flex;
    -ms-flex-align: center;
    -webkit-align-items: center;
    align-items: center;
    padding-left: 10px;
    padding-right: 20px;
}

.file-select-window {
    min-width: 350px;
    border: 1px solid #c4c4c4;
    border-radius: 2px;
}


.tabbed-workflow-title-bar {
    .workflow-name-container {
        display: flex;
        flex-direction: row;
    }

    .workflow-top-control {
        display: inline-flex;
        max-width: 335px;
        justify-content: flex-end;
    }
}

.step-metadata {
    display: flex;
}

.workflow-step-title,
.workflow-plugin .btn .succinct,
.ep-tools .fa-sign-out {
    display: none
}


@media only screen and (max-width : 768px) {
    .tabbed-workflow-step-container{
        margin-bottom: 108px;
    }

    #content-container {
        .ep-tools .fa-sign-out {
            font-size: 17px;
            display: inherit;
        }
        .ep-toolbar {
            position: fixed;
            z-index: 10;
        }
        .content-panel {
            padding: 17px 0px;
        }
    }

    .dropzone {
        min-width: auto;
        width: auto;
    }
    .file-select {
        padding: 0px;

        div {
            display: none;
        }
        button {
            margin: 0px;
        }
    }

    .workflow-step-loading-mask {
        bottom: 109px;
    }

    .file-select-window {
        min-width: auto;
        border: none;

        .file-upload-footer{
            display: none;
        }
    }

    #container.mainnav-lg #mainnav-container{
        left: 0;
        width: 100%;

        i {
            font-size: 1.95em;
        }

        span.menu-title {
            font-size: 17px;
        }

        .expanded-nav{
            display: none;
        }

        .list-header{
            font-size: 19px;
        }
    }

    #card-alert-panel {
        display: flex;
        flex-direction: column;
        height: auto;

        .ep-form-alert-text {
            display: none;
        }

        .ep-form-alert-default-dismiss {
            display: none;
        }

        h4 {
            display: flex;
            justify-content: center;
            align-items: center;
            padding: 10px;
            font-size: 15px;
        }

        .ep-form-alert-buttons {
            display: flex;
            flex-direction: row;
            position: relative;
            bottom: auto;
            right: auto;

            button {
                display: flex;
                flex: 1;
                margin: 5px;
                align-items: center;
                justify-content: center;
                font-size: 17px;
                padding: 3px;
            }
            button.btn-labeled:before {
                background-color: transparent;
            }
        }
    }

    .tabbed-workflow-step-body {
        .card-component{
            padding: 0px;
            margin: 0px;
        }
        label {
            font-size: 15px;
        }
    }

    .tabbed-workflow-footer{
        position: fixed;
        bottom: 0px;
        width: 100%;
        z-index: 11;
        display: flex;
        flex-direction: column-reverse;
        padding: 10px 5px;

        .btn > i, .btn > span {
            padding: 0px 5px;
        }

        .btn {
            padding: 12px;
            font-size: 17px;
            align-items: center;
            justify-content: center;
        }

        i {
            font-size: 17px;
        }
    }

    .tabbed-workflow-footer-button-container {
        display: flex;
        flex-direction: row;
    }

    .tabbed-workflow-title-bar .workflow-top-control {
        display: flex;
        flex: 1;
        flex-direction: row;
        margin-top: 33px;
        display: inherit;
        max-width: none;

        button {
            display: flex;
            flex: 1;
            font-size: 17px;
            padding: 12px;
            justify-content: center;
            align-items: center;
        }
    }

    .workflow-name-container {
        display: inherit;
        flex-direction: initial;
    }

    .tabbed-workflow-footer-button-container button {
        margin: 10px 5px;
        flex: 1;
        display: flex;
    }

    .workflow-step-title {
        padding: 0px 5px;
        border-bottom: 1px solid #ddd;
        display: inherit;

        h2 {
            margin-top: 10px;
            font-weight: initial;
            font-size:17px
        }
    }

    .ep-notifs-toggle,
    .ep-tools-search,
    .tabbed-workflow-step-information-box-container.seen,
    .workflow-nav-tab-container,
    .workflow-plugin .btn .verbose,
    .tabbed-workflow-footer .step-metadata,
    .tabbed-workflow-title-bar .workflow-name-container,
    .workflow-select-desc,
    .ep-form-alert-title .verbose
    {
        display: none;
    }

    .workflow-plugin .btn .succinct {
        display: inherit;
    }
}

.ep-tools:hover {
    background: #fafafa;
    border-left: 1px solid #ddd;
}

.navbar-top-links>li>a.navbar-button {
    height: 49px;
    width: 50px;
    background: #fff;
    text-align: center;
    border-left: 1px solid #ddd;
}

.navbar-top-links>li>a.navbar-button:hover {
    border-left: 1px solid #ddd;
    background: #f8f8f8;
}

.navbar-top-links>li>a.navbar-button:active {
    border-left: 1px solid #ddd;
    background: #f8f8f8;
}

.navbar-top-links>li>a.navbar-button:focus {
    border-left: 1px solid #ddd;
    background: #f8f8f8;
}

.ep-tools-right {
    border-right: none;
    border-left: 1px solid #ddd;
    background: #fff;
    font-size: 17px;
    padding-left: 18px;
    padding-right: 20px;
    max-width: 50px;
    height: 49px;
}

.ep-tools-right a:first-child {
    margin: auto;
}

#lang_dd_chosen {
    border: 1px solid #fff;
}

.ep-tools-login {
    border: none;
    padding-left: 16px;
    padding-right: 16px;
    vertical-align: middle;
    background: #fff;
    border-left: 1px solid #ddd;
    height: 47px;
}

.aside-left .ep-tools-login {
    border-right: 1px solid #ddd;
    margin-right: -1px;
}

.ep-tool-title {
    font-size: 14px;
    font-weight: 600;
    color: #666;
    border-left: 1px solid transparent;
}

.ep-tools-title {
    width: 100%;
    height: 50px;
    overflow: hidden;
}

.ep-graph-title {
    font-size: 1.3em;
    padding: 5px;
    flex-wrap: wrap;
    align-items: center;
}

.ep-graph-title-icon {
    height: 40px;
    width: 40px;
    transform: translate(0px, 0px);
    color: #666;
    background: #f4f4f4;
    border: 1px solid #ddd;
}

.ep-content {
    color: #666;
    transition: all .25s ease;
}

.ep-form-toolbar {
    display: -ms-flexbox;
    display: -webkit-flex;
    display: flex;
    -ms-flex-align: center;
    -webkit-align-items: center;
    align-items: center;
    width: 100%;
    min-height: 55px;
    background: #f6f6f6;
    border-bottom: 1px solid #ddd;
    padding: 0px 14px;
}

.ep-form-toolbar div:nth-last-child(2) {
    // margin-right: auto;
}

.ep-form-toolbar-title {
    font-size: 16px;
    font-weight: 400;
    color: #666;
    flex-grow: 1;
}

.ep-form-toolbar-tools {
    -ms-justify-content: flex-end;
    -webkit-justify-content: flex-end;
    justify-content: flex-end;
}

.ep-form-content {
    z-index: 1;
    padding: 12px;
    transition: all .30s ease;
    -ms-flex: 1;
    -webkit-flex: 1;
    flex: 1;
    overflow-y: scroll;
}

.alert-active .ep-form-content {
    top: 140px;
}

.ep-card-search {
    width: 400px;
    padding: 5px 15px;
}

.resource-toolbar {
    min-height: 60px;
    background: #f6f6f6;
    border-bottom: 1px solid #e4e4e4;
    display: flex;
    padding: 0 55px;
    align-items: center;
    &>div:first-child{
        flex: 1;
        display: flex;
        align-items: center;
    }

    .resource-tools .resource-grid-title {
        margin: 0 5px;

        &:not(.active) {
            cursor: pointer;
        }
    }

    .graph-find {
        margin-top: 0px;
        font-size: 19px;
        color: #999;
        padding: 0;
        margin: 0 20px;
        cursor: pointer;
    }

    .dropdown-menu {
        font-size: 13px;
        border-radius: 0;
        box-shadow: 0 4px 8px 0 RGB(0 0 0 / 15%);
        margin: 0;
        padding: 0;
        border: 1px solid #e9e9e9;
        left: auto;
        right: 0;
    }

}

.resource-selector {
    height: 60px;
    background: #fff;
    border-bottom: 1px solid #ddd;
    padding: 10px;
}

.ep-help {
    position: absolute;
    top: 0px;
    display: table;
    right: 0;
    width: 500px;
    height: 100vh;
    border-left: 1px solid #ddd;
    z-index: 3900;
    background: #fefefe;
}

.ep-help-header {
    border: none;
    display: table-row;
    height: 50px;
}

.ep-help-title {
    padding: 10px 15px;
}

.ep-help-title span {
    font-size: 1.6em;
}

.ep-help-close {
    float: right;
    background: #f8f8f8;
    border-bottom: 1px solid #ddd !important;
    border-left: 1px solid #ddd !important;
}

.ep-help-close:hover {
    background: #f2f2f2;
}

.ep-help-body {
    width: 100%;
    overflow-y: auto;
    padding: 0px 15px;
    position: absolute;
    bottom: 0;
    top: 50px;
}

.ep-help-body img {
    max-width: 100%;
}

.ep-help-body ul {
    padding-left: 20px;
}

.ep-help-body a {
    color: #4765a0;
}

.ep-help-topic-content {
    display: none;
}

.ep-help-toggle div .ion-help {
    padding-left: 3px;
}

.ep-help-table {
    width: 100%;
    margin-top: 5px;
    margin-bottom: 10px;
}

.ep-help-table tr th {
    border-bottom: solid grey 1px;
}

.ep-help-table tr {
    border-bottom: dashed grey 1px;
}

.ep-help-table tr td {
    vertical-align: top;
    color: grey;
    padding: 5px 3px 5px 3px;
}

.ep-help-table tr td:first-of-type {
    color: red;
}

.ep-help-table-header {
    font-weight: 700;
}

.ep-help-topic-toggle>h4 {
    display: inline-block;
}

.reloadable-img {
    border: 2px solid #eee;
}

.ep-help-img-link {
    float: right;
    font-weight: 600;
}

.ep-card-tools-panel {
    padding: 7px;
    background: #fdfdfd;
    border-right: 1px solid #e9e9e9;
}

.left-column-container.ep-card-tools-panel {
    margin-bottom: 0px;
}

.card-tree-container {
    margin-right: -9px;
    margin-left: -9px;
}

.card-tree-list {
    list-style: none;
    font-size: 12px;
    color: #888;
    padding-top: 0px;
    margin-top: 1px;
}

ul.card-tree-list-item {
    margin-left: -40px;
}

li.card-tree-list:last-of-type {
    margin-bottom: 0px;
}

.card-tree-list a {
    color: #777;
}

.card-tree-list.selected a {
    color: #666;
    font-weight: 600;
}

ul div .card-tree-list .cc-link {
    margin-left: 0px;
}

ul div .card-tree-list span {
    margin-left: 15px;
}

ul div .card-tree-list span .card-tree-list-item .card-tree-list-icon {
    margin-left: 30px;
}

.report-tree-list {
    margin-bottom: 0px;
}

.node-indent a {
    padding-left: 30px;
}

.arches-translations,
.arches-data,
.arches-urls {
    display: none;
}

.expando {
    position: absolute;
    font-size: 14px;
    cursor: pointer;
    display: none;
    right: 13px;
    top: 10px;
}

.card-tree-list a:hover .expando {
    display: block;
}

.bg-card {
    background: #46bbdc;
    color: #fff;
}

.bg-report-card {
    background: #9EE0F3;
    color: #fff;
    font-weight: 400;
}

.ep-card-crud {
    position: absolute;
    top: 100px;
    bottom: 0;
    left: 200px;
    width: 250px;
}

.ep-card-crud-container {
    margin: 10px;
}

.ep-card-crud-container>div.panel {
    border: 1px solid #3b8dd5;
}

.dz-cancel {
    border-radius: 50%;
    background: #FFA08E;
}

.ep-card-crud-container:last-of-type {
    margin-bottom: 200px;
}

.flex.relative {
    max-width: calc(100% - 1px);
}

.left-column-container {
    -ms-flex: 0 0 250px;
    -webkit-flex: 0 0 250px;
    flex: 0 0 250px;
    margin-bottom: 0px;
    background-color: #f0f0f0;
    width: 200px;
    padding: 0px 7px 7px 7px;
    border-right: solid 1px #dddddd;
    overflow-y: auto;
    overflow-x: hidden;
}

.left-column-container.graph-designer {
    overflow-y: hidden;
}

.form-list {
    padding-top: 0px;
    background: #f0f0f0;
    padding-bottom: 31px;
}

.form-list .grid {
    border-top: none;
}

.provisional-edits {
    pointer-events: none;
    cursor: default;
    padding: 3px 5px 5px 5px;
    margin-right: 10px;
    background: #FFB700;
    color: #fff;
}

.has-provisional-edits {
    color: #FFD15B;
}

.provisional-edits-list {
    width: 0px;
    background-color: #f0f0f0;
    padding: 0px;
    border-style: solid;
    border-color: #ccc;
    border-width: 1px;
    margin-top: 0px;
}

.edit-message-container {
    background: #FFD15B;
    color: #fff;
    font-weight: 700;
    border-bottom: 1px solid #FFB700;
    height: 50px;
    margin-top: -15px;
    margin-left: -25px;
    margin-right: -25px;
    padding: 15px 25px;
}

.edit-message-container.provisional-editor {
    /* margin-right: -42px; */
}

.workbench-card-sidepanel.expanded .edit-message-container {
    z-index: 5000;
    width: 600px;
    margin-top: 8px;
    margin-left: -16px;
}

.edit-message-container .reset-authoritative {
    float: right;
    color: #fff;
    font-weight: 600;
    background: #db9a00;
    padding: 5px;
    margin-top: -3px;
}

.edit-message-container.approved {
    background: #C8F89A;
    border-bottom: 1px solid #9CEC4F;
    border-top: 1px solid #9CEC4F;
    color: #24B06D;
}

.edit-message-container-user {
    font-weight: 700;
}

.new-provisional-edits-list {
    display: flex;
    flex-direction: column;
    position: relative;
    margin-right: -25px;
    width: 250px;
    padding: 5px 5px 0px 5px;
    border-left: 1px solid #ddd;
    height: 100vh;
    background: #fafafa;
}

.workbench-card-sidepanel.expanded .new-provisional-edits-list {
    margin-right: -16px;
}

.new-provisional-edit-card-container {
    display: flex;
    flex-direction: row-reverse;
    /*    align-items: baseline;*/
}

.new-provisional-edit-card-container .card {
    width: 100%;
}

.new-provisional-edit-entry {
    border-bottom: 1px solid #ddd;
    color: #777;
    background: #fafafa;
    padding: 5px;
    margin-left: -5px;
    width: 200px;
    position: relative;
}

.new-provisional-edit-entry .title {
    display: flex;
    flex-direction: row;
    justify-content: space-between;
}

.new-provisional-edits-title {
    font-size: 14px;
    margin-bottom: 5px;
    font-weight: 400;
    color: #2f527a;
}

.new-delete-provisional-edit {
    position: absolute;
    top: 10px;
    right: -140px;
    color: red;
    font-size: 16px;
}

.new-provisional-edits-header {
    background: #f9f9f9;
    border-bottom: 1px solid #ddd;
    height: 40px;
    margin-left: -5px;
    /*margin-right: -40px;*/
    /* margin-top: -5px; */
    padding: 10px 25px 10px 10px;
    height: 80px;
}

.new-provisional-edit-entry:hover {
    background-color: #fff;
    color: #111;
    cursor: pointer;
}

.new-provisional-edit-entry.selected {
    background-color: #fff;
    color: #111;
}

.new-provisional-edit-entry.selected:hover {
    cursor: initial;
}

.new-provisional-edit-entry .field {
    padding: 5px;
    font-size: 13px;
    font-weight: 500;
    width: 170px;
}

.field.timestamp {
    font-weight: 400;
    font-size: 11px;
    color: #777;
    margin-top: -10px;
}

.notifications-container {
    display: flex;
    flex-direction: row;
    border-bottom: solid #e4e4e4 1px;
    padding: 8px 25px 15px 25px;
    background-color: #fcfcfc;
}

.notification-message {
    padding-bottom: 5px;
    color: #777;
}

.notification-message span {
    font-weight: 600;
    color: #454545;
}

.entry .time-label {
    font-weight: 600;
}

.ep-notifs-close {
    position: absolute;
    top: 0px;
    right: 0px;
    font-size: 17px;
    background: #f8f8f8;
    border-left: 1px solid #ddd;
}

.entry .ep-notifs-close {
    right: -10px;
}

.ep-notifs-close:hover {
    color: #1B3974;
    border-left: 1px solid #ddd;
    background: #f2f2f2;
}

.ep-edits-body.provisional-edit-history {
    overflow: visible;
}

.new-provisional-edits-header .new-provisional-edits-delete-all {
    width: 100%;
    padding: 3px 0px;
    margin: 3px;
}

.new-provisional-edit-history {
    display: flex;
    flex-direction: column;
    border-bottom: solid #e4e4e4 1px;
    padding: 8px 25px 15px 25px;
    background-color: #fcfcfc;
}

.new-provisional-edit-history.selected-card,
.notifications-container.selected-card {
    color: #454545;
    background-color: #f0f0f0;
}

.new-provisional-edit-history:hover,
.notifications-container:hover {
    background-color: #fff;
}

.new-provisional-edit-history .entry,
.notifications-container .entry {
    flex-direction: row;
    display: flex;
    color: #6494cc;
    align-items: baseline;
    justify-content: left;
    width: 400px;
}

.new-provisional-edit-history .entry-label,
.notifications-container .entry-label {
    padding-right: 5px;
    font-weight: 600;
    font-size: 13px;
}

.new-provisional-edit-history .entry-label-resource {
    padding-right: 5px;
    font-weight: 600;
    font-size: 15px;
    color: #454545;
    text-overflow: ellipsis;
    white-space: nowrap;
    overflow: hidden;
}

.new-provisional-edit-history .entry .resource-edit-link {
    font-size: 11px;
    padding-right: 5px;
}

.provisional-edits-list-header {
    display: inline-flex;
    width: 100%;
    align-items: center;
    background-color: #f8f8f8;
    height: 35px;
    margin-top: 0px;
    margin-bottom: 1px;
}

.grid-list.provisional-edit-history {
    height: 100%;
    position: absolute;
    width: 100%;
    overflow-y: scroll;
}

.provisional-edit-history-filter {
    display: flex;
    justify-content: space-between;
    align-items: baseline;
    padding-left: 5px;
    padding-bottom: 5px;
    border-bottom: 1px solid #ddd;
}

.provisional-edit-history-filter .calendar {
    display: flex;
    width: 220px;
    padding-left: 10px;
    align-items: baseline;
    justify-content: space-between;
}

.provisional-edit-history-filter .toggle-container {
    padding-bottom: 0px;
}

.provisional-edit-history-filter {
    font-size: 12px;
    color: inherit;
    padding: 5px;
}

.provisional-review-pending {
    padding: 2px 10px 3px 10px;
    background: #F5BB25;
    color: #fff;
    font-size: 12px;
}

.provisional-review-declined {
    padding: 2px 10px 3px 10px;
    background: red;
    color: #fff;
    font-size: 12px;
}

.provisional-review-accepted {
    padding: 2px 10px 3px 10px;
    background: #64bd63;
    color: #fff;
    font-size: 12px;
}

.ep-edits-body.provisional-edit-history {
    height: 100%;
}

.provisional-edits-list-header span {
    padding-left: 4px;
}

.provisional-edit-qa-tool {
    height: 28px;
}

.provisional-edit-qa-tool .toggle-container {
    padding-left: 0px;
}

.provisional-edits-list.expanded {
    width: 350px;
    transition: all .30s ease;
    padding: 0px;
    border-top-width: 0px;
}

.provisional-edits-list.closed {
    width: 0px;
    transition: all .30s ease;
    padding: 0px
}

.provisional-edit {
    padding: 15px;
    background-color: #fafafa;
}

.provisional-edit .content-title {
    font-weight: 600;
}

.provisional-edit-cards dd {
    position: relative;
    padding-left: 15px;
    word-wrap: break-word;
}

.middle-column-container {
    flex: 1;
    padding: 12px;
    background: #fbfbfb;
    color: #666;
    overflow-y: auto;
    border-right: solid 1px #ddd;
    border-left: 1px solid #ddd;
    min-width: 200px;
}


/* Color changes if you want to use a dark (#2d3c4b) background panel color
    for the .panel-config .middle-column-container classes

    .panel-config .panel-section-title {
        color: #f1f1f1;
    }

    .panel-config .form-radio.form-normal:hover:after {
        background: #fff;
    }

    .panel-config .form-radio.form-normal.active:after {
        background: #fff;
    }

    .panel-config .tertiary-panel-content .control-label {
        color: #2d3c4b;
    }

    .panel-config .accordion-body .control-label {
        color: #2d3c4b;
    }

    .panel-config .accordion .panel-title a:focus {
        color: #2d3c4b;
    }

    .panel-config .accordion .panel-title a:hover {
        color: #2d3c4b;
    }

    .panel-config .input-group-addon {
        color: #f1f1f1;
    }

    .panel-config .bootstrap-datetimepicker-widget {
        color: #2d3c4b;
    }

    End color changes if you want to use a dark (#2d3c4b) background panel color */


/*End card/widget manager Classes*/

.card-form-preview-container {
    -ms-flex: 1;
    -webkit-flex: 1;
    flex: 1;
    background: #ebeef0;
    overflow-y: scroll;
    overflow-x: hidden;
}

.title-block-title {
    font-size: 15px;
    font-weight: 400;
    margin: 0;
    color: #222;
    padding: 6px 5px;
    white-space: nowrap;
    overflow: hidden;
    text-overflow: ellipsis;
}

.sortable-placeholder {
    border: dotted 2px #d4d4d4;
}

.data-widget-library {
    width: 280px;
    margin-bottom: 0px;
}

.resource-status {
    font-size: 13px;
    font-weight: 600;
    color: #123;
    margin-top: 3px;
}

.resource-status-label {
    font-size: 11px;
    float: right;
    color: #555;
    margin-top: 3px;
}

.list-filter {
    margin-bottom: 8px;
    margin-right: 0px;
    display: flex;

    .clear-node-search {
        display: flex;
        flex-direction: column;
        justify-content: center;
        margin: 5px -20px;
        font-size: 14px;
    }
}

.iiif-clear-search.clear-node-search {
    position: absolute;
    top: 4px;
    right: 2px;
    font-size: 14px;
}

.new-card.disabled {
    background-color: #ccc;
}

.new-card.disabled #add-card {
    cursor: default;
}

.card-library {
    display: -webkit-flex;
    display: -ms-flexbox;
    display: flex;
    width: 100%;
}

.hide-card-library {
    width: 0px;
    transition: all .30s ease;
}

.show-card-library {
    width: 282px;
    transition: all .30s ease;
}

.data-widget-container {
    padding-top: 10px;
    padding-left: 10px;
}

.data-widget-grid-item {
    float: left;
    width: 250px;
    border: 1px solid #ddd;
    opacity: .9;
    margin: 3px;
}

.data-widget-grid-item .disabled {
    color: #999;
}

.data-widget-grid-item.disabled {
    color: #999;
}

.data-widget-grid-item:hover {
    cursor: move;
    opacity: 1.0;
}

.dismiss-card-library {
    position: absolute;
    right: 15px;
    top: 12px;
    color: #123;
    font-size: 17px;
}

.cc-link {
    display: inline-block;
    width: 100%;
    height: 60px;
    margin-top: -3px;
    margin-bottom: -2px;
    background: #f8f8f8;
    white-space: nowrap;
    overflow: hidden;
    text-overflow: ellipsis;
    padding: 10px 0px 5px 10px;
    border-bottom: 1px solid #ddd;
}

.cc-link:hover {
    background: #fff;
}

.cc-link.active:hover {
    cursor: default;
}

.card-tree-list a.cc-link.active:hover {
    cursor: pointer;
}

.cc-link.active {
    color: #666;
    font-weight: 600;
    background: #fff;
}

.node-name {
    display: block;
    margin-top: -40px;
    font-size: 13px;
    color: #1E6FB7;
}

.node-form.node-name {
    font-size: 13px;
    color: #777;
    margin-top: 1px;
    display: inline;
    padding-right: 5px;
}

.node-form.ontology {
    padding-right: 5px;
    font-size: 14px;
    font-weight: 600;
}

.node-semantic-description {
    display: flex;
    height: 75px;
    padding: 25px 20px;
    border-style: solid;
    border-width: 1px;
    border-color: #ccc;
    background-color: #f9f9f9;
}

.node-subname {
    font-size: 11px;
    color: #888;
}

.node-permissions {
    padding-right: 10px;
    margin-top: 2px;
}

.node-permission-icon {
    padding-right: 3px;
}

.expand-icon {
    padding: 5px;
    margin-right: -5px;
}

.card-tree-list a .node-name {
    margin-left: 40px;
    width: 180px;
    white-space: nowrap;
    overflow: hidden;
    text-overflow: ellipsis;
}

.card-tree-list a .node-subname {
    margin-left: 40px;
}

ul .card-tree-list a .node-name {
    margin-left: 60px;
    width: 150px;
    white-space: nowrap;
    overflow: hidden;
    text-overflow: ellipsis;
}

ul .card-tree-list a .node-subname {
    margin-left: 60px;
}

.tertiary-panel-content {
    background: #f5f5f5;
    height: 100%;
    overflow-y: scroll;
}

.accordion-body {
    padding-top: 0px;
}

.panel-group.accordion .panel-title a {
    font-weight: 400;
    color: #777;
}

#card-crud-advanced {
    padding-top: 20px;
}

.toggle-container {
    padding-bottom: 15px;
    padding-right: 15px;
    padding-top: 0px;
    padding-left: 5px;
}

.arches-toggle-sm {
    margin-left: 40px;
    margin-right: 40px;
    margin-top: -17px;
    margin-bottom: 0;
    font-size: 12px;
}

.arches-toggle-subtitle {
    margin-left: 40px;
    margin-right: 40px;
    display: inline-block;
    color: #5F7D9A;
    font-size: 12px;
}

.note-editor .note-toolbar {
    background: #fcfcfc;
}

.note-editor .note-editable {
    background: #fff;
    color: #666;
}

.cardinality-form {
    padding: 7px;
}

.card-tree-list-icon {
    padding-left: 3px;
}

li.search-field {
    width: 190px;
    font-size: 11px;
}

#graph {
    background: #fdfdfd;
}

.help-close:hover,
.library-close-btn:hover,
#aside .nav-tabs a i:hover,
.btn-flat:focus,
.help-close:hover,
#aside .nav-tabs a i:hover,
.btn-flat:focus,
.help-close:hover,
#aside .nav-tabs a i:hover,
.btn-flat:focus,
.help-close:hover {
    color: #123;
}

.nav-tabs.library-tools>li.active>a>i {
    color: #123;
}

.ltr,
.ltr {
    direction: ltr;
}

.resource-grid-tools-container a:hover,
.card-tree-list a:hover {
    color: #333;
}

.list-group-item .selected,
.card-tree-list.selected {
    background: #f8f8f8;
}

.bg-gray-dark,
.bg-gray-dark a,
.design a.chosen-single:hover,
.design a.chosen-single:hover,
.bg-gray-dark,
.bg-gray-dark a {
    color: #999;
}

.btn-shim,
.control-label,
.control-label,
.btn-shim {
    margin-bottom: 3px;
}

.grid:after,
.report-image-grid:after,
.report-image-grid:after,
.grid:after {
    content: '';
    display: block;
    clear: both;
}

#aside-container #aside .tab-content,
#aside-container #aside .tab-content,
#aside-container #aside .tab-content {
    padding-top: 0;
}

a.list-group-item:not(.active):hover,
div .switch label:hover,
#demo-dt-selection tbody tr:hover,
.highlight,
div .switch label:hover,
#demo-dt-selection tbody tr:hover,
.highlight,
div .switch label:hover,
#demo-dt-selection tbody tr:hover,
.highlight,
.editable-card:hover,
.clear-node-search:hover,
.dismiss-card-library:hover {
    cursor: pointer;
}

.select2-search,
.dropdown-shim,
.dropdown-shim,
.dropdown-shim {
    margin-top: 10px;
}

.select2-drop.select2-drop-above .select2-search input {
    margin-bottom: 10px;
}

.select2-results {
    margin-top: 10px;
}

.relative,
.slide,
.relative,
.slide,
.relative,
.slide,
.relative {
    position: relative;
}

.tile-record:hover,
.note-editable,
.note-editable,
.tile-record:hover,
.note-editable,
.tile-record:hover,
.note-editable,
.tile-record:hover,
.library-tools-icon.active,
.library-close-btn:hover {
    color: #123;
}

.resource-grid-tools-container a,
.resource-grid-tools-container a,
.resource-grid-tools-container a {
    color: #777;
}

.selected,
.selected,
.selected {
    background: #f4f4f4;
}

.btn-flat.selected {
    background: #8ce196;
    color: #fff;
}

.editable:hover,
.editable.selected,
.editable:hover,
.editable.selected {
    background: #C1F8E9;
}

.ep-form-alert {
    position: absolute;
    top: 0px;
    z-index: 5000;
    width: 100%;
    height: 100px;
    padding: 10px 25px;
    color: #fff;
    transition: all .40s ease;
    overflow: hidden;
    display: flex;
    flex-direction: column;

    .ep-form-alert-buttons {
        display: flex;
        justify-content: flex-end;
        align-items: center;
    }
}

.alert-active .ep-form-alert {
    display: block;
    height: 90px;
    top: 0px;
}

.ep-alert-red {
    background: #f87359;
    border: 1px solid #B72F16;
    border-right-width: 0px;
    border-left-width: 0px;
    z-index: 5000;
}

.ep-alert-blue {
    background: #57c1df;
    border: 1px solid #1495B9;
    border-right-width: 0px;
    border-left-width: 0px;
}

.ep-form-alert-shim {
    margin-top: 90px;
    transition: all .40s ease;
}

.ep-form-alert-title {
    font-size: 15px;
    font-weight: 600;
    margin-top: 0px;
    margin-bottom: 3px;
}

.ep-form-alert-text {
    font-size: 12px;
    font-weight: 400;
    overflow: hidden;
}

.ep-form-alert-default-dismiss {
    font-size: 16px;
}

.ep-form-alert-default-dismiss:hover {
    cursor: pointer;
    color: #f9f9f9;
}

.graph-list-header .ep-form-alert {
    position: relative;
    top: 0px;
}

.loader-select {
    text-align: center;
    padding: 40px 0;
    background: #f6f6f6;
}

.loader-select .r-select-title {
    padding: 5px 10px;
    text-align: center;
    overflow: hidden;
    text-overflow: ellipsis;
    display: -webkit-box;
    -webkit-box-orient: vertical;
    -webkit-line-clamp: 2;
}

.card-component-panel .loader-select h4 {
    font-weight: 400;
}

.loader-error-message {
    background: #E94484;
    color: #fff ! important;
    padding: 20px 0px;
    margin-top: -46px;
    margin-bottom: 45px;
}

.loader-error-message span {
    font-weight: 800;
}

.file-chart-upload-panel {
    height: inherit;
}


.file-select-window h2 {
    font-weight: 400;
}

.btn-file-select {
    background: rgb(138, 115, 255);
    color: #fff;
    border: 1px solid rgb(89, 56, 255);
    border-radius: 2px;
    width: 240px;
    margin: 30px 0;
}

.btn-file-select:hover {
    color: #fff;
}

.btn-file-select:focus {
    color: #fff;
}

div.hide-file-list>div>div>div>div>form>div>div:nth-child(3) {
    visibility: hidden;
}

.resource-grid-title {
    font-weight: normal;
    padding: 0 20px;
    font-size: 1.416em;
    line-height: 50px;
    display: inline-block;
}

.resource-tools a.resource-grid-title.active {
    color: #333;
    background: #ddd;
}

.resource-tools a.resource-grid-title {
    color: #999;
    margin-top: 6px;
    margin-left: 3px;
    padding: 3px 20px 6px 20px;
    line-height: 35px;
}

.resource-tools a.resource-grid-title:first-of-type {
    margin-left: 10px;
}

.resource-tools a.resource-grid-title:not(.active):hover {
    color: #666;
    background: #ececec;
}

.resource-tools a.resource-grid-title.active:hover {
    color: #333;
    cursor: default;
}

.resource-grid-title:nth-child(2) {
    padding-left: 0px;
}


.switch-panel {
    padding: 5px
}

.switch-panel.disabled {
    background: rgba(214, 214, 214, 0.3);
}

.wizard-card-tools {
    float: right;
    padding-left: 10px;
    margin-top: 7px;
    font-size: 19px;
}


.map-filter-panel div.row.widget-wrapper {
    padding: 5px 5px 25px 5px;
}

.input-group .form-control {
    position: relative;
    z-index: 0;
    float: inherit;
    width: 100%;
    margin-bottom: 0;
}

.input-group.date {
    max-width: 300px;
}

.select2-container.select2-allowclear .select2-choice abbr {
    margin-top: 0px;
    padding: 6px 7px 6px 6px;
    border: 1px solid #ccc;
}

.widget-preview {
    border: 1px solid transparent;
}

.widget-preview * {
    cursor: pointer;
}

.widget-preview.active {
    background: #fcfcfc;
    border: 1px solid #ddd;
    margin-left: -10px;
    padding-left: 10px;
    margin-right: -10px;
    padding-right: 10px;
}

.widget-preview.hover {
    background: #fafafa;
    margin-left: -10px;
    padding-left: 10px;
    margin-right: -10px;
    padding-right: 10px;
}

.panel-heading.note-toolbar {
    height: auto;
}

.no-instructions-shim {
    margin-top: -40px;
}

.arches-menu-icon {
    font-size: 10px;
    color: #abb1b7;
    transform: translate(0, -2px);
}

.related-resources-container {
    -ms-flex: 0 0 calc(100% - 400px);
    -webkit-flex: 0 0 calc(100% - 400px);
    flex: 0 0 calc(100% - 400px);
    margin-bottom: 0px;
    margin-left: -1px;
    padding: 0px;
    overflow-y: scroll;
    overflow-x: hidden;
    transition: all .5s;
}

.related-resources-container .pagination .active a {
    z-index: 1;
}

.dataTables_info {
    margin-top: 10px;
}

.dataTables_paginate {
    margin-bottom: 140px;
}

.relation-properties-buttons {
    display: flex;
    flex-direction: row;
    position: absolute;
    right: 15px;
    align-content: flex-end;
}

.relation-properties-model-name {
    padding-left: 5px;
}

a.mega-dropdown-toggle.disabled {
    pointer-events: none;
    cursor: default;
    color: #aaa;
}

.relation-properties-button {
    padding-left: 5px;
}

.related-resources-title-container {
    display: flex;
    flex-direction: row;
}

.search-candidate-link.unrelatable-search-result {
    color: #999;
}

.dropdown-menu.mega-dropdown-menu.display-related-resource-properties {
    display: block;
    margin-top: 5px;
}

.rr-panel-note {
    text-align: center;
    font-size: 27px;
    margin-top: 150px;
}

.rr-drag-panel-target {
    border-bottom-width: 0px;
    background: white;
    border: 1px solid white;
    border-radius: 2px;
    padding: 0px 12px 0px 7px;
    margin-top: -1px;
    overflow-y: hidden;
}

#container .table-bordered td,
#container .table-bordered th.rr-tab-field {
    font-size: 13px;
    font-weight: 400;
    color: #666;
}

.settings-config-panel {
    padding: 5px;
}

.data-table-selected {
    text-align: center;
}

.data-table-selected.sorting_asc::after {
    visibility: hidden;
}

.center-header {
    text-align: center;
}

.shim {
    margin-top: -25px;
}

.resource-relation-description {
    color: #888;
    padding: 10px;
    font-size: 13px;
    margin-top: 15px;
    margin-right: 10px;
    height: 145px;
    border: 1px solid #ddd;
}

.settings-crud-panel {
    margin-top: 10px;
    margin-left: -20px;
}

.no-instructions-shim {
    margin-top: -60px;
}

.report-image-grid {
    width: 100%;
    margin-bottom: 20px;
}

.search .grid .library-card {
    background: #fafafa;
}

.search .grid .library-card.selected {
    background: #fff;
    font-weight: 600;
}

.search .grid .library-card:hover {
    background: #fff;
    border-left: 5px solid #20ce05;
}

#related-resources-drag-panel .card-header {
    margin: -1px -30px 0px -30px;
}

#related-resources-drag-panel .card-header h2 {
    margin-top: 5px;
    color: #f1f1f1;
    font-size: 17px;
    font-weight: 400;
}

.rr-table {
    max-height: 450px;
    overflow-y: scroll;
    overflow-x: hidden;
    border: 1px solid #ddd;
    max-width: 600px;
}

.rr-table.rr-summary-page {
    max-height: 556px;
    max-width: 100%;
}

.rr-table::-webkit-scrollbar {
    -webkit-appearance: none;
    width: 9px;
    border-left: 1px solid #ddd;
}

.rr-table::-webkit-scrollbar-thumb {
    border-radius: 2px;
    background-color: rgba(0, 0, 0, .1);
    -webkit-box-shadow: 0 0 1px rgba(255, 255, 255, .5);
}

.rr-table-border {
    border: solid 1px #e0e0e0;
}

.rr-table-row {
    min-height: 36px;
    display: flex;
    border-bottom: solid 1px #ddd;
    flex-direction: column;
}

.rr-table-row:hover {
    background: #F6F6FE;
    border-color: #B0AFE3;
    cursor: pointer;
}

.rr-table-row:hover .rr-table-column {
    border-color: #B0AFE3;
    border-right: none;
}

.rr-table-row:nth-last-child(odd) {
    background: #F5FAFE;
}

.rr-table-row:nth-last-child(odd):hover {
    background: #F6F6FE;
    border-color: #B0AFE3;
    cursor: pointer;
}

.rr-table-row:nth-last-child {
    border-bottom: none;
}

.rr-table-row:last-child {
    border-bottom: none;
}

.rr-table-row-initial {
    display: flex;
    flex-direction: row;
    height: 36px;
}

.rr-table-row-panel {
    background: #fff;
    border: none;
    border-top: 1px solid #ddd;
    padding: 20px 30px;
}

.rr-table-row-panel .control-label {
    font-weight: bold;
    margin-bottom: 10px;
}

.rr-table-row-panel .node-config-item {
    margin: 5px 0px 15px -7.5px;
}

.rr-table-column {
    padding-top: 8px;
    padding-right: 10px;
    border-left: solid 1px #ddd;
}

.rr-table-column:first-child {
    border-left: none;
}

.rr-table-column:last-child {
    border-right: none;
}

.rr-table-column button {
    padding: 0px;
    width: 36px;
    color: #25476a;
    border: none;
    background: none;
}

.rr-table-column button i {
    margin-left: 0px;
    padding: 12px;
}

.rr-table-column.icon-column {
    width: 36px;
    padding: 0px;
}

.rr-table-column.icon-column:hover {
    background: #D9D9F5;
}

.rr-table-column a {
    color: steelblue;
}

.rr-relationship-icon {
    font-size: 17px;
    padding-left: 49%;
}

.rr-table-instance-label {
    width: 430px;
    overflow: hidden;
    text-overflow: ellipsis;
    white-space: nowrap;
}

.create-resource-instance-card-component {
    position: fixed;
    background: #fcfcfc;
    z-index: 11;
    height: 95%;
    overflow-y: auto;
    top: 10px;
    left: -100%;
    width: calc(100% - 25px);
    padding-bottom: 20px;
}

.create-resource-instance-card-component.rr-table-pop {
    height: 100vh;
    width: 100%;
    padding: 0px;
    background: #fff;
    top: 0px;
    left: 0%;
    overflow-x: hidden;
    transform: translate(100%, 0);
    transition: all 0.3s ease-out;
    padding-left: 50px;
}

.create-resource-instance-card-component.rr-table-pop .rp-edit-buttons {
    display: none;
}

.resource-instance-card-component-container {
    display: flex;
    overflow-x: hidden;
}

.resource-instance-card-component-container .card-component {
    width: 100%;
    top: 50px;
    padding-top: 0px !important;
}

.resource-instance-card-component-toc {
    width: 300px;
    border-right: 1px solid #ddd;
    height: 100vh;
    background: #fbfbfb;
}

.resource-instance-card-component-content {
    flex: 2 0 0;
}

.resource-instance-card-menu-item {
    height: 50px;
    background: #f8f8f8;
    padding: 15px;
    border-bottom: 1px solid #ddd;
    font-size: 13px;
}

.resource-instance-card-menu-item:not(.selected):hover {
    cursor: pointer;
    background: #fff;
}

.resource-instance-card-menu-item.selected {
    background: #fff;
    margin-right: -1px;
}

.resource-instance-card-component-content .workbench-card-wrapper {
    height: calc(100vh - 100px);
}

.resource-instance-card-component-content .workbench-card-wrapper .workbench-card-sidepanel {
    height: calc(100vh - 100px);
}

.workbench-card-sidepanel .create-resource-instance-card-component.rr-table-pop {
    top: 50px;
    z-index: 30;
    height: 100vh;
    position: fixed;
    left: 50px;
    width: calc(100% - 50px);
}

.sidenav-lg .workbench-card-sidepanel .create-resource-instance-card-component.rr-table-pop {
    left: 220px;
}

.workbench-card-sidepanel .create-resource-instance-card-component.rr-table-pop .card-component {
    margin-top: 15px;
    margin-left: 0px;
    margin-right: 0px;
    border-radius: 0px;
    height: 100vh;
    overflow-y: auto;
}

.create-resource-instance-card-component.rr-table-pop .card-component {
    margin-top: 15px;
    margin-left: 0px;
    margin-right: 0px;
    border-radius: 0px;
    padding: 20px;
    width: 100%;
}

.workbench-card-sidepanel .create-resource-instance-card-component.rr-table-pop .card-component .install-buttons {
    right: 21px;
    width: 357px;
}

.workbench-card-sidepanel .create-resource-instance-card-component.rr-table-pop .create-instance-panel {
    background: #fff;
    min-height: 67%;
}

.workbench-card-sidepanel .create-resource-instance-card-component.rr-table-pop .create-instance-panel .loading-mask {
    left: 100%;
    width: 450px;
    display: none;
}

.create-resource-instance-card-component.rr-table-pop .create-instance-panel {
    background: #fff;
    min-height: 60%;
}

.new-provisional-edit-card-container .rr-table-instance-label {
    width: 475px;
}

.workbench-card-sidepanel .rr-table-instance-label {
    width: 220px;
}

.workbench-card-sidepanel .create-resource-instance-card-component.rr-table-pop .install-buttons {
    width: calc(100% - 350px) !important;
    left: 350px;
    text-align: left;
    position: unset;
}

.sidenav-lg .workbench-card-sidepanel .create-resource-instance-card-component.rr-table-pop .install-buttons {
    left: 520px;
}

.unselectable {
    color: #ff0000;
}

#container .table-bordered .unselectable td {
    color: #ddd;
}

.rr-text-notes {}

.rr-result-grid-container {
    position: relative;
    margin-top: 15px;
    width: 100%;
    font-size: 16px;
    padding-left: 0px;
    padding-right: 0px;
    font-weight: 300;
    color: #999;
}


.rr-widget-filter-panel {
    margin-top: -5px;
    height: 40px;
    background: #f2f2f2;
    padding: 6px;
    max-width: 600px;
    border: 1px solid #ddd;
    border-bottom: none;
}

.rr-widget-filter-panel .clear-node-search {
    position: absolute;
    left: 205px;
    top: 5px;
}

.rp-report-container {
    color: #666;
    padding-top: 100px;
    padding-bottom: 50px;
    transition: all .25s ease;
}

.graph-designer .rp-report-container-preview {
    color: #666;
    padding-bottom: 50px;
    transition: all .25s ease;
    background-color: white;
}

.card-component-panel .editor-report .rp-report-container-preview {
    margin-top: 0px;
}

.rp-report-section {
    padding: 0px 0px 35px 0px;
    background: #fff;
    border-bottom: solid 1px lightgray;

    &.rp-report-section-root {
        padding-top: 30px;
        background-color: #fff;
        display: flex;
    }
}

.rp-report-section-title {
    font-size: 14px;
    font-weight: 400;
    margin-top: -1px;
    margin-bottom: 5px;
    color: #666;
    padding-bottom: 0px;
    background: #fff;
    width: 100%
}

.rp-section-title {
    font-size: 17px;
    font-weight: 500;
    margin-top: 2px;
    margin-bottom: 5px;
    padding: 14px 0 5px 0px;
    color: #666;
}

.rp-tile-separator {
    border: 1px solid #ddd;
}

.rp-tile-title {
    font-size: 15px;
    font-weight: 500;
    margin-top: 2px;
    margin-bottom: 5px;
    padding: 0px 0 5px 0px;
    color: #666;
    white-space: nowrap;
    overflow: hidden;
    text-overflow: ellipsis;
}

.rp-report-tile {
    padding-bottom: 15px;
    padding-left: 8px;
    margin-top: 0px;

    &.related {
        padding-bottom: 0px;
    }

    .reported-relationship {
        padding-left: 5px;
        color: #888;
    }
}

.rp-report-container-tile .rp-report-tile {
    padding-bottom: 0;
}

.rp-report-container-tile {
    padding-bottom: 15px;
    padding-top: 15px;
}

.rp-image-grid-item {
    float: left;
    margin: 3px;
    max-width: 200px;
}

.dl-horizontal {
    margin-bottom: 0px;
}

.resource-report-abstract-container {
    display: flex;
    flex-direction: column;
    justify-content: space-between;
}

.rp-card-section {

    padding-bottom: 10px;
    padding-top: 0px;
    position: relative;
    margin: 10px 20px;

    .rp-report-container-tile{
        padding: 0;
    }

    .rp-report-tile{
        &.provisional-edit-cards {
            padding-left: 0px;
            padding-bottom: 0px;
        }

        .dl-horizontal {
            margin-bottom: 0px;
            display: grid;
            grid-template-columns: 260px 1fr;
            align-items: start;

            dt {
                grid-column: 1;
                font-weight: 600;
                text-align: end;
                width: auto;

            }
            dd {
                grid-column: 2;
                margin: 0px;
                padding-top: 5px;
                padding-bottom: 5px;
                padding-inline-start: 20px;
                padding-inline-end: 50px;
                word-break: break-word;
            }
        }
    }

    .rp-no-data {
        margin: 10px 0;
        position: unset;
        color: #888;
        margin-top: 0px;
    }

    .rp-edit-buttons {
        min-width: 34px;
        display: inline-flex;
        justify-content: space-between;
        color: #597DBF;

        i {
            padding: 10px 12px;
            border: 1px solid #ddd;
            height: 36px;
            width: 36px;
            margin-right: 0 2px;
            background: #D8FAF6;

            &:hover{
                cursor: pointer;
                background: #fff;
                color: #3A5FA4;
            }
        }
    }

}

.report-print-date {
    font-size: 11px;
    color: #999;
}

.report-print-date .toggle-container {
    display: flex;
    flex-direction: column;
    margin: 0 -25px;
}

.report-toolbar {
    top: 50px;
    width: calc(100% - 50px);
    height: 50px;
    background: #f8f8f8;
    border-bottom: 1px solid #ddd;
}

.stamp {
    position: absolute;
    background: orange;
    border: 4px dotted black;
}

.report-toolbar a {
    width: 500px;
}

.report-toolbar-preview {
    width: 100%;
    height: 50px;
    background: #f8f8f8;
    border-bottom: 1px solid #ddd;
    z-index: 10;
}

.report-toolbar-title {
    font-size: 17px;
    font-weight: 500;
    margin-top: 0px;
    width: 400px;
    padding: 14px 0 5px 25px;
    color: #555;
}

h4.report-toolbar-title {
    width: 500px;
}

.dataTable tr:hover {
    background-color: #dbf1f5 !important;
    /*cursor: pointer;*/
}

#container .table td {
    vertical-align: middle;
}

.disabled-link {
    pointer-events: none;
    cursor: default;
    color: grey;
}

.map-widget-container {
    position: absolute;
    top: 6px;
    right: 10px;
    padding-top: 5px;
    font-size: 17px;
    color: #fff;
    background: #706BE2;
    opacity: 0.75;
    width: 36px;
    height: 36px;
    border-radius: 2px;
    border: 1px solid #332DC1;
    transition: all .2s ease;
    z-index: 10;
    line-height: 1.5;
}

.panel-group.accordion .panel-heading.map-widget-config-accoridan-item {
    display: flex;
    flex-direction: row;
    align-items: center;
    justify-content: space-between;
    padding-right: 5px;
}

.panel-heading.map-widget-config-accoridan-item .panel-title {
    width: 100%;
}

.map-widget-config-accoridan-item i {
    float: right;
    padding-top: 15px;
}

.map-disabled {
    background-color: black;
    height: 500px;
    opacity: 0.2;
    margin-bottom: -500px;
    position: relative;
    z-index: 100;
}

.map-widget-container a {
    color: #fff;
}

div.row.widget-wrapper.report-header {
    margin-right: 5px;
    padding: 0px;
    padding-bottom: 10px;
    width: 100%;
}

div.row.widget-wrapper.report-header:hover {
    background: #ebeef0;
}

.report-header .control-label.widget-input-label {
    display: none;
}

.map-service-manage-control-label {
    display: flex;
    justify-content: flex-end;
    margin: 0 20px;
}

.permission-user-group-container {
    display: flex;
    flex-direction: column;
}

.map-widget-container-expanded {
    top: 6px;
    right: 10px;
    background: rgba(17, 17, 17, 0.21);
    opacity: .9;
    width: 300px;
    height: calc(100vh - 35px);
    border: 1px solid #999;
    transition: all .2s ease;
}

.map-widget-container.hide-maptools {
    display: none;
}

.overlay-selection-container {
    position: absolute;
    top: 6px;
    left: 10px;
    padding: 10px 25px;
    width: calc(100% - 325px);
    background: #fcfcfc;
    /*height: calc(100vh - 35px);*/
    border: 1px solid #bbb;
    z-index: 1100;
}

#overlay-grid {
    margin-left: 10px;
    margin-right: 0px;
    border-top-width: 0px;
}

#overlay-grid.grid {
    height: 1600px;
    overflow-y: scroll;
}

.overlay-selection-container.selector-closed {
    visibility: hidden;
}

.overlay-close {
    font-size: 19px;
    color: #888;
}

.overlay-close:hover {
    cursor: pointer;
    color: #555;
}

.overlay-title {
    font-size: 16px;
    padding: 10px;
}

.overlay-filter-container {
    position: relative;
    padding-top: 5px;
    padding-left: 10px;
    padding-bottom: 10px;
}

.overlay-list-container {
    padding-top: 0px;
    padding-left: 0px;
    padding-bottom: 5px;
    height: 1000px;
    overflow-y: scroll;
}

.overlay-filter {
    height: 38px;
}

.overlay-card {
    float: left;
    width: 100%;
    height: 50px;
    margin-bottom: -2px;
    position: relative;
    padding: 0px;
    border: 1px solid #ddd;
    border-top-width: 1px;
    background: #fcfcfc;
}

.overlay-card:hover {
    background: #fff;
    cursor: pointer;
}

.overlay-card:first-of-type {
    border-top: 1px solid #ddd;
}

.overlay-card.selected {
    background: #fff;
}

.overlay-card-item {
    position: relative;
}

.overlay-card-main {
    position: absolute;
    left: 67px;
    top: 15px;
    white-space: nowrap;
    overflow: hidden;
    text-overflow: ellipsis;
    font-size: 14px;
}

.overlay-card-vis-toggle {
    position: absolute;
    top: 0px;
    left: 0px;
    text-align: center;
    width: 50px;
    height: 50px;
    padding-top: 15px;
    font-size: 17px;
    border-right: 1px solid #ddd;
    color: #ccc;
    vertical-align: middle;
    display: table-cell;
}

.overlay-card-main a {
    color: #aaa;
}

.overlay-card.selected div div a {
    color: #555;
}

.overlay-card.selected div div i {
    color: #666;
}

.overlay-card:hover div div i not:selected {
    color: rgb(102, 102, 102);
}

.overlay-card:hover div div {
    color: rgb(102, 102, 102);
}

.overlay-filter {
    height: 38px;
}

.resource-color-swatch {
    font-size: 21px;
}

.geometry-tools-container {
    position: absolute;
    top: 50px;
    left: 0px;
    padding: 0px;
}

.map-search-container div.geometry-tools-container {
    top: 0px;
    left: 0px;
}

.geocode-container-shim {
    margin-right: 265px;
}

.geocode-container {
    position: absolute;
    top: 6px;
    right: 55px;
    padding: 0px;
    background: #fff;
    opacity: .9;
    width: 250px;
    height: 36px;
    border-radius: 2px;
    transition: all .450s ease;
    z-index: 10;
    visibility: hidden;
}

.geocode-container input {
    border-color: #aaa;
}

.geometry-editing-notifications {
    position: absolute;
    top: 0px;
    left: 0px;
    z-index: 2;
    width: -webkit-calc(100% - 55px);
    width: -moz-calc(100% - 55px);
    width: 100%;
    opacity: .85;
}

.notifications-minimized {
    width: auto;
}

.geometry-editing-notifications span.arrow {
    color: white;
    position: absolute;
    left: 10px;
    top: 15px;
}

.geometry-editing-notifications span.arrow:hover {
    cursor: pointer;
}

.alert-wrap>.alert>.media {
    padding-left: 5px;
}

.geocode-container.hide-geocoder {
    visibility: visible;
}

.relative {
    position: relative;
}

.text-center {
    text-align: center;
}

.map-widget-panel {
    position: absolute;
    top: 56px;
    width: 299px;
    height: 450px;
    overflow-y: auto;
    right: 10px;
    padding: 0px;
    box-shadow: none;
    background: transparent;
    border-top: 1px solid #ddd;
    /*transition: all .40s .15s ease;*/
    z-index: 10;
}

#map-widget-basemaps.panel.map-widget-panel {
    border-left: 1px solid #999;
    right: 11px;
}

#overlays-panel.panel.map-widget-panel {
    border-left: 1px solid #999;
    right: 11px;
}

.map-search-container,
.map-search-container div .map-widget-panel {
    height: calc(100vh - 100px);
}

.map-widget-panel.map-panel-inactive {
    visibility: hidden;
}

.map-widget-panel-title {
    height: 50px;
    width: 298px;
    padding: 8px;
    background: #fff;
    border-bottom: 1px solid #ddd;
}

.map-widget-panel-title h4 {
    font-weight: 400;
    color: #444;
}

.map-crud-container {
    top: 0px;
    height: 500px;
    background: #fbfbfb;
    border: 1px solid #bbb;
}

.map-search-container {
    background: #fbfbfb;
}

.map-report-header-container {
    height: 500px;
    background: #fbfbfb;
}

.plugin-main .map-report-header-container {
    height: 100%;
}

.plugin-main .row.widget-wrapper.report-header {
    padding: 0;
    margin: 0;
}

.expanded-edit-map {
    position: fixed;
    border-width: 0px;
    top: 0px;
    left: 50px;
    bottom: 0px;
    right: 0px;
    height: auto;
}

.map-search-container.expanded-edit-map {
    top: 51px;
}

.expanded-buttons {
    z-index: 1000;
    position: absolute;
    top: 5px;
    right: 315px;
    transition-duration: .3s;
    background: #f2b251;
    width: 213px;
    height: 40px;
}

.effect>.install-buttons.expanded-buttons {
    position: absolute;
    top: -130px;
    right: 250px;
}

.map-search-container.expanded-map {
    margin-top: -25px;
    margin-right: -15px;
}

.report-header .expanded-map {
    margin-top: 0px;
    margin-right: 0px;
}

.ui-sortable div div .expanded-map {
    margin-top: 0px;
    margin-left: 0px;
    margin-right: 0px;
}

.map-widget-toolbar {
    position: absolute;
    background: #fff;
    width: 298px;
    height: 50px;
    right: 11px;
    top: 6px;
    display: table-cell;
    border-top: 1px solid #999;
    z-index: 10;
}

.mainnav-container {
    display: flex;
    flex-direction: column;
    z-index: 15;
    height: 100%;
    justify-content: space-between;
}

.debug-notice {
    padding-bottom: 4px;
    padding-right: 2px;
    font-size: x-small;
    color: #999;
    display: flex;
    flex-direction: column;
    align-items: center;
    margin-bottom: 50px;
}

.debug-notice {
    padding-bottom: 4px;
    padding-right: 2px;
    font-size: x-small;
    color: #999;
    display: flex;
    flex-direction: column;
    align-items: center;
}

#navbar {
    z-index: 16;
}

.map-widget-icon {
    color: rgba(255, 255, 255, 1);
    opacity: 1.0;
}

.map-widget-toolbar-list {
    list-style: none;
    padding-left: 0px;
    display: inline-block;
    width: 250px;
}

.map-widget-toolbar-item {
    padding: 5px 10px 5px 10px;
    font-size: 15px;
    height: 50px;
    color: #777;
    vertical-align: middle;
    text-align: left;
    display: table-cell;
}

.map-widget-toolbar-item:hover {
    cursor: pointer;
    color: #444;
}

.map-widget-toolbar-item.active {
    color: #444;
}

.map-widget-toolbar-item.active:focus {
    color: #444;
}

.map-widget-toolbar-item.active:active {
    color: #444;
}

.map-widget-icon {
    color: #888;
}

li.active .map-widget-icon {
    color: #444;
}

a#close-map-tools.map-widget-icon {
    position: absolute;
    right: 10px;
    top: 17px;
    font-size: 13px;
    color: steelblue;
}

.basemap-unselected {
    color: #ccc;
}

span.basemap-unselected {
    color: #aaa;
}

.map-widget-overlay-item {
    width: 298px;
    height: 50px;
    padding: 7px;
    background: #fafafa;
    border-bottom: 1px solid #ddd;
}

a#close-map-tools.map-widget-icon:hover {
    color: #311557;
}

.map-widget-overlay-item.selected {
    background: #fff;
}

.map-widget-overlay-item:hover {
    background: #fff;
    cursor: pointer;
}

.map-widget-overlay-item:hover div i {
    color: #666;
}

.map-widget-overlay-item:hover div a span {
    color: #454545;
}

.map-overlay-item-tools {
    position: absolute;
    top: 15px;
    right: 10px;
    padding: 0px 5px;
}

.overlay-toggle-icon {
    font-size: 17px;
}

#overlays-panel div .map-widget-overlay-item {
    background: #fff;
}

#overlays-panel div .overlay-invisible {
    background: #fafafa;
    border-bottom: 1px solid #ddd;
}

.show-tools {
    height: 100px;
    transition: all .40s ease;
}

.map-overlay-vis-toogle {
    position: absolute;
    top: 0px;
    left: 0px;
    width: 50px;
    height: 50px;
    padding-top: 13px;
    font-size: 19px;
    border-right: 1px solid #ddd;
    color: #666;
    vertical-align: middle;
    display: table-cell;
}

.map-overlay-item-tools-panel {
    position: absolute;
    top: 50px;
    left: 0px;
    height: 50px;
    width: 290px;
    padding: 12px 7px 7px 17px;
    font-size: 17px;
    color: #888;
    border-top: 1px solid #f4f4f4;
    border-bottom: 1px solid #ddd;
    /*transition: all .40s ease;*/
    display: none;
}

.overlay-tool-icon {
    padding-right: 3px;
}

.overlay-tool-group {
    float: right;
}

.map-overlay-name {
    position: absolute;
    top: 14px;
    left: 60px;
    width: 220px;
    font-size: 14px;
    white-space: nowrap;
    overflow: hidden;
    text-overflow: ellipsis;
}

.leaflet-draw-toolbar .active {
    background-color: #efefef;
}

.map-query-tool {
    display: flex;
    flex-direction: row;
    justify-content: left;
}

.map-query-tool-input {
    width: 140px;
    font-size: 14px;
    white-space: nowrap;
    overflow: hidden;
    text-overflow: ellipsis;
}

.map-query-tool-input.buffer {
    height: 40px;
}

.map-json-tool {
    position: absolute;
    height: 120px;
    top: 10px;
    left: 60px;
    width: 180px;
    font-size: 14px;
    white-space: nowrap;
    overflow: hidden;
    text-overflow: ellipsis;
}

.spatial-filter-container {
    padding: 10px 5px 15px 5px;
    border-bottom: 1px solid #ddd;
}

.buffer-control {
    color: #4d627b;
    border: none;
    padding: 5px;
    padding-left: 12px;
    border-radius: 3px;
    margin-bottom: 5px;
    height: 75px;
}

.buffer-control h5 {
    font-size: 13px;
}

.buffer-input {
    width: 75px;
}

.map-tool-container {
    position: absolute;
    top: 75px;
    left: 30px;
    font-size: 14px;
    white-space: nowrap;
    overflow: hidden;
    text-overflow: ellipsis;
}

.map-tool-container.buffer {
    position: absolute;
    top: 0px;
    width: 220px;
}

.map-tool-container.buffer select {
    height: 28px;
    width: 75px;
}

.map-tool-item {
    background: #aaa;
}

.map-tool-item.geojson {
    padding: 1px;
    background: #aaa;
    color: #aaa;
}

.map-tool-item.xy {
    background: #fff;
    width: 220px;
    top: 0px;
}

.map-tool-item.xy.buffer {
    top: 44px;
}

.map-tool-item.xy .tool-header {
    padding-bottom: 10px;
    font-size: 15px;
    color: #555;
}

.map-tool-item.xy select {
    height: 24px;
    min-width: 195px;
    margin-bottom: 7px;
}

.map-tool-item.xy input {
    height: 28px;
    margin-bottom: 2px;
    padding: 5px;
}

a.clear-geojson-button {
    background-image: none;
    position: absolute;
    top: 7px;
    right: 15px;
    font-size: 12px;
    color: steelblue;
}

.xy a.clear-geojson-button {
    border-bottom: none;
    top: 7px;
    right: 15px;
    color: steelblue;
    font-size: 12px;
}

.xy a.clear-geojson-button:hover {
    cursor: pointer;
    color: #555;
}

a.clear-geojson-button.enabled {
    color: steelblue;
}

a.clear-geojson-button:hover {
    background-color: #fff;
    cursor: pointer;
}

.form-control.map-json-tool-input {
    width: 220px;
    height: 120px;
    font-size: 14px;
    white-space: nowrap;
    overflow: scroll;
    text-overflow: ellipsis;
}

.map-style-panel-body-form-group {
    display: flex;
}

.map-style-panel-body-control-label {
    display: flex;
    flex-direction: row-reverse;
    margin: 0px 5px;
    text-align: end;
}

.clustering-pane-form-group {
    display: flex;
}

.mapboxgl-canvas:focus {
    outline: none;
}

.map-widget-tool:nth-child(1) {
    padding-left: 0px;
    width: 50px;
}

.map-widget-tool.active {
    background: steelblue;
}

.mapboxgl-ctrl-top-left .mapboxgl-ctrl {
    visibility: hidden;
}

.mapboxgl-ctrl-geocoder--input {
    font-size: 13px;
}

.workbench-card-container .mapboxgl-ctrl-geocoder {
    margin-right: 90px;
}

.workbench-card-wrapper .mapboxgl-ctrl-top-left .mapboxgl-ctrl {
    visibility: visible;
}

.widget-wrapper .mapboxgl-map {
    z-index: 10;
    margin-bottom: -10px;
}

.map-overlay-item-tools-panel .noUi-base {
    background: #489EED;
    /*-webkit-transition: background 450ms;*/
    /*transition: background 450ms;*/
}

.map-overlay-item-tools-panel .noUi-horizontal {
    height: 10px;
}

.map-overlay-item-tools-panel .noUi-horizontal .noUi-handle {
    width: 20px;
    height: 20px;
    left: -9px;
    top: -6px;
}

.map-overlay-item-tools-panel .noUi-stacking .noUi-handle {
    z-index: 10;
}

.map-overlay-item-tools-panel .noUi-handle {
    border: 1px solid #e1e5ea;
    border-radius: 2px;
    background: #FFF;
    cursor: default;
    box-shadow: inset 0 0 1px #FFF, inset 0 1px 7px #EBEBEB, 0 3px 4px -3px #AAA;
}

.map-overlay-item-tools-panel .overlay-slider {
    width: 150px;
    margin-top: -5px;
}

.map-overlay-item-tools-panel .pips.noUi-horizontal {
    margin-bottom: 70px;
}

.map-thumbnail {
    padding-top: 5px;
}

.overlay-invisible .relative {
    background-color: #f8f8f8;
}

.overlay-invisible a {
    color: #999;
}

.overlay-invisible i {
    color: #999;
}

#overlays-panel .map-widget-panel-title:hover {
    cursor: pointer;
}

.noUi-target {
    position: relative;
    margin-top: 10px;
    margin-bottom: -12px;
}

.new-option-field input {
    display: inline;
    width: 90%;
}

.new-option-field i {
    padding-top: 10px;
}

.added-domain-option {
    padding-bottom: 4px;
}

.domain-container {
    width: 500px;
}

#widget-crud-settings div div .domain-container .domain-input {
    width: 254px;
}

#widget-crud-settings div div .domain-container {
    width: 270px;
}

.domain-input {
    height: 32px;
    margin-bottom: 5px;
    padding-left: 5px;
}

.domain-input-item {
    height: 32px;
    padding-left: 5px;
}

.domain-drag-handle {
    background: #f4f4f4;
    padding-left: 4px;
    padding-right: 1px;
    padding-top: 6px;
    padding-bottom: 6px;
    border: 1px solid #ddd;
    border-right-width: 0px;
}

.option-drag-handle {
    color: #999;
    cursor: move
}

.content-instructions {
    font-size: 13px;
    color: #8d8d8d;
    margin-top: -30px;
    line-height: 1.25;
    margin-bottom: 20px;
}


/* Function Manager Page */

.href-toolbar {
    text-align: center;

    .href-button {
        color: #f4f4f4;
        font-size: 11px;
        padding: 5px 0px;
        /*margin: -5px 0px 15px 0px;*/
        background: #5393C8;
        border: 1px solid #1561A1;
        display: inline-block;
        width: 100%;

        &:hover {
            color: #fff;
            background: #1266AB;
        }

        &:focus {
            color: #fff;
            background: #1266AB;
        }
    }
}

/* Hide "Full Screen" button for map tools widget in card manager */


/* End Disable "Full Screen" button for map tools widget in card manager */

.left-column-message {
    padding: 10px 15px;
    color: #777;
    font-size: 15px;
}

.library-container {
    padding: 0px;
    border-left: 1px solid #e8e8e8;
}

.library-header {
    display: flex;
    align-items: center;
    height: 40px;
    font-size: 15px;
    background: #f4f4f4;
    border-bottom: 1px solid #e4e4e4;
}

.library-find {
    margin-right: 25px;
    font-size: 15px;
    color: #999;
    width: 80px;
    display: block;
    text-align: center;
}

.library-grid {
    padding: 10px 15px;
}

.library-grid-title {
    font-weight: normal;
    font-size: 15px;
    display: inline-block;
}

/* End Function Manager Page */

.category-header {
    display: flex;
    align-items: center;
    height: 50px;
    padding: 0 10px;
    font-size: 15px;
    background: #f4f4f4;
    border-bottom: 1px solid #e4e4e4;
}

.category-title {
    font-weight: normal;
    font-size: 15px;
    padding: 9px 15px;
    color: #999;
    display: inline-block;
}

.category-title.active {
    color: #123;
    background: #ddd;
    cursor: default;
}

.category-title:not(.active):hover {
    cursor: pointer;
    background: #ececec;
}

.carousel,
.carousel .item {
    height: 500px;
    text-align: center;
}

.carousel-caption {
    z-index: 10;
}

.carousel .container {
    width: auto;
}

.carousel-inner>.item>img {
    position: absolute;
    top: 0;
    left: 0;
    min-width: 100%;
    height: inherit;
    max-width: 100%;
    object-fit: contain;
}

.dz-img {
    object-fit: contain;
}

.dz-img-main {
    width: 100%;
    height: 100%;
}

.geocoder-results {
    max-height: 410px;
    width: 250px;
    margin-left: 0px;
    overflow-y: auto;
}

.geocoder-result-item {
    min-height: 40px;
    border: 1px solid #e2e2e2;
    border-top-width: 0px;
    background: #fbfbfb;
    padding: 10px;
    cursor: pointer;
}

.geocode-clear {
    position: absolute;
    right: 10px;
    top: 10px;
    cursor: pointer;
}

.focused-geocoder-result {
    background-color: #dbf1f5;
}

.selected-geocoder-result {
    font-weight: bold;
    background: #dbf1f5;
}

.hover-panel-small {}

.hover-feature-info {
    position: absolute;
    z-index: 1000;
    left: 35px;
    margin: 10px;
    width: 400px;
    padding: 0px;
    border: solid 1px #999;
    border-radius: 2px;
    box-shadow: 0 5px 15px rgba(0, 0, 0, 0.3);
    background-color: rgb(249, 249, 249);
    opacity: 0.9;
}

.hover-rr-node-info {
    z-index: 999999;
    margin: 10px;
    width: 300px;
    padding: 0px;
    border: solid 1px #999;
    border-radius: 2px;
    box-shadow: 0 5px 15px rgba(0, 0, 0, 0.3);
    background-color: rgb(249, 249, 249);
    display: flex;
    flex-direction: column;
}

.rr-fdg-details {
    display: flex;
    flex-direction: column;
}

.rr-fdg-details span {
    flex-direction: row;
}

.rr-number {
    font-weight: bold;
    padding-right: 5px
}

.rr-number.fdg {
    font-weight: bold;
    font-size: 22px;
    text-shadow: 0px 0px 0.08em #fff;
}

.rr-fdg-name {
    display: flex;
    flex-direction: row;
    padding: 5px;
    background-color: #fff;
    border-bottom-style: solid;
    border-color: #ddd;
    border-width: 1px;
}

.rr-fdg-model-name {
    display: flex;
    flex-direction: row;
    padding-top: 3px;
    background-color: #fff;
}

.rr-fdg-edge {
    padding-left: 25px;
    font-style: italic;
    padding-top: 3px;
    padding-bottom: 3px;
    border-bottom-style: solid;
    border-color: #ddd;
    border-width: 1px;
}

.related-node-details {
    display: flex;
    flex-direction: column;
}

.hover-feature-title-bar {
    height: 40px;
    padding: 10px;
    background: #fff;
    border: 1px solid #ddd;
    border-bottom: 1px solid #ddd;
    max-width: 311px;
}

.mapboxgl-popup-content .hover-feature-title-bar {
    margin-bottom: 0px;
    padding: 0px;
}

.mapboxgl-popup-close-button {
    position: absolute;
    right: 0px;
    top: 0px;
    height: 40px;
    width: 40px;
    border: 1px solid #ddd;
    padding-bottom: 4px;
    cursor: pointer;
    background-color: #fafafa;
    color: #676767;
    font-size: 23px;
    font-weight: 600;
}

.mapboxgl-popup-close-button:hover {
    cursor: pointer;
    background-color: #f4f4f4;
    color: #454545;
    font-size: 23px;
    font-weight: 600;
}

.hover-feature-title {
    font-size: 14px;
    font-weight: 500;
    color: #25476A;
    white-space: nowrap;
    overflow: hidden;
    text-overflow: ellipsis;
    padding: 10px;
}

.hover-feature-nav-right+.hover-feature-title {
    width: 250px;
    margin-left: -4px;
}

.hover-feature-nav-left {
    height: 28px;
    width: 28px;
    background: #fbfbfb;
    margin-top: 5px;
    margin-right: 2px;
    margin-left: 5px;
    padding-left: 10px;
    padding-top: 3px;
    border: 1px solid #ddd;
    border-radius: 50%;
}

.hover-feature-nav-left:hover {
    background-color: #f2f2f2;
    cursor: pointer;
}

.hover-feature-nav-right:hover {
    background-color: #f2f2f2;
    cursor: pointer;
}

.hover-feature-nav-left.disabled {
    display: none;
}

.hover-feature-nav-right {
    height: 28px;
    width: 28px;
    background: #fbfbfb;
    margin-top: 5px;
    padding-left: 12px;
    padding-top: 3px;
    border: 1px solid #ddd;
    border-radius: 50%;
}

.hover-feature-nav-right i {
    font-size: 14px;
    font-weight: 600;
}

.hover-feature-nav-left i {
    font-size: 14px;
    font-weight: 600;
}


.hover-feature-nav-right.disabled {
    display: none;
}

.hover-feature-instance-counter {
    background: #9DC4E4;
    border: 1px solid #4783B4;
    color: #fff;
    padding-top: 1px;
    padding-left: 1px;
    margin-top: -2px;
    border-radius: 50%;
    margin-right: 2px;
    height: 24px;
    width: 24px;
    text-align: center;
}

.hover-feature-body {
    padding: 10px 15px 15px 15px;
    display: flex;
    flex-direction: column;
    justify-content: space-between;
    width: 350px;
    border-left: 1px solid #ddd;
    border-right: 1px solid #ddd;
}

.hover-feature {
    font-size: 13px;
    color: #555;
    margin-bottom: 10px;
    overflow: hidden;
    text-overflow: ellipsis;
    display: -webkit-box;
    -webkit-box-orient: vertical;
    -webkit-line-clamp: 4;
    /* number of lines to show */
    line-height: 1.2em;
    /* fallback */
    max-height: 12em;
    min-height: 3em;
    /* fallback */
}

.hover-panel-dismiss {
    position: absolute;
    top: 10px;
    right: 10px;
    font-size: 19px;
}

.hover-feature-metadata {
    margin-bottom: -4px;
    color: #888;
}

.hover-feature-metadata span {
    color: steelblue;
}

.saved-search-container {
    padding: 5px;
    background: #fff;
}

.saved-search-grid {
    height: calc(100vh - 105px);
    width: 100%;
    min-height: 400px;
    overflow-y: scroll;
}

.ss-grid-item:last-child {
    margin-bottom: 40px;
}

.ss-grid-item {
    border: 1px solid #ddd;
    width: 224px;
    height: 164px;
    float: left;
    -webkit-transition: .6s all ease;
    -moz-transition: .6s all ease;
    -o-transition: .6s all ease;
    transition: .6s all ease;
    -webkit-background-size: cover;
    -moz-background-size: cover;
    -o-background-size: cover;
    background-size: cover;
    background-color: white;
    margin-top: 5px;
}

.search-caption-activeWrap {
    position: absolute;
    z-index: 2;
    height: 100%;
    width: 100%;
}

.search-caption-alignCenter {
    display: table;
    width: 100%;
    height: 100%;
}

.search-caption-body {
    display: table-cell;
    vertical-align: middle;
    text-align: center
}

.search-caption-activeWrap {
    z-index: 2;
    height: 100%;
    width: 100%;
}

.search-caption-alignCenter {
    display: table;
    width: 100%;
    height: 100%;
}

.search-caption-body {
    display: table-cell;
    vertical-align: middle;
    text-align: center
}

.search-query-link-captions {
    padding-left: 0;
    color: #123;
    font-size: 16px;
    font-weight: 600;
    letter-spacing: 1px;
    text-transform: uppercase;
    margin: 0 0 20px;
    list-style: none;
    text-align: center;
    cursor: pointer;
}

.search-query {
    padding-top: 15px;
    padding-bottom: 10px;
    margin-top: -20px;
    margin-left: 20px;
    margin-right: 30px;
    margin-bottom: 10px;
    background: rgba(250, 250, 250, 0.66);
}

a.search-query-link-captions:hover {
    font-weight: 600;
    color: #25476A;
}

a.search-query-link-captions:active {
    font-weight: 600;
    color: #fff;
}

a.search-query-link-captions:focus {
    font-weight: 600;
    color: #fff;
}

.search-query-desc {
    color: #444;
    font-size: 13px;
}

.search-results {
    -ms-flex: 0 0 400px;
    -webkit-flex: 0 0 400px;
    flex: 0 0 400px;
}

.search-inline-filters {
    /*display: flex;
        flex-direction: row;
        justify-content: right;*/
    margin-top: 10px;
    margin-left: -5px;
    margin-bottom: 5px;
}

.search-inline-filters div {
    padding-left: 2px;
    margin-bottom: 2px;
}

.qa-filter .resource-selector-button div .btn {
    padding: 2px 47px;
}

.resource-filter .resource-selector-button div .btn {
    padding: 2px 59px;
}

.search-control-container {
    -ms-flex: 0 0 400px;
    -webkit-flex: 0 0 400px;
    flex: 1 0 400px;
    margin-bottom: 0px;
    background-color: #fafafa;
    border-top: 1px solid #ddd;
    overflow-y: scroll;
    overflow-x: hidden;
    transition: all .5s;
    margin-top: inherit;
    z-index: 5;
    display: flex;
    flex-direction: column;
    justify-content: space-between;
}

.search-tools-container {
    background: #f4f4f4;
    border-bottom: 1px solid #ddd;
    height: 50px;
    width: 399px;
    padding: 4px 0px;
    margin-top: -1px;
    border-top: 1px solid #ddd;
}

.search-tools-container .clear-filter {
    margin-right: 5px;
}

.search-count-container {
    padding: 10px 5px 10px 10px;
    text-align-last: justify;
    height: 40px;
    display: inline-flex;
    justify-content: space-between;
    align-items: center;
}

.search-controls-container {
    display: inline-flex;
    float: right;
    padding: 4px 10px;
}

.search-title {
    font-size: 16px;
    font-weight: 500;
    margin-top: 0px;
    display: inline-block;
    margin-bottom: 0px;
}

.search-candidate-title,
.search-candidate-link {
    color: steelblue;
    padding-right: 7px;
}

.search-control-container.slide {
    margin-left: -400px;
    transition: all .5s;
}

.search-results-panel {
    -webkit-flex-direction: column;
    -ms-flex-direction: column;
    flex-direction: column;
    max-width: 400px;
    border-right: solid 1px #dcdcdc;
}

.clear-filter {
    padding: 0px 9px !important;
    margin-top: 1px;
    height: 30px;
    border-radius: 2px;
    border: 1px solid #1ABA8E;
}

.search-listing-icon {
    transform: translate(0, -2px);
    font-size: 12px;
}

.search-footer {
    background: #f4f4f4;
    border-top: 1px solid #ddd;
    height: 50px;
    justify-content: center;
    display: flex;
    align-items: center;

    #paginator {
        .pagination {
            padding: 0px;
            margin: 5px 0px 0px 0px;
        }
    }
}

.search-footer .pagination {
    margin-top: 10px;
}

.pagination>li>a.disabled {
    cursor: default;
    color: rgb(160, 160, 160);
}

.pagination>li>a.disabled:hover,
.pagination>li>a.disabled:focus {
    border-color: #dcdcdc;
    box-shadow: none;
    background-color: transparent;
}

ul.pagination {
    font-size: 12px;
}

.map-filter-panel {
    /*margin-left: 10px;*/
    position: absolute;
    left: -5px;
    right: -15px;
    top: -22px;
    z-index: 1;
}

.arches-select2 .select2-choices .select2-search-field {
    height: 34px;
}

.select2-container-multi .select2-choices {
    min-height: 36px !important;
    z-index: 10;
}

.select2-container-multi .select2-choices .select2-search-field input {
    margin: 3px 10px;
}

.arches-select2 .select2-choices .select2-search-field input {
    margin-top: 3px;
}

.select2-container.select2-container-multi.select2-container-disabled.select2-container-disabled .select2-search-choice {
    color: #999;
}

.time-search-container {
    padding: 20px;
    background: #fff;
}

.time-search-container .calendar {
    display: block;
    width: inherit;
    padding-left: 5px;
    max-width: 152px;
}

.time-search-container #calendar {
    display: flex;
    flex-wrap: wrap;
}

.time-search-container #calendar .calendar .search-label {
    margin-top: 10px;
}

.hide-datepicker-time-option .bootstrap-datetimepicker-widget table td span {
    display: none;
}

.calendar.picker {
    max-width: 175px;
    min-width: 175px;
    position: relative;
}

.dropdown-crud {
    right: 0px;
    padding-left: 15px;
    min-height: 500px;
    overflow-y: scroll;
}

.resource-selector-button {
    padding-bottom: 0px;
}

.search-results-container {
    padding: 10px 10px 60px 10px;
    bottom: 50px;
    overflow-y: scroll;
    width: 400px;
}

.calendar {
    display: table-cell;
    width: 180px;
    padding-left: 5px;
}

.calendar div .form-control[disabled] {
    background: #f7f7f7;
    border: 1px solid #ddd;
    color: #777;
}

.datepicker-inline {
    background: #fff;
    border-width: 0px;
}

.search-label {
    font-weight: 400;
    font-size: 15px;
    margin-bottom: 3px;
}

#calendar .chosen-container-single .chosen-single {
    height: 35px;
    padding-top: 8px;
}

#calendar .chosen-container-single .chosen-single div b:before {
    vertical-align: -70%;
}

.rr-display-toggle {
    width: 100px;
}

.rr-display-toggle>button {
    border-radius: 10px;
}

.rr-display-toggle.open-graph {
    right: 20px;
}

.related-resources-title {
    font-size: 19px;
    font-weight: 500;
}

.related-resources-relationship {}

.related-resources-relationship .dropdown-menu {
    left: auto;
    width: 600px;
}

.related-resources-delete {
    padding-right: 12px;
}

.selected-resource-list {
    position: absolute;
    top: 85px;
    right: 25px;
    left: 15px;
    padding: 5px;
    height: 100px;
    background: #f8f8f8;
    overflow-y: scroll;
}

.selected-resource {
    margin-left: 5px;
    margin-bottom: 3px;
}

.related-resources-crud-link {
    background: #ddd;
    border: 1px solid #ccc;
    height: 33px;
    padding: 5px 8px;
    margin-left: 15px;
}

.search-filter {
    transform: translate(0, -2px);
    font-size: 21px;
    padding: 6px;
    margin-top: -10px;
    color: #888;
    border: 1px solid transparent;
}

.search-filter.active {
    background: #f2f2f2;
    color: #555;
    border: 1px solid #ddd;
}

.search-filter:hover {
    cursor: pointer;
    background: #f2f2f2;
    color: #555;
    border: 1px solid #ddd;
}

.search-listing {
    width: 370px;
    background: #fff;
    border: 1px solid #ddd;
    margin-bottom: 10px;
}

.search-listing:hover {
    border: 1px solid steelblue;
}

.search-listing:active {
    border: 1px solid steelblue;
}

.search-listing.selected {
    border: 1px solid steelblue;
}

.search-listing-title {
    font-size: 15px;
    font-weight: 500;
    background: #fff;
    color: #666;
    margin-top: 0px;
    margin-bottom: 0px;
    padding: 10px 5px 0px 10px;
}

.search-listing-title.i18n-alt a span {
    font-size: 13px;
}
.search-listing-title.i18n-alt a span::before {
    content: "(";
}

.search-listing-title.i18n-alt a span::after {
    content: ")";
}

.search-listing-title.provisional-edits {
    font-size: 12px;
    color: #888;
}

.provisional-tile.qa-btn {
    float: right;
    margin-right: 30px;
    margin-top: 3px;
    font-weight: 500;
}

.provisional-tile.qa-btn:hover {
    cursor: pointer;
}

.selected-provisional-tile {
    border-color: #3B8DD5;
    z-index: 1;
    border-style: solid;
    border-width: 1px;
    padding-top: 5px;
    padding-left: 5px;
    padding-bottom: 3px;
}

.provisional-tile.icon {
    padding-left: 7px;
    font-size: 11px;
    color: #f1b202;
}

.provisional-tile.icon.submitted {
    color: green;
}

.provisional-tile.icon.authoritative {
    padding-left: 7px;
    font-size: 11px;
    color: #ccc;
}

.search-listing-body {
    height: 4.6em;
    font-size: 12px;
    line-height: 1.35;
    color: #888;
    background: #fff;
    padding: 5px 10px;
    margin-bottom: 10px;
    overflow: hidden;
    text-overflow: ellipsis;
    display: -webkit-box;
    -webkit-box-orient: vertical;
    -webkit-line-clamp: 3;
    /* number of lines to show */
}

.search-listing-footer {
    display: flex;
    height: 40px;
    font-size: 11px;
    padding: 10px 10px 0px 10px;
    background: #f5f5f5;
    border-top: 1px solid #ddd;

    a {
        margin-top: -5px;
        padding: 5px 5px;

        &:focus {
            background: #d6d6d6;
            border-radius: 1px;
        }
    }

}

.time-wheel-wrap {
    width: 100%;
}

.filter-title {
    display: flex;
    font-size: 17px;
    margin-top: 3px 0px 15px 0px;
}

.filter-title>span {
    flex-grow: 1;
}

.title-underline {
    margin: 3px 0px;
    background: #ddd;
}

.time-wheel-title {
    margin-top: 20px;
    font-size: 17px;
    font-weight: 400;
}

.time-wheel-instructions {
    font-size: 12px;
    color: #777;
}

.time-wheel-wrap .sequence {
    font-size: 14px;
    color: #25476A;
    font-weight: 600;
    position: absolute;
}

.time-wheel-wrap .sequence text {
    font-weight: 600;
    fill: #123;
}

.time-wheel-wrap .chart {
    position: relative;
    margin: 60px 0px 0px 0px;
}

.time-wheel-wrap .chart path {
    cursor: pointer;
    stroke: #fff;
    stroke-width: 0.5px;
}

.time-wheel-wrap .trail {
    height: 30px;
}

.time-wheel-wrap .explanation {
    position: absolute;
    top: 260px;
    left: 305px;
    width: 140px;
    text-align: center;
    color: #666;
    z-index: 1;
}

.time-wheel-wrap .percentage {
    font-size: 2.5em;
}

table.table.dataTable {
    margin-bottom: 0;
}

.arches-related-resource-panel {
    position: absolute;
    top: 50px;
    right: 0;
    left: 0;
    z-index: 1;
}

.related-resource-management {
    display: flex;
    justify-content: space-between;
}

.related-resources-header {
    display: flex;
    justify-content: space-between;
    position: relative;
    top: 0;
    margin-top: 15px;
    height: 40px;
    margin-bottom: 35px;
    width: 100%;
    z-index: 2;
}

.tab-pane.active .related-resources-header {
    display: none;
}

.related-resources-header .editor-elements {
    display: flex;
    justify-content: space-between;
    position: relative;
    top: 0;
    margin-top: 0px;
    height: 35px;
    width: 100%;
    z-index: 2;
}

.related-resources-header .editor-elements h2 {
    font-size: 16px;
    margin-top: 0px;
    margin-bottom: 5px;
}

.related-resources-header .editor-elements h3 {
    font-size: 13px;
    margin-top: 0px;
    margin-bottom: 5px;
}


.related-resources-header .btn-group>.btn:hover {
    z-index: 0;
}

.related-resources-header.open-graph {
    width: calc(100% - 245px);
}

.root-node-label {
    stroke: #999;
    font-size: 32px;
    font-weight: 900;
    fill: #fcfcfc;
    opacity: 1;
    text-anchor: middle;
    pointer-events: none;
}

.map-preview-panel {
    padding-top: 5px;
    height: calc(100vh - 175px);
    overflow: scroll;
}

.panel>.panel-heading {
    display: flex;
    align-items: center;

    .panel-title {
        flex: 1;
    }
    .service-buttons-heading {
        margin: 0 20px;
    }
    &::after{
        border: none;
        position: inherit;

    }
}


.map-service-container {
    .config-title {
        margin: 0;
        flex: 1;
    }
    & > div {
        align-items: center;
        margin-bottom: 10px;
        display: flex;
        flex-wrap: wrap;
    }
}

.map-service-manage-buttons {
    margin: 0 10px;
    display: flex;

    .form-group {
        align-items: center;
        display: flex;
        margin-bottom: 0;
        .control-label {
            margin: 0 5px;
        }
    }
}

.map-service-manage-layer-name {
    display: flex;
    align-items: center;
}

.map-service-manage-icon-selector {
    display: flex;
    flex-wrap: wrap;
}

.map-service-preview {
    background: #f4f4f4;
    border: 1px solid #ddd;
    height: 250px;
}

.map-service-tab-content {
    min-height: 250px;
}

.advanced-map-style-switch {
    margin-top: -35px;
    margin-right: 10px;
    margin-bottom: 10px;
    display: flex;
    justify-content: flex-end;
    align-items: center;
}

.service-url {
    font-size: 12px;
    color: #999;
}

.config-title {
    font-weight: normal;
    padding: 0 20px 0 0px;
    margin-top: 10px;
    font-size: 1.216em;
    line-height: 40px;
    white-space: nowrap;
    overflow: hidden;
    text-overflow: ellipsis;
}

.config-title-tab {
    font-weight: normal;
    padding: 0 20px 0 0px;
    margin-top: 10px;
    font-size: 1.15em;
    line-height: 40px;
    white-space: nowrap;
    overflow: hidden;
    text-overflow: ellipsis;
}

.advanced-style-panel {
    margin-right: 0px;
    margin-left: 0px;
    margin-top: 5px;
    margin-bottom: 10px;
}

.map-style-panel-body {
    padding-bottom: 5px;
}

.simple-style-panel {
    margin-top: -15px;
}

.map-service-nav-tabs {
    background: #f6f6f6;
    display: flex;
    padding: 0;
}

.service-widget-container {
    padding: 0px 15px 10px 15px;
    margin-top: -10px;
}

.dropdown-shim {
    margin-top: 10px;
}

.style-title {
    font-weight: 600;
    color: #666;
}

.col-divider {
    border-right: 1px solid #eee;
}

.map-server-instructions {
    padding: 20px 10px 20px 10px;
    color: #808080;
}

.map-server-basemap-button {
    background: rgba(255, 255, 255, 0.88);
}

.map-service-tabs {
    border: 1px solid #ddd;
    background: #f9f9f9;
    margin-bottom: 0px;
    display: flex;
    flex-direction: column;
    flex-wrap: wrap;
    width: 100%;
}

.hover-feature-loading {
    padding: 25px;
    font-size: 16px;
}


/**********
*  Axes
*/

.axis path {
    fill: none;
    stroke: #000;
    stroke-opacity: .75;
    shape-rendering: crispEdges;
}

.axis path.domain {
    stroke-opacity: .75;
}

.axis line {
    fill: none;
    stroke: #000;
    stroke-opacity: .25;
    shape-rendering: crispEdges;
}

.axis line.zero {
    stroke-opacity: .75;
}


/**********
*  Line chart
*/

.point-paths path {
    /*
  fill: #eee;
  stroke: #aaa;
  */
    stroke-opacity: 0;
    fill-opacity: 0;
}

.lines path {
    fill: none;
    stroke-width: 1.5px;
    stroke-linecap: round;
    transition: stroke-width 250ms linear;
    -moz-transition: stroke-width 250ms linear;
    -webkit-transition: stroke-width 250ms linear;
    transition-delay: 250ms;
    -moz-transition-delay: 250ms;
    -webkit-transition-delay: 250ms;
}

.line.hover path {
    stroke-width: 6px;
}

.lines .point {
    transition: stroke-width 250ms linear;
    -moz-transition: stroke-width 250ms linear;
    -webkit-transition: stroke-width 250ms linear;
}

.lines .point.hover {
    stroke-width: 20px;
    stroke-opacity: .5;
}

.hover-feature-body .row.widget-wrapper {
    margin-right: 0;
    padding-left: 0;
    padding-right: 0;
}

.hover-feature-body .row.widget-wrapper .col-xs-12 {
    padding: 0;
}

.hover-feature-body .row.widget-wrapper label {
    display: none;
}

.hover-feature-footer {
    height: 50px;
    border-top: 1px solid #ddd;
    border-left: 1px solid #ddd;
    border-right: 1px solid #ddd;
    background: #f8f8f8;
    padding: 10px;
    padding-top: 15px;
    display: inline-flex;
    width: 100%;
    justify-content: space-between;
    color: steelblue;
}

.hover-feature-footer a {
    color: steelblue;
    font-weight: 500;
    padding-right: 10px;
}

.search-attribute-widget {
    display: inline-block;
    margin: 7px 8px;
}

.search-dropdown {
    /*max-height: 36px;*/
}

.search-toolbar {
    display: -webkit-flex;
    display: flex;
    width: 100%;
    height: 51px;
    background: #f4f4f4;
    border-bottom: solid 1px #bbd1ea;
}

.search-type-btn-panel {
    height: 50px;
    background: #f2f2f2;
    margin-left: 4px;
    flex: 1;
}

.search-type-btn.relative:hover {
    background: #fff;
    color: #25476A;
}

.search-type-btn.relative:active {
    border-style: solid;
    border-top: 0px solid #BBD1EA;
    border-bottom: 0px solid transparent;
}

.search-type-btn.relative.active {
    background: #fff;
    color: #25476A;
    border-bottom: 1px solid #fff;
    cursor: default;
}

.search-type-btn {
    height: 50px;
    padding: 0px;
    font-size: 12px;
    font-weight: 600;
    color: #888;
    min-width: 150px;
    border-color: #BBD1EA;
    border-top: none;
    border-right: 1px solid;
    background: #F7F9FB;
    z-index: 1000;
    margin-left: -5px;
    border-width: 1px;
    border-bottom: none;
    border-right: 1px solid #BBD1EA;
}

.term-search-btn {
    font-weight: 700;
    font-size: 13px;
    height: 30px;
    padding-left: 0px;
    border: none;
}

.resource_search_widget_dropdown ul .select2-disabled {
    background: #eee;
    height: 35px;
}

.resource_search_widget_dropdown ul .select2-disabled .group {
    padding: 0px;
    border-top: 1px solid #C1D4F3;
    width: 383px;
}

.resource_search_widget_dropdown ul .select2-disabled div span span button {
    width: 195px;
    height: 35px;
}

.resource_search_widget_dropdown ul .select2-disabled div span span button.active {
    background: #8EAFE3;
}

.resource_search_widget_dropdown ul .select2-disabled div span span button.term-search-btn:not(.active) {
    background: #BBD1EA;
    color: #658CC9;
}

.resource_search_widget_dropdown ul .select2-disabled div span span button:not(.active):hover {
    background: #B9D0F4;
    color: #4330A4;
}

.resource_search_widget_dropdown ul .select2-disabled div span span button:first-child {
    border-right: 1px solid steelblue;
}

.resource_search_widget_dropdown .select2-results {
    background: #fdfdfd;
    z-index: 10;
    margin-top: 0px;
    border-top: 1px solid steelblue;
}

.resource_search_widget_dropdown.select2-drop-active {
    border-color: steelblue;
}

.resource_search_widget_dropdown ul li:not(.select2-no-results) {
    color: #0A449F;
}

.resource_search_widget_dropdown ul .select2-highlighted {
    background: #E5EFFD;
}

.term-search-btn.active {
    color: #4330A4;
}

.search-type-btn i {
    font-size: 15px;
}

.search-type-btn p {
    padding-top: 5px;
}

.search-type-btn-popup-panel {
    margin-top: 0px;
    display: inline-block;
    flex-direction: row;
}

.popup-panel-row {
    display: inline-flex;
    margin-left: 1px;
}

.search-type-btn-popup {
    height: 50px;
    width: 50px;
    padding: 0px;
    font-size: 12px;
    font-weight: 600;
    color: #888;
    border: 1px solid #BBD1EA;
    border-top: none;
    border-bottom: none;
    border-right: none;
    background: #F7F9FB;
    z-index: 1000;
}

.search-export {
    padding: 5px 15px;
}

.search-export .parameters {
    display: inline-flex;
    justify-content: space-around;
}

.search-export .precision {
    width: 75px;
}

.search-export .instruction {
    font-size: 15px;
}

.search-export .instruction h2 {
    font-size: 15px;
    margin-top: 5px;
}

.search-export .instruction h4 {
    font-size: 13px;
    padding-left: 15px;
    color: #888;
    font-weight: 400;
    margin-top: -5px;
}

.search-export .parameter {
    padding: 0px 15px;
    margin-bottom: 20px;
}

.search-export.download {
    padding: 12px;
}

.download-message {
    padding: 0px 15px;
    font-size: 14px;
}

.search-type-btn-popup.relative:hover {
    background: #fff;
    color: #25476A;
}

.search-type-btn-popup.relative:active {
    border-style: solid;
    border-right: 0px solid #BBD1EA;
    border-top: 0px solid #BBD1EA;
    border-bottom: 0px solid #BBD1EA;
}

.search-type-btn-popup.relative.active {
    background: #fff;
    color: #25476A;
    border-bottom: 1px solid #fff;
    height: 51px;
    line-height: 1;
}

.search-popup-panel {
    position: absolute;
    top: 0;
    right: 0px;
    z-index: 1100;
    background-color: #fff;
    width: 400px;
    height: calc(100vh - 100px);
    border-left: solid 1px #dcdcdc;
}

.rr-splash-img-container .fa {
    font-size: 42px;
    margin: 8px 5px;
    color: steelblue;
}

.search-popup-panel .tab-pane.active div.saved-search-container div .rr-splash .rr-splash-img-container {
    height: 50px;
    width: 50px;
}

.search-popup-panel .tab-pane.active div.saved-search-container div .rr-splash .rr-splash-title {
    font-size: 24px;
    margin-bottom: 20px;
}

.search-popup-panel .tab-pane.active div.saved-search-container div .rr-splash .rr-splash-img-container .rr-splash-img {
    height: 325%;
    margin-top: -13px;
    margin-left: -8px;
}

.facets-container {
    width: 275px;
    border-inline-start: 1px solid #ddd;
}

.facets-search-container {
    width: calc(100% - 275px);
    height: calc(100vh - 115px);
    overflow-y: auto;
    padding: 2px;
    background: white;
    border-inline-start: 1px #e0e0e0 solid;
}

.faceted-search-card-container {
    border: 1px solid #ddd;
    padding: 20px;
    margin: 15px;
    background: #f9f9f9;
}

.search-facets {
    height: calc(100vh - 115px);
    overflow-y: auto;
    background: #fbfbfb;
}

.list-group.search-facets {
    margin: 0;
}

.search-facet-item {
    position: relative;
    display: block;
    padding: 10px 15px;
    margin-bottom: -1px;
    background-color: #fff;
    border: 1px solid #ddd;
    border-right-width: 0px;
    border-left-width: 0px;
}

.search-facet-item:first-of-type {
    border-top-width: 1px;
}

a.search-facet-item:not(.active):hover {
    cursor: pointer;
    background: #fbfbfb;
}

a.search-facet-item:hover,
a.search-facet-item:focus {
    background-color: #f8f8f8;
}

.search-facet-item.header {
    background: #f2f2f2;
    padding-top: 5px;
    border-top: none;
    position: sticky;
    top: 0px;
    z-index: 10;
}

.search-facet-item.header .search-facet-item-heading {
    font-weight: 600;
    margin-bottom: 5px;
}

div.search-facet-item.disabled {
    border-bottom: 1px solid #ddd;
    padding-left: 10px;
    padding-right: 10px;
}

.search-facet-item-heading {
    font-weight: 400;
    font-size: 13px;
}

.search-facet-item.header input {
    border-color: #bbb;
}

a.search-facet-item .search-facet-item-heading {
    color: #666;
}

a.search-facet-item {
    color: #777;
}

.search-facet-item.disabled {
    background: #f6f6f6;
    color: #666;
    cursor: pointer;
}

a.search-facet-item.disabled {
    cursor: default;
}

.facet-name {
    font-size: 15px;
    color: #333;
}

.facet-search-criteria {
    position: relative;
    padding: 10px 0px 0px 0px;
}

.facet-search-button {
    margin: 10px;
    display: flex;
    justify-content: flex-end;
}

.facet-btn-group {
    display: block;
    margin: 10px 15px 50px 15px;
}

.facet-btn {
    width: 50%;
    height: 40px;
}

.facet-btn:focus,
.facet-btn.selected {
    background: #ee9818;
}

.facet-label {
    margin-left: 5px;
    margin-bottom: 5px;
}

.facet-body {
    padding-top: 5px;
    padding-bottom: 45px;
    margin-left: 10px;
}

.facet-body .col-md-4.col-lg-3 {
    padding-right: 5px;
}
.facet-body .col-md-3.col-lg-2 {
    padding-right: 5px;
}

.facet-body div div .select2-container {
    border: none;
}

.facet-body .chosen-container-single .chosen-single {
    height: 36px;
}

.related-resources-header .resource-instance-wrapper {
    padding: 0;
}

#widget-crud-settings div.row.widget-wrapper {
    padding-left: 0px;
    padding-right: 0px;
    margin-right: -5px;
    margin-left: -5px;
}

#widget-crud-settings div.row.widget-wrapper div div .select2-container {
    height: 32px;
}

.resource-instance-search .row.widget-wrapper {
    padding-top: 0;
    padding-left: 0;
    padding-right: 0;
    margin-left: 0;
    margin-right: 0;
}

.print-map {
    display: none;
}

.hidden-map {
    overflow: hidden;
    height: 0;
    width: 0;
    position: fixed;
}

.print-map-container {
    width: 576px;
    height: 360px;
}

.default-message {
    font-size: 13px;
    padding-top: 5px;
    color: #777;
}

.sm-icon-wrap {
    display: inline-block;
    padding: 5px;
    border-radius: 2px;
}

.select2-search-choice .sm-icon-wrap {
    padding: 0px;
    padding-left: 5px;
    padding-right: 2px;
}

a.filter-tools {
    margin-left: 0px;
    padding: 3px 6px;
    color: #888;
    font-size: 12px;
}

a.filter-tools:hover {
    cursor: pointer;
    background: #ddd;
    color: #454545;
}

.account-wrapper {
    padding-top: 0px;
}

.map-search-container div .map-widget-panel {
    height: calc(100vh - 110px);
}

.nav-tabs li a.graph-designer-tab {
    padding: 15px 10px 15px 10px;
}

.graph-selector-panel {
    height: 60px;
}

.graph-selector {
    width: 350px;
}

.graph-designer-tab-container {
    background: #C9D4E1;
    font-weight: 600;
}

.graph-designer-tab-container .nav-tabs>li.active>a {
    background: #ecf0f5;
    border: 1px solid #f4f4f4;
}

.graph-designer-tab-container .nav-tabs>li:not(.active)>a {
    color: #777;
}

.graph-designer-tab-container .nav-tabs>li:not(.active)>a:hover {
    cursor: pointer;
    color: #666;
    background: #ecf0f5;
}

.viewstate-btn {
    width: 100px;
    height: 30px;
    padding-top: 3px;
    background: #fcfcfc;
}

.btn-group-toggle .viewstate-btn {
    border-radius: 2px 0px 0px 2px;
}

.btn-group-toggle .viewstate-btn:nth-child(2) {
    margin-left: -1px;
    border-radius: 0px 2px 2px 0px;
}

.viewstate-btn.active {
    background-color: #9490EE;
    color: #fff;
    font-weight: 600;
    cursor: default;
}

.viewstate-btn:not(.active):hover {
    background: #f4f4f4;
}

.row .left-inner.arches-box-grey-border {
    padding-left: 0;
}
.rdm {
    &.flex.row > div {
        margin: 0 5px;
    }

    &.tab-content {
        display: flex;
        flex-direction: column-reverse;

        .btn-group {
            display: flex;
            justify-content: flex-end;
            padding: 2px 8px;
        }
    }

    &.tabs {
        display: flex;
        background: #f6f6f6;
        align-items: center;
        padding: 0 5px;
        border-bottom: 1px solid #ddd;

        .nav.nav-tabs {
            flex: 1;
            margin-bottom: 0;
            border-bottom: none;

            & > li {
                margin-bottom: -1px;
            }
        }
    }
}

#custom-download-panel {
    padding-top: 20px;
    padding-left: 15px;
}

.report-title-bar {
}

.editor-report {
    background: white;
    width: 100%;
    overflow-y: auto;
    height: 100%;
}

.editor-report .rp-report-section {
    border-bottom: none;
    padding-bottom: 0;
}

.report-related-resources {
    padding: 0px 30px;
}

.report-related-resources .rp-card-section {
    margin-left: -15px;
}

.report-related-resources .rp-card-section .rp-report-container-tile {
    padding-top: 0px;
    padding-bottom: 10px;
    margin-top: -5px;
}

.editor-report .report-related-resources,
.editor-report .report-title-bar {
    display: none;
}

.card-panel-body {
    /*height: 500px;
    overflow-y: scroll;*/
}

.node-value-select-tile {
    padding: 5px;
    font-size: 0.9em;
}

.selected-node-value {
    font-size: 1.3em;
}

.node-value-select-label {
    font-weight: bold;
}

.node-value-widget-ontology {
    padding: 15px 20px;
    background: #fafafa;
    border: 1px solid #ddd;
    border-radius: 2px;
}

.chosen-container-single .chosen-single {
    background: #fff;
    color: #4d627b;
    border: 1px solid #ddd;
    box-shadow: none;
    border-radius: 3px;
    display: block;
    height: 32px;
    line-height: 1.42857;
    overflow: hidden;
    padding: 6px 12px;
    white-space: nowrap;
}

.chosen-container-single .chosen-single div b {
    background-image: none !important;
}

.chosen-container-single .chosen-single .search-choice-close {
    top: 10px;
}

.chosen-container-single .chosen-single div b:before {
    border-bottom: 0 solid transparent;
    border-left: 5px solid transparent;
    border-right: 5px solid transparent;
    border-style: solid;
    border-width: 5px 4px 0;
    color: #4d627b;
    content: "";
    display: inline-block;
    height: 0;
    margin: 1em -2px;
    vertical-align: middle;
    width: 0;
}

.chosen-container .chosen-drop {
    background: #fff;
    border-color: currentcolor rgba(0, 0, 0, 0.09) rgba(0, 0, 0, 0.09);
    border-style: none solid solid;
    border-width: 0 1px 1px;
    border-radius: 3px;
}

.chosen-container .chosen-search {
    background: #fff;
}

.chosen-container-active.chosen-with-drop .chosen-single {
    background: #fff;
    border: 1px solid rgba(0, 0, 0, 0.09);
    border-bottom-left-radius: 0;
    border-bottom-right-radius: 0;
}

.chosen-container .chosen-results li.highlighted {
    background-color: #177bbb;
    background-image: none;
    color: #fff;
}

.chosen-container-multi .chosen-choices {
    background: #fff;
    color: #8f9ea6;
    border: 1px solid rgba(0, 0, 0, 0.09);
    box-shadow: none;
    border-radius: 3px;
    min-height: 32px;
}

.chosen-container-active .chosen-choices,
.chosen-container-single .chosen-search input[type="text"] {
    border: 1px solid rgba(0, 0, 0, 0.09);
}

.chosen-container-multi .chosen-choices li.search-choice {
    background-color: #177bbb;
    background-image: none;
    color: #fff;
    border: 0;
    border-radius: 2px;
    box-shadow: none;
    line-height: 16px
}

.chosen-container-multi .chosen-choices li.search-choice .search-choice-close::after,
.chosen-container-multi .chosen-choices li.search-choice .search-choice-close::before {
    box-shadow: 0 0 0 1px inset;
    content: "";
    left: 50%;
    position: absolute;
    top: 50%;
    transform: translate(-50%, -50%);
}

.chosen-container-multi .chosen-choices li.search-choice .search-choice-close::after {
    height: 0.8em;
    width: 2px;
}

.chosen-container-multi .chosen-choices li.search-choice .search-choice-close::before {
    height: 2px;
    width: 0.8em;
}

.chosen-container-multi .chosen-choices li.search-choice .search-choice-close {
    display: block;
    height: 1.5em;
    transform: rotate(45deg);
    width: 1em;
    color: #fff;
    font-size: inherit;
    top: 2px
}

.chosen-container .chosen-results li {
    padding: 8px 6px
}

ul.select2-choices {
    padding-right: 30px !important;
}

ul.select2-choices:after {
    content: "";
    position: absolute;
    right: 10px;
    top: 50%;
    transform: translateY(-50%);
    border-top: 5px solid #333;
    border-left: 5px solid transparent;
    border-right: 5px solid transparent;
}

.sidepanel-draggable {
    background-color: #f7f7f7;
    border-left: solid 1px gainsboro;
    border-right: solid 1px gainsboro;
    height: 100%;
    z-index: 3;
    font-size: 10px;
    display: flex;
    align-items: center;
}

.sidepanel-draggable div {
    cursor: col-resize;
    margin: 2px;
}

.sidepanel-draggable div i {
    display: block;
    color: rgb(190, 190, 190);
}

.left-panel-inner-container {
    height: 100%;
    min-width: 300px;
    display: flex;
    flex-direction: column;
}

.left-panel {
    flex: 0 0 300px;
    overflow: hidden;
    z-index: 3;
}

.left-panel-overflow {
    background: #ecf0f5;
    height: 100%;
    overflow-y: auto;
    overflow-x: hidden;
    padding-bottom: 20px;
}

.left-panel-overflow>* {
    background: inherit;
}

.main-panel {
    background-color: #ffffff;
    flex: 1
}

.rich-text {
    padding: 20px;
}

.jstree .rich-text {
    padding: 0px;
    display: inline;
}

.graph-designer .card-component {
    /*width: 100%;*/
    background-color: #fff;
}

.graph-designer .card-component .install-buttons {
    display: none;
}

.card-component {
    padding: 15px 25px 25px 25px;
    margin: 15px;
    background: #fff;
    border: 1px solid #ddd;
    border-radius: 3px;
}

.graph-designer .card-component-panel {
    overflow-y: scroll;
}

.card-component-panel {
    width: 100%;
    padding: 0px;
    border-radius: 3px;
    background-color: white;
}

.graph-designer .card-component-panel {
    background: #fafafa;
}

.card-component-panel h3 {
    color: #2f527a;
    font-size: 1.2em;
    font-weight: 400;
}

.card-component-panel h3.rr-splash-description {
    font-size: 16px;
    padding: 0px 20px;
    color: #888;
    margin: 0px;
}

.file-select .rr-splash-img {
    margin-top: 0px;
    margin-left: 2px;
    height: 90%;
}

.card-component-panel h4 {
    color: #2f527a;
    font-size: 15px;
    font-weight: 550;
}

.card-component-panel .card-component h4 {
    margin-top: 5px;
}

.card-component-panel .card-component .is-function-node {
    display: inline-block;
    background: #A2EAE2;
    color: #01766A;
    padding: 10px 15px;
    margin-bottom: 15px;
    font-size: 13px;
    font-weight: 600;
    margin-top: 5px;
    margin-bottom: 15px;
    border-radius: 2px;
}

.card-component-panel hr {
    border-color: #e9e9e9;
}

.card-component-panel h5 {
    color: #999;
    margin-top: 5px;
    margin-bottom: 5px;
}

.card-component-wrapper-editor {
    height: 100%;
    padding-bottom: 50px;
    overflow-y: auto;
    background: #fafafa;
}

.card-header {
    height: 50px;
    padding: 10px 20px;
    background: #25476a;
}

.card-header-title {
    margin-top: -15px;
}

.card-breadcrumbs,
.card-breadcrumbs a {
    color: #f1f1f1;
    margin-top: 17px;
    font-size: 17px;
}

.card-breadcrumbs span.dropdown.open .dropdown-menu>li>a {
    display: block;
    padding: 5px 20px;
    margin-top: 5px;
    clear: both;
    font-size: 13px;
    font-weight: 400;
    line-height: 1.1;
    color: #333;
    white-space: nowrap;
}

.card-breadcrumbs span.dropdown.open .dropdown-menu>li>a:hover {
    color: #fff;
}

.card-breadcrumbs a.toggle-tree {
    font-size: 13px;
}

.current-crumb {
    font-weight: 400;
}

.card-summary-section li {
    list-style: none;
}

.card-summary-section h4 {
    font-size: 1.1em;
}

.card-summary-section .card-summary {
    padding-bottom: 5px;
}

.card-summary-section.disabled h4 {
    color: #7a7a7a;
}

.card-summary-section.disabled a {
    cursor: default;
}

.card-summary-section .card-summary .card-summary-add {
    margin-left: 2px;
}

.card-summary-section .card-summary .card-summary-add:hover {
    cursor: pointer;
}

.card-summary-section .card-summary {
    margin-bottom: 10px;
}

.card-summary-section .tile-summary {
    padding: 2px;
}

.card-summary-section .tile-summary a {
    color: #6494cc;
}

.card-summary-section .tile-summary .tile-summary-label {
    font-weight: 600;
}

.card-summary-name {
    margin-bottom: 2px;
}

.tile-summary-item {
    padding-left: 5px;
}

.card-summary-section {
    padding: 20px 0 10px 0;
}

.btn-rr {
    background: #9490EE;
    color: #fff;
    border: 1px solid rgba(0, 0, 0, 0.09);
    margin: -10px 0px 30px 0px;
}

.btn-rr:hover {
    color: #fff;
}

.rr-splash {
    text-align: center;
    margin: 48px 45px 20px 45px;
    border: 1px solid #ddd;
    padding: 40px 30px;
    background: #f6f6f6;
    border-radius: 4px;
    display: flex;
    flex-direction: column;
    align-items: center;
}

.rr-splash-title {
    color: #666;
    font-size: 28px;
    margin-bottom: 30px;
    margin-top: 25px;
}

.rr-splash-img-container {
    padding: 20px;
    background: #fff;
    border: 1px solid steelblue;
    display: inline-block;
}

.rr-splash-img {
    margin-top: 3px;
    margin-left: 2px;
    height: 90%;
}

.rr-splash-description {
    font-size: 15px;
    color: #999;
    font-weight: 500;
}

.rr-splash-description:last-child {
    margin-bottom: 80px;
}

.rr-splash-help-link {
    margin: 20px 0px 50px 0px;
    font-size: 28px;
    color: steelblue;
}

.rr-splash-help-link:hover {
    cursor: pointer;
}

.report-expander {
    cursor: pointer;
    padding-left: 6px;
    font-weight: bold;
    font-size: 18px;
}



.create-resource-instance-card-component .card-component {
    border: none;
}

.workbench-card-sidepanel .create-resource-instance-card-component {
    top: 75px;
}

.new-instance-model-name {
    font-size: 15px;
    font-weight: 600;
    color: #004577;
    width: 100%;
}

.create-instance-header {
    height: 50px;
    background: #f1f1f1;
    position: relative;
    border-bottom: 1px solid #ddd;
    padding: 15px;
    font-size: 15px;
}

.create-instance-menu-header {
    height: 50px;
    background: #ebebeb;
    position: relative;
    border-bottom: 1px solid #ddd;
    padding: 15px;
    font-size: 15px;
}

.create-instance-header .close-new-step {
    position: absolute;
    right: 10px;
    top: 5px;
}

.create-instance-header .close-new-step:hover {
    cursor: pointer;
}

.create-resource-instance-card-component .card-component {
    padding-top: 10px;
}

.indent {
    text-indent: 10px;
    padding-left: 10px;
}

.mapboxgl-popup-content {
    width: 350px;
    padding: 0px;
}

.mapboxgl-popup-content .hover-feature-footer {
    padding: 10px 15px;
    height: auto;
}

.tabbed-report-header {
    border-bottom: 1px solid #ddd;
}

.tabbed-report-header .workbench-card-wrapper {
    height: 500px;
}

.tabbed-report-mainpanel {
    top: 25px;
    width: calc(100% - 50px);
}

.tabbed-report-mainpanel-content {
    width: calc(100% - 50px);
}

.tabbed-report-mainpanel-title {
    padding: 5px 15px;
    font-size: 12px;
    border-bottom: 1px solid #ddd;
    background-color: rgb(237, 237, 237);
}

.tabbed-tile-value {
    padding-left: 0px;
}

.tabbed-report-tile-title {
    margin-bottom: 0;
    padding: 12px 5px 0 0;
}

.tabbed-report-sidepanel {
    width: 300px;
    margin: 0 25px;
    position: -webkit-sticky;
    position: sticky;
    top: 25px;
}

.tabbed-report-sidepanel .tabbed-report-sidepanel-content {
    border: 1px solid #ddd;
}

.tabbed-report-sidepanel-title {
    padding: 5px 15px;
    font-size: 12px;
    border-bottom: 1px solid #ddd;
    background-color: rgb(237, 237, 237);
}

.tabbed-report-sidepanel-title.consultation-status-title {
    color: white;
    font-size: 15px;
    background-color: rgb(234, 141, 148);
}

.sidebar-section {
    padding: 0px 10px 20px 10px;
    border-bottom: 1px solid #ddd;
}

.sidebar-section:last-child {
    border-bottom: none;
}

.sidebar-single-line-group {
    margin-bottom: 0px;
    font-size: 14px;
}

.sidebar-single-line-type {
    color: #25476A;
}

.sidebar-single-line-value {
    color: #777;
}

.sidebar-double-line-group {
    margin-bottom: 6px;
    font-size: 14px;
}

.sidebar-double-line-type {
    color: #25476A;
}

.sidebar-double-line-value {
    color: #777;
}

.tabbed-report-sidepanel-title.consultation-status-title.completed {
    background-color: rgb(202, 247, 225);
    color: rgb(84, 84, 84);
}

.tabbed-report-sidepanel-subtitle {
    color: rgb(222, 222, 222);
    font-size: 13px;
    margin-top: -2px;
    margin-bottom: 2px;
}

.completed .tabbed-report-sidepanel-subtitle {
    color: rgb(167, 167, 167);
}

.tabbed-report-sidepanel-main {
    padding: 5px 15px 15px;
}

.tabbed-report-sidepanel-main dt {
    color: #2f527a;
    font-weight: normal;
    float: left;
    width: 130px;
    text-align: right;
    padding-right: 10px;
}

.report-map-header-component {
    height: 400px;
}

.search-result-details {
    background: #fff;
    height: 100%;
}

.search-result-details-splash {
    padding-top: 50px;
    padding-left: 2px;
    padding-right: 2px;
}

.search-result-details-splash .rr-splash {
    margin-top: 0;
}

.iiif-viewer-gallery,
.show-gallery-control {
    color: rgb(45, 70, 103);
    position: absolute;
    bottom: 0;
}

.iiif-gallery-content,
.show-gallery-control {
    background-color: rgb(242, 242, 242);
}

.show-gallery-control {
    left: 2px;
    bottom: 2px;
    padding: 15px 30px;
    z-index: 10000;
    color: #5b9bd7;
}

.show-gallery-control i {
    cursor: pointer;
    color: #2f527a;
    font-size: 15px;
}

.show-gallery-control a {
    cursor: pointer;
    color: #2f527a;
}

.show-gallery-control h3 {
    display: inline-block;
    margin: 0 2px;
    font-size: 13px;
}

.show-gallery-control a {
    font-size: 12px;
}

.iiif-gallery-content .panel-controls {
    width: 230px;
    border-right: 1px solid #ddd;
}

.iiif-gallery-content .panel-controls .hide-gallery-control {
    width: 230px;
    height: 50px;
    border-bottom: 1px solid #ddd;
    display: flex;
    justify-content: center;
    align-items: center;
    font-weight: 650;
    color: #5b9bd7;
    cursor: pointer;
}

.iiif-gallery-content .panel-controls .mode-selector {
    width: 100%;
    height: 108px;
    padding: 5px;
    background: #fafbfb;
}

.iiif-gallery-content .panel-controls .mode-selector-buttons {
    display: flex;
}

.iiif-gallery-content .panel-controls .mode-selector-buttons > div {
    margin-right: 10px;
    cursor: pointer;
}

.iiif-gallery-content .panel-controls .panel-selector-buttons {
    display: flex;
    margin-top: 5px;
}
.iiif-gallery-content .panel-controls .panel-selector-buttons > div {
    width: 65px;
    height: 55px;
    display: flex;
    align-items: center;
    justify-content: center;
    margin-right: 10px;
    background-color: #ddd;
    cursor: pointer;
}

.iiif-gallery-content .panel-controls .panel-selector-buttons > div.selected {
    background-color: #add8e6;
    border: 1px solid #5b9bd7;
}

.iiif-gallery-content .panel-controls .panel-selector-buttons > div.hide {
    display: none;
}

.iiif-gallery-content .panel-controls .mode-selector-buttons > div > div {
    background-color: #ddd;
    width: 40px;
    height: 20px;
}


.iiif-gallery-content .panel-controls .mode-selector-buttons .two-panel {
    display: flex;
}

.iiif-gallery-content .panel-controls .mode-selector-buttons .two-panel > div {
    margin-right: 2px;
}

.iiif-gallery-content .panel-controls .mode-selector-buttons .selected > div {
    background-color: #5b9bd7;
}

.gallery-visible.show-gallery-control {
    display: none;
}

.show-gallery-control.gallery-expanded {
    top: 0;
    left: 0;
    right: 0;
    bottom: auto;
    border-bottom: solid 1px rgb(221, 221, 221);
    border-top: none;
    z-index: 2000;
    padding: 15px 0 15px 30px;
}

.workbench-card-container-sidepanel-active .show-gallery-control.gallery-expanded {
    right: 400px;
}

.iiif-viewer-gallery {
    right: 0;
    left: 0;
}

.iiif-viewer-gallery.gallery-expanded {
    top: 0px;
    z-index: 1000;
}

.iiif-viewer-gallery.gallery-expanded .iiif-gallery-sequence-canvases{
    margin-top: 10px;
    height: auto;
    z-index: 1000;
}

.workbench-card-container-sidepanel-active .iiif-viewer-gallery {
    right: 400px;
}

.workbench-card-container-sidepanel-active .workbench-card-container {
    margin-right: 400px;
}

.hidden-file-input {
    display: none;
}

.add-new-crumb {
    cursor: pointer;
    float: right;
    padding: 4px 12px;
    font-size: 13px;
    background: #6984A0;
    border: 1px solid #0A0737;
    border-radius: 2px;
    margin-top: -1px;
}

.map-data-drop-area {
    padding: 25px 15px;
    border: 1px dashed #bbb;
    background: #f9f9f9;
    text-align: center;
    color: #808080;
    margin: 5px 0px;
    border-radius: 1px;
    cursor: pointer;
}

.map-data-drop-area:hover,
.map-data-drop-area.drag-hover {
    border: 1px dashed black;
    color: black;
    background-color: #EEEEEE;
}

.iiif-gallery-content.compare {
    border-top: solid 1px rgb(221, 221, 221);
    height: 185px;
    width: 100%;
    padding: 10px;
    padding-bottom: 0px;
    white-space: nowrap;
    overflow-x: auto;
    display: flex;
}
.iiif-gallery-content {
    border-top: solid 1px rgb(221, 221, 221);
    width: 100%;
    padding-bottom: 0px;
    white-space: nowrap;
    overflow-x: auto;
    display: flex;
}

.gallery-expanded .iiif-gallery-content {
    border-top: none;
}

.iiif-gallery-content {
    height: 160px;
}

.gallery-expanded .iiif-gallery-content {
    height: 100%;
    background-color: rgb(250, 250, 250);
    padding: 5px 0px 20px 20px;
}

.workbench-card-wrapper .workbench-card-container-wrapper {
    height: 100%;
    width: calc(100% - 75px);
    position: absolute;
    left: 0px;
}

.workbench-card-wrapper .workbench-card-container-wrapper.wide {
    height: 100%;
    width: 100%;
}

.workbench-card-wrapper .workbench-card-container-wrapper.workbench-card-container-sidepanel-active {
    height: 100%;
    width: calc(100% - 75px);
    position: absolute;
}

.workbench-card-container.gallery-visible.compare {
    padding-bottom: 185px;
}

.workbench-card-container.gallery-visible {
    padding-bottom: 160px;
}


.iiif-leaflet {
    height: 100%;
    background: #fafafa;
}

.iiif-leaflet .leaflet-draw {
    display: none;
}

.iiif-leaflet .split-controls {
    display: flex;
    position: absolute;
    z-index: 2500;
    top: 9px;
}

@media(max-width: 1150px){
    .iiif-leaflet .split-controls {
        display: none;
    }
}

.image-tools-floating.left, .image-tools-floating.right {
    position: absolute;
    display: block;
    width: 238px;
    border: 2px solid #ddd;
    padding: 10px;
    background-color: #fff;
    z-index: 10000;
    top: 45px;
}

.image-tools-floating.right {
    right: 9px;
}

.image-tools-floating.right.sidepanel {
    right: 409px;
}

.image-tools-floating.left {
    left: 45px;
}

.iiif-leaflet .split-controls.right {
    right: 9px;
}

.iiif-leaflet .split-controls.left {
    left: 45px;
}

.select2-drop.split-controls-drop {
    max-width: 238px;
    border: 2px solid #ddd;
    border-top: none;
}

.split-controls-drop .select2-result-label {
    display: flex;
    align-items: center;
}

.split-controls-drop .select2-result-label > div {
    margin-right: 5px;
}

.split-controls-drop .select2-result-label .image img {
    width: 50px;
}

.split-controls-drop .select2-result-label .title {
    width: 100%;
    text-overflow: ellipsis;
    overflow: hidden;
}

.select2-container.select2-container-active.select2-dropdown-open.split-controls-drop{
    border: 2px solid #ddd;
    border-radius: none;
}

.iiif-image-tools .layout .mode-selector {
    display: flex
}

.iiif-image-tools .layout .mode-selector > div {
    margin-right: 15px;
}

.iiif-image-tools .layout .mode-selector .selected {
    margin-right: 15px;
}
.iiif-image-tools .selected {
    background-color: inherit;
}

.iiif-image-tools .layout .mode-selector > div > div {
    display: flex;
}

.iiif-image-tools .layout .mode-selector .selector-button {
    width: 100px;
    height: 50px;
    border: 1px solid #ddd;
    margin-right: 5px;
}

.iiif-image-tools .layout .mode-selector .selected .selector-button {
    background-color: #5b9bd7;
}

.iiif-image-tools .layout .panel-selector{
    margin-top: 20px;
}

.iiif-image-tools .layout .panel-selector .selector {
    display: flex;
}

.iiif-image-tools .layout .panel-selector .selector > div {
    margin-right: 5px;
}

.iiif-image-tools .layout .panel-selector .selector > div > div {
    width: 100px;
    height: 100px;
    border: 1px solid #ddd;
    display: flex;
    justify-content: center;
    align-items: center;
}

.iiif-image-tools .layout .panel-selector .selector .selected > div {
    background-color: #add8e6;
    border: 1px solid #5b9bd7;
}

.iiif-leaflet .split-controls .button {
    width: 38px;
    height: 38px;
    background-color: #fff;
    border: 2px solid #ddd;
    border-left: none;
    display: flex;
    justify-content: center;
    align-items: center;
    cursor: pointer;
    font-size: 27px;
}

.iiif-gallery-canvas,
.iiif-gallery-sequence,
.iiif-gallery-sequence-canvases {
    padding-left: 0px;
    display: inline-block;
    white-space: nowrap;
    vertical-align: top;
    background: #fafbfb;
}
.iiif-gallery-sequence-canvases {
    height: 108px;
    display: flex;
    align-items: center;
}

.iiif-viewer-gallery.gallery-expanded .iiif-gallery-canvas,
.iiif-viewer-gallery.gallery-expanded .iiif-gallery-sequence,
.iiif-viewer-gallery.gallery-expanded .iiif-gallery-sequence-canvases {
    white-space: normal;
}

.iiif-gallery-sequence {
    padding-right: 20px;
}

.iiif-viewer-gallery.gallery-expanded .iiif-gallery-sequence {
    display: block;
}

.iiif-gallery-canvas-thumbnail img {
    margin: 1px;
    border: 1px solid rgb(162, 162, 162);
    height: 55px;
}

.annotated .iiif-gallery-canvas-thumbnail img {
    margin: 0px;
    border: 2px solid rgb(28, 62, 95);
}

.iiif-viewer-gallery.gallery-expanded .iiif-gallery-canvas-thumbnail img {
    height: 175px;
}

.iiif-gallery-sequence-label {
    cursor: pointer;
    color: rgb(91, 155, 215);
    font-weight: 600;
    text-decoration: none;
}

.iiif-gallery-sequence-labels {
    display: inline-flex;
    padding: 5px
}

.tabbed-workflow-step-container .iiif-gallery-sequence-labels {
    display: none;
}

.tabbed-workflow-step-container .install-buttons {
    display: none;
}

.iiif-gallery-panel {
    display: flex;
    flex-direction: column;
    width: inherit;
}

.iiif-input {
    width: 316px;
    max-width: 316px;
    min-height: 36px;
}

.iiif-manifest-metadata-panel .iiif-input {
    width: 280px;
    max-width: 280px;
    min-height: 36px;
}


.gallery-expanded .iiif-gallery-panel {
    padding-left: 15px;
}

.iiif-gallery-header {
    padding-left: 10px;
    justify-content: space-between;
    width: 100%;
    border-bottom: 1px solid #ddd;
    height: 50px;
}

.iiif-widget-report {
    margin: 0 0 0 320px;
}

.iiif-widget-report .iiif-leaflet {
    height: 300px;
    margin: 0 20px 10px 0px;
    border: solid 1px #808080;
}

.manifest-metadata-title {
    margin-top: 8px;
    font-weight: 600;
}

.manifest-metadata-value {
    line-height: 1.2;
    color: #585858;
    overflow-wrap: break-word;
}

.manifest-metadata-value h4 {
    padding-top: 10px;
    font-size: 15px;
    color: #2f527a;
    font-weight: 600;
}

.manifest-metadata-value a {
    color: #4682b4;
}

.manifest-details {
    white-space: normal;
    width: 250px;
    border-right: 1px solid #ddd;
    background: #e9e9e9;
    margin-top: -15px;
    margin-left: -20px;
    padding: 15px 10px 150px 10px;
    height: 100%;
    position: absolute;
    overflow-y: scroll;
}

.manifest-details h3 {
    width: 225px;
    font-size: 16px;
    font-weight: 500;
}

.manifest-details h4 {
    padding-left: 0px;
    font-size: 13px;
    font-weight: 400;
    color: #585858;
}

.manifest-details-list,
.manifest-logo {
    padding-left: 0px;
    margin-top: 5px;
}

.manifest-attribution-key {
    padding-top: 10px;
    font-size: 15px !important;
    color: #2f527a !important;
}

.manifest-logo {
    max-width: 150px;
}

.manifest-editor-label {
    font-size: 1.2em;
    padding: 3px;
}

.iiif-manifest-metadata-panel {
    padding: 5px 8px;
    display: flex;
    background: #f9f9f9;
    border: 1px solid #ddd;
    margin-bottom: 5px;
}

.manifest-metadata-panel-drag {
    background: #e6e6e6;
    margin: -5px 5px -5px -10px;
}

.manifest-metadata-panel-drag i {
    padding: 42px 4px;
    font-size: 18px;
    color: #585858;
}

.manifest-metadata-panel-drag:hover {
    cursor: pointer;
}

.iiif-gallery-header .list-filter {
    display: inline-block;
    margin-bottom: 0px;
}

.iiif-gallery-header > div > div {
    margin-right: 20px;
}

.iiif-gallery-canvas {
    cursor: pointer;
    margin-left: 10px;
    padding: 6px;
    border: 1px solid transparent;
    min-width: 60px;
    height: 100px;
}

.iiif-viewer-gallery.gallery-expanded .iiif-gallery-canvas {
    height: 220px;
    min-width: 120px;
}

.iiif-gallery-canvas:hover,
.iiif-gallery-canvas.active {
    border: 1px solid rgb(180, 180, 180);
    background-color: rgb(230, 230, 230);
}

.iiif-gallery-canvas-label {
    font-size: 0.9em;
    font-weight: 650;
    color: rgb(91, 155, 215);
    width: 110px;
    white-space: nowrap;
    overflow: hidden;
    text-overflow: ellipsis;
    height: initial;
}

.gallery-expanded .iiif-gallery-canvas-label {
    width: 100%;
}


.iiif-gallery-canvas-label .annotation-count {
    font-size: 0.8em;
    font-weight: normal;
    color: rgb(142, 142, 142);
    display: block;
}

.iiif-gallery-manifest-label {
    max-width: 300px;
    display: inline-block;
    white-space: nowrap;
    overflow: hidden;
    text-overflow: ellipsis;
    vertical-align: text-bottom;
}

.gallery-expanded .iiif-gallery-manifest-label {
    display: none;
}

.iiif-canvas-links-panel {
    margin-bottom: 10px;
}

.iiif-canvas-links-panel a {
    font-size: 12px;
    color: #4682b4;
    margin-right: 5px;
    font-weight: 600;
    cursor: pointer;
}

.iiif-canvas-links-panel a:hover {
    color: #12548A;
}

.iiif-image-tools {
    padding: 10px;
    color: rgb(30, 63, 94);
    font-size: 0.9em;
}

.iiif-image-tool-slider {
    padding-bottom: 10px;
}

.iiif-image-tool-slider-wrap {
    margin: 0 20px;
}

.iiif-image-tool-value {
    padding: 0 20px;
    color: #777;
}

.iiif-image-tool-slider .toggle-container {
    padding: 5px;
}

.iiif-image-tool-slider .arches-toggle-sm {
    cursor: pointer;
    margin-top: -19px;
}

.manifest-editor {
    padding-bottom: 10px;
    width: 100%;
    padding-left: 20px;
    margin: 20px;
}

.gallery-expanded .manifest-editor {
    margin-left: -10px;
    margin-top: 20px;
}

.manifest-details+.manifest-editor {
    margin: 20px;
}

.manifest-editor-loading,
.manifest-editor-error {
    display: inline-block;
    padding-left: 10px;
}

.gallery-expanded .manifest-editor-loading {
    margin-top: 25px;
}

.manifest-editor-input {
    margin-bottom: 10px;
}

.manifest-editor-error {
    color: red;
}

.chart {
    margin-right: 105px;
    margin-left: 20px;
    margin-top: 20px;
}

.style-tools-collapser {
    cursor: pointer;
    padding: 5px;
    font-size: 0.9em;
}

.style-tools-panel {
    background: #fbfbfb;
    border: 1px solid #ddd;
    padding: 15px 15px 5px 5px;
    margin-bottom: 5px;
    border-radius: 2px;
}

.edtf-style-tools-panel, .i18n-style-tools-panel {
    background: #fbfbfb;
    border: 1px solid #ddd;
    margin-bottom: 5px;
    border-radius: 2px;
    height: 200px;
}

.edtf-style-tools-panel{
    overflow-y: scroll;
    height: 200px;
    width: 600px;
    padding: 10px 15px 5px 5px;
}

.i18n-style-tools-panel {
    padding: 10px;
    height: 140px;
    position: relative;
    width: 100%;
}

.edtf-style-tools-panel::-webkit-scrollbar, .i18n-style-tools-panel::-webkit-scrollbar  {
    -webkit-appearance: none;
    width: 9px;
    border-left: 1px solid #ddd;
}

.edtf-style-tools-panel::-webkit-scrollbar-thumb, .i18n-style-tools-panel::-webkit-scrollbar-thumb  {
    border-radius: 1px;
    background-color: rgba(0, 0, 0, .1);
    -webkit-box-shadow: 0 0 1px rgba(255, 255, 255, .5);
}

.workbench-card-sidepanel .edtf-style-tools-panel, .workbench-card-sidepanel .i18n-style-tools-panel {
    width: 340px;
}

.widget-help-panel {
    padding: 5px 10px;
}

.widget-help-panel h2 {
    font-size: 1.0em;
    margin-top: 0px;
    margin-bottom: 5px;
}

.widget-help-panel a {
    color: steelblue;
    font-weight: 500;
    text-decoration: underline;
}

.widget-help-panel h3 {
    font-size: 1.0em;
    margin-top: 0px;
    color: #777;
}

.widget-help-panel .text-thin {
    color: #666;
    font-weight: 400;
}

.style-tools-color-visualizer {
    border: 1px solid #000;
}

.lang-switch .chosen-single {
    border: 1px solid #fff;
    font-size: 12px;
    color: #454545;
    padding-top: 8px;
}

.lang-switch .chosen-drop {
    font-size: 12px;
    color: #454545;
}

.leaflet-popup-content-wrapper {
    border-radius: 3px;
    padding: 0;
}

.leaflet-popup-content {
    margin: 0;
}

.map-coordinate-editor {
    margin-top: 15px;
}

.map-coordinate-editor-crs-selector {
    position: fixed;
    margin-top: 25px;
    background: #fff;
    padding-bottom: 8px;
    border-bottom: 1px solid #ddd;
}

.map-coordinate-editor-crs-selector dt,
.map-coordinate-editor-crs-selector select {
    display: block;
    float: left;
}

.map-coordinate-editor-crs-selector dt {
    width: 150px;
    padding: 5px;
    margin-top: 2px;
    font-weight: 500;
}

.map-coordinate-editor-list {
    padding: 0 5px;
    margin-top: 70px;
}

.map-coordinate-editor-list a:focus i {
    color: #579ddb;
}

.map-coordinate-editor-pair {
    padding: 0px 0;
}

.map-coordinate-editor-pair input {
    margin: 0 5px;
    padding: 5px;
    width: 130px;
    display: inline-block;
}

.coordinate-entry-label {
    display: inline-block;
    color: #888;
    width: 15px;
    text-align: right;
}

.map-coordinate-editor hr {
    margin: 10px 4px 5px;
}

.map-coordinate-editor .map-coordinate-editor-pair hr {
    margin: 5px 0;
}

.map-coordinate-editor-drag-handler {
    cursor: grab;
    font-size: 16px;
}

.map-coordinate-editor-pair.ui-sortable-helper,
.map-coordinate-editor-pair.ui-sortable-helper .map-coordinate-editor-drag-handler {
    cursor: grabbing;
}

.map-coordinate-editor-header {
    position: fixed;
    background: #fff;
    padding: 6px 0;
    font-size: 1.2em;
    width: 370px;
    margin-top: -6px;
}

.map-coordinate-editor-pair.map-coordinate-editor-new-coordinates {
    padding: 0 0px 10px 4px;
}

.map-coordinate-editor-button-container {
    position: sticky;
    bottom: -17px;
    background: #fff;
    width: 400px;
    padding: 10px 5px;
}

.add-buffer-as-new-label {
    display: inline-block;
    position: relative;
    top: -12px;
    left: 5px;
}

.add-buffer-feature-header {
    padding: 6px 0;
    font-size: 1.2em;
}

.add-buffer-feature-input {
    padding: 5px 0;
}

.related-resources-filter {
    height: 100%;
}

.related-resources-graph-workbench {
    $sidebar-width: 400px;
    $controls-height: 36px;
    $controls-top: 10px;
    $icons-grey: #999;
    $controls-grey: #ddd;
    $controls-border: 1px solid $controls-grey;
    $controls-background: #f9f9f9;
    $controls-right: 10px;
    $accent-color: #9b97e3;
    $highlight-color: #2a446a;

    background: #fff;
    border-top: none;

    .related-resources-graph-cytoscape {
        height: 100%;
    }
    .workbench-card-container-sidepanel-active {
        padding-right: $sidebar-width;
    }
    .related-resources-graph-controls,
    .related-resources-graph-controls-instructions {
        z-index: 10000;
        position: absolute;
        right: $controls-right;
    }
    .workbench-card-container-sidepanel-active .related-resources-graph-controls,
    .workbench-card-container-sidepanel-active .related-resources-graph-controls-instructions {
        padding-right: $sidebar-width;
    }
    .related-resources-graph-controls {
        top: $controls-top;
        height: $controls-height;
        span {
            border: $controls-border;
            cursor: pointer;
            border-right: none;
            display: block;
            float: left;
            width: $controls-height - 2;
            height: $controls-height - 2;
            box-sizing: border-box;
            position: relative;
            color: $icons-grey;
            background-color: $controls-background;
        }
        span.active-graph-control {
            color: #2a446a;
            background-color: lighten($controls-background, 15%);
        }
        span:hover {
            background-color: lighten($controls-background, 8%);
            color: $highlight-color;
        }
        span:first-child {
            border-top-left-radius: 2px;
            border-bottom-left-radius: 2px;
        }
        span:last-child {
            border-right: $controls-border;
            border-top-right-radius: 2px;
            border-bottom-right-radius: 2px;
        }
        span:before {
            position: absolute;
            margin: 8px 0;
            font-size: 1.2em;
            display: block;
            width: 100%;
            text-align: center;
        }
    }
    .related-resources-graph-controls-instructions {
        background-color: rgba(256, 256, 256, 0.9);
        padding: 3px;
        border-radius: 3px;
        color: $accent-color;
        font-weight: 500;
        margin-top: 2px;
        top: $controls-height + $controls-top;
    }
    .edge-node-information {
        position: relative;
        display: flex;
        .edge-node-graph-color {
            width: 50px;
            height: 50px;
            border-radius: 100%;
            border: solid black 1px;
            margin: 5px 10px;
        }
        .edge-node-title {
            min-height: 70px;
            padding: 4px 0;
            .edge-node-display-name {
                color: #213e5f;
                cursor: pointer;
                font-size: 14px;
                font-weight: 550;
                line-height: 1.2;
            }
            .edge-node-graph-name {
                font-size: 13px;
            }
            .edge-node-links {
                margin-top: 0px;
                span {
                    cursor: pointer;
                    color: steelblue;
                    display: inline-block;
                    i {
                        padding-right: 4px;
                    }
                }
                span:hover {
                    color: #03162B;
                }
            }
        }
    }
    .edge-node-information.element-hover .edge-node-display-name {
        color: darken(#213e5f, 100%);
    }
    .related-resource-graph-information-content {
        height: 100%;
        padding: 16px;
        .edge-relationship-information {
            $edge-label-height: 150px;
            position: relative;
            .edge-relationship-arrow {
                display: inline-block;
                position: absolute;
                margin-left: 14px;
                div {
                    position: relative;
                    background: #aaa;
                    width: 2px;
                    margin-left: 20px;
                    height: $edge-label-height - 10;
                }
                div:before {
                    content: "";
                    position: absolute;
                    width: 0px;
                    height: 0px;
                    border: 5px solid transparent;
                    bottom: -15px;
                    border-top: 15px solid #aaa;
                    left: -4px;
                }
            }
            .edge-relationship-details {
                height: $edge-label-height;
                margin-left: 74px;
                border: 1px solid #ddd;
                margin-bottom: 5px;
                .edge-relationship-prefix,
                .edge-relationship-sufix {
                    padding: 10px;
                    background-color: #f8f8f8;
                }
                .edge-relationship-label {
                    height: 72px;
                    color: #213e5f;
                    font-size: 14px;
                    padding: 25px 0;
                    text-align: center;
                    border-bottom: 1px solid #ddd;
                    border-top: 1px solid #ddd;
                }
            }
        }
        .edge-relationship-information.element-hover .edge-relationship-label {
            font-weight: 400;
        }
    }
    .legend-listing {
        cursor: default;
        .edge-node-information {
            .edge-node-title {
                padding: 24px 0;
                .edge-node-display-name {
                    cursor: default;
                }
            }
        }
    }
    .legend-listing.related-resource-legend {
        padding: 8px 0px 0px 0px;
    }
    .edge-node-information.node-display-name-header {
        .edge-node-title {
            padding: 4px 0;
        }
    }
    .relationships-list-header {
        padding: 10px 0px 2px 0px;
        color: #213e5f;
        font-size: 14px;
        font-weight: 550;
        line-height: 0.9;
    }
    .relationships-list {
        height: calc(100% - 185px);
        border: 1px solid rgb(221, 221, 221);
        overflow-y: auto;
        .relationships-list-item {
            padding: 8px;
            font-size: 1.1em;
            border-bottom: 1px solid #e9e9e9;
            .relationships-list-item-type {
                font-size: 13px;
                color: #777;
                cursor: pointer;
            }
            .relationships-list-item-type:hover {
                color: darken(rgb(29, 61, 116), 100%);
            }
            .relationships-list-icon {
                padding-left: 5px;
            }
            .relationships-list-item-name {
                padding-left: 5px;
                font-size: 13px;
                cursor: pointer;
                span {
                    color: darken($accent-color, 20%);
                }
                span:hover {
                    color: darken($accent-color, 80%);
                }
            }
            .relationships-list-item-type.element-hover {
                color: darken($accent-color, 40%)
            }
            .relationships-list-item-name.element-hover {
                color: darken($accent-color, 40%)
            }
        }
        .relationships-list-item:nth-of-type(odd) {
            background-color: rgb(246, 250, 254);
        }
    }
    .relationships-list-count {
        color: rgb(120, 120, 120);
        font-size: 13px;
        padding: 0 0 5px 0;
        margin-top: -2px;
        a {
            color: steelblue;
            padding-left: 5px;
        }
        a:hover {
            color: darken($accent-color, 50%);
        }
        shim {
            margin-top: -2px;
        }
    }
    .related-resources-search-body {
        padding: 16px;
        height: 100%;
    }
    .related-reasources-search-container {
        position: relative;
    }
    .related-reasources-search-list {
        height: calc(100% - 110px);
        margin-top: 5px;
        border: solid 1px #ddd;
        overflow-y: auto;
        .edge-node-information {
            border-bottom: 1px solid #ddd;
            padding-top: 5px;
        }
        .edge-node-information.element-hover {
            background-color: #f9f9f9;
        }
    }
}

.rr-viewer-selector {
    background: #ddd;
}

.rr-viewer-selector-title {
    min-width: 200px;
    text-align: center;
    font-size: 13px;
    padding: 9px 15px;
    color: #666;
    background: #fff;
    display: table-cell;
    border-right: 1px solid #BBD1EA;
}

.rr-viewer-selector-title.selected {
    color: #25476A;
    cursor: default;
}

.rr-viewer-selector-title.disabled {
    cursor: pointer;
    background: #F7F9FB;
    border-bottom: 1px solid #BBD1EA;
}

.rr-viewer-selector-title.disabled:hover {
    cursor: pointer;
    background: #bbb;
}

.jstree-container-ul {
    .filtered {
        font-weight: 600;
        color: #fff;
        background: #3acaa1;
        span, i {
            color: #fff;
        }
    }
}

@keyframes loader {
    0% {
        background: #ddd;
    }

    33% {
        background: #ccc;
        box-shadow: 0 0 1px #ccc, 15px 30px 1px #ccc, -15px 30px 1px #ddd;
    }

    66% {
        background: #ccc;
        box-shadow: 0 0 1px #ccc, 15px 30px 1px #ddd, -15px 30px 1px #ccc;
    }
}

@media (min-width: 992px) {
    #page-content {
        padding: 15px 15px 25px;
    }

    .rp-report-tile {
        padding-left: 0px;
    }

    .dl-horizontal dd {
        padding-right: 20px;
        margin: 0px;
    }

    .dl-horizontal dt {
        overflow: hidden;
        text-overflow: ellipsis;
        white-space: pre-wrap;
        padding: 0 20px;
    }

    .dl-horizontal dt a {
        font-weight: 600;
    }

    .rp-no-data {
        margin-left: 0px;
        margin-top: 0px;
        margin-bottom: 10px;
    }
}

@media (min-width: 1366px) {

    .dl-horizontal dt {
        margin-bottom: 0px;
        display: flex;
        flex-direction: row-reverse;
    }

    .dl-horizontal dd {
        padding: 0 20px;
        margin: 0px;
        word-break: break-word;
    }

    .rp-report-section-title {
        padding: 0 60px;
    }

    .rp-no-data {
        margin-left: 0px;
        color: #888;
    }

    .report-related-resources .rp-card-section{
        margin-left: 50px;
        div div .dl-horizontal {
            dt {
                width: 500px;
            }

            dd {
                padding-right: 20px;
                margin-left: 520px;
                word-break: break-word;
            }
        }
    }
}

@media (min-width: 768px) {
    .dl-horizontal dt {
        white-space: pre-wrap;
        padding: 5px 20px;
        float: unset;
        margin: 0;
    }
}

@media screen and (max-width: 767px) {
    .rp-card-section
    {
        .rp-card-section {
            margin: 0;
        }
        .rp-report-tile {
            .dl-horizontal {
                display: flex;
                flex-direction: column;
                align-items: start;
                margin: 10px 6px;

                .rp-no-data {
                    color: #888;
                    position: relative;
                    top: -30px;
                }
                dd {
                    margin: 0;
                }
            }
        }
    }
}

@media screen and (max-width: 768px) {
    #content-container {
        padding-top: 50px !important;
    }

    #navbar {
        width: 100%;
    }

    .resource-grid-main-container {
        height: 130px;
    }

    .resource-grid-tools-container {
        top: 70px;
        left: 70px;
    }

    .rp-report-tile dd {
        padding-left: 8px;
    }

}

@media screen and (max-width: 500px) {
    .resource-grid-subtitle {
        width: 300px;
    }
}

@media print {

    header,
    nav,
    footer,
    button,
    aside,
    .print-btn,
    .ep-tools,
    .geocode-container,
    .geometry-tools-container,
    .geometry-editing-notifications,
    #map-widget-container>.map-widget-container {
        display: none;
    }

    #content-container {
        padding: 0 !important;
    }

    .scroll-y {
        height: auto;
    }

    dt {
        text-decoration: underline;
        font-weight: bold;
        color: #808080 !important;
    }

    dd {
        margin-left: 2px;
    }

    a[href]:after {
        content: none;
    }

    .dl-horizontal dd {
        margin: 0px;
        padding-right: 100px;
        word-break: break-word;
    }

    .dl-horizontal dt {
        width: 260px;
        overflow: hidden;
        text-overflow: ellipsis;
        white-space: nowrap;
        float: unset;
    }

    .rp-report-section {
        border-bottom: 1px solid rgba(128, 128, 128, 0.5);
    }

    .mapboxgl-map {
        display: none;
    }

    .print-map {
        display: block;
        width: 100%;
        height: 100%;
    }

    .print-hide {
        display: none;
        height: 0;
    }

    .resource-report-abstract-container {
        height: auto !important;
    }

    .rp-card-section .rp-report-tile .dl-horizontal {
        display: block;

        dt {
            padding: 5px 0px;
            text-align: start;
        }

        dd {
            margin: 0px 20px;
            padding: 0px;
        }
    }

    .tabbed-report-tab-list {
        display: none;
    }

}

.report-toolbar-preview {
    .ep-form-toolbar-tools {
        display: flex;
        flex-direction: column;
        align-items: flex-end;
    }
    .report-print-date {
        margin: 0;

        .toggle-container {
            flex-direction: row;
            margin: 0;
            padding: 0px;
            padding-top: 5px;

            &>div {
                display: flex;
                flex-direction: row;
            }

            .arches-toggle-sm {
                margin: 0;
            }

            .arches-toggle-subtitle {
                margin-left: 0;
                padding-right: 0;
            }
        }
    }

}

#user-profile {
    .account-wrapper
    {
        flex: 1;
        > .row {
            display: flex;

            .row-content {
                flex: 1;

                .row {
                    display: flex;
                }
            }
        }
    }

    .notif-table {
        width: 100%;

    }
    .widget-input-label-notif {
        padding: 0 20px;
        font-size: 12px;
        margin-top: 2px;
        font-weight: 500;
        color: #666;
    }

    .widget-input-label-notif .arches-switch {
        margin: 0 5px;
    }

    .notif-table th {
        font-size: 1.05em;
        font-weight: 600;
        border-bottom: 1px solid rgba(0, 0, 0, 0.07);
        color: #4d627b;
    }

    .profile-header {
        padding: 0 10px;
    }

    .profile-listt {
        display: flex;
        width: 100%;
        padding: 40px 100px;
        min-height: 170px;
        border-bottom: 1px solid #ccc;

        .profile-notif-settings{
            margin: 0 20px;
            padding: 0;
            width: 100%;
            float: none;
        }

        th {
            text-align: start;
        }
    }
}

.etl-manager-tabs {
    background: #F7F9FB;
    height: 45px;
    border-bottom: 1px solid #ddd;
}

.etl-manager-tab {
    min-width: 150px;
    padding: 12px 20px;
    border: 1px solid #BBD1EA;
    border-top: none;
    background: #F7F9FB;
    font-size: 13pt;
    display: inline-block;
    text-align: center;
    margin-right: -5px;
}

.etl-manager-tab:hover {
    cursor: pointer;
}

.etl-manager-tab.disabled {
    background-color: #f2f2f2;
    color: grey;
    cursor: default;
    pointer-events: none;
}

.etl-manager-tab.active {
    background-color: #fff;
    border-bottom: 1px solid #fff;
}

.etl-manager-filter-container {
    margin: 50px 50px 0px 50px;
}

.etl-manager-filter-button {
    min-width: 150px;
    padding: 12px 20px;
    border: 1px solid #BBD1EA;
    background: #F7F9FB;
    font-size: 14px;
    height: 45px;
    display: inline-block;
    text-align: center;
    margin-right: -5px;
}

.etl-manager-filter-button:hover {
    cursor: pointer;
}

.etl-manager-filter-button.active {
    background-color: #fff;
    font-weight: 600;
}

.etl-manager-filter-input {
    width: 100%;
    border: 1px solid #BBD1EA;
    border-radius: 1px;
    font-size: 12px;
    height: 36px;
    margin-left: 20px;
    margin-right: 20px;
    padding-left: 20px;
}

.etl-manager-filter-input.etl-model-filter {
    width: 350px;
    height: 45px;
}

.etl-manager-status-filter-container {
    padding: 20px 10px;
    display: flex;
    justify-content: space-between;
    border-bottom: 1px solid #ddd;
}

.etl-module-component-container {
    display: flex;
    flex-direction: column;
    justify-content: space-between;
    height: 100%;
    width: initial;
}

.etl-module-body {
    padding: 15px 25px;
    width: 100%;
    flex: 1 1 0px;
    overflow: auto;
}

.etl-module-status {
    border-right: 1px solid rgba(0,0,0,0.14);
    width: 446px;
}

.etl-module-status-container {
    height: calc(100vh - 95px);
    display: flex;
    flex-direction: column;
    align-content: space-around;
    width: auto;
}

.etl-jobs-container {
    background: #f9f9f9;
    height: calc(100vh - 225px);
    overflow: scroll;
}

.etl-job {
    margin: 10px 15px 10px 10px;
    border: 1px solid #ddd;
    border-radius: 2px;
    display: block;
    background: #fff;
}

.etl-job.selected {
    border: 1px solid rgb(56, 110, 178);
}

.etl-job-task-bar {
    background: #eee;
    display: flex;
    justify-content: space-between;
    height: 40px;
    border-top: 1px solid #ddd;
}

.etl-job-task-bar .task {
    padding: 10px;
}

.etl-job-task-bar .task a{
    padding: 7px;
    text-decoration: none;
    color: steelblue;
    cursor: pointer;
}

.etl-error-report-link {
    color: steelblue;
    cursor: pointer;
}

.etl-job-task-bar .task a:hover{
    background: rgba(156, 195, 228, 0.35);
    border: 1px solid #6AA0CC;
    padding: 6px;
    border-radius: 1px;
}

.etl-job-task-bar .status {
    float: right;
    padding: 3px;
}


.etl-job .btn-success, .btn-success:hover{
    background: #00ca4e;
    border-color: #00ca4e;
}

.etl-job .btn-warning, .btn-warning:hover{
    background: #ffbd44;
    border-color: #ffbd44;
}

.etl-job .btn-danger, .btn-danger:hover{
    background: #ff605c;
    border-color: #ff605c;
}

.etl-module-preview {
    height: calc(100vh - 95px);
    width: calc(100vw - 490px);
    padding: 20px 25px;
    overflow: scroll;
    background: #fbfbfb;
}

.etl-module-info h4 {
    margin-bottom: 5px;
}

.etl-module-component.etl-module-status {
    width: 400px;
}

.etl-module-component {
    margin-top: 30px;
    padding-bottom: 5px;
}

.etl-module-footer .btn {
    border-radius: 2px;
    margin-right: 20px;
}

.etl-loading-metadata-key {
    font-size: 15px;
    padding-right: 3px;
    color: #777;
}

.etl-loading-metadata-value {
    font-size: 15px;
    padding-right: 3px;
    color: rgb(4, 4, 45);
}

.csv-mapping-table-container {
    overflow: auto;
    width: calc(100vw - 100px);
    margin-top: 10px;
    margin-bottom: 5px;
    border: 1px solid rgba(0,0,0,0.14);
}

.csv-mapping-table-container .chosen-drop .chosen-results {
    max-height: 180px;
}

.csv-mapping-table {
    margin-bottom: 0;
}

table.csv-mapping-table thead tr {
    background: #f3f3f3;
    border-bottom: 1px solid #ddd;
}

table.csv-mapping-table thead {
    background: #f3f3f3;
    border-bottom: 1px solid #ddd;
}

table.csv-mapping-table thead tr.column-names {
    background: #fff;
}

table.csv-mapping-table thead th {
    border-bottom: 1px solid #ddd;
}

table.csv-mapping-table th {
    min-width: 200px;
    border-right: 1px solid #ddd;
}

table.csv-mapping-table td {
    vertical-align: text-top;
    border-right: 1px solid #ddd;
}

.notif-table th{
    text-align: start;
}<|MERGE_RESOLUTION|>--- conflicted
+++ resolved
@@ -2705,18 +2705,6 @@
     color: #123;
 }
 
-<<<<<<< HEAD
-=======
-.input-group.date .input-group-addon {
-    background: #fafafa;
-}
-
-.input-group-addon:first-child{
-    border-inline-start: 1px solid #e1e5ea;
-    border-inline-end: none;
-}
-
->>>>>>> 7e93a934
 .widget-config-container .widget-input-label {
     font-weight: inherit;
 }
@@ -5263,148 +5251,6 @@
     padding: 10px;
 }
 
-<<<<<<< HEAD
-#container.cls-container.arches-login {
-    background: rgb(236, 238, 241);
-}
-
-.arches-login>.cls-header {
-    background: rgb(236, 238, 241);
-}
-
-.arches-login div .cls-brand:after {
-    background: rgb(236, 238, 241);
-}
-
-.cls-content.arches-signin {
-    padding-top: 20px;
-}
-
-.login-panel-header.arches-signin {
-    font-size: 28px;
-}
-
-.arches-signin-subtext {
-    padding: 0px 5px 10px 5px;
-    color: #888;
-}
-
-.arches-signin .login-panel {
-    border: 1px solid #ddd;
-}
-
-.arches-signin .panel-footer {
-    color: #888;
-    padding: 15px 0px;
-}
-
-.arches-signin .panel-footer a {
-    color: steelblue;
-    font-weight: 600;
-}
-
-.arches-signin-btn {
-    padding-top: 0px;
-    padding-bottom: 10px;
-}
-
-.account-management {
-    margin-top: 10px;
-    margin-bottom: 20px;
-    border-top: 1px solid #ddd;
-}
-
-.cls-container .account-management a {
-    color: steelblue;
-}
-
-.account-link {
-    padding: 5px 0px;
-    display: block;
-}
-
-.account-link:first-child {
-    padding-top: 25px;
-}
-
-#login-form {
-    padding: 10px 5px;
-}
-
-.login-panel {
-    opacity: .9;
-}
-
-.login-panel-header {
-    font-size: 2.4em;
-    margin-top: 0;
-    padding-bottom: 5px;
-    font-weight: 300;
-}
-
-.change-password-form.popover {
-    display: block;
-    margin-top: 65px;
-    font-size: 14px;
-    width: 250px;
-    border: 1px solid rgba(0, 0, 0, .2);
-}
-
-.change-password-form .panel {
-    margin-bottom: 0px;
-}
-
-.profile-summary-page .password-success {
-    color: green;
-    position: absolute;
-    top: 50px;
-}
-
-.profile-toolbar {
-    top: 50px;
-    width: 100%;
-    height: 50px;
-    background: #f8f8f8;
-    border-bottom: 1px solid #ddd;
-}
-
-.change-password-form .error-message {
-    font-size: 11px;
-    color: #880000;
-    padding: 2px;
-}
-
-.change-password-form .error-message-container {
-    display: flex;
-    flex-direction: column;
-    align-content: center;
-}
-
-.change-password-form .panel-body {
-    padding: 20px 15px;
-}
-
-.change-password-form .panel-heading {
-    text-align: left;
-    position: relative;
-    padding: 10px 15px;
-    height: 40px;
-    background-color: #f5f6f7;
-    color: #5c7174;
-    line-height: 1.1;
-    border-bottom: solid 0.5px #babebf;
-    font-weight: 300;
-}
-
-.change-password-buttons {
-    display: flex;
-    flex-direction: row;
-    justify-content: space-between;
-    width: 100%;
-}
-
-=======
->>>>>>> 7e93a934
 .concept_tree {
     padding: 13px;
 }
