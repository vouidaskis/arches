@import url(fonts/openSans.css);
@import url(../packages/bootstrap/dist/css/bootstrap.min.css);
@import url(../packages/eonasdan-bootstrap-datetimepicker/build/css/bootstrap-datetimepicker.min.css);
@import url(../packages/bootstrap-colorpicker/dist/css/bootstrap-colorpicker.min.css);
@import url(nifty.min.css);
@import url(../packages/font-awesome/css/font-awesome.min.css);
@import url(../packages/ionicons/css/ionicons.min.css);
@import url(../packages/lt-themify-icons/themify-icons.css);
@import url(../packages/chosen-js/chosen.css);
@import url(../packages/select2/select2.css);
@import url(../packages/select2/select2-bootstrap.css);
@import url(../packages/mapbox-gl/dist/mapbox-gl.css);
@import url(../packages/nouislider/distribute/nouislider.min.css);
@import url(../packages/codemirror/lib/codemirror.css);
@import url(../packages/codemirror/theme/monokai.css);
@import url(../packages/datatables.net-bs/css/dataTables.bootstrap.css);
@import url(../packages/datatables.net-responsive-bs/css/responsive.bootstrap.css);
@import url(../packages/datatables.net-buttons-bs/css/buttons.bootstrap.min.css);
@import url(../packages/leaflet/dist/leaflet.css);
@import url(../packages/leaflet-draw/dist/leaflet.draw.css);
@import url(../css/tree/tree.css);
@import url(../packages/@mapbox/mapbox-gl-geocoder/dist/mapbox-gl-geocoder.css);
@import url(../packages/leaflet.fullscreen/Control.FullScreen.css);
@import url(../css/base-manager.css);
@import "sidenav.scss";
@import "edit-history.scss";

img {
    image-orientation: from-image;
}

[class^="col-"]:not(.pad-no) {
    padding-left: 0px;
    padding-right: 0px;
}

.regular-link {
    color: #337ab7;
    text-decoration: none;
}

.regular-link:hover {
    text-decoration: underline;
}


/*.navbar-top-links:last-child>li {
    border-right: 1px solid rgba(0,0,0,0.07);
}*/

.btn:not(.disabled):not(:disabled).active {
    box-shadow: none;
}

.svg-container {
    display: inline-block;
    position: relative;
    width: 100%;
    padding-bottom: 100%;
    vertical-align: top;
    overflow: hidden;
}

.svg-content {
    display: inline-block;
    position: absolute;
    top: 0;
    left: 0;
}

dl.inline-flex {
    display: flex;
    flex-flow: row;
    flex-wrap: wrap;
    width: 300px;
    /* set the container width*/
    overflow: visible;
}

dl.inline-flex dt {
    flex: 0 0 50%;
    text-overflow: ellipsis;
    overflow: hidden;
}

dl.inline-flex dd {
    flex: 0 0 50%;
    margin-left: auto;
    text-align: left;
    text-overflow: ellipsis;
    overflow: hidden;
}

#navbar {
    width: 50px;
}

.nav-item-disabled {
    background-color: #9eacc1;
    color: black;
    pointer-events: none;
    cursor: default;
}

.nav-item-disabled i {
    color: black;
}

.navbar-header {
    height: 50px;
    border-bottom: 1px solid rgba(0, 0, 0, 0.4);
}

.username {
    margin: 0px;
    padding-left: 10px;
    padding-right: 10px;
    border-left: 1px solid #ddd;
}

.username:hover {
    background: #f2f2f2;
}

.navbar-top-links>.mega-dropdown>.dropdown-menu.mega-dropdown-menu {
    left: 0px;
    max-width: 100%;
    top: 39px;
    right: -10px;
    bottom: 0;
    padding: 0;
}

.one-page-header .navbar-nav>li>a:before {
    content: "";
}


/*Remove pointer from Mega drop panel button*/

.open.mega-dropdown>.mega-dropdown-toggle:before {
    display: none;
}

.open.mega-dropdown>.mega-dropdown-toggle:after {
    display: none;
}

.brand-icon {
    height: 20px !important;
    width: 20px !important;
    margin-top: 14px !important;
    margin-left: 15px !important;
    margin-right: 15px !important;
}

.list-group.bg-trans .list-group-item:not(.active):not(.disabled) {
    border-bottom: 1px solid #eee;
    background-color: rgba(0, 0, 0, 0.05);
}

.list-group.bg-trans a.list-group-item.active:hover {
    background-color: #fff;
}

.list-group-item.active {
    background-color: #fff;
    border-bottom: 1px solid #eee;
    border-top: 1px solid #eee;
    color: #5f5f5f;
    border-width: 0;
}

.card-grid-item .panel-footer .disabled {
    color: #ccc;
}

.card-grid-item.card-locked .mar-no {
    background-color: #fafafa;
}

.card-locked div div>.library-card-panel-title {
    color: #888;
}

.card-locked div div a.pull-right.disabled {
    color: #888;
}

.panel hr {
    border-color: rgba(0, 0, 0, 0.075);
}

.switchery {
    background-color: #fff;
    border: 1px solid #dfdfdf;
    border-radius: 20px;
    cursor: pointer;
    display: inline-block;
    height: 30px;
    position: relative;
    vertical-align: middle;
    width: 50px;
    -moz-user-select: none;
    -khtml-user-select: none;
    -webkit-user-select: none;
    -ms-user-select: none;
    user-select: none;
    box-sizing: content-box;
    background-clip: content-box;
}

.arches-toggle-sm.disabled {
    color: #888;
}

.switch.switch-small.switch-widget {
    width: 35px;
}

.iiif-image-tool-slider .switch.switch-small.switch-widget {
    width: 25px;
}

.switch.switch-widget.on>small {
    left: 22px;
}

.iiif-image-tool-slider .switch.switch-widget.on>small {
    left: 12px;
}

.switch.switch-widget.null>small {
    left: 12px;
}

#card-preview {
    margin-bottom: 10px;
}

.library-tools-icon.card-container-trash-icon {
    float: right;
    margin-top: -50px;
}

.card-container-trash-icon .record-delete {
    position: relative;
    top: 0;
    right: 0;
    color: lightcoral;
}

.card-main-title {
    font-size: 16px;
    font-weight: 500;
}

.card-panel {
    margin-bottom: 20px;
    border: 1px solid #ddd;
    border-bottom-width: 0;
}

.card-body {
    padding: 0 20px 0 20px;
}

.card-content-container {
    border: 0 solid #eee;
    position: relative;
    margin: -2px 0 18px 0px;
}

.outline {
    border: 1px solid #eee;
}

.outline.open-container {
    border: 1px solid #bbb;
}

.card-nav-container {
    background: #f4f4f4;
    margin-left: 0;
    margin-bottom: 5px;
}

.card-content-tab {
    min-height: 300px;
    margin-top: 15px;
    margin-left: -15px;
    box-shadow: none;
    padding: 5px 0 0;
}

.card-panel-body {
    background-color: #FFF;
    padding-top: 15px;
    padding-bottom: 10px;
    margin-top: 10px;
}

.card-instructions {
    color: #888;
    margin-bottom: 5px;
}

.card-content {
    margin: -20px -35px 20px -20px;
    padding: 0;
}

.card-tab-title {
    font-size: 14px;
}

.crud-record-item {
    background: #fbfbfb;
    padding: 0px;
}

.crud-record-item:nth-child(even) {
    background: #fefefe;
}

.data-card-alert {
    margin-bottom: 5px;
    margin-top: 5px;
}

.card-help {
    padding-right: 20px;
    font-size: 14px;
    margin-top: -34px;
}

.card-form-container {
    padding-bottom: 10px;
    padding-right: 20px;
}

.help-panel-title {
    padding: 0 10px 0 10px;
}

.card-help-panel {
    width: 495px;
    padding-top: 0;
    top: 0px;
    position: absolute;
    bottom: 0px;
    right: 0px;
    background: #fbfbfb;
    z-index: 500;
    overflow-y: scroll;
    color: #123;
    border-left: 1px solid #ddd;
}

input[type="checkbox"] {
    width: 30px;
    height: 30px;
}

.wizard-data-card-alert {
    box-shadow: none;
    margin: 1px 0 0;
}

.content-instructions {
    font-size: 13px;
    color: #8d8d8d;
    margin-top: -50px;
    line-height: 1.25;
    margin-bottom: 20px;
}

.record-delete {
    position: absolute;
    top: 8px;
    right: 8px;
    height: 20px;
    width: 20px;
    color: lightcoral;
}

.gsheets-title {
    font-size: 15px;
    font-weight: 600;
    color: #454545;
}

.gsheets-descr {
    font-size: 14px;
    color: #777;
}

.workflow-step-container {
    height: calc(100% + 41px);
}

.workflowstep-nav {
    display: flex;
    flex-direction: row;
    width: calc(100% - 220px);
    border-bottom: solid 1px #ddd;
    height: fit-content;
    padding: 12px 25px;
    background-color: #fff;
    overflow-x: scroll;
}

.workflowstep-nav div {
    padding: 0 20px;
}

.workflowstep-nav div.workflow-nav-controls {
    position: absolute;
    padding: 19px 0px;
    right: 0px;
    top: 0;
    font-size: 25px;
    width: 230px;
    background: #fafafa;
    border-left: 1px solid #f1f1f1;
    border-bottom: 1px solid #ddd;
}

.workflowstep-nav div .step-title {
    position: absolute;
    z-index: 2000;
    color: white;
    padding: 2px;
    margin-top: 30px;
    display: flex;
    align-items: center;
    flex-direction: column;
}

.workflowstep-nav .selectable i {
    cursor: pointer;
}

.arrow-up {
    width: 0;
    height: 0;
    border-left: 5px solid transparent;
    border-right: 5px solid transparent;
    border-bottom: 5px solid #000;
}

.workflowstep-nav div .step-title .arrow-up {
    padding: 0px;
}

.workflowstep-nav div .step-title .step-title-text {
    background-color: #000;
    padding: 3px 10px;
}

.workflowstep-nav .nav-group {
    display: flex;
    flex-direction: column;
    justify-content: flex-end;
    align-items: center;
}

.workflowstep-nav div.workflow-nav-controls button {
    font-weight: 800;
}

.workflowstep-nav div.workflow-nav-controls button:first-child {
    margin-right: 5px;
}

.workflow-nav-controls .btn-labeled:not(.btn-block):not(.form-icon) {
    color: #f9f9f9;
}

.workflow-step-body div .new-provisional-edit-card-container div .install-buttons button {
    font-weight: 800;
}

.workflow-step-icon {
    border-radius: 50%;
    display: block;
    margin: 0 auto;
    height: 45px;
    line-height: 43px;
    text-align: center;
    width: 45px;
    font-size: 17px;
    color: #bbb;
    border: 1px solid #ddd;
    background: #f4f4f4;
}

.selectable .workflow-step-icon {
    background-color: rgb(244, 244, 244);
    border: 1px solid rgb(221, 221, 221);
    color: #26476a;
}

.workflow-step-icon.active {
    background-color: rgb(110, 160, 216);
    border: 1px solid rgb(56, 110, 178);
    color: #fff;
    cursor: pointer;
}

.workflow-step-icon.complete {
    border: 1px solid #3A74B0;
    background-color: #B4D1F0;
    color: #fff;
}

.workflow-step-icon.can-advance {
    border: 1px solid rgb(110, 160, 216);
    ;
    background-color: rgb(189, 214, 241);
    color: #fff;
}

.workflow-step-description-container {
    width: 100%;
    display: flex;
    justify-content: space-between;
    min-height: 100px;
    border-bottom: solid 1px #ddd;
}

.workflow-step-description {
    display: flex;
    flex-direction: column;
    justify-content: center;
    background-color: #fff;
    padding: 10px 10px;
    overflow-x: hidden;
    overflow-y: hidden;
    width: 100%;
}

.workflow-step-description .title {
    font-size: 1.3em;
    font-weight: 600;
    color: #004577;
    padding-top: 10px;
}

.workflow-step-description .workflow-name {
    font-size: 1.2em;
    font-weight: 400;
    line-height: 1.01;
    color: #004577;
}

.workflow-step-description .subtitle {
    font-size: 14px;
    font-weight: 400;
    color: #004577;
}

.workflow-step-description .step {
    font-size: 1.1em;
    font-weight: 400;
    color: #999;
    padding-bottom: 15px;
}

.workflow-step-body {
    background-color: #f9f9f9;
    height: 100%;
    overflow-y: auto;
    padding: 0 0 218px 25px;
}

.tabbed-workflow {
    position: absolute;
    width: 100%;
    height: 100%;
    overflow: hidden;
    display: flex;
    flex-direction: column;
}

.tabbed-workflow-title-bar {
    display: flex;
    background-color: #eceef0;
    align-items: center;
    justify-content: space-between;
    border-bottom: 1px solid #ddd;
    padding: 6px 12px;
    font-size: medium;
    font-weight: 600;
}

.tabbed-workflow-step-body {
    background-color: #fff;
    height: 100%;
    overflow-y: auto;
}

.tabbed-workflow-step-body .search-selection-controls {
    display: none !important;
}

.tabbed-workflow-information-box-marker {
    font-size: 14px;
    padding-left: 2px;
    padding-right: 6px;
    margin-top: 3px;
    cursor: pointer;
    color: #454545;
}

.tabbed-workflow-information-box-marker.seen {
    visibility: visible;
    opacity: 1;
    transition: all 0.6s linear;
}

.tabbed-workflow-information-box-marker.unseen {
    visibility: hidden;
    position: absolute;
    opacity: 0;
}

.tabbed-workflow-step-information-box-container.seen {
    visibility: visible;
    opacity: 1;
    transition: all 0.6s linear;
}

.tabbed-workflow-step-information-box-container.unseen {
    visibility: hidden;
    position: absolute;
    width: 100%;
    opacity: 0;
}

.tabbed-workflow-step-information-box {
    padding: 10px 35px 20px 35px;
    background-color: #fafafa;
    border: 1px solid #ddd;
    color: grey;
    margin: -16px -21px 0px -21px;
    height: 100px;
    overflow-y: scroll;
    position: relative;
}

.workflow-information-box-toggle:hover {
    color: #454545;
}

.btn-workflow-tile {
    padding: 8px 20px;
    min-width: 100px;
}

.btn-workflow-tile.btn-success {
    border: 1px solid #508A14;
}

.btn-workflow-tile.btn-danger {
    border: 1px solid #B02107;
}

.tabbed-workflow-step-information-box h4 {
    font-size: 14px;
    margin-bottom: 2px;
}

.tabbed-workflow-step-information-box span {
    margin-bottom: 10px;
}

.tabbed-workflow-step-body .create-resource-instance-card-component .card-component {
    width: unset;
}

.tabbed-workflow-step-body .create-resource-instance-card-component .install-buttons {
    display: unset;
}

.tabbed-workflow-step-body .card-title,
.tabbed-workflow-step-body .card-instructions {
    display: none;
}

.tabbed-workflow-step-body .display-in-workflow-step.install-buttons {
    bottom: 53px;
    display: unset;
}

.tabbed-workflow-step-body>div {
    background-color: #fff !important;
    border: none !important;
}

.tabbed-workflow-step-body .install-buttons {
    display: none;
}

.tabbed-workflow-step-body .manifest-editor .install-buttons {
    display: unset;
}

.tabbed-workflow-footer {
    background-color: #445769;
    border-top: 1px solid #0E2031;
    color: #f9f9f9;
    padding: 10px 12px;
    display: flex;
    justify-content: space-between;
}

.tabbed-workflow-footer .step-counter {
    display: flex;
    align-items: center;
    border-right: 1px solid #ddd;
    padding-left: 12px;
    padding-right: 24px;
    margin-right: 18px;
}

.tabbed-workflow-footer .toggle-container {
    padding: unset;
    padding-top: 6px;
}

.tabbed-workflow-footer .toggle-container .arches-toggle-subtitle {
    display: none;
}

.tabbed-workflow-title-bar .btn {
    border-radius: 2px;
    padding: 8px 15px;
    margin-left: 5px;
}

.tabbed-workflow-footer .btn {
    border-radius: 2px;
    padding: 8px 15px;
}

.tabbed-workflow-title-bar .btn>i,
.tabbed-workflow-title-bar .btn>span,
.tabbed-workflow-footer .btn>i,
.tabbed-workflow-footer .btn>span {
    padding: 0px 2px;
}

.workflow-step-body .workbench-card-wrapper {
    margin-left: -25px;
}

.tabbed-workflow-step-body .card-component {
    border: none;
    /* padding: 0px;*/
    margin: 10px 35px;
}

.padded-workflow-step .card-component {
    border: none;
    padding: 0px;
    margin: 0px 15px;
}

.padded-workflow-step,
.workflow-step-body .card-component {
    padding: 20px 35px 82px 40px;
    border: none;
    background: #fafafa;
}

.workflow-step-body .padded-workflow-step .card-component {
    padding: 15px 25px;
}

.workflow-step-body div div .new-provisional-edit-card-container div .widgets div div .widget-wrapper div div .widget-input {
    max-width: 600px;
}

.workflow-step-body div .new-provisional-edit-card-container .card form div div .widget-wrapper .form-group .resource-instance-wrapper .select2-container {
    max-width: 600px !important;
}

.workflow-step-body div .new-provisional-edit-card-container .card form div div .widget-wrapper .form-group div .columns {
    border: 1px solid #ddd;
    padding: 20px;
}

.new-provisional-edit-card-container .card form div div .widget-wrapper .form-group div .select2-container {
    max-width: 600px !important;
}

.wf-multi-tile-step-container {
    display: flex;
    flex-direction: row;
}

.wf-multi-tile-step-form {
    display: flex;
    flex-direction: column;
    flex-grow: 3;
    position: relative;
}

.wf-multi-tile-btn-complete {
    position: absolute;
    bottom: 250px;
    right: 250px;
    font-weight: 800;
}

.wf-multi-tile-step-list {
    display: flex;
    flex-direction: column;
    padding: 24px 24px 0 24px;
    border-left: 1px solid #ddd;
    background: #eeeeee;
    height: 100%;
    width: 500px;
    overflow-y: scroll;
}

.wf-multi-tile-step-list-container {}

.wf-step-multi-tile-container {
    width: 60%;
    padding: 30px;
    border: 1px solid #ddd;
    border-radius: 2px;
    background-color: #f1f1f1;
    margin-top: 0px;
    margin-right: 0px;
    display: flex;
    flex-direction: column;
}

.wf-step-multi-tile-container h4 {
    font-size: 14px;
    font-weight: 500;
}

.wf-multi-tile-step-list-empty {
    border: #cfcfcf solid 1px;
    border-radius: 2px;
    background-color: #e9e9e9;
    padding: 80px 20px 120px 20px;
    text-align: center;
}

.wf-multi-tile-step-card {
    border: 1px solid #ddd;
    margin-bottom: 5px;
    border-radius: 2px;
    background-color: #fff;
}

.wf-multi-tile-card-info {
    display: flex;
    flex-direction: row;
    padding: 10px 15px;
}

.wf-multi-tile-card-info .workflow-step-icon {
    margin-top: 10px;
}

div.wf-multi-tile-card-info div {
    margin-left: 12px;
}

.wf-multi-tile-card-info-details {
    color: #5d768f;
    padding-left: 12px;
}

.wf-multi-tile-card-info-details>h4 {
    margin-bottom: 2px;
    /* margin-left: 12px; */
}

.wf-multi-tile-card-info-details dd a {
    color: #999;
}

.wf-multi-tile-card-info-details dd {
    margin-bottom: 3px;
    color: #999;
}

.wf-multi-tile-step-card div div {
    margin: 0;
    margin-right: 5px;
}

.wf-multi-tile-step-card>div.wf-multi-tile-card-info~div {
    display: flex;
    flex-direction: row;
    color: #4f9ce9;
    font-size: 13px;
    font-weight: 600;
    cursor: pointer;
    padding-top: 10px;
    height: 40px;
    /* align-self: flex-end; */
}

.wf-multi-tile-step-card>div.wf-multi-tile-card-info~div span {
    margin-right: 3px;
}

.wf-multi-tile-step-card>div.wf-multi-tile-card-info~div span:nth-child(2) {
    margin-right: 15px;
}

.wf-multi-tile-step-card>div.wf-multi-tile-card-info~div span:hover {
    color: #0D70CF;
}

.wf-multi-tile-step-card-controls {
    padding: 5px 15px;
    background: #f8f8f8;
    border-top: 1px solid #ddd;
}

.workflow-nav-tab-container {
    display: flex;
    width: inherit;
}

.workflow-tab-controls {
    min-width: 30px;
    display: flex;
    background-color: #eceef0;
    align-items: center;
    font-size: 30px;
    justify-content: center;
    border: solid 1px #ddd;
    color: #555;
    cursor: pointer;
}

.workflow-nav-tabs {
    overflow-x: scroll;
    min-height: 45px;
    width: 100%;
}

.tabbed-workflow-step-container {
    flex: 1 1 auto;
    overflow-y: scroll;
}

.workflow-nav-tab-list {
    background-color: #fafafa;
    display: flex;
    min-width: max-content;
}

.workflow-nav-tab-list-item {
    display: flex !important;
    /* override navs.less */
    align-items: center;
}

.workflow-nav-tab {
    min-width: 220px;
    padding: 12px 20px;
    border-left: 1px solid #BBD1EA;
    background: #F7F9FB;
    border-bottom: 1px solid #BBD1EA;
    height: 45px;
}

.workflow-nav-tab.active {
    background-color: #fff;
    border-bottom: 1px solid #fff;
    font-weight: 600;
    padding-top: 10px;
}

.workflow-nav-tab-list-item:last-child {
    border-right: 1px solid #ddd;
}

.workflow-nav-tab.inactive {
    cursor: pointer;
}

.workflow-nav-tab.disabled {
    color: darkgrey;
    cursor: not-allowed;
}

.workflow-nav-tab-arrow {
    display: flex;
    align-items: center;
    padding: 4px;
    padding-top: 6px;
    font-size: 15px;
}

.workflow-nav-tab-arrow.disabled {
    color: lightgrey;
    cursor: default;
}

.workflow-nav-controls {
    width: 60px;
    display: flex;
    background-color: #fff;
    align-items: center;
    font-size: 32px;
    justify-content: center;
    color: #004577;
}

.workflow-nav-controls:hover {
    color: #007799;
}

.card .install-buttons .btn-labeled {
    font-weight: 600;
}

.card .install-buttons {
    display: flex;
}

/*.workflow-nav-controls.left {
    border-left: solid 1px #aaa;
}*/


/*.workflow-nav-controls.right {
    border-right: solid 1px #aaa;
}*/

.workflow-nav-controls .inactive {
    color: #ccc;
}

.resource-component-abstract {
    overflow-y: scroll;
    height: 100%;
}

.workflow-plugin {
    flex-grow: inherit;
    background-color: #fff;
}

.workflow-select-plugin {
    padding: 20px;
}

#workflow-container {
    display: flex;
    flex-direction: row;
}


/* general styling for all tabs */

.tabbed-report-tab-list {
    background-color: #ebeef0;
    display: flex;
    flex-direction: row;
    list-style-type: none;
    flex-wrap: wrap;
}

ul.tabbed-report-tab-list {
    margin: 0;
    padding: 0 20px;
}

.report-tab {
    background: #f4f4f4;
    border: #e9e9e9 solid 1px;
    border-radius: 100%;
    display: flex;
    height: 50px;
    width: 50px;
    line-height: 50px;
    flex-direction: column;
    margin: 15px 50px 15px 0px;
}

.report-tab:hover {
    cursor: pointer;
    background: #BADAF7;
    border: 1px solid #1E6FB7;
}

.report-tab i {
    color: #bbbbbb;
    font-size: 19px;
    line-height: 23px;
    display: block;
    margin: 0 4px;
    text-align: center;
    padding: 13px;
}

.report-tab i:hover {
    color: #fff;
}

.report-tab.active {
    border: #4389c9 solid 2px;
    border-radius: 100%;
    background: #5fa2dd;
}

.report-tab.active i {
    color: white;
}

.report-tab-form.active {
    border: #4389c9 solid 2px;
}

.report-tab-form {
    height: 100%;
    display: flex;
    flex-direction: column;
    justify-content: space-evenly;
    margin: 15px 0px 15px;
    padding: 5px;
    background-color: #fff;
}

.report-tab-form-title {
    display: flex;
    flex-direction: row;
    justify-content: space-between;
    padding: 5px;
}

.tab-banner {
    height: 50px;
    background: #5fa2dd;
    padding: 5px 20px 7px 20px;
}

.tab-banner>div+div span {
    font-size: 13px;
    padding-left: 20px;
}

.tab-banner span {
    font-size: 15px;
    color: white;
}

.tab-summary-container {
    display: flex;
    flex-direction: row;
}

.summary-panel {
    background: #f9f9f9;
    margin-top: -30px;
}

.mouse-pointer canvas {
    cursor: pointer;
}

.photo-workbench-photos::-webkit-scrollbar {
    -webkit-appearance: none;
    width: 9px;
    border-left: 1px solid #ddd;
}

.photo-workbench-photos::-webkit-scrollbar-thumb {
    border-radius: 2px;
    background-color: rgba(0, 0, 0, .28);
    -webkit-box-shadow: 0 0 1px rgba(255, 255, 255, .5);
}

.photo-workbench-photo {
    position: relative;
    padding: 4px;
}

.photo-workbench-photo:nth-child(even) {
    background: #fff;
    border-bottom: 1px solid #D3E5F4;
}

.photo-workbench-photo:nth-child(odd) {
    background: #F5FAFE;
    border-bottom: 1px solid #D3E5F4;
}

.photo-workbench-photo.selected-photo {
    background-color: #9CC3E4;
    color: #fff;
    font-weight: 600;
    padding: 4px;
}

.photo-workbench-photo:not(.selected-photo):hover {
    background: #CAE2F5;
    cursor: pointer;
}

.workbench-tile-picker-label {
    font-weight: 600;
    color: #666;
    margin-left: 10px;
    margin-top: 60px;
}

.workbench-card-sidepanel-header-container.file-workbench {
    margin-right: 0px;
    margin-left: 0px;
}

.file-workbench-selected-buttons {
    display: flex;
    flex-direction: column;
    justify-content: space-between;
    margin-top: 5px;
}

.file-workbench-filter {
    position: relative;
    margin-top: 20px;
    margin-bottom: -10px;
}

.file-workbench-filter .clear-node-search {
    margin-top: 25px;
}

.file-workbench-filter-header {
    font-size: 15px;
    font-weight: 400;
}

.file-workbench-files {
    height: 136px;
    overflow-y: scroll;
    border: solid 1px #ddd;
    display: flex;
    flex-direction: column;
    margin: 15px 0px 5px 0px;
}

.file-workbench-filecount {
    color: steelblue;
    font-size: 11px;
    padding-left: 5px;
    padding-top: 5px;
}

.file-workbench-files::-webkit-scrollbar {
    -webkit-appearance: none;
    width: 9px;
    border-left: 1px solid #ddd;
}

.file-workbench-files::-webkit-scrollbar-thumb {
    border-radius: 2px;
    background-color: rgba(0, 0, 0, .1);
    -webkit-box-shadow: 0 0 1px rgba(255, 255, 255, .5);
}

.file-workbench-button-container {
    display: inline-flex;
    justify-content: space-between;
    width: 100%;
    padding-top: 15px;
    padding-bottom: 5px
}

.file-workbench-buttons {
    display: inline-flex;
    justify-content: space-between;
    width: 100%;
}

.file-workbench-links {
    display: inline-flex;
    justify-content: space-between;
    font-size: 12px;
}

.btn-workbench {
    width: 100%;
    font-size: 15px;
}

.file-workbench-file {
    position: relative;
    padding: 4px;
    display: inline-flex;
    justify-content: left;
    align-items: center;
}

.file-workbench-file .file-name {
    padding-left: 5px;
}

.file-workbench-file:nth-child(even) {
    background: #fff;
    border-bottom: 1px solid #D3E5F4;
}

.file-workbench-file:nth-child(odd) {
    background: #F5FAFE;
    border-bottom: 1px solid #D3E5F4;
}

.file-workbench-file.selected-photo {
    background-color: #9CC3E4;
    color: #fff;
    font-weight: 600;
    padding: 4px;
}

.file-workbench-file:not(.selected-photo):hover {
    background: #CAE2F5;
    cursor: pointer;
}

.file-workbench-file.chart-series-selector {
    display: inline-flex;
    width: 100%;
}

.file-workbench-file.chart-series-selector div {
    padding-left: 5px;
}

.chart-config-panel {
    margin-top: 50px;
}

.add-data-series {
    width: 27px;
    height: 27px;
    border-bottom: 1px solid #D3E5F4;
    background: #9CC3E4;
    color: #fff;
    margin: -4px 0px -5px -4px;
    padding-top: 4px;
    padding-left: 8px ! important;
}

.add-data-series:hover {
    background: #497DA9;
}

.selected-photo .add-data-series {
    border-bottom: 1px solid #D3E5F4;
    background: #497DA9;
    color: #fff;
}

.staged {
    background-color: #90DFFF;
}

.staged:hover {
    background-color: #7FC7E3;
}

.file-workbench-file.staged {
    background-color: #90DFFF;
    color: #fff;
    font-weight: 600;
    padding: 4px;
}

.file-workbench-file:not(.staged):hover {
    background: #CAE2F5;
    cursor: pointer;
}

.file-viewer {
    position: relative;
}

.file-viewer.chart-header {
    position: relative;
    padding-left: 20px;
    background: #f1f1f1;
    width: 100%;
    display: inline-block;
    border-left: 1px solid #ddd;
    border-bottom: 1px solid #ddd;
}

.chart-header h3 {
    font-size: 15px;
    margin-top: 15px;
    margin-bottom: 15px;
    font-size: 15px ! important;
}

.chart-style-panel h2 {
    font-size: 15px;
    margin-bottom: 0px;
}

.chart-style-panel .input-group-addon {
    background: #26d664;
    height: 40px;
    border: 1px solid black;
}

.file-viewer .loading-mask,
.search-result-details .loading-mask {
    position: relative;
    opacity: .5;
    background-color: gray;
    top: 0;
    bottom: 0;
    left: 0;
    right: 0;
    z-index: 240;
}

.file-viewer .loading-mask::before,
.search-result-details .loading-mask::before {
    position: fixed;
    opacity: .5;
    color: #7b7b7b;
    content: '\f110';
    -webkit-animation: fa-spin 2s infinite linear;
    animation: fa-spin 2s infinite linear;
    display: inline-block;
    font: normal normal normal 14px/1 FontAwesome;
    font-size: 10vw;
    margin-top: 42vh;
    margin-left: 32vw;
    text-rendering: auto;
    -webkit-font-smoothing: antialiased;
    -moz-osx-font-smoothing: grayscale;
    transform: translate(0, 0);
    z-index: 100000001;
}

.file-viewer .loading-mask:after,
.search-result-details .loading-mask::after {
    position: fixed;
    opacity: .5;
    color: #7b7b7b;
    content: '\f110';
    -webkit-animation: fa-spin 2s infinite linear;
    animation: fa-spin 2s infinite linear;
    display: inline-block;
    font: normal normal normal 14px/1 FontAwesome;
    font-size: 10vw;
    margin-top: 42vh;
    margin-left: 32vw;
    text-rendering: auto;
    -webkit-font-smoothing: antialiased;
    -moz-osx-font-smoothing: grayscale;
    transform: translate(0, 0);
    z-index: 100000001;
}

.chart .plotly {
    border: 1px solid #ddd;
    padding-top: 10px ! important;
    padding-bottom: 30px ! important;
    border-radius: 2px;
    background: #fff;
}

.plotly .legend .bg {
    fill: #fafafa ! important;
    transform: translate(-5px, -5px) scaleX(1.05)scaleY(1.2);
    stroke-width: 1px ! important;
    stroke: #eee ! important;
}

/* photo gallery */

.gallery-container .tab-container .tab-content {
    display: flex;
    flex-direction: column;
    align-items: center;
}

.thumbnail-gallery-controls {
    width: 35px;
    height: 105px;
    display: flex;
    background-color: rgba(0, 0, 0, 0.95);
    align-items: center;
    font-size: 41px;
    justify-content: center;
    border-top: 1px solid #000;
    color: #eee;
    cursor: pointer;
}

.thumbnail-gallery-controls.left {
    border-left: solid 1px #343434;
}

.thumbnail-gallery-controls.right {
    border-right: solid 1px #343434;
}

.thumbnail-container {
    display: flex;
    justify-content: space-between;
    width: inherit;
}

.workbench-card-container-sidepanel-active .thumbnail-container {
    display: flex;
    justify-content: space-between;
    width: calc(100% - 400px);
}

.show-thumbnails-btn {
    padding: 4px 10px;
    font-size: 14px;
    margin-left: 35px;
    width: 130px;
    color: #eee;
    font-weight: 600;
    background-color: rgba(0, 0, 0, 0.75);
    text-align: center;
    border-top-right-radius: 2px;
    border-top-left-radius: 2px;
}

.show-thumbnails-btn:hover {
    cursor: pointer;
}

.show-thumbnails-btn.open {
    position: relative;
}

.show-thumbnails-btn.closed {
    position: absolute;
    bottom: 0;
}

.thumbnail-gallery-container {
    display: flex;
    flex-direction: column;
    justify-content: space-between;
}

.workflow-step-body .thumbnail-gallery-container {
    display: flex;
    flex-direction: column;
    justify-content: space-between;
    position: fixed;
    bottom: 0px;
    width: calc(100% + 311px);
    left: 50px;
}

.workflow-step-container .thumbnail-gallery-container {
    bottom: 0px;
    left: 50px;
}

.workflow-panel {
    background: #26476a;
    /* width: 12%; */
    color: white;
}

div.workflow-panel {
    min-width: 250px;
}

.workflow-panel ul {
    /* text-decoration: none; */
    list-style-type: none;
    /* padding-left: 12px; */
    margin-bottom: 10px;
    margin-top: 10px;
    margin-bottom: 10px;
    /* min-height: 200px; */
    padding-left: 0;
    /* border-bottom: #fff; */
    border-width: 2px;
}

.workflow-panel i {
    margin-right: 0px;
    font-size: 13px;
    color: #ddd;
    width: 20px;
    text-align: center;
    margin-left: -5px;
}

.workflow-panel li {
    padding-top: 12px;
    padding-left: 20px;
    padding-bottom: 12px;
}

.workflow-panel li:hover {
    background: rgba(70, 130, 180, 0.4);
    border-left: 4px solid steelblue;
}

.workflow-panel:not(.navbarclosed) li:hover a {
    margin-left: -4px;
}

.workflow-panel:not(.navbarclosed) .active-sub:hover li {
    cursor: default;
    background: steelblue;
}

.workflow-panel .active-sub:hover a {
    cursor: default;
    background: steelblue;
}

.workflow-panel>hr {
    border-color: white;
    margin-left: 30px;
    margin-right: 30px;
    margin-bottom: 20px;
}

.workflow-panel.navbarclosed>hr {
    border-color: #0B0737;
    margin-left: 0px;
    margin-right: 0px;
    margin-top: 0px;
    margin-bottom: 0px;
}

.workflow-panel .navbarclosed>hr {
    border-color: white;
    margin-bottom: 0px;
}

.workflow-panel li a span {
    color: white;
    font-size: 15px;
    margin-top: 15px;
    margin-left: 5px;
}

.workflow-select-wf-icon {
    color: white;
    font-size: 28px;
    padding-top: 0px;
}

.widget-wrapper .col-xs-12.dropzone .dz-default.dz-message button {
    display: none;
}

.workflow-select-title {
    font-size: 1.4em;
    font-weight: 500;
}

.workflow-select-wf-circle {
    width: 70px;
    height: 70px;
    display: inline-block;
    text-align: center;
    padding: 18px 12px;
    border-radius: 40px;
    border: 1px solid #747474;
}

.workflow-select-desc {
    font-size: 12px;
    padding-top: 10px;
    font-weight: 600;
}

.workflow-select-card-container-title {
    font-size: 1.5em;
    font-weight: 500;
    padding-left: 30px;
    margin-top: 5px;
    margin-bottom: -15px;
}

.workflow-select-card-container {
    display: flex;
    flex-grow: inherit;
    flex-direction: row;
    flex-wrap: wrap;
    padding: 20px;
}

.workflow-select-card {
    width: 200px;
    height: 200px;
    padding: 10px;
    color: white;
    text-align: center;
    border: 1px solid #777;
    border-radius: 1px;
    margin: 5px;
    opacity: 0.85;
}

.workflow-select-card:hover {
    opacity: 1.0;
    border: 1px solid black;
}

.workflow-component-based-step {
    width: 100%;
    height: 100%;
    padding: 20px;
}

div.final-cons-step-splash {
    display: flex;
    flex-direction: column;
    justify-content: space-between;
    padding: 1%;
}

div.final-cons-step-splash>a {
    max-width: 180px;
}

div.final-cons-step-splash>button {
    border-radius: 2px;
}

div.final-cons-step-separator {
    display: flex;
    flex-direction: row;
    justify-content: space-evenly;
    align-items: stretch;
    margin-top: 15px;
    margin-bottom: 8px;
    color: #777;
}

div.final-cons-step-separator>hr {
    margin-top: 25px;
    margin-bottom: 8px;
    margin-left: 0;
    margin-right: 0;
    flex-grow: 9;
    border: 1px solid #ddd;
}

div.final-cons-step-separator>h4 {
    margin-left: 24px;
    margin-right: 24px;
    margin-top: 12px;
    font-size: 21px;
    font-weight: 500;
    flex-grow: 1;
    text-align: center;
}

.gallery-container {
    position: relative;
}

.gallery-thumbnails {
    display: inline-flex;
    align-items: center;
    text-align: center;
    background-color: rgba(0, 0, 0, 0.85);
    height: 105px;
    overflow-x: auto;
    overflow-y: hidden;
    width: 100%;
    border-top: solid 1px #000;
}

.gallery-thumbnails img {
    height: 80px;
    margin: 3px 6px;
    border: solid 1.5px #eee;
}

.gallery-thumbnails img:hover {
    cursor: pointer;
    border: 1.5px solid #FFF;
}

.gallery-thumbnails .dz-cancel {
    color: black;
    background-color: #ccc;
    position: absolute;
    right: 0;
    opacity: 0.75;
    position: absolute;
}

.gallery-thumbnails .dz-cancel:hover {
    background-color: #eee;
    opacity: 1;
}

.gallery-thumbnails .btn-xs {
    padding: 0.5px 3.5px;
}

.gallery-controls {
    display: flex;
    right: 0px;
    top: 0px;
    height: 100%;
}

.gallery-controls.new-tile {
    background: #ededed;
    justify-content: center;
    width: 100%
}

.gallery-controls.new-tile .dropzone-photo-upload {
    margin-top: 0;
    padding: 45px;
    background-color: #ffffff;
    width: 100%;
}

.iiif-image-tools .dropzone-photo-upload {
    padding: 25px 15px;
    border: 1px dashed #bbb;
    background: #f9f9f9;
    text-align: center;
    color: #808080;
    margin: 5px 0px 30px 0px;
    border-radius: 2px;
    cursor: pointer;
}

.iiif-image-tools .dropzone-photo-upload:hover {
    border-color: #787878;
    background: #f2f2f2;
}

.photo-workbench-photos {
    height: 136px;
    overflow-y: scroll;
    border: solid 1px #ddd;
    display: flex;
    flex-direction: column;
    margin: 40px 10px 10px 10px;
}

.photo-workbench-photo {
    position: relative;
    padding: 4px;
}

.photo-workbench-photo:nth-child(even) {
    background: #fff;
    border-bottom: 1px solid #D3E5F4;
}

.photo-workbench-photo:nth-child(odd) {
    background: #F5FAFE;
    border-bottom: 1px solid #D3E5F4;
}

.photo-workbench-photo.selected-photo {
    background-color: #9CC3E4;
    color: #fff;
    font-weight: 600;
    padding: 4px;
}

.photo-workbench-photo:not(.selected-photo):hover {
    background: #CAE2F5;
    cursor: pointer;
}

.gallery-controls.new-tile .dropzone-photo-upload {
    margin-top: 0;
    padding: 45px;
    background-color: #ffffff;
    width: 100%;
}

.workbench-card-sidepanel .gallery-controls.new-tile .dropzone-photo-upload {
    margin-top: 0;
    padding: 15px;
    background-color: #ffffff;
    width: 100%;
}

.workbench-card-sidepanel .gallery-controls.new-tile .dropzone-photo-upload {
    margin-top: 0;
    padding: 15px;
    background-color: #ffffff;
    width: 100%;
}

/* end photo gallery */

.workbench-model-card-container {
    margin-top: 50px;
    padding-bottom: 40px;
}

.workbench-card-sidebar {
    position: absolute;
    right: 0;
    height: 100%;
    width: 92px;
    background-color: rgb(247, 247, 247);
    border-left: 1px solid rgb(216, 216, 216);
    z-index: 200;
}

.workbench-card-sidebar-tab.disabled {
    color: #aaa;
    cursor: auto;
    pointer-events: none;
}

.workbench-card-sidebar-tab i {
    font-size: 1.1em;
    display: block;
    padding-bottom: 2px;
}

.workbench-card-sidebar-tab:hover {
    background: #fbfbfb;
    color: #454545;
}

.workbench-card-sidebar-tab.disabled:hover {
    color: #aaa;
    background-color: #f1f1f1;
}

.workbench-card-sidebar-tab.active {
    z-index: 200;
    background-color: white;
    border-left: solid 1px white;
    margin-left: -1px;
    color: #454545;
}

.workbench-card-sidepanel.expanded {
    width: 600px;
    z-index: 1001;
}

.manifest-manager-canvas-name {
    width: 315px;
    white-space: nowrap;
    overflow: hidden;
    text-overflow: ellipsis;
}

.manifest-manager-nav-tab {
    height: 50px;
    min-width: 220px;
    padding: 10px 20px;
    border-right: 1px solid #f1f1f1;
    background-color: #ddd;
    display: flex;
    flex-direction: column;
    justify-content: center;
}

.manifest-manager-nav-tab.active {
    background-color: #f6f6f6;
    font-weight: 600;
    border-left: 1px solid #ddd;
    border-right: 1px solid #ddd;
}

.manifest-manager-nav-tab .tab-label {
    display: flex;
    flex-direction: row;
    justify-content: center;
    align-items: center;
    cursor: pointer;
}

.manifest-manager-main-menu-circle {
    width: 75px;
    height: 75px;
    display: inline-block;
    text-align: center;
    padding: 20px;
    border-radius: 50%;
    background-color: #ccc;
}

.manifest-manager .dropzone-photo-upload {
    margin-top: 15px;
}

.manifest-manager .loader-select {
    height: 100%;
}

.manifest-manager .rr-splash-description {
    width: 700px;
}

.basemap-listing,
.overlay-listing,
.legend-listing {
    padding: 20px;
    border-bottom: 1px solid rgb(216, 216, 216);
}

.basemap-listing,
.overlay-listing .overlay-opacity-control,
.overlay-listing .overlay-name {
    cursor: pointer;
}

.overlay-listing,
.legend-listing {
    cursor: grab;
}

.basemap-listing,
.overlay-listing {
    font-size: 16px;
    color: rgb(158, 158, 158);
}

.basemap-listing:before,
.overlay-listing .overlay-name:before {
    margin-right: 4px;
    font-family: FontAwesome;
}

.basemap-listing:before {
    content: "\f10c";
}

.overlay-listing .overlay-name:before {
    content: "\f204";
}

.overlay-listing {
    position: relative;
}

.overlay-listing.rr-map-card .overlay-name:before {
    content: "\f070";
}

.active-overlay .overlay-listing.rr-map-card .overlay-name {
    color: #666;
    content: "\f06e";
}

.active-overlay .overlay-listing.rr-map-card .overlay-name:before {
    color: #666;
    content: "\f06e";
}

.rr-map-card.related-instances .related-instance {
    color: #9e9e9e;
    font-size: 12px;
    padding: 3px 0 0 12px;
}

.active-overlay .rr-map-card.related-instances .related-instance {
    color: #666;
}

.active-overlay .rr-map-card.related-instances .related-instance.hovered {
    background-color: #eee;
}

.summary-panel {
    background: #f9f9f9;
    margin-top: -30px;
}

.mouse-pointer canvas {
    cursor: pointer;
}

.workbench-card-wrapper {
    flex: 1;
    height: 100%;
    position: relative;
    overflow: hidden;
    background-color: #fafafa;
    border-top: 1px solid #ddd;
}

.workbench-card-wrapper.autoheight {
    height: auto;
    min-height: 100%;
}

.card-component-wrapper-editor .workbench-card-wrapper {
    border-top: 1px solid #041B33;
}

.widgets .workbench-card-wrapper {
    border: 1px solid #a8a8a8;
}

.widgets .workbench-card-wrapper {
    height: 500px;
}

.workbench-card-container {
    height: 100%;
}

.workbench-card-container.workbench-card-container-sidepanel-active {
    margin-right: 400px;
}

.workbench-card-container-wrapper.workbench-card-container-sidepanel-active {
    z-index: 249;
}

.workbench-card-sidebar {
    position: absolute;
    right: 0;
    top: 0px;
    height: 100%;
    width: 75px;
    background-color: #f1f1f1;
    border-left: 1px solid #ddd;
}

.workbench-card-sidebar-tab {
    color: #787878;
    height: 65px;
    padding: 16px;
    text-align: center;
    font-size: 1.1em;
    border-bottom: 1px solid rgb(216, 216, 216);
    cursor: pointer;
}

.map-sidebar-text {
    font-size: 11px;
}

.workbench-card-sidepanel {
    position: absolute;
    z-index: 250;
    right: 75px;
    height: 100%;
    width: 400px;
    background: white;
    border-left: 1px solid rgb(216, 216, 216);
    padding: 16px;
    overflow-y: scroll;
}

.workbench-sidepanel-card-container {
    /* margin: -40px -10px 10px -10px; */
}

.workbench-sidepanel-body {
    margin-top: 50px;
}

.install-buttons .btn-warning {
    background: #f75d3f;
    border-color: #E53211;
}

.install-buttons .btn-warning:hover {
    background: #E53211;
    border-color: #B02107;
}

.install-buttons .btn-danger {
    background: #FF836C;
    border-color: #E53211;
}

.install-buttons .btn-danger:hover {
    background: #f75d3f;
    border-color: #E53211;
}

.install-buttons .btn-mint {
    background: #3acaa1;
    border-color: #42cca5;
}

.install-buttons .btn-mint:hover {
    background: #1ABA8E;
    border-color: #009E72;
}

.workbench-card-sidepanel .install-buttons {
    background: #f9f9f9;
    position: fixed;
    margin-right: 75px;
    bottom: 0px;
    border-top: 1px solid #ddd;
    padding: 10px 35px;
    right: 0;
    width: 399px;
    display: flex;
}

.workbench-card-sidepanel .resource-instance-card-component-content .install-buttons {
    bottom: auto;
    border: none;
    background: white;
    padding: unset;
}

.graph-designer .workbench-card-sidepanel .install-buttons {
    margin-right: 375px;
}

.workbench-card-sidepanel.expanded .install-buttons {
    width: 599px;
}

.workbench-card-sidepanel div .new-provisional-edit-card-container {
    padding-left: 5px;
}

.workbench-card-sidepanel .new-provisional-edit-card-container {
    padding-bottom: 40px;
}

.workbench-card-sidepanel-header-container {
    border-bottom: 1px solid #ddd;
    padding: 17px 30px 10px 0px;
    margin-left: 0px;
    margin-top: -16px;
    position: fixed;
    background: #fff;
    z-index: 20;
    width: 370px;
}



.expanded .workbench-card-sidepanel-header-container {
    width: 599px;
    margin-left: -16px;
    padding-left: 15px;
}

.workbench-header-buffer {
    height: 40px
}

.workbench-card-sidepanel-header {
    cursor: pointer;
    color: rgb(33, 62, 95);
    font-size: 15px;
}

.workbench-card-sidepanel-header:before {
    content: "\f00d";
    font-family: FontAwesome;
    margin-right: 6px;
    color: rgb(158, 158, 158);
    font-weight: lighter;
}

.workbench-card-sidepanel-header:hover:before {
    color: rgb(33, 62, 95);
}

.basemap-listing,
.overlay-listing,
.legend-listing {
    padding: 16px 20px;
    min-height: 60px;
    border-bottom: 1px solid rgb(216, 216, 216);
}

.basemap-listing,
.overlay-listing .overlay-opacity-control,
.overlay-listing .overlay-name {
    cursor: pointer;
}

.overlay-listing,
.legend-listing {
    cursor: grab;
}

.basemap-listing,
.overlay-listing {
    font-size: 14px;
    color: rgb(158, 158, 158);
}

.basemap-listing-container {
    margin-top: 50px;
}

.overlays-listing-container {
    margin-top: 50px;
}

.legend-listing-container {
    margin-top: 50px;
}

.basemap-listing:before,
.overlay-listing .overlay-name:before {
    margin-right: 4px;
    font-family: FontAwesome;
}

.basemap-listing:before {
    content: "\f10c";
}

.overlay-listing .overlay-name:before {
    content: "\f204";
}

.overlay-listing {
    position: relative;
}

.overlay-listing .overlay-name {
    display: inline-block;
    width: 300px;
    white-space: nowrap;
    overflow: hidden;
    text-overflow: ellipsis;
    position: relative;
    top: 4px;
}

.overlay-opacity-control .overlay-opacity-slider,
.overlay-opacity-control i {
    display: inline-block;
}

.overlay-opacity-control .overlay-opacity-slider {
    transition-property: width, opacity;
    transition-delay: 0ms;
    transition: 0ms;
    -webkit-transition-delay: 0ms;
    width: 0px;
    opacity: 0;
    position: relative;
    top: 2px;
    right: -8px;
}

.overlay-opacity-control .overlay-opacity-slider input {
    width: 0px;
    height: 0px;
}

.overlay-opacity-control:hover .overlay-opacity-slider input,
.overlay-opacity-control:focus .overlay-opacity-slider input {
    width: 150px;
    height: 20px;
}

.overlay-listing .overlay-opacity-control {
    transition: 300ms;
    transition-property: all;
    transition-delay: 100ms;
    position: absolute;
    padding: 6px 6px 6px 8px;
    top: 16px;
    right: 6px;
    width: 30px;
    height: 38px;
    border: 1px solid transparent;
    border-radius: 3px;
}

.overlay-listing .overlay-opacity-control:hover,
.overlay-listing .overlay-opacity-control:focus {
    border: 1px solid rgb(217, 217, 217);
    background-color: white;
    width: 200px;
}

.overlay-listing .overlay-opacity-control:hover .overlay-opacity-slider,
.overlay-listing .overlay-opacity-control:focus .overlay-opacity-slider {
    transition-delay: 400ms;
    transition: 200ms;
    -webkit-transition-delay: 400ms;
    width: 150px;
    opacity: 1;
}

.legend-listing .legend-name {
    font-size: 14px;
}

.legend-listing .legend-content {
    padding: 10px 10px 0;
}

.layer-listing-icon {
    display: inline-block;
}

.layer-listing-icon::before {
    display: flex;
    align-items: center;
    justify-content: center;
    width: 28px;
    height: 28px;
    border: solid 1px rgb(216, 216, 216);
    border-radius: 100%;
    background-color: rgb(247, 247, 247);
}

.basemap-listing.active-basemap,
.basemap-listing:hover,
.overlay-listing.active-overlay,
.overlay-listing:hover,
.legend-listing .legend-name {
    color: rgb(33, 62, 95);
}

.basemap-listing.active-basemap,
.basemap-listing:hover,
.overlay-listing:hover {
    background-color: rgb(247, 247, 247);
}

.basemap-listing.active-basemap:before {
    content: "\f05d";
}

.overlay-listing.active-overlay .overlay-name:before {
    content: "\f205";
}

.map-card-feature-item {
    cursor: zoom-in;
}

.map-card-feature-item:hover {
    background-color: rgb(250, 250, 250);
}

.map-card-feature-item.active .map-card-feature-name {
    font-weight: 600;
}

.geojson-card {
    margin-top: 65px;
}

.geojson-editor {
    border: 1px solid #808080;
    margin-bottom: 5px;
    margin-top: 5px;
}

.geojson-error-list {
    padding: 10px;
    color: rgb(161, 0, 0);
}

.map-card-feature-list .table {
    margin-bottom: 0;
}

.map-card-feature-tool {
    width: 65px;
}

.map-card-feature-tool.intersect {
    width: 80px;
}

.rr-map-card-intersect-panel {
    margin-top: 7px;
    margin-bottom: 32px;
}

.rr-map-card-intersect-panel .intersection-result {
    padding: 3px 0 0 12px;
}

.rr-map-card-intersect-panel .intersection-result.hovered {
    background-color: #ddd;
}

.map-card-zoom-tool,
.map-card-feature-tool {
    font-size: 0.9em;
}

.map-card-zoom-tool a,
.map-card-feature-tool a {
    color: #2f527a;
}

.map-card-zoom-tool {
    float: right;
    padding: 10px;
}

.map-card-zoom-tool a {
    display: inline-block;
    padding: 0px 3px;
}

#map-settings {
    position: relative;
    margin: -40px -35px 10px -20px;
}

.help-close {
    color: #868686;
    position: absolute;
    right: 10px;
    top: 20px;
    z-index: 600;
}

.scroll-y {
    height: calc(100vh - 50px);
    /* top-nav height */
    overflow-y: auto;
}

.scroll-y-hidden {
    overflow-y: hidden;
}

.scroll-y-auto {
    overflow-y: auto;
}

.tab-base .nav-tabs>li:not(.active)>a:hover {
    border-top: 1px solid #eee;
    border-right: 1px solid #eee;
    border-left: 1px solid #eee;
    border-bottom: 1px solid #fff;
    background: #eee;
}

.tab-base .tab-content {
    box-shadow: none;
    padding-bottom: 0;
    margin: 0;
}

.panel .panel-heading,
.panel>:first-child {
    border-top-left-radius: 0;
    border-top-right-radius: 0;
}

.form-text.form-checkbox:not(.btn),
.form-text.form-radio:not(.btn) {
    padding-right: 25px;
    padding-top: 5px;
    padding-left: 22px;
}

.option-input {
    display: flex;
    flex-wrap: wrap;
    max-width: 100%;
}

.option-input-config {
    display: flex;
    flex-direction: column;
}

span.icon-wrap.icon-circle.bg-gray-dark:hover {
    background: #94A6BC;
    color: #123;
}

.input-group.date .input-group-addon {
    background: #fafafa;
}

.widget-input-label {
    font-size: 12px;
    margin-top: 2px;
    font-weight: 600;
    color: #666;
}

.widget-config-container .widget-input-label {
    font-weight: inherit;
}

.widget-input {
    border-radius: 2px;
}

.widget-file {
    width: 100px;
}

.form-contol {
    height: 36px;
}

.form-control.input-lg.widget-input {
    height: 36px;
}

.date .form-control {
    height: 36px;
}

.tile {
    border-left: 2px solid #0594BC;
    border-right: 1px solid #ddd;
    border-top: 0 solid #ddd;
    border-bottom: 1px solid #ddd;
    background: #fbfbfb;
    color: #5f5f5f;
    width: 200px;
    height: 170px;
    position: relative;
    overflow-y: scroll;
    padding: 5px 5px 7px;
}

.help-text-small {
    font-size: 12px;
    padding-right: 5px;
}

.grid-container {
    overflow: scroll;
}

.list-wrapper {
    overflow-y: auto;
    height: calc(100% - 60px);
    /*60px accounts for header so list scrolls to bottom*/
}

.grid {
    background: #ebeef0;
    max-width: 1200px;
    margin-left: -8px;
    margin-right: -6px;
    border-top: 1px solid #ddd;
    overflow: auto;
}

.grid-item {
    float: left;
    width: 100px;
    height: 100px;
    background: #0D8;
    border: 1px solid #333;
    border-color: hsla(0, 0%, 0%, 0.7);
    margin: 3px;
}

.select2-container {
    width: 100% !important;
    border: 1px solid #ddd;
}

.form-group div input {
    max-width: 600px;
    border: 1px solid #eee;
}

.resource-instance-wrapper .select2-container {
    max-width: 600px !important;
    border: 1px solid #eee;
}

.select2-container.select2-container-active.select2-dropdown-open {
    border: 1px solid steelblue;
}

.mpm-resource-selection .select2-container {
    height: 32px;
}

.select2-choice {
    border: 1px solid #E9E9E9 !important;
    border-radius: 2px !important;
    background-image: none !important;
    height: 36px !important;
    padding: 4px 0 0 16px !important;
}

.select2-container .select2-choice {
    display: block;
    height: 26px;
    padding: 0 0 0 8px;
    overflow: hidden;
    position: relative;
    border: 1px solid #aaa;
    white-space: nowrap;
    line-height: 26px;
    color: #444;
    text-decoration: none;
    border-radius: 4px;
    background-clip: padding-box;
    -webkit-touch-callout: none;
    -webkit-user-select: none;
    -moz-user-select: none;
    -ms-user-select: none;
    user-select: none;
    background-color: #fff;
    background-image: -webkit-gradient(linear, left bottom, left top, color-stop(0, #eee), color-stop(0.5, #fff));
    background-image: -webkit-linear-gradient(center bottom, #eee 0, #fff 50%);
    background-image: -moz-linear-gradient(center bottom, #eee 0, #fff 50%);
    // filter: progid: DXImageTransform.Microsoft.gradient(startColorstr='#ffffff', endColorstr='#eeeeee', GradientType=0);
    background-image: linear-gradient(to top, #eee 0, #fff 50%);
}

a.select2-choice {
    background: #42a5f5;
}

.select2-dropdown-open .select2-choice {
    background-color: #fff !important;
}

.select2-arrow {
    border: none !important;
    background: none !important;
    background-image: none !important;
    padding-top: 2px;
}

.select2-container .select2-choice .select2-arrow b:before {
    content: "";
}

.select2-container.select2-container-disabled .select2-choice {
    background: #eee;
}

.select2-container-multi .select2-choices {
    border: 1px solid #e1e5ea;
    background-image: none;
}

.select2-container-multi.select2-container-active .select2-choices {
    border: 1px solid #e1e5ea;
    box-shadow: none;
}

.select2-drop {
    border-radius: 0px;
    color: inherit;
}

.select2-drop-active {
    border: 1px solid steelblue;
    border-top: none;
    box-shadow: none;
}

.select2-result.disabled {
    background-color: #eee;
    color: #999;
    pointer-events: none;
}

.select2-results {
    padding: 0px;
    margin: 0px;
}

.select2-results li {
    /*padding: 4px 6px;*/
    padding: 0px;
    line-height: 22px;
    color: #595959;
}

.select2-results .select2-no-results,
.select2-results .select2-searching,
.select2-results .select2-results .select2-ajax-error {
    background: #f4f4f4;
    line-height: 30px;
    padding-left: 5px;
    padding-top: 2px;
    padding-bottom: 2px;
}

.select2-results .select2-ajax-error {
    color: #9e1515;
}

.select2-container-multi .select2-choices .select2-search-choice {
    padding: 3px 10px 5px 18px;
    margin: 4px 0 0px 5px;
    background: #42a5f5;
    position: relative;
    line-height: 13px;
    color: #fff;
    cursor: default;
    border: 1px solid #3b8dd5;
    border-radius: 2px;
    -webkit-box-shadow: none;
    -webkit-touch-callout: none;
    -moz-user-select: none;
    -ms-user-select: none;
    background-image: none;
    -webkit-touch-callout: none;
    -webkit-user-select: none;
    -moz-user-select: none;
    -ms-user-select: none;
    user-select: none;
}

.filter-flag {
    background: #30ad24 !important;
}

.select2-container-multi .select2-choices li {
    float: left;
    list-style: none;
}

.select2-container-multi .select2-search-choice-close {
    left: 3px;
    color: #fff;
}

a.select2-search-choice-close {
    background-color: #fff;
    border-radius: 3px;
}

.select2-search-choice div {
    margin-top: 1px;
}

.btn-display-toggle {
    height: 35px;
}

.btn-display-toggle:focus {
    background: #9490EE;
    color: #fff;
}

.time-wheel-display-toggle .btn-display-toggle:last-child {
    border-left-color: #fff;
}

.btn-group .btn+.btn {
    margin-left: 0px;
}

.switch {
    background-color: #fff;
    border: 1px solid #dfdfdf;
    border-radius: 20px;
    cursor: pointer;
    display: inline-block;
    height: 30px;
    position: relative;
    vertical-align: middle;
    width: 50px;
    -moz-user-select: none;
    -khtml-user-select: none;
    -webkit-user-select: none;
    -ms-user-select: none;
    user-select: none;
    box-sizing: content-box;
    background-clip: content-box;
    transition-duration: .1s;
}

.switch>small {
    transition-duration: .1s;
    left: 0;
}

.switch.on {
    background-color: #64bd63;
    border-color: #64bd63;
}

.switch.null {
    background-color: #ddd;
    border-color: #ddd;
}

.switch.on>small {
    left: 13px;
}

.switch.disabled {
    background-color: #f1f1f1;
    border-color: #ddd;
}

.switch.disabled.on {
    background-color: #87c586;
    border-color: #87c586;
}

.switch.disabled>small {
    background-color: #f1f1f1;
}

.library {
    position: absolute;
    top: 0;
    bottom: 0;
    opacity: .95;
    border-radius: 0;
    z-index: 200;
    padding: 0 20px 20px 0;
}

.clear-search {
    position: absolute;
    right: -5px;
    top: 3px;
    color: #123;
    font-size: 19px;
}

.clear-search:hover {
    cursor: pointer;
    color: rgba(0, 0, 0, 0.95);
}

.list-filter {
    position: relative;
    margin-bottom: 8px;
    margin-right: 0px;
}

.key {
    margin-top: 98px;
}

.library-close-btn {
    position: absolute;
    right: 10px;
    top: -22px;
    font-size: 15px;
    color: #666;
}

.alert {
    padding: 15px;
}

.library-card {
    height: 60px;
    margin-left: -1px;
    position: relative;
    padding: 5px;
    color: #666;
    border-bottom: 1px solid #ddd;
    /*border-right: 1px solid #e9e9e9;*/
    background: #f8f8f8;
    border-left: 5px solid #f8f8f8;
}

.related-resources-nodes .library-card {
    height: 80px;
}

.library-card.active {
    background: #ffffff;
    border-left: 5px solid steelblue;
}

.library-card.active:hover {
    background: #fff;
    border-left: 5px solid steelblue;
}

.selected-card {
    opacity: 1.0;
    color: #fff;
    background-color: #fbfbfb;
}

.selected div .listitem_name {
    font-weight: 600;
}

.disabled .listitem_name {
    font-weight: 600;
    color: #999;
}

.selected div .name {
    font-weight: 600;
}

.library-card.selected.selected-card {
    background: #fff;
    border-left: 5px solid steelblue;
    cursor: default;
}

.library-card.permissions.selected.selected-card {
    background: #fff;
    color: #656665;
    border-left: 0px;
    cursor: default;
}

.library-card:hover {
    background-color: #fff;
    cursor: pointer;
    border-left: 5px solid steelblue;
    opacity: 1.0;
}

.branch-library {
    background-color: white;
    height: auto;
}

.branch-library-icon {
    font-size: 15px;
}

#branch-library,
#card-crud-permissions .library-card {
    width: 100%;
    margin-left: 1px;
}

.middle-column-container.card-configuration.expanded {
    flex-basis: 450px;
}

.card-configuration.expanded+div div div div div .install-buttons {
    margin-right: 525px;
}

.constraint-selection {
    padding-top: 10px;
    border-bottom: solid 1px #eee;
}

.constraint-selection .dropdown {
    padding-top: 10px;
    padding-bottom: 10px;
}

.library-icon {
    width: 30px;
    position: absolute;
    left: 10px;
    top: 10px;
}

.user-groups {
    font-size: 11px;
    color: #999;
}

.library-card-main {
    width: 255px;
    position: absolute;
    left: 58px;
    top: 12px;
    white-space: nowrap;
    overflow: hidden;
    text-overflow: ellipsis;
    font-size: 12px;
}

.library-card-main a {
    color: #1E6FB7;
}

.library-card-subtitle {
    text-transform: capitalize;
    width: 225px;
    position: absolute;
    left: 58px;
    top: 25px;
    color: #888;
    font-size: 11px;
    white-space: nowrap;
    overflow: hidden;
    text-overflow: ellipsis;
    padding: 2px 2px 3px 0;
}

.crud-card {
    float: left;
    width: 274px;
    height: 58px;
    margin: -5px 0 0 0;
    position: relative;
    padding: 5px;
    color: #666;
    background: #fcfcfc;
    opacity: .7;
}

.crud-card:not(.selected):hover {
    background: #fff;
    cursor: pointer;
    opacity: 1.0;
    color: #123;
    border-bottom: 1px solid #eee;
}

.crud-card-main {
    width: 200px;
    position: absolute;
    left: 60px;
    top: 12px;
    white-space: nowrap;
    overflow: hidden;
    text-overflow: ellipsis;
    font-size: 13px;
    height: 36px;
}

.crud-card-main a {
    color: #1E6FB7;
}

.crud-card-subtitle {
    width: 200px;
    position: absolute;
    left: 60px;
    top: 27px;
    padding: 2px 2px 3px 0px;
    color: #888;
    font-size: 11px;
    white-space: nowrap;
    overflow: hidden;
    text-overflow: ellipsis;
    height: 19px;
}

.related-resources-nodes .crud-card-subtitle {
    top: 50px;
    display: flex;
    flex-direction: row;
    color: #25476A;
    margin-left: -2px;
    padding-bottom: 2px;
    width: 250px;
    height: 25px;
    margin-top: -3px;
}

.related-resources-nodes .crud-card-subtitle span {
    padding-left: 2px;
    padding-right: 2px;
    padding-top: 2px;
}

.related-resources-nodes .crud-card-main {
    width: 250px;
}

.related-resources-nodes.form-list .header {
    border-left: 1px solid #e0e0e0;
}

.load-relations {
    color: #fff;
    padding: 3px 5px;
    background: steelblue;
    position: absolute;
    right: -5px;
    margin-right: 5px;
    top: 0px;
    border-radius: 2px;
    font-weight: 600;
}

.load-relations.disabled {
    color: #888;
    margin-left: 5px;
    background: #ddd;
}

.selected-group-user-permissions {
    position: absolute;
    left: 30px;
    width: 100%;
}

.permissions-options {
    display: flex;
    flex-direction: column;
}

.form-checkbox.form-normal.form-primary.permission-option {
    padding-left: 22px;
    padding-bottom: 5px;
}

.selected-group-user-permissions .library-icon-permissions {
    top: 0px;
}

.permission-manager {
    width: 100%;
}

.permissions-instructions-panel {
    border: 1px solid #ddd;
    padding: 30px;
    margin-bottom: 30px;
    background: #fbfbfb;
}

.mpm-instruction-title {
    font-size: 15px;
}

.mpm-instruction {
    padding: 2px 15px;
}

.settings-panel-heading+.permissions-instructions-panel {
    margin-top: 55px;
}

.permission-manager.panel-body {
    display: flex;
    background-color: white;
    margin: 1px;
    height: 675px;
}

.permission-manager .card-content-container {
    padding: 10px 50px 10px;
    background-color: white;
}

.permission-manager-filter {
    height: 58px;
    width: 100%;
    border-bottom-style: solid;
    border-bottom-width: 1px;
    border-bottom-color: #ccc;
    margin-bottom: 2px;
}

.permission-manager-filter .clear-selection a.clear-selection-link {
    padding-right: 5px;
    font-size: 13px;
}

.permission-manager-filter .clear-node-search {
    position: absolute;
    top: 22px;
    font-size: 14px;
    left: 46%;
    width: 15px;
}

.permission-manager-item-list .card-tree-container {
    margin-right: 0px;
}

.permission-manager .filter-bar {
    display: flex;
    flex-direction: row;
    padding: 15px;
}

.permission-manager-item-list {
    padding-left: 10px;
}

.permission-manager.header {
    position: relative;
    height: 100px;
    padding-left: 10px;
    color: #2b425b;
    background: #fff;
    border-bottom: 1px solid #eee;
}

.permission-manager .control-panel {
    display: flex;
    margin-left: 0px;
}

.permissions {
    background: rgb(240, 240, 240);
}

.permissions:hover {
    background: #fff;
}

.permissions.selected {
    background: #fff;
}

.confirmation-permissions {
    font-size: 12px;
    color: #888;
}

.permission-selector {
    margin: 20px 0px 30px 0px;
}

.permissions-readout {
    float: right;
    padding-right: 10px;
    font-size: 11px;
    font-weight: 600;
    color: #454545;
    padding-top: 10px;
    margin-top: -10px;
    margin-bottom: -10px;
    padding-left: 10px;
}

.permissions-node {
    font-size: 13px;
    color: #555;
}

.no-cards-selected {
    padding: 10px;
    font-size: 13px;
}

.permissions-node-row {
    display: inline-flex;
    background: #fff;
    border-bottom: 1px solid #D3E5F4;
    padding-top: 10px;
    padding-bottom: 10px;
    padding-left: 10px;
    margin-right: 0px;
    justify-content: space-between;
}

.permissions-node-row:nth-child(even) {
    background: #F5FAFE;
}

.permissions-title {
    font-size: 15px;
}

.permissions-title-panel {
    position: absolute;
    top: 3px;
    left: 50px;
}

.library-icon-permissions {
    position: absolute;
    left: 30px;
    top: 30px;
    width: 100%;
}

.permissions-default {
    height: 1px;
    color: #555;
    font-size: 16px;
}

.permissions-account-warning {
    padding: 4px 10px;
    background: #ffb54a;
    color: #fff;
    border: 1px solid #EF9A1F;
}

.permissions-list {
    padding-top: 10px;
    padding-bottom: 15px;
    margin-bottom: 10px;
    background: #fff;
    width: 100%;
}

.permissions-selected {
    display: flex;
    flex-direction: column;
    margin-top: 5px;
    list-style: none;
    color: #666;
    line-height: 1.2;
    padding-left: 0px;
    font-size: 15px;
    border: 1px solid #ddd;
}


/*------------------------------------------------*/

.permission-grid {
    display: grid;
    grid-template-columns: 40px 450px auto 40px;
    grid-template-rows: 25px auto auto auto;
    grid-column-gap: 10px;
    grid-row-gap: 10px;
}

.permission-grid .permission-header {
    grid-column-start: 2;
    grid-column-end: 4;
    grid-row-start: 2;
    grid-row-end: 2;
}

.permission-grid .permission-control {
    grid-column-start: 2;
    grid-column-end: 3;
    grid-row-start: 3;
    grid-row-end: 3;
}

.permission-grid .permission-list {
    grid-column-start: 2;
    grid-column-end: 4;
    grid-row-start: 4;
    grid-row-end: 4;
    overflow-y: auto;
}

.permission-grid .permissions-options {
    display: flex;
    flex-direction: row;
    margin-top: 5px;
    padding: 10px 0px 15px;
}

.permission-filter {
    display: inline-flex;
    justify-content: space-between;
    width: 250px;
}

.permissions-list-table {
    height: 300px
}

.permissions-list-table-body {
    height: 400px;
    overflow-y: auto;
    border: solid 1px #ddd;
}

.permissions-list-table-body::-webkit-scrollbar {
    -webkit-appearance: none;
    width: 9px;
    border-left: 1px solid #eee;
}

.permissions-list-table-body::-webkit-scrollbar-thumb {
    border-radius: 2px;
    background-color: rgba(0, 0, 0, .1);
    -webkit-box-shadow: 0 0 1px rgba(255, 255, 255, .5);
}

.permissions-list-header {
    background: #579ddb;
    color: #fff;
    width: 100%;
    display: flex;
    padding: 9px 5px;
    border-bottom: 1px solid #D3E5F4;
    font-weight: 600;
}

.permission-control .clear-filter {
    align-self: center;
    font-size: 14px;
    margin-left: -20px;
    padding-right: 15px;
}

.permissions-table-row {
    display: flex;
    flex-direction: column;
    padding: 8px 5px;
    border-bottom: 1px solid #D3E5F4
}

.permissions-table-row:nth-child(odd) {
    background: #F5FAFE;
}

.permissions-table-row.selected {
    background-color: #F1F1FF;
}

.permissions-table-row.selected:hover {
    background-color: #F1F1FF;
    cursor: pointer;
}

.permissions-table-row:hover {
    background-color: #B6DEFF;
    cursor: pointer;
}

.permissions-table-row:first-child {
    background-color: #f8f8f8;
    color: #777;
    font-weight: 600;
}

.permissions-table-row:first-child:hover {
    cursor: default;
}

.permission-selection-panel {
    display: inline-flex;
    background: #fcfcfc;
    border-top: 1px solid #ddd;
    border-bottom: 1px solid #ddd;
    margin: 8px -5px -10px -5px;
}

.permission-selection-panel:hover {
    cursor: default;
}

.permission-list-table .identities-column {
    width: 35%;
}

.permission-list-table .permissions-column {
    width: 65%;
}

.permission-grid .permissions-buttons {
    grid-column-start: 2;
    grid-column-end: 3;
    grid-row-start: 5;
    grid-row-end: 5;
    height: 75px;
    align-items: baseline;
    display: flex;
}

.permission-grid .remove-permissions-btn {
    grid-column-start: 3;
    grid-column-end: 4;
    grid-row-start: 5;
    grid-row-end: 5;
    height: 75px;
    justify-self: end;
}


/*------------------------------------------------*/

.library-search {
    font-size: 11px;
    height: 32px;
    width: 100%;
}

.key-icon {
    width: 50px;
}

#library .nav-tabs li:not(active) a {
    opacity: 0.9;
    border-radius: 0;
    border: 0;
    border-bottom: 1px solid rgba(0, 0, 0, 0.05);
    background-color: #314151;
    color: rgba(255, 255, 255, 0.5);
    padding: 20px 0;
}

#library .nav-tabs .active a {
    border-left: 1px solid rgba(0, 0, 0, 0.1);
    border-right: 1px solid rgba(0, 0, 0, 0.1);
    border-bottom: 1px solid transparent;
    background-color: #37495b;
    color: inherit !important;
}

.branch-preview {
    height: 280px;
    width: 280px;
    background: #fff;
    border: 1px solid #ddd;
    color: #123;
}

.branch-icon {
    border: 1px solid rgba(0, 0, 0, 0.25);
}

.branch-icon:hover {
    border: 1px solid rgba(0, 0, 0, 0.25);
    background: #5fa2dd;
}

.clear-selection {
    width: 100%;
    height: 21px;
    padding-top: 4px;
    margin-bottom: 0;
    padding-bottom: 0;
    margin-top: 0;
}

.clear-selection-link {
    cursor: pointer;
    font-size: 9px;
    float: right;
    color: #555;
}

.clear-selection-link:hover {
    color: #333;
}

.clear-selection a.clear-selection-link {
    font-size: 11px;
}

.node circle {
    fill: #fff;
    stroke: #4682B4;
    stroke-width: 1px;
}

.node {
    font-size: 13px;
    transition: all .40s ease;
    stroke: #aaa;
    stroke-width: 1px;
}

.node .node-selected {
    fill: #3ACAA2;
    stroke: #009E72;
    stroke-width: 1px;
}

.node .node-filtered {
    /*    fill: #f0f0f0;
    stroke: #bbb;*/
}

.graph-node-text {
    text-overflow: ellipsis;
    stroke: steelblue;
}

.link {
    fill: none;
    stroke: #bbb;
    stroke-width: 2px;
}

.node .node-over {
    fill: #3ACAA2;
    stroke: #009E72;
    stroke-width: 1.5px;
    cursor: pointer;
    transition: all .40s ease;
}

.target-node circle {
    opacity: 0.2;
    fill: red;
    stroke: red;
    stroke-width: 25px;
}

.target-node circle.node-over {
    opacity: 0.5;
    fill: red;
    stroke: red;
    stroke-width: 32px;
}

#nodeCrud {
    position: absolute;
    width: 250px;
    left: 300px;
    top: 0;
    bottom: 0;
    color: #fff;
    z-index: 200;
    border-left: 1px solid #1E3143;
    border-right: 1px solid #1E3143;
    -webkit-border-radius: 12px;
    -moz-border-radius: 2px;
    border-radius: 0;
    -webkit-box-shadow: 1px 1px 2px rgba(0, 0, 0, 0.4);
    -moz-box-shadow: 1px 1px 4px rgba(0, 0, 0, 0.4);
    box-shadow: 1px 1px 4px rgba(0, 0, 0, 0.4);
    padding: 0 10px;
}

input[type="search"] {
    -webkit-box-sizing: border-box;
    box-sizing: border-box;
}

.round {
    border-radius: 50%;
}

.overlay {
    position: fixed;
    top: 0;
    left: 0;
    width: 100%;
    height: 100%;
    background: rgba(0, 0, 0, 0.5);
    opacity: 0;
    pointer-events: none;
    -webkit-transition: opacity .5s;
    transition: opacity .5s;
    -webkit-transition-timing-function: cubic-bezier(0.7, 0, 0.3, 1);
    transition-timing-function: cubic-bezier(0.7, 0, 0.3, 1);
}

.arches-form {
    background-color: #ebeef0;
    padding: 20px 0 40px;
}

#aside-container #aside .nav-tabs li:not(active) a {
    padding: 20px 0;
}

ul.nav.nav-tabs.nav-justified {
    height: 59px;
}

.v-menu {
    height: 100vh;
    width: 300px;
    background: #fff;
    border-right: 1px solid #ddd;
    padding: 0 0 0 12px;
}

.form-page {
    background-color: #e7ebee;
    width: 100%;
    padding: 20px 20px 100px 5px;
}

.node-configuration {
    background-color: #ffffff;
    display: flex;
    flex-direction: column;
    flex: 1 1 auto;
}

.set-variable-pixel-height {
    /* WRONg PLACE */
    /*
        Flexbox recalculates height on component load. This hack
        allows us the to assign a hard-pixel height to a flexy
        element, thus allowing pixel calculations on variable height.
        See https://stackoverflow.com/a/14965123
    */
    display: flex;
    flex: 1 1 auto;
    height: 0;
}

.settings-panel {
    display: flex;
    flex-direction: column;
    height: 100%;
}

.settings-panel-heading {
    background: #25476a;
    color: #fff;
    padding-left: 15px;
    min-height: 50px;
    display: flex;
    align-items: center;
}

.settings-panel-body {
    flex-direction: column;
    overflow-y: scroll;
}

.graph-crm-class {
    font-size: 15px;
    color: #ddd;
    padding-left: 10px;
}

.graph-type {
    font-size: 15px;
    color: #777;
    padding-left: 10px;
}

.graph-designer {
    background: #fbfbfb;
}

.graph-designer-graph-content {
    width: 100%;
}

.graph-designer-graph-content .graph-designer-title {
    font-size: 17px;
    font-weight: 500;
    color: #fff;
    display: flex;
    flex-direction: row;
    align-items: center;
}

.graph-designer-title i {
    padding-right: 5px;
}

.graph-designer-title .name {
    font-size: 17px;
}

.top-node-panel {
    display: flex;
    flex-direction: column;
    padding: 20px;
}

.graph-designer-header {
    color: #888;
    font-size: 16px;
    padding-bottom: 5px;
    border-bottom: solid 1px #ddd;
}

.columns label.form-checkbox.form-normal:before,
.form-radio.form-normal::before {
    left: 1px;
}

.pad-hor.columns {
    background: #fff;
    padding: 8px 5px 6px 10px;
    /*border: 1px solid #ddd;*/
}

.form-radio.form-normal::before {
    left: 0px;
}

.widget-container.graph-settings-switch {
    padding-bottom: 0px;
}

.graph-settings-switch-label {
    margin-top: -20px;
    margin-right: 40px;
    margin-bottom: 0px;
    margin-left: 40px;
}

.graph-settings-switch-subtitle {
    margin-top: -5px;
    margin-right: 40px;
    margin-bottom: 0px;
    margin-left: 40px;
    display: inline-block;
    color: #5F7D9A;
    position: relative;
    top: -5px;
    font-size: 13px;
    font-weight: 400;
}

.exportable-field-name {
    padding-left: 40px;
}

.graph-settings-panel-body {
    padding: 5px 0px;
}

.graph-settings-panel-body .widgets .widget-container div div>input {
    max-width: 500px;
    min-width: 500px;
}

.graph-settings-panel-body .widgets .widget-container div .crm-selector div .chosen-drop .chosen-search>input {
    max-width: 490px;
    min-width: 490px;
}

.graph-settings-panel-body .widgets .widget-container div .colorpicker-component {
    max-width: 250px;
    min-width: 250px;
    padding-left: 5px;
    height: 32px;
}

.graph-settings-panel-body .widgets .widget-container div div div div div select .chosen-container {
    width: 500px;
}

.graph-settings-panel-body .widgets .widget-container div div .domain-input {
    max-width: 480px;
    min-width: 480px;
}

.graph-settings-panel-body .widgets .widget-container div div .domain-input-item {
    max-width: 468px;
    min-width: 468px;
}

.function-node-alert {
    display: inline-block;
    background: #A2EAE2;
    padding: 15px 30px;
    margin-top: -10px;
    margin-left: -5px;
    margin-bottom: 15px;
    font-size: 14px;
    font-weight: 400;
    color: #01766A;
}

.edtf-input {
    padding-bottom: 15px;
}

.node-config-item {
    padding: 5px 0px 12px 0px;
}

.node-config-item.pad-top {
    padding: 15px 0px 12px 0px;
}

.concept-label {
    padding-top: 0px;
}

.tree-container {
    overflow-x: scroll;
    padding: 0 0 10px 10px;
}

#container .table-hover>tbody>tr:hover {
    background-color: #4682B4;
    color: #fff;
}

.bg-primary:hover {
    background-color: #3b8dd5;
}

div.dropdown-menu.open {
    min-height: 250px;
}

.underline {
    border-bottom: 1px solid #ddd;
}

.bg-green {
    background: #139F78;
}

.og-grid {
    list-style: none;
    text-align: left;
    width: 100%;
    margin: 0 auto;
    padding: 2px 0;
}

.og-grid li {
    display: inline-block;
    vertical-align: top;
    height: 200px;
    min-width: 180px;
    margin: 10px 5px 5px;
}

.og-grid li>a,
.og-grid li>a img {
    border: none;
    outline: none;
    display: block;
    position: relative;
}

.nav-tabs>li.active>a,
.nav-tabs>li.active>a:focus,
.nav-tabs>li.active>a:hover {
    border: 1px solid #fff;
}

.library-tools-icon {
    font-size: 17px;
    color: #999;
    padding-right: 5px;
}

.nav-tabs.library-tools>li>a {
    height: 40px;
    border: none;
    padding: 2px;
}

.nav-tabs.library-tools>li>a:hover {
    background-color: inherit;
}

.nav-tabs.library-tools>li.active>a {
    background-color: inherit;
    border: none;
}

.chosen-container {
    margin-bottom: 0px;
    color: #8d8d8d;
    line-height: 1.3333333;
}

.chosen-hide {
    display: none;
}

.chosen-container-multi .chosen-choices li.search-field {
    margin: 2px 3px 0 10px;
}

.chosen-container-single .chosen-single {
    height: 36px;
}

.chosen-container-multi .chosen-choices li.search-choice .search-choice-close {
    background-image: none !important;
}

.list-group-item.active:hover,
.list-group-item.active:active,
.list-group-item.active:focus {
    background-color: #f9f9f9;
    border-bottom: 1px solid #eee;
    border-top: 1px solid #eee;
    color: #5f5f5f;
}

.switchery>small,
.switch>small {
    background: #fff;
    border-radius: 100%;
    box-shadow: 0 1px 3px rgba(0, 0, 0, 0.4);
    height: 30px;
    position: absolute;
    top: 0;
    width: 30px;
}

.switch-small {
    border-radius: 13px;
    height: 13px;
    width: 25px;
}

.switch-small>small {
    height: 13px;
    width: 13px;
}

.node .node-collected,
.link.link-collected {
    stroke-width: 3px;
}

.loading-mask {
    position: fixed;
    opacity: .75;
    background-color: grey;
    top: 0;
    bottom: 0;
    left: 0;
    right: 0;
    z-index: 100000000;
}

.loading-mask:after {
    position: fixed;
    opacity: .5;
    color: #454545;
    content: '\f110';
    -webkit-animation: fa-spin 2s infinite linear;
    animation: fa-spin 2s infinite linear;
    display: inline-block;
    font: normal normal normal 14px/1 FontAwesome;
    font-size: 10vw;
    margin-top: 42vh;
    margin-left: 45vw;
    text-rendering: auto;
    -webkit-font-smoothing: antialiased;
    -moz-osx-font-smoothing: grayscale;
    transform: translate(0, 0);
    z-index: 100000001;
}

.loading-mask-string {
    font-size: 22px;
    padding-top: 5%;
    font-weight: 600;
    width: 50%;
    text-align: center;
    top: 25%;
    left: 25%;
    height: 50%;
    position: absolute;
    color: #fff;
    background-color: #000;
    z-index: 8000;
}

.workflow-step-loading-mask {
    position: absolute;
    top: 94px;
    bottom: 58px;
    opacity: 1;
}

.workflow-step-loading-mask::after {
    margin-top: 34vh;
}

.branch-list-loading-mask {
    height: 100%;
    position: relative;
    margin: auto;
    width: 50%;
    padding: 36px;
    text-align: center;
    opacity: .5;
    z-index: 100000001;
}

.branch-list-loading-mask:after {
    position: relative;
    content: '\f110';
    animation: fa-spin 2s infinite linear;
    -webkit-animation: fa-spin 2s infinite linear;
    display: inline-block;
    font: normal normal normal 14px/1 FontAwesome;
    font-size: 30px;
    text-rendering: auto;
    -webkit-font-smoothing: antialiased;
    -moz-osx-font-smoothing: grayscale;
    transform: translate(0, 0);
    z-index: 100000001;
}

.time-wheel-loading-mask {
    height: 100%;
    position: relative;
    margin: auto;
    width: 50%;
    padding: 36px;
    text-align: center;
    opacity: .5;
    z-index: 100000001;
}

.time-wheel-loading-mask:before {
    position: relative;
    content: '\f110';
    animation: fa-spin 2s infinite linear;
    -webkit-animation: fa-spin 2s infinite linear;
    display: inline-block;
    font: normal normal normal 14px/1 FontAwesome;
    font-size: 30px;
    text-rendering: auto;
    -webkit-font-smoothing: antialiased;
    -moz-osx-font-smoothing: grayscale;
    transform: translate(0, 0);
    z-index: 100000001;
}

.card-form-preview-container.loading-mask {
    position: relative;
    opacity: .5;
    background-color: gray;
    top: 0;
    bottom: 0;
    left: 0;
    right: 0;
    z-index: 100000000;
}

.card-form-preview-container.loading-mask::before {
    position: fixed;
    opacity: .5;
    color: #000;
    content: '\f110';
    -webkit-animation: fa-spin 2s infinite linear;
    animation: fa-spin 2s infinite linear;
    display: inline-block;
    font: normal normal normal 14px/1 FontAwesome;
    font-size: 14vw;
    margin-top: 42vh;
    margin-left: 32vw;
    text-rendering: auto;
    -webkit-font-smoothing: antialiased;
    -moz-osx-font-smoothing: grayscale;
    transform: translate(0, 0);
    z-index: 100000001;
}

.ep-help-body.loading-mask::before {
    position: fixed;
    opacity: .5;
    color: #000;
    content: '\f110';
    -webkit-animation: fa-spin 2s infinite linear;
    animation: fa-spin 2s infinite linear;
    display: inline-block;
    font: normal normal normal 10px/1 FontAwesome;
    font-size: 10vw;
    margin-top: 42vh;
    margin-left: 18vw;
    text-rendering: auto;
    -webkit-font-smoothing: antialiased;
    -moz-osx-font-smoothing: grayscale;
    transform: translate(0, 0);
    z-index: 100000001;
}

.ep-help-body.loading-mask:after {
    display: none;
}

.ep-help-body.loading-mask {
    position: relative;
    opacity: .5;
    background-color: gray;
    top: 0;
    bottom: 0;
    left: 0;
    right: 0;
    z-index: 100000000;
}

.ep-edits {
    position: absolute;
    top: 0px;
    display: table;
    right: 0;
    width: 500px;
    height: 100vh;
    border-left: 1px solid #ddd;
    z-index: 3900;
    background: #fefefe;
}

.ep-edits-body.loading-mask::before {
    position: fixed;
    opacity: .5;
    color: #000;
    content: '\f110';
    -webkit-animation: fa-spin 2s infinite linear;
    animation: fa-spin 2s infinite linear;
    display: inline-block;
    font: normal normal normal 10px/1 FontAwesome;
    font-size: 10vw;
    margin-top: 42vh;
    margin-left: 18vw;
    text-rendering: auto;
    -webkit-font-smoothing: antialiased;
    -moz-osx-font-smoothing: grayscale;
    transform: translate(0, 0);
    z-index: 100000001;
}

.ep-edits-body.loading-mask:after {
    display: none;
}

.ep-edits-body.loading-mask {
    position: relative;
    opacity: .5;
    background-color: gray;
    top: 0;
    bottom: 0;
    left: 0;
    right: 0;
    z-index: 100000000;
}

.ep-help {
    position: absolute;
    top: 0px;
    display: table;
    right: 0;
    width: 500px;
    height: 100vh;
    border-left: 1px solid #ddd;
    z-index: 3900;
    background: #fefefe;
}

.ep-notifs {
    position: absolute;
    top: 0px;
    display: table;
    right: 0;
    width: 500px;
    height: 100vh;
    border-left: 1px solid #ddd;
    z-index: 3900;
    background: #fefefe;
}

.btn-notifs-download {
    color: #6494cc;
    background-color: transparent;
    border: 1px solid #ddd;
    margin-top: 5px;
}

.btn-notifs-dismiss-all {
    width: 100%;
    height: 50px;
    color: #fff;
    background-color: #579DDB;
    border: 1px solid #2A24C2;
}

.btn-notifs-dismiss-all.disabled {
    background-color: #B0D4F5;
    color: #6D69D5;
    border: 1px solid #6D69D5;
}

.btn-notifs-dismiss-all:hover {
    cursor: pointer;
    color: #fff;
    background: #3685CB;
}

#circle {
    width: 8px;
    height: 8px;
    background: #55AA55;
    border-radius: 50%;
    z-index: 10;
    position: absolute;
}

#circle-outline {
    width: 12px;
    height: 12px;
    background: #fff;
    border: 1px solid #6E7F93;
    border-radius: 50%;
    z-index: 9;
    position: absolute;
    margin-left: -2px;
    margin-top: -2px;
}

.ep-edits-header {
    display: inline-flex;
    width: 100%;
    justify-content: space-between;
    height: 50px;
    background: #fafafa;
    border-bottom: 1px solid #ddd;
}

.ep-edits-title {
    float: left;
    padding-left: 15px;
    padding-top: 10px;
}

.ep-edits-title span {
    font-size: 1.6em;
}

.ep-edits-close {
    float: right;
}

.ep-edits-body {
    height: calc(100vh - 50px);
    width: 100%;
    overflow-y: auto;
    display: table-row;
    float: left;
    padding: 0px;
}

.ep-edits-body img {
    max-width: 100%;
}

.ep-edits-body ul {
    padding-left: 20px;
}

.ep-edits-body a {
    color: #4765a0;
}

.ep-edits-toggle div .ion-help {
    padding-left: 3px;
}

.list-divider-dark {
    border-bottom: 1px solid rgba(0, 0, 0, 0.4);
}

.arches-panel-header {
    font-size: 1.6em;
    padding-left: 25px;
    border-right: 1px solid #ddd;
}

.resource-grid-item {
    border-bottom: 1px solid #ddd;
    border-left: 1px solid #ebeef0;
    border-right: 1px solid #ebeef0;
    margin: 0;

    &:first-of-type {
        border-top: 1px solid #ddd;
    }
    .dropdown-menu{
        left: auto;
        right: 0;
    }
}

.resource-grid-main-container {
    height: 90px;
    background: #ebeef0;
}

.graph-btn {
    display: none;
}

.resource-grid-item:hover .graph-btn {
    display: block;
}

.report-image-grid .resource-grid-item:last-of-type .resource-grid-tools-container .btn-group ul {
    margin-top: -331px;
}

.report-provisional-flag {
    padding: 15px;
    margin-top: 0px;
    padding-left: 25px;
    border-bottom-style: solid;
    border-bottom-color: #DF2E6A;
    border-bottom-width: 1px;
    background-color: #F799B9;
    color: #fff;
}

.resource-report .fullyprovisional {
    display: none;
}

.dl-horizontal.provisional {
    border-style: solid;
    margin-right: 25px;
    margin-left: -20px;
    background: #fdfdfd;
    padding: 10px;
    border-color: #ddd;
    border-width: 1px;
}

.report-card-provisional-flag {
    background-color: #f8f8f8;
    padding: 5px 10px;
    margin-left: -20px;
    margin-right: 25px;
    border-top: solid 1px #ddd;
    border-left: solid 1px #ddd;
    border-right: solid 1px #ddd;
}

.resource-grid-main {
    padding-top: 10px;
    padding-left: 0;
}

.resource-grid-main-container.active {
    background: #f6f6f6;
}

.resource-grid-icon {
    height: 42px;
    width: 42px;
    padding-top: 12px;
    color: #999;
    transform: translate(0px, 7px);
    background: #e2e2e2;
    border: 1px solid #ddd;
    margin: 7px 5px;
    text-align: center;
}

.resource-grid-icon-highlight {
    background: #fbfbfb;
    color: #777;
    border-color: #bbb;
}

.resource-grid-item:hover {
    cursor: pointer;
    border-left: 1px solid #d5d5d5;
    border-right: 1px solid #d5d5d5;
    opacity: 1.0;
    background: #f9f9f9;
}

.resource-grid-subtitle {
    margin: 0 78px;
    margin-top: -14px;
    color: #999;
    font-size: 12px;
    width: 500px;
    white-space: nowrap;
    overflow: hidden;
    text-overflow: ellipsis;
}

.resource-grid-item .resource-grid-tools-container {
    flex-direction: column;
    margin: 15px;
    display: flex;
    width: 76px;
}

.report-image-grid .resource-grid-item:last-of-type .resource-grid-tools-container .btn-group .manage-menu {
    margin-top: 0px;
}

.resource-grid-tools-container a:last-of-type {
    padding-right: 0;
}

.hightlight-tool {
    color: #4F49DB;
    font-weight: 600;
}

.eh-timeline-panel {
    overflow-y: auto;
    height: calc(100vh - 60px);
    background: #ebeef0;
}

.eh-timeline-time {
    max-width: 150px;
    margin-top: 7px;
}

.eh-timeline-stat {
    width: 140px;
}

.eh-timeline-label {
    margin-left: 150px;
}

.panel .eh-timeline-label:after {
    border-right-color: #fff;
}

.eh-timeline-header {
    padding-left: 20px;
}

.eh-timeline {
    margin-left: 20px;
    padding-right: 25px;
}

.eh_resource_descriptors {
    display: flex;
    flex-direction: column;
    margin-top: -6px;
}

.eh_resource_descriptors h4.report-toolbar-title {
    margin-top: -10px;
}

.eh_description {
    font-size: 11px;
    color: #777;
    padding-left: 25px;
    margin-top: -15px;
}

.timeline:before {
    left: 69px
}

.timeline:after {
    left: 67px
}

.panel .timeline,
.panel .timeline-time .eh-timeline-time {
    background: #ebeef0;
}

.panel .eh-timeline-time {
    background: #ebeef0;
}

.panel .eh-timeline-label {
    box-shadow: none;
    background-color: #fff;
    border: 1px solid #e3e3e3;
}

.panel .eh-timeline-stat .timeline-icon {
    box-shadow: 0 0 0 7px #ddd;
}

.eh-timeline:before {
    margin-left: 20px;
}

.eh-timeline:after {
    margin-left: 20px;
}

.eh-footer {
    padding: 10px;
    margin: 20px -10px -10px -10px;
    background: #f8f8f8;
    border-top: 1px solid #ddd;
}

.eh-edit-title {
    font-size: 14px;
    font-weight: 600;
    color: #666;
}

.eh-node-group {
    padding-left: 10px;
}

.tile-data-list {
    list-style: none;
    padding-left: 20px;
}

.tile-data-item {
    font-weight: 600;
    color: #777;
}

.tile-node-name {
    width: 245px;
    display: table-cell;
    text-align: right;
    text-overflow: ellipsis;
    white-space: nowrap;
    overflow: hidden;
}

.tile-node-value {
    font-weight: 400;
    padding-left: 10px;
    display: table-cell;
}

.flex {
    display: -ms-flexbox;
    display: -webkit-flex;
    display: flex;
    -ms-flex: 1;
    -webkit-flex: 1;
    flex: 1;
}

.content-panel {
    display: -ms-flexbox;
    display: -webkit-flex;
    display: flex;
    -webkit-flex-direction: column;
    -ms-flex-direction: column;
    flex-direction: column;
    width: 100%;
    height: calc(100vh - 50px);
    position: relative;
}

.flexrow {
    -webkit-flex-direction: row;
    -ms-flex-direction: row;
    flex-direction: row;
}

.resource-search-container {
    /* display: flex; */
}

.resource-search-container .row.widget-wrapper {
    padding: 0px;
    min-width: 250px;
    max-width: 550px;
}

.edit-panel {
    position: absolute;
    top: 0;
    height: 100vh;
    width: 100%;
    background: #ebeef0;
    z-index: 900;
    opacity: 1.0;
    transition: all .25s ease;
}

.edit-panel-search-bar{
    display: flex;
    align-items: center;
}

.edit-menu {
    position: absolute;
    top: 36px;
    left: 220px;
    height: 100vh;
    width: 50px;
}

.edit-menu-item {
    height: 60px;
    border-left: 3px solid #ebeef0;
    border-bottom: 1px solid #ddd;
    background: #fff;
    opacity: .99;
    position: relative;
}

.edit-menu-item.disabled {
    margin-left: 0.5px;
}

.edit-menu-item:hover {
    background: #f8f8f8;
    border-left: 3px solid #579ddb;
    cursor: pointer;
    opacity: 1.0;
    color: #666;
}

.edit-menu-item a i {
    margin-left: 15px;
    margin-top: 13px;
}

.menu-item-title {
    font-size: 14px;
    color: #777;
}

.menu-item-subtitle {
    font-size: 11px;
    padding-left: 33px;
    padding-right: 5px;
    width: 220px;
    white-space: nowrap;
    overflow: hidden;
    text-overflow: ellipsis;
}

.edit-menu-item.selected {
    background: #f4f4f4;
    border-left: 3px solid #579ddb;
    opacity: 1.0;
}

.edit-menu-item.disabled:before {
    content: "";
    position: absolute;
    top: 0;
    background: rgba(255, 255, 255, 0.66);
    bottom: 0;
    left: -4px;
    right: 0;
    z-index: 1;
    cursor: not-allowed;
}

.edit-menu-item.disable:hover {
    border-left: 3px solid #ebeef0;
    background: #fff;
    opacity: .99;
}

.find-widget {
<<<<<<< HEAD
    width: 450px;
=======
    top: 10px;
>>>>>>> 70ecf92c
    z-index: 10;
}

.graph-list-header {
    position: sticky;
    top: 0px;
    z-index: 10;
}

.graph-list-header .find-widget {
    z-index: 1;
}

.o-pane {
    background: rgba(17, 17, 17, 0.5);
    height: 690px;
}

.list-group-item:hover {
    cursor: pointer;
}

.effect:hover {
    cursor: default;
}

.bg-trans {
    background: transparent;
}

.btn-flat {
    height: 38px;
    color: #fff;
    background: #ddd;
    font-size: 14px;
    padding-top: 5px;
}

.btn-flat:active {
    box-shadow: none;
}

.btn-flat:hover {
    color: #fff;
    background: #8ce196;
}

.demo-icon-font {
    font-size: 14px;
    margin-bottom: 6px;
    padding-top: 4px;
    padding-bottom: 4px;
}

.demo-icon-font:hover {
    cursor: pointer;
    background: #eee;
}

.demo-icon-font .selected {
    background: #eee;
}

.library-in {
    position: absolute;
    top: -10px;
    height: 100vh;
    left: 0;
    width: 300px;
    background: #fff;
    border-left: 1px solid #ddd;
    border-right: 1px solid #ddd;
    overflow-y: scroll;
    transition: all .5s;
}

.library-item {
    height: 103px;
    background: #fdfdfd;
    border-bottom: 1px solid #ddd;
    margin-left: -10px;
    padding: 0 10px 10px 20px;
}

.library-item-subtitle {
    margin-top: 0;
    margin-bottom: 0;
    font-size: 12px;
    color: #888;
    overflow: hidden;
    text-overflow: ellipsis;
    max-height: 89px;
}

.library-card-body {
    height: 116px;
    padding: 5px 20px 25px;
    color: #888;
    margin-top: -10px;
    overflow-y: hidden;
}

.library-card-panel-title {
    font-size: 1.2em;
    margin-bottom: -10px;
}

.list-item-name {
    font-size: 14px;
    margin-top: -5px;
    text-overflow: ellipsis;
    white-space: nowrap;
    overflow: hidden;
}

.list-item-model-name {
    font-size: 12px;
    font-size: 12px;
    margin-top: 1px;
    padding-left: 3px;
}

.node-list-details {
    position: absolute;
    font-size: 11px;
    top: 70px;
    width: 100%;
    padding: 5px;
    margin-left: -5px;
    background: #fff;
    overflow-y: hidden;
    height: 108px;
}

.rr-fdg-description {
    font-size: 12px;
    line-height: 1.35;
    color: #888;
    background: #fff;
    overflow: scroll;
    text-overflow: ellipsis;
    display: -webkit-box;
    -webkit-box-orient: vertical;
    -webkit-line-clamp: 3;
    height: 70px;
}

.node-list-footer {
    position: absolute;
    font-size: 11px;
    top: 70px;
    width: 100%;
    border-top: 1px solid #ddd;
    padding-left: 5px;
    padding-top: 10px;
    padding-bottom: 11px;
    margin-left: -5px;
    background: #fafafa;
}

.resource-graph-node-icon {
    display: block;
    height: 20px;
    width: 20px;
    line-height: 20px;
    border-radius: 50%;
    color: white;
    text-align: center;
    font-size: 0.7em;
}

.related-node-details .graph-name {
    display: flex;
    flex-direction: row;
    padding-top: 1px;
}

.node-list-footer a {
    color: steelblue;
    font-weight: 500;
    padding-right: 10px;
    height: 38px;
}

.node-list-footer a i {
    padding-right: 2px;
}

.resource-list a.chosen-single {
    background: transparent;
    color: #333;
    font-size: 22px;
    height: 40px;
    padding-top: 0;
    border-color: transparent;
}

.resource-list a.chosen-single div b {
    margin-top: -8px;
}

.resource-list .chosen-drop .chosen-results {
    background: #fff;
    color: #555;
    border-width: 1px;
}

.resource-list .chosen-drop {
    border-width: 1px;
}

.resource-list .chosen-container-active .chosen-with-drop {
    border: 1px solid #ddd;
}

.form-toolbar {
    position: absolute;
    height: 60px;
    right: 0;
    left: 0;
    border-left-width: 0;
    border-bottom: 1px solid #ddd;
    z-index: 2;
    background: #f8f8f8;
    transition: all .5s;
}

.form-container {
    position: absolute;
    left: 0;
    top: 56px;
    width: 100%;
    padding-left: 10px;
    padding-right: 10px;
    border-right: 1px solid #ddd;
    transition: all .5s;
}

.card-preview {
    position: absolute;
    top: 56px;
    left: 0;
    right: 0;
    padding: 10px;
}

.ion-asterisk.widget-label-required {
    padding-left: 3px;
    font-size: 9px;
    margin-top: 2px;
    position: absolute;
}

#container.cls-container.arches-login {
    background: rgb(236, 238, 241);
}

.arches-login>.cls-header {
    background: rgb(236, 238, 241);
}

.arches-login div .cls-brand:after {
    background: rgb(236, 238, 241);
}

.cls-content.arches-signin {
    padding-top: 20px;
}

.login-panel-header.arches-signin {
    font-size: 28px;
}

.arches-signin-subtext {
    padding: 0px 5px 10px 5px;
    color: #888;
}

.arches-signin .login-panel {
    border: 1px solid #ddd;
}

.arches-signin .panel-footer {
    color: #888;
    padding: 15px 0px;
}

.arches-signin .panel-footer a {
    color: steelblue;
    font-weight: 600;
}

.arches-signin-btn {
    padding-top: 0px;
    padding-bottom: 10px;
}

.account-management {
    margin-top: 10px;
    margin-bottom: 20px;
    border-top: 1px solid #ddd;
}

.cls-container .account-management a {
    color: steelblue;
}

.account-link {
    padding: 5px 0px;
    display: block;
}

.account-link:first-child {
    padding-top: 25px;
}

#login-form {
    padding: 10px 5px;
}

.login-panel {
    opacity: .9;
}

.login-panel-header {
    font-size: 2.4em;
    margin-top: 0;
    padding-bottom: 5px;
    font-weight: 300;
}

.change-password-form.popover {
    display: block;
    margin-top: 65px;
    font-size: 14px;
    width: 250px;
    border: 1px solid rgba(0, 0, 0, .2);
}

.change-password-form .panel {
    margin-bottom: 0px;
}

.profile-summary-page .password-success {
    color: green;
    position: absolute;
    top: 50px;
}

.profile-toolbar {
    top: 50px;
    width: 100%;
    height: 50px;
    background: #f8f8f8;
    border-bottom: 1px solid #ddd;
}

.change-password-form .error-message {
    font-size: 11px;
    color: #880000;
    padding: 2px;
}

.change-password-form .error-message-container {
    display: flex;
    flex-direction: column;
    align-content: center;
}

.change-password-form .panel-body {
    padding: 20px 15px;
}

.change-password-form .panel-heading {
    text-align: left;
    position: relative;
    padding-top: 10px;
    height: 40px;
    background-color: #f5f6f7;
    color: #5c7174;
    padding-left: 15px;
    line-height: 1.1;
    border-bottom: solid 0.5px #babebf;
    font-weight: 300;
}

.change-password-buttons {
    display: flex;
    flex-direction: row;
    justify-content: space-between;
    width: 100%;
}

.img-login {
    background-image: url(../img/backgrounds/easter_island_night.jpg);
}

.concept_tree {
    padding: 13px;
}

ul.jqtree-tree div.jqtree_common {
    display: block;
    color: #333;
    border: 1px solid #ccc;
    text-decoration: none;
    font-weight: 700;
    background: linear-gradient(top, #fafafa0, #eee100);
    -webkit-border-radius: 3px !important;
    border-radius: 3px !important;
    box-sizing: border-box;
    -moz-box-sizing: border-box;
    margin: 5px 0;
    padding: 5px 10px;
}

ul.jqtree-tree li.jqtree-selected>.jqtree-element,
ul.jqtree-tree li.jqtree-selected>.jqtree-element:hover {
    background-color: #ddd;
    text-shadow: 0 1px 0 rgba(255, 255, 255, 0.7);
}

ul.jqtree-tree div.jqtree_common:hover {
    color: #2ea8e5;
    background: #fff;
}

ul.jqtree-tree .jqtree-toggler {
    position: absolute;
}

.jqtree-tree li.jqtree-folder {
    display: block;
    position: relative;
    font-size: 13px;
    line-height: 20px;
    margin: 0;
    padding: 0;
}

.jqtree-tree .jqtree-title.jqtree-title-folder {
    position: relative;
    left: 1.5em;
}

.jqtree-tree .jqtree-title {
    color: #1C4257;
    vertical-align: middle;
    margin-left: 0;
}

.jqtree-tree .jqtree-loading>div a {
    content: url(../img/select2-spinner.gif);
}

ul.jqtree-tree li.jqtree-ghost {
    margin: 0;
}

.jqtree-border {
    border: dashed 1px #00f;
    -webkit-border-radius: 3px !important;
    border-radius: 3px !important;
    box-sizing: border-box;
    -moz-box-sizing: border-box;
    padding: 0 5px;
}

ul.jqtree-tree li.jqtree-ghost span.jqtree-line {
    background-color: #fff;
    opacity: 0.6;
    border: dashed 1px #00f;
    height: 35px;
    width: 100%;
    position: relative;
    left: 0;
    top: 0;
}

.concept_result {
    font-weight: 700;
}

.term-search-item {
    font-weight: 400;
}

.term-search-group {
    font-weight: 700;
}

.concept_result_schemaname {
    font-size: 11px;
    padding-left: 10px;
}

.layer-list .fdg-node-filter {
    margin-right: 18px;
    margin-left: 10px;
    margin-top: -2px;
    position: relative;
}

.layer-list.search {
    background: #e4e4e4;
    margin-left: -1px;
    border: 1px solid #bbb;
    border-top: transparent;
    padding-top: 10px;
    position: sticky;
    top: 0px;
    z-index: 10;
}

.node-current {
    stroke: #454545;
    stroke-width: 2px;
    fill: #dcecfa;
    opacity: 1;
    cursor: pointer;
}

.node-current-selected {
    fill: #dcecfa;
    stroke: #454545;
    stroke-width: 2px;
}

.node-current-neighbor {
    fill: #dcecfa;
    stroke: #454545;
    stroke-width: 4px;
}

.node-current-label {
    stroke: #999;
    font-size: 21px;
    font-weight: 900;
    fill: #fcfcfc;
    opacity: 1;
    text-anchor: middle;
    pointer-events: none;
}

.node-descendent {
    stroke: #ededed;
    fill: #fefefe;
    opacity: 1;
    stroke-width: 4px;
    cursor: pointer;
}

.node-descendent-label {
    font-size: 12px;
    font-weight: 400;
    fill: #c2c2c2;
    opacity: 1;
    text-anchor: middle;
    pointer-events: none;
}

.node-ancestor {
    /* Nodes that are unselected or not highlighted as neighbors during mousover */
    stroke: #454545;
    fill: #dcecfa;
    opacity: 1;
    stroke-width: 1px;
    cursor: pointer;
}

.node-ancestor-neighbor {
    stroke-width: 4px;
    stroke: #454545;
    fill: #dcecfa;
}

.node-ancestor-label {
    font-size: 16px;
    font-weight: 300;
    fill: #a2a2a2;
    opacity: 1;
    text-anchor: middle;
    pointer-events: none;
}

.node-ancestor-selected {
    stroke: rgb(17, 95, 165);
    stroke-width: 5px;
    stroke-dasharray: 5, 1;
    fill: rgb(220, 236, 250);
    opacity: 1;
    cursor: pointer;
    z-index: 200000;
}

.relatedlink {
    stroke: #4291d7;
    stroke-width: 3px;
    stroke-dasharray: 8, 5;
}

.linkMouseover {
    /*Styles the link between selected/moused-over nodes*/
    stroke: #063967;
    stroke-opacity: .6;
    stroke-width: 5px;
}

.nodeLabels {
    font-size: 14px;
    fill: #454545;
    text-anchor: middle;
    font-weight: 600;
}

.node_info {
    width: 320px;
    height: auto;
    background-color: #FFF;
    -webkit-border-radius: 12px;
    -moz-border-radius: 2px;
    border-radius: 2px;
    -webkit-box-shadow: 1px 1px 2px rgba(0, 0, 0, 0.4);
    -moz-box-shadow: 1px 1px 4px rgba(0, 0, 0, 0.4);
    box-shadow: 1px 1px 4px rgba(0, 0, 0, 0.4);
    padding: 15px;
}

.node-selected {
    fill: #aacdec;
    stroke: #115fa5;
}

.node-current-over,
.node-ancestor-over {
    /* The currently moused-over node */
    stroke: #115fa5;
    stroke-width: 5px;
    fill: #dcecfa;
    opacity: 1.0;
    cursor: pointer;
}

.node-descendent-over {
    stroke: #115fa5;
    stroke-width: 8px;
    fill: #dcecfa;
    opacity: 1;
    cursor: pointer;
}

#nodeCrud p,
.node_info p {
    font-family: sans-serif;
    line-height: 20px;
    margin: 0;
}

#nodeCrud.hidden,
ul.jqtree-tree li.jqtree-ghost span.jqtree-circle,
.node_info.hidden {
    display: none;
}

.config-panel {
    position: absolute;
    top: 0;
    right: 0;
    bottom: 5px;
    height: 100vh;
    padding: 10px;
}

.item-selected {
    background-color: #fafafa;
}

.card-item {
    position: relative;
    height: 24px;
    width: 220px;
    font-weight: 700;
    font-size: 1.25px;
    margin-left: -20px;
    padding: 5px 5px 5px 10px;
}

.card-item:hover {
    background-color: #fafafa;
    cursor: pointer;
}

.primary-descriptors-card-container {
    margin-top: -5px;
    margin-left: 0px;
    padding-left: 15px;
    padding-right: 15px
}

.primary-descriptors-container {
    border: 1px solid #ddd;
    min-height: 450px;
}

.panel-padding-bottom {
    padding-bottom: 20px;
}

.widget-container {
    padding: 10px 15px 25px;
}

.widget-container.data-type {
    padding-bottom: 5px;
}

.widget-container.data-type-config {
    padding-bottom: 0px;
}

a.selected {
    font-weight: 600;
    font-size: 13px;
    color: #123;
}

.tile-record {
    display: inline-block;
    font-size: 11px;
}

.dark-colored-text {
    color: #25256b;
}

.panel-section-title {
    font-size: 1.3em;
    font-weight: 400;
}

.form-divider {
    border-top: 1px solid #eee;
    margin-top: 10px;
}

.cd-dark .panel-body .form-divider {
    border-top: 1px solid rgba(0, 0, 0, 0.1);
}

.functions .chosen-choices {
    height: 32px;
    background: #314151;
    border: 1px solid #314151;
    color: #fff;
}

textarea:placeholder {
    top: 0;
}

.design a.chosen-single {
    height: 36px;
    background: #fff;
    border: 1px solid #ddd;
    color: #999;
}

.design .chosen-drop .chosen-results {
    background: #fff;
    color: #123;
    margin-bottom: 0;
}

.editable {
    border: 1px solid #4682B4;
    display: inline-block;
    margin-bottom: 7px;
    margin-top: 7px;
    margin-left: 20px;
}

.editable-card {
    margin-left: -10px;
    margin-right: -10px;
    padding: 5px 15px;
}

span.editable-card i.fa.fa-align-justify:hover {
    cursor: move;
}

.widgets {
    border-bottom-width: 1px;
}

.report li {
    margin-left: -10px;
    padding-left: 5px;
}

.report li:not(:first-child) {
    margin-top: 20px;
    padding-top: 10px;
    padding-bottom: 20px;
    border-top: 1px solid #ddd;
}

.report li:nth-child(2) {
    background-color: #fafafa;
    margin-left: -40px;
    padding-left: 35px;
}

.report-image-grid {
    width: 100%;
    margin-bottom: 20px;
}

.dataTables_scrollBody {
    max-height: 65vh !important;
}

.dataTables_scrollHead, .dataTables_scrollHeadInner {
    width: 100%;
}

.card-grid {
    -ms-flex: 1;
    -webkit-flex: 1;
    flex: 1;
    margin: 5px
}

.r-grid-item {
    float: left;
    width: 275px;
    height: 250px;
    margin: 5px;
    border: 1px solid #7847CE;
}

#resource-list .r-grid-item:hover {
    cursor: default;
    border: 1px solid #333;
}

.ep-form-toolbar-tools {
    flex-direction: row;
    display: flex;
}

.btn.btn-labeled {
    display: flex;
    flex-direction: row;
    align-items: center;
    justify-content: center;
    margin: 0 2px;
    font-family: inherit;
    font-size: 13px;
    line-height: 1.42857;
    color: #fff;
    border-radius: 0;
    cursor: pointer;
    padding: 0;
    vertical-align: middle;
    transition: all .25s;

    &:not(.btn-block):not(.form-icon) {
        font-family: inherit;
        font-size: 13px;
        line-height: 1.42857;
        padding-bottom: 0;
        padding-top: 0;
    }

    &.btn-mint {
        background-color: #3acaa1;
        border-color: #42cca5;
        color: #fff;
    }

    &a {
        text-decoration: none;
        outline: 0;
    }
    
    &.btn-primary {
        background-color: #579ddb;
        border-color: #5fa2dd;
        color: #fff;
    }

    &.btn-danger {
        background-color: #f75d3f;
        border-color: #f76549;
        color: #fff;
    }

    &.btn-lg::before {
        padding: 10px 16px;
    }
    &.btn-sm::before {
        padding: 5px 10px;
    }

    &.fa::before{
        font-family: fontAwesome;
    }

    &::before {
        margin: 0;
        display: flex;
        background-color: rgba(0,0,0,0.05);
        padding: 6px 12px;
        box-sizing: border-box;
    }
    &.btn-lg span {
        padding: 0 15px;
    }
    span {
        padding: 0 7.5px;
    }
}

.graph-settings {
    display: flex;
}

.r-select-card {
    background: #8BC3EB;
    padding: 10px;
    color: #440EA2;
    font-weight: 500;
    height: 200px;
    opacity: .8;
    text-align: center;
}

.r-grid-item:hover .r-select-card,
.r-select-card:hover {
    opacity: 1;
}

.r-select-card-footer {
    height: 50px;
    position: absolute;
    bottom: 0px;
    width: 100%;
    background: #62A8DB;
}

.r-select-title {
    font-size: 19px;
    font-weight: 500;
    color: #440EA2;
    text-align: center;
    overflow-wrap: break-word;
}

.r-desc-container {
    position: absolute;
    bottom: 55px;
    left: 5px;
    right: 5px;
    padding: 0px 5px;
}

.r-select-desc {
    text-align: center;
    overflow: hidden;
    text-overflow: ellipsis;
    display: -webkit-box;
    -webkit-box-orient: vertical;
    -webkit-line-clamp: 2;
}

.r-select-circle {
    position: absolute;
    top: 67px;
    left: 97px;
    width: 70px;
    height: 70px;
    display: inline-block;
    text-align: center;
    padding: 18px;
    border-radius: 50%;
    background: #BFE0F7;
    border: 1px solid #454545;
}

.r-select-circle.loader-button {
    background: #C85FDA;
    border: 1px solid #86039D;
}

.r-select-icon {
    color: #fff;
    font-size: 28px;
    line-height: 32px;
}

.r-warning {
    padding: 5px;
    background: #FFE947;
    color: #5E29BA;
    height: 50px;
    text-align: center;
    border-top: 1px solid #5E29BA;
}

.r-warning .form-warning {
    color: #5E29BA;
}

.btn-resource-select {
    height: 50px;
    width: 100%;
    font-size: 14px;
    font-weight: 600;
    padding-top: 12px;
    border-top: 1px solid #7847CE;
}

.btn-resource-select:hover {
    border-top: 1px solid #0859A1;
}

.card-grid-item {
    float: left;
    width: 290px;
    border: 1px solid #ddd;
    background: #fff;
    opacity: .9;
    margin: 3px;
}

.card-grid-item:hover {
    cursor: pointer;
    opacity: 1.0;
    border: 1px solid #aaa;
}

.card-grid-item.disabled {
    float: left;
    width: 290px;
    border: 1px solid #ddd;
    opacity: .79;
    margin: 3px;
}

.card-grid-item.disabled:hover {
    cursor: default;
}

div.card-grid-item.selected {
    border: 1px solid #aaa;
    opacity: 1.0;
}

.form-warning {
    font-size: 12px;
    color: #b20000;
}

.card-search {
    margin-top: 3px;
    height: 48px;
    min-width: 300px;
    max-width: 600px;
}

div.jqtree-element.jqtree_common:hover {
    background-color: #49596A;
}

ul.jqtree-tree ul.jqtree_common {
    list-style: none outside;
    margin-left: 12px;
    margin-right: 0;
    margin-bottom: 2px;
    display: block;
}

ul.jqtree-tree .jqtree-title {
    color: #93a6b9;
    margin-top: 2px;
    margin-bottom: 2px;
    font-size: 13px;
}

ul.jqtree-tree li.jqtree-selected>.jqtree-element,
ul.jqtree-tree li.jqtree-selected>.jqtree-element:hover {
    background: none;
    background-color: #49596A;
    text-shadow: none;
}

div.jqtree-element.jqtree_common {
    text-overflow: ellipsis;
    padding: 2px 0;
}

ul.jqtree-tree .jqtree-element {
    color: #93a6b9;
}

ul.jqtree_common li.jqtree-folder {
    margin-bottom: 4px;
}

#container #profile-table td {
    border-top: 1px solid rgba(0, 0, 0, 0.0);
}

.profile-summary-page {
    width: 100%;
    background: #fff;
}

.profile-summary-page .img-responsive {
    max-height: 249px;
}

.profile-report {
    height: 150px;
    background: #102F4F;
    width: 100%;
    padding: 40px 150px 0px 150px;
    border-bottom: 1px solid #520008;
}

.profile-list {
    width: 100%;
    padding: 40px 100px 50px 100px;
    min-height: 170px;
    border-bottom: 1px solid #ccc;
}

.profile-sections {
    padding: 0px 0px;
    min-height: 650px;
}

div.profile-notif-settings {
    padding-top: 12px;
}

.notif-table {
    width: 100%;
    margin-top: -40px;
}

.notif-table th {
    font-size: 1.05em;
    font-weight: 600;
    border-bottom: 1px solid rgba(0, 0, 0, 0.07);
    color: #4d627b;
}

th.notif-type {
    width: 150px;
}

.widget-input-label-notif {
    padding-left: 20px;
    font-size: 12px;
    margin-top: 2px;
    font-weight: 500;
    color: #666;
}

.widget-input-label-notif .arches-switch {
    margin-right: 5px;
}

.profile-notif-settings td {
    padding: 8px 10px;
    color: #666;
}

.profile-notif-settings th {
    padding: 4px 6px 4px 6px;
}

.profile-projects {
    height: 100vh;
}

.btn-profile {
    width: 65px;
}

.profile-full-name {
    position: absolute;
    color: #fff;
    font-size: 2.6em;
    top: 35px;
    left: 100px;
}

.profile-e-mail {
    position: absolute;
    color: #fff;
    font-size: 16px;
    top: 80px;
    left: 100px;
    color: #ddd;
    font-weight: 500;
}

.profile-header {
    font-size: 21px;
}

.account-summary {
    margin-top: -30px;
    height: 200px;
    background: #a1f1f1;
}

.profile-label-shim {
    margin-top: -5px;
    color: #777;
}

.btn-profile-password {
    background: #fff;
    border-width: 0px;
    margin-top: -20px;
    margin-left: -12px;
    color: #579ddb;
}

.account-tips {
    margin-top: 10px;
    font-size: 13px;
    color: #888;
}

.account-input {
    max-width: 300px;
}

.account-label {
    font-size: 14px;
    font-weight: 500;
}

.btn-profile-password:hover {
    background: #fff;
    color: #579ddb;
}

.btn-profile-password:focus {
    background: #fff;
    color: #579ddb;
}

.btn-profile-password.btn-default:active {
    background-color: #fff;
    border-width: 0px;
    color: #579ddb;
}

.btn-profile-password.btn:not(.disabled):not(:disabled):active,
.btn:not(.disabled):not(:disabled).active {
    box-shadow: none;
}

.password-rules {
    margin-top: -5px;
    font-size: 12px;
    color: #555;
}

.password-rule {
    color: #888;
    font-size: 13px;
    padding-left: 5px;
    padding-bottom: 3px;
}

.password-rule span {
    padding-left: 3px;
    font-size: 12px;
}

.password-rule i {
    font-size: 11px;
}

.device-summary {
    font-size: 13px;
    margin-bottom: -5px;
}

.device-listing {
    float: left;
    margin-top: -20px;
    padding-left: 0px;
}

.device-listing li:not(:first-child) {
    margin-left: 20px;
}

.device-list-item {
    display: inline-block;
    padding: 10px;
}

.project-search-widget {
    position: absolute;
    top: -40px;
    width: 250px;
}

.profile-default-message-panel {
    text-align: center;
    padding-top: 10px;
    padding-bottom: 20px;
    font-size: 17px;
    color: #888;
}

.apple_app_store_icon {
    height: 50px;
    padding-top: 10px;
}

.android_app_store_icon {
    height: 58px;
    margin-top: 11px;
}

.library-tools {
    padding-left: 15px;
    margin-top: -3px;
    border-bottom: none;
}

.library-tools-icon:hover {
    cursor: pointer;
    color: #123;
}

.graph-container {
    position: absolute;
    top: 0;
    left: 0;
    width: calc(100%-220px);
}

.no-icon {
    left: 10px;
    width: 300px;
    font-size: 13px;
    cursor: move;
}

.editable-help {
    display: inline-block;
    margin-right: 20px;
    padding: 7px 12px;
}

.ep-toolbar {
    display: -ms-flexbox;
    display: -webkit-flex;
    display: flex;
    -ms-flex-align: center;
    -webkit-align-items: center;
    align-items: center;
    width: 100%;
    height: 50px;
    background: #fff;
    border-bottom: 1px solid #ddd;
    z-index: 3000;
}

.ep-menu {
    position: absolute;
    top: 50px;
    bottom: 0;
    z-index: 4000;
}

.ep-menu-panel {
    position: absolute;
    top: 0;
    bottom: 0;
    width: 250px;
    background: #fff;
    border-right: 1px solid #ddd;
    margin: 0;
}

.editor-tools {
    width: 274px;
}

.ep-menu-list {
    position: absolute;
    top: 0;
    left: 0;
    list-style: none;
    height: 100vh;
    border-right: 1px solid #ddd;
    background: #fcfcfc;
}

.ep-menu-footer {
    position: absolute;
    bottom: 0;
    width: 100%;
    height: 50px;
}

#menu-control {
    background: #9490EE;
    color: #eee;
}

#menu-control:hover {
    color: #fff;
    border-left: 1px solid #9490EE;
    border-bottom: 1px solid #9490EE;
}

.ep-tools {
    cursor: pointer;
    border-right: 1px solid #514CCA;
    border-bottom: 1px solid transparent;
    height: 50px;
    display: -ms-flexbox;
    display: -webkit-flex;
    display: flex;
    -ms-flex-align: center;
    -webkit-align-items: center;
    align-items: center;
    padding-left: 10px;
    padding-right: 20px;
}

.ep-tools:hover {
    background: #fafafa;
    border-bottom: 1px solid #ddd;
    border-left: 1px solid #ddd;
}

.navbar-top-links>li>a.navbar-button {
    height: 49px;
    width: 50px;
    background: #fff;
    text-align: center;
    border-left: 1px solid #ddd;
}

.navbar-top-links>li>a.navbar-button:hover {
    border-left: 1px solid #ddd;
    background: #f8f8f8;
}

.navbar-top-links>li>a.navbar-button:active {
    border-left: 1px solid #ddd;
    background: #f8f8f8;
}

.navbar-top-links>li>a.navbar-button:focus {
    border-left: 1px solid #ddd;
    background: #f8f8f8;
}

.ep-tools-right {
    border-right: none;
    border-bottom: 1px solid #ddd;
    border-left: 1px solid #ddd;
    background: #fff;
    font-size: 17px;
    padding-left: 16px;
    padding-right: 20px;
    min-width: 50px;
    max-width: 50px;
}

.ep-tools-right a:first-child {
    margin: auto;
}

.ep-tools-login {
    border: none;
    padding-left: 16px;
    padding-right: 20px;
    vertical-align: middle;
    background: #fff;
    border-bottom: 1px solid #ddd;
    border-left: 1px solid #ddd;
}

.ep-tool-title {
    font-size: 14px;
    font-weight: 600;
    color: #666;
    border-left: 1px solid transparent;
}

.ep-tools-title {
    height: 50px;
    margin-right: auto;
    overflow: hidden;
}

.ep-graph-title {
    font-size: 1.6em;
    padding-left: 5px;
    padding-top: 5px;
}

.ep-graph-title-icon {
    height: 40px;
    width: 40px;
    transform: translate(0px, 0px);
    color: #666;
    background: #f4f4f4;
    border: 1px solid #ddd;
}

.ep-content {
    color: #666;
    transition: all .25s ease;
}

.ep-form-toolbar {
    display: -ms-flexbox;
    display: -webkit-flex;
    display: flex;
    -ms-flex-align: center;
    -webkit-align-items: center;
    align-items: center;
    width: 100%;
    min-height: 55px;
    background: #f6f6f6;
    border-bottom: 1px solid #ddd;
    padding: 0px 14px;
}

.ep-form-toolbar div:nth-last-child(2) {
    margin-right: auto;
}

.ep-form-toolbar-title {
    font-size: 16px;
    font-weight: 400;
    color: #666;
    flex-grow: 1;
}

.ep-form-toolbar-tools {
    -ms-justify-content: flex-end;
    -webkit-justify-content: flex-end;
    justify-content: flex-end;
}

.ep-form-content {
    z-index: 1;
    padding: 12px;
    transition: all .30s ease;
    -ms-flex: 1;
    -webkit-flex: 1;
    flex: 1;
    overflow-y: scroll;
}

.alert-active .ep-form-content {
    top: 140px;
}

.ep-card-search {
    width: 400px;
    padding: 5px 15px;
}

.resource-toolbar {
    min-height: 60px;
    background: #f6f6f6;
    border-bottom: 1px solid #e4e4e4;
    display: flex;
    padding: 0 55px;
    align-items: center;
    &>div:first-child{
    }

    .resource-tools .resource-grid-title {
        margin: 0 5px;

        &:not(.active) {
            cursor: pointer;
        }
    } 

    .graph-find {
        margin-top: 0px;
        font-size: 19px;
        color: #999;
        padding: 0;
        margin: 0 20px;
        cursor: pointer;
    }

    .dropdown-menu {
        font-size: 13px;
        border-radius: 0;
        box-shadow: 0 4px 8px 0 RGB(0 0 0 / 15%);
        margin: 0;
        padding: 0;
        border: 1px solid #e9e9e9;
        left: auto;
        right: 0;
    }

}

.resource-selector {
    height: 60px;
    background: #fff;
    border-bottom: 1px solid #ddd;
    padding: 10px;
}

.ep-help {
    position: absolute;
    top: 0px;
    display: table;
    right: 0;
    width: 500px;
    height: 100vh;
    border-left: 1px solid #ddd;
    z-index: 3900;
    background: #fefefe;
}

.ep-help-header {
    border: none;
    display: table-row;
    height: 50px;
}

.ep-help-title {
    float: left;
    padding-left: 15px;
    padding-top: 10px;
}

.ep-help-title span {
    font-size: 1.6em;
}

.ep-help-close {
    float: right;
    background: #f8f8f8;
    border-bottom: 1px solid #ddd !important;
    border-left: 1px solid #ddd !important;
}

.ep-help-close:hover {
    background: #f2f2f2;
}

.ep-help-body {
    width: 100%;
    overflow-y: auto;
    padding: 0px 15px;
    position: absolute;
    bottom: 0;
    top: 50px;
}

.ep-help-body img {
    max-width: 100%;
}

.ep-help-body ul {
    padding-left: 20px;
}

.ep-help-body a {
    color: #4765a0;
}

.ep-help-topic-content {
    display: none;
}

.ep-help-toggle div .ion-help {
    padding-left: 3px;
}

.ep-help-table {
    width: 100%;
    margin-top: 5px;
    margin-bottom: 10px;
}

.ep-help-table tr th {
    border-bottom: solid grey 1px;
}

.ep-help-table tr {
    border-bottom: dashed grey 1px;
}

.ep-help-table tr td {
    vertical-align: top;
    color: grey;
    padding: 5px 3px 5px 3px;
}

.ep-help-table tr td:first-of-type {
    color: red;
}

.ep-help-table-header {
    font-weight: 700;
}

.ep-help-topic-toggle>h4 {
    display: inline-block;
}

.reloadable-img {
    border: 2px solid #eee;
}

.ep-help-img-link {
    float: right;
    font-weight: 600;
}

.ep-card-tools-panel {
    padding: 7px;
    background: #fdfdfd;
    border-right: 1px solid #e9e9e9;
}

.left-column-container.ep-card-tools-panel {
    margin-bottom: 0px;
}

.card-tree-container {
    margin-right: -9px;
    margin-left: -9px;
}

.card-tree-list {
    list-style: none;
    font-size: 12px;
    color: #888;
    padding-top: 0px;
    margin-top: 1px;
}

ul.card-tree-list-item {
    margin-left: -40px;
}

li.card-tree-list:last-of-type {
    margin-bottom: 0px;
}

.card-tree-list a {
    color: #777;
}

.card-tree-list.selected a {
    color: #666;
    font-weight: 600;
}

ul div .card-tree-list .cc-link {
    margin-left: 0px;
}

ul div .card-tree-list span {
    margin-left: 15px;
}

ul div .card-tree-list span .card-tree-list-item .card-tree-list-icon {
    margin-left: 30px;
}

.report-tree-list {
    margin-bottom: 0px;
}

.node-indent a {
    padding-left: 30px;
}

.expando {
    position: absolute;
    font-size: 14px;
    cursor: pointer;
    display: none;
    right: 13px;
    top: 10px;
}

.card-tree-list a:hover .expando {
    display: block;
}

.bg-card {
    background: #46bbdc;
    color: #fff;
}

.bg-report-card {
    background: #9EE0F3;
    color: #fff;
    font-weight: 400;
}

.ep-card-crud {
    position: absolute;
    top: 100px;
    bottom: 0;
    left: 200px;
    width: 250px;
}

.ep-card-crud-container {
    margin: 10px;
}

.ep-card-crud-container>div.panel {
    border: 1px solid #3b8dd5;
}

.dz-cancel {
    border-radius: 50%;
    background: #FFA08E;
}

.ep-card-crud-container:last-of-type {
    margin-bottom: 200px;
}

.flex.relative {
    max-width: calc(100% - 1px);
}

.left-column-crud-container {
    -ms-flex: 0 0 275px;
    -webkit-flex: 0 0 275px;
    flex: 0 0 275px;
    margin-top: -1px;
    margin-bottom: 0px;
    background-color: #fafafa;
    width: 275px;
    padding: 7px;
    border-right: solid 1px #dddddd;
    overflow-y: auto;
    overflow-x: hidden;
}

.left-column-container {
    -ms-flex: 0 0 250px;
    -webkit-flex: 0 0 250px;
    flex: 0 0 250px;
    margin-bottom: 0px;
    background-color: #f0f0f0;
    width: 200px;
    padding: 0px 7px 7px 7px;
    border-right: solid 1px #dddddd;
    overflow-y: auto;
    overflow-x: hidden;
}

.left-column-container.graph-designer {
    overflow-y: hidden;
}

.form-list {
    padding-top: 0px;
    background: #f0f0f0;
    padding-bottom: 31px;
}

.form-list .grid {
    border-top: none;
}

.provisional-edits {
    pointer-events: none;
    cursor: default;
    padding: 3px 5px 5px 5px;
    margin-right: 10px;
    background: #FFB700;
    color: #fff;
}

.has-provisional-edits {
    color: #FFD15B;
}

.provisional-edits-list {
    width: 0px;
    background-color: #f0f0f0;
    padding: 0px;
    border-style: solid;
    border-color: #ccc;
    border-width: 1px;
    margin-top: 0px;
}

.edit-message-container {
    background: #FFD15B;
    color: #fff;
    font-weight: 700;
    border-bottom: 1px solid #FFB700;
    height: 50px;
    margin-top: -15px;
    margin-left: -25px;
    margin-right: -25px;
    padding: 15px 25px;
}

.edit-message-container.provisional-editor {
    /* margin-right: -42px; */
}

.workbench-card-sidepanel.expanded .edit-message-container {
    z-index: 5000;
    width: 600px;
    margin-top: 8px;
    margin-left: -16px;
}

.edit-message-container .reset-authoritative {
    float: right;
    color: #fff;
    font-weight: 600;
    background: #db9a00;
    padding: 5px;
    margin-top: -3px;
}

.edit-message-container.approved {
    background: #C8F89A;
    border-bottom: 1px solid #9CEC4F;
    border-top: 1px solid #9CEC4F;
    color: #24B06D;
}

.edit-message-container-user {
    font-weight: 700;
}

.new-provisional-edits-list {
    display: flex;
    flex-direction: column;
    position: relative;
    margin-right: -25px;
    width: 250px;
    padding: 5px 5px 0px 5px;
    border-left: 1px solid #ddd;
    height: 100vh;
    background: #fafafa;
}

.workbench-card-sidepanel.expanded .new-provisional-edits-list {
    margin-right: -16px;
}

.new-provisional-edit-card-container {
    display: flex;
    flex-direction: row-reverse;
    /*    align-items: baseline;*/
}

.new-provisional-edit-card-container .card {
    width: 100%;
}

.new-provisional-edit-entry {
    border-bottom: 1px solid #ddd;
    color: #777;
    background: #fafafa;
    padding: 5px;
    margin-left: -5px;
    width: 200px;
    position: relative;
}

.new-provisional-edit-entry .title {
    display: flex;
    flex-direction: row;
    justify-content: space-between;
}

.new-provisional-edits-title {
    font-size: 14px;
    margin-bottom: 5px;
    font-weight: 400;
    color: #2f527a;
}

.new-delete-provisional-edit {
    position: absolute;
    top: 10px;
    right: -140px;
    color: red;
    font-size: 16px;
}

.new-provisional-edits-header {
    background: #f9f9f9;
    border-bottom: 1px solid #ddd;
    height: 40px;
    margin-left: -5px;
    /*margin-right: -40px;*/
    /* margin-top: -5px; */
    padding: 10px 25px 10px 10px;
    height: 80px;
}

.new-provisional-edit-entry:hover {
    background-color: #fff;
    color: #111;
    cursor: pointer;
}

.new-provisional-edit-entry.selected {
    background-color: #fff;
    color: #111;
}

.new-provisional-edit-entry.selected:hover {
    cursor: initial;
}

.new-provisional-edit-entry .field {
    padding: 5px;
    font-size: 13px;
    font-weight: 500;
    width: 170px;
}

.field.timestamp {
    font-weight: 400;
    font-size: 11px;
    color: #777;
    margin-top: -10px;
}

.notifications-container {
    display: flex;
    flex-direction: row;
    border-bottom: solid #e4e4e4 1px;
    padding: 8px 25px 15px 25px;
    background-color: #fcfcfc;
}

.notification-message {
    padding-bottom: 5px;
    color: #777;
}

.notification-message span {
    font-weight: 600;
    color: #454545;
}

.entry .time-label {
    font-weight: 600;
}

.ep-notifs-close {
    position: absolute;
    top: 0px;
    right: 0px;
    font-size: 17px;
    background: #f8f8f8;
    border-left: 1px solid #ddd;
}

.entry .ep-notifs-close {
    right: -10px;
}

.ep-notifs-close:hover {
    color: #1B3974;
    border-left: 1px solid #ddd;
    background: #f2f2f2;
}

.ep-edits-body.provisional-edit-history {
    overflow: visible;
}

.new-provisional-edits-header .new-provisional-edits-delete-all {
    width: 100%;
    padding: 3px 0px;
    margin: 3px;
}

.new-provisional-edit-history {
    display: flex;
    flex-direction: column;
    border-bottom: solid #e4e4e4 1px;
    padding: 8px 25px 15px 25px;
    background-color: #fcfcfc;
}

.new-provisional-edit-history.selected-card,
.notifications-container.selected-card {
    color: #454545;
    background-color: #f0f0f0;
}

.new-provisional-edit-history:hover,
.notifications-container:hover {
    background-color: #fff;
}

.new-provisional-edit-history .entry,
.notifications-container .entry {
    flex-direction: row;
    display: flex;
    color: #6494cc;
    align-items: baseline;
    justify-content: left;
    width: 400px;
}

.new-provisional-edit-history .entry-label,
.notifications-container .entry-label {
    padding-right: 5px;
    font-weight: 600;
    font-size: 13px;
}

.new-provisional-edit-history .entry-label-resource {
    padding-right: 5px;
    font-weight: 600;
    font-size: 15px;
    color: #454545;
    text-overflow: ellipsis;
    white-space: nowrap;
    overflow: hidden;
}

.new-provisional-edit-history .entry .resource-edit-link {
    font-size: 11px;
    padding-right: 5px;
}

.provisional-edits-list-header {
    display: inline-flex;
    width: 100%;
    align-items: center;
    background-color: #f8f8f8;
    height: 35px;
    margin-top: 0px;
    margin-bottom: 1px;
}

.grid-list.provisional-edit-history {
    height: 100%;
    position: absolute;
    width: 100%;
    overflow-y: scroll;
}

.provisional-edit-history-filter {
    display: flex;
    justify-content: space-between;
    align-items: baseline;
    padding-left: 5px;
    padding-bottom: 5px;
    border-bottom: 1px solid #ddd;
}

.provisional-edit-history-filter .calendar {
    display: flex;
    width: 220px;
    padding-left: 10px;
    align-items: baseline;
    justify-content: space-between;
}

.provisional-edit-history-filter .toggle-container {
    padding-bottom: 0px;
}

.provisional-edit-history-filter {
    font-size: 12px;
    color: inherit;
    padding: 5px;
}

.provisional-review-pending {
    padding: 2px 10px 3px 10px;
    background: #F5BB25;
    color: #fff;
    font-size: 12px;
}

.provisional-review-declined {
    padding: 2px 10px 3px 10px;
    background: red;
    color: #fff;
    font-size: 12px;
}

.provisional-review-accepted {
    padding: 2px 10px 3px 10px;
    background: #64bd63;
    color: #fff;
    font-size: 12px;
}

.ep-edits-body.provisional-edit-history {
    height: 100%;
}

.provisional-edits-list-header span {
    padding-left: 4px;
}

.provisional-edit-qa-tool {
    height: 28px;
}

.provisional-edit-qa-tool .toggle-container {
    padding-left: 0px;
}

.provisional-edits-list.expanded {
    width: 350px;
    transition: all .30s ease;
    padding: 0px;
    border-top-width: 0px;
}

.provisional-edits-list.closed {
    width: 0px;
    transition: all .30s ease;
    padding: 0px
}

.provisional-edit {
    padding: 15px;
    background-color: #fafafa;
}

.rp-report-tile.provisional-edit-cards {
    padding-left: 0px;
    padding-bottom: 0px;
}

.provisional-edit .content-title {
    font-weight: 600;
}

.provisional-edit-cards dd {
    position: relative;
    padding-left: 15px;
    word-wrap: break-word;
}

.layer-list {
    height: 50px;
    margin-right: -10px;
    margin-bottom: 0px;
    padding-top: 10px;
    padding-bottom: 0px;
    background: #f4f4f4;
    border-top: solid 1px #ddd;
}

.middle-column-container {
    flex: 1;
    padding: 12px;
    background: #fbfbfb;
    color: #666;
    overflow-y: auto;
    border-right: solid 1px #ddd;
    border-left: 1px solid #ddd;
    min-width: 200px;
}


/*  Start card/widget manager Classes
    used to manage placement and display of elements inside of the Card
    and Widget Management forms
*/

.panel-config {
    flex-direction: row-reverse;
}

.panel-config .middle-column-container {
    border-right: transparent;
    border-left: 1px solid #ddd;
    background: #f4f4f4;
    color: #2d3c4b;
}

.panel-config .toggle-container {
    padding-bottom: 5px;
}

.panel-config .form-divider {
    border-top: 1px solid #ccc;
}

.widget-config-container {
    display: flex;
    flex-direction: column;
}

.panel-config .widget-config-container {
    margin-left: 5px;
    margin-right: 5px;
}

.panel-config .widget-config-container .control-label {
    padding-top: 5px;
    padding-left: 5px;
}


/* panel styling in widget manager for radio groups */

.panel-config .widget-config-container .radio-panel {
    background: #fff;
    padding-top: 10px;
    padding-bottom: 10px;
    margin-top: 0px;
    margin-left: -10px;
    margin-right: -10px;
    border: 1px solid #ddd;
    border-radius: 2px;
}


/* panel styling in widget manager for checkbox groups */

.panel-config .widget-config-container .checkbox-panel {
    background: #fff;
    padding-top: 10px;
    padding-bottom: 10px;
    margin-top: 0px;
    margin-left: -10px;
    margin-right: -10px;
    border: 1px solid #ddd;
    border-radius: 2px;
}


/* Color changes if you want to use a dark (#2d3c4b) background panel color
    for the .panel-config .middle-column-container classes

    .panel-config .panel-section-title {
        color: #f1f1f1;
    }

    .panel-config .form-radio.form-normal:hover:after {
        background: #fff;
    }

    .panel-config .form-radio.form-normal.active:after {
        background: #fff;
    }

    .panel-config .tertiary-panel-content .control-label {
        color: #2d3c4b;
    }

    .panel-config .accordion-body .control-label {
        color: #2d3c4b;
    }

    .panel-config .accordion .panel-title a:focus {
        color: #2d3c4b;
    }

    .panel-config .accordion .panel-title a:hover {
        color: #2d3c4b;
    }

    .panel-config .input-group-addon {
        color: #f1f1f1;
    }

    .panel-config .bootstrap-datetimepicker-widget {
        color: #2d3c4b;
    }

    End color changes if you want to use a dark (#2d3c4b) background panel color */


/*End card/widget manager Classes*/

.card-form-preview-container {
    -ms-flex: 1;
    -webkit-flex: 1;
    flex: 1;
    background: #ebeef0;
    overflow-y: scroll;
    overflow-x: hidden;
}

.title-block-title {
    font-size: 15px;
    font-weight: 400;
    margin-top: 0;
    margin-bottom: 5px;
    color: #222;
    padding: 5px 0 5px 5px;
    width: 210px;
    white-space: nowrap;
    overflow: hidden;
    text-overflow: ellipsis;
}

.crud-widget-container {
    padding-bottom: 15px;
}

.sortable-placeholder {
    border: dotted 2px #d4d4d4;
}

.data-widget-library {
    width: 280px;
    margin-bottom: 0px;
}

.resource-status {
    font-size: 13px;
    font-weight: 600;
    color: #123;
    margin-top: 3px;
}

.resource-status-label {
    font-size: 11px;
    float: right;
    color: #555;
    margin-top: 3px;
}

.clear-node-search {
    position: absolute;
    top: 6px;
    right: 10px;
    font-size: 14px;
}

.new-card.disabled {
    background-color: #ccc;
}

.new-card.disabled #add-card {
    cursor: default;
}

.card-library {
    display: -webkit-flex;
    display: -ms-flexbox;
    display: flex;
    width: 100%;
}

.hide-card-library {
    width: 0px;
    transition: all .30s ease;
}

.show-card-library {
    width: 282px;
    transition: all .30s ease;
}

.data-widget-container {
    padding-top: 10px;
    padding-left: 10px;
}

.data-widget-grid-item {
    float: left;
    width: 250px;
    border: 1px solid #ddd;
    opacity: .9;
    margin: 3px;
}

.data-widget-grid-item .disabled {
    color: #999;
}

.data-widget-grid-item.disabled {
    color: #999;
}

.data-widget-grid-item:hover {
    cursor: move;
    opacity: 1.0;
}

.dismiss-card-library {
    position: absolute;
    right: 15px;
    top: 12px;
    color: #123;
    font-size: 17px;
}

.cc-link {
    display: inline-block;
    width: 100%;
    height: 60px;
    margin-top: -3px;
    margin-bottom: -2px;
    background: #f8f8f8;
    white-space: nowrap;
    overflow: hidden;
    text-overflow: ellipsis;
    padding: 10px 0px 5px 10px;
    border-bottom: 1px solid #ddd;
}

.cc-link:hover {
    background: #fff;
}

.cc-link.active:hover {
    cursor: default;
}

.card-tree-list a.cc-link.active:hover {
    cursor: pointer;
}

.cc-link.active {
    color: #666;
    font-weight: 600;
    background: #fff;
}

.node-name {
    display: block;
    margin-top: -40px;
    font-size: 13px;
    color: #1E6FB7;
}

.node-form.node-name {
    font-size: 13px;
    color: #777;
    margin-top: 1px;
    display: inline;
    padding-right: 5px;
}

.node-form.ontology {
    padding-right: 5px;
    font-size: 14px;
    font-weight: 600;
}

.node-semantic-description {
    display: flex;
    height: 75px;
    padding: 25px 20px;
    border-style: solid;
    border-width: 1px;
    border-color: #ccc;
    background-color: #f9f9f9;
}

.node-subname {
    font-size: 11px;
    color: #888;
}

.node-permissions {
    padding-right: 10px;
    margin-top: 2px;
}

.node-permission-icon {
    padding-right: 3px;
}

.expand-icon {
    padding: 5px;
    margin-right: -5px;
}

.card-tree-list a .node-name {
    margin-left: 40px;
    width: 180px;
    white-space: nowrap;
    overflow: hidden;
    text-overflow: ellipsis;
}

.card-tree-list a .node-subname {
    margin-left: 40px;
}

ul .card-tree-list a .node-name {
    margin-left: 60px;
    width: 150px;
    white-space: nowrap;
    overflow: hidden;
    text-overflow: ellipsis;
}

ul .card-tree-list a .node-subname {
    margin-left: 60px;
}

.tertiary-panel-content {
    background: #f5f5f5;
    height: 100%;
    overflow-y: scroll;
}

.accordion-body {
    padding-top: 0px;
}

.panel-group.accordion .panel-title a {
    font-weight: 400;
    color: #777;
}

#card-crud-advanced {
    padding-top: 20px;
}

.toggle-container {
    padding-bottom: 15px;
    padding-right: 5px;
    padding-top: 0px;
    padding-left: 5px;
}

.arches-toggle-sm {
    margin-top: -17px;
    margin-right: 40px;
    margin-bottom: 0px;
    margin-left: 40px;
    font-size: 12px;
}

.arches-toggle-subtitle {
    margin: 0 40px;
    display: inline-block;
    color: #5F7D9A;
    font-size: 12px;
    padding-right: 10px;
}

.note-editor .note-toolbar {
    background: #fcfcfc;
}

.note-editor .note-editable {
    background: #fff;
    color: #666;
}

.cardinality-form {
    padding: 7px;
}

.card-tree-list-icon {
    padding-left: 3px;
}

li.search-field {
    width: 190px;
    font-size: 11px;
}

#graph {
    background: #fdfdfd;
}

#graph-grid .library-card {
    width: 300px;
}

.help-close:hover,
.library-close-btn:hover,
#aside .nav-tabs a i:hover,
.btn-flat:focus,
.help-close:hover,
#aside .nav-tabs a i:hover,
.jqtree-title.jqtree_common:hover,
.btn-flat:focus,
.help-close:hover,
#aside .nav-tabs a i:hover,
.jqtree-title.jqtree_common:hover,
.btn-flat:focus,
.help-close:hover {
    color: #123;
}

.nav-tabs.library-tools>li.active>a>i {
    color: #123;
}

.ltr,
.ltr {
    direction: ltr;
}

.resource-grid-tools-container a:hover,
.card-tree-list a:hover {
    color: #333;
}

.list-group-item .selected,
.card-tree-list.selected {
    background: #f8f8f8;
}

.library-card.relative.selected {
    height: 180px;
    -webkit-transition: height 0.25s;
    /* Safari */
    transition: height 0.25s;
    background: #ffffff;
    border-left: 5px solid steelblue;
    overflow-y: hidden;
}

.library-card.relative.hovered {
    background: #ffffff;
    border-left: 5px solid #20CE05;
}

.library-card.relative {
    -webkit-transition: height 0.25s;
    /* Safari */
    transition: height 0.25s;
}

.library-card.relative.selected.hovered {
    background: #ffffff;
    border-left: 5px solid steelBlue;
}

.bg-gray-dark,
.bg-gray-dark a,
.design a.chosen-single:hover,
.design a.chosen-single:hover,
.bg-gray-dark,
.bg-gray-dark a {
    color: #999;
}

.btn-shim,
.control-label,
.control-label,
.btn-shim {
    margin-bottom: 3px;
}

.grid:after,
.report-image-grid:after,
.report-image-grid:after,
.grid:after {
    content: '';
    display: block;
    clear: both;
}

#aside-container #aside .tab-content,
#aside-container #aside .tab-content,
#aside-container #aside .tab-content {
    padding-top: 0;
}

a.list-group-item:not(.active):hover,
div .switch label:hover,
#demo-dt-selection tbody tr:hover,
.highlight,
div .switch label:hover,
#demo-dt-selection tbody tr:hover,
.highlight,
div .switch label:hover,
#demo-dt-selection tbody tr:hover,
.highlight,
.editable-card:hover,
.clear-node-search:hover,
.dismiss-card-library:hover {
    cursor: pointer;
}

.columns .form-text.form-checkbox:not(.btn),
.form-text.form-radio:not(.btn),
.columns .form-text.form-checkbox:not(.btn),
.form-text.form-radio:not(.btn),
.columns .form-text.form-checkbox:not(.btn),
.form-text.form-radio:not(.btn) {
    width: 225px;
    white-space: nowrap;
    overflow: hidden;
    text-overflow: ellipsis;
}

.select2-search,
.dropdown-shim,
.dropdown-shim,
.dropdown-shim {
    margin-top: 10px;
}

.select2-drop.select2-drop-above .select2-search input {
    margin-bottom: 10px;
}

.select2-results {
    margin-top: 10px;
}

.relative,
.slide,
.relative,
.slide,
.relative,
.slide,
.relative {
    position: relative;
}

.tile-record:hover,
.note-editable,
.note-editable,
.tile-record:hover,
.note-editable,
.tile-record:hover,
.note-editable,
.tile-record:hover,
.library-tools-icon.active,
.library-close-btn:hover {
    color: #123;
}

.resource-grid-tools-container a,
.resource-grid-tools-container a,
.resource-grid-tools-container a {
    color: #777;
}

.selected,
.selected,
.selected {
    background: #f4f4f4;
}

.btn-flat.selected {
    background: #8ce196;
    color: #fff;
}

.editable:hover,
.editable.selected,
.editable:hover,
.editable.selected {
    background: #C1F8E9;
}

.ep-form-alert {
    position: absolute;
    top: 0px;
    z-index: 5000;
    width: 100%;
    height: 100px;
    padding: 10px 25px;
    color: #fff;
    transition: all .40s ease;
    overflow: hidden;
    display: flex;
    flex-direction: column;

    .ep-form-alert-buttons {
        display: flex;
        justify-content: flex-end;
        align-items: center;
    }
}

.alert-active .ep-form-alert {
    display: block;
    height: 90px;
    top: 0px;
}

.ep-alert-red {
    background: #f87359;
    border: 1px solid #B72F16;
    border-right-width: 0px;
    border-left-width: 0px;
    z-index: 5000;
}

.ep-alert-blue {
    background: #57c1df;
    border: 1px solid #1495B9;
    border-right-width: 0px;
    border-left-width: 0px;
}

.ep-form-alert-shim {
    margin-top: 90px;
    transition: all .40s ease;
}

.ep-form-alert-title {
    font-size: 15px;
    font-weight: 600;
    margin-top: 0px;
    margin-bottom: 3px;
}

.ep-form-alert-text {
    font-size: 12px;
    font-weight: 400;
    overflow: hidden;
}

.ep-form-alert-default-dismiss {
    font-size: 16px;
}

.ep-form-alert-default-dismiss:hover {
    cursor: pointer;
    color: #f9f9f9;
}

.graph-list-header .ep-form-alert {
    position: relative;
    top: 0px;
}

.file-upload {
    position: relative;
    overflow: hidden;
}

.file-select {
    text-align: center;
    padding: 70px 0;
    background: #f9f9f9;
}

.file-upload input.upload {
    position: absolute;
    top: 0;
    right: 0;
    margin: 0;
    padding: 0;
    cursor: pointer;
    opacity: 0;
    filter: alpha(opacity=0);
}

.dz-previews {
    border: 1px solid #ddd;
    overflow-y: scroll;
    width: 100%;
}

.file-upload-filter {
    /* margin-right: 5px; */
    padding: 5px 10px;
    width: 250px;
}

span.file-upload-clear-filter {
    position: absolute;
    left: 238px;
    top: 37px;
    z-index: 25;
}

.dz-previews .file-upload-card {
    border-bottom: 1px solid #D3E5F4;
    border-radius: 2px;
    padding: 7px 8px 5px 15px;
    background: #fff;
    color: #666;
    height: 50px;
}

.dz-previews .file-upload-card:nth-child(odd) {
    background: #F5FAFE;
}

.file-upload-options {
    padding-bottom: 8px;
}

.file-size-label {
    float: right;
    margin-top: 2px;
}

.btn-file-upload-reset {
    color: #489EED;
    font-size: 12px;
    float: right;
}

.file-upload-card-detail-right {
    min-width: 85px;
    float: right;
    margin-top: 6px;
}

.file-upload-card-detail a:hover {
    cursor: pointer;
}

.btn-file-upload-limit {
    color: #489EED;
    font-size: 12px;
    float: left;
}

.btn-file-cancel {
    background: #01113c;
    border-radius: 50%;
    border: none;
}

.file-upload-footer {
    background: #f1f1f1;
    color: rgb(89, 56, 255);
    ;
    display: flex;
    justify-content: left;
    align-items: center;
    border-top: 1px solid #ddd;
    padding-left: 10px;
    padding: 15px 15px;
}

.file-upload-footer .loader-selector {
    max-height: 25px;
}

.file-select {
    text-align: center;
    padding: 70px 0;
    background: #f6f6f6;
}

.file-select h2 {
    font-weight: 400;
}

.loader-select {
    text-align: center;
    padding: 40px 0;
    background: #f6f6f6;
}

.loader-select .r-select-title {
    padding: 5px 10px;
    text-align: center;
    overflow: hidden;
    text-overflow: ellipsis;
    display: -webkit-box;
    -webkit-box-orient: vertical;
    -webkit-line-clamp: 2;
}

.card-component-panel .loader-select h4 {
    font-weight: 400;
}

.loader-error-message {
    background: #E94484;
    color: #fff ! important;
    padding: 20px 0px;
    margin-top: -46px;
    margin-bottom: 45px;
}

.loader-error-message span {
    font-weight: 800;
}

.file-chart-upload-panel {
    height: inherit;
}

.file-select-window {
    min-width: 350px;
    border: 1px solid #c4c4c4;
    border-radius: 2px;
}

.file-select-window h2 {
    font-weight: 400;
}

.btn-file-select {
    background: rgb(138, 115, 255);
    color: #fff;
    border: 1px solid rgb(89, 56, 255);
    border-radius: 2px;
    width: 240px;
    margin: 30px 0;
}

.btn-file-select:hover {
    color: #fff;
}

.btn-file-select:focus {
    color: #fff;
}

div.hide-file-list>div>div>div>div>form>div>div:nth-child(3) {
    visibility: hidden;
}

.resource-grid-title {
    font-weight: normal;
    padding: 3px 20px 0 20px;
    font-size: 1.416em;
    line-height: 50px;
    display: inline-block;
}

.resource-tools a.resource-grid-title.active {
    color: #333;
    background: #ddd;
}

.resource-tools a.resource-grid-title {
    color: #999;
    margin-top: 6px;
    margin-left: 3px;
    padding: 3px 20px 6px 20px;
    line-height: 35px;
}

.resource-tools a.resource-grid-title:first-of-type {
    margin-left: 10px;
}

.resource-tools a.resource-grid-title:not(.active):hover {
    color: #666;
    background: #ececec;
}

.resource-tools a.resource-grid-title.active:hover {
    color: #333;
    cursor: default;
}

.resource-grid-title:nth-child(2) {
    padding-left: 0px;
}

<<<<<<< HEAD

=======
.graph-find {
    margin-top: 0px;
    font-size: 19px;
    color: #999;
    padding: 0;
    margin: 0 20px;
    cursor: pointer;
}

.dropdown-menu {
    font-size: 13px;
    border-radius: 0;
    box-shadow: 0 4px 8px 0 RGB(0 0 0 / 15%);
    margin: 0;
    padding: 0;
    border: 1px solid #e9e9e9;
    left: auto;
    right: 0;
}
>>>>>>> 70ecf92c

.switch-panel {
    padding: 5px
}

.switch-panel.disabled {
    background: rgba(214, 214, 214, 0.3);
}

.wizard-card-tools {
    float: right;
    padding-left: 10px;
    margin-top: 7px;
    font-size: 19px;
}

div.row.widget-wrapper {
    margin: 0;
    margin-right: 10px;
    padding: 10px 5px 25px 5px;
    position: relative;
}

.map-filter-panel div.row.widget-wrapper {
    padding: 5px 5px 25px 5px;
}

.input-group .form-control {
    position: relative;
    z-index: 0;
    float: left;
    width: 100%;
    margin-bottom: 0;
}

.input-group.date {
    max-width: 300px;
}

.select2-container.select2-allowclear .select2-choice abbr {
    margin-top: 0px;
    padding: 6px 7px 6px 6px;
    border: 1px solid #ccc;
}

.widget-preview {
    border: 1px solid transparent;
}

.widget-preview * {
    cursor: pointer;
}

.widget-preview.active {
    background: #fcfcfc;
    border: 1px solid #ddd;
    margin-left: -10px;
    padding-left: 10px;
    margin-right: -10px;
    padding-right: 10px;
}

.widget-preview.hover {
    background: #fafafa;
    margin-left: -10px;
    padding-left: 10px;
    margin-right: -10px;
    padding-right: 10px;
}

.panel-heading.note-toolbar {
    height: auto;
}

.no-instructions-shim {
    margin-top: -40px;
}

.arches-menu-icon {
    font-size: 10px;
    color: #abb1b7;
    transform: translate(0, -2px);
}

.related-resources-container {
    -ms-flex: 0 0 calc(100% - 400px);
    -webkit-flex: 0 0 calc(100% - 400px);
    flex: 0 0 calc(100% - 400px);
    margin-bottom: 0px;
    margin-left: -1px;
    padding: 0px;
    overflow-y: scroll;
    overflow-x: hidden;
    transition: all .5s;
}

.related-resources-container .pagination .active a {
    z-index: 1;
}

.dataTables_info {
    margin-top: 10px;
}

.dataTables_paginate {
    margin-bottom: 140px;
}

.related-resources-nodes {
    position: absolute;
    width: 275px;
    top: -50px;
    right: 0px;
    height: calc(100vh - 50px);
    background: #fff;
    z-index: 3;
    opacity: 0.9;
    border-left: 1px solid #ddd;
    overflow-y: auto;
    overflow-x: hidden;
}

.relation-properties-buttons {
    display: flex;
    flex-direction: row;
    position: absolute;
    right: 15px;
    align-content: flex-end;
}

.relation-properties-model-name {
    padding-left: 5px;
}

a.mega-dropdown-toggle.disabled {
    pointer-events: none;
    cursor: default;
    color: #aaa;
}

.relation-properties-button {
    padding-left: 5px;
}

.related-resources-title-container {
    display: flex;
    flex-direction: row;
}

.search-candidate-link.unrelatable-search-result {
    color: #999;
}

.dropdown-menu.mega-dropdown-menu.display-related-resource-properties {
    display: block;
    margin-top: 5px;
}

.rr-panel-note {
    text-align: center;
    font-size: 27px;
    margin-top: 150px;
}

.rr-drag-panel-target {
    border-bottom-width: 0px;
    background: white;
    border: 1px solid white;
    border-radius: 2px;
    padding: 0px 12px 0px 7px;
    margin-top: -1px;
    overflow-y: hidden;
}

#container .table-bordered td,
#container .table-bordered th.rr-tab-field {
    font-size: 13px;
    font-weight: 400;
    color: #666;
}

.settings-config-panel {
    padding: 5px;
}

.data-table-selected {
    text-align: center;
}

.data-table-selected.sorting_asc::after {
    visibility: hidden;
}

.center-header {
    text-align: center;
}

.shim {
    margin-top: -25px;
}

.resource-relation-description {
    color: #888;
    padding: 10px;
    font-size: 13px;
    margin-top: 15px;
    margin-right: 10px;
    height: 145px;
    border: 1px solid #ddd;
}

.settings-crud-panel {
    margin-top: 10px;
    margin-left: -20px;
}

.no-instructions-shim {
    margin-top: -60px;
}

.report-image-grid {
    width: 100%;
    margin-bottom: 20px;
}

.search .grid .library-card {
    background: #fafafa;
}

.search .grid .library-card.selected {
    background: #fff;
    font-weight: 600;
}

.search .grid .library-card:hover {
    background: #fff;
    border-left: 5px solid #20ce05;
}

#related-resources-drag-panel .card-header {
    margin: -1px -30px 0px -30px;
}

#related-resources-drag-panel .card-header h2 {
    margin-top: 5px;
    color: #f1f1f1;
    font-size: 17px;
    font-weight: 400;
}

.rr-table {
    max-height: 400px;
    overflow-y: scroll;
    overflow-x: hidden;
    border: 1px solid #ddd;
    max-width: 600px;
}

.rr-table.rr-summary-page {
    max-height: 556px;
    max-width: 100%;
}

.rr-table::-webkit-scrollbar {
    -webkit-appearance: none;
    width: 9px;
    border-left: 1px solid #ddd;
}

.rr-table::-webkit-scrollbar-thumb {
    border-radius: 2px;
    background-color: rgba(0, 0, 0, .1);
    -webkit-box-shadow: 0 0 1px rgba(255, 255, 255, .5);
}

.rr-table-border {
    border: solid 1px #e0e0e0;
}

.rr-table-row {
    min-height: 36px;
    display: flex;
    border-bottom: solid 1px #ddd;
    flex-direction: column;
}

.rr-table-row:hover {
    background: #F6F6FE;
    border-color: #B0AFE3;
    cursor: pointer;
}

.rr-table-row:hover .rr-table-column {
    border-color: #B0AFE3;
    border-right: none;
}

.rr-table-row:nth-last-child(odd) {
    background: #F5FAFE;
}

.rr-table-row:nth-last-child(odd):hover {
    background: #F6F6FE;
    border-color: #B0AFE3;
    cursor: pointer;
}

.rr-table-row:nth-last-child {
    border-bottom: none;
}

.rr-table-row:last-child {
    border-bottom: none;
}

.rr-table-row-initial {
    display: flex;
    flex-direction: row;
    height: 36px;
}

.rr-table-row-panel {
    background: #fff;
    border: none;
    border-top: 1px solid #ddd;
    padding: 20px 30px;
}

.rr-table-column {
    padding-top: 8px;
    padding-right: 10px;
    border-left: solid 1px #ddd;
}

.rr-table-column:first-child {
    border-left: none;
}

.rr-table-column:last-child {
    border-right: none;
}

.rr-table-column button {
    padding: 0px;
    width: 36px;
    color: #25476a;
    border: none;
    background: none;
}

.rr-table-column button i {
    margin-left: 0px;
    padding: 12px;
}

.rr-table-column.icon-column {
    width: 36px;
    padding: 0px;
}

.rr-table-column.icon-column:hover {
    background: #D9D9F5;
}

.rr-table-column a {
    color: steelblue;
}

.rr-relationship-icon {
    font-size: 17px;
    padding-left: 49%;
}

.rr-table-instance-label {
    width: 430px;
    overflow: hidden;
    text-overflow: ellipsis;
    white-space: nowrap;
}

.create-resource-instance-card-component {
    position: fixed;
    background: #fcfcfc;
    z-index: 11;
    height: 95%;
    overflow-y: auto;
    top: 10px;
    left: -100%;
    width: calc(100% - 25px);
    padding-bottom: 20px;
}

.create-resource-instance-card-component.rr-table-pop {
    height: 100vh;
    width: 100%;
    padding: 0px;
    background: #fff;
    top: 0px;
    left: 0%;
    overflow-x: hidden;
    transform: translate(100%, 0);
    transition: all 0.3s ease-out;
    padding-left: 50px;
}

.create-resource-instance-card-component.rr-table-pop .rp-edit-buttons {
    display: none;
}

.resource-instance-card-component-container {
    display: flex;
    overflow-x: hidden;
}

.resource-instance-card-component-container .card-component {
    width: 100%;
    top: 50px;
    padding-top: 0px !important;
}

.resource-instance-card-component-toc {
    width: 300px;
    border-right: 1px solid #ddd;
    height: 100vh;
    background: #fbfbfb;
}

.resource-instance-card-component-content {
    flex: 2 0 0;
}

.resource-instance-card-menu-item {
    height: 50px;
    background: #f8f8f8;
    padding: 15px;
    border-bottom: 1px solid #ddd;
    font-size: 13px;
}

.resource-instance-card-menu-item:not(.selected):hover {
    cursor: pointer;
    background: #fff;
}

.resource-instance-card-menu-item.selected {
    background: #fff;
    margin-right: -1px;
}

.resource-instance-card-component-content .workbench-card-wrapper {
    height: calc(100vh - 100px);
}

.resource-instance-card-component-content .workbench-card-wrapper .workbench-card-sidepanel {
    height: calc(100vh - 100px);
}

.workbench-card-sidepanel .create-resource-instance-card-component.rr-table-pop {
    top: 50px;
    z-index: 30;
    height: 100vh;
    position: fixed;
    left: 50px;
    width: calc(100% - 50px);
}

.sidenav-lg .workbench-card-sidepanel .create-resource-instance-card-component.rr-table-pop {
    left: 220px;
}

.workbench-card-sidepanel .create-resource-instance-card-component.rr-table-pop .card-component {
    margin-top: 15px;
    margin-left: 0px;
    margin-right: 0px;
    border-radius: 0px;
    height: 100vh;
    overflow-y: auto;
}

.create-resource-instance-card-component.rr-table-pop .card-component {
    margin-top: 15px;
    margin-left: 0px;
    margin-right: 0px;
    border-radius: 0px;
    padding: 20px;
    width: 100%;
}

.workbench-card-sidepanel .create-resource-instance-card-component.rr-table-pop .card-component .install-buttons {
    right: 21px;
    width: 357px;
}

.workbench-card-sidepanel .create-resource-instance-card-component.rr-table-pop .create-instance-panel {
    background: #fff;
    min-height: 67%;
}

.workbench-card-sidepanel .create-resource-instance-card-component.rr-table-pop .create-instance-panel .loading-mask {
    left: 100%;
    width: 450px;
    display: none;
}

.create-resource-instance-card-component.rr-table-pop .create-instance-panel {
    background: #fff;
    min-height: 60%;
}

.new-provisional-edit-card-container .rr-table-instance-label {
    width: 475px;
}

.workbench-card-sidepanel .rr-table-instance-label {
    width: 220px;
}

.workbench-card-sidepanel .create-resource-instance-card-component.rr-table-pop .install-buttons {
    width: calc(100% - 350px) !important;
    left: 350px;
    text-align: left;
    position: unset;
}

.sidenav-lg .workbench-card-sidepanel .create-resource-instance-card-component.rr-table-pop .install-buttons {
    left: 520px;
}

.unselectable {
    color: #ff0000;
}

#container .table-bordered .unselectable td {
    color: #ddd;
}

.rr-text-notes {}

.rr-result-grid-container {
    position: relative;
    margin-top: 15px;
    width: 100%;
    font-size: 16px;
    padding-left: 0px;
    padding-right: 0px;
    font-weight: 300;
    color: #999;
}


.rr-widget-filter-panel {
    margin-top: -5px;
    height: 40px;
    background: #f2f2f2;
    padding: 6px;
    max-width: 600px;
    border: 1px solid #ddd;
    border-bottom: none;
}

.rr-widget-filter-panel .clear-node-search {
    position: absolute;
    left: 205px;
    top: 5px;
}

.rp-report-container {
    color: #666;
    padding-top: 100px;
    padding-bottom: 50px;
    transition: all .25s ease;
}

.graph-designer .rp-report-container-preview {
    color: #666;
    padding-bottom: 50px;
    transition: all .25s ease;
    background-color: white;
}

.card-component-panel .editor-report .rp-report-container-preview {
    margin-top: 0px;
}

.rp-report-section.rp-report-section-root {
    padding-top: 30px;
    background-color: #fff;
    display: flex;
}

.rp-report-section {
    padding: 0px 0px 35px 0px;
    background: #fff;
    border-bottom: solid 1px lightgray;
}

.rp-report-section-title {
    font-size: 14px;
    font-weight: 400;
    margin-top: -1px;
    margin-bottom: 5px;
    color: #666;
    padding-bottom: 0px;
    /* padding-left: 40px; */
    background: #fff;
    width: 100%
}

.rp-section-title {
    font-size: 17px;
    font-weight: 500;
    margin-top: 2px;
    margin-bottom: 5px;
    padding: 14px 0 5px 0px;
    color: #666;
}

.rp-card-section {
    padding-bottom: 10px;
    padding-top: 0px;
    position: relative;
    padding-left: 15px;
}

.rp-edit-buttons {
    min-width: 34px;
    display: inline-flex;
    justify-content: space-between;
    margin-right: 10%;
    color: #597DBF;
}

.rp-edit-buttons i {
    padding: 10px 12px;
    border: 1px solid #ddd;
    height: 36px;
    width: 36px;
    margin-right: 2px;
    margin-left: 2px;
    background: #D8FAF6;
}

.rp-edit-buttons i:hover {
    cursor: pointer;
    background: #fff;
    color: #3A5FA4;
}

.rp-tile-separator {
    border: 1px solid #ddd;
    margin-right: 9%;
}

@media (min-width: 992px) {
    .rp-card-section {
        padding-left: 20px;
    }
}

.rp-tile-title {
    /* position: absolute; */
    /* top: 0px; */
    /* left: 45px; */
    /* width: 250px; */
    font-size: 15px;
    font-weight: 500;
    margin-top: 2px;
    margin-bottom: 5px;
    padding: 0px 0 5px 0px;
    color: #666;
    white-space: nowrap;
    overflow: hidden;
    text-overflow: ellipsis;
}

.rp-report-tile {
    padding-bottom: 15px;
    padding-left: 8px;
    margin-top: 0px;
}

.rp-report-tile.related {
    padding-bottom: 0px;
}

.rp-report-tile .reported-relationship {
    padding-left: 5px;
    color: #888;
}

.rp-no-data {
    color: #888;
    margin-top: 0px;
}

.rp-report-container-tile .rp-report-tile {
    padding-bottom: 0;
}

.rp-report-container-tile {
    padding-bottom: 15px;
    padding-top: 15px;
}

.rp-report-tile dt {
    font-weight: 600;
}

.rp-image-grid-item {
    float: left;
    margin: 3px;
    max-width: 200px;
}

.dl-horizontal {
    margin-bottom: 0px;
}

.report-print-date {
    font-size: 11px;
    color: #999;
    margin: 7px;
    padding-right: 20px;
}

.report-toolbar {
    top: 50px;
    width: calc(100% - 50px);
    height: 50px;
    background: #f8f8f8;
    border-bottom: 1px solid #ddd;
}

.stamp {
    position: absolute;
    background: orange;
    border: 4px dotted black;
}

.report-toolbar a {
    width: 500px;
}

.report-toolbar-preview {
    width: 100%;
    height: 50px;
    background: #f8f8f8;
    border-bottom: 1px solid #ddd;
    z-index: 10;
}

.report-toolbar-title {
    font-size: 17px;
    font-weight: 500;
    margin-top: 0px;
    width: 400px;
    padding: 14px 0 5px 25px;
    color: #555;
}

h4.report-toolbar-title {
    width: 500px;
}

.dataTable tr:hover {
    background-color: #dbf1f5 !important;
    /*cursor: pointer;*/
}

#container .table td {
    vertical-align: middle;
}

.disabled-link {
    pointer-events: none;
    cursor: default;
    color: grey;
}

.map-widget-container {
    position: absolute;
    top: 6px;
    right: 10px;
    padding-top: 5px;
    font-size: 17px;
    color: #fff;
    background: #706BE2;
    opacity: 0.75;
    width: 36px;
    height: 36px;
    border-radius: 2px;
    border: 1px solid #332DC1;
    transition: all .2s ease;
    z-index: 10;
    line-height: 1.5;
}

.panel-group.accordion .panel-heading.map-widget-config-accoridan-item {
    display: flex;
    flex-direction: row;
    align-items: center;
    justify-content: space-between;
    padding-right: 5px;
}

.panel-heading.map-widget-config-accoridan-item .panel-title {
    width: 100%;
}

.map-widget-config-accoridan-item i {
    float: right;
    padding-top: 15px;
}

.map-disabled {
    background-color: black;
    height: 500px;
    opacity: 0.2;
    margin-bottom: -500px;
    position: relative;
    z-index: 100;
}

.map-widget-container a {
    color: #fff;
}

div.row.widget-wrapper.report-header {
    margin-right: 5px;
    padding: 0px;
    padding-bottom: 10px;
    width: 100%;
}

div.row.widget-wrapper.report-header:hover {
    background: #ebeef0;
}

.report-header .control-label.widget-input-label {
    display: none;
}

.map-widget-container-expanded {
    top: 6px;
    right: 10px;
    background: rgba(17, 17, 17, 0.21);
    opacity: .9;
    width: 300px;
    height: calc(100vh - 35px);
    border: 1px solid #999;
    transition: all .2s ease;
}

.map-widget-container.hide-maptools {
    display: none;
}

.overlay-selection-container {
    position: absolute;
    top: 6px;
    left: 10px;
    padding: 10px 25px;
    width: calc(100% - 325px);
    background: #fcfcfc;
    /*height: calc(100vh - 35px);*/
    border: 1px solid #bbb;
    z-index: 1100;
}

#overlay-grid {
    margin-left: 10px;
    margin-right: 0px;
    border-top-width: 0px;
}

#overlay-grid.grid {
    height: 1600px;
    overflow-y: scroll;
}

.overlay-selection-container.selector-closed {
    visibility: hidden;
}

.overlay-close {
    font-size: 19px;
    color: #888;
}

.overlay-close:hover {
    cursor: pointer;
    color: #555;
}

.overlay-title {
    font-size: 16px;
    padding: 10px;
}

.overlay-filter-container {
    position: relative;
    padding-top: 5px;
    padding-left: 10px;
    padding-bottom: 10px;
}

.overlay-list-container {
    padding-top: 0px;
    padding-left: 0px;
    padding-bottom: 5px;
    height: 1000px;
    overflow-y: scroll;
}

.overlay-filter {
    height: 38px;
}

.overlay-card {
    float: left;
    width: 100%;
    height: 50px;
    margin-bottom: -2px;
    position: relative;
    padding: 0px;
    border: 1px solid #ddd;
    border-top-width: 1px;
    background: #fcfcfc;
}

.overlay-card:hover {
    background: #fff;
    cursor: pointer;
}

.overlay-card:first-of-type {
    border-top: 1px solid #ddd;
}

.overlay-card.selected {
    background: #fff;
}

.overlay-card-item {
    position: relative;
}

.overlay-card-main {
    position: absolute;
    left: 67px;
    top: 15px;
    white-space: nowrap;
    overflow: hidden;
    text-overflow: ellipsis;
    font-size: 14px;
}

.overlay-card-vis-toggle {
    position: absolute;
    top: 0px;
    left: 0px;
    text-align: center;
    width: 50px;
    height: 50px;
    padding-top: 15px;
    font-size: 17px;
    border-right: 1px solid #ddd;
    color: #ccc;
    vertical-align: middle;
    display: table-cell;
}

.overlay-card-main a {
    color: #aaa;
}

.overlay-card.selected div div a {
    color: #555;
}

.overlay-card.selected div div i {
    color: #666;
}

.overlay-card:hover div div i not:selected {
    color: rgb(102, 102, 102);
}

.overlay-card:hover div div {
    color: rgb(102, 102, 102);
}

.overlay-filter {
    height: 38px;
}

.resource-color-swatch {
    font-size: 21px;
}

.geometry-tools-container {
    position: absolute;
    top: 50px;
    left: 0px;
    padding: 0px;
}

.map-search-container div.geometry-tools-container {
    top: 0px;
    left: 0px;
}

.geocode-container-shim {
    margin-right: 265px;
}

.geocode-container {
    position: absolute;
    top: 6px;
    right: 55px;
    padding: 0px;
    background: #fff;
    opacity: .9;
    width: 250px;
    height: 36px;
    border-radius: 2px;
    transition: all .450s ease;
    z-index: 10;
    visibility: hidden;
}

.geocode-container input {
    border-color: #aaa;
}

.geometry-editing-notifications {
    position: absolute;
    top: 0px;
    left: 0px;
    z-index: 2;
    width: -webkit-calc(100% - 55px);
    width: -moz-calc(100% - 55px);
    width: 100%;
    opacity: .85;
}

.notifications-minimized {
    width: auto;
}

.geometry-editing-notifications span.arrow {
    color: white;
    position: absolute;
    left: 10px;
    top: 15px;
}

.geometry-editing-notifications span.arrow:hover {
    cursor: pointer;
}

.alert-wrap>.alert>.media {
    padding-left: 5px;
}

.geocode-container.hide-geocoder {
    visibility: visible;
}

.relative {
    position: relative;
}

.text-center {
    text-align: center;
}

.map-widget-panel {
    position: absolute;
    top: 56px;
    width: 299px;
    height: 450px;
    overflow-y: auto;
    right: 10px;
    padding: 0px;
    box-shadow: none;
    background: transparent;
    border-top: 1px solid #ddd;
    /*transition: all .40s .15s ease;*/
    z-index: 10;
}

#map-widget-basemaps.panel.map-widget-panel {
    border-left: 1px solid #999;
    right: 11px;
}

#overlays-panel.panel.map-widget-panel {
    border-left: 1px solid #999;
    right: 11px;
}

.map-search-container,
.map-search-container div .map-widget-panel {
    height: calc(100vh - 100px);
}

.map-widget-panel.map-panel-inactive {
    visibility: hidden;
}

.map-widget-panel-title {
    height: 50px;
    width: 298px;
    padding: 8px;
    background: #fff;
    border-bottom: 1px solid #ddd;
}

.map-widget-panel-title h4 {
    font-weight: 400;
    color: #444;
}

.map-crud-container {
    top: 0px;
    height: 500px;
    background: #fbfbfb;
    border: 1px solid #bbb;
}

.map-search-container {
    background: #fbfbfb;
}

.map-report-header-container {
    height: 500px;
    background: #fbfbfb;
}

.plugin-main .map-report-header-container {
    height: 100%;
}

.plugin-main .row.widget-wrapper.report-header {
    padding: 0;
    margin: 0;
}

.expanded-edit-map {
    position: fixed;
    border-width: 0px;
    top: 0px;
    left: 50px;
    bottom: 0px;
    right: 0px;
    height: auto;
}

.map-search-container.expanded-edit-map {
    top: 51px;
}

.expanded-buttons {
    z-index: 1000;
    position: absolute;
    top: 5px;
    right: 315px;
    transition-duration: .3s;
    background: #f2b251;
    width: 213px;
    height: 40px;
}

.effect>.install-buttons.expanded-buttons {
    position: absolute;
    top: -130px;
    right: 250px;
}

.map-search-container.expanded-map {
    margin-top: -25px;
    margin-right: -15px;
}

.report-header .expanded-map {
    margin-top: 0px;
    margin-right: 0px;
}

.ui-sortable div div .expanded-map {
    margin-top: 0px;
    margin-left: 0px;
    margin-right: 0px;
}

.map-widget-toolbar {
    position: absolute;
    background: #fff;
    width: 298px;
    height: 50px;
    right: 11px;
    top: 6px;
    display: table-cell;
    border-top: 1px solid #999;
    z-index: 10;
}

#navbar {
    z-index: 16;
}

.map-widget-icon {
    color: rgba(255, 255, 255, 1);
    opacity: 1.0;
}

.map-widget-toolbar-list {
    list-style: none;
    padding-left: 0px;
    display: inline-block;
    width: 250px;
}

.map-widget-toolbar-item {
    padding: 5px 10px 5px 10px;
    font-size: 15px;
    height: 50px;
    color: #777;
    vertical-align: middle;
    text-align: left;
    display: table-cell;
}

.map-widget-toolbar-item:hover {
    cursor: pointer;
    color: #444;
}

.map-widget-toolbar-item.active {
    color: #444;
}

.map-widget-toolbar-item.active:focus {
    color: #444;
}

.map-widget-toolbar-item.active:active {
    color: #444;
}

.map-widget-icon {
    color: #888;
}

li.active .map-widget-icon {
    color: #444;
}

a#close-map-tools.map-widget-icon {
    position: absolute;
    right: 10px;
    top: 17px;
    font-size: 13px;
    color: steelblue;
}

.basemap-unselected {
    color: #ccc;
}

span.basemap-unselected {
    color: #aaa;
}

.map-widget-overlay-item {
    width: 298px;
    height: 50px;
    padding: 7px;
    background: #fafafa;
    border-bottom: 1px solid #ddd;
}

a#close-map-tools.map-widget-icon:hover {
    color: #311557;
}

.map-widget-overlay-item.selected {
    background: #fff;
}

.map-widget-overlay-item:hover {
    background: #fff;
    cursor: pointer;
}

.map-widget-overlay-item:hover div i {
    color: #666;
}

.map-widget-overlay-item:hover div a span {
    color: #454545;
}

.map-overlay-item-tools {
    position: absolute;
    top: 15px;
    right: 10px;
    padding: 0px 5px;
}

.overlay-toggle-icon {
    font-size: 17px;
}

#overlays-panel div .map-widget-overlay-item {
    background: #fff;
}

#overlays-panel div .overlay-invisible {
    background: #fafafa;
    border-bottom: 1px solid #ddd;
}

.show-tools {
    height: 100px;
    transition: all .40s ease;
}

.map-overlay-vis-toogle {
    position: absolute;
    top: 0px;
    left: 0px;
    width: 50px;
    height: 50px;
    padding-top: 13px;
    font-size: 19px;
    border-right: 1px solid #ddd;
    color: #666;
    vertical-align: middle;
    display: table-cell;
}

.map-overlay-item-tools-panel {
    position: absolute;
    top: 50px;
    left: 0px;
    height: 50px;
    width: 290px;
    padding: 12px 7px 7px 17px;
    font-size: 17px;
    color: #888;
    border-top: 1px solid #f4f4f4;
    border-bottom: 1px solid #ddd;
    /*transition: all .40s ease;*/
    display: none;
}

.overlay-tool-icon {
    padding-right: 3px;
}

.overlay-tool-group {
    float: right;
}

.map-overlay-name {
    position: absolute;
    top: 14px;
    left: 60px;
    width: 220px;
    font-size: 14px;
    white-space: nowrap;
    overflow: hidden;
    text-overflow: ellipsis;
}

.leaflet-draw-toolbar .active {
    background-color: #efefef;
}

.map-query-tool {
    display: flex;
    flex-direction: row;
    justify-content: left;
}

.map-query-tool-input {
    width: 140px;
    font-size: 14px;
    white-space: nowrap;
    overflow: hidden;
    text-overflow: ellipsis;
}

.map-query-tool-input.buffer {
    height: 40px;
}

.map-json-tool {
    position: absolute;
    height: 120px;
    top: 10px;
    left: 60px;
    width: 180px;
    font-size: 14px;
    white-space: nowrap;
    overflow: hidden;
    text-overflow: ellipsis;
}

.spatial-filter-container {
    padding: 10px 5px 15px 5px;
    margin-top: 45px;
    border-bottom: 1px solid #ddd;
}

.buffer-control {
    color: #4d627b;
    border: none;
    padding: 5px;
    padding-left: 12px;
    border-radius: 3px;
    margin-bottom: 5px;
    height: 75px;
}

.buffer-control h5 {
    font-size: 13px;
}

.buffer-input {
    width: 75px;
}

.map-tool-container {
    position: absolute;
    top: 75px;
    left: 30px;
    font-size: 14px;
    white-space: nowrap;
    overflow: hidden;
    text-overflow: ellipsis;
}

.map-tool-container.buffer {
    position: absolute;
    top: 0px;
    width: 220px;
}

.map-tool-container.buffer select {
    height: 28px;
    width: 75px;
}

.map-tool-item {
    background: #aaa;
}

.map-tool-item.geojson {
    padding: 1px;
    background: #aaa;
    color: #aaa;
}

.map-tool-item.xy {
    background: #fff;
    width: 220px;
    top: 0px;
}

.map-tool-item.xy.buffer {
    top: 44px;
}

.map-tool-item.xy .tool-header {
    padding-bottom: 10px;
    font-size: 15px;
    color: #555;
}

.map-tool-item.xy select {
    height: 24px;
    min-width: 195px;
    margin-bottom: 7px;
}

.map-tool-item.xy input {
    height: 28px;
    margin-bottom: 2px;
    padding: 5px;
}

a.clear-geojson-button {
    background-image: none;
    position: absolute;
    top: 7px;
    right: 15px;
    font-size: 12px;
    color: steelblue;
}

.xy a.clear-geojson-button {
    border-bottom: none;
    top: 7px;
    right: 15px;
    color: steelblue;
    font-size: 12px;
}

.xy a.clear-geojson-button:hover {
    cursor: pointer;
    color: #555;
}

a.clear-geojson-button.enabled {
    color: steelblue;
}

a.clear-geojson-button:hover {
    background-color: #fff;
    cursor: pointer;
}

.form-control.map-json-tool-input {
    width: 220px;
    height: 120px;
    font-size: 14px;
    white-space: nowrap;
    overflow: scroll;
    text-overflow: ellipsis;
}

.mapboxgl-canvas:focus {
    outline: none;
}

.map-widget-tool:nth-child(1) {
    padding-left: 0px;
    width: 50px;
}

.map-widget-tool.active {
    background: steelblue;
}

.mapboxgl-ctrl-top-left .mapboxgl-ctrl {
    visibility: hidden;
}

.mapboxgl-ctrl-geocoder--input {
    font-size: 13px;
}

.workbench-card-container .mapboxgl-ctrl-geocoder {
    margin-right: 90px;
}

.workbench-card-wrapper .mapboxgl-ctrl-top-left .mapboxgl-ctrl {
    visibility: visible;
}

.widget-wrapper .mapboxgl-map {
    z-index: 10;
    margin-bottom: -10px;
}

.map-overlay-item-tools-panel .noUi-base {
    background: #489EED;
    /*-webkit-transition: background 450ms;*/
    /*transition: background 450ms;*/
}

.map-overlay-item-tools-panel .noUi-horizontal {
    height: 10px;
}

.map-overlay-item-tools-panel .noUi-horizontal .noUi-handle {
    width: 20px;
    height: 20px;
    left: -9px;
    top: -6px;
}

.map-overlay-item-tools-panel .noUi-stacking .noUi-handle {
    z-index: 10;
}

.map-overlay-item-tools-panel .noUi-handle {
    border: 1px solid #e1e5ea;
    border-radius: 2px;
    background: #FFF;
    cursor: default;
    box-shadow: inset 0 0 1px #FFF, inset 0 1px 7px #EBEBEB, 0 3px 4px -3px #AAA;
}

.map-overlay-item-tools-panel .overlay-slider {
    width: 150px;
    margin-top: -5px;
}

.map-overlay-item-tools-panel .pips.noUi-horizontal {
    margin-bottom: 70px;
}

.map-thumbnail {
    padding-top: 5px;
}

.overlay-invisible .relative {
    background-color: #f8f8f8;
}

.overlay-invisible a {
    color: #999;
}

.overlay-invisible i {
    color: #999;
}

#overlays-panel .map-widget-panel-title:hover {
    cursor: pointer;
}

.noUi-target {
    position: relative;
    margin-top: 10px;
    margin-bottom: -12px;
}

.new-option-field input {
    display: inline;
    width: 90%;
}

.new-option-field i {
    padding-top: 10px;
}

.added-domain-option {
    padding-bottom: 4px;
}

.domain-container {
    width: 500px;
}

#widget-crud-settings div div .domain-container .domain-input {
    width: 254px;
}

#widget-crud-settings div div .domain-container {
    width: 270px;
}

.domain-input {
    height: 32px;
    margin-bottom: 5px;
    padding-left: 5px;
}

.domain-input-item {
    height: 32px;
    padding-left: 5px;
}

.domain-drag-handle {
    background: #f4f4f4;
    padding-left: 4px;
    padding-right: 1px;
    padding-top: 6px;
    padding-bottom: 6px;
    border: 1px solid #ddd;
    border-right-width: 0px;
}

.option-drag-handle {
    color: #999;
    cursor: move
}

.content-instructions {
    font-size: 13px;
    color: #8d8d8d;
    margin-top: -30px;
    line-height: 1.25;
    margin-bottom: 20px;
}


/* Function Manager Page */

.href-toolbar {
    text-align: center;
    margin-top: -10px;
    padding-bottom: 10px;
}

.href-button {
    color: #f4f4f4;
    font-size: 11px;
    padding: 5px 0px;
    /*margin: -5px 0px 15px 0px;*/
    background: #5393C8;
    border: 1px solid #1561A1;
    display: inline-block;
    width: 100%;
}

.href-button:hover {
    color: #fff;
    background: #1266AB;
}

.href-button:focus {
    color: #fff;
    background: #1266AB;
}


/* Hide "Full Screen" button for map tools widget in card manager */


/* End Disable "Full Screen" button for map tools widget in card manager */

.left-column-message {
    padding: 10px 15px;
    color: #777;
    font-size: 15px;
}

.library-container {
    padding: 0px;
    border-left: 1px solid #e8e8e8;
}

.library-header {
    display: flex;
    align-items: center;
    height: 40px;
    font-size: 15px;
    background: #f4f4f4;
    border-bottom: 1px solid #e4e4e4;
}

.library-find {
    margin-right: 25px;
    font-size: 15px;
    color: #999;
    width: 80px;
    border-right: 1px solid #ccc;
    display: block;
    text-align: center;
}

.library-grid {
    padding: 10px 15px;
}

.library-grid-title {
    font-weight: normal;
    font-size: 15px;
    display: inline-block;
}

.msm-designer-panel
{
    background-color: #fff;
    overflow-y: auto;
    display: flex;
    flex: 1;
    flex-direction: column;

    .library-header>div{
        display: flex;
        flex:1;
        align-items: center;

        .mobile-project-category-header {
            flex: 1;
            padding: 0;

            li {
                font-size: 17px;
            }
        }

        .msm-edit-buttons {
            list-style: none;
            font-size: 14px;
            display: flex;
            margin: 0 20px;

            &.mobile-project-category-header {
                flex: 1;
            }
        }
    }
}

.msm-locked-warning {
    height: 60px;
    background: #999;
    font-size: 14px;
    color: #fff;
    padding-left: 10px;
    position: relative;
    padding-top: 20px;
}

.msm-list-filter {
    display: flex;
    padding: 12px 10px 13px 65px;
}

.msm-list-filter-input {
    padding-left: 15px;
    width: 350px;
    height: 35px;
    position: relative;
}

.msm-list-filter-input .clear-node-search {
    top: 8px;
    right: 10px;
}

.msm-summary-panel {
    height: 100vh;
    background: #fff;
}

.msm-summary-panel #cards {
    background: #fafafa;
}


/* End Function Manager Page */

.category-header {
    display: flex;
    align-items: center;
    height: 50px;
    padding-left: 10px;
    font-size: 15px;
    background: #f4f4f4;
    border-bottom: 1px solid #e4e4e4;
}

.category-title {
    font-weight: normal;
    font-size: 15px;
    padding: 9px 15px;
    color: #999;
    display: inline-block;
}

.category-title.active {
    color: #123;
    background: #ddd;
    cursor: default;
}

.category-title:not(.active):hover {
    cursor: pointer;
    background: #ececec;
}

.carousel,
.carousel .item {
    height: 500px;
    text-align: center;
}

.carousel-caption {
    z-index: 10;
}

.carousel .container {
    width: auto;
}

.carousel-inner>.item>img {
    position: absolute;
    top: 0;
    left: 0;
    min-width: 100%;
    height: inherit;
    max-width: 100%;
    object-fit: contain;
}

.dz-img {
    object-fit: contain;
}

.dz-img-main {
    width: 100%;
    height: 100%;
}

.geocoder-results {
    max-height: 410px;
    width: 250px;
    margin-left: 0px;
    overflow-y: auto;
}

.geocoder-result-item {
    min-height: 40px;
    border: 1px solid #e2e2e2;
    border-top-width: 0px;
    background: #fbfbfb;
    padding: 10px;
    cursor: pointer;
}

.geocode-clear {
    position: absolute;
    right: 10px;
    top: 10px;
    cursor: pointer;
}

.focused-geocoder-result {
    background-color: #dbf1f5;
}

.selected-geocoder-result {
    font-weight: bold;
    background: #dbf1f5;
}

.hover-panel-small {}

.hover-feature-info {
    position: absolute;
    z-index: 1000;
    left: 35px;
    margin: 10px;
    width: 400px;
    padding: 0px;
    border: solid 1px #999;
    border-radius: 2px;
    box-shadow: 0 5px 15px rgba(0, 0, 0, 0.3);
    background-color: rgb(249, 249, 249);
    opacity: 0.9;
}

.hover-rr-node-info {
    z-index: 999999;
    margin: 10px;
    width: 300px;
    padding: 0px;
    border: solid 1px #999;
    border-radius: 2px;
    box-shadow: 0 5px 15px rgba(0, 0, 0, 0.3);
    background-color: rgb(249, 249, 249);
    display: flex;
    flex-direction: column;
}

.rr-fdg-details {
    display: flex;
    flex-direction: column;
}

.rr-fdg-details span {
    flex-direction: row;
}

.rr-number {
    font-weight: bold;
    padding-right: 5px
}

.rr-number.fdg {
    font-weight: bold;
    font-size: 22px;
    text-shadow: 0px 0px 0.08em #fff;
}

.rr-fdg-name {
    display: flex;
    flex-direction: row;
    padding: 5px;
    background-color: #fff;
    border-bottom-style: solid;
    border-color: #ddd;
    border-width: 1px;
}

.rr-fdg-model-name {
    display: flex;
    flex-direction: row;
    padding-top: 3px;
    background-color: #fff;
}

.rr-fdg-edge {
    padding-left: 25px;
    font-style: italic;
    padding-top: 3px;
    padding-bottom: 3px;
    border-bottom-style: solid;
    border-color: #ddd;
    border-width: 1px;
}

.related-node-details {
    display: flex;
    flex-direction: column;
}

.hover-feature-title-bar {
    height: 40px;
    padding: 10px;
    background: #fff;
    border: 1px solid #ddd;
    border-bottom: 1px solid #ddd;
    max-width: 311px;
}

.mapboxgl-popup-content .hover-feature-title-bar {
    margin-bottom: 0px;
    padding: 0px;
}

.mapboxgl-popup-close-button {
    position: absolute;
    right: 0px;
    top: 0px;
    height: 40px;
    width: 40px;
    border: 1px solid #ddd;
    padding-bottom: 4px;
    cursor: pointer;
    background-color: #fafafa;
    color: #676767;
    font-size: 23px;
    font-weight: 600;
}

.mapboxgl-popup-close-button:hover {
    cursor: pointer;
    background-color: #f4f4f4;
    color: #454545;
    font-size: 23px;
    font-weight: 600;
}

.hover-feature-title {
    font-size: 14px;
    font-weight: 500;
    color: #25476A;
    white-space: nowrap;
    overflow: hidden;
    text-overflow: ellipsis;
    padding: 10px;
}

.hover-feature-nav-left {
    height: 38px;
    background: #fafafa;
    padding: 10px;
    border-right: 1px solid #ddd;
}

.hover-feature-nav-left:hover {
    background-color: #f4f4f4;;
}

.hover-feature-nav-right:hover {
    background-color: #f4f4f4;;
}

.hover-feature-nav-left.disabled {
    display: none;
}

.hover-feature-nav-right {
    height: 38px;
    background: #fafafa;
    padding: 10px;
    border-left: 1px solid #ddd;
}

.hover-feature-nav-right.disabled {
    display: none;
}

.hover-feature-body {
    padding: 10px 15px 15px 15px;
    width: 350px;
    border-left: 1px solid #ddd;
    border-right: 1px solid #ddd;
}

.hover-feature {
    font-size: 13px;
    color: #555;
    margin-bottom: 20px;
    overflow: hidden;
    text-overflow: ellipsis;
    display: -webkit-box;
    -webkit-box-orient: vertical;
    -webkit-line-clamp: 4;
    /* number of lines to show */
    line-height: 1.2em;
    /* fallback */
    max-height: 12em;
    min-height: 3em;
    /* fallback */
}

.hover-panel-dismiss {
    position: absolute;
    top: 10px;
    right: 10px;
    font-size: 19px;
}

.hover-feature-metadata {
    margin-bottom: -4px;
    color: #888;
}

.hover-feature-metadata span {
    color: steelblue;
}

.saved-search-container {
    padding: 5px;
    background: #fff;
}

.saved-search-grid {
    height: calc(100vh - 105px);
    width: 100%;
    min-height: 400px;
    overflow-y: scroll;
}

.ss-grid-item:last-child {
    margin-bottom: 40px;
}

.ss-grid-item {
    border: 1px solid #ddd;
    width: 224px;
    height: 164px;
    float: left;
    -webkit-transition: .6s all ease;
    -moz-transition: .6s all ease;
    -o-transition: .6s all ease;
    transition: .6s all ease;
    -webkit-background-size: cover;
    -moz-background-size: cover;
    -o-background-size: cover;
    background-size: cover;
    background-color: white;
    margin-bottom: -160px;
}

.search-caption-activeWrap {
    position: absolute;
    z-index: 2;
    height: 100%;
    width: 100%;
}

.search-caption-alignCenter {
    display: table;
    width: 100%;
    height: 100%;
}

.search-caption-body {
    display: table-cell;
    vertical-align: middle;
    text-align: center
}

.search-caption-activeWrap {
    z-index: 2;
    height: 100%;
    width: 100%;
}

.search-caption-alignCenter {
    display: table;
    width: 100%;
    height: 100%;
}

.search-caption-body {
    display: table-cell;
    vertical-align: middle;
    text-align: center
}

.search-query-link-captions {
    padding-left: 0;
    color: #123;
    font-size: 16px;
    font-weight: 600;
    letter-spacing: 1px;
    text-transform: uppercase;
    margin: 0 0 20px;
    list-style: none;
    text-align: center;
    cursor: pointer;
}

.search-query {
    padding-top: 15px;
    padding-bottom: 10px;
    margin-top: -20px;
    margin-left: 20px;
    margin-right: 30px;
    margin-bottom: 10px;
    background: rgba(250, 250, 250, 0.66);
}

a.search-query-link-captions:hover {
    font-weight: 600;
    color: #25476A;
}

a.search-query-link-captions:active {
    font-weight: 600;
    color: #fff;
}

a.search-query-link-captions:focus {
    font-weight: 600;
    color: #fff;
}

.search-query-desc {
    color: #444;
    font-size: 13px;
}

.search-results {
    -ms-flex: 0 0 400px;
    -webkit-flex: 0 0 400px;
    flex: 0 0 400px;
}

.search-inline-filters {
    /*display: flex;
        flex-direction: row;
        justify-content: right;*/
    margin-top: 10px;
    margin-left: -5px;
    margin-bottom: 5px;
}

.search-inline-filters div {
    padding-left: 2px;
    margin-bottom: 2px;
}

.qa-filter .resource-selector-button div .btn {
    padding: 2px 47px;
}

.resource-filter .resource-selector-button div .btn {
    padding: 2px 59px;
}

.search-control-container {
    -ms-flex: 0 0 400px;
    -webkit-flex: 0 0 400px;
    flex: 1 0 400px;
    margin-bottom: 0px;
    background-color: #fafafa;
    border-top: 1px solid #ddd;
    overflow-y: scroll;
    overflow-x: hidden;
    transition: all .5s;
    margin-top: inherit;
    z-index: 5;
}

.search-tools-container {
    background: #f4f4f4;
    border-bottom: 1px solid #ddd;
    height: 50px;
    width: 399px;
    padding: 4px 0px;
    margin-top: -1px;
    border-top: 1px solid #ddd;
}

.search-tools-container .clear-filter {
    margin-right: 5px;
}

.search-count-container {
    padding: 10px 5px 10px 10px;
    text-align-last: justify;
    height: 40px;
    display: inline-flex;
    justify-content: space-between;
    align-items: center;
}

.search-controls-container {
    display: inline-flex;
    float: right;
    padding: 4px 10px;
}

.search-title {
    font-size: 16px;
    font-weight: 500;
    margin-top: 0px;
    display: inline-block;
    margin-bottom: 0px;
}

.search-candidate-title,
.search-candidate-link {
    color: steelblue;
    padding-right: 7px;
}

.search-listing-footer a {
    margin-top: -5px;
    padding: 5px 5px;
}

.search-listing-footer a:focus {
    background: #d6d6d6;
    border-radius: 1px;
}

.search-control-container.slide {
    margin-left: -400px;
    transition: all .5s;
}

.search-results-panel {
    -webkit-flex-direction: column;
    -ms-flex-direction: column;
    flex-direction: column;
    max-width: 400px;
    border-right: solid 1px #dcdcdc;
}

.clear-filter {
    padding: 0px 9px !important;
    margin-top: 1px;
    height: 30px;
    border-radius: 2px;
    border: 1px solid #1ABA8E;
}

.search-listing-icon {
    transform: translate(0, -2px);
    font-size: 12px;
}

.search-footer {
    position: fixed;
    bottom: 0px;
    background: #f4f4f4;
    width: 449px;
    left: 0px;
    border-top: 1px solid #ddd;
    height: 50px;
}

.search-footer .pagination {
    margin-top: 10px;
}

.pagination>li>a.disabled {
    cursor: default;
    color: rgb(160, 160, 160);
}

.pagination>li>a.disabled:hover,
.pagination>li>a.disabled:focus {
    border-color: #dcdcdc;
    box-shadow: none;
    background-color: transparent;
}

ul.pagination {
    font-size: 12px;
}

.map-filter-panel {
    /*margin-left: 10px;*/
    position: absolute;
    left: -5px;
    right: -15px;
    top: -22px;
    z-index: 1;
}

.arches-select2 .select2-choices .select2-search-field {
    height: 34px;
}

.select2-container-multi .select2-choices {
    min-height: 36px !important;
    z-index: 10;
}

.select2-container-multi .select2-choices .select2-search-field input {
    margin: 3px 10px;
}

.arches-select2 .select2-choices .select2-search-field input {
    margin-top: 3px;
}

.select2-container.select2-container-multi.select2-container-disabled.select2-container-disabled .select2-search-choice {
    color: #999;
}

.time-search-container {
    padding: 20px;
    background: #fff;
}

.time-search-container .calendar {
    display: block;
    width: inherit;
    padding-left: 5px;
    max-width: 152px;
}

.time-search-container #calendar {
    display: flex;
    flex-wrap: wrap;
}

.time-search-container #calendar .calendar .search-label {
    margin-top: 10px;
}

.hide-datepicker-time-option .bootstrap-datetimepicker-widget table td span {
    display: none;
}

.calendar.picker {
    max-width: 175px;
    min-width: 175px;
    position: relative;
}

.dropdown-crud {
    right: 0px;
    padding-left: 15px;
    min-height: 500px;
    overflow-y: scroll;
}

.resource-selector-button {
    padding-bottom: 0px;
}

.search-results-container {
    padding: 10px 10px 60px 10px;
    bottom: 50px;
    overflow-y: scroll;
    width: 400px;
}

.calendar {
    display: table-cell;
    width: 180px;
    padding-left: 5px;
}

.calendar div .form-control[disabled] {
    background: #f7f7f7;
    border: 1px solid #ddd;
    color: #777;
}

.datepicker-inline {
    background: #fff;
    border-width: 0px;
}

.search-label {
    font-weight: 400;
    font-size: 15px;
    margin-bottom: 3px;
}

#calendar .chosen-container-single .chosen-single {
    height: 35px;
    padding-top: 8px;
}

#calendar .chosen-container-single .chosen-single div b:before {
    vertical-align: -70%;
}

.rr-display-toggle {
    width: 100px;
}

.rr-display-toggle>button {
    border-radius: 10px;
}

.rr-display-toggle.open-graph {
    right: 20px;
}

.related-resources-title {
    font-size: 19px;
    font-weight: 500;
}

.related-resources-relationship {}

.related-resources-relationship .dropdown-menu {
    left: auto;
    width: 600px;
}

.related-resources-delete {
    padding-right: 12px;
}

.selected-resource-list {
    position: absolute;
    top: 85px;
    right: 25px;
    left: 15px;
    padding: 5px;
    height: 100px;
    background: #f8f8f8;
    overflow-y: scroll;
}

.selected-resource {
    margin-left: 5px;
    margin-bottom: 3px;
}

.related-resources-crud-link {
    background: #ddd;
    border: 1px solid #ccc;
    height: 33px;
    padding: 5px 8px;
    margin-left: 15px;
}

.search-filter {
    transform: translate(0, -2px);
    font-size: 21px;
    padding: 6px;
    margin-top: -10px;
    color: #888;
    border: 1px solid transparent;
}

.search-filter.active {
    background: #f2f2f2;
    color: #555;
    border: 1px solid #ddd;
}

.search-filter:hover {
    cursor: pointer;
    background: #f2f2f2;
    color: #555;
    border: 1px solid #ddd;
}

.search-listing {
    width: 370px;
    background: #fff;
    border: 1px solid #ddd;
    margin-bottom: 10px;
}

.search-listing:hover {
    border: 1px solid steelblue;
}

.search-listing:active {
    border: 1px solid steelblue;
}

.search-listing.selected {
    border: 1px solid steelblue;
}

.search-listing-title {
    font-size: 15px;
    font-weight: 500;
    background: #fff;
    color: #666;
    margin-top: 0px;
    margin-bottom: 0px;
    padding: 10px 5px 0px 10px;
}

.search-listing-title.i18n-alt a span {
    font-size: 13px;
}
.search-listing-title.i18n-alt a span::before {
    content: "(";
}

.search-listing-title.i18n-alt a span::after {
    content: ")";
}

.search-listing-title.provisional-edits {
    font-size: 12px;
    color: #888;
}

.provisional-tile.qa-btn {
    float: right;
    margin-right: 30px;
    margin-top: 3px;
    font-weight: 500;
}

.provisional-tile.qa-btn:hover {
    cursor: pointer;
}

.selected-provisional-tile {
    border-color: #3B8DD5;
    z-index: 1;
    border-style: solid;
    border-width: 1px;
    padding-top: 5px;
    padding-left: 5px;
    padding-bottom: 3px;
}

.provisional-tile.icon {
    padding-left: 7px;
    font-size: 11px;
    color: #f1b202;
}

.provisional-tile.icon.submitted {
    color: green;
}

.provisional-tile.icon.authoritative {
    padding-left: 7px;
    font-size: 11px;
    color: #ccc;
}

.search-listing-body {
    height: 4.6em;
    font-size: 12px;
    line-height: 1.35;
    color: #888;
    background: #fff;
    padding: 5px 10px;
    margin-bottom: 10px;
    overflow: hidden;
    text-overflow: ellipsis;
    display: -webkit-box;
    -webkit-box-orient: vertical;
    -webkit-line-clamp: 3;
    /* number of lines to show */
}

.search-listing-footer {
    height: 40px;
    font-size: 11px;
    padding: 10px 10px 0px 10px;
    background: #f5f5f5;
    border-top: 1px solid #ddd;
}

.time-wheel-wrap {
    width: 100%;
}

.filter-title {
    font-size: 17px;
    margin-top: 30px;
}

.time-search-container .filter-title:first-child {
    margin-top: 3px;
    margin-bottom: 15px;
}

.filter-title .pull-right {
    margin-top: -7px;
}

.title-underline {
    margin: 3px 0px;
    background: #ddd;
}

.time-wheel-title {
    margin-top: 20px;
    font-size: 17px;
    font-weight: 400;
}

.time-wheel-instructions {
    font-size: 12px;
    color: #777;
}

.time-wheel-wrap .sequence {
    font-size: 14px;
    color: #25476A;
    font-weight: 600;
    position: absolute;
}

.time-wheel-wrap .sequence text {
    font-weight: 600;
    fill: #123;
}

.time-wheel-wrap .chart {
    position: relative;
    margin-top: 60px;
    margin-left: 0px;
}

.time-wheel-wrap .chart path {
    cursor: pointer;
    stroke: #fff;
    stroke-width: 0.5px;
}

.time-wheel-wrap .trail {
    height: 30px;
}

.time-wheel-wrap .explanation {
    position: absolute;
    top: 260px;
    left: 305px;
    width: 140px;
    text-align: center;
    color: #666;
    z-index: 1;
}

.time-wheel-wrap .percentage {
    font-size: 2.5em;
}

table.table.dataTable {
    margin-bottom: 0;
}

.arches-related-resource-panel {
    position: absolute;
    top: 50px;
    right: 0;
    left: 0;
    z-index: 1;
}

.related-resource-management {
    display: flex;
    justify-content: space-between;
}

.related-resources-header {
    display: flex;
    justify-content: space-between;
    position: relative;
    top: 0;
    margin-top: 15px;
    height: 40px;
    margin-bottom: 35px;
    width: 100%;
    z-index: 2;
}

.tab-pane.active .related-resources-header {
    display: none;
}

.related-resources-header .editor-elements {
    display: flex;
    justify-content: space-between;
    position: relative;
    top: 0;
    margin-top: 0px;
    height: 35px;
    width: 100%;
    z-index: 2;
}

.related-resources-header .editor-elements h2 {
    font-size: 16px;
    margin-top: 0px;
    margin-bottom: 5px;
}

.related-resources-header .editor-elements h3 {
    font-size: 13px;
    margin-top: 0px;
    margin-bottom: 5px;
}


.related-resources-header .btn-group>.btn:hover {
    z-index: 0;
}

.related-resources-header.open-graph {
    width: calc(100% - 245px);
}

.root-node-label {
    stroke: #999;
    font-size: 32px;
    font-weight: 900;
    fill: #fcfcfc;
    opacity: 1;
    text-anchor: middle;
    pointer-events: none;
}

.map-preview-panel {
    padding-top: 5px;
}

.panel>.panel-heading {
    display: flex;
    align-items: center;

    .panel-title {
        flex: 1;
    }
    .service-buttons-heading {
        margin: 0 20px;
    }
    &::after{
        border: none;
        position: inherit;

    }
}

.basemap-preview-panel {
    padding-top: 5px;
    padding-left: 7.5px;
}

.map-service-container {
    padding: 10px;
    .config-title {
        margin: 0;
        flex: 1;
    }
    & > div {
        align-items: center;
        margin-bottom: 10px;
        display: flex;
    }
}

.map-service-manage-buttons {
    margin: 0 10px;
    display: flex;

    .form-group {
        align-items: center;
        display: flex;
        margin-bottom: 0;
        .control-label {
            margin: 0 5px;
        }
    }
}

.map-service-preview {
    background: #f4f4f4;
    border: 1px solid #ddd;
    height: 250px;
}

.map-service-tab-content {
    min-height: 250px;
}

.advanced-map-style-switch {
    margin-top: -45px;
    margin-right: 10px;
    margin-bottom: 10px;
}

.service-url {
    font-size: 12px;
    color: #999;
}

.service-switch-shim {
    margin-top: 8px;
}

.config-title {
    font-weight: normal;
    padding: 0 20px 0 0px;
    margin-top: 10px;
    font-size: 1.216em;
    line-height: 40px;
    white-space: nowrap;
    overflow: hidden;
    text-overflow: ellipsis;
}

.config-title-tab {
    font-weight: normal;
    padding: 0 20px 0 0px;
    margin-top: 10px;
    font-size: 1.15em;
    line-height: 40px;
    white-space: nowrap;
    overflow: hidden;
    text-overflow: ellipsis;
}

.advanced-style-panel {
    margin-right: 0px;
    margin-left: 0px;
    margin-top: 5px;
    margin-bottom: 10px;
}

.map-style-panel-body {
    padding-bottom: 5px;
}

.simple-style-panel {
    margin-top: -15px;
}

.map-service-nav-tabs {
    background: #f6f6f6;
}

.service-widget-container {
    padding: 0px 15px 10px 15px;
    margin-top: -10px;
}

.dropdown-shim {
    margin-top: 10px;
}

.style-title {
    font-weight: 600;
    color: #666;
}

.col-divider {
    border-right: 1px solid #eee;
}

.map-server-instructions {
    padding: 0px 10px 20px 10px;
    color: #808080;
}

.map-server-basemap-button {
    background: rgba(255, 255, 255, 0.88);
}

.map-service-tabs {
    border: 1px solid #ddd;
    background: #f9f9f9;
    margin-bottom: 0px;
}

.hover-feature-loading {
    padding: 25px;
    font-size: 16px;
}


/**********
*  Axes
*/

.axis path {
    fill: none;
    stroke: #000;
    stroke-opacity: .75;
    shape-rendering: crispEdges;
}

.axis path.domain {
    stroke-opacity: .75;
}

.axis line {
    fill: none;
    stroke: #000;
    stroke-opacity: .25;
    shape-rendering: crispEdges;
}

.axis line.zero {
    stroke-opacity: .75;
}


/**********
*  Line chart
*/

.point-paths path {
    /*
  fill: #eee;
  stroke: #aaa;
  */
    stroke-opacity: 0;
    fill-opacity: 0;
}

.lines path {
    fill: none;
    stroke-width: 1.5px;
    stroke-linecap: round;
    transition: stroke-width 250ms linear;
    -moz-transition: stroke-width 250ms linear;
    -webkit-transition: stroke-width 250ms linear;
    transition-delay: 250ms;
    -moz-transition-delay: 250ms;
    -webkit-transition-delay: 250ms;
}

.line.hover path {
    stroke-width: 6px;
}

.lines .point {
    transition: stroke-width 250ms linear;
    -moz-transition: stroke-width 250ms linear;
    -webkit-transition: stroke-width 250ms linear;
}

.lines .point.hover {
    stroke-width: 20px;
    stroke-opacity: .5;
}

.hover-feature-body .row.widget-wrapper {
    margin-right: 0;
    padding-left: 0;
    padding-right: 0;
}

.hover-feature-body .row.widget-wrapper .col-xs-12 {
    padding: 0;
}

.hover-feature-body .row.widget-wrapper label {
    display: none;
}

.hover-feature-footer {
    height: 50px;
    border-top: 1px solid #ddd;
    border-left: 1px solid #ddd;
    border-right: 1px solid #ddd;
    background: #f8f8f8;
    padding: 10px;
    padding-top: 15px;
    display: inline-flex;
    width: 100%;
    justify-content: space-between;
    color: steelblue;
}

.hover-feature-footer a {
    color: steelblue;
    font-weight: 500;
    padding-right: 10px;
}

.search-attribute-widget {
    display: inline-block;
    margin: 7px 8px;
}

.search-dropdown {
    /*max-height: 36px;*/
}

.search-toolbar {
    display: -webkit-flex;
    display: flex;
    width: 100%;
    height: 51px;
    background: #f4f4f4;
    border-bottom: solid 1px #bbd1ea;
}

.search-type-btn-panel {
    height: 50px;
    background: #f2f2f2;
    margin-left: 4px;
}

.search-type-btn.relative:hover {
    background: #fff;
    color: #25476A;
}

.search-type-btn.relative:active {
    border-style: solid;
    border-top: 0px solid #BBD1EA;
    border-bottom: 0px solid transparent;
}

.search-type-btn.relative.active {
    background: #fff;
    color: #25476A;
    border-bottom: 1px solid #fff;
    cursor: default;
}

.search-type-btn {
    height: 50px;
    padding: 0px;
    font-size: 12px;
    font-weight: 600;
    color: #888;
    min-width: 150px;
    border-color: #BBD1EA;
    border-top: none;
    border-right: 1px solid;
    background: #F7F9FB;
    z-index: 1000;
    margin-left: -5px;
    border-width: 1px;
    border-bottom: none;
    border-right: 1px solid #BBD1EA;
}

.term-search-btn {
    font-weight: 700;
    font-size: 13px;
    height: 30px;
    padding-left: 0px;
    border: none;
}

.resource_search_widget_dropdown ul .select2-disabled {
    background: #eee;
    height: 35px;
}

.resource_search_widget_dropdown ul .select2-disabled .group {
    padding: 0px;
    border-top: 1px solid #C1D4F3;
    width: 383px;
}

.resource_search_widget_dropdown ul .select2-disabled div span span button {
    width: 195px;
    height: 35px;
}

.resource_search_widget_dropdown ul .select2-disabled div span span button.active {
    background: #8EAFE3;
}

.resource_search_widget_dropdown ul .select2-disabled div span span button.term-search-btn:not(.active) {
    background: #BBD1EA;
    color: #658CC9;
}

.resource_search_widget_dropdown ul .select2-disabled div span span button:not(.active):hover {
    background: #B9D0F4;
    color: #4330A4;
}

.resource_search_widget_dropdown ul .select2-disabled div span span button:first-child {
    border-right: 1px solid steelblue;
}

.resource_search_widget_dropdown .select2-results {
    background: #fdfdfd;
    z-index: 10;
    margin-top: 0px;
    border-top: 1px solid steelblue;
}

.resource_search_widget_dropdown.select2-drop-active {
    border-color: steelblue;
}

.resource_search_widget_dropdown ul li:not(.select2-no-results) {
    color: #0A449F;
}

.resource_search_widget_dropdown ul .select2-highlighted {
    background: #E5EFFD;
}

.term-search-btn.active {
    color: #4330A4;
}

.search-type-btn i {
    font-size: 15px;
}

.search-type-btn p {
    padding-top: 5px;
}

.search-type-btn-popup-panel {
    margin-top: 0px;
    display: inline-block;
    flex-direction: row;
    position: absolute;
    right: 0px;
}

.popup-panel-row {
    display: inline-flex;
}

.search-type-btn-popup {
    height: 50px;
    width: 50px;
    padding: 0px;
    font-size: 12px;
    font-weight: 600;
    color: #888;
    border-color: #BBD1EA;
    border-top: none;
    border-bottom: none;
    border-right: none;
    background: #F7F9FB;
    border-width: 1px;
    z-index: 1000;
}

.search-export {
    padding: 5px 15px;
}

.search-export .parameters {
    display: inline-flex;
    justify-content: space-around;
}

.search-export .precision {
    width: 75px;
}

.search-export .instruction {
    font-size: 15px;
}

.search-export .instruction h2 {
    font-size: 15px;
    margin-top: 5px;
}

.search-export .instruction h4 {
    font-size: 13px;
    padding-left: 15px;
    color: #888;
    font-weight: 400;
    margin-top: -5px;
}

.search-export .parameter {
    padding: 0px 15px;
    margin-bottom: 20px;
}

.search-export.download {
    padding: 12px;
}

.download-message {
    padding: 0px 15px;
    font-size: 14px;
}

.search-type-btn-popup.relative:hover {
    background: #fff;
    color: #25476A;
}

.search-type-btn-popup.relative:active {
    border-style: solid;
    border-right: 0px solid #BBD1EA;
    border-top: 0px solid #BBD1EA;
    border-bottom: 0px solid #BBD1EA;
}

.search-type-btn-popup.relative.active {
    background: #fff;
    color: #25476A;
    border-bottom: 1px solid #fff;
    height: 51px;
    line-height: 1;
}

.search-popup-panel {
    position: absolute;
    top: 0;
    right: 0px;
    z-index: 900;
    background-color: #fff;
    width: 400px;
    height: calc(100vh - 100px);
    border-left: solid 1px #dcdcdc;
}

.rr-splash-img-container .fa {
    font-size: 42px;
    margin: 8px 5px;
    color: steelblue;
}

.search-popup-panel .tab-pane.active div.saved-search-container div .rr-splash .rr-splash-img-container {
    height: 50px;
    width: 50px;
}

.search-popup-panel .tab-pane.active div.saved-search-container div .rr-splash .rr-splash-title {
    font-size: 24px;
    margin-bottom: 20px;
}

.search-popup-panel .tab-pane.active div.saved-search-container div .rr-splash .rr-splash-img-container .rr-splash-img {
    height: 325%;
    margin-top: -13px;
    margin-left: -8px;
}

.facets-container {
    position: absolute;
    width: 275px;
    right: 0px;
    border-left: 1px solid #ddd;
}

.facets-search-container {
    position: absolute;
    width: calc(100% - 275px);
    height: calc(100vh - 115px);
    overflow-y: auto;
    padding: 2px;
    background: white;
    border-right: 0.5px #e0e0e0 solid;
}

.faceted-search-card-container {
    border: 1px solid #ddd;
    padding: 20px;
    margin: 15px;
    background: #f9f9f9;
}

.search-facets {
    height: calc(100vh - 115px);
    overflow-y: auto;
    background: #fbfbfb;
    border-right: 1px solid #ddd;
}

.list-group.search-facets {
    margin: 0;
}

.search-facet-item {
    position: relative;
    display: block;
    padding: 10px 15px;
    margin-bottom: -1px;
    background-color: #fff;
    border: 1px solid #ddd;
    border-right-width: 0px;
    border-left-width: 0px;
}

.search-facet-item:first-of-type {
    border-top-width: 1px;
}

a.search-facet-item:not(.active):hover {
    cursor: pointer;
    background: #fbfbfb;
}

a.search-facet-item:hover,
a.search-facet-item:focus {
    background-color: #f8f8f8;
}

.search-facet-item.header {
    background: #f2f2f2;
    padding-top: 5px;
    border-top: none;
    position: sticky;
    top: 0px;
    z-index: 10;
}

.search-facet-item.header .search-facet-item-heading {
    font-weight: 600;
    margin-bottom: 5px;
}

div.search-facet-item.disabled {
    border-bottom: 1px solid #ddd;
    padding-left: 10px;
    padding-right: 10px;
}

.search-facet-item-heading {
    font-weight: 400;
    font-size: 13px;
}

.search-facet-item.header input {
    border-color: #bbb;
}

a.search-facet-item .search-facet-item-heading {
    color: #666;
}

a.search-facet-item {
    color: #777;
}

.search-facet-item.disabled {
    background: #f6f6f6;
    color: #666;
    cursor: default;
}

a.search-facet-item.disabled {
    cursor: default;
}

.facet-name {
    font-size: 15px;
    color: #333;
}

.facet-search-criteria {
    position: relative;
    padding: 10px 0px 0px 0px;
}

.facet-search-button {
    margin: 10px;
    display: flex;
    justify-content: flex-end;
}

.facet-btn-group {
    display: block;
    margin: 10px 15px 50px 15px;
}

.facet-btn {
    width: 50%;
    height: 40px;
}

.facet-btn:focus,
.facet-btn.selected {
    background: #ee9818;
}

.facet-label {
    margin-left: 5px;
    margin-bottom: 5px;
}

.facet-body {
    padding-top: 5px;
    padding-bottom: 45px;
    margin-left: 10px;
}

.facet-body .col-md-4.col-lg-3 {
    padding-right: 5px;
}
.facet-body .col-md-3.col-lg-2 {
    padding-right: 5px;
}

.facet-body div div .select2-container {
    border: none;
}

.facet-body .chosen-container-single .chosen-single {
    height: 36px;
}

.related-resources-header .resource-instance-wrapper {
    padding: 0;
}

#widget-crud-settings div.row.widget-wrapper {
    padding-left: 0px;
    padding-right: 0px;
    margin-right: -5px;
    margin-left: -5px;
}

#widget-crud-settings div.row.widget-wrapper div div .select2-container {
    height: 32px;
}

.resource-instance-search .row.widget-wrapper {
    padding-top: 0;
    padding-left: 0;
    padding-right: 0;
    margin-left: 0;
    margin-right: 0;
}

.print-map {
    display: none;
}

.hidden-map {
    overflow: hidden;
    height: 0;
    width: 0;
    position: fixed;
}

.print-map-container {
    width: 576px;
    height: 360px;
}

.default-message {
    font-size: 13px;
    padding-top: 5px;
    color: #777;
}

.mobile-project-manager-editor div.title-block-title {
    width: 255px;
    height: 95px;
}

.mobile-project-manager-editor .library-card:first-child {
    margin-top: -5px;
}

.mobile-project-manager-editor .library-card {
    margin-left: -5px;
    background: #fff;
}

.mobile-project-manager-editor .library-card:hover {
    background: #fafafa;
}

.mobile-project-manager-editor .card-nav-container {
    margin-bottom: 0;
}

.mobile-project-manager-editor .layer-list {
    background: transparent;
    border-top: 0px;
    padding-top: 5px;
}

.mpm-project-card {
    width: 200px;
    position: absolute;
    left: 10px;
    top: 10px;
    white-space: nowrap;
    overflow: hidden;
    text-overflow: ellipsis;
    font-size: 14px;
}

.mpm-project-name {
    width: 220px;
    white-space: nowrap;
    overflow: hidden;
    text-overflow: ellipsis;
    font-size: 15px;
}

.mpm-card {
    min-height: 550px;
    background: #fff;
}

.mpm-card-content {
    margin: 0px;
    border-bottom: 1px solid #ddd;
    padding: 50px 25px 50px 25px;
    background: #f9f9f9;
}

.mpm-card-content.mpm-crud-section {
    background: #fff;
    padding-left: 40px;
}

.mpm-card-content.selection-page {
    border-bottom: transparent;
}

.mpm-card-content.active-survey {
    background: #fafafa;
}

.active-survey .msm-survey-message {
    color: #888;
}

.msm-summary-panel .selection-page {
    height: 100vh;
}

.mpm-group-panel-header {
    padding: 10px 20px;
    background: #fcfcfc;
}

.msm-group-label {
    font-size: 15px;
    color: #454545;
    font-weight: 600;
}

.mpm-group-panel-header h4 {
    margin-bottom: 5px;
    margin-top: 0px;
}

.msm-filter-panel {
    padding: 5px 0px;
    width: 100%;
    position: relative;
}

.mpm-group-panel-content {
    padding: 0px 25px 20px 25px;
}

.mpm-user-panel-content {
    padding: 0px 25px 20px 20px;
    margin-top: -5px;
}

.mpm-group-panel-content .account-label {
    font-weight: 600;
}

.mpm-group-panel-content.list {
    border-top: solid 0px #ccc;
    padding: 0px;
}

.mpm-card-content .userrow {
    display: flex;
    padding: 5px;
    border-bottom: solid 1px #ccc;
}

.mpm-card-content .userrow:hover {
    font-weight: 600;
}

.mpm-card-content .userrow.selected {
    font-weight: 400;
}

.msm-user-account-item {
    background: #fff;
    height: 40px;
    padding: 10px 15px;
    border: transparent;
    border-bottom: 1px solid #ddd;
    border-left: 3px solid #fff;
}

.msm-user-account-item:nth-child(even) {
    background: #fafafa;
    border-left: 3px solid #fafafa;
}

.msm-user-account-item:hover {
    cursor: pointer;
    /*background: #F5FAFE;*/
    border-left: 3px solid steelblue;
}

.msm-user-account-item.selected {
    background: #F6F6FF;
    border-left: 3px solid steelblue;
    cursor: default;
}

.msm-user-account-item.checkbox {
    margin: 0px;
}

.msm-filter-tools-panel {
    margin-top: 10px;
}

.mpm-card-content.group-page {
    padding: 0;
}

.mpm-card-content .title {
    font-size: 22px;
    font-weight: 525;
    text-align: center;
    padding: 10px;
}

.msm-identity-filter {
    width: 100%;
    flex: 1;
}

.msm-user-account-panel {
    border-top: 1px solid #ddd;
    height: 600px;
    background: #fafafa;
}

.msm-account-listing-panel {
    display: flex;
    flex-direction: column;
    flex: 1;
    background: #fff;
}

.msm-account-summary-panel {
    display: flex;
    flex-direction: column;
    background: #fcfcfc;
    flex: 1;
    border-left: solid 1px #ccc;
}

.msm-icon-wrap {
    height: 60px;
    width: 60px;
    border-radius: 50%;
    border: 1px solid #7080CB;
    color: #7080CB;
    background: #E1EAFC;
    font-size: 28px;
    padding-top: 14px;
    padding-left: 2px;
}

.model-selection .msm-icon-wrap {
    background: #fff;
    color: steelblue;
    padding-top: 15px;
    border: 1px solid steelblue;
}

.active-survey .msm-icon-wrap {
    background: #77DAD3;
    color: #29b2a6;
    padding-top: 15px;
    padding-left: 2px;
    border: 1px solid #26a69a;
}

.incomplete .msm-icon-wrap {
    background: #FFD264;
    color: #B88406;
    padding-top: 13px;
    padding-left: 2px;
    border: 1px solid #B88406;
}

.incomplete.active-survey .msm-icon-wrap {
    background: #F799B9;
    color: #DF2E6A;
    padding-top: 13px;
    padding-left: 2px;
    border: 1px solid #DF2E6A;
}

a.filter-tools {
    margin-left: 0px;
    padding: 3px 6px;
    color: #888;
    font-size: 12px;
}

a.filter-tools:hover {
    cursor: pointer;
    background: #ddd;
    color: #454545;
}

.mpm-card-content .description {
    font-size: 14px;
    text-align: center;
    margin: 15px 100px 15px 100px;
}

.mpm-resource-selection {
    display: flex;
    flex-direction: column;
    align-items: center;
    padding: 15px;
}

.mpm-resource-selection .resource-dropdown {
    width: 80%;
}

.account-wrapper {
    padding-top: 0px;
}

.msm-data-selection .form-text.form-checkbox:not(.btn),
.form-text.form-radio:not(.btn) {
    margin-top: 1px;
}

.resource-grid-main.mpm-manager {
    height: 100%;
    padding-top: 20px;
    padding-left: 20px;
}

.resource-grid-tools-container.mpm-manager {
    display: flex;
    flex-direction: column;
}

.resource-grid-main-container.mpm {
    background: none;
}

.grid.mpm {
    margin-left: 0;
    margin-right: 0;
    width: 100%;
    max-width: none;
}

.list-filter.mpm {
    background-color: #f4f4f4;
    margin-bottom: 0;
}

.mpm-subtitle {
    position: relative;
    left: 55px;
    top: -45px;
    color: #999;
    font-size: 12px;
    width: 500px;
    white-space: nowrap;
    overflow: hidden;
    text-overflow: ellipsis;
}

.mpm-list {
    display: flex;
    flex-direction: column;
    align-items: center;
}

.mpm-summary-panel {
    background: #fff;
    padding: 0px 40px;
    margin-top: -60px;
    margin-left: 0px;
    border-top: 1px solid #ddd;
    margin-right: 0px;
}

.map-search-container div .map-widget-panel {
    height: calc(100vh - 110px);
}

.resource-grid-item.mpm-manager:hover {
    /*background-color: #f5f5f5;*/
    border-radius: 3px;
    color: #000;
}

.resource-grid-main.mpm-manager .mpm-title {
    font-weight: 400;
    color: #454545;
    font-size: 1.416em;
    position: relative;
    left: 55px;
    top: -45px;
}

.mpm-manager .resource-grid-icon {
    margin-top: -2px;
    font-size: 19px;
}

.report-image-grid.mpm {
    overflow-y: auto;
    overflow-x: hidden;
}

.nav-tabs li a.graph-designer-tab {
    padding: 15px 10px 15px 10px;
}

.graph-selector-panel {
    height: 60px;
}

.graph-selector {
    width: 350px;
}

.graph-designer-tab-container {
    background: #C9D4E1;
    font-weight: 600;
}

.graph-designer-tab-container .nav-tabs>li.active>a {
    background: #ecf0f5;
    border: 1px solid #f4f4f4;
}

.graph-designer-tab-container .nav-tabs>li:not(.active)>a {
    color: #777;
}

.graph-designer-tab-container .nav-tabs>li:not(.active)>a:hover {
    cursor: pointer;
    color: #666;
    background: #ecf0f5;
}

.viewstate-btn {
    width: 100px;
    height: 30px;
    padding-top: 3px;
    background: #fcfcfc;
}

.btn-group-toggle .viewstate-btn {
    border-radius: 2px 0px 0px 2px;
}

.btn-group-toggle .viewstate-btn:nth-child(2) {
    margin-left: -1px;
    border-radius: 0px 2px 2px 0px;
}

.viewstate-btn.active {
    background-color: #9490EE;
    color: #fff;
    font-weight: 600;
    cursor: default;
}

.viewstate-btn:not(.active):hover {
    background: #f4f4f4;
}

#identities-card .library-card:not(.selected-card) {
    border-left: 1px solid transparent;
}

.user-survey .project-status {
    position: absolute;
    right: 10px;
    top: 10px;
}

.mobile-project-manager-editor .tab-content {
    padding: 1px;
}

.mobile-designer-title {
    font-size: 1.6em;
    padding-left: 15px;
    padding-top: 12px;
}

.msm-edit-buttons.mobile-project-category-header {
    left: 0;
    top: 15px;
    font-size: 17px;
    margin-left: 0px;
    padding-left: 15px;
}

.msm-tree {
    height: 100%;
}

.msm-basemap-subtitle {
    font-size: 13px;
    color: #888;
    padding-bottom: 10px;
}

.msm-location-card .row.widget-wrapper {
    padding-right: 0px;
    margin-left: 3px;
}

.msm-download-panel {
    padding-top: 5px;
    padding-left: 0px;
    padding-right: 0px;
}

#custom-download-panel {
    padding-top: 20px;
    padding-left: 15px;
}

.number-widget-report {
    display: flex;
    flex-direction: row;
    margin-bottom: 5px;
}

.number-prefix {
    padding-right: 1px;
}

.number-suffix {
    padding-left: 1px;
}

.report-title-bar {
}

.editor-report {
    background: white;
    width: 100%;
    overflow-y: auto;
    height: 100%;
}

.editor-report .rp-report-section {
    border-bottom: none;
    padding-bottom: 0;
}

.report-related-resources {
    padding: 0px 30px;
}

.report-related-resources .rp-card-section {
    margin-left: -15px;
}

.report-related-resources .rp-card-section .rp-report-container-tile {
    padding-top: 0px;
    padding-bottom: 10px;
    margin-top: -5px;
}

.editor-report .report-related-resources,
.editor-report .report-title-bar {
    display: none;
}

.mpm-selector-header {
    height: 55px;
    padding: 10px 5px;
    border-style: solid;
    border-width: 0.25px;
    border-color: #eee;
    background-color: #f4f4f4;
}

.mpm-selector-header-txt {
    padding: 10px;
    font-size: 13px;
}

.mpm-select-switch-label {
    color: #999;
    float: right;
    padding-right: 5px;
}

.mpm-manager .btn-rr {
    margin: -2px 0px 0px 0px;
}

.library-card.inactive {
    background: #f7f7f7;
}

.mpm-item-listing-header {
    font-size: 15px;
    padding-left: 10px;
    margin-top: 0px;
    color: #454545;
    font-weight: 500;
}

.mpm-survey-status-header {
    padding-left: 10px;
    margin-top: 0px;
    color: #454545;
    font-size: 24px;
    font-weight: 500;
    text-align: center;
}

.msm-survey-requirements-text {
    margin-top: 20px;
}

.msm-survey-status-text {
    margin-top: 0px;
    padding: 20px 0px 10px 0px;
}

.msm-survey-requirements-text+.msm-survey-status-text {
    padding-top: 0px;
}

.msm-survey-message {
    margin-top: 20px;
    font-size: 15px;
    color: #888;
}

.msm-survey-status-instructions {
    margin: 15px 20% 25px 20%;
    padding: 20px 10px 20px 10px;
    font-size: 15px;
    background: #FFC741;
    border: 1px solid #B88406;
    color: #fff;
    font-weight: 600;
    text-align: center;
    border-radius: 2px;
}

.msm-save-message {
    padding-top: 20px;
    font-size: 15px;
    color: #2A096E;
    text-align: center;
}

.msm-survey-status-instructions+.msm-save-message {
    padding-top: 0px;
}

.msm-survey-issues {
    padding-top: 5px;
    font-size: 15px;
    color: #888;
    list-style-type: none;
}

.msm-survey-status-instructions+.text-center .msm-survey-issues {
    padding-top: 0px;
}

.msm-report-section {
    padding: 40px 30px;
    background: #fefefe;
    border-bottom: 1px solid #ddd;
}

.msm-crud-section {
    padding: 40px 40px;
    min-height: 150px;
    background: #fff;
    border-bottom: 1px solid #ddd;
}

.msm-crud-section:last-child {
    border-bottom: transparent;
}

.msm-report-section.active {
    background: #fff;
}

.mpm-item-listing-header.data-panel {
    padding-left: 0px;
}

.msm-download-header {
    font-size: 15px;
    padding-left: 0px;
    margin-top: 30px;
    color: #454545;
    font-weight: 500;
}

.project-search-widget.mpm-item-listing {
    top: 0px;
    right: 0px;
}

.mpm-model-detail-panel {
    padding-left: 10px;
}

.mpm-node-detail-metadata {
    list-style: none;
    color: #777;
}

.mpm-activation-panel {
    padding: 0px;
}

.msm-settings-summary {
    height: 100%;
}

.msm-map-container {
    padding: 0px;
    height: 100vh;
    margin-left: -13px;
    margin-right: -20px;
    margin-top: -10px;
}

.msm-map-container .control-label {
    display: none;
}

.msm-map-container .widget-wrapper .mapboxgl-map {
    height: 100vh;
}

.msm-map-container .geometry-tools-container {
    top: 60px;
    left: 10px;
}

.msm-stats-panel {
    padding: 10px 5px;
    min-height: 80px;
    margin-top: -15px;
}

.msm-stat {
    color: #2d3c4b;
    font-size: 36px;
    margin-top: 2px;
}

.msm-stat-label {
    color: #999;
    font-size: 13px;
    margin-top: -5px;
}

.msm-stat-user {
    color: #2d3c4b;
    font-size: 18px;
    margin-top: 2px;
}

.msm-stat-user-panel {
    margin-top: 10px;
}

.msm-stat-date {
    font-size: 17px;
    white-space: nowrap;
}

.profile-mpm-panel {
    margin-left: 20px;
    text-align: justify;
    overflow: hidden;
    font-family: 'Open Sans', 'Helvetica Neue', Helvetica, Arial, sans-serif;
    font-size: 13px;
    height: 0;
    transition: height 600ms ease-out;
}

.profile-mpm-panel.show-details {
    height: 400px;
}

.project-panel {
    width: 100%;
    border: 1px solid #3b8dd5;
    margin-bottom: 10px;
    display: flex;
    flex-direction: column;
    margin-top: 1px;
}

.project-panel.expired {
    background: #fcfcfc;
    border: 1px solid #ddd;
}

.project-panel-header {
    position: relative;
    height: 76px;
    padding-left: 10px;
    color: #2b425b;
    background: #fff;
    border-bottom: 1px solid #eee;
}

.project-panel.expired>.project-panel-header {
    color: #888;
}

.project-panel-title {
    font-size: 19px;
    float: left;
    font-weight: 500;
    padding-left: 10px;
    margin-top: 12px;
    width: 500px;
    height: 22px;
    text-align: left;
    white-space: nowrap;
    overflow: hidden;
    text-overflow: ellipsis;
}

.project-status {
    width: 70px;
    height: 28px;
    font-size: 13px;
    color: #777;
    padding: 3px;
    font-style: italic;
    text-align: center;
    background: #ddd;
}

.library-card .project-status {
    text-align: left;
}

.project-status.active {
    background: #8bc34a;
    color: #fff;
}

.project-metadata {
    position: absolute;
    top: 35px;
    right: 0px;
    list-style: none;
    font-size: 14px;
}

.project-metadata-item {
    display: inline-block;
    padding: 6px 10px 10px 10px;
    color: #758697;
}

.project-details {
    position: absolute;
    display: flex;
    flex-direction: row;
    top: 40px;
    font-size: 14px;
    margin-left: 10px;
}

.card-panel-body {
    /*height: 500px;
    overflow-y: scroll;*/
}

.node-value-select-tile {
    padding: 5px;
    font-size: 0.9em;
}

.selected-node-value {
    font-size: 1.3em;
}

.node-value-select-label {
    font-weight: bold;
}

.node-value-widget-ontology {
    padding: 15px 20px;
    background: #fafafa;
    border: 1px solid #ddd;
    border-radius: 2px;
}

.chosen-container-single .chosen-single {
    background: #fff;
    color: #4d627b;
    border: 1px solid #ddd;
    box-shadow: none;
    border-radius: 3px;
    display: block;
    height: 32px;
    line-height: 1.42857;
    overflow: hidden;
    padding: 6px 12px;
    white-space: nowrap;
}

.chosen-container-single .chosen-single div b {
    background-image: none !important;
}

.chosen-container-single .chosen-single .search-choice-close {
    top: 10px;
}

.chosen-container-single .chosen-single div b:before {
    border-bottom: 0 solid transparent;
    border-left: 5px solid transparent;
    border-right: 5px solid transparent;
    border-style: solid;
    border-width: 5px 4px 0;
    color: #4d627b;
    content: "";
    display: inline-block;
    height: 0;
    margin: 1em -2px;
    vertical-align: middle;
    width: 0;
}

.chosen-container .chosen-drop {
    background: #fff;
    border-color: currentcolor rgba(0, 0, 0, 0.09) rgba(0, 0, 0, 0.09);
    border-style: none solid solid;
    border-width: 0 1px 1px;
    border-radius: 3px;
}

.chosen-container .chosen-search {
    background: #fff;
}

.chosen-container-active.chosen-with-drop .chosen-single {
    background: #fff;
    border: 1px solid rgba(0, 0, 0, 0.09);
    border-bottom-left-radius: 0;
    border-bottom-right-radius: 0;
}

.chosen-container .chosen-results li.highlighted {
    background-color: #177bbb;
    background-image: none;
    color: #fff;
}

.chosen-container-multi .chosen-choices {
    background: #fff;
    color: #8f9ea6;
    border: 1px solid rgba(0, 0, 0, 0.09);
    box-shadow: none;
    border-radius: 3px;
    min-height: 32px;
}

.chosen-container-active .chosen-choices,
.chosen-container-single .chosen-search input[type="text"] {
    border: 1px solid rgba(0, 0, 0, 0.09);
}

.chosen-container-multi .chosen-choices li.search-choice {
    background-color: #177bbb;
    background-image: none;
    color: #fff;
    border: 0;
    border-radius: 2px;
    box-shadow: none;
    line-height: 16px
}

.chosen-container-multi .chosen-choices li.search-choice .search-choice-close::after,
.chosen-container-multi .chosen-choices li.search-choice .search-choice-close::before {
    box-shadow: 0 0 0 1px inset;
    content: "";
    left: 50%;
    position: absolute;
    top: 50%;
    transform: translate(-50%, -50%);
}

.chosen-container-multi .chosen-choices li.search-choice .search-choice-close::after {
    height: 0.8em;
    width: 2px;
}

.chosen-container-multi .chosen-choices li.search-choice .search-choice-close::before {
    height: 2px;
    width: 0.8em;
}

.chosen-container-multi .chosen-choices li.search-choice .search-choice-close {
    display: block;
    height: 1.5em;
    transform: rotate(45deg);
    width: 1em;
    color: #fff;
    font-size: inherit;
    top: 2px
}

.chosen-container .chosen-results li {
    padding: 8px 6px
}

ul.select2-choices {
    padding-right: 30px !important;
}

ul.select2-choices:after {
    content: "";
    position: absolute;
    right: 10px;
    top: 50%;
    transform: translateY(-50%);
    border-top: 5px solid #333;
    border-left: 5px solid transparent;
    border-right: 5px solid transparent;
}

.sidepanel-draggable {
    background-color: #f7f7f7;
    border-left: solid 1px gainsboro;
    border-right: solid 1px gainsboro;
    height: 100%;
    z-index: 3;
    font-size: 10px;
    display: flex;
    align-items: center;
}

.sidepanel-draggable div {
    cursor: col-resize;
    margin: 2px;
}

.sidepanel-draggable div i {
    display: block;
    color: rgb(190, 190, 190);
}

.left-panel-inner-container {
    height: 100%;
    min-width: 300px;
    display: flex;
    flex-direction: column;
}

.left-panel {
    flex: 0 0 300px;
    overflow: hidden;
    z-index: 3;
}

.left-panel-overflow {
    background: #ecf0f5;
    height: calc(100% - 75px);
    /* 75px is height of .jstree .header */
    overflow-y: auto;
    overflow-x: hidden;
}

.left-panel-overflow>* {
    background: inherit;
}

.main-panel {
    background-color: #ffffff;
    flex: 1
}

.rich-text {
    padding: 20px;
}

.jstree .rich-text {
    padding: 0px;
    display: inline;
}

.graph-designer .card-component {
    /*width: 100%;*/
    background-color: #fff;
}

.graph-designer .card-component .install-buttons {
    display: none;
}

.card-component {
    padding: 15px 25px 25px 25px;
    margin: 15px;
    background: #fff;
    border: 1px solid #ddd;
    border-radius: 3px;
}

.graph-designer .card-component-panel {
    overflow-y: scroll;
}

.card-component-panel {
    width: 100%;
    padding: 0px;
    border-radius: 3px;
    background-color: white;
}

.graph-designer .card-component-panel {
    background: #fafafa;
}

.card-component-panel h3 {
    color: #2f527a;
    font-size: 1.2em;
    font-weight: 400;
}

.card-component-panel h3.rr-splash-description {
    font-size: 16px;
    padding: 0px 20px;
    color: #888;
    margin: 0px;
}

.file-select .rr-splash-img {
    margin-top: 0px;
    margin-left: 2px;
    height: 90%;
}

.card-component-panel h4 {
    color: #2f527a;
    font-size: 15px;
    font-weight: 550;
}

.card-component-panel .card-component h4 {
    margin-top: 5px;
}

.card-component-panel .card-component .is-function-node {
    display: inline-block;
    background: #A2EAE2;
    color: #01766A;
    padding: 10px 15px;
    margin-bottom: 15px;
    font-size: 13px;
    font-weight: 600;
    margin-top: 5px;
    margin-bottom: 15px;
    border-radius: 2px;
}

.card-component-panel hr {
    border-color: #e9e9e9;
}

.card-component-panel h5 {
    color: #999;
    margin-top: 5px;
    margin-bottom: 5px;
}

.card-component-wrapper-editor {
    height: 100%;
    padding-bottom: 50px;
    overflow-y: auto;
    background: #fafafa;
}

.card-header {
    height: 50px;
    padding: 10px 20px;
    background: #25476a;
}

.card-header-title {
    margin-top: -15px;
}

.card-breadcrumbs,
.card-breadcrumbs a {
    color: #f1f1f1;
    margin-top: 17px;
    font-size: 17px;
}

.card-breadcrumbs span.dropdown.open .dropdown-menu>li>a {
    display: block;
    padding: 5px 20px;
    margin-top: 5px;
    clear: both;
    font-size: 13px;
    font-weight: 400;
    line-height: 1.1;
    color: #333;
    white-space: nowrap;
}

.card-breadcrumbs span.dropdown.open .dropdown-menu>li>a:hover {
    color: #fff;
}

.card-breadcrumbs a.toggle-tree {
    font-size: 13px;
}

.current-crumb {
    font-weight: 400;
}

.resource-editor-tree {
    height: calc(100vh - 125px);
    overflow-y: auto;
    overflow-x: hidden;
    background: #ecf0f5;
    padding-bottom: 50px;
}

a.jstree-anchor strong {
    font-weight: 500;
}

// .expanded-nav {
//     white-space: nowrap;
//     overflow: hidden;
//     text-overflow: ellipsis;
// }

.add-new-tile {
    display: none;
}

.jstree-anchor:hover .add-new-tile,
.add-new-tile.jstree-clicked {
    display: inline;
}

a.jstree-anchor.disabled {
    color: #ccc;
}

a.jstree-anchor.permissions-widget {
    color: #bbb;
    cursor: default;
    pointer-events: none;
}

.jstree-default .card-designer-tree li {
    background-image: url("tree/32px.png");
    background-position: -292px -4px;
    background-repeat: repeat-y;
}

.jstree-default .card-designer-tree li.jstree-last,
.jstree-default .card-designer-tree .jstree-last>li {
    background: transparent;
}

.card-summary-section li {
    list-style: none;
}

.card-summary-section h4 {
    font-size: 1.1em;
}

.card-summary-section .card-summary {
    padding-bottom: 5px;
}

.card-summary-section.disabled h4 {
    color: #7a7a7a;
}

.card-summary-section.disabled a {
    cursor: default;
}

.card-summary-section .card-summary .card-summary-add {
    margin-left: 2px;
}

.card-summary-section .card-summary {
    margin-bottom: 10px;
}

.card-summary-section .tile-summary {
    padding: 2px;
}

.card-summary-section .tile-summary a {
    color: #6494cc;
}

.card-summary-section .tile-summary .tile-summary-label {
    font-weight: 600;
}

.card-summary-name {
    margin-bottom: 2px;
}

.tile-summary-item {
    padding-left: 5px;
}

.card-summary-section {
    padding: 20px 0 10px 0;
}

.btn-rr {
    background: #9490EE;
    color: #fff;
    border: 1px solid rgba(0, 0, 0, 0.09);
    margin: -10px 0px 30px 0px;
}

.btn-rr:hover {
    color: #fff;
}

.rr-splash {
    text-align: center;
    margin: 48px 45px 20px 45px;
    border: 1px solid #ddd;
    padding: 40px 30px;
    background: #f6f6f6;
    border-radius: 4px;
    display: flex;
    flex-direction: column;
    align-items: center;
}

.rr-splash-title {
    color: #666;
    font-size: 28px;
    margin-bottom: 30px;
    margin-top: 25px;
}

.rr-splash-img-container {
    padding: 20px;
    background: #fff;
    border: 1px solid steelblue;
    display: inline-block;
}

.rr-splash-img {
    margin-top: 3px;
    margin-left: 2px;
    height: 90%;
}

.surveys {
    height: 72px;
    width: 72px;
}

.rr-splash-description {
    font-size: 15px;
    color: #999;
    font-weight: 500;
}

.rr-splash-description:last-child {
    margin-bottom: 80px;
}

.rr-splash-help-link {
    margin: 20px 0px 50px 0px;
    font-size: 28px;
    color: steelblue;
}

.rr-splash-help-link:hover {
    cursor: pointer;
}

.report-expander {
    cursor: pointer;
    padding-left: 6px;
    font-weight: bold;
    font-size: 18px;
}



.create-resource-instance-card-component .card-component {
    border: none;
}

.workbench-card-sidepanel .create-resource-instance-card-component {
    top: 75px;
}

.new-instance-model-name {
    font-size: 15px;
    font-weight: 600;
    color: #004577;
    width: 100%;
}

.create-instance-header {
    height: 50px;
    background: #f1f1f1;
    position: relative;
    border-bottom: 1px solid #ddd;
    padding: 15px;
    font-size: 15px;
}

.create-instance-menu-header {
    height: 50px;
    background: #ebebeb;
    position: relative;
    border-bottom: 1px solid #ddd;
    padding: 15px;
    font-size: 15px;
}

.create-instance-header .close-new-step {
    position: absolute;
    right: 10px;
    top: 5px;
}

.create-instance-header .close-new-step:hover {
    cursor: pointer;
}

.create-resource-instance-card-component .card-component {
    padding-top: 10px;
}

.indent {
    text-indent: 10px;
    padding-left: 10px;
}

.mapboxgl-popup-content {
    width: 350px;
    padding: 0px;
}

.mapboxgl-popup-content .hover-feature-footer {
    padding: 10px 15px;
    height: auto;
}

.tabbed-report-header {
    border-bottom: 1px solid #ddd;
}

.tabbed-report-header .workbench-card-wrapper {
    height: 500px;
}

.tabbed-report-mainpanel {
    top: 25px;
    width: calc(100% - 50px);
}

.tabbed-report-mainpanel-content {
    width: calc(100% - 50px);
}

.tabbed-report-mainpanel-title {
    padding: 5px 15px;
    font-size: 12px;
    border-bottom: 1px solid #ddd;
    background-color: rgb(237, 237, 237);
}

.tabbed-tile-value {
    padding-left: 0px;
}

.tabbed-report-tile-title {
    margin-bottom: 0;
    padding: 12px 5px 0 0;
}

.tabbed-report-sidepanel {
    width: 300px;
    margin: 0 25px;
    position: -webkit-sticky;
    position: sticky;
    top: 25px;
}

.tabbed-report-sidepanel .tabbed-report-sidepanel-content {
    border: 1px solid #ddd;
}

.tabbed-report-sidepanel-title {
    padding: 5px 15px;
    font-size: 12px;
    border-bottom: 1px solid #ddd;
    background-color: rgb(237, 237, 237);
}

.tabbed-report-sidepanel-title.consultation-status-title {
    color: white;
    font-size: 15px;
    background-color: rgb(234, 141, 148);
}

.sidebar-section {
    padding: 0px 10px 20px 10px;
    border-bottom: 1px solid #ddd;
}

.sidebar-section:last-child {
    border-bottom: none;
}

.sidebar-single-line-group {
    margin-bottom: 0px;
    font-size: 14px;
}

.sidebar-single-line-type {
    color: #25476A;
}

.sidebar-single-line-value {
    color: #777;
}

.sidebar-double-line-group {
    margin-bottom: 6px;
    font-size: 14px;
}

.sidebar-double-line-type {
    color: #25476A;
}

.sidebar-double-line-value {
    color: #777;
}

.tabbed-report-sidepanel-title.consultation-status-title.completed {
    background-color: rgb(202, 247, 225);
    color: rgb(84, 84, 84);
}

.tabbed-report-sidepanel-subtitle {
    color: rgb(222, 222, 222);
    font-size: 13px;
    margin-top: -2px;
    margin-bottom: 2px;
}

.completed .tabbed-report-sidepanel-subtitle {
    color: rgb(167, 167, 167);
}

.tabbed-report-sidepanel-main {
    padding: 5px 15px 15px;
}

.tabbed-report-sidepanel-main dt {
    color: #2f527a;
    font-weight: normal;
    float: left;
    width: 130px;
    text-align: right;
    padding-right: 10px;
}

.report-map-header-component {
    height: 400px;
}

.search-result-details {
    background: #fff;
    height: 100%;
}

.search-result-details-splash {
    padding-top: 50px;
    padding-left: 2px;
    padding-right: 2px;
}

.search-result-details-splash .rr-splash {
    margin-top: 0;
}

.iiif-viewer-gallery,
.show-gallery-control {
    color: rgb(45, 70, 103);
    position: absolute;
    bottom: 0;
}

.iiif-gallery-content,
.show-gallery-control {
    background-color: rgb(242, 242, 242);
}

.show-gallery-control {
    left: 2px;
    bottom: 2px;
    padding: 15px 30px;
    z-index: 10000;
    color: #5b9bd7;
}

.show-gallery-control i {
    cursor: pointer;
    color: #2f527a;
    font-size: 15px;
}

.show-gallery-control a {
    cursor: pointer;
    color: #2f527a;
}

.show-gallery-control h3 {
    display: inline-block;
    margin: 0 2px;
    font-size: 13px;
}

.show-gallery-control a {
    font-size: 12px;
}

.iiif-gallery-content .panel-controls {
    width: 250px; 
    border-right: 1px solid #ddd;
}

.iiif-gallery-content .panel-controls .hide-gallery-control {
    width: 100%; 
    height: 50px; 
    border-bottom: 1px solid #ddd; 
    display: flex; 
    justify-content: center; 
    align-items: center; 
    font-weight: 650; 
    color: #5b9bd7; 
    cursor: pointer;
}

.iiif-gallery-content .panel-controls .mode-selector {
    width: 100%; 
    height: 108px; 
    padding: 5px;
}

.iiif-gallery-content .panel-controls .mode-selector-buttons {
    display: flex;
}

.iiif-gallery-content .panel-controls .mode-selector-buttons > div {
    margin-right: 10px;
    cursor: pointer;
}

.iiif-gallery-content .panel-controls .panel-selector-buttons {
    display: flex;
    margin-top: 5px;
}
.iiif-gallery-content .panel-controls .panel-selector-buttons > div {
    width: 65px;
    height: 55px;
    display: flex;
    align-items: center;
    justify-content: center;
    margin-right: 10px;
    background-color: #ddd;
    cursor: pointer;
}

.iiif-gallery-content .panel-controls .panel-selector-buttons > div.selected {
    background-color: #add8e6;
    border: 1px solid #5b9bd7; 
}

.iiif-gallery-content .panel-controls .panel-selector-buttons > div.hide {
    display: none;
}

.iiif-gallery-content .panel-controls .mode-selector-buttons > div > div {
    background-color: #ddd; 
    width: 40px; 
    height: 20px;
}


.iiif-gallery-content .panel-controls .mode-selector-buttons .two-panel {
    display: flex;
}

.iiif-gallery-content .panel-controls .mode-selector-buttons .two-panel > div {
    margin-right: 2px;
}

.iiif-gallery-content .panel-controls .mode-selector-buttons .selected > div {
    background-color: #5b9bd7;
}

.gallery-visible.show-gallery-control {
    display: none;
}

.show-gallery-control.gallery-expanded {
    top: 0;
    left: 0;
    right: 0;
    bottom: auto;
    border-bottom: solid 1px rgb(221, 221, 221);
    border-top: none;
    z-index: 2000;
    padding: 15px 0 15px 30px;
}

.workbench-card-container-sidepanel-active .show-gallery-control.gallery-expanded {
    right: 400px;
}

.iiif-viewer-gallery {
    right: 0;
    left: 0;
}

.iiif-viewer-gallery.gallery-expanded {
    top: 0px;
    z-index: 1000;
}

.iiif-viewer-gallery.gallery-expanded .iiif-gallery-sequence-canvases{
    margin-top: 10px;
    height: auto;
    z-index: 1000;
}

.workbench-card-container-sidepanel-active .iiif-viewer-gallery {
    right: 400px;
}

.workbench-card-container-sidepanel-active .workbench-card-container {
    margin-right: 400px;
}

.hidden-file-input {
    display: none;
}

.add-new-crumb {
    float: right;
    cursor: pointer;
    padding: 4px 12px;
    font-size: 13px;
    background: #6984A0;
    border: 1px solid #0A0737;
    border-radius: 2px;
    margin-top: -1px;
}

.map-data-drop-area {
    padding: 25px 15px;
    border: 1px dashed #bbb;
    background: #f9f9f9;
    text-align: center;
    color: #808080;
    margin: 5px 0px;
    border-radius: 1px;
    cursor: pointer;
}

.map-data-drop-area:hover,
.map-data-drop-area.drag-hover {
    border: 1px dashed black;
    color: black;
    background-color: #EEEEEE;
}

.iiif-gallery-content.compare {
    border-top: solid 1px rgb(221, 221, 221);
    height: 185px;
    width: 100%;
    padding: 10px;
    padding-bottom: 0px;
    white-space: nowrap;
    overflow-x: auto;
    display: flex;
}
.iiif-gallery-content {
    border-top: solid 1px rgb(221, 221, 221);
    width: 100%;
    padding-bottom: 0px;
    white-space: nowrap;
    overflow-x: auto;
    display: flex;
}

.gallery-expanded .iiif-gallery-content {
    border-top: none;
}

.iiif-gallery-content {
    height: 160px;
}

.gallery-expanded .iiif-gallery-content {
    height: 100%;
    background-color: rgb(250, 250, 250);
    padding: 5px 0px 20px 20px;
}

.workbench-card-wrapper .workbench-card-container-wrapper {
    height: 100%;
    width: calc(100% - 75px);
    position: absolute;
}

.workbench-card-wrapper .workbench-card-container-wrapper.wide {
    height: 100%;
    width: 100%;
}

.workbench-card-wrapper .workbench-card-container-wrapper.workbench-card-container-sidepanel-active {
    height: 100%;
    width: calc(100% - 75px);
    position: absolute;
}

.workbench-card-container.gallery-visible.compare {
    padding-bottom: 185px;
}

.workbench-card-container.gallery-visible {
    padding-bottom: 160px;
}


.iiif-leaflet {
    height: 100%;
    background: #fafafa;
}

.iiif-leaflet .leaflet-draw {
    display: none;
}

.iiif-leaflet .split-controls {
    display: flex; 
    position: absolute; 
    z-index: 2500; 
    top: 9px;
}

@media(max-width: 1150px){
    .iiif-leaflet .split-controls {
        display: none;
    }
}

.image-tools-floating.left, .image-tools-floating.right {
    position: absolute;
    display: block;
    width: 238px;
    border: 2px solid #ddd;
    padding: 10px;
    background-color: #fff;
    z-index: 10000;
    top: 45px;
}

.image-tools-floating.right {
    right: 9px;
}

.image-tools-floating.right.sidepanel {
    right: 409px;
}

.image-tools-floating.left {
    left: 45px;
}

.iiif-leaflet .split-controls.right {
    right: 9px;
}

.iiif-leaflet .split-controls.left {
    left: 45px;
}

.select2-drop.split-controls-drop {
    max-width: 238px;
    border: 2px solid #ddd;
    border-top: none;
}

.split-controls-drop .select2-result-label {
    display: flex;
    align-items: center;
}

.split-controls-drop .select2-result-label > div {
    margin-right: 5px;
}

.split-controls-drop .select2-result-label .image img {
    width: 50px;
}

.split-controls-drop .select2-result-label .title {
    width: 100%;
    text-overflow: ellipsis;
    overflow: hidden;
}

.select2-container.select2-container-active.select2-dropdown-open.split-controls-drop{
    border: 2px solid #ddd;
    border-radius: none;
}

.iiif-image-tools .layout .mode-selector {
    display: flex
}

.iiif-image-tools .layout .mode-selector > div {
    margin-right: 15px;
}

.iiif-image-tools .layout .mode-selector .selected {
    margin-right: 15px;
}
.iiif-image-tools .selected {
    background-color: inherit;
}

.iiif-image-tools .layout .mode-selector > div > div {
    display: flex;
}

.iiif-image-tools .layout .mode-selector .selector-button {
    width: 100px;
    height: 50px;
    border: 1px solid #ddd;
    margin-right: 5px;
}

.iiif-image-tools .layout .mode-selector .selected .selector-button {
    background-color: #5b9bd7;
}

.iiif-image-tools .layout .panel-selector{
    margin-top: 20px;
}

.iiif-image-tools .layout .panel-selector .selector {
    display: flex;
}

.iiif-image-tools .layout .panel-selector .selector > div {
    margin-right: 5px;
}

.iiif-image-tools .layout .panel-selector .selector > div > div {
    width: 100px;
    height: 100px;
    border: 1px solid #ddd;
    display: flex;
    justify-content: center;
    align-items: center;
}

.iiif-image-tools .layout .panel-selector .selector .selected > div {
    background-color: #add8e6;
    border: 1px solid #5b9bd7;
}

.iiif-leaflet .split-controls .button {
    width: 38px; 
    height: 38px; 
    background-color: #fff; 
    border: 2px solid #ddd; 
    border-left: none; 
    display: flex; 
    justify-content: center; 
    align-items: center;
    cursor: pointer;
    font-size: 27px;
}

.iiif-gallery-canvas,
.iiif-gallery-sequence,
.iiif-gallery-sequence-canvases {
    padding-left: 0px;
    display: inline-block;
    white-space: nowrap;
    vertical-align: top;
}
.iiif-gallery-sequence-canvases {
    height: 108px;
    display: flex;
    align-items: center;
}

.iiif-viewer-gallery.gallery-expanded .iiif-gallery-canvas,
.iiif-viewer-gallery.gallery-expanded .iiif-gallery-sequence,
.iiif-viewer-gallery.gallery-expanded .iiif-gallery-sequence-canvases {
    white-space: normal;
}

.iiif-gallery-sequence {
    padding-right: 20px;
}

.iiif-viewer-gallery.gallery-expanded .iiif-gallery-sequence {
    display: block;
}

.iiif-gallery-canvas-thumbnail img {
    margin: 1px;
    border: 1px solid rgb(162, 162, 162);
    height: 55px;
}

.annotated .iiif-gallery-canvas-thumbnail img {
    margin: 0px;
    border: 2px solid rgb(28, 62, 95);
}

.iiif-viewer-gallery.gallery-expanded .iiif-gallery-canvas-thumbnail img {
    height: 175px;
}

.iiif-gallery-sequence-label {
    cursor: pointer;
    color: rgb(91, 155, 215);
    font-weight: 600;
    text-decoration: none;
}

.iiif-gallery-sequence-labels {
    display: inline-flex;
    padding: 5px
}

.tabbed-workflow-step-container .iiif-gallery-sequence-labels {
    display: none;
}

.iiif-gallery-panel {
    display: flex;
    flex-direction: column;
    width: inherit;
}

.iiif-input {
    width: 316px;
    max-width: 316px;
    min-height: 36px;
}

.iiif-manifest-metadata-panel .iiif-input {
    width: 280px;
    max-width: 280px;
    min-height: 36px;
}


.gallery-expanded .iiif-gallery-panel {
    padding-left: 15px;
}

.iiif-gallery-header {
    padding-left: 10px;
    justify-content: space-between;
    width: 100%;
    border-bottom: 1px solid #ddd;
    height: 50px;
}

.iiif-widget-report {
    margin: 0 0 0 320px;
}

.iiif-widget-report .iiif-leaflet {
    height: 300px;
    margin: 0 20px 10px 0px;
    border: solid 1px #808080;
}

.manifest-metadata-title {
    margin-top: 8px;
    font-weight: 600;
}

.manifest-metadata-value {
    line-height: 1.2;
    color: #585858;
    overflow-wrap: break-word;
}

.manifest-metadata-value h4 {
    padding-top: 10px;
    font-size: 15px;
    color: #2f527a;
    font-weight: 600;
}

.manifest-metadata-value a {
    color: #4682b4;
}

.manifest-details {
    white-space: normal;
    width: 250px;
    border-right: 1px solid #ddd;
    background: #e9e9e9;
    margin-top: -15px;
    margin-left: -20px;
    padding: 15px 10px 150px 10px;
    height: 100%;
    position: absolute;
    overflow-y: scroll;
}

.manifest-details h3 {
    width: 225px;
    font-size: 16px;
    font-weight: 500;
}

.manifest-details h4 {
    padding-left: 0px;
    font-size: 13px;
    font-weight: 400;
    color: #585858;
}

.manifest-details-list,
.manifest-logo {
    padding-left: 0px;
    margin-top: 5px;
}

.manifest-attribution-key {
    padding-top: 10px;
    font-size: 15px !important;
    color: #2f527a !important;
}

.manifest-logo {
    max-width: 150px;
}

.manifest-editor-label {
    font-size: 1.2em;
    padding: 3px;
}

.iiif-manifest-metadata-panel {
    padding: 5px 8px;
    display: flex;
    background: #f9f9f9;
    border: 1px solid #ddd;
    margin-bottom: 5px;
}

.manifest-metadata-panel-drag {
    background: #e6e6e6;
    margin: -5px 5px -5px -10px;
}

.manifest-metadata-panel-drag i {
    padding: 42px 4px;
    font-size: 18px;
    color: #585858;
}

.manifest-metadata-panel-drag:hover {
    cursor: pointer;
}

.iiif-gallery-header .list-filter {
    display: inline-block;
    margin-bottom: 0px;
}

.iiif-gallery-header > div > div {
    margin-right: 20px;
}

.iiif-gallery-canvas {
    cursor: pointer;
    margin-left: 10px;
    padding: 6px;
    border: 1px solid transparent;
    min-width: 60px;
    height: 100px;
}

.iiif-viewer-gallery.gallery-expanded .iiif-gallery-canvas {
    height: 220px;
    min-width: 120px;
}

.iiif-gallery-canvas:hover,
.iiif-gallery-canvas.active {
    border: 1px solid rgb(180, 180, 180);
    background-color: rgb(230, 230, 230);
}

.iiif-gallery-canvas-label {
    font-size: 0.9em;
    font-weight: 650;
    color: rgb(91, 155, 215);
    width: 110px;
    white-space: nowrap;
    overflow: hidden;
    text-overflow: ellipsis;
    height: initial;
}

.gallery-expanded .iiif-gallery-canvas-label {
    width: 100%;
}


.iiif-gallery-canvas-label .annotation-count {
    font-size: 0.8em;
    font-weight: normal;
    color: rgb(142, 142, 142);
    display: block;
}

.iiif-gallery-manifest-label {
    max-width: 300px;
    display: inline-block;
    white-space: nowrap;
    overflow: hidden;
    text-overflow: ellipsis;
    vertical-align: text-bottom;
}

.gallery-expanded .iiif-gallery-manifest-label {
    display: none;
}

.iiif-canvas-links-panel {
    margin-bottom: 10px;
}

.iiif-canvas-links-panel a {
    font-size: 12px;
    color: #4682b4;
    margin-right: 5px;
    font-weight: 600;
    cursor: pointer;
}

.iiif-canvas-links-panel a:hover {
    color: #12548A;
}

.iiif-image-tools {
    margin-top: 55px;
    padding: 10px;
    color: rgb(30, 63, 94);
    font-size: 0.9em;
}


.iiif-image-tool-slider {
    padding-bottom: 10px;
}

.iiif-image-tool-slider-wrap {
    margin: 0 20px;
}

.iiif-image-tool-value {
    padding: 0 20px;
    color: #777;
}

.iiif-image-tool-slider .toggle-container {
    padding: 5px;
}

.iiif-image-tool-slider .arches-toggle-sm {
    cursor: pointer;
    margin-top: -19px;
}

.manifest-editor {
    padding-bottom: 10px;
    width: 100%;
    padding-left: 20px;
    margin: 20px;
}

.gallery-expanded .manifest-editor {
    margin-left: -10px;
    margin-top: 20px;
}

.manifest-details+.manifest-editor {
    margin: 20px;
}

.manifest-editor-loading,
.manifest-editor-error {
    display: inline-block;
    padding-left: 10px;
}

.gallery-expanded .manifest-editor-loading {
    margin-top: 25px;
}

.manifest-editor-input {
    margin-bottom: 10px;
}

.manifest-editor-error {
    color: red;
}

.chart {
    margin-right: 105px;
    margin-left: 20px;
    margin-top: 20px;
}

.style-tools-collapser {
    cursor: pointer;
    padding: 5px;
    font-size: 0.9em;
}

.edtf-style-tools-collapser {
    cursor: pointer;
    padding: 5px;
    font-size: 0.9em;
    left: 510px;
    position: absolute;
    top: 6px;
}

.i18n-style-tools-collapser {
    cursor: pointer;
    font-size: 0.9em;
    position: absolute;
    padding: 0px 12px;
    right: 0px;
    z-index: 1;
}

.workbench-card-sidepanel .edtf-style-tools-collapser {
    left: 250px;
}

.style-tools-panel {
    background: #fbfbfb;
    border: 1px solid #ddd;
    padding: 15px 15px 5px 5px;
    margin-bottom: 5px;
    border-radius: 2px;
}

.edtf-style-tools-panel, .i18n-style-tools-panel {
    background: #fbfbfb;
    border: 1px solid #ddd;
    margin-bottom: 5px;
    border-radius: 2px;
    height: 200px;
}

.edtf-style-tools-panel{
    overflow-y: scroll;
    height: 200px;
    width: 600px;
    padding: 10px 15px 5px 5px;
}

.i18n-style-tools-panel {
    padding: 10px;
    height: 140px;
    position: relative;
    top: -10px;
    width: 100%;
}

.edtf-style-tools-panel::-webkit-scrollbar, .i18n-style-tools-panel::-webkit-scrollbar  {
    -webkit-appearance: none;
    width: 9px;
    border-left: 1px solid #ddd;
}

.edtf-style-tools-panel::-webkit-scrollbar-thumb, .i18n-style-tools-panel::-webkit-scrollbar-thumb  {
    border-radius: 1px;
    background-color: rgba(0, 0, 0, .1);
    -webkit-box-shadow: 0 0 1px rgba(255, 255, 255, .5);
}

.workbench-card-sidepanel .edtf-style-tools-panel, .workbench-card-sidepanel .i18n-style-tools-panel {
    width: 340px;
}

.widget-help-panel {
    padding: 5px 10px;
}

.widget-help-panel h2 {
    font-size: 1.0em;
    margin-top: 0px;
    margin-bottom: 5px;
}

.widget-help-panel a {
    color: steelblue;
    font-weight: 500;
    text-decoration: underline;
}

.widget-help-panel h3 {
    font-size: 1.0em;
    margin-top: 0px;
    color: #777;
}

.widget-help-panel .text-thin {
    color: #666;
    font-weight: 400;
}

.style-tools-color-visualizer {
    border: 1px solid #000;
}

.lang-switch .chosen-single {
    border: none;
    font-size: 12px;
    color: #454545;
    padding-top: 8px;
}

.lang-switch .chosen-drop {
    font-size: 12px;
    color: #454545;
}

.leaflet-popup-content-wrapper {
    border-radius: 3px;
    padding: 0;
}

.leaflet-popup-content {
    margin: 0;
}

.map-coordinate-editor {
    margin-top: 15px;
}

.map-coordinate-editor-crs-selector {
    position: fixed;
    margin-top: 25px;
    background: #fff;
    padding-bottom: 8px;
    border-bottom: 1px solid #ddd;
}

.map-coordinate-editor-crs-selector dt,
.map-coordinate-editor-crs-selector select {
    display: block;
    float: left;
}

.map-coordinate-editor-crs-selector dt {
    width: 150px;
    padding: 5px;
    margin-top: 2px;
    font-weight: 500;
}

.map-coordinate-editor-list {
    padding: 0 5px;
    margin-top: 70px;
}

.map-coordinate-editor-list a:focus i {
    color: #579ddb;
}

.map-coordinate-editor-pair {
    padding: 0px 0;
}

.map-coordinate-editor-pair input {
    margin: 0 5px;
    padding: 5px;
    width: 130px;
    display: inline-block;
}

.coordinate-entry-label {
    display: inline-block;
    color: #888;
    width: 15px;
    text-align: right;
}

.map-coordinate-editor hr {
    margin: 10px 4px 5px;
}

.map-coordinate-editor .map-coordinate-editor-pair hr {
    margin: 5px 0;
}

.map-coordinate-editor-drag-handler {
    cursor: grab;
    font-size: 16px;
}

.map-coordinate-editor-pair.ui-sortable-helper,
.map-coordinate-editor-pair.ui-sortable-helper .map-coordinate-editor-drag-handler {
    cursor: grabbing;
}

.map-coordinate-editor-header {
    position: fixed;
    background: #fff;
    padding: 6px 0;
    font-size: 1.2em;
    width: 370px;
    margin-top: -6px;
}

.map-coordinate-editor-pair.map-coordinate-editor-new-coordinates {
    padding: 0 0px 10px 4px;
}

.map-coordinate-editor-button-container {
    position: sticky;
    bottom: -17px;
    background: #fff;
    width: 400px;
    padding: 10px 5px;
}

.add-buffer-as-new-label {
    display: inline-block;
    position: relative;
    top: -12px;
    left: 5px;
}

.add-buffer-feature-header {
    padding: 6px 0;
    font-size: 1.2em;
}

.add-buffer-feature-input {
    padding: 5px 0;
}

.related-resources-filter {
    height: 100%;
}

.related-resources-graph-workbench {
    $sidebar-width: 400px;
    $controls-height: 36px;
    $controls-top: 10px;
    $icons-grey: #999;
    $controls-grey: #ddd;
    $controls-border: 1px solid $controls-grey;
    $controls-background: #f9f9f9;
    $controls-right: 10px;
    $accent-color: #9b97e3;
    $highlight-color: #2a446a;

    background: #fff;
    border-top: none;

    .related-resources-graph-cytoscape {
        height: 100%;
    }
    .workbench-card-container-sidepanel-active {
        padding-right: $sidebar-width;
    }
    .related-resources-graph-controls,
    .related-resources-graph-controls-instructions {
        z-index: 10000;
        position: absolute;
        right: $controls-right;
    }
    .workbench-card-container-sidepanel-active .related-resources-graph-controls,
    .workbench-card-container-sidepanel-active .related-resources-graph-controls-instructions {
        padding-right: $sidebar-width + $controls-right;
    }
    .related-resources-graph-controls {
        top: $controls-top;
        height: $controls-height;
        span {
            border: $controls-border;
            cursor: pointer;
            border-right: none;
            display: block;
            float: left;
            width: $controls-height - 2;
            height: $controls-height - 2;
            box-sizing: border-box;
            position: relative;
            color: $icons-grey;
            background-color: $controls-background;
        }
        span.active-graph-control {
            color: #2a446a;
            background-color: lighten($controls-background, 15%);
        }
        span:hover {
            background-color: lighten($controls-background, 8%);
            color: $highlight-color;
        }
        span:first-child {
            border-top-left-radius: 2px;
            border-bottom-left-radius: 2px;
        }
        span:last-child {
            border-right: $controls-border;
            border-top-right-radius: 2px;
            border-bottom-right-radius: 2px;
        }
        span:before {
            position: absolute;
            margin: 8px 0;
            font-size: 1.2em;
            display: block;
            width: 100%;
            text-align: center;
        }
    }
    .related-resources-graph-controls-instructions {
        background-color: rgba(256, 256, 256, 0.9);
        padding: 3px;
        border-radius: 3px;
        color: $accent-color;
        font-weight: 500;
        margin-top: 2px;
        top: $controls-height + $controls-top;
    }
    .edge-node-information {
        position: relative;
        .edge-node-graph-color {
            position: absolute;
            width: 50px;
            height: 50px;
            border-radius: 100%;
            border: solid black 1px;
            margin: 5px 10px;
        }
        .edge-node-title {
            margin-left: 74px;
            min-height: 70px;
            padding: 4px 0;
            .edge-node-display-name {
                color: #213e5f;
                cursor: pointer;
                font-size: 14px;
                font-weight: 550;
                line-height: 1.2;
            }
            .edge-node-graph-name {
                font-size: 13px;
            }
            .edge-node-links {
                margin-top: 0px;
                span {
                    cursor: pointer;
                    color: steelblue;
                    display: inline-block;
                    i {
                        padding-right: 4px;
                    }
                }
                span:hover {
                    color: #03162B;
                }
            }
        }
    }
    .edge-node-information.element-hover .edge-node-display-name {
        color: darken(#213e5f, 100%);
    }
    .related-resource-graph-information-content {
        padding-top: 60px;
        height: 100%;
        .edge-relationship-information {
            $edge-label-height: 150px;
            position: relative;
            .edge-relationship-arrow {
                display: inline-block;
                position: absolute;
                margin-left: 14px;
                div {
                    position: relative;
                    background: #aaa;
                    width: 2px;
                    margin-left: 20px;
                    height: $edge-label-height - 10;
                }
                div:before {
                    content: "";
                    position: absolute;
                    width: 0px;
                    height: 0px;
                    border: 5px solid transparent;
                    bottom: -15px;
                    border-top: 15px solid #aaa;
                    left: -4px;
                }
            }
            .edge-relationship-details {
                height: $edge-label-height;
                margin-left: 74px;
                border: 1px solid #ddd;
                margin-bottom: 5px;
                .edge-relationship-prefix,
                .edge-relationship-sufix {
                    padding: 10px;
                    background-color: #f8f8f8;
                }
                .edge-relationship-label {
                    height: 72px;
                    color: #213e5f;
                    font-size: 14px;
                    padding: 25px 0;
                    text-align: center;
                    border-bottom: 1px solid #ddd;
                    border-top: 1px solid #ddd;
                }
            }
        }
        .edge-relationship-information.element-hover .edge-relationship-label {
            font-weight: 400;
        }
    }
    .legend-listing {
        cursor: default;
        .edge-node-information {
            .edge-node-title {
                padding: 24px 0;
                .edge-node-display-name {
                    cursor: default;
                }
            }
        }
    }
    .legend-listing.related-resource-legend {
        padding: 8px 0px 0px 0px;
    }
    .edge-node-information.node-display-name-header {
        .edge-node-title {
            padding: 4px 0;
        }
    }
    .relationships-list-header {
        padding: 10px 0px 2px 0px;
        color: #213e5f;
        font-size: 14px;
        font-weight: 550;
        line-height: 0.9;
    }
    .relationships-list {
        height: calc(100% - 134px);
        border: 1px solid rgb(221, 221, 221);
        overflow-y: auto;
        .relationships-list-item {
            padding: 8px;
            font-size: 1.1em;
            border-bottom: 1px solid #e9e9e9;
            .relationships-list-item-type {
                font-size: 13px;
                color: #777;
                cursor: pointer;
            }
            .relationships-list-item-type:hover {
                color: darken(rgb(29, 61, 116), 100%);
            }
            .relationships-list-icon {
                padding-left: 5px;
            }
            .relationships-list-item-name {
                padding-left: 5px;
                font-size: 13px;
                cursor: pointer;
                span {
                    color: darken($accent-color, 20%);
                }
                span:hover {
                    color: darken($accent-color, 80%);
                }
            }
            .relationships-list-item-type.element-hover {
                color: darken($accent-color, 40%)
            }
            .relationships-list-item-name.element-hover {
                color: darken($accent-color, 40%)
            }
        }
        .relationships-list-item:nth-of-type(odd) {
            background-color: rgb(246, 250, 254);
        }
    }
    .relationships-list-count {
        color: rgb(120, 120, 120);
        font-size: 13px;
        padding: 0 0 5px 0;
        margin-top: -2px;
        a {
            color: steelblue;
            padding-left: 5px;
        }
        a:hover {
            color: darken($accent-color, 50%);
        }
        shim {
            margin-top: -2px;
        }
    }
    .related-reasources-search-container {
        margin-top: 60px;
        position: relative;
    }
    .related-reasources-search-list {
        height: calc(100% - 110px);
        margin-top: 5px;
        border: solid 1px #ddd;
        overflow-y: auto;
        .edge-node-information {
            border-bottom: 1px solid #ddd;
            padding-top: 5px;
        }
        .edge-node-information.element-hover {
            background-color: #f9f9f9;
        }
    }
}

.rr-viewer-selector {
    background: #ddd;
}

.rr-viewer-selector-title {
    min-width: 200px;
    text-align: center;
    font-size: 13px;
    padding: 9px 15px;
    color: #666;
    background: #fff;
    display: table-cell;
    border-right: 1px solid #BBD1EA;
}

.rr-viewer-selector-title.selected {
    color: #25476A;
    cursor: default;
}

.rr-viewer-selector-title.disabled {
    cursor: pointer;
    background: #F7F9FB;
    border-bottom: 1px solid #BBD1EA;
}

.rr-viewer-selector-title.disabled:hover {
    cursor: pointer;
    background: #bbb;
}

@keyframes loader {
    0% {
        background: #ddd;
    }

    33% {
        background: #ccc;
        box-shadow: 0 0 1px #ccc, 15px 30px 1px #ccc, -15px 30px 1px #ddd;
    }

    66% {
        background: #ccc;
        box-shadow: 0 0 1px #ccc, 15px 30px 1px #ddd, -15px 30px 1px #ccc;
    }
}

@media (min-width: 992px) {
    #page-content {
        padding: 15px 15px 25px;
    }

    .rp-report-tile {
        padding-left: 0px;
    }

    .dl-horizontal dd {
        padding-right: 20px;
        margin-left: 220px;
        word-break: break-word;
    }

    .dl-horizontal dt {
        float: left;
        overflow: hidden;
        clear: left;
        text-align: right;
        text-overflow: ellipsis;
        white-space: pre-wrap;
        width: 200px;
    }

    .dl-horizontal dt a {
        font-weight: 600;
    }

    .rp-no-data {
        margin-left: 0px;
        margin-top: 0px;
        margin-bottom: 10px;
    }
}

@media (min-width: 1366px) {

    .dl-horizontal dt {
        width: 300px;
        margin-bottom: 0px;
    }

    .dl-horizontal dd {
        padding-right: 20px;
        margin-left: 320px;
        word-break: break-word;
    }

    .rp-report-section-title {
        padding-left: 60px;
    }

    .rp-card-section.rp-card-section {
        padding-left: 20px;
    }

    .rp-no-data {
        margin-left: 0px;
    }

    .rp-no-data {
        color: #888;
        position: relative;
        top: 0px;
        left: 0px;
    }

    .report-related-resources .rp-card-section {
        margin-left: 50px;
    }

    .report-related-resources .rp-card-section div div .dl-horizontal dt {
        width: 500px;
    }

    .report-related-resources .rp-card-section div div .dl-horizontal dd {
        padding-right: 20px;
        margin-left: 520px;
        word-break: break-word;
    }
}

@media (min-width: 768px) {
    .dl-horizontal dt {
        white-space: pre-wrap;
        margin-bottom: 5px;
        width: 200px;
    }
}

@media screen and (max-width: 767px) {
    .rp-no-data {
        color: #888;
        position: relative;
        top: -30px;
    }
}

@media screen and (max-width: 969px) {}

@media screen and (min-width: 970px) {}

@media screen and (max-width: 830px) {}

@media screen and (max-width: 650px) {}

@media screen and (max-width: 768px) {
    #content-container {
        padding-top: 50px !important;
    }

    #navbar {
        width: 100%;
    }

    .resource-grid-main-container {
        height: 130px;
    }

    .resource-grid-tools-container {
        top: 70px;
        left: 70px;
    }

    .rp-report-tile dd {
        padding-left: 8px;
    }

}

@media screen and (max-width: 500px) {
    .resource-grid-subtitle {
        width: 300px;
    }

}

@media print {

    header,
    nav,
    footer,
    button,
    aside,
    .print-btn,
    .ep-tools,
    .geocode-container,
    .geometry-tools-container,
    .geometry-editing-notifications,
    #map-widget-container>.map-widget-container {
        display: none;
    }

    #content-container {
        padding: 0 !important;
    }

    .scroll-y {
        height: auto;
    }

    dt {
        text-decoration: underline;
        font-weight: bold;
        color: #808080 !important;
    }

    dd {
        margin-left: 2px;
    }

    a[href]:after {
        content: none;
    }

    .dl-horizontal dd {
        margin-left: 280px;
        padding-right: 100px;
        word-break: break-word;
    }

    .dl-horizontal dt {
        float: left;
        width: 260px;
        overflow: hidden;
        clear: left;
        text-align: right;
        text-overflow: ellipsis;
        white-space: nowrap;
    }

    .rp-report-section {
        border-bottom: 1px solid rgba(128, 128, 128, 0.5);
    }

    .mapboxgl-map {
        display: none;
    }

    .print-map {
        display: block;
        width: 100%;
        height: 100%;
    }

    .print-hide {
        display: none;
        height: 0;
    }
}<|MERGE_RESOLUTION|>--- conflicted
+++ resolved
@@ -4838,11 +4838,8 @@
 }
 
 .find-widget {
-<<<<<<< HEAD
     width: 450px;
-=======
     top: 10px;
->>>>>>> 70ecf92c
     z-index: 10;
 }
 
@@ -8019,29 +8016,6 @@
     padding-left: 0px;
 }
 
-<<<<<<< HEAD
-
-=======
-.graph-find {
-    margin-top: 0px;
-    font-size: 19px;
-    color: #999;
-    padding: 0;
-    margin: 0 20px;
-    cursor: pointer;
-}
-
-.dropdown-menu {
-    font-size: 13px;
-    border-radius: 0;
-    box-shadow: 0 4px 8px 0 RGB(0 0 0 / 15%);
-    margin: 0;
-    padding: 0;
-    border: 1px solid #e9e9e9;
-    left: auto;
-    right: 0;
-}
->>>>>>> 70ecf92c
 
 .switch-panel {
     padding: 5px
