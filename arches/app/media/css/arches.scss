--- conflicted
+++ resolved
@@ -4114,10 +4114,6 @@
     bottom: 0;
     left: 0;
     z-index: 999;
-<<<<<<< HEAD
-    visibility: hidden;
-=======
->>>>>>> 61fd779e
     transition: all 0.3s;
     cursor: pointer;
 }
