@import url(fonts/openSans.css);
@import url(../node_modules/bootstrap/dist/css/bootstrap.min.css);
@import url(../node_modules/eonasdan-bootstrap-datetimepicker/build/css/bootstrap-datetimepicker.min.css);
@import url(../node_modules/bootstrap-colorpicker/dist/css/bootstrap-colorpicker.min.css);
@import url(nifty.min.css);
@import url(../node_modules/font-awesome/css/font-awesome.min.css);
@import url(../node_modules/ionicons/css/ionicons.min.css);
@import url(../node_modules/lt-themify-icons/themify-icons.css);
@import url(../node_modules/chosen-js/chosen.css);
// @import url(../node_modules/select2/select2.css);
// @import url(../node_modules/select2/select2-bootstrap.css);
@import url(../node_modules/select-woo/dist/css/selectWoo.min.css);
@import url(../node_modules/mapbox-gl/dist/mapbox-gl.css);
@import url(../node_modules/nouislider/distribute/nouislider.min.css);
@import url(../node_modules/codemirror/lib/codemirror.css);
@import url(../node_modules/codemirror/theme/monokai.css);
@import url(../node_modules/datatables.net-bs/css/dataTables.bootstrap.css);
@import url(../node_modules/datatables.net-responsive-bs/css/responsive.bootstrap.css);
@import url(../node_modules/datatables.net-buttons-bs/css/buttons.bootstrap.min.css);
@import url(../node_modules/leaflet/dist/leaflet.css);
@import url(../node_modules/leaflet-draw/dist/leaflet.draw.css);
@import url(../css/tree/tree.css);
@import url(../node_modules/@mapbox/mapbox-gl-geocoder/dist/mapbox-gl-geocoder.css);
@import url(../node_modules/leaflet.fullscreen/Control.FullScreen.css);
@import url(../css/base-manager.css);
@import "sidenav.scss";
@import "edit-history.scss";
@import "tree.scss";
@import "jqtree.scss";
@import "rdm.scss";

html {
    font-size: 0.62rem;
}

body {
    font-size: 1.6rem;
}

img {
    image-orientation: from-image;
}

[class^="col-"]:not(.pad-no) {
    padding-left: 0px;
    padding-right: 0px;
}

.regular-link {
    color: #337ab7;
    text-decoration: none;
}

.regular-link:hover {
    text-decoration: underline;
}


/*.navbar-top-links:last-child>li {
    border-right: 1px solid rgba(0,0,0,0.07);
}*/

.btn:not(.disabled):not(:disabled).active {
    box-shadow: none;
}

.svg-container {
    display: inline-block;
    position: relative;
    width: 100%;
    padding-bottom: 100%;
    vertical-align: top;
    overflow: hidden;
}

.svg-content {
    display: inline-block;
    position: absolute;
    top: 0;
    left: 0;
}

dl.inline-flex {
    display: flex;
    flex-flow: row;
    flex-wrap: wrap;
    width: 300px;
    /* set the container width*/
    overflow: visible;
}

dl.inline-flex dt {
    flex: 0 0 50%;
    text-overflow: ellipsis;
    overflow: hidden;
}

dl.inline-flex dd {
    flex: 0 0 50%;
    margin-left: auto;
    text-align: left;
    text-overflow: ellipsis;
    overflow: hidden;
}

#navbar {
    width: 50px;
}

.nav-item-disabled {
    background-color: #9eacc1;
    color: black;
    pointer-events: none;
    cursor: default;
}

.nav-item-disabled i {
    color: black;
}

.navbar-header {
    height: 50px;
    border-bottom: 1px solid rgba(0, 0, 0, 0.4);
}

.username {
    margin: 0px;
    padding-left: 10px;
    padding-right: 10px;
    border-left: 1px solid #ddd;
}

.username:hover {
    background: #f2f2f2;
}

.navbar-top-links>.mega-dropdown>.dropdown-menu.mega-dropdown-menu {
    left: 0px;
    max-width: 100%;
    top: 39px;
    right: -10px;
    bottom: 0;
    padding: 0;
}

.one-page-header .navbar-nav>li>a:before {
    content: "";
}


/*Remove pointer from Mega drop panel button*/

.open.mega-dropdown>.mega-dropdown-toggle:before {
    display: none;
}

.open.mega-dropdown>.mega-dropdown-toggle:after {
    display: none;
}

.brand-icon {
    height: 20px !important;
    width: 20px !important;
    margin-top: 14px !important;
    margin-left: 15px !important;
    margin-right: 15px !important;
}

.list-group.bg-trans .list-group-item:not(.active):not(.disabled) {
    border-bottom: 1px solid #eee;
    background-color: rgba(0, 0, 0, 0.05);
}

.list-group.bg-trans a.list-group-item.active:hover {
    background-color: #fff;
}

.list-group-item.active {
    background-color: #fff;
    border-bottom: 1px solid #eee;
    border-top: 1px solid #eee;
    color: #5f5f5f;
    border-width: 0;
}

.card-grid-item .panel-footer .disabled {
    color: #ccc;
}

.card-grid-item.card-locked .mar-no {
    background-color: #fafafa;
}

.card-locked div div>.library-card-panel-title {
    color: #888;
}

.card-locked div div a.pull-right.disabled {
    color: #888;
}

.panel hr {
    border-color: rgba(0, 0, 0, 0.075);
}

.switchery {
    background-color: #fff;
    border: 1px solid #dfdfdf;
    border-radius: 20px;
    cursor: pointer;
    display: inline-block;
    height: 30px;
    position: relative;
    vertical-align: middle;
    width: 50px;
    -moz-user-select: none;
    -khtml-user-select: none;
    -webkit-user-select: none;
    -ms-user-select: none;
    user-select: none;
    box-sizing: content-box;
    background-clip: content-box;
}

.arches-toggle-sm.disabled {
    color: #888;
}

.iiif-image-tool-slider .switch.switch-small.switch-widget {
    width: 25px;
}

.iiif-image-tool-slider .switch.switch-widget.on>small {
    left: 12px;
}

#card-preview {
    margin-bottom: 10px;
}

.library-tools-icon.card-container-trash-icon {
    float: right;
    margin-top: -50px;
}

.card-container-trash-icon .record-delete {
    position: relative;
    top: 0;
    right: 0;
    color: lightcoral;
}

.card-main-title {
    font-size: 1.6rem;
    font-weight: 500;
}

.card-panel {
    margin-bottom: 20px;
    border: 1px solid #ddd;
    border-bottom-width: 0;
}

.card-body {
    padding: 0 20px 0 20px;
}

.card-content-container {
    border: 0 solid #eee;
    position: relative;
    margin: -2px 0 18px 0px;
}

.outline {
    border: 1px solid #eee;
}

.outline.open-container {
    border: 1px solid #bbb;
}

.card-nav-container {
    background: #f4f4f4;
    margin-left: 0;
    margin-bottom: 5px;
}

.card-content-tab {
    min-height: 300px;
    margin-top: 15px;
    margin-left: -15px;
    box-shadow: none;
    padding: 5px 0 0;
}

.card-panel-body {
    background-color: #FFF;
    padding-top: 15px;
    padding-bottom: 10px;
    margin-top: 10px;
}

.card-instructions {
    color: #888;
    margin-bottom: 5px;
}

.card-content {
    margin: -20px -35px 20px -20px;
    padding: 0;
}

.card-tab-title {
    font-size: 1.4rem;
}

.crud-record-item {
    background: #fbfbfb;
    padding: 0px;
}

.crud-record-item:nth-child(even) {
    background: #fefefe;
}

.data-card-alert {
    margin-bottom: 5px;
    margin-top: 5px;
}

.card-help {
    padding-right: 20px;
    font-size: 1.4rem;
    margin-top: -34px;
}

.card-form-container {
    padding-bottom: 10px;
    padding-right: 20px;
}

.help-panel-title {
    padding: 0 10px 0 10px;
}

.card-help-panel {
    width: 495px;
    padding-top: 0;
    top: 0px;
    position: absolute;
    bottom: 0px;
    right: 0px;
    background: #fbfbfb;
    z-index: 500;
    overflow-y: scroll;
    color: #123;
    border-left: 1px solid #ddd;
}

.wizard-data-card-alert {
    box-shadow: none;
    margin: 1px 0 0;
}

.content-instructions {
    font-size: 1.3rem;
    color: #8d8d8d;
    margin-top: -50px;
    line-height: 1.25;
    margin-bottom: 20px;
}

.record-delete {
    position: absolute;
    top: 8px;
    right: 8px;
    height: 20px;
    width: 20px;
    color: lightcoral;
}

.gsheets-title {
    font-size: 1.5rem;
    font-weight: 600;
    color: #454545;
}

.gsheets-descr {
    font-size: 1.4rem;
    color: #777;
}

.workflow-step-container {
    height: calc(100% + 41px);
}

.workflowstep-nav {
    display: flex;
    flex-direction: row;
    width: calc(100% - 220px);
    border-bottom: solid 1px #ddd;
    height: fit-content;
    padding: 12px 25px;
    background-color: #fff;
    overflow-x: scroll;
}

.workflowstep-nav div {
    padding: 0 20px;
}

.workflowstep-nav div.workflow-nav-controls {
    position: absolute;
    padding: 19px 0px;
    right: 0px;
    top: 0;
    font-size: 2.5rem;
    width: 230px;
    background: #fafafa;
    border-left: 1px solid #f1f1f1;
    border-bottom: 1px solid #ddd;
}

.workflowstep-nav div .step-title {
    position: absolute;
    z-index: 2000;
    color: white;
    padding: 2px;
    margin-top: 30px;
    display: flex;
    align-items: center;
    flex-direction: column;
}

.workflowstep-nav .selectable i {
    cursor: pointer;
}

.arrow-up {
    width: 0;
    height: 0;
    border-left: 5px solid transparent;
    border-right: 5px solid transparent;
    border-bottom: 5px solid #000;
}

.workflowstep-nav div .step-title .arrow-up {
    padding: 0px;
}

.workflowstep-nav div .step-title .step-title-text {
    background-color: #000;
    padding: 3px 10px;
}

.workflowstep-nav .nav-group {
    display: flex;
    flex-direction: column;
    justify-content: flex-end;
    align-items: center;
}

.workflowstep-nav div.workflow-nav-controls button {
    font-weight: 800;
}

.workflowstep-nav div.workflow-nav-controls button:first-child {
    margin-right: 5px;
}

.workflow-nav-controls .btn-labeled:not(.btn-block):not(.form-icon) {
    color: #f9f9f9;
}

.workflow-step-body div .new-provisional-edit-card-container div .install-buttons button {
    font-weight: 800;
}

.workflow-step-icon {
    border-radius: 50%;
    display: block;
    margin: 0 auto;
    height: 45px;
    line-height: 43px;
    text-align: center;
    width: 45px;
    font-size: 1.7rem;
    color: #bbb;
    border: 1px solid #ddd;
    background: #f4f4f4;
}

.selectable .workflow-step-icon {
    background-color: rgb(244, 244, 244);
    border: 1px solid rgb(221, 221, 221);
    color: #26476a;
}

.workflow-step-icon.active {
    background-color: rgb(110, 160, 216);
    border: 1px solid rgb(56, 110, 178);
    color: #fff;
    cursor: pointer;
}

.workflow-step-icon.complete {
    border: 1px solid #3A74B0;
    background-color: #B4D1F0;
    color: #fff;
}

.workflow-step-icon.can-advance {
    border: 1px solid rgb(110, 160, 216);
    ;
    background-color: rgb(189, 214, 241);
    color: #fff;
}

.workflow-step-description-container {
    width: 100%;
    display: flex;
    justify-content: space-between;
    min-height: 100px;
    border-bottom: solid 1px #ddd;
}

.workflow-step-description {
    display: flex;
    flex-direction: column;
    justify-content: center;
    background-color: #fff;
    padding: 10px 10px;
    overflow-x: hidden;
    overflow-y: hidden;
    width: 100%;
}

.workflow-step-description .title {
    font-size: 1.6rem;
    font-weight: 600;
    color: #004577;
    padding-top: 10px;
}

.workflow-step-description .workflow-name {
    font-size: 1.4rem;
    font-weight: 400;
    line-height: 1.01;
    color: #004577;
}

.workflow-step-description .subtitle {
    font-size: 1.4rem;
    font-weight: 400;
    color: #004577;
}

.workflow-step-description .step {
    font-size: 1.3rem;
    font-weight: 400;
    color: #999;
    padding-bottom: 15px;
}

.workflow-step-body {
    background-color: #f9f9f9;
    height: 100%;
    overflow-y: auto;
    padding: 0 0 218px 25px;
}

.tabbed-workflow {
    position: absolute;
    width: 100%;
    height: 100%;
    overflow: hidden;
    display: flex;
    flex-direction: column;
}

.tabbed-workflow-title-bar {
    display: flex;
    background-color: #eceef0;
    align-items: center;
    justify-content: space-between;
    border-bottom: 1px solid #ddd;
    padding: 6px 12px;
    font-size: medium;
    font-weight: 600;
}

.tabbed-workflow-step-body {
    background-color: #fff;
    height: 100%;
    overflow-y: auto;
}

.tabbed-workflow-step-body .search-selection-controls {
    display: none !important;
}

.tabbed-workflow-information-box-marker {
    font-size: 1.4rem;
    padding-left: 2px;
    padding-right: 6px;
    margin-top: 3px;
    cursor: pointer;
    color: #454545;
}

.tabbed-workflow-information-box-marker.seen {
    visibility: visible;
    opacity: 1;
    transition: all 0.6s linear;
}

.tabbed-workflow-information-box-marker.unseen {
    visibility: hidden;
    position: absolute;
    opacity: 0;
}

.tabbed-workflow-step-information-box-container.seen {
    visibility: visible;
    opacity: 1;
    transition: all 0.6s linear;
}

.tabbed-workflow-step-information-box-container.unseen {
    visibility: hidden;
    position: absolute;
    width: 100%;
    opacity: 0;
}

.tabbed-workflow-step-information-box {
    padding: 10px 35px 20px 35px;
    background-color: #fafafa;
    border: 1px solid #ddd;
    color: grey;
    margin: -16px -21px 0px -21px;
    height: 100px;
    overflow-y: scroll;
    position: relative;
}

.workflow-information-box-toggle:hover {
    color: #454545;
}

.btn-workflow-tile {
    padding: 8px 20px;
    min-width: 100px;
}

.btn-workflow-tile.btn-success {
    border: 1px solid #508A14;
}

.btn-workflow-tile.btn-danger {
    border: 1px solid #B02107;
}

.tabbed-workflow-step-information-box h4 {
    font-size: 1.4rem;
    margin-bottom: 2px;
}

.tabbed-workflow-step-information-box span {
    margin-bottom: 10px;
}

.tabbed-workflow-step-body .create-resource-instance-card-component .card-component {
    width: unset;
}

.tabbed-workflow-step-body .create-resource-instance-card-component .install-buttons {
    display: unset;
}

.card-title {
    flex-grow: 1;
}

.tabbed-workflow-step-body .card-title,
.tabbed-workflow-step-body .card-instructions {
    display: none;
}

.display-in-workflow-step {
    padding: 10px;
    background-color: #ececec;
    border-top: solid 1px #ddd;
}

.tabbed-workflow-step-body .display-in-workflow-step.install-buttons {
}

.tabbed-workflow-step-body>div {
    background-color: #fff !important;
    border: none !important;
}

.tabbed-workflow-step-body .install-buttons {
    display: none;
}

.tabbed-workflow-step-body .manifest-editor .install-buttons {
    display: unset;
}

.etl-manager-container {
    display: flex;
    flex-direction: column;
    background-color: #fff;
    width:100%;
}

.branch-csv-etl,
.bulk-load-status,
.etl-error-report {
    width: 100%;
    display: flex;
    flex-direction: column;
    justify-content: space-between;
    height: inherit;

    .loader-select {
        height: calc(100% - 50px);
        text-align: center;
        background: #fff;
        justify-content: center;
        padding-top: 90px;
        height: 100%;
        width: 100%;
        display: flex;
    }

    .summary-header {
        padding: 5px 0px 3px;
        font-weight: 525;
        font-size: 1.5rem;
        color: #2d5576;
    }

    .summary-title {
        padding: 5px 0px 3px;
        font-weight: 550;
        font-size: 1.6rem;
        color: #2d5576;
    }
    h5 {
        font-size: 1.5rem;
        color: #999;
        font-weight: 500;
    }

    .dropzone-photo-upload {
        margin-top: 0px;
    }
}

.branch-xl-metadata-container {
    padding: 0px 15px;
}

.branch-csv-etl-load-summmary {
    margin-top: -10px;
}

h3.branch-xl-title {
    margin-top: 15px;
    margin-bottom: 0px;
    font-size: 1.9rem;
    color: #454545;
}

h4.branch-xl-title {
    margin-top: 0px;
    margin-bottom: 0px;
    font-size: 1.6rem;
    color: #454545;
}

.branch-xl-file-contents-container {
    margin-top: 25px;
}

.tabbed-workflow-footer, .etl-module-footer {
    background-color: #445769;
    border-top: 1px solid #0E2031;
    color: #f9f9f9;
    padding: 10px 12px;
    display: flex;
    bottom: 0;
    width: 100%;
}

.tabbed-workflow-footer .step-counter {
    display: flex;
    align-items: center;
    border-right: 1px solid #ddd;
    padding-left: 12px;
    padding-right: 24px;
    margin-right: 18px;
}

.tabbed-workflow-footer .toggle-container {
    padding: unset;
    padding-top: 6px;
}

.tabbed-workflow-footer .toggle-container .arches-toggle-subtitle {
    display: none;
}

.tabbed-workflow-title-bar .btn {
    border-radius: 2px;
    padding: 8px 15px;
    margin-left: 5px;
}

.tabbed-workflow-footer .btn {
    border-radius: 2px;
    padding: 8px 15px;
}

.tabbed-workflow-title-bar .btn>i,
.tabbed-workflow-title-bar .btn>span,
.tabbed-workflow-footer .btn>i,
.tabbed-workflow-footer .btn>span {
    padding: 0px 2px;
}

.workflow-step-body .workbench-card-wrapper {
    margin-left: -25px;
}

.tabbed-workflow-step-body .card-component {
    border: none;
    /* padding: 0px;*/
    margin: 10px 35px;
}

.padded-workflow-step .card-component {
    border: none;
    padding: 0px;
    margin: 0px 15px;
}

.padded-workflow-step,
.workflow-step-body .card-component {
    padding: 20px 35px 82px 40px;
    border: none;
    background: #fafafa;
}

.workflow-step-body .padded-workflow-step .card-component {
    padding: 15px 25px;
}

.workflow-step-body div div .new-provisional-edit-card-container div .widgets div div .widget-wrapper div div .widget-input {
    max-width: 600px;
}

.workflow-step-body div .new-provisional-edit-card-container .card form div div .widget-wrapper .form-group div .columns {
    border: 1px solid #ddd;
    padding: 20px;
}

.wf-multi-tile-step-container {
    display: flex;
    flex-direction: row;
}

.wf-multi-tile-step-form {
    display: flex;
    flex-direction: column;
    flex-grow: 3;
    position: relative;
}

.wf-multi-tile-btn-complete {
    position: absolute;
    bottom: 250px;
    right: 250px;
    font-weight: 800;
}

.wf-multi-tile-step-list {
    display: flex;
    flex-direction: column;
    padding: 24px 24px 0 24px;
    border-left: 1px solid #ddd;
    background: #eeeeee;
    height: 100%;
    width: 500px;
    overflow-y: scroll;
}

.wf-multi-tile-step-list-container {}

.wf-step-multi-tile-container {
    width: 60%;
    padding: 30px;
    border: 1px solid #ddd;
    border-radius: 2px;
    background-color: #f1f1f1;
    margin-top: 0px;
    margin-right: 0px;
    display: flex;
    flex-direction: column;
}

.wf-step-multi-tile-container h4 {
    font-size: 1.4rem;
    font-weight: 500;
}

.wf-multi-tile-step-list-empty {
    border: #cfcfcf solid 1px;
    border-radius: 2px;
    background-color: #e9e9e9;
    padding: 80px 20px 120px 20px;
    text-align: center;
}

.wf-multi-tile-step-card {
    border: 1px solid #ddd;
    margin-bottom: 5px;
    border-radius: 2px;
    background-color: #fff;
}

.wf-multi-tile-card-info {
    display: flex;
    flex-direction: row;
    padding: 10px 15px;
}

.wf-multi-tile-card-info .workflow-step-icon {
    margin-top: 10px;
}

div.wf-multi-tile-card-info div {
    margin-left: 12px;
}

.wf-multi-tile-card-info-details {
    color: #5d768f;
    padding-left: 12px;
}

.wf-multi-tile-card-info-details>h4 {
    margin-bottom: 2px;
    /* margin-left: 12px; */
}

.wf-multi-tile-card-info-details dd a {
    color: #999;
}

.wf-multi-tile-card-info-details dd {
    margin-bottom: 3px;
    color: #999;
}

.wf-multi-tile-step-card div div {
    margin: 0;
    margin-right: 5px;
}

.wf-multi-tile-step-card>div.wf-multi-tile-card-info~div {
    display: flex;
    flex-direction: row;
    color: #4f9ce9;
    font-size: 1.3rem;
    font-weight: 600;
    cursor: pointer;
    padding-top: 10px;
    height: 40px;
    /* align-self: flex-end; */
}

.wf-multi-tile-step-card>div.wf-multi-tile-card-info~div span {
    margin-right: 3px;
}

.wf-multi-tile-step-card>div.wf-multi-tile-card-info~div span:nth-child(2) {
    margin-right: 15px;
}

.wf-multi-tile-step-card>div.wf-multi-tile-card-info~div span:hover {
    color: #0D70CF;
}

.wf-multi-tile-step-card-controls {
    padding: 5px 15px;
    background: #f8f8f8;
    border-top: 1px solid #ddd;
}

.workflow-nav-tab-container {
    display: flex;
    width: inherit;
}

.workflow-tab-controls {
    min-width: 30px;
    display: flex;
    background-color: #eceef0;
    align-items: center;
    font-size: 3rem;
    justify-content: center;
    border: solid 1px #ddd;
    color: #555;
    cursor: pointer;
}

.workflow-nav-tabs {
    overflow-x: scroll;
    min-height: 45px;
    width: 100%;
}

.tabbed-workflow-step-container {
    flex: 1 1 auto;
    overflow-y: scroll;
}

.workflow-nav-tab-list {
    background-color: #fafafa;
    display: flex;
    min-width: max-content;
}

.workflow-nav-tab-list-item {
    display: flex !important;
    /* override navs.less */
    align-items: center;
}

.workflow-nav-tab {
    min-width: 220px;
    padding: 12px 20px;
    border-left: 1px solid #BBD1EA;
    background: #F7F9FB;
    border-bottom: 1px solid #BBD1EA;
    height: 45px;
}

.workflow-nav-tab.active {
    background-color: #fff;
    border-bottom: 1px solid #fff;
    font-weight: 600;
    padding-top: 10px;
}

.workflow-nav-tab-list-item:last-child {
    border-right: 1px solid #ddd;
}

.workflow-nav-tab.inactive {
    cursor: pointer;
}

.workflow-nav-tab.disabled {
    color: darkgrey;
    cursor: not-allowed;
}

.workflow-nav-tab-arrow {
    display: flex;
    align-items: center;
    padding: 4px;
    padding-top: 6px;
    font-size: 1.5rem;
}

.workflow-nav-tab-arrow.disabled {
    color: lightgrey;
    cursor: default;
}

.workflow-nav-controls {
    width: 60px;
    display: flex;
    background-color: #fff;
    align-items: center;
    font-size: 3.2rem;
    justify-content: center;
    color: #004577;
}

.workflow-nav-controls:hover {
    color: #007799;
}

.card .install-buttons .btn-labeled {
    font-weight: 600;
}

.card .install-buttons {
    display: flex;
}

/*.workflow-nav-controls.left {
    border-left: solid 1px #aaa;
}*/


/*.workflow-nav-controls.right {
    border-right: solid 1px #aaa;
}*/

.workflow-nav-controls .inactive {
    color: #ccc;
}

.resource-component-abstract {
    overflow-y: scroll;
    height: 100%;
}

.workflow-plugin {
    flex-grow: inherit;
    background-color: #fff;
}

.workflow-select-plugin {
    padding: 0px 20px 20px 20px;
}

#workflow-container {
    display: flex;
    flex-direction: row;
}


/* general styling for all tabs */

.tabbed-report-tab-list {
    background-color: #ebeef0;
    display: flex;
    flex-direction: row;
    list-style-type: none;
    flex-wrap: wrap;
}

ul.tabbed-report-tab-list {
    margin: 0;
    padding: 0 20px;
}

.report-tab {
    background: #f4f4f4;
    border: #e9e9e9 solid 1px;
    border-radius: 100%;
    display: flex;
    height: 50px;
    width: 50px;
    line-height: 50px;
    flex-direction: column;
    align-items: center;
    justify-content: center;
    margin: 15px 25px;

    &:hover {
        cursor: pointer;
        background: #BADAF7;
        border: 1px solid #1E6FB7;
    }

    i {
        color: #bbbbbb;
        font-size: 1.9rem;
        line-height: 23px;
        display: block;
        &:hover{
            color: #fff;
        }
    }

    &.active {
        border: #4389c9 solid 2px;
        border-radius: 100%;
        background: #5fa2dd;
        i {
            color: white;
        }
    }
}

.report-tab-form {
    height: 100%;
    display: flex;
    flex-direction: column;
    justify-content: space-evenly;
    margin: 15px 0px 15px;
    padding: 5px;
    background-color: #fff;

    &.active {
        border: #4389c9 solid 2px;
    }
}

.report-tab-form-title {
    display: flex;
    flex-direction: row;
    justify-content: space-between;
    padding: 5px;
}

.tab-banner {
    height: 50px;
    background: #5fa2dd;
    padding: 5px 20px 7px 20px;
}

.tab-banner>div+div span {
    font-size: 1.3rem;
    padding: 0 20px;
}

.tab-banner span {
    font-size: 1.5rem;
    color: white;
}

.tab-summary-container {
    display: flex;
    flex-direction: row;
}

.summary-panel {
    background: #f9f9f9;
    margin-top: -30px;
}

.mouse-pointer canvas {
    cursor: pointer;
}

.photo-workbench-photos::-webkit-scrollbar {
    -webkit-appearance: none;
    width: 9px;
    border-left: 1px solid #ddd;
}

.photo-workbench-photos::-webkit-scrollbar-thumb {
    border-radius: 2px;
    background-color: rgba(0, 0, 0, .28);
    -webkit-box-shadow: 0 0 1px rgba(255, 255, 255, .5);
}

.photo-workbench-photo {
    position: relative;
    padding: 4px;
}

.photo-workbench-photo:nth-child(even) {
    background: #fff;
    border-bottom: 1px solid #D3E5F4;
}

.photo-workbench-photo:nth-child(odd) {
    background: #F5FAFE;
    border-bottom: 1px solid #D3E5F4;
}

.photo-workbench-photo.selected-photo {
    background-color: #9CC3E4;
    color: #fff;
    font-weight: 600;
    padding: 4px;
}

.photo-workbench-photo:not(.selected-photo):hover {
    background: #CAE2F5;
    cursor: pointer;
}

.workbench-tile-picker-label {
    font-weight: 600;
    color: #666;
    margin-left: 10px;
}

.workbench-card-sidepanel-header-container.file-workbench {
    margin-right: 0px;
    margin-left: 0px;
}

.file-workbench-selected-buttons {
    display: flex;
    flex-direction: column;
    justify-content: space-between;
    margin-top: 5px;
}

.file-workbench-filter {
    position: relative;
    margin-top: 20px;
    margin-bottom: -10px;
}

.file-workbench-filter .clear-node-search {
    margin-top: 25px;
}

.file-workbench-filter-header {
    font-size: 1.5rem;
    font-weight: 400;
}

.file-workbench-files {
    height: 136px;
    overflow-y: scroll;
    border: solid 1px #ddd;
    display: flex;
    flex-direction: column;
    margin: 15px 0px 5px 0px;
}

.file-workbench-filecount {
    color: steelblue;
    font-size: 1.1rem;
    padding-left: 5px;
    padding-top: 5px;
}

.file-workbench-files::-webkit-scrollbar {
    -webkit-appearance: none;
    width: 9px;
    border-left: 1px solid #ddd;
}

.file-workbench-files::-webkit-scrollbar-thumb {
    border-radius: 2px;
    background-color: rgba(0, 0, 0, .1);
    -webkit-box-shadow: 0 0 1px rgba(255, 255, 255, .5);
}

.file-workbench-button-container {
    display: inline-flex;
    justify-content: space-between;
    width: 100%;
    padding-top: 15px;
    padding-bottom: 5px
}

.file-workbench-buttons {
    display: inline-flex;
    justify-content: space-between;
    width: 100%;
}

.file-workbench-links {
    display: inline-flex;
    justify-content: space-between;
    font-size: 1.2rem;
}

.btn-workbench {
    width: 100%;
    font-size: 1.5rem;
}

.file-workbench-file {
    position: relative;
    padding: 4px;
    display: inline-flex;
    justify-content: left;
    align-items: center;
}

.file-workbench-file .file-name {
    padding-left: 5px;
}

.file-workbench-file:nth-child(even) {
    background: #fff;
    border-bottom: 1px solid #D3E5F4;
}

.file-workbench-file:nth-child(odd) {
    background: #F5FAFE;
    border-bottom: 1px solid #D3E5F4;
}

.file-workbench-file.selected-photo {
    background-color: #9CC3E4;
    color: #fff;
    font-weight: 600;
    padding: 4px;
}

.file-workbench-file:not(.selected-photo):hover {
    background: #CAE2F5;
    cursor: pointer;
}

.file-workbench-file.chart-series-selector {
    display: inline-flex;
    width: 100%;
}

.file-workbench-file.chart-series-selector div {
    padding-left: 5px;
}

.chart-config-panel {
    margin-top: 50px;
}

.add-data-series {
    width: 27px;
    height: 27px;
    border-bottom: 1px solid #D3E5F4;
    background: #9CC3E4;
    color: #fff;
    margin: -4px 0px -5px -4px;
    padding-top: 4px;
    padding-left: 8px ! important;
}

.add-data-series:hover {
    background: #497DA9;
}

.selected-photo .add-data-series {
    border-bottom: 1px solid #D3E5F4;
    background: #497DA9;
    color: #fff;
}

.staged {
    background-color: #90DFFF;
}

.staged:hover {
    background-color: #7FC7E3;
}

.file-workbench-file.staged {
    background-color: #90DFFF;
    color: #fff;
    font-weight: 600;
    padding: 4px;
}

.file-workbench-file:not(.staged):hover {
    background: #CAE2F5;
    cursor: pointer;
}

.file-viewer {
    position: relative;
}

.file-viewer.chart-header {
    position: relative;
    padding-left: 20px;
    background: #f1f1f1;
    width: 100%;
    display: inline-block;
    border-left: 1px solid #ddd;
    border-bottom: 1px solid #ddd;
}

.chart-header h3 {
    font-size: 1.5rem;
    margin-top: 15px;
    margin-bottom: 15px;
    font-size: 1.5rem ! important;
}

.chart-style-panel h2 {
    font-size: 1.5rem;
    margin-bottom: 0px;
}

.chart-style-panel .input-group-addon {
    background: #26d664;
    height: 40px;
    border: 1px solid black;
}

.file-viewer .loading-mask,
.search-result-details .loading-mask {
    position: relative;
    opacity: .5;
    background-color: gray;
    top: 0;
    bottom: 0;
    left: 0;
    right: 0;
    z-index: 240;
}

.file-viewer .loading-mask::before,
.search-result-details .loading-mask::before {
    position: fixed;
    opacity: .5;
    color: #7b7b7b;
    content: '\f110';
    -webkit-animation: fa-spin 2s infinite linear;
    animation: fa-spin 2s infinite linear;
    display: inline-block;
    font: normal normal normal 14px/1 FontAwesome;
    font-size: 10vw;
    margin-top: 42vh;
    margin-left: 32vw;
    text-rendering: auto;
    -webkit-font-smoothing: antialiased;
    -moz-osx-font-smoothing: grayscale;
    transform: translate(0, 0);
    z-index: 100000001;
}

.file-viewer .loading-mask:after,
.search-result-details .loading-mask::after {
    display: none;
}

.chart .plotly {
    border: 1px solid #ddd;
    padding-top: 10px ! important;
    padding-bottom: 30px ! important;
    border-radius: 2px;
    background: #fff;
}

.plotly .legend .bg {
    fill: #fafafa ! important;
    transform: translate(-5px, -5px) scaleX(1.05)scaleY(1.2);
    stroke-width: 1px ! important;
    stroke: #eee ! important;
}

/* photo gallery */

.gallery-container .tab-container .tab-content {
    display: flex;
    flex-direction: column;
    align-items: center;
}

.thumbnail-gallery-controls {
    width: 35px;
    height: 105px;
    display: flex;
    background-color: rgba(0, 0, 0, 0.95);
    align-items: center;
    font-size: 4.1rem;
    justify-content: center;
    border-top: 1px solid #000;
    color: #eee;
    cursor: pointer;
}

.thumbnail-gallery-controls.left {
    border-left: solid 1px #343434;
}

.thumbnail-gallery-controls.right {
    border-right: solid 1px #343434;
}

.thumbnail-container {
    display: flex;
    justify-content: space-between;
    width: inherit;
}

.workbench-card-container-sidepanel-active .thumbnail-container {
    display: flex;
    justify-content: space-between;
    width: calc(100% - 400px);
}

.show-thumbnails-btn {
    padding: 4px 10px;
    font-size: 1.4rem;
    margin-left: 35px;
    width: 130px;
    color: #eee;
    font-weight: 600;
    background-color: rgba(0, 0, 0, 0.75);
    text-align: center;
    border-top-right-radius: 2px;
    border-top-left-radius: 2px;
}

.show-thumbnails-btn:hover {
    cursor: pointer;
}

.show-thumbnails-btn.open {
    position: relative;
}

.show-thumbnails-btn.closed {
    position: absolute;
    bottom: 0;
}

.thumbnail-gallery-container {
    display: flex;
    flex-direction: column;
    justify-content: space-between;
}

.workflow-step-body .thumbnail-gallery-container {
    display: flex;
    flex-direction: column;
    justify-content: space-between;
    position: fixed;
    bottom: 0px;
    width: calc(100% + 311px);
    left: 50px;
}

.workflow-step-container .thumbnail-gallery-container {
    bottom: 0px;
    left: 50px;
}

.workflow-panel {
    background: #26476a;
    /* width: 12%; */
    color: white;
}

div.workflow-panel {
    min-width: 250px;
}

.workflow-panel ul {
    /* text-decoration: none; */
    list-style-type: none;
    /* padding-left: 12px; */
    margin-bottom: 10px;
    margin-top: 10px;
    margin-bottom: 10px;
    /* min-height: 200px; */
    padding-left: 0;
    /* border-bottom: #fff; */
    border-width: 2px;
}

.workflow-panel i {
    margin-right: 0px;
    font-size: 1.3rem;
    color: #ddd;
    width: 20px;
    text-align: center;
    margin-left: -5px;
}

.workflow-panel li {
    padding-top: 12px;
    padding-left: 20px;
    padding-bottom: 12px;
}

.workflow-panel li:hover {
    background: rgba(70, 130, 180, 0.4);
    border-left: 4px solid steelblue;
}

.workflow-panel:not(.navbarclosed) li:hover a {
    margin-left: -4px;
}

.workflow-panel:not(.navbarclosed) .active-sub:hover li {
    cursor: default;
    background: steelblue;
}

.workflow-panel .active-sub:hover a {
    cursor: default;
    background: steelblue;
}

.workflow-panel>hr {
    border-color: white;
    margin-left: 30px;
    margin-right: 30px;
    margin-bottom: 20px;
}

.workflow-panel.navbarclosed>hr {
    border-color: #0B0737;
    margin-left: 0px;
    margin-right: 0px;
    margin-top: 0px;
    margin-bottom: 0px;
}

.workflow-panel .navbarclosed>hr {
    border-color: white;
    margin-bottom: 0px;
}

.workflow-panel li a span {
    color: white;
    font-size: 1.5rem;
    margin-top: 15px;
    margin-left: 5px;
}

.workflow-select-wf-icon {
    color: white;
    font-size: 2.8rem;
    padding-top: 0px;
}

.widget-wrapper .col-xs-12.dropzone .dz-default.dz-message button {
    display: none;
}

.workflow-select-title {
    font-size: 1.4em;
    font-weight: 500;
}

.workflow-select-wf-circle {
    width: 70px;
    height: 70px;
    display: inline-block;
    text-align: center;
    padding: 18px 12px;
    border-radius: 40px;
    border: 1px solid #747474;
}

.workflow-select-desc {
    font-size: 1.2rem;
    padding-top: 10px;
    font-weight: 600;
}

.workflow-select-card-container-title {
    font-size: 1.5em;
    font-weight: 500;
    padding-left: 30px;
    margin-top: 5px;
    margin-bottom: -15px;
}

.workflow-select-card-container {
    display: flex;
    flex-grow: inherit;
    flex-direction: row;
    flex-wrap: wrap;
    padding: 20px;
}

.workflow-select-card {
    width: 200px;
    height: 200px;
    padding: 10px;
    color: white;
    text-align: center;
    border: 1px solid #777;
    border-radius: 1px;
    margin: 5px;
    opacity: 0.85;
}

.workflow-select-card:hover {
    opacity: 1.0;
    border: 1px solid black;
}

.workflow-component-based-step {
    width: 100%;
    height: 100%;
    padding: 20px;
}

div.final-cons-step-splash {
    display: flex;
    flex-direction: column;
    justify-content: space-between;
    padding: 1%;
}

div.final-cons-step-splash>a {
    max-width: 180px;
}

div.final-cons-step-splash>button {
    border-radius: 2px;
}

div.final-cons-step-separator {
    display: flex;
    flex-direction: row;
    justify-content: space-evenly;
    align-items: stretch;
    margin-top: 15px;
    margin-bottom: 8px;
    color: #777;
}

div.final-cons-step-separator>hr {
    margin-top: 25px;
    margin-bottom: 8px;
    margin-left: 0;
    margin-right: 0;
    flex-grow: 9;
    border: 1px solid #ddd;
}

div.final-cons-step-separator>h4 {
    margin-left: 24px;
    margin-right: 24px;
    margin-top: 12px;
    font-size: 2.1rem;
    font-weight: 500;
    flex-grow: 1;
    text-align: center;
}

.gallery-container {
    position: relative;
}

.gallery-thumbnails {
    display: inline-flex;
    align-items: center;
    text-align: center;
    background-color: rgba(0, 0, 0, 0.85);
    height: 105px;
    overflow-x: auto;
    overflow-y: hidden;
    width: 100%;
    border-top: solid 1px #000;
}

.gallery-thumbnails img {
    height: 80px;
    margin: 3px 6px;
    border: solid 1.5px #eee;
}

.gallery-thumbnails img:hover {
    cursor: pointer;
    border: 1.5px solid #FFF;
}

.gallery-thumbnails .dz-cancel {
    color: black;
    background-color: #ccc;
    position: absolute;
    right: 0;
    opacity: 0.75;
    position: absolute;
}

.gallery-thumbnails .dz-cancel:hover {
    background-color: #eee;
    opacity: 1;
}

.gallery-thumbnails .btn-xs {
    padding: 0.5px 3.5px;
}

.gallery-controls {
    display: flex;
    right: 0px;
    top: 0px;
    height: 100%;
}

.gallery-controls.new-tile {
    background: #ededed;
    justify-content: center;
    width: 100%
}

.gallery-controls.new-tile .dropzone-photo-upload {
    margin-top: 0;
    padding: 45px;
    background-color: #ffffff;
    width: 100%;
}

.iiif-image-tools .dropzone-photo-upload {
    padding: 25px 15px;
    border: 1px dashed #bbb;
    background: #f9f9f9;
    text-align: center;
    color: #808080;
    margin: 5px 0px 30px 0px;
    border-radius: 2px;
    cursor: pointer;
}

.iiif-image-tools .dropzone-photo-upload:hover {
    border-color: #787878;
    background: #f2f2f2;
}

.photo-workbench-photos {
    height: 136px;
    overflow-y: scroll;
    border: solid 1px #ddd;
    display: flex;
    flex-direction: column;
    margin: 40px 10px 10px 10px;
}

.photo-workbench-photo {
    position: relative;
    padding: 4px;
}

.photo-workbench-photo:nth-child(even) {
    background: #fff;
    border-bottom: 1px solid #D3E5F4;
}

.photo-workbench-photo:nth-child(odd) {
    background: #F5FAFE;
    border-bottom: 1px solid #D3E5F4;
}

.photo-workbench-photo.selected-photo {
    background-color: #9CC3E4;
    color: #fff;
    font-weight: 600;
    padding: 4px;
}

.photo-workbench-photo:not(.selected-photo):hover {
    background: #CAE2F5;
    cursor: pointer;
}

.gallery-controls.new-tile .dropzone-photo-upload {
    margin-top: 0;
    padding: 45px;
    background-color: #ffffff;
    width: 100%;
}

.workbench-card-sidepanel .gallery-controls.new-tile .dropzone-photo-upload {
    margin-top: 0;
    padding: 15px;
    background-color: #ffffff;
    width: 100%;
}

.workbench-card-sidepanel .gallery-controls.new-tile .dropzone-photo-upload {
    margin-top: 0;
    padding: 15px;
    background-color: #ffffff;
    width: 100%;
}

/* end photo gallery */

.workbench-model-card-container {
    margin-top: 50px;
    padding-bottom: 40px;
}

.workbench-card-sidebar {
    position: absolute;
    height: 100%;
    right: 0px;
    top: 0px;
    width: 75px;
    background-color: #f1f1f1;
    border-left: 1px solid #ddd;
    z-index: 1000;
}

.workbench-card-sidebar-tab.disabled {
    color: #aaa;
    cursor: auto;
    pointer-events: none;
}

.workbench-card-sidebar-tab i {
    font-size: 1.6rem;
    display: block;
    padding-bottom: 2px;
}

.workbench-card-sidebar-tab:hover {
    background: #fbfbfb;
    color: #454545;
}

.workbench-card-sidebar-tab.disabled:hover {
    color: #aaa;
    background-color: #f1f1f1;
}

.workbench-card-sidebar-tab.active {
    z-index: 200;
    background-color: white;
    border-left: solid 1px white;
    margin-left: -1px;
    color: #454545;
}

.workbench-card-sidepanel.expanded {
    width: 600px;
    z-index: 1001;
}

.manifest-manager-canvas-name {
    width: 315px;
    white-space: nowrap;
    overflow: hidden;
    text-overflow: ellipsis;
}

.manifest-manager-nav-tab {
    height: 50px;
    min-width: 220px;
    padding: 10px 20px;
    border-right: 1px solid #f1f1f1;
    background-color: #ddd;
    display: flex;
    flex-direction: column;
    justify-content: center;
}

.manifest-manager-nav-tab.active {
    background-color: #f6f6f6;
    font-weight: 600;
    border-left: 1px solid #ddd;
    border-right: 1px solid #ddd;
}

.manifest-manager-nav-tab .tab-label {
    display: flex;
    flex-direction: row;
    justify-content: center;
    align-items: center;
    cursor: pointer;
}

.manifest-manager-main-menu-circle {
    width: 75px;
    height: 75px;
    display: inline-block;
    text-align: center;
    padding: 20px;
    border-radius: 50%;
    background-color: #ccc;
}

.manifest-manager .dropzone-photo-upload {
    margin-top: 15px;
}

.manifest-manager .loader-select {
    height: 100%;
}

.manifest-manager .rr-splash-description {
    width: 700px;
}

.overlay-listing.rr-map-card .overlay-name:before {
    content: "\f070";
}

.active-overlay .overlay-listing.rr-map-card .overlay-name {
    color: #666;
    content: "\f06e";
}

.active-overlay .overlay-listing.rr-map-card .overlay-name:before {
    color: #666;
    content: "\f06e";
}

.rr-map-card.related-instances .related-instance {
    color: #9e9e9e;
    font-size: 1.2rem;
    padding: 3px 0 0 12px;
}

.active-overlay .rr-map-card.related-instances .related-instance {
    color: #666;
}

.active-overlay .rr-map-card.related-instances .related-instance.hovered {
    background-color: #eee;
}

.summary-panel {
    background: #f9f9f9;
    margin-top: -30px;
}

.mouse-pointer canvas {
    cursor: pointer;
}

.workbench-card-wrapper {
    flex: 1;
    height: calc(100vh - 101px);
    position: relative;
    overflow-x: hidden;
    overflow-y: auto;
    background-color: #fafafa;
    border-top: 1px solid #ddd;
}

.workbench-card-wrapper.autoheight {
    height: auto;
    min-height: 100%;
}

.card-component-wrapper-editor .workbench-card-wrapper {
    border-top: 1px solid #041B33;
}

.widgets .workbench-card-wrapper {
    border: 1px solid #a8a8a8;
}

.widgets .workbench-card-wrapper {
    height: 500px;
}

.workbench-card-container {
    height: 100%;
    width: calc(100% - 75px);
}

.workbench-card-container.workbench-card-container-sidepanel-active {
    margin-right: 400px;
}

.workbench-card-container-wrapper.workbench-card-container-sidepanel-active {
    z-index: 249;
}

.workbench-card-sidebar-tab {
    color: #787878;
    min-height: 65px;
    padding: 16px;
    text-align: center;
    font-size: 1.6rem;
    border-bottom: 1px solid rgb(216, 216, 216);
    cursor: pointer;
}

.map-sidebar-text {
    font-size: 1.1rem;
}

.workbench-card-sidepanel {
    position: absolute;
    z-index: 250;
    right: 75px;
    height: 100%;
    background: white;
    border-left: 1px solid rgb(216, 216, 216);
    display: flex;
    flex-direction: column;
    align-items: normal;
    width: 400px;
}

.workbench-sidepanel-body {
    margin-top: 50px;
}

.install-buttons .btn-warning {
    background: #f75d3f;
    border-color: #E53211;
}

.install-buttons .btn-warning:hover {
    background: #E53211;
    border-color: #B02107;
}

.install-buttons .btn-danger {
    background: #FF836C;
    border-color: #E53211;
}

.install-buttons .btn-danger:hover {
    background: #f75d3f;
    border-color: #E53211;
}

.install-buttons .btn-mint {
    background: #3acaa1;
    border-color: #42cca5;
}

.install-buttons .btn-mint:hover {
    background: #1ABA8E;
    border-color: #009E72;
}

.rr-map-card-intersect-panel {
    margin-top: 7px;
    margin-bottom: 32px;
}

.rr-map-card-intersect-panel .intersection-result {
    padding: 3px 0 0 12px;
}

.rr-map-card-intersect-panel .intersection-result.hovered {
    background-color: #ddd;
}

.help-close {
    color: #868686;
    position: absolute;
    right: 10px;
    top: 20px;
    z-index: 600;
}

.scroll-y {
    height: calc(100vh - 50px);
    /* top-nav height */
    overflow-y: auto;
}

.scroll-y-hidden {
    overflow-y: hidden;
}

.scroll-y-auto {
    overflow-y: auto;
}

.tab-base .nav-tabs>li:not(.active)>a:hover {
    border-top: 1px solid #eee;
    border-right: 1px solid #eee;
    border-left: 1px solid #eee;
    border-bottom: 1px solid #fff;
    background: #eee;
}

.tab-base .tab-content {
    box-shadow: none;
    padding-bottom: 0;
    margin: 0;
}

.panel .panel-heading,
.panel>:first-child {
    border-top-left-radius: 0;
    border-top-right-radius: 0;
}

.columns{
    display: flex;
    flex-wrap: wrap;
}

span.icon-wrap.icon-circle.bg-gray-dark:hover {
    background: #94A6BC;
    color: #123;
}

.widget-config-container .widget-input-label {
    font-weight: inherit;
}

.widget-input {
    border-radius: 2px;
}

.widget-file {
    width: 100px;
}

.form-contol {
    height: 36px;
    font-size: 1.3rem;
}

.date .form-control {
    height: 36px;
}

.tile {
    border-left: 2px solid #0594BC;
    border-right: 1px solid #ddd;
    border-top: 0 solid #ddd;
    border-bottom: 1px solid #ddd;
    background: #fbfbfb;
    color: #5f5f5f;
    width: 200px;
    height: 170px;
    position: relative;
    overflow-y: scroll;
    padding: 5px 5px 7px;
}

.help-text-small {
    font-size: 1.2rem;
    padding-right: 5px;
}

.grid-container {
    overflow: scroll;
}

.list-wrapper {
    overflow-y: auto;
    height: calc(100% - 60px);
    /*60px accounts for header so list scrolls to bottom*/
}

.grid {
    background: #ebeef0;
    max-width: 1200px;
    margin-left: -8px;
    margin-right: -6px;
    border-top: 1px solid #ddd;
    overflow: auto;
}

.grid-item {
    float: left;
    width: 100px;
    height: 100px;
    background: #0D8;
    border: 1px solid #333;
    border-color: hsla(0, 0%, 0%, 0.7);
    margin: 3px;
}

.form-group div input {
    max-width: 600px;
    border: 1px solid #eee;
}

.btn-display-toggle {
    height: 35px;
}

.btn-display-toggle:focus {
    background: #9490EE;
    color: #fff;
}

.time-wheel-display-toggle .btn-display-toggle:last-child {
    border-left-color: #fff;
}

.btn-group .btn+.btn {
    margin-left: 0px;
}

.btn-group-xs>.btn, .btn-xs {
    font-size: 1.2rem;
}

.library {
    position: absolute;
    top: 0;
    bottom: 0;
    opacity: .95;
    border-radius: 0;
    z-index: 200;
    padding: 0 20px 20px 0;
}

.icon-selector{
    .clear-search {
        color: #123;
        font-size: 1.7rem;
        margin: 7px -30px;
    }

    .clear-search:hover {
        cursor: pointer;
        color: rgba(0, 0, 0, 0.95);
    }

    .icon-list{
        height: 300px;
        overflow-y: scroll;
        padding: 15px;
        border: 1px solid #e9e9e9;
    }

    .demo-icon-font {
        font-size: 1.4rem;
        margin-bottom: 6px;
        padding: 4px 8px;
    }

    .demo-icon-font:hover {
        cursor: pointer;
        background: #eee;
    }

    .demo-icon-font .selected {
        background: #eee;
    }
}

.iiif-canvas-filter {
    height: 28px;
    margin: 0px 5px;
}


.key {
    margin-top: 98px;
}

.library-close-btn {
    position: absolute;
    right: 10px;
    top: -22px;
    font-size: 1.5rem;
    color: #666;
}

.alert {
    padding: 15px;
}

.selected-card {
    opacity: 1.0;
    color: #fff;
    background-color: #fbfbfb;
}

.selected div .listitem_name {
    font-weight: 600;
}

.disabled .listitem_name {
    font-weight: 600;
    color: #999;
}

.selected div .name {
    font-weight: 600;
}

.side-column-crud-container
{
    flex: 0 0 275px;
    margin-top: -1px;
    margin-bottom: 0px;
    background-color: #fafafa;
    width: 275px;
    overflow-y: auto;
    overflow-x: hidden;
    border-right: 1px solid #ddd;

    .layer-list {
        height: 50px;
        padding: 10px;
        background: #f4f4f4;
        border-top: solid 1px #ddd;
    }

    .grid {
        margin: 0;
        .library-card {
            height: 60px;
            color: #666;
            border-bottom: 1px solid #ddd;
            background: #f8f8f8;
            border-left: 5px solid #f8f8f8;
            display: flex;
            align-items: center;

            &.active {
                background: #ffffff;
                border-left: 5px solid steelblue;
                &:hover {
                    background: #fff;
                    border-left: 5px solid steelblue;
                }
            }

            &.inactive {
                background: #f7f7f7;
            }

            &.selected.selected-card {
                background: #fff;
                border-left: 5px solid steelblue;
                cursor: default;
            }

            &.permissions.selected.selected-card {
                background: #fff;
                color: #656665;
                border-left: 0px;
                cursor: default;
            }

            &:hover {
                background-color: #fff;
                cursor: pointer;
                border-left: 5px solid steelblue;
                opacity: 1.0;
            }

            &.relative {
                transition: height 0.25s;

                &.selected {
                    height: 180px;
                    transition: height 0.25s;
                    background: #ffffff;
                    border-left: 5px solid steelblue;
                    overflow-y: hidden;

                    &.hovered {
                        background: #ffffff;
                        border-left: 5px solid steelBlue;
                    }
                }

                &.hovered {
                    background: #ffffff;
                    border-left: 5px solid #20CE05;
                }
            }

            .project-status {
                text-align: left;
            }

            .library-card-content {
                padding: 0 5px;
                flex: 1;
                overflow: hidden;
                text-overflow: ellipsis;
                display: flex;
                flex-direction: column;
                text-align: start;

                .crud-card-main {
                    white-space: nowrap;
                    overflow: hidden;
                    text-overflow: ellipsis;
                    font-size: 1.3rem;
                }

                .crud-card-main a {
                    color: #1E6FB7;
                }

                .crud-card-subtitle {
                    color: #888;
                    font-size: 1.1rem;
                    white-space: nowrap;
                    overflow: hidden;
                    text-overflow: ellipsis;
                }
            }
            .library-icon {
                margin: 0 10px;
                span {
                    width: 40px;
                    height: 40px;
                    display: flex;
                    align-items: center;
                    justify-content: center;
                    i {
                        display: block;
                        line-height: initial;
                        text-align: initial;
                        position: initial;
                        width: initial;
                        padding-top: initial;

                        &:before {
                            position: initial;
                            top: initial;
                            left: initial;
                            right: initial;
                        }
                    }
                }
            }

            .library-card-main {
                width: 255px;
                position: absolute;
                left: 58px;
                top: 12px;
                white-space: nowrap;
                overflow: hidden;
                text-overflow: ellipsis;
                font-size: 1.2rem;

                a {
                    color: #1E6FB7;
                }
            }

            .library-card-subtitle {
                text-transform: capitalize;
                width: 225px;
                position: absolute;
                left: 58px;
                top: 25px;
                color: #888;
                font-size: 1.1rem;
                white-space: nowrap;
                overflow: hidden;
                text-overflow: ellipsis;
                padding: 2px 2px 3px 0;
            }
        }
    }
}

#function-list {
    display: flex;
}

.branch-library {
    background-color: white;
    height: auto;
}

.branch-library-icon {
    font-size: 1.5rem;
}

#branch-library {
    width: 100%;
    margin-left: 1px;
}

.middle-column-container.card-configuration.expanded {
    flex-basis: 450px;
}

.card-configuration.expanded+div div div div div .install-buttons {
    margin-right: 525px;
}

.constraint-selection {
    padding-top: 10px;
    border-bottom: solid 1px #eee;
}

.constraint-selection .dropdown {
    padding-top: 10px;
    padding-bottom: 10px;
}

.user-groups {
    font-size: 1.1rem;
    color: #999;
}

.load-relations {
    color: #fff;
    padding: 3px 5px;
    background: steelblue;
    position: absolute;
    right: -5px;
    margin-right: 5px;
    top: 0px;
    border-radius: 2px;
    font-weight: 600;
}

.load-relations.disabled {
    color: #888;
    margin-left: 5px;
    background: #ddd;
}

.selected-group-user-permissions {
    position: absolute;
    left: 30px;
    width: 100%;
}

.permissions-options {
    display: flex;
    flex-direction: column;
}

.selected-group-user-permissions .library-icon-permissions {
    top: 0px;
}

.permission-manager {
    width: 100%;
}

.permissions-instructions-panel {
    border: 1px solid #ddd;
    padding: 30px;
    margin-bottom: 30px;
    background: #fbfbfb;
}

.settings-panel-heading+.permissions-instructions-panel {
    margin-top: 55px;
}

.permission-manager.panel-body {
    display: flex;
    background-color: white;
    margin: 1px;
    height: 675px;
}

.permission-manager .card-content-container {
    padding: 10px 50px 10px;
    background-color: white;
}

.permission-manager-filter {
    height: 58px;
    width: 100%;
    border-bottom-style: solid;
    border-bottom-width: 1px;
    border-bottom-color: #ccc;
    margin-bottom: 2px;
}

.permission-manager-filter .clear-selection a.clear-selection-link {
    padding-right: 5px;
    font-size: 1.3rem;
}

.permission-manager-filter .clear-node-search {
    position: absolute;
    top: 22px;
    font-size: 1.4rem;
    left: 46%;
    width: 15px;
}

.permission-manager-item-list .card-tree-container {
    margin-right: 0px;
}

.permission-manager .filter-bar {
    display: flex;
    flex-direction: row;
    padding: 15px;
}

.permission-manager-item-list {
    padding-left: 10px;
}

.permission-manager.header {
    position: relative;
    height: 100px;
    padding-left: 10px;
    color: #2b425b;
    background: #fff;
    border-bottom: 1px solid #eee;
}

.permission-manager .control-panel {
    display: flex;
    margin-left: 0px;
}

.permissions {
    background: rgb(240, 240, 240);
}

.permissions:hover {
    background: #fff;
}

.permissions.selected {
    background: #fff;
}

.confirmation-permissions {
    font-size: 1.2rem;
    color: #888;
}

.permission-selector {
    margin: 20px 0px 30px 0px;
}

.permissions-readout {
    float: right;
    padding-right: 10px;
    font-size: 1.1rem;
    font-weight: 600;
    color: #454545;
    padding-top: 10px;
    margin-top: -10px;
    margin-bottom: -10px;
    padding-left: 10px;
}

.permissions-node {
    font-size: 1.3rem;
    color: #555;
}

.no-cards-selected {
    padding: 10px;
    font-size: 1.3rem;
}

.permissions-node-row {
    display: inline-flex;
    background: #fff;
    border-bottom: 1px solid #D3E5F4;
    padding-top: 10px;
    padding-bottom: 10px;
    padding-left: 10px;
    margin-right: 0px;
    justify-content: space-between;
}

.permissions-node-row:nth-child(even) {
    background: #F5FAFE;
}

.permissions-title {
    font-size: 1.5rem;
}

.permissions-title-panel {
    position: absolute;
    top: 3px;
    left: 50px;
}

.library-icon-permissions {
    position: absolute;
    left: 30px;
    top: 30px;
    width: 100%;
}

.permissions-default {
    height: 1px;
    color: #555;
    font-size: 1.6rem;
}

.permissions-account-warning {
    padding: 4px 10px;
    background: #ffb54a;
    color: #fff;
    border: 1px solid #EF9A1F;
}

.permissions-list {
    padding-top: 10px;
    padding-bottom: 15px;
    margin-bottom: 10px;
    background: #fff;
    width: 100%;
}

.permissions-selected {
    display: flex;
    flex-direction: column;
    margin-top: 5px;
    list-style: none;
    color: #666;
    line-height: 1.2;
    padding-left: 0px;
    font-size: 1.5rem;
    border: 1px solid #ddd;
}


/*------------------------------------------------*/

.permission-grid {
    display: grid;
    grid-template-columns: 40px 450px auto 40px;
    grid-template-rows: 25px auto auto auto;
    grid-column-gap: 10px;
    grid-row-gap: 10px;
}

.permission-grid .permission-header {
    grid-column-start: 2;
    grid-column-end: 4;
    grid-row-start: 2;
    grid-row-end: 2;
}

.permission-grid .permission-control {
    grid-column-start: 2;
    grid-column-end: 3;
    grid-row-start: 3;
    grid-row-end: 3;
}

.permission-grid .permission-list {
    grid-column-start: 2;
    grid-column-end: 4;
    grid-row-start: 4;
    grid-row-end: 4;
    overflow-y: auto;
}

.permission-grid .permissions-options {
    display: flex;
    flex-direction: row;
    margin-top: 5px;
    padding: 10px 0px 15px;
}

.permissions-list-table {
    height: 300px
}

.permissions-list-table-body {
    height: 400px;
    overflow-y: auto;
    border: solid 1px #ddd;
}

.permissions-list-table-body::-webkit-scrollbar {
    -webkit-appearance: none;
    width: 9px;
    border-left: 1px solid #eee;
}

.permissions-list-table-body::-webkit-scrollbar-thumb {
    border-radius: 2px;
    background-color: rgba(0, 0, 0, .1);
    -webkit-box-shadow: 0 0 1px rgba(255, 255, 255, .5);
}

.permissions-list-header {
    background: #579ddb;
    color: #fff;
    width: 100%;
    display: flex;
    padding: 9px 5px;
    border-bottom: 1px solid #D3E5F4;
    font-weight: 600;
}

.permission-control .clear-filter {
    align-self: center;
    font-size: 1.4rem;
    margin-left: -20px;
    padding-right: 15px;
}

.permissions-table-row {
    display: flex;
    flex-direction: column;
    padding: 8px 5px;
    border-bottom: 1px solid #D3E5F4
}

.permissions-table-row:nth-child(odd) {
    background: #F5FAFE;
}

.permissions-table-row.selected {
    background-color: #F1F1FF;
}

.permissions-table-row.selected:hover {
    background-color: #F1F1FF;
    cursor: pointer;
}

.permissions-table-row:hover {
    background-color: #B6DEFF;
    cursor: pointer;
}

.permissions-table-row:first-child {
    background-color: #f8f8f8;
    color: #777;
    font-weight: 600;
}

.permissions-table-row:first-child:hover {
    cursor: default;
}

.permission-selection-panel {
    display: inline-flex;
    background: #fcfcfc;
    border-top: 1px solid #ddd;
    border-bottom: 1px solid #ddd;
    margin: 8px -5px -10px -5px;
}

.permission-selection-panel:hover {
    cursor: default;
}

.permission-list-table .identities-column {
    width: 35%;
}

.permission-list-table .permissions-column {
    width: 65%;
}

.permission-grid .permissions-buttons {
    grid-column-start: 2;
    grid-column-end: 3;
    grid-row-start: 5;
    grid-row-end: 5;
    height: 75px;
    align-items: baseline;
    display: flex;
}

.permission-grid .remove-permissions-btn {
    grid-column-start: 3;
    grid-column-end: 4;
    grid-row-start: 5;
    grid-row-end: 5;
    height: 75px;
    justify-self: end;
}


/*------------------------------------------------*/

.library-search {
    font-size: 1.1rem;
    height: 32px;
    width: 100%;
}

.key-icon {
    width: 50px;
}

#library .nav-tabs li:not(active) a {
    opacity: 0.9;
    border-radius: 0;
    border: 0;
    border-bottom: 1px solid rgba(0, 0, 0, 0.05);
    background-color: #314151;
    color: rgba(255, 255, 255, 0.5);
    padding: 20px 0;
}

#library .nav-tabs .active a {
    border-left: 1px solid rgba(0, 0, 0, 0.1);
    border-right: 1px solid rgba(0, 0, 0, 0.1);
    border-bottom: 1px solid transparent;
    background-color: #37495b;
    color: inherit !important;
}

.branch-preview {
    height: 280px;
    width: 280px;
    background: #fff;
    border: 1px solid #ddd;
    color: #123;
}

.branch-icon {
    border: 1px solid rgba(0, 0, 0, 0.25);
}

.branch-icon:hover {
    border: 1px solid rgba(0, 0, 0, 0.25);
    background: #5fa2dd;
}

.clear-selection {
    width: 100%;
    height: 21px;
    padding-top: 4px;
    margin-bottom: 0;
    padding-bottom: 0;
    margin-top: 0;
}

.clear-selection-link {
    cursor: pointer;
    font-size: 0.9rem;
    float: right;
    color: #555;
}

.clear-selection-link:hover {
    color: #333;
}

.clear-selection a.clear-selection-link {
    font-size: 1.1rem;
}

.node circle {
    fill: #fff;
    stroke: #4682B4;
    stroke-width: 1px;
}

.node {
    font-size: 1.3rem;
    transition: all .40s ease;
    stroke: #aaa;
    stroke-width: 1px;
}

.node .node-selected {
    fill: #3ACAA2;
    stroke: #009E72;
    stroke-width: 1px;
}

.node .node-filtered {
    /*    fill: #f0f0f0;
    stroke: #bbb;*/
}

.graph-node-text {
    text-overflow: ellipsis;
    stroke: steelblue;
}

.link {
    fill: none;
    stroke: #bbb;
    stroke-width: 2px;
}

.node .node-over {
    fill: #3ACAA2;
    stroke: #009E72;
    stroke-width: 1.5px;
    cursor: pointer;
    transition: all .40s ease;
}

.target-node circle {
    opacity: 0.2;
    fill: red;
    stroke: red;
    stroke-width: 25px;
}

.target-node circle.node-over {
    opacity: 0.5;
    fill: red;
    stroke: red;
    stroke-width: 32px;
}

#nodeCrud {
    position: absolute;
    width: 250px;
    left: 300px;
    top: 0;
    bottom: 0;
    color: #fff;
    z-index: 200;
    border-left: 1px solid #1E3143;
    border-right: 1px solid #1E3143;
    -webkit-border-radius: 12px;
    -moz-border-radius: 2px;
    border-radius: 0;
    -webkit-box-shadow: 1px 1px 2px rgba(0, 0, 0, 0.4);
    -moz-box-shadow: 1px 1px 4px rgba(0, 0, 0, 0.4);
    box-shadow: 1px 1px 4px rgba(0, 0, 0, 0.4);
    padding: 0 10px;
}

input[type="search"] {
    -webkit-box-sizing: border-box;
    box-sizing: border-box;
}

.round {
    border-radius: 50%;
}

.overlay {
    position: fixed;
    top: 0;
    left: 0;
    width: 100%;
    height: 100%;
    background: rgba(0, 0, 0, 0.5);
    opacity: 0;
    pointer-events: none;
    -webkit-transition: opacity .5s;
    transition: opacity .5s;
    -webkit-transition-timing-function: cubic-bezier(0.7, 0, 0.3, 1);
    transition-timing-function: cubic-bezier(0.7, 0, 0.3, 1);
}

.arches-form {
    background-color: #ebeef0;
    padding: 20px 0 40px;
}

#aside-container #aside .nav-tabs li:not(active) a {
    padding: 20px 0;
}

ul.nav.nav-tabs.nav-justified {
    height: 59px;
}

.v-menu {
    height: 100vh;
    width: 300px;
    background: #fff;
    border-right: 1px solid #ddd;
    padding: 0 0 0 12px;
}

.form-page {
    background-color: #e7ebee;
    width: 100%;
    padding: 20px 20px 100px 5px;
}

.node-configuration {
    background-color: #ffffff;
    display: flex;
    flex-direction: column;
    flex: 1 1 auto;
}

.set-variable-pixel-height {
    /* WRONg PLACE */
    /*
        Flexbox recalculates height on component load. This hack
        allows us the to assign a hard-pixel height to a flexy
        element, thus allowing pixel calculations on variable height.
        See https://stackoverflow.com/a/14965123
    */
    display: flex;
    flex: 1 1 auto;
    height: 0;
}

.settings-panel {
    display: flex;
    flex-direction: column;
    height: 100%;
}

.settings-panel-heading {
    background: #25476a;
    color: #fff;
    padding: 0px 15px;
    min-height: 50px;
    display: flex;
    align-items: center;
}

.settings-panel-body {
    flex-direction: column;
    overflow-y: scroll;
}

.graph-crm-class {
    font-size: 1.5rem;
    color: #ddd;
    padding: 0px 10px;
}

.graph-type {
    font-size: 1.5rem;
    color: #777;
    padding: 0px 10px;
}

.graph-designer {
    background: #fbfbfb;
}

.graph-designer-graph-content {
    width: 100%;
}

.graph-designer-graph-content .graph-designer-title {
    font-size: 1.7rem;
    font-weight: 500;
    color: #fff;
    display: flex;
    flex-direction: row;
    align-items: center;
}

.graph-designer-title i {
    padding: 0px 5px;
}

.graph-designer-title .name {
    font-size: 1.7rem;
}

.top-node-panel {
    display: flex;
    flex-direction: column;
    padding: 20px;
}

.graph-designer-header {
    color: #888;
    font-size: 1.6rem;
    padding-bottom: 5px;
    border-bottom: solid 1px #ddd;
}

.form-radio.form-normal::before {
    left: 0px;
}

.widget-container.graph-settings-switch {
    padding-bottom: 0px;
}

.graph-settings-switch-label {
    margin-left: 40px;
    margin-right: 40px;
    margin-top: -20px;
    margin-bottom: 0px;
}

.graph-settings-switch-subtitle {
    margin-left: 40px;
    margin-right: 40px;
    margin-top: -5px;
    display: inline-block;
    color: #5F7D9A;
    position: relative;
    top: -5px;
    font-size: 1.3rem;
    font-weight: 400;
}

.exportable-field-name {
    padding-left: 40px;
    padding-right: 40px;
}

.graph-settings-panel-body {
    padding: 5px 0px;
}

.graph-settings-panel-body .widgets .widget-container div div>input {
    max-width: 500px;
    min-width: 500px;
}

.graph-settings-panel-body .widgets .widget-container div .crm-selector div .chosen-drop .chosen-search>input {
    max-width: 490px;
    min-width: 490px;
}

.graph-settings-panel-body .widgets .widget-container div .colorpicker-component {
    max-width: 250px;
    min-width: 250px;
    padding-left: 5px;
    height: 32px;
}

.graph-settings-panel-body .widgets .widget-container div div div div div select .chosen-container {
    width: 500px;
}

.graph-settings-panel-body .widgets .widget-container div div .domain-input {
    max-width: 480px;
    min-width: 480px;
}

.graph-settings-panel-body .widgets .widget-container div div .domain-input-item {
    max-width: 468px;
    min-width: 468px;
}

.function-node-alert {
    display: inline-block;
    background: #A2EAE2;
    padding: 15px 30px;
    margin-top: -10px;
    margin-left: -5px;
    margin-bottom: 15px;
    font-size: 1.4rem;
    font-weight: 400;
    color: #01766A;
}

.edtf-input {
    padding-bottom: 15px;
}

.node-config-item {
    padding: 5px 0px 12px 0px;
}

.node-config-item.pad-top {
    padding: 15px 0px 12px 0px;
}

.concept-label {
    padding-top: 0px;
}

body[dir="rtl"] #concept_report .dropdown-menu {
    left: 0;
    right: auto;
}

#concept_report {
    .concept-report-content>div{
        padding: 0 10px;
    }

    .dropdown-menu{
        right: 0;
        left: auto;
    }

    dt {
        display: flex;

        h5 {
            flex: 1;
        }
    }

    .arches-RDM-label-highlighted{
        margin: 0;
        padding: 0 8px;
    }

    .arches-RDM-headline {
        display: flex;
        &>div:first-child {
            flex: 1;
        }
    }

    .arches-concept-heirarchy {
        padding: 1px 0;
        margin: 0;
        display: flex;
        align-items: center;

        i {
            width: 13px;
            margin: 0 2px;
        }
        .arches-CRUD-delete{
            margin: 5px;
        }
        .text-muted, .is_padded {
            padding: 0 10px;
        }
    }
}

.tree-container {
    overflow-x: scroll;
    padding: 0 0 10px 10px;
}

#container .table-hover>tbody>tr:hover {
    background-color: #4682B4;
    color: #fff;
}

.bg-primary:hover {
    background-color: #3b8dd5;
}

div.dropdown-menu.open {
    min-height: 250px;
}

.underline {
    border-bottom: 1px solid #ddd;
}

.bg-green {
    background: #139F78;
}

.og-grid {
    list-style: none;
    text-align: left;
    width: 100%;
    margin: 0 auto;
    padding: 2px 0;
}

.og-grid li {
    display: inline-block;
    vertical-align: top;
    height: 200px;
    min-width: 180px;
    margin: 10px 5px 5px;
}

.og-grid li>a,
.og-grid li>a img {
    border: none;
    outline: none;
    display: block;
    position: relative;
}

.nav-tabs>li.active>a,
.nav-tabs>li.active>a:focus,
.nav-tabs>li.active>a:hover {
    border: 1px solid #fff;
}

.library-tools-icon {
    font-size: 1.7rem;
    color: #999;
    padding-right: 5px;
}

.nav-tabs.library-tools>li>a {
    height: 40px;
    border: none;
    padding: 2px;
}

.nav-tabs.library-tools>li>a:hover {
    background-color: inherit;
}

.nav-tabs.library-tools>li.active>a {
    background-color: inherit;
    border: none;
}

.chosen-container {
    margin-bottom: 0px;
    color: #8d8d8d;
    line-height: 1.3333333;
}

.chosen-hide {
    display: none;
}

.chosen-container-multi .chosen-choices li.search-field {
    margin: 2px 3px 0 10px;
}

.chosen-container-single .chosen-single {
    height: 36px;
}

.chosen-container-multi .chosen-choices li.search-choice .search-choice-close {
    background-image: none !important;
}

.list-group-item.active:hover,
.list-group-item.active:active,
.list-group-item.active:focus {
    background-color: #f9f9f9;
    border-bottom: 1px solid #eee;
    border-top: 1px solid #eee;
    color: #5f5f5f;
}

.node .node-collected,
.link.link-collected {
    stroke-width: 3px;
}

.modal-background {
    position: fixed;
    background-color: rgba(200, 200, 200, 0.75);
    top: 0;
    right: 0;
    bottom: 0;
    left: 0;
    z-index: 999;
    transition: all 0.3s;
    cursor: pointer;
}

.modal-content-container {
    cursor: default;
    background-color: #fafafa;
    margin: 15% auto;
    max-width: 600px;
    padding: 18px;
    border: 1px solid #ddd;
    border-radius: 5px;
    width: 70%;
}

.loading-mask {
    position: fixed;
    background-color: #fafafa;
    top: 0;
    bottom: 0;
    left: 0;
    right: 0;
    z-index: 100000000;
}

.loading-mask:after {
    position: fixed;
    color: #454545;
    content: '\f110';
    -webkit-animation: fa-spin 2s infinite linear;
    animation: fa-spin 2s infinite linear;
    display: inline-block;
    font: normal normal normal 14px/1 FontAwesome;
    font-size: 10vw;
    margin-top: 42vh;
    margin-left: 45vw;
    text-rendering: auto;
    -webkit-font-smoothing: antialiased;
    -moz-osx-font-smoothing: grayscale;
    transform: translate(0, 0);
    z-index: 100000001;
}

.loading-mask-string {
    font-size: 2.2rem;
    padding-top: 5%;
    font-weight: 600;
    width: 50%;
    text-align: center;
    top: 25%;
    left: 25%;
    height: 50%;
    position: absolute;
    color: #fff;
    background-color: #000;
    z-index: 8000;
}

.workflow-step-loading-mask {
    position: absolute;
    top: 95px;
    bottom: 58px;
    opacity: 1;
}

.workflow-step-loading-mask::after {
    margin-top: 34vh;
}

.branch-list-loading-mask {
    height: 100%;
    position: relative;
    margin: auto;
    width: 50%;
    padding: 36px;
    text-align: center;
    z-index: 100000001;
}

.branch-list-loading-mask:after {
    position: relative;
    content: '\f110';
    animation: fa-spin 2s infinite linear;
    -webkit-animation: fa-spin 2s infinite linear;
    display: inline-block;
    font: normal normal normal 14px/1 FontAwesome;
    font-size: 3rem;
    text-rendering: auto;
    -webkit-font-smoothing: antialiased;
    -moz-osx-font-smoothing: grayscale;
    transform: translate(0, 0);
    z-index: 100000001;
}

.time-wheel-loading-mask {
    height: 100%;
    position: relative;
    margin: auto;
    width: 50%;
    padding: 36px;
    text-align: center;
    opacity: .5;
    z-index: 100000001;
}

.time-wheel-loading-mask:before {
    position: relative;
    content: '\f110';
    animation: fa-spin 2s infinite linear;
    -webkit-animation: fa-spin 2s infinite linear;
    display: inline-block;
    font: normal normal normal 14px/1 FontAwesome;
    font-size: 3rem;
    text-rendering: auto;
    -webkit-font-smoothing: antialiased;
    -moz-osx-font-smoothing: grayscale;
    transform: translate(0, 0);
    z-index: 100000001;
}

.card-form-preview-container.loading-mask {
    position: relative;
    background-color: gray;
    top: 0;
    bottom: 0;
    left: 0;
    right: 0;
    z-index: 100000000;
}

.card-form-preview-container.loading-mask::before {
    position: fixed;
    color: #000;
    content: '\f110';
    -webkit-animation: fa-spin 2s infinite linear;
    animation: fa-spin 2s infinite linear;
    display: inline-block;
    font: normal normal normal 14px/1 FontAwesome;
    font-size: 14vw;
    margin-top: 42vh;
    margin-left: 32vw;
    text-rendering: auto;
    -webkit-font-smoothing: antialiased;
    -moz-osx-font-smoothing: grayscale;
    transform: translate(0, 0);
    z-index: 100000001;
}

.ep-help-body.loading-mask::before {
    position: fixed;
    opacity: .5;
    color: #000;
    content: '\f110';
    -webkit-animation: fa-spin 2s infinite linear;
    animation: fa-spin 2s infinite linear;
    display: inline-block;
    font: normal normal normal 10px/1 FontAwesome;
    font-size: 10vw;
    margin-top: 42vh;
    margin-left: 18vw;
    text-rendering: auto;
    -webkit-font-smoothing: antialiased;
    -moz-osx-font-smoothing: grayscale;
    transform: translate(0, 0);
    z-index: 100000001;
}

.ep-help-body.loading-mask:after {
    display: none;
}

.ep-help-body.loading-mask {
    position: relative;
    opacity: .5;
    background-color: gray;
    top: 0;
    bottom: 0;
    left: 0;
    right: 0;
    z-index: 100000000;
}

.ep-edits {
    position: absolute;
    top: 0px;
    display: table;
    right: 0;
    width: 500px;
    height: 100vh;
    border-left: 1px solid #ddd;
    z-index: 3900;
    background: #fefefe;
}

.ep-edits-body.loading-mask::before {
    position: fixed;
    opacity: .5;
    color: #000;
    content: '\f110';
    -webkit-animation: fa-spin 2s infinite linear;
    animation: fa-spin 2s infinite linear;
    display: inline-block;
    font: normal normal normal 10px/1 FontAwesome;
    font-size: 10vw;
    margin-top: 42vh;
    margin-left: 18vw;
    text-rendering: auto;
    -webkit-font-smoothing: antialiased;
    -moz-osx-font-smoothing: grayscale;
    transform: translate(0, 0);
    z-index: 100000001;
}

.ep-edits-body.loading-mask:after {
    display: none;
}

.ep-edits-body.loading-mask {
    position: relative;
    opacity: .5;
    background-color: gray;
    top: 0;
    bottom: 0;
    left: 0;
    right: 0;
    z-index: 100000000;
}

.ep-help {
    position: absolute;
    top: 0px;
    display: table;
    right: 0;
    width: 500px;
    height: 100vh;
    border-left: 1px solid #ddd;
    z-index: 3900;
    background: #fefefe;
}

.ep-notifs {
    position: absolute;
    top: 0px;
    display: table;
    right: 0;
    width: 500px;
    height: 100vh;
    border-left: 1px solid #ddd;
    z-index: 3900;
    background: #fefefe;
}

.notifications-container .btn.btn-notifs-download {
    color: #6494cc;
    background-color: transparent;
    border: 1px solid #ddd;
    margin-top: 5px;
}

.btn-notifs-dismiss-all {
    width: 100%;
    height: 50px;
    color: #fff;
    background-color: #579DDB;
    border: 1px solid #2A24C2;
}

.btn-notifs-dismiss-all.disabled {
    background-color: #B0D4F5;
    color: #6D69D5;
    border: 1px solid #6D69D5;
}

.btn-notifs-dismiss-all:hover {
    cursor: pointer;
    color: #fff;
    background: #3685CB;
}

#circle {
    width: 8px;
    height: 8px;
    background: #55AA55;
    border-radius: 50%;
    z-index: auto;
    position: absolute;
}

#circle-outline {
    width: 12px;
    height: 12px;
    background: #fff;
    border: 1px solid #6E7F93;
    border-radius: 50%;
    z-index: auto;
    position: absolute;
    margin-left: -2px;
    margin-top: -2px;
}

.ep-edits-header {
    display: inline-flex;
    width: 100%;
    justify-content: space-between;
    height: 50px;
    background: #fafafa;
    border-bottom: 1px solid #ddd;
    font-size: 1.2rem;  
}

.ep-edits-title {
    float: left;
    padding-left: 15px;
    padding-top: 10px;
}

.ep-edits-title span {
    font-size: 1.6em;
}

.ep-edits-close {
    float: right;
}

.ep-edits-body {
    height: calc(100vh - 50px);
    width: 100%;
    overflow-y: auto;
    display: table-row;
    float: left;
    padding: 0px;
}

.ep-edits-body img {
    max-width: 100%;
}

.ep-edits-body ul {
    padding-left: 20px;
}

.ep-edits-body a {
    color: #4765a0;
}

.ep-edits-toggle div .ion-help {
    padding-left: 3px;
}

.list-divider-dark {
    border-bottom: 1px solid rgba(0, 0, 0, 0.4);
}

.arches-panel-header {
    font-size: 1.6em;
    padding-left: 25px;
    border-right: 1px solid #ddd;
}

.resource-grid-item {
    border-bottom: 1px solid #ddd;
    border-left: 1px solid #ebeef0;
    border-right: 1px solid #ebeef0;
    margin: 0;

    &:first-of-type {
        border-top: 1px solid #ddd;
    }
    .dropdown-menu{
        left: auto;
        right: 0;
    }
}

.resource-grid-main-container {
    height: 90px;
    background: #ebeef0;
}

.graph-btn {
    display: none;
}

.resource-grid-item:hover .graph-btn {
    display: block;
}

.report-image-grid .resource-grid-item:last-of-type .resource-grid-tools-container .btn-group ul {
    margin-top: -331px;
}

.report-provisional-flag {
    padding: 15px;
    margin-top: 0px;
    padding-left: 25px;
    border-bottom-style: solid;
    border-bottom-color: #DF2E6A;
    border-bottom-width: 1px;
    background-color: #F799B9;
    color: #fff;
}

.resource-report .fullyprovisional {
    display: none;
}

.dl-horizontal.provisional {
    border-style: solid;
    margin-right: 25px;
    margin-left: -20px;
    background: #fdfdfd;
    padding: 10px;
    border-color: #ddd;
    border-width: 1px;
}

.report-card-provisional-flag {
    background-color: #f8f8f8;
    padding: 5px 10px;
    margin-left: -20px;
    margin-right: 25px;
    border-top: solid 1px #ddd;
    border-left: solid 1px #ddd;
    border-right: solid 1px #ddd;
}

.resource-grid-main {
    padding-top: 10px;
    padding-left: 0;
}

.resource-grid-main-container.active {
    background: #f6f6f6;
}

.resource-grid-icon {
    height: 42px;
    width: 42px;
    padding-top: 12px;
    color: #999;
    transform: translate(0px, 7px);
    background: #e2e2e2;
    border: 1px solid #ddd;
    margin: 7px 5px;
    text-align: center;
}

.resource-grid-icon-highlight {
    background: #fbfbfb;
    color: #777;
    border-color: #bbb;
}

.resource-grid-item:hover {
    cursor: pointer;
    border-left: 1px solid #d5d5d5;
    border-right: 1px solid #d5d5d5;
    opacity: 1.0;
    background: #f9f9f9;
}

.resource-grid-subtitle {
    margin: 0 78px;
    margin-top: -14px;
    color: #999;
    font-size: 1.2rem;
    width: 500px;
    white-space: nowrap;
    overflow: hidden;
    text-overflow: ellipsis;
}

.resource-grid-item .resource-grid-tools-container {
    flex-direction: column;
    margin: 15px;
    display: flex;
    width: 76px;
}

.report-image-grid .resource-grid-item:last-of-type .resource-grid-tools-container .btn-group .manage-menu {
    margin-top: 0px;
}

.resource-grid-tools-container a:last-of-type {
    padding-right: 0;
}

.hightlight-tool {
    color: #4F49DB;
    font-weight: 600;
}

.eh-timeline-panel {
    overflow-y: auto;
    height: calc(100vh - 60px);
    background: #ebeef0;
}

.eh-timeline-time {
    max-width: 150px;
    margin-top: 7px;
}

.eh-timeline-stat {
    width: 140px;
}

.eh-timeline-label {
    margin-left: 150px;
}

.panel .eh-timeline-label:after {
    border-right-color: #fff;
}

.eh-timeline-header {
    padding-left: 20px;
}

.eh-timeline {
    margin-left: 20px;
    padding-right: 25px;
}

.eh_resource_descriptors {
    display: flex;
    flex-direction: column;
    margin-top: -6px;
}

.eh_resource_descriptors h4.report-toolbar-title {
    margin-top: -10px;
}

.eh_description {
    font-size: 1.1rem;
    color: #777;
    padding-left: 25px;
    margin-top: -15px;
}

.timeline:before {
    left: 69px
}

.timeline:after {
    left: 67px
}

.panel .timeline,
.panel .timeline-time .eh-timeline-time {
    background: #ebeef0;
}

.panel .eh-timeline-time {
    background: #ebeef0;
}

.panel .eh-timeline-label {
    box-shadow: none;
    background-color: #fff;
    border: 1px solid #e3e3e3;
}

.panel .eh-timeline-stat .timeline-icon {
    box-shadow: 0 0 0 7px #ddd;
}

.eh-timeline:before {
    margin-left: 20px;
}

.eh-timeline:after {
    margin-left: 20px;
}

.eh-footer {
    padding: 10px;
    margin: 20px -10px -10px -10px;
    background: #f8f8f8;
    border-top: 1px solid #ddd;
}

.eh-edit-title {
    font-size: 1.4rem;
    font-weight: 600;
    color: #666;
}

.eh-node-group {
    padding-left: 10px;
}

.tile-data-list {
    list-style: none;
    padding-left: 20px;
}

.tile-data-item {
    font-weight: 600;
    color: #777;
}

.tile-node-name {
    width: 245px;
    display: table-cell;
    text-align: right;
    text-overflow: ellipsis;
    white-space: nowrap;
    overflow: hidden;
}

.tile-node-value {
    font-weight: 400;
    padding-left: 10px;
    display: table-cell;
}

.flex {
    display: -ms-flexbox;
    display: -webkit-flex;
    display: flex;
    -ms-flex: 1;
    -webkit-flex: 1;
    flex: 1;
}

.content-panel {
    display: -ms-flexbox;
    display: -webkit-flex;
    display: flex;
    -webkit-flex-direction: column;
    -ms-flex-direction: column;
    flex-direction: column;
    width: 100%;
    position: relative;
}

.flexrow {
    -webkit-flex-direction: row;
    -ms-flex-direction: row;
    flex-direction: row;
}

.resource-search-container {
    /* display: flex; */
}

.resource-search-container .row.widget-wrapper {
    padding: 0px;
    min-width: 250px;
    max-width: 550px;
}

.edit-panel {
    position: absolute;
    top: 0;
    height: 100vh;
    width: 100%;
    background: #ebeef0;
    z-index: 900;
    opacity: 1.0;
    transition: all .25s ease;
}

.edit-panel-search-bar{
    display: flex;
    align-items: center;
}

.edit-menu {
    position: absolute;
    top: 36px;
    left: 220px;
    height: 100vh;
    width: 50px;
}

.edit-menu-item {
    height: 60px;
    border-left: 3px solid #ebeef0;
    border-bottom: 1px solid #ddd;
    background: #fff;
    opacity: .99;
    position: relative;
}

.edit-menu-item.disabled {
    margin-left: 0.5px;
}

.edit-menu-item:hover {
    background: #f8f8f8;
    border-left: 3px solid #579ddb;
    cursor: pointer;
    opacity: 1.0;
    color: #666;
}

.edit-menu-item a i {
    margin-left: 15px;
    margin-top: 13px;
}

.menu-item-title {
    font-size: 1.4rem;
    color: #777;
}

.menu-item-subtitle {
    font-size: 1.1rem;
    padding-left: 33px;
    padding-right: 5px;
    width: 220px;
    white-space: nowrap;
    overflow: hidden;
    text-overflow: ellipsis;
}

.edit-menu-item.selected {
    background: #f4f4f4;
    border-left: 3px solid #579ddb;
    opacity: 1.0;
}

.edit-menu-item.disabled:before {
    content: "";
    position: absolute;
    top: 0;
    background: rgba(255, 255, 255, 0.66);
    bottom: 0;
    left: -4px;
    right: 0;
    z-index: 1;
    cursor: not-allowed;
}

.edit-menu-item.disable:hover {
    border-left: 3px solid #ebeef0;
    background: #fff;
    opacity: .99;
}

.find-widget {
    width: 450px;
    z-index: 10;
}

.graph-list-header {
    position: sticky;
    top: 0px;
    z-index: 10;
}

.graph-list-header .find-widget {
    z-index: 1;
}

.o-pane {
    background: rgba(17, 17, 17, 0.5);
    height: 690px;
}

.list-group-item:hover {
    cursor: pointer;
}

.effect:hover {
    cursor: default;
}

.bg-trans {
    background: transparent;
}

.btn-flat {
    height: 38px;
    color: #fff;
    background: #ddd;
    font-size: 1.4rem;
    padding-top: 5px;
}

.btn-flat:active {
    box-shadow: none;
}

.btn-flat:hover {
    color: #fff;
    background: #8ce196;
}

.library-in {
    position: absolute;
    top: -10px;
    height: 100vh;
    left: 0;
    width: 300px;
    background: #fff;
    border-left: 1px solid #ddd;
    border-right: 1px solid #ddd;
    overflow-y: scroll;
    transition: all .5s;
}

.library-item {
    height: 103px;
    background: #fdfdfd;
    border-bottom: 1px solid #ddd;
    margin-left: -10px;
    padding: 0 10px 10px 20px;
}

.library-item-subtitle {
    margin-top: 0;
    margin-bottom: 0;
    font-size: 1.2rem;
    color: #888;
    overflow: hidden;
    text-overflow: ellipsis;
    max-height: 89px;
}

.library-card-body {
    height: 116px;
    padding: 5px 20px 25px;
    color: #888;
    margin-top: -10px;
    overflow-y: hidden;
}

.library-card-panel-title {
    font-size: 1.2em;
    margin-bottom: -10px;
}

.list-item-name {
    font-size: 1.4rem;
    margin-top: -5px;
    text-overflow: ellipsis;
    white-space: nowrap;
    overflow: hidden;
}

.list-item-model-name {
    font-size: 1.2rem;
    font-size: 1.2rem;
    margin-top: 1px;
    padding-left: 3px;
}

.node-list-details {
    position: absolute;
    font-size: 1.1rem;
    top: 70px;
    width: 100%;
    padding: 5px;
    margin-left: -5px;
    background: #fff;
    overflow-y: hidden;
    height: 108px;
}

.rr-fdg-description {
    font-size: 1.2rem;
    line-height: 1.35;
    color: #888;
    background: #fff;
    overflow: scroll;
    text-overflow: ellipsis;
    display: -webkit-box;
    -webkit-box-orient: vertical;
    -webkit-line-clamp: 3;
    height: 70px;
}

.node-list-footer {
    position: absolute;
    font-size: 1.1rem;
    top: 70px;
    width: 100%;
    border-top: 1px solid #ddd;
    padding-left: 5px;
    padding-top: 10px;
    padding-bottom: 11px;
    margin-left: -5px;
    background: #fafafa;
}

.resource-graph-node-icon {
    display: block;
    height: 20px;
    width: 20px;
    line-height: 20px;
    border-radius: 50%;
    color: white;
    text-align: center;
    font-size: 0.7em;
}

.related-node-details .graph-name {
    display: flex;
    flex-direction: row;
    padding-top: 1px;
}

.node-list-footer a {
    color: steelblue;
    font-weight: 500;
    padding-right: 10px;
    height: 38px;
}

.node-list-footer a i {
    padding-right: 2px;
}

.resource-list a.chosen-single {
    background: transparent;
    color: #333;
    font-size: 2.2rem;
    height: 40px;
    padding-top: 0;
    border-color: transparent;
}

.resource-list a.chosen-single div b {
    margin-top: -8px;
}

.resource-list .chosen-drop .chosen-results {
    background: #fff;
    color: #555;
    border-width: 1px;
}

.resource-list .chosen-drop {
    border-width: 1px;
}

.resource-list .chosen-container-active .chosen-with-drop {
    border: 1px solid #ddd;
}

.form-toolbar {
    position: absolute;
    height: 60px;
    right: 0;
    left: 0;
    border-left-width: 0;
    border-bottom: 1px solid #ddd;
    z-index: 2;
    background: #f8f8f8;
    transition: all .5s;
}

.form-container {
    position: absolute;
    left: 0;
    top: 56px;
    width: 100%;
    padding-left: 10px;
    padding-right: 10px;
    border-right: 1px solid #ddd;
    transition: all .5s;
}

.card-preview {
    position: absolute;
    top: 56px;
    left: 0;
    right: 0;
    padding: 10px;
}

.concept_tree {
    padding: 13px;
}

.concept_result {
    font-weight: 700;
}

.term-search-item {
    font-weight: 400;
}

.term-search-group {
    font-weight: 700;
}

.concept_result_schemaname {
    font-size: 1.1rem;
    padding: 0px 10px;
}

.node-current {
    stroke: #454545;
    stroke-width: 2px;
    fill: #dcecfa;
    opacity: 1;
    cursor: pointer;
}

.node-current-selected {
    fill: #dcecfa;
    stroke: #454545;
    stroke-width: 2px;
}

.node-current-neighbor {
    fill: #dcecfa;
    stroke: #454545;
    stroke-width: 4px;
}

.node-current-label {
    stroke: #999;
    font-size: 2.1rem;
    font-weight: 900;
    fill: #fcfcfc;
    opacity: 1;
    text-anchor: middle;
    pointer-events: none;
}

.node-descendent {
    stroke: #ededed;
    fill: #fefefe;
    opacity: 1;
    stroke-width: 4px;
    cursor: pointer;
}

.node-descendent-label {
    font-size: 1.2rem;
    font-weight: 400;
    fill: #c2c2c2;
    opacity: 1;
    text-anchor: middle;
    pointer-events: none;
}

.node-ancestor {
    /* Nodes that are unselected or not highlighted as neighbors during mousover */
    stroke: #454545;
    fill: #dcecfa;
    opacity: 1;
    stroke-width: 1px;
    cursor: pointer;
}

.node-ancestor-neighbor {
    stroke-width: 4px;
    stroke: #454545;
    fill: #dcecfa;
}

.node-ancestor-label {
    font-size: 1.6rem;
    font-weight: 300;
    fill: #a2a2a2;
    opacity: 1;
    text-anchor: middle;
    pointer-events: none;
}

.node-ancestor-selected {
    stroke: rgb(17, 95, 165);
    stroke-width: 5px;
    stroke-dasharray: 5, 1;
    fill: rgb(220, 236, 250);
    opacity: 1;
    cursor: pointer;
    z-index: 200000;
}

.relatedlink {
    stroke: #4291d7;
    stroke-width: 3px;
    stroke-dasharray: 8, 5;
}

.linkMouseover {
    /*Styles the link between selected/moused-over nodes*/
    stroke: #063967;
    stroke-opacity: .6;
    stroke-width: 5px;
}

.nodeLabels {
    font-size: 1.4rem;
    fill: #454545;
    text-anchor: middle;
    font-weight: 600;
}

.node_info {
    width: 320px;
    height: auto;
    background-color: #FFF;
    -webkit-border-radius: 12px;
    -moz-border-radius: 2px;
    border-radius: 2px;
    -webkit-box-shadow: 1px 1px 2px rgba(0, 0, 0, 0.4);
    -moz-box-shadow: 1px 1px 4px rgba(0, 0, 0, 0.4);
    box-shadow: 1px 1px 4px rgba(0, 0, 0, 0.4);
    padding: 15px;
}

.node-selected {
    fill: #aacdec;
    stroke: #115fa5;
}

.node-current-over,
.node-ancestor-over {
    /* The currently moused-over node */
    stroke: #115fa5;
    stroke-width: 5px;
    fill: #dcecfa;
    opacity: 1.0;
    cursor: pointer;
}

.node-descendent-over {
    stroke: #115fa5;
    stroke-width: 8px;
    fill: #dcecfa;
    opacity: 1;
    cursor: pointer;
}

#nodeCrud p,
.node_info p {
    font-family: sans-serif;
    line-height: 20px;
    margin: 0;
}

#nodeCrud.hidden,
.node_info.hidden {
    display: none;
}

.config-panel {
    position: absolute;
    top: 0;
    right: 0;
    bottom: 5px;
    height: 100vh;
    padding: 10px;
}

.item-selected {
    background-color: #fafafa;
}

.card-item {
    position: relative;
    height: 24px;
    width: 220px;
    font-weight: 700;
    font-size: 1.25rem;
    margin-left: -20px;
    padding: 5px 5px 5px 10px;
}

.card-item:hover {
    background-color: #fafafa;
    cursor: pointer;
}

.primary-descriptors-card-container {
    margin-top: -5px;
    margin-left: 0px;
    padding-left: 15px;
    padding-right: 15px
}

.primary-descriptors-container {
    border: 1px solid #ddd;
    min-height: 450px;
}

.panel-padding-bottom {
    padding-bottom: 20px;
}

.widget-container {
    padding: 10px 15px 25px;
}

.widget-container.data-type {
    padding-bottom: 5px;
}

.widget-container.data-type-config {
    padding-bottom: 0px;
}

a.selected {
    font-weight: 600;
    font-size: 1.3rem;
    color: #123;
}

.tile-record {
    display: inline-block;
    font-size: 1.1rem;
}

.dark-colored-text {
    color: #25256b;
}

.panel-section-title {
    font-size: 1.3em;
    font-weight: 400;
}

.form-divider {
    border-top: 1px solid #eee;
    margin-top: 10px;
}

.cd-dark .panel-body .form-divider {
    border-top: 1px solid rgba(0, 0, 0, 0.1);
}

.functions .chosen-choices {
    height: 32px;
    background: #314151;
    border: 1px solid #314151;
    color: #fff;
}

textarea:placeholder {
    top: 0;
}

.design a.chosen-single {
    height: 36px;
    background: #fff;
    border: 1px solid #ddd;
    color: #999;
}

.design .chosen-drop .chosen-results {
    background: #fff;
    color: #123;
    margin-bottom: 0;
}

.editable {
    border: 1px solid #4682B4;
    display: inline-block;
    margin-bottom: 7px;
    margin-top: 7px;
    margin-left: 20px;
}

.editable-card {
    margin-left: -10px;
    margin-right: -10px;
    padding: 5px 15px;
}

span.editable-card i.fa.fa-align-justify:hover {
    cursor: move;
}

.report li {
    margin-left: -10px;
    padding-left: 5px;
}

.report li:not(:first-child) {
    margin-top: 20px;
    padding-top: 10px;
    padding-bottom: 20px;
    border-top: 1px solid #ddd;
}

.report li:nth-child(2) {
    background-color: #fafafa;
    margin-left: -40px;
    padding-left: 35px;
}

.report-image-grid {
    width: 100%;
    margin-bottom: 20px;
}

.dataTables_scrollBody {
    max-height: 65vh !important;
}

.dataTables_scrollHead, .dataTables_scrollHeadInner {
    width: 100%;
}

.card-grid {
    -ms-flex: 1;
    -webkit-flex: 1;
    flex: 1;
    margin: 5px
}

.r-grid-item {
    float: left;
    width: 275px;
    height: 250px;
    margin: 5px;
    border: 1px solid #7847CE;
}

#resource-list .r-grid-item:hover {
    cursor: default;
    border: 1px solid #333;
}

.ep-form-toolbar-tools {
    flex-direction: row;
    display: flex;
}

.btn.btn-labeled {
    display: flex;
    flex-direction: row;
    align-items: center;
    justify-content: center;
    margin: 0 2px;
    font-family: inherit;
    font-size: 1.3rem;
    line-height: 1.42857;
    color: #fff;
    border-radius: 0;
    cursor: pointer;
    padding: 0;
    vertical-align: middle;
    transition: all .25s;

    &:not(.btn-block):not(.form-icon) {
        font-family: inherit;
        font-size: 1.3rem;
        line-height: 1.42857;
        padding-bottom: 0;
        padding-top: 0;
    }

    &.btn-mint {
        background-color: #3acaa1;
        border-color: #42cca5;
        color: #fff;
    }

    &a {
        text-decoration: none;
        outline: 0;
    }

    &.btn-primary {
        background-color: #579ddb;
        border-color: #5fa2dd;
        color: #fff;
    }

    &.btn-danger {
        background-color: #f75d3f;
        border-color: #f76549;
        color: #fff;
    }

    &.btn-lg::before {
        padding: 10px 16px;
    }
    &.btn-sm::before {
        padding: 5px 10px;
    }

    &.fa::before{
        font-family: fontAwesome;
    }

    &::before {
        margin: 0;
        display: flex;
        background-color: rgba(0,0,0,0.05);
        padding: 6px 12px;
        box-sizing: border-box;
    }
    &.btn-lg span {
        padding: 0 15px;
    }
    span {
        padding: 0 7.5px;
    }
}

.graph-settings {
    display: flex;
}

.r-select-card {
    background: #8BC3EB;
    padding: 10px;
    color: #440EA2;
    font-weight: 500;
    height: 200px;
    opacity: .8;
    text-align: center;
}

.r-grid-item:hover .r-select-card,
.r-select-card:hover {
    opacity: 1;
}

.r-select-card-footer {
    height: 50px;
    position: absolute;
    bottom: 0px;
    width: 100%;
    background: #62A8DB;
}

.r-select-title {
    font-size: 1.9rem;
    font-weight: 500;
    color: #440EA2;
    text-align: center;
    overflow-wrap: break-word;
}

.r-desc-container {
    position: absolute;
    bottom: 55px;
    left: 5px;
    right: 5px;
    padding: 0px 5px;
}

.r-select-desc {
    text-align: center;
    overflow: hidden;
    text-overflow: ellipsis;
    display: -webkit-box;
    -webkit-box-orient: vertical;
    -webkit-line-clamp: 2;
}

.r-select-circle {
    position: absolute;
    top: 67px;
    left: 97px;
    width: 70px;
    height: 70px;
    display: inline-block;
    text-align: center;
    padding: 18px;
    border-radius: 50%;
    background: #BFE0F7;
    border: 1px solid #454545;
}

.r-select-circle.loader-button {
    background: #C85FDA;
    border: 1px solid #86039D;
}

.r-select-icon {
    color: #fff;
    font-size: 2.8rem;
    line-height: 32px;
}

.r-warning {
    padding: 5px;
    background: #FFE947;
    color: #5E29BA;
    height: 50px;
    text-align: center;
    border-top: 1px solid #5E29BA;
}

.r-warning .form-warning {
    color: #5E29BA;
}

.btn-resource-select {
    height: 50px;
    width: 100%;
    font-size: 1.4rem;
    font-weight: 600;
    padding-top: 12px;
    border-top: 1px solid #7847CE;
}

.btn-resource-select:hover {
    border-top: 1px solid #0859A1;
}

.card-grid-item {
    float: left;
    width: 290px;
    border: 1px solid #ddd;
    background: #fff;
    opacity: .9;
    margin: 3px;
}

.card-grid-item:hover {
    cursor: pointer;
    opacity: 1.0;
    border: 1px solid #aaa;
}

.card-grid-item.disabled {
    float: left;
    width: 290px;
    border: 1px solid #ddd;
    opacity: .79;
    margin: 3px;
}

.card-grid-item.disabled:hover {
    cursor: default;
}

div.card-grid-item.selected {
    border: 1px solid #aaa;
    opacity: 1.0;
}

.form-warning {
    font-size: 1.2rem;
    color: #b20000;
}

.card-search {
    margin-top: 3px;
    height: 48px;
    min-width: 300px;
    max-width: 600px;
}

.library-tools {
    padding-left: 15px;
    margin-top: -3px;
    border-bottom: none;
}

.library-tools-icon:hover {
    cursor: pointer;
    color: #123;
}

.graph-container {
    position: absolute;
    top: 0;
    left: 0;
    width: calc(100%-220px);
}

.no-icon {
    left: 10px;
    width: 300px;
    font-size: 1.3rem;
    cursor: move;
}

.editable-help {
    display: inline-block;
    margin-right: 20px;
    padding: 7px 12px;
}

.ep-toolbar {
    display: flex;
    align-items: center;
    width: 100%;
    height: 50px;
    background: #fff;
    border-bottom: 1px solid #ddd;
    z-index: 3000;
}

.ep-menu {
    position: absolute;
    top: 50px;
    bottom: 0;
    z-index: 4000;
}

.ep-menu-panel {
    position: absolute;
    top: 0;
    bottom: 0;
    width: 250px;
    background: #fff;
    border-right: 1px solid #ddd;
    margin: 0;
}

.ep-toolbar .top-right-nav {
    display: flex;
    float: right;
    list-style-type: none;
    margin-bottom: 0;
}

.editor-tools {
    width: 274px;
}

.ep-menu-list {
    position: absolute;
    top: 0;
    left: 0;
    list-style: none;
    height: 100vh;
    border-right: 1px solid #ddd;
    background: #fcfcfc;
}

.ep-menu-footer {
    position: absolute;
    bottom: 0;
    width: 100%;
    height: 50px;
}

#menu-control {
    background: #9490EE;
    color: #eee;
}

#menu-control:hover {
    color: #fff;
    border-left: 1px solid #9490EE;
    border-bottom: 1px solid #9490EE;
}


.file-select {
    text-align: center;
    padding: 70px 0;
    background: #f6f6f6;
}

.ep-tools {
    cursor: pointer;
    border-right: 1px solid #514CCA;
    border-bottom: 1px solid transparent;
    height: 50px;
    display: -ms-flexbox;
    display: -webkit-flex;
    display: flex;
    -ms-flex-align: center;
    -webkit-align-items: center;
    align-items: center;
    padding-left: 10px;
    padding-right: 20px;
}

.file-select-window {
    min-width: 350px;
    border: 1px solid #c4c4c4;
    border-radius: 2px;
}


.tabbed-workflow-title-bar {
    .workflow-name-container {
        display: flex;
        flex-direction: row;
    }

    .workflow-top-control {
        display: inline-flex;
        max-width: 335px;
        justify-content: flex-end;
    }
}

.step-metadata {
    display: flex;
}

.workflow-step-title,
.workflow-plugin .btn .succinct,
.ep-tools .fa-sign-out {
    display: none
}


@media only screen and (max-width : 768px) {
    .tabbed-workflow-step-container{
        margin-bottom: 108px;
    }

    #content-container {
        .ep-tools .fa-sign-out {
            font-size: 1.7rem;
            display: inherit;
        }
        .ep-toolbar {
            position: fixed;
            z-index: 10;
        }
        .content-panel {
            padding: 17px 0px;
        }
    }

    .dropzone {
        min-width: auto;
        width: auto;
    }
    .file-select {
        padding: 0px;

        div {
            display: none;
        }
        button {
            margin: 0px;
        }
    }

    .workflow-step-loading-mask {
        bottom: 109px;
    }

    .file-select-window {
        min-width: auto;
        border: none;

        .file-upload-footer{
            display: none;
        }
    }

    #container.mainnav-lg #mainnav-container{
        left: 0;
        width: 100%;

        i {
            font-size: 1.95em;
        }

        span.menu-title {
            font-size: 1.7rem;
        }

        .expanded-nav{
            display: none;
        }

        .list-header{
            font-size: 1.9rem;
        }
    }

    #card-alert-panel {
        display: flex;
        flex-direction: column;
        height: auto;

        .ep-form-alert-text {
            display: none;
        }

        .ep-form-alert-default-dismiss {
            display: none;
        }

        h4 {
            display: flex;
            justify-content: center;
            align-items: center;
            padding: 10px;
            font-size: 1.5rem;
        }

        .ep-form-alert-buttons {
            display: flex;
            flex-direction: row;
            position: relative;
            bottom: auto;
            right: auto;

            button {
                display: flex;
                flex: 1;
                margin: 5px;
                align-items: center;
                justify-content: center;
                font-size: 1.7rem;
                padding: 3px;
            }
            button.btn-labeled:before {
                background-color: transparent;
            }
        }
    }

    .tabbed-workflow-step-body {
        .card-component{
            padding: 0px;
            margin: 0px;
        }
        label {
            font-size: 1.5rem;
        }
    }

    .tabbed-workflow-footer{
        position: fixed;
        bottom: 0px;
        width: 100%;
        z-index: 11;
        display: flex;
        flex-direction: column-reverse;
        padding: 10px 5px;

        .btn > i, .btn > span {
            padding: 0px 5px;
        }

        .btn {
            padding: 12px;
            font-size: 1.7rem;
            align-items: center;
            justify-content: center;
        }

        i {
            font-size: 1.7rem;
        }
    }

    .tabbed-workflow-footer-button-container {
        display: flex;
        flex-direction: row;
    }

    .tabbed-workflow-title-bar .workflow-top-control {
        display: flex;
        flex: 1;
        flex-direction: row;
        margin-top: 33px;
        display: inherit;
        max-width: none;

        button {
            display: flex;
            flex: 1;
            font-size: 1.7rem;
            padding: 12px;
            justify-content: center;
            align-items: center;
        }
    }

    .workflow-name-container {
        display: inherit;
        flex-direction: initial;
    }

    .tabbed-workflow-footer-button-container button {
        margin: 10px 5px;
        flex: 1;
        display: flex;
    }

    .workflow-step-title {
        padding: 0px 5px;
        border-bottom: 1px solid #ddd;
        display: inherit;

        h2 {
            margin-top: 10px;
            font-weight: initial;
            font-size: 1.7rem;
        }
    }

    .ep-tools-search,
    .tabbed-workflow-step-information-box-container.seen,
    .workflow-nav-tab-container,
    .workflow-plugin .btn .verbose,
    .tabbed-workflow-footer .step-metadata,
    .tabbed-workflow-title-bar .workflow-name-container,
    .workflow-select-desc,
    .ep-form-alert-title .verbose
    {
        display: none;
    }

    .workflow-plugin .btn .succinct {
        display: inherit;
    }
}

.ep-tools:hover {
    background: #fafafa;
    border-left: 1px solid #ddd;
}

.navbar-top-links>li>a.navbar-button {
    height: 49px;
    width: 50px;
    background: #fff;
    text-align: center;
    border-left: 1px solid #ddd;
}

.navbar-top-links>li>a.navbar-button:hover {
    border-left: 1px solid #ddd;
    background: #f8f8f8;
}

.navbar-top-links>li>a.navbar-button:active {
    border-left: 1px solid #ddd;
    background: #f8f8f8;
}

.navbar-top-links>li>a.navbar-button:focus {
    border-left: 1px solid #ddd;
    background: #f8f8f8;
}

.ep-tools-right {
    border-right: none;
    border-top: none;
    border-left: 1px solid #ddd;
    background: #fff;
    font-size: 1.7rem;
    padding-left: 18px;
    padding-right: 20px;
    max-width: 50px;
    height: 49px;
}

.ep-tools-right a:first-child {
    margin: auto;
}

#lang_dd_chosen {
    border: 1px solid #fff;
}

.ep-tools-login {
    border: none;
    padding-left: 16px;
    padding-right: 16px;
    vertical-align: middle;
    background: #fff;
    border-left: 1px solid #ddd;
    height: 47px;
}

.aside-left .ep-tools-login {
    border-right: 1px solid #ddd;
    margin-right: -1px;
}

.ep-tool-title {
    font-size: 1.4rem;
    font-weight: 600;
    color: #666;
    border-left: 1px solid transparent;
}

.ep-tools-title {
    width: 100%;
    height: 50px;
    overflow: hidden;
}

.ep-graph-title {
    font-size: 1.6rem;
    padding: 5px;
    flex-wrap: wrap;
    align-items: center;
}

.ep-graph-title-icon {
    height: 40px;
    width: 40px;
    transform: translate(0px, 0px);
    color: #666;
    background: #f4f4f4;
    border: 1px solid #ddd;
}

.ep-content {
    color: #666;
    transition: all .25s ease;
}

.ep-form-toolbar {
    display: -ms-flexbox;
    display: -webkit-flex;
    display: flex;
    -ms-flex-align: center;
    -webkit-align-items: center;
    align-items: center;
    width: 100%;
    min-height: 55px;
    background: #f6f6f6;
    border-bottom: 1px solid #ddd;
    padding: 0px 14px;
}

.ep-form-toolbar div:nth-last-child(2) {
    // margin-right: auto;
}

.ep-form-toolbar-title {
    font-size: 1.6rem;
    font-weight: 400;
    color: #666;
    flex-grow: 1;
}

.ep-form-toolbar-tools {
    -ms-justify-content: flex-end;
    -webkit-justify-content: flex-end;
    justify-content: flex-end;
}

.ep-form-content {
    z-index: 1;
    padding: 12px;
    transition: all .30s ease;
    -ms-flex: 1;
    -webkit-flex: 1;
    flex: 1;
    overflow-y: scroll;
}

.alert-active .ep-form-content {
    top: 140px;
}

.ep-card-search {
    width: 400px;
    padding: 5px 15px;
}

.resource-toolbar {
    min-height: 60px;
    background: #f6f6f6;
    border-bottom: 1px solid #e4e4e4;
    display: flex;
    padding: 0 55px;
    align-items: center;
    &>div:first-child{
        flex: 1;
        display: flex;
        align-items: center;
    }

    .resource-tools .resource-grid-title {
        margin: 0 5px;

        &:not(.active) {
            cursor: pointer;
        }
    }

    .graph-find {
        margin-top: 0px;
        font-size: 1.9rem;
        color: #999;
        padding: 0;
        margin: 0 20px;
        cursor: pointer;
    }

    .dropdown-menu {
        font-size: 1.3rem;
        border-radius: 0;
        box-shadow: 0 4px 8px 0 RGB(0 0 0 / 15%);
        margin: 0;
        padding: 0;
        border: 1px solid #e9e9e9;
        left: auto;
        right: 0;
    }

}

.resource-selector {
    height: 60px;
    background: #fff;
    border-bottom: 1px solid #ddd;
    padding: 10px;
}

.ep-help {
    position: absolute;
    top: 0px;
    display: table;
    right: 0;
    width: 500px;
    height: 100vh;
    border-left: 1px solid #ddd;
    z-index: 3900;
    background: #fefefe;
}

.ep-help-header {
    border: none;
    display: table-row;
    height: 50px;
}

.ep-help-title {
    padding: 10px 15px;
}

.ep-help-title span {
    font-size: 1.6em;
}

.ep-help-close {
    float: right;
    background: #f8f8f8;
    border-bottom: 1px solid #ddd !important;
    border-left: 1px solid #ddd !important;
}

.ep-help-close:hover {
    background: #f2f2f2;
}

.ep-help-body {
    width: 100%;
    overflow-y: auto;
    padding: 0px 15px;
    position: absolute;
    bottom: 0;
    top: 50px;
    .h5 {
        font-size: 1.2rem;
    }
}

.ep-help-body img {
    max-width: 100%;
}

.ep-help-body ul {
    padding-left: 20px;
}

.ep-help-body a {
    color: #4765a0;
}

.ep-help-topic-content {
    display: none;
}

.ep-help-toggle div .ion-help {
    padding-left: 3px;
}

.ep-help-table {
    width: 100%;
    margin-top: 5px;
    margin-bottom: 10px;
}

.ep-help-table tr th {
    border-bottom: solid grey 1px;
}

.ep-help-table tr {
    border-bottom: dashed grey 1px;
}

.ep-help-table tr td {
    vertical-align: top;
    color: grey;
    padding: 5px 3px 5px 3px;
}

.ep-help-table tr td:first-of-type {
    color: red;
}

.ep-help-table-header {
    font-weight: 700;
}

.ep-help-topic-toggle>.h4 {
    display: inline-block;
}

.reloadable-img {
    border: 2px solid #eee;
}

.ep-help-img-link {
    float: right;
    font-weight: 600;
}

.ep-card-tools-panel {
    padding: 7px;
    background: #fdfdfd;
    border-right: 1px solid #e9e9e9;
}

.left-column-container.ep-card-tools-panel {
    margin-bottom: 0px;
}

.card-tree-container {
    margin-right: -9px;
    margin-left: -9px;
}

.card-tree-list {
    list-style: none;
    font-size: 1.2rem;
    color: #888;
    padding-top: 0px;
    margin-top: 1px;
}

ul.card-tree-list-item {
    margin-left: -40px;
}

li.card-tree-list:last-of-type {
    margin-bottom: 0px;
}

.card-tree-list a {
    color: #777;
}

.card-tree-list.selected a {
    color: #666;
    font-weight: 600;
}

ul div .card-tree-list .cc-link {
    margin-left: 0px;
}

ul div .card-tree-list span {
    margin-left: 15px;
}

ul div .card-tree-list span .card-tree-list-item .card-tree-list-icon {
    margin-left: 30px;
}

.report-tree-list {
    margin-bottom: 0px;
}

.node-indent a {
    padding-left: 30px;
}

.arches-translations,
.arches-data,
.arches-urls {
    display: none;
}

.expando {
    position: absolute;
    font-size: 1.4rem;
    cursor: pointer;
    display: none;
    right: 13px;
    top: 10px;
}

.card-tree-list a:hover .expando {
    display: block;
}

.bg-card {
    background: #46bbdc;
    color: #fff;
}

.bg-report-card {
    background: #9EE0F3;
    color: #fff;
    font-weight: 400;
}

.ep-card-crud {
    position: absolute;
    top: 100px;
    bottom: 0;
    left: 200px;
    width: 250px;
}

.ep-card-crud-container {
    margin: 10px;
}

.ep-card-crud-container>div.panel {
    border: 1px solid #3b8dd5;
}

.dz-cancel {
    border-radius: 50%;
    background: #FFA08E;
}

.ep-card-crud-container:last-of-type {
    margin-bottom: 200px;
}

.flex.relative {
    max-width: calc(100% - 1px);
}

.left-column-container {
    -ms-flex: 0 0 250px;
    -webkit-flex: 0 0 250px;
    flex: 0 0 250px;
    margin-bottom: 0px;
    background-color: #f0f0f0;
    width: 200px;
    padding: 0px 7px 7px 7px;
    border-right: solid 1px #dddddd;
    overflow-y: auto;
    overflow-x: hidden;
}

.left-column-container.graph-designer {
    overflow-y: hidden;
}

.form-list {
    padding-top: 0px;
    background: #f0f0f0;
    padding-bottom: 31px;
}

.form-list .grid {
    border-top: none;
}

.provisional-edits {
    pointer-events: none;
    cursor: default;
    padding: 3px 5px 5px 5px;
    margin-right: 10px;
    background: #FFB700;
    color: #fff;
}

.has-provisional-edits {
    color: #FFD15B;
}

.provisional-edits-list {
    width: 0px;
    background-color: #f0f0f0;
    padding: 0px;
    border-style: solid;
    border-color: #ccc;
    border-width: 1px;
    margin-top: 0px;
}

.edit-message-container {
    background: #FFD15B;
    color: #fff;
    font-weight: 700;
    border-bottom: 1px solid #FFB700;
    height: 50px;
    margin-top: -15px;
    margin-left: -25px;
    margin-right: -25px;
    padding: 15px 25px;
}

.edit-message-container.provisional-editor {
    /* margin-right: -42px; */
}

.workbench-card-sidepanel.expanded .edit-message-container {
    z-index: 5000;
    width: 600px;
    margin-top: 8px;
    margin-left: -16px;
}

.edit-message-container .reset-authoritative {
    float: right;
    color: #fff;
    font-weight: 600;
    background: #db9a00;
    padding: 5px;
    margin-top: -3px;
}

.edit-message-container.approved {
    background: #C8F89A;
    border-bottom: 1px solid #9CEC4F;
    border-top: 1px solid #9CEC4F;
    color: #24B06D;
}

.edit-message-container-user {
    font-weight: 700;
}

.new-provisional-edits-list {
    display: flex;
    flex-direction: column;
    position: relative;
    margin-right: -25px;
    width: 250px;
    padding: 5px 5px 0px 5px;
    border-left: 1px solid #ddd;
    height: 100vh;
    background: #fafafa;
}

.workbench-card-sidepanel.expanded .new-provisional-edits-list {
    margin-right: -16px;
}

.new-provisional-edit-card-container {
    display: flex;
    flex-direction: row-reverse;
    /*    align-items: baseline;*/
}

.new-provisional-edit-card-container .card {
    width: 100%;
}

.new-provisional-edit-entry {
    border-bottom: 1px solid #ddd;
    color: #777;
    background: #fafafa;
    padding: 5px;
    margin-left: -5px;
    width: 200px;
    position: relative;
}

.new-provisional-edit-entry .title {
    display: flex;
    flex-direction: row;
    justify-content: space-between;
}

.new-provisional-edits-title {
    font-size: 1.4rem;
    margin-bottom: 5px;
    font-weight: 400;
    color: #2f527a;
}

.new-delete-provisional-edit {
    position: absolute;
    top: 10px;
    right: -140px;
    color: red;
    font-size: 1.6rem;
}

.new-provisional-edits-header {
    background: #f9f9f9;
    border-bottom: 1px solid #ddd;
    height: 40px;
    margin-left: -5px;
    /*margin-right: -40px;*/
    /* margin-top: -5px; */
    padding: 10px 25px 10px 10px;
    height: 80px;
}

.new-provisional-edit-entry:hover {
    background-color: #fff;
    color: #111;
    cursor: pointer;
}

.new-provisional-edit-entry.selected {
    background-color: #fff;
    color: #111;
}

.new-provisional-edit-entry.selected:hover {
    cursor: initial;
}

.new-provisional-edit-entry .field {
    padding: 5px;
    font-size: 1.3rem;
    font-weight: 500;
    width: 170px;
}

.field.timestamp {
    font-weight: 400;
    font-size: 1.1rem;
    color: #777;
    margin-top: -10px;
}

.notifications-container {
    display: flex;
    flex-direction: row;
    border-bottom: solid #e4e4e4 1px;
    padding: 8px 25px 15px 25px;
    background-color: #fcfcfc;
}

.notification-message {
    padding-bottom: 5px;
    color: #777;
}

.notification-message span {
    font-weight: 600;
    color: #454545;
}

.entry .time-label {
    font-weight: 600;
}

.ep-notifs-close {
    position: absolute;
    top: 0px;
    right: 0px;
    font-size: 1.7rem;
    background: #f8f8f8;
    border-left: 1px solid #ddd;
}

.entry .ep-notifs-close {
    right: -10px;
}

.ep-notifs-close:hover {
    color: #1B3974;
    border-left: 1px solid #ddd;
    background: #f2f2f2;
}

.ep-edits-body.provisional-edit-history {
    overflow: visible;
}

.new-provisional-edits-header .new-provisional-edits-delete-all {
    width: 100%;
    padding: 3px 0px;
    margin: 3px;
}

.new-provisional-edit-history {
    display: flex;
    flex-direction: column;
    border-bottom: solid #e4e4e4 1px;
    padding: 8px 25px 15px 25px;
    background-color: #fcfcfc;
    font-size: 1.3rem;
}

.new-provisional-edit-history.selected-card,
.notifications-container.selected-card {
    color: #454545;
    background-color: #f0f0f0;
}

.new-provisional-edit-history:hover,
.notifications-container:hover {
    background-color: #fff;
}

.new-provisional-edit-history .entry,
.notifications-container .entry {
    flex-direction: row;
    display: flex;
    color: #6494cc;
    align-items: baseline;
    justify-content: left;
    width: 400px;
}

.new-provisional-edit-history .entry-label,
.notifications-container .entry-label {
    padding-right: 5px;
    font-weight: 600;
    font-size: 1.3rem;
}

.new-provisional-edit-history .entry-label-resource {
    padding-right: 5px;
    font-weight: 600;
    font-size: 1.5rem;
    color: #454545;
    text-overflow: ellipsis;
    white-space: nowrap;
    overflow: hidden;
}

.new-provisional-edit-history .entry .resource-edit-link {
    font-size: 1.1rem;
    padding-right: 5px;
}

.provisional-edits-list-header {
    display: inline-flex;
    width: 100%;
    align-items: center;
    background-color: #f8f8f8;
    height: 35px;
    margin-top: 0px;
    margin-bottom: 1px;
}

.grid-list.provisional-edit-history {
    height: 100%;
    position: absolute;
    width: 100%;
    overflow-y: scroll;
}

.provisional-edit-history-filter {
    display: flex;
    justify-content: space-between;
    align-items: baseline;
    padding-left: 5px;
    padding-bottom: 5px;
    border-bottom: 1px solid #ddd;
}

.provisional-edit-history-filter .calendar {
    display: flex;
    width: 220px;
    padding-left: 10px;
    align-items: baseline;
    justify-content: space-between;
}

.provisional-edit-history-filter .toggle-container {
    padding-bottom: 0px;
}

.provisional-edit-history-filter {
    font-size: 1.2rem;
    color: inherit;
    padding: 5px;
}

.provisional-review-pending {
    padding: 2px 10px 3px 10px;
    background: #F5BB25;
    color: #fff;
    font-size: 1.2rem;
}

.provisional-review-declined {
    padding: 2px 10px 3px 10px;
    background: red;
    color: #fff;
    font-size: 1.2rem;
}

.provisional-review-accepted {
    padding: 2px 10px 3px 10px;
    background: #64bd63;
    color: #fff;
    font-size: 1.2rem;
}

.ep-edits-body.provisional-edit-history {
    height: 100%;
}

.provisional-edits-list-header span {
    padding-left: 4px;
}

.provisional-edit-qa-tool {
    height: 28px;
}

.provisional-edit-qa-tool .toggle-container {
    padding-left: 0px;
}

.provisional-edits-list.expanded {
    width: 350px;
    transition: all .30s ease;
    padding: 0px;
    border-top-width: 0px;
}

.provisional-edits-list.closed {
    width: 0px;
    transition: all .30s ease;
    padding: 0px
}

.provisional-edit {
    padding: 15px;
    background-color: #fafafa;
}

.provisional-edit .content-title {
    font-weight: 600;
}

.provisional-edit-cards dd {
    position: relative;
    padding-left: 15px;
    word-wrap: break-word;
}

.middle-column-container {
    flex: 1;
    padding: 12px;
    background: #fbfbfb;
    color: #666;
    overflow-y: auto;
    border-right: solid 1px #ddd;
    border-left: 1px solid #ddd;
    min-width: 200px;
}


/* Color changes if you want to use a dark (#2d3c4b) background panel color
    for the .panel-config .middle-column-container classes

    .panel-config .panel-section-title {
        color: #f1f1f1;
    }

    .panel-config .form-radio.form-normal:hover:after {
        background: #fff;
    }

    .panel-config .form-radio.form-normal.active:after {
        background: #fff;
    }

    .panel-config .tertiary-panel-content .control-label {
        color: #2d3c4b;
    }

    .panel-config .accordion-body .control-label {
        color: #2d3c4b;
    }

    .panel-config .accordion .panel-title a:focus {
        color: #2d3c4b;
    }

    .panel-config .accordion .panel-title a:hover {
        color: #2d3c4b;
    }

    .panel-config .input-group-addon {
        color: #f1f1f1;
    }

    .panel-config .bootstrap-datetimepicker-widget {
        color: #2d3c4b;
    }

    End color changes if you want to use a dark (#2d3c4b) background panel color */


/*End card/widget manager Classes*/

.card-form-preview-container {
    -ms-flex: 1;
    -webkit-flex: 1;
    flex: 1;
    background: #ebeef0;
    overflow-y: auto;
    overflow-x: hidden;
}

.title-block-title {
    font-size: 1.5rem;
    font-weight: 400;
    margin: 0;
    color: #222;
    padding: 6px 5px;
    white-space: nowrap;
    overflow: hidden;
    text-overflow: ellipsis;
}

.sortable-placeholder {
    border: dotted 2px #d4d4d4;
}

.data-widget-library {
    width: 280px;
    margin-bottom: 0px;
}

.resource-status {
    font-size: 1.3rem;
    font-weight: 600;
    color: #123;
    margin-top: 3px;
}

.resource-status-label {
    font-size: 1.1rem;
    float: right;
    color: #555;
    margin-top: 3px;
}

.list-filter {
    margin-bottom: 8px;
    margin-right: 0px;
    display: flex;

    .clear-node-search {
        display: flex;
        flex-direction: column;
        justify-content: center;
        margin: 5px -20px;
        font-size: 1.4rem;
    }
}

.new-card.disabled {
    background-color: #ccc;
}

.new-card.disabled #add-card {
    cursor: default;
}

.card-library {
    display: -webkit-flex;
    display: -ms-flexbox;
    display: flex;
    width: 100%;
}

.hide-card-library {
    width: 0px;
    transition: all .30s ease;
}

.show-card-library {
    width: 282px;
    transition: all .30s ease;
}

.data-widget-container {
    padding-top: 10px;
    padding-left: 10px;
}

.data-widget-grid-item {
    float: left;
    width: 250px;
    border: 1px solid #ddd;
    opacity: .9;
    margin: 3px;
}

.data-widget-grid-item .disabled {
    color: #999;
}

.data-widget-grid-item.disabled {
    color: #999;
}

.data-widget-grid-item:hover {
    cursor: move;
    opacity: 1.0;
}

.dismiss-card-library {
    position: absolute;
    right: 15px;
    top: 12px;
    color: #123;
    font-size: 1.7rem;
}

.cc-link {
    display: inline-block;
    width: 100%;
    height: 60px;
    margin-top: -3px;
    margin-bottom: -2px;
    background: #f8f8f8;
    white-space: nowrap;
    overflow: hidden;
    text-overflow: ellipsis;
    padding: 10px 0px 5px 10px;
    border-bottom: 1px solid #ddd;
}

.cc-link:hover {
    background: #fff;
}

.cc-link.active:hover {
    cursor: default;
}

.card-tree-list a.cc-link.active:hover {
    cursor: pointer;
}

.cc-link.active {
    color: #666;
    font-weight: 600;
    background: #fff;
}

.node-name {
    display: block;
    margin-top: -40px;
    font-size: 1.3rem;
    color: #1E6FB7;
}

.node-form.node-name {
    font-size: 1.3rem;
    color: #777;
    margin-top: 1px;
    display: inline;
    padding-right: 5px;
}

.node-form.ontology {
    padding-right: 5px;
    font-size: 1.4rem;
    font-weight: 600;
}

.node-semantic-description {
    display: flex;
    height: 75px;
    padding: 25px 20px;
    border-style: solid;
    border-width: 1px;
    border-color: #ccc;
    background-color: #f9f9f9;
}

.node-subname {
    font-size: 1.1rem;
    color: #888;
}

.node-permissions {
    padding-right: 10px;
    margin-top: 2px;
}

.node-permission-icon {
    padding-right: 3px;
}

.expand-icon {
    padding: 5px;
    margin-right: -5px;
}

.card-tree-list a .node-name {
    margin-left: 40px;
    width: 180px;
    white-space: nowrap;
    overflow: hidden;
    text-overflow: ellipsis;
}

.card-tree-list a .node-subname {
    margin-left: 40px;
}

ul .card-tree-list a .node-name {
    margin-left: 60px;
    width: 150px;
    white-space: nowrap;
    overflow: hidden;
    text-overflow: ellipsis;
}

ul .card-tree-list a .node-subname {
    margin-left: 60px;
}

.tertiary-panel-content {
    background: #f5f5f5;
    height: 100%;
    overflow-y: scroll;
}

.accordion-body {
    padding-top: 0px;
}

.panel-group.accordion .panel-title a {
    font-weight: 400;
    color: #777;
}

#card-crud-advanced {
    padding-top: 20px;
}

.toggle-container {
    padding-bottom: 15px;
    padding-right: 15px;
    padding-top: 0px;
    padding-left: 5px;
}

.arches-toggle-sm {
    margin-left: 40px;
    margin-right: 40px;
    margin-top: -17px;
    margin-bottom: 0;
    font-size: 1.2rem;
}

.arches-toggle-subtitle {
    margin-left: 40px;
    margin-right: 40px;
    display: inline-block;
    color: #5F7D9A;
    font-size: 1.2rem;
}

.note-editor .note-toolbar {
    background: #fcfcfc;
}

.note-editor .note-editable {
    background: #fff;
    color: #666;
}

.cardinality-form {
    padding: 7px;
}

.card-tree-list-icon {
    padding-left: 3px;
}

li.search-field {
    width: 190px;
    font-size: 1.1rem;
}

#graph {
    background: #fdfdfd;
}

.help-close:hover,
.library-close-btn:hover,
#aside .nav-tabs a i:hover,
.btn-flat:focus,
.help-close:hover,
#aside .nav-tabs a i:hover,
.btn-flat:focus,
.help-close:hover,
#aside .nav-tabs a i:hover,
.btn-flat:focus,
.help-close:hover {
    color: #123;
}

.nav-tabs.library-tools>li.active>a>i {
    color: #123;
}

.ltr,
.ltr {
    direction: ltr;
}

.resource-grid-tools-container a:hover,
.card-tree-list a:hover {
    color: #333;
}

.list-group-item .selected,
.card-tree-list.selected {
    background: #f8f8f8;
}

.bg-gray-dark,
.bg-gray-dark a,
.design a.chosen-single:hover,
.design a.chosen-single:hover,
.bg-gray-dark,
.bg-gray-dark a {
    color: #999;
}

.btn-shim,
.control-label,
.control-label,
.btn-shim {
    margin-bottom: 3px;
}

.grid:after,
.report-image-grid:after {
    content: '';
    display: block;
    clear: both;
}

#aside-container #aside .tab-content,
#aside-container #aside .tab-content,
#aside-container #aside .tab-content {
    padding-top: 0;
}

a.list-group-item:not(.active):hover,
div .switch label:hover,
#demo-dt-selection tbody tr:hover,
.highlight,
div .switch label:hover,
#demo-dt-selection tbody tr:hover,
.highlight,
div .switch label:hover,
#demo-dt-selection tbody tr:hover,
.highlight,
.editable-card:hover,
.clear-node-search:hover,
.dismiss-card-library:hover {
    cursor: pointer;
}

.relative,
.slide,
.relative,
.slide,
.relative,
.slide,
.relative {
    position: relative;
}

.tile-record:hover,
.note-editable,
.note-editable,
.tile-record:hover,
.note-editable,
.tile-record:hover,
.note-editable,
.tile-record:hover,
.library-tools-icon.active,
.library-close-btn:hover {
    color: #123;
}

.resource-grid-tools-container a,
.resource-grid-tools-container a,
.resource-grid-tools-container a {
    color: #777;
}

.selected,
.selected,
.selected {
    background: #f4f4f4;
}

.btn-flat.selected {
    background: #8ce196;
    color: #fff;
}

.editable:hover,
.editable.selected,
.editable:hover,
.editable.selected {
    background: #C1F8E9;
}

.ep-form-alert {
    position: absolute;
    top: 0px;
    z-index: 5000;
    width: 100%;
    height: 100px;
    padding: 10px 25px;
    color: #fff;
    transition: all .40s ease;
    overflow: hidden;
    display: flex;
    flex-direction: column;

    .ep-form-alert-buttons {
        display: flex;
        justify-content: flex-end;
        align-items: center;
    }
}

.alert-active .ep-form-alert {
    display: block;
    height: 90px;
    top: 0px;
}

.ep-alert-red {
    background: #f87359;
    border: 1px solid #B72F16;
    border-right-width: 0px;
    border-left-width: 0px;
    z-index: 5000;
}

.ep-alert-blue {
    background: #57c1df;
    border: 1px solid #1495B9;
    border-right-width: 0px;
    border-left-width: 0px;
}

.ep-form-alert-shim {
    margin-top: 90px;
    transition: all .40s ease;
}

.ep-form-alert-title {
    font-size: 1.5rem;
    font-weight: 600;
    margin-top: 0px;
    margin-bottom: 3px;
}

.ep-form-alert-text {
    font-size: 1.2rem;
    font-weight: 400;
    overflow: hidden;
}

.ep-form-alert-default-dismiss {
    font-size: 1.6rem;
}

.ep-form-alert-default-dismiss:hover {
    cursor: pointer;
    color: #f9f9f9;
}

.graph-list-header .ep-form-alert {
    position: relative;
    top: 0px;
}

.loader-select {
    text-align: center;
    padding: 40px 0;
    background: #f6f6f6;
}

.loader-select .r-select-title {
    padding: 5px 10px;
    text-align: center;
    overflow: hidden;
    text-overflow: ellipsis;
    display: -webkit-box;
    -webkit-box-orient: vertical;
    -webkit-line-clamp: 2;
}

.card-component-panel .loader-select h4 {
    font-weight: 400;
}

.loader-error-message {
    background: #E94484;
    color: #fff ! important;
    padding: 20px 0px;
    margin-top: -46px;
    margin-bottom: 45px;
}

.loader-error-message span {
    font-weight: 800;
}

.file-chart-upload-panel {
    height: inherit;
}


.file-select-window h2 {
    font-weight: 400;
}

.file-select-window .h2 {
    font-size: 2.8rem;
}

.btn-file-select {
    background: rgb(138, 115, 255);
    color: #fff;
    border: 1px solid rgb(89, 56, 255);
    border-radius: 2px;
    width: 240px;
    margin: 30px 0;
}

.btn-file-select:hover {
    color: #fff;
}

.btn-file-select:focus {
    color: #fff;
}

div.hide-file-list>div>div>div>div>form>div>div:nth-child(3) {
    visibility: hidden;
}

.resource-grid-title {
    font-weight: normal;
    padding: 0 20px;
    font-size: 1.416em;
    line-height: 50px;
    display: inline-block;
}

.resource-tools a.resource-grid-title.active {
    color: #333;
    background: #ddd;
}

.resource-tools a.resource-grid-title {
    color: #999;
    margin-top: 6px;
    margin-left: 3px;
    padding: 3px 20px 6px 20px;
    line-height: 35px;
}

.resource-tools a.resource-grid-title:first-of-type {
    margin-left: 10px;
}

.resource-tools a.resource-grid-title:not(.active):hover {
    color: #666;
    background: #ececec;
}

.resource-tools a.resource-grid-title.active:hover {
    color: #333;
    cursor: default;
}

.resource-grid-title:nth-child(2) {
    padding-left: 0px;
}


.switch-panel {
    padding: 5px
}

.switch-panel.disabled {
    background: rgba(214, 214, 214, 0.3);
}

.wizard-card-tools {
    float: right;
    padding-left: 10px;
    margin-top: 7px;
    font-size: 1.9rem;
}


.map-filter-panel div.row.widget-wrapper {
    padding: 5px 5px 25px 5px;
}

.input-group .form-control {
    position: relative;
    z-index: 0;
    float: inherit;
    width: 100%;
    margin-bottom: 0;
    font-size: 1.3rem;
}

.input-group.date {
    max-width: 300px;
}

.widget-preview {
    border: 1px solid transparent;
}

.widget-preview * {
    cursor: pointer;
}

.widget-preview.active {
    background: #fcfcfc;
    border: 1px solid #ddd;
    margin-left: -10px;
    padding-left: 10px;
    margin-right: -10px;
    padding-right: 10px;
}

.widget-preview.hover {
    background: #fafafa;
    margin-left: -10px;
    padding-left: 10px;
    margin-right: -10px;
    padding-right: 10px;
}

.panel-heading.note-toolbar {
    height: auto;
}

.no-instructions-shim {
    margin-top: -40px;
}

.arches-menu-icon {
    font-size: 1rem;
    color: #abb1b7;
    transform: translate(0, -2px);
}

.related-resources-container {
    -ms-flex: 0 0 calc(100% - 400px);
    -webkit-flex: 0 0 calc(100% - 400px);
    flex: 0 0 calc(100% - 400px);
    margin-bottom: 0px;
    margin-left: -1px;
    padding: 0px;
    overflow-y: scroll;
    overflow-x: hidden;
    transition: all .5s;
}

.related-resources-container .pagination .active a {
    z-index: 1;
}

.dataTables_info {
    margin-top: 10px;
}

.dataTables_paginate {
    margin-bottom: 140px;
}

.relation-properties-buttons {
    display: flex;
    flex-direction: row;
    position: absolute;
    right: 15px;
    align-content: flex-end;
}

.relation-properties-model-name {
    padding-left: 5px;
}

a.mega-dropdown-toggle.disabled {
    pointer-events: none;
    cursor: default;
    color: #aaa;
}

.relation-properties-button {
    padding-left: 5px;
}

.related-resources-title-container {
    display: flex;
    flex-direction: row;
}

.search-candidate-link.unrelatable-search-result {
    color: #999;
}

.dropdown-menu.mega-dropdown-menu.display-related-resource-properties {
    display: block;
    margin-top: 5px;
}

.rr-panel-note {
    text-align: center;
    font-size: 2.7rem;
    margin-top: 150px;
}

.rr-drag-panel-target {
    border-bottom-width: 0px;
    background: white;
    border: 1px solid white;
    border-radius: 2px;
    padding: 0px 12px 0px 7px;
    margin-top: -1px;
    overflow-y: hidden;
}

#container .table-bordered td,
#container .table-bordered th.rr-tab-field {
    font-size: 1.3rem;
    font-weight: 400;
    color: #666;
}

.settings-config-panel {
    padding: 5px;
}

.data-table-selected {
    text-align: center;
}

.data-table-selected.sorting_asc::after {
    visibility: hidden;
}

.center-header {
    text-align: center;
}

.shim {
    margin-top: -25px;
}

.resource-relation-description {
    color: #888;
    padding: 10px;
    font-size: 1.3rem;
    margin-top: 15px;
    margin-right: 10px;
    height: 145px;
    border: 1px solid #ddd;
}

.settings-crud-panel {
    margin-top: 10px;
    margin-left: -20px;
}

.no-instructions-shim {
    margin-top: -60px;
}

.search .grid .library-card {
    background: #fafafa;
}

.search .grid .library-card.selected {
    background: #fff;
    font-weight: 600;
}

.search .grid .library-card:hover {
    background: #fff;
    border-left: 5px solid #20ce05;
}

#related-resources-drag-panel .card-header {
    margin: -1px -30px 0px -30px;
}

#related-resources-drag-panel .card-header h2 {
    margin-top: 5px;
    color: #f1f1f1;
    font-size: 1.7rem;
    font-weight: 400;
}

.rr-table {
    max-height: 450px;
    overflow-y: scroll;
    overflow-x: hidden;
    border: 1px solid #ddd;
    max-width: 600px;
}

.rr-table.rr-summary-page {
    max-height: 556px;
    max-width: 100%;
}

.rr-table::-webkit-scrollbar {
    -webkit-appearance: none;
    width: 9px;
    border-left: 1px solid #ddd;
}

.rr-table::-webkit-scrollbar-thumb {
    border-radius: 2px;
    background-color: rgba(0, 0, 0, .1);
    -webkit-box-shadow: 0 0 1px rgba(255, 255, 255, .5);
}

.rr-table-border {
    border: solid 1px #e0e0e0;
}

.rr-table-row {
    min-height: 36px;
    display: flex;
    border-bottom: solid 1px #ddd;
    flex-direction: column;
}

.rr-table-row:hover {
    background: #F6F6FE;
    border-color: #B0AFE3;
    cursor: pointer;
}

.rr-table-row:hover .rr-table-column {
    border-color: #B0AFE3;
    border-right: none;
}

.rr-table-row:nth-last-child(odd) {
    background: #F5FAFE;
}

.rr-table-row:nth-last-child(odd):hover {
    background: #F6F6FE;
    border-color: #B0AFE3;
    cursor: pointer;
}

.rr-table-row:nth-last-child {
    border-bottom: none;
}

.rr-table-row:last-child {
    border-bottom: none;
}

.rr-table-row-initial {
    display: flex;
    flex-direction: row;
    height: 36px;
}

.rr-table-row-panel {
    background: #fff;
    border: none;
    border-top: 1px solid #ddd;
    padding: 20px 30px;
}

.rr-table-row-panel .control-label {
    font-weight: bold;
    margin-bottom: 10px;
}

.rr-table-row-panel .node-config-item {
    margin: 5px 0px 15px -7.5px;
}

.rr-table-column {
    padding-top: 8px;
    padding-right: 10px;
    border-left: solid 1px #ddd;
}

.rr-table-column:first-child {
    border-left: none;
}

.rr-table-column:last-child {
    border-right: none;
}

.rr-table-column button {
    padding: 0px;
    width: 36px;
    color: #25476a;
    border: none;
    background: none;
}

.rr-table-column button i {
    margin-left: 0px;
    padding: 12px;
}

.rr-table-column.icon-column {
    width: 36px;
    padding: 0px;
}

.rr-table-column.icon-column:hover {
    background: #D9D9F5;
}

.rr-table-column a {
    color: steelblue;
}

.rr-relationship-icon {
    font-size: 1.7rem;
    padding-left: 49%;
}

.rr-table-instance-label {
    width: 430px;
    overflow: hidden;
    text-overflow: ellipsis;
    white-space: nowrap;
}

.create-resource-instance-card-component {
    position: fixed;
    background: #fcfcfc;
    z-index: 11;
    height: 95%;
    overflow-y: auto;
    top: 10px;
    left: -100%;
    width: calc(100% - 25px);
    padding-bottom: 20px;
}

.create-resource-instance-card-component.rr-table-pop {
    height: 100vh;
    width: 100%;
    padding: 0px;
    background: #fff;
    top: 0px;
    left: 0%;
    overflow-x: hidden;
    transform: translate(100%, 0);
    transition: all 0.3s ease-out;
    padding-left: 50px;
}

.create-resource-instance-card-component.rr-table-pop .rp-edit-buttons {
    display: none;
}

.resource-instance-card-component-container {
    display: flex;
    overflow-x: hidden;
}

.resource-instance-card-component-container .card-component {
    width: 100%;
    top: 50px;
    padding-top: 0px !important;
}

.resource-instance-card-component-toc {
    width: 300px;
    border-right: 1px solid #ddd;
    height: 100vh;
    background: #fbfbfb;
}

.resource-instance-card-component-content {
    flex: 2 0 0;
}

.resource-instance-card-menu-item {
    height: 50px;
    background: #f8f8f8;
    padding: 15px;
    border-bottom: 1px solid #ddd;
    font-size: 1.3rem;
}

.resource-instance-card-menu-item:not(.selected):hover {
    cursor: pointer;
    background: #fff;
}

.resource-instance-card-menu-item.selected {
    background: #fff;
    margin-right: -1px;
}

.resource-instance-card-component-content .workbench-card-wrapper {
    height: calc(100vh - 100px);
}

.resource-instance-card-component-content .workbench-card-wrapper .workbench-card-sidepanel {
    height: calc(100vh - 100px);
}

.workbench-card-sidepanel .create-resource-instance-card-component.rr-table-pop {
    top: 50px;
    z-index: 30;
    height: 100vh;
    position: fixed;
    left: 50px;
    width: calc(100% - 50px);
}

.sidenav-lg .workbench-card-sidepanel .create-resource-instance-card-component.rr-table-pop {
    left: 220px;
}

.workbench-card-sidepanel .create-resource-instance-card-component.rr-table-pop .card-component {
    margin-top: 15px;
    margin-left: 0px;
    margin-right: 0px;
    border-radius: 0px;
    height: 100vh;
    overflow-y: auto;
}

.create-resource-instance-card-component.rr-table-pop .card-component {
    margin-top: 15px;
    margin-left: 0px;
    margin-right: 0px;
    border-radius: 0px;
    padding: 20px;
    width: 100%;
}

.workbench-card-sidepanel .create-resource-instance-card-component.rr-table-pop .card-component .install-buttons {
    right: 21px;
    width: 357px;
}

.workbench-card-sidepanel .create-resource-instance-card-component.rr-table-pop .create-instance-panel {
    background: #fff;
    min-height: 67%;
}

.workbench-card-sidepanel .create-resource-instance-card-component.rr-table-pop .create-instance-panel .loading-mask {
    left: 100%;
    width: 450px;
    display: none;
}

.create-resource-instance-card-component.rr-table-pop .create-instance-panel {
    background: #fff;
    min-height: 60%;
}

.new-provisional-edit-card-container .rr-table-instance-label {
    width: 475px;
}

.workbench-card-sidepanel .rr-table-instance-label {
    width: 220px;
}

.workbench-card-sidepanel .create-resource-instance-card-component.rr-table-pop .install-buttons {
    width: calc(100% - 350px) !important;
    left: 350px;
    text-align: left;
    position: unset;
}

.sidenav-lg .workbench-card-sidepanel .create-resource-instance-card-component.rr-table-pop .install-buttons {
    left: 520px;
}

.unselectable {
    color: #ff0000;
}

#container .table-bordered .unselectable td {
    color: #ddd;
}

.rr-text-notes {}

.rr-result-grid-container {
    position: relative;
    margin-top: 15px;
    width: 100%;
    font-size: 1.6rem;
    padding-left: 0px;
    padding-right: 0px;
    font-weight: 300;
    color: #999;
}


.rr-widget-filter-panel {
    margin-top: -5px;
    height: 40px;
    background: #f2f2f2;
    padding: 6px;
    max-width: 600px;
    border: 1px solid #ddd;
    border-bottom: none;
}

.rr-widget-filter-panel .clear-node-search {
    position: absolute;
    left: 205px;
    top: 5px;
}

.rp-report-container {
    color: #666;
    padding-top: 100px;
    padding-bottom: 50px;
    transition: all .25s ease;
}

.graph-designer .rp-report-container-preview {
    color: #666;
    padding-bottom: 50px;
    transition: all .25s ease;
    background-color: white;
}

.card-component-panel .editor-report .rp-report-container-preview {
    margin-top: 0px;
}

.rp-report-section {
    padding: 0px 0px 35px 0px;
    background: #fff;
    border-bottom: solid 1px lightgray;

    &.rp-report-section-root {
        padding-top: 30px;
        background-color: #fff;
        display: flex;
    }
}

.rp-report-section-title {
    font-size: 1.4rem;
    font-weight: 400;
    margin-top: -1px;
    margin-bottom: 5px;
    color: #666;
    padding-bottom: 0px;
    background: #fff;
    width: 100%
}

.rp-section-title {
    font-size: 1.7rem;
    font-weight: 500;
    margin-top: 2px;
    margin-bottom: 5px;
    padding: 14px 0 5px 0px;
    color: #666;
}

.rp-tile-separator {
    border: 1px solid #ddd;
}

.rp-tile-title {
    font-size: 1.5rem;
    font-weight: 500;
    margin-top: 2px;
    margin-bottom: 5px;
    padding: 0px 0 5px 0px;
    color: #666;
    white-space: nowrap;
    overflow: hidden;
    text-overflow: ellipsis;
}

.rp-report-tile {
    padding-bottom: 15px;
    padding-left: 8px;
    margin-top: 0px;

    &.related {
        padding-bottom: 0px;
    }

    .reported-relationship {
        padding-left: 5px;
        color: #888;
    }
}

.rp-report-container-tile .rp-report-tile {
    padding-bottom: 0;
}

.rp-report-container-tile {
    padding-bottom: 15px;
    padding-top: 15px;
}

.rp-image-grid-item {
    float: left;
    margin: 3px;
    max-width: 200px;
}

.dl-horizontal {
    margin-bottom: 0px;
}

.resource-report-abstract-container {
    display: flex;
    flex-direction: column;
    justify-content: space-between;
}

.rp-card-section {

    padding-bottom: 10px;
    padding-top: 0px;
    position: relative;
    margin: 10px 20px;

    .rp-report-container-tile{
        padding: 0;
    }

    .rp-report-tile{
        &.provisional-edit-cards {
            padding-left: 0px;
            padding-bottom: 0px;
        }

        .dl-horizontal {
            margin-bottom: 0px;
            display: grid;
            grid-template-columns: 260px 1fr;
            align-items: start;

            dt {
                grid-column: 1;
                font-weight: 600;
                text-align: end;
                width: auto;

            }
            dd {
                grid-column: 2;
                margin: 0px;
                padding-top: 5px;
                padding-bottom: 5px;
                padding-inline-start: 20px;
                padding-inline-end: 50px;
                word-break: break-word;
            }
        }
    }

    .rp-no-data {
        margin: 10px 0;
        position: unset;
        color: #888;
        margin-top: 0px;
    }

    .rp-edit-buttons {
        min-width: 34px;
        display: inline-flex;
        justify-content: space-between;
        color: #597DBF;

        i {
            padding: 10px 12px;
            border: 1px solid #ddd;
            height: 36px;
            width: 36px;
            margin-right: 0 2px;
            background: #D8FAF6;

            &:hover{
                cursor: pointer;
                background: #fff;
                color: #3A5FA4;
            }
        }
    }

}

.report-print-date {
    font-size: 1.1rem;
    color: #999;
}

.report-print-date .toggle-container {
    display: flex;
    flex-direction: column;
    margin: 0 -25px;
}

.report-toolbar {
    top: 50px;
    width: calc(100% - 50px);
    height: 50px;
    background: #f8f8f8;
    border-bottom: 1px solid #ddd;
}

.stamp {
    position: absolute;
    background: orange;
    border: 4px dotted black;
}

.report-toolbar a {
    width: 500px;
}

.report-toolbar-preview {
    width: 100%;
    height: 50px;
    background: #f8f8f8;
    border-bottom: 1px solid #ddd;
    z-index: 10;
}

.report-toolbar-title {
    font-size: 1.6rem;
    font-weight: 500;
    margin-top: 0px;
    width: 400px;
    padding: 14px 0 5px 25px;
    color: #555;
}

h4.report-toolbar-title {
    width: 500px;
}

.dataTable tr:hover {
    background-color: #dbf1f5 !important;
    /*cursor: pointer;*/
}

#container .table td {
    vertical-align: middle;
}

.disabled-link {
    pointer-events: none;
    cursor: default;
    color: grey;
}

.map-widget-container {
    position: absolute;
    top: 6px;
    right: 10px;
    padding-top: 5px;
    font-size: 1.7rem;
    color: #fff;
    background: #706BE2;
    opacity: 0.75;
    width: 36px;
    height: 36px;
    border-radius: 2px;
    border: 1px solid #332DC1;
    transition: all .2s ease;
    z-index: 10;
    line-height: 1.5;
}

.panel-group.accordion .panel-heading.map-widget-config-accoridan-item {
    display: flex;
    flex-direction: row;
    align-items: center;
    justify-content: space-between;
    padding-right: 5px;
}

.panel-heading.map-widget-config-accoridan-item .panel-title {
    width: 100%;
}

.map-widget-config-accoridan-item i {
    float: right;
    padding-top: 15px;
}

.map-disabled {
    background-color: black;
    height: 500px;
    opacity: 0.2;
    margin-bottom: -500px;
    position: relative;
    z-index: 100;
}

.map-widget-container a {
    color: #fff;
}

div.row.widget-wrapper.report-header {
    margin-right: 5px;
    padding: 0px;
    padding-bottom: 10px;
    width: 100%;
}

div.row.widget-wrapper.report-header:hover {
    background: #ebeef0;
}

.report-header .control-label.widget-input-label {
    display: none;
}

.map-service-manage-control-label {
    display: flex;
    justify-content: flex-end;
    margin: 0 20px;
}

.permission-user-group-container {
    display: flex;
    flex-direction: column;
}

.map-widget-container-expanded {
    top: 6px;
    right: 10px;
    background: rgba(17, 17, 17, 0.21);
    opacity: .9;
    width: 300px;
    height: calc(100vh - 35px);
    border: 1px solid #999;
    transition: all .2s ease;
}

.map-widget-container.hide-maptools {
    display: none;
}

.overlay-selection-container {
    position: absolute;
    top: 6px;
    left: 10px;
    padding: 10px 25px;
    width: calc(100% - 325px);
    background: #fcfcfc;
    /*height: calc(100vh - 35px);*/
    border: 1px solid #bbb;
    z-index: 1100;
}

#overlay-grid {
    margin-left: 10px;
    margin-right: 0px;
    border-top-width: 0px;
}

#overlay-grid.grid {
    height: 1600px;
    overflow-y: scroll;
}

.overlay-selection-container.selector-closed {
    visibility: hidden;
}

.overlay-close {
    font-size: 1.9rem;
    color: #888;
}

.overlay-close:hover {
    cursor: pointer;
    color: #555;
}

.overlay-title {
    font-size: 1.6rem;
    padding: 10px;
}

.overlay-filter-container {
    position: relative;
    padding-top: 5px;
    padding-left: 10px;
    padding-bottom: 10px;
}

.overlay-list-container {
    padding-top: 0px;
    padding-left: 0px;
    padding-bottom: 5px;
    height: 1000px;
    overflow-y: scroll;
}

.overlay-filter {
    height: 38px;
}

.overlay-card {
    float: left;
    width: 100%;
    height: 50px;
    margin-bottom: -2px;
    position: relative;
    padding: 0px;
    border: 1px solid #ddd;
    border-top-width: 1px;
    background: #fcfcfc;
}

.overlay-card:hover {
    background: #fff;
    cursor: pointer;
}

.overlay-card:first-of-type {
    border-top: 1px solid #ddd;
}

.overlay-card.selected {
    background: #fff;
}

.overlay-card-item {
    position: relative;
}

.overlay-card-main {
    position: absolute;
    left: 67px;
    top: 15px;
    white-space: nowrap;
    overflow: hidden;
    text-overflow: ellipsis;
    font-size: 1.4rem;
}

.overlay-card-vis-toggle {
    position: absolute;
    top: 0px;
    left: 0px;
    text-align: center;
    width: 50px;
    height: 50px;
    padding-top: 15px;
    font-size: 1.7rem;
    border-right: 1px solid #ddd;
    color: #ccc;
    vertical-align: middle;
    display: table-cell;
}

.overlay-card-main a {
    color: #aaa;
}

.overlay-card.selected div div a {
    color: #555;
}

.overlay-card.selected div div i {
    color: #666;
}

.overlay-card:hover div div i not:selected {
    color: rgb(102, 102, 102);
}

.overlay-card:hover div div {
    color: rgb(102, 102, 102);
}

.overlay-filter {
    height: 38px;
}

.resource-color-swatch {
    font-size: 2.1rem;
}

.geometry-tools-container {
    position: absolute;
    top: 50px;
    left: 0px;
    padding: 0px;
}

.map-search-container div.geometry-tools-container {
    top: 0px;
    left: 0px;
}

.geocode-container-shim {
    margin-right: 265px;
}

.geocode-container {
    position: absolute;
    top: 6px;
    right: 55px;
    padding: 0px;
    background: #fff;
    opacity: .9;
    width: 250px;
    height: 36px;
    border-radius: 2px;
    transition: all .450s ease;
    z-index: 10;
    visibility: hidden;
}

.geocode-container input {
    border-color: #aaa;
}

.geometry-editing-notifications {
    position: absolute;
    top: 0px;
    left: 0px;
    z-index: 2;
    width: -webkit-calc(100% - 55px);
    width: -moz-calc(100% - 55px);
    width: 100%;
    opacity: .85;
}

.notifications-minimized {
    width: auto;
}

.geometry-editing-notifications span.arrow {
    color: white;
    position: absolute;
    left: 10px;
    top: 15px;
}

.geometry-editing-notifications span.arrow:hover {
    cursor: pointer;
}

.alert-wrap>.alert>.media {
    padding-left: 5px;
}

.geocode-container.hide-geocoder {
    visibility: visible;
}

.relative {
    position: relative;
}

.text-center {
    text-align: center;
}

.map-widget-panel {
    position: absolute;
    top: 56px;
    width: 299px;
    height: 450px;
    overflow-y: auto;
    right: 10px;
    padding: 0px;
    box-shadow: none;
    background: transparent;
    border-top: 1px solid #ddd;
    /*transition: all .40s .15s ease;*/
    z-index: 10;
}

#map-widget-basemaps.panel.map-widget-panel {
    border-left: 1px solid #999;
    right: 11px;
}

#overlays-panel.panel.map-widget-panel {
    border-left: 1px solid #999;
    right: 11px;
}

.map-search-container,
.map-search-container div .map-widget-panel {
    height: calc(100vh - 100px);
}

.map-widget-panel.map-panel-inactive {
    visibility: hidden;
}

.map-widget-panel-title {
    height: 50px;
    width: 298px;
    padding: 8px;
    background: #fff;
    border-bottom: 1px solid #ddd;
}

.map-widget-panel-title h4 {
    font-weight: 400;
    color: #444;
}

.map-crud-container {
    top: 0px;
    height: 500px;
    background: #fbfbfb;
    border: 1px solid #bbb;
}

.map-search-container {
    background: #fbfbfb;
}

.map-report-header-container {
    height: 500px;
    background: #fbfbfb;
}

.plugin-main .map-report-header-container {
    height: 100%;
}

.plugin-main .row.widget-wrapper.report-header {
    padding: 0;
    margin: 0;
}

.expanded-edit-map {
    position: fixed;
    border-width: 0px;
    top: 0px;
    left: 50px;
    bottom: 0px;
    right: 0px;
    height: auto;
}

.map-search-container.expanded-edit-map {
    top: 51px;
}

.expanded-buttons {
    z-index: 1000;
    position: absolute;
    top: 5px;
    right: 315px;
    transition-duration: .3s;
    background: #f2b251;
    width: 213px;
    height: 40px;
}

.effect>.install-buttons.expanded-buttons {
    position: absolute;
    top: -130px;
    right: 250px;
}

.map-search-container.expanded-map {
    margin-top: -25px;
    margin-right: -15px;
}

.report-header .expanded-map {
    margin-top: 0px;
    margin-right: 0px;
}

.ui-sortable div div .expanded-map {
    margin-top: 0px;
    margin-left: 0px;
    margin-right: 0px;
}

.map-widget-toolbar {
    position: absolute;
    background: #fff;
    width: 298px;
    height: 50px;
    right: 11px;
    top: 6px;
    display: table-cell;
    border-top: 1px solid #999;
    z-index: 10;
}

.mainnav-container {
    display: flex;
    flex-direction: column;
    z-index: 15;
    height: 100%;
    justify-content: space-between;
}

.debug-notice {
    padding-bottom: 4px;
    padding-right: 2px;
    font-size: x-small;
    color: #999;
    display: flex;
    flex-direction: column;
    align-items: center;
    margin-bottom: 50px;
}

.debug-notice {
    padding-bottom: 4px;
    padding-right: 2px;
    font-size: x-small;
    color: #999;
    display: flex;
    flex-direction: column;
    align-items: center;
}

#navbar {
    z-index: 16;
}

.map-widget-icon {
    color: rgba(255, 255, 255, 1);
    opacity: 1.0;
}

.map-widget-toolbar-list {
    list-style: none;
    padding-left: 0px;
    display: inline-block;
    width: 250px;
}

.map-widget-toolbar-item {
    padding: 5px 10px 5px 10px;
    font-size: 1.5rem;
    height: 50px;
    color: #777;
    vertical-align: middle;
    text-align: left;
    display: table-cell;
}

.map-widget-toolbar-item:hover {
    cursor: pointer;
    color: #444;
}

.map-widget-toolbar-item.active {
    color: #444;
}

.map-widget-toolbar-item.active:focus {
    color: #444;
}

.map-widget-toolbar-item.active:active {
    color: #444;
}

.map-widget-icon {
    color: #888;
}

li.active .map-widget-icon {
    color: #444;
}

a#close-map-tools.map-widget-icon {
    position: absolute;
    right: 10px;
    top: 17px;
    font-size: 1.3rem;
    color: steelblue;
}

.basemap-unselected {
    color: #ccc;
}

span.basemap-unselected {
    color: #aaa;
}

.map-widget-overlay-item {
    width: 298px;
    height: 50px;
    padding: 7px;
    background: #fafafa;
    border-bottom: 1px solid #ddd;
}

a#close-map-tools.map-widget-icon:hover {
    color: #311557;
}

.map-widget-overlay-item.selected {
    background: #fff;
}

.map-widget-overlay-item:hover {
    background: #fff;
    cursor: pointer;
}

.map-widget-overlay-item:hover div i {
    color: #666;
}

.map-widget-overlay-item:hover div a span {
    color: #454545;
}

.map-overlay-item-tools {
    position: absolute;
    top: 15px;
    right: 10px;
    padding: 0px 5px;
}

.overlay-toggle-icon {
    font-size: 1.7rem;
}

#overlays-panel div .map-widget-overlay-item {
    background: #fff;
}

#overlays-panel div .overlay-invisible {
    background: #fafafa;
    border-bottom: 1px solid #ddd;
}

.show-tools {
    height: 100px;
    transition: all .40s ease;
}

.map-overlay-vis-toogle {
    position: absolute;
    top: 0px;
    left: 0px;
    width: 50px;
    height: 50px;
    padding-top: 13px;
    font-size: 1.9rem;
    border-right: 1px solid #ddd;
    color: #666;
    vertical-align: middle;
    display: table-cell;
}

.map-overlay-item-tools-panel {
    position: absolute;
    top: 50px;
    left: 0px;
    height: 50px;
    width: 290px;
    padding: 12px 7px 7px 17px;
    font-size: 1.7rem;
    color: #888;
    border-top: 1px solid #f4f4f4;
    border-bottom: 1px solid #ddd;
    /*transition: all .40s ease;*/
    display: none;
}

.overlay-tool-icon {
    padding-right: 3px;
}

.overlay-tool-group {
    float: right;
}

.map-overlay-name {
    position: absolute;
    top: 14px;
    left: 60px;
    width: 220px;
    font-size: 1.4rem;
    white-space: nowrap;
    overflow: hidden;
    text-overflow: ellipsis;
}

.leaflet-draw-toolbar .active {
    background-color: #efefef;
}

.map-query-tool {
    display: flex;
    flex-direction: row;
    justify-content: left;
}

.map-query-tool-input {
    width: 140px;
    font-size: 1.4rem;
    white-space: nowrap;
    overflow: hidden;
    text-overflow: ellipsis;
}

.map-query-tool-input.buffer {
    height: 40px;
}

.map-json-tool {
    position: absolute;
    height: 120px;
    top: 10px;
    left: 60px;
    width: 180px;
    font-size: 1.4rem;
    white-space: nowrap;
    overflow: hidden;
    text-overflow: ellipsis;
}

.spatial-filter-container {
    padding: 10px 5px 15px 5px;
    border-bottom: 1px solid #ddd;
}

.buffer-control {
    color: #4d627b;
    border: none;
    padding: 5px;
    padding-left: 12px;
    border-radius: 3px;
    margin-bottom: 5px;
}

.buffer-control .h5 {
    font-size: 1.3rem;
}

.buffer-input {
    width: 75px;
}

.map-tool-container {
    position: absolute;
    top: 75px;
    left: 30px;
    font-size: 1.4rem;
    white-space: nowrap;
    overflow: hidden;
    text-overflow: ellipsis;
}

.map-tool-container.buffer {
    position: absolute;
    top: 0px;
    width: 220px;
}

.map-tool-container.buffer select {
    height: 28px;
    width: 75px;
}

.map-tool-item {
    background: #aaa;
}

.map-tool-item.geojson {
    padding: 1px;
    background: #aaa;
    color: #aaa;
}

.map-tool-item.xy {
    background: #fff;
    width: 220px;
    top: 0px;
}

.map-tool-item.xy.buffer {
    top: 44px;
}

.map-tool-item.xy .tool-header {
    padding-bottom: 10px;
    font-size: 1.5rem;
    color: #555;
}

.map-tool-item.xy select {
    height: 24px;
    min-width: 195px;
    margin-bottom: 7px;
}

.map-tool-item.xy input {
    height: 28px;
    margin-bottom: 2px;
    padding: 5px;
}

a.clear-geojson-button {
    background-image: none;
    position: absolute;
    top: 7px;
    right: 15px;
    font-size: 1.2rem;
    color: steelblue;
}

.xy a.clear-geojson-button {
    border-bottom: none;
    top: 7px;
    right: 15px;
    color: steelblue;
    font-size: 1.2rem;
}

.xy a.clear-geojson-button:hover {
    cursor: pointer;
    color: #555;
}

a.clear-geojson-button.enabled {
    color: steelblue;
}

a.clear-geojson-button:hover {
    background-color: #fff;
    cursor: pointer;
}

.form-control.map-json-tool-input {
    width: 220px;
    height: 120px;
    font-size: 1.4rem;
    white-space: nowrap;
    overflow: scroll;
    text-overflow: ellipsis;
}

.map-style-panel-body-form-group {
    display: flex;
}

.map-style-panel-body-control-label {
    display: flex;
    flex-direction: row-reverse;
    margin: 0px 5px;
    text-align: end;
}

.clustering-pane-form-group {
    display: flex;
}

.mapboxgl-canvas:focus {
    outline: none;
}

.map-widget-tool:nth-child(1) {
    padding-left: 0px;
    width: 50px;
}

.map-widget-tool.active {
    background: steelblue;
}

.mapboxgl-ctrl-top-left .mapboxgl-ctrl {
    visibility: hidden;
}

.mapboxgl-ctrl-geocoder--input {
    font-size: 1.3rem;
}

.workbench-card-wrapper .mapboxgl-ctrl-top-left .mapboxgl-ctrl {
    visibility: visible;
}

.widget-wrapper .mapboxgl-map {
    z-index: 10;
    margin-bottom: -10px;
}

.map-overlay-item-tools-panel .noUi-base {
    background: #489EED;
    /*-webkit-transition: background 450ms;*/
    /*transition: background 450ms;*/
}

.map-overlay-item-tools-panel .noUi-horizontal {
    height: 10px;
}

.map-overlay-item-tools-panel .noUi-horizontal .noUi-handle {
    width: 20px;
    height: 20px;
    left: -9px;
    top: -6px;
}

.map-overlay-item-tools-panel .noUi-stacking .noUi-handle {
    z-index: 10;
}

.map-overlay-item-tools-panel .noUi-handle {
    border: 1px solid #e1e5ea;
    border-radius: 2px;
    background: #FFF;
    cursor: default;
    box-shadow: inset 0 0 1px #FFF, inset 0 1px 7px #EBEBEB, 0 3px 4px -3px #AAA;
}

.map-overlay-item-tools-panel .overlay-slider {
    width: 150px;
    margin-top: -5px;
}

.map-overlay-item-tools-panel .pips.noUi-horizontal {
    margin-bottom: 70px;
}

.map-thumbnail {
    padding-top: 5px;
}

.overlay-invisible .relative {
    background-color: #f8f8f8;
}

.overlay-invisible a {
    color: #999;
}

.overlay-invisible i {
    color: #999;
}

#overlays-panel .map-widget-panel-title:hover {
    cursor: pointer;
}

.noUi-target {
    position: relative;
    margin-top: 10px;
    margin-bottom: -12px;
}

.new-option-field input {
    display: inline;
    width: 90%;
}

.new-option-field i {
    padding-top: 10px;
}

.added-domain-option {
    padding-bottom: 4px;
}

.domain-container {
    width: 500px;
}

#widget-crud-settings div div .domain-container .domain-input {
    width: 254px;
}

#widget-crud-settings div div .domain-container {
    width: 270px;
}

.domain-input {
    height: 32px;
    margin-bottom: 5px;
    padding-left: 5px;
}

.domain-input-item {
    height: 32px;
    padding-left: 5px;
}

.domain-drag-handle {
    background: #f4f4f4;
    padding-left: 4px;
    padding-right: 1px;
    padding-top: 6px;
    padding-bottom: 6px;
    border: 1px solid #ddd;
    border-right-width: 0px;
}

.option-drag-handle {
    color: #999;
    cursor: move
}

.content-instructions {
    font-size: 1.3rem;
    color: #8d8d8d;
    margin-top: -30px;
    line-height: 1.25;
    margin-bottom: 20px;
}


/* Function Manager Page */

.href-toolbar {
    text-align: center;

    .href-button {
        color: #f4f4f4;
        font-size: 1.1rem;
        padding: 5px 0px;
        /*margin: -5px 0px 15px 0px;*/
        background: #5393C8;
        border: 1px solid #1561A1;
        display: inline-block;
        width: 100%;

        &:hover {
            color: #fff;
            background: #1266AB;
        }

        &:focus {
            color: #fff;
            background: #1266AB;
        }
    }
}

/* Hide "Full Screen" button for map tools widget in card manager */


/* End Disable "Full Screen" button for map tools widget in card manager */

.left-column-message {
    padding: 10px 15px;
    color: #777;
    font-size: 1.5rem;
}

.library-container {
    padding: 0px;
    border-left: 1px solid #e8e8e8;
}

.library-header {
    display: flex;
    align-items: center;
    height: 40px;
    font-size: 1.5rem;
    background: #f4f4f4;
    border-bottom: 1px solid #e4e4e4;
}

.library-find {
    margin-right: 25px;
    font-size: 1.5rem;
    color: #999;
    width: 80px;
    display: block;
    text-align: center;
}

.library-grid {
    padding: 10px 15px;
}

.library-grid-title {
    font-weight: normal;
    font-size: 1.5rem;
    display: inline-block;
}

/* End Function Manager Page */

.category-header {
    display: flex;
    align-items: center;
    height: 50px;
    padding: 0 10px;
    font-size: 1.5rem;
    background: #f4f4f4;
    border-bottom: 1px solid #e4e4e4;
}

.category-title {
    font-weight: normal;
    font-size: 1.5rem;
    padding: 9px 15px;
    color: #999;
    display: inline-block;
}

.category-title.active {
    color: #123;
    background: #ddd;
    cursor: default;
}

.category-title:not(.active):hover {
    cursor: pointer;
    background: #ececec;
}

.carousel,
.carousel .item {
    height: 500px;
    text-align: center;
}

.carousel-caption {
    z-index: 10;
}

.carousel .container {
    width: auto;
}

.carousel-inner>.item>img {
    position: absolute;
    top: 0;
    left: 0;
    min-width: 100%;
    height: inherit;
    max-width: 100%;
    object-fit: contain;
}

.dz-img {
    object-fit: contain;
}

.dz-img-main {
    width: 100%;
    height: 100%;
}

.geocoder-results {
    max-height: 410px;
    width: 250px;
    margin-left: 0px;
    overflow-y: auto;
}

.geocoder-result-item {
    min-height: 40px;
    border: 1px solid #e2e2e2;
    border-top-width: 0px;
    background: #fbfbfb;
    padding: 10px;
    cursor: pointer;
}

.geocode-clear {
    position: absolute;
    right: 10px;
    top: 10px;
    cursor: pointer;
}

.focused-geocoder-result {
    background-color: #dbf1f5;
}

.selected-geocoder-result {
    font-weight: bold;
    background: #dbf1f5;
}

.hover-panel-small {}

.hover-feature-info {
    position: absolute;
    z-index: 1000;
    left: 35px;
    margin: 10px;
    width: 400px;
    padding: 0px;
    border: solid 1px #999;
    border-radius: 2px;
    box-shadow: 0 5px 15px rgba(0, 0, 0, 0.3);
    background-color: rgb(249, 249, 249);
    opacity: 0.9;
}

.hover-rr-node-info {
    z-index: 999999;
    margin: 10px;
    width: 300px;
    padding: 0px;
    border: solid 1px #999;
    border-radius: 2px;
    box-shadow: 0 5px 15px rgba(0, 0, 0, 0.3);
    background-color: rgb(249, 249, 249);
    display: flex;
    flex-direction: column;
}

.rr-fdg-details {
    display: flex;
    flex-direction: column;
}

.rr-fdg-details span {
    flex-direction: row;
}

.rr-number {
    font-weight: bold;
    padding-right: 5px
}

.rr-number.fdg {
    font-weight: bold;
    font-size: 2.2rem;
    text-shadow: 0px 0px 0.08em #fff;
}

.rr-fdg-name {
    display: flex;
    flex-direction: row;
    padding: 5px;
    background-color: #fff;
    border-bottom-style: solid;
    border-color: #ddd;
    border-width: 1px;
}

.rr-fdg-model-name {
    display: flex;
    flex-direction: row;
    padding-top: 3px;
    background-color: #fff;
}

.rr-fdg-edge {
    padding-left: 25px;
    font-style: italic;
    padding-top: 3px;
    padding-bottom: 3px;
    border-bottom-style: solid;
    border-color: #ddd;
    border-width: 1px;
}

.related-node-details {
    display: flex;
    flex-direction: column;
}

.hover-feature-title-bar {
    height: 40px;
    padding: 10px;
    background: #fff;
    border: 1px solid #ddd;
    border-bottom: 1px solid #ddd;
    max-width: 311px;
}

.mapboxgl-popup-content .hover-feature-title-bar {
    margin-bottom: 0px;
    padding: 0px;
}

.mapboxgl-popup-close-button {
    position: absolute;
    right: 0px;
    top: 0px;
    height: 40px;
    width: 40px;
    border: 1px solid #ddd;
    padding-bottom: 4px;
    cursor: pointer;
    background-color: #fafafa;
    color: #676767;
    font-size: 2.3rem;
    font-weight: 600;
}

.mapboxgl-popup-close-button:hover {
    cursor: pointer;
    background-color: #f4f4f4;
    color: #454545;
    font-size: 2.3rem;
    font-weight: 600;
}

.hover-feature-title {
    font-size: 1.4rem;
    font-weight: 500;
    color: #25476A;
    white-space: nowrap;
    overflow: hidden;
    text-overflow: ellipsis;
    padding: 10px;
}

.hover-feature-nav-right+.hover-feature-title {
    width: 250px;
    margin-left: -4px;
}

.hover-feature-nav-left {
    height: 28px;
    width: 28px;
    background: #fbfbfb;
    margin-top: 5px;
    margin-right: 2px;
    margin-left: 5px;
    padding-left: 10px;
    padding-top: 3px;
    border: 1px solid #ddd;
    border-radius: 50%;
}

.hover-feature-nav-left:hover {
    background-color: #f2f2f2;
    cursor: pointer;
}

.hover-feature-nav-right:hover {
    background-color: #f2f2f2;
    cursor: pointer;
}

.hover-feature-nav-left.disabled {
    display: none;
}

.hover-feature-nav-right {
    height: 28px;
    width: 28px;
    background: #fbfbfb;
    margin-top: 5px;
    padding-left: 12px;
    padding-top: 3px;
    border: 1px solid #ddd;
    border-radius: 50%;
}

.hover-feature-nav-right i {
    font-size: 1.4rem;
    font-weight: 600;
}

.hover-feature-nav-left i {
    font-size: 1.4rem;
    font-weight: 600;
}


.hover-feature-nav-right.disabled {
    display: none;
}

.hover-feature-instance-counter {
    background: #9DC4E4;
    border: 1px solid #4783B4;
    color: #fff;
    padding-top: 1px;
    padding-left: 1px;
    margin-top: -2px;
    border-radius: 50%;
    margin-right: 2px;
    height: 24px;
    width: 24px;
    text-align: center;
}

.hover-feature-body {
    padding: 10px 15px 15px 15px;
    display: flex;
    flex-direction: column;
    justify-content: space-between;
    width: 350px;
    border-left: 1px solid #ddd;
    border-right: 1px solid #ddd;
}

.hover-feature {
    font-size: 1.3rem;
    color: #555;
    margin-bottom: 10px;
    overflow: hidden;
    text-overflow: ellipsis;
    display: -webkit-box;
    -webkit-box-orient: vertical;
    -webkit-line-clamp: 4;
    /* number of lines to show */
    line-height: 1.2em;
    /* fallback */
    max-height: 12em;
    min-height: 3em;
    /* fallback */
}

.hover-panel-dismiss {
    position: absolute;
    top: 10px;
    right: 10px;
    font-size: 1.9rem;
}

.hover-feature-metadata {
    margin-bottom: -4px;
    color: #888;
}

.hover-feature-metadata span {
    color: steelblue;
}

.saved-search-grid {
    height: calc(100vh - 105px);
    width: 100%;
    min-height: 400px;
    overflow-y: scroll;
}

.ss-grid-item:last-child {
    margin-bottom: 40px;
}

.ss-grid-item {
    border: 1px solid #ddd;
    width: 224px;
    height: 164px;
    float: left;
    -webkit-transition: .6s all ease;
    -moz-transition: .6s all ease;
    -o-transition: .6s all ease;
    transition: .6s all ease;
    -webkit-background-size: cover;
    -moz-background-size: cover;
    -o-background-size: cover;
    background-size: cover;
    background-color: white;
    margin-top: 5px;
}

.search-caption-activeWrap {
    position: absolute;
    z-index: 2;
    height: 100%;
    width: 100%;
}

.search-caption-alignCenter {
    display: table;
    width: 100%;
    height: 100%;
}

.search-caption-body {
    display: table-cell;
    vertical-align: middle;
    text-align: center
}

.search-caption-activeWrap {
    z-index: 2;
    height: 100%;
    width: 100%;
}

.search-caption-alignCenter {
    display: table;
    width: 100%;
    height: 100%;
}

.search-caption-body {
    display: table-cell;
    vertical-align: middle;
    text-align: center
}

.search-query-link-captions {
    padding-left: 0;
    color: #123;
    font-size: 1.6rem;
    font-weight: 600;
    letter-spacing: 1px;
    text-transform: uppercase;
    margin: 0 0 20px;
    list-style: none;
    text-align: center;
    cursor: pointer;
}

.search-query {
    padding-top: 15px;
    padding-bottom: 10px;
    margin-top: -20px;
    margin-left: 20px;
    margin-right: 30px;
    margin-bottom: 10px;
    background: rgba(250, 250, 250, 0.66);
}

a.search-query-link-captions:hover {
    font-weight: 600;
    color: #25476A;
}

a.search-query-link-captions:active {
    font-weight: 600;
    color: #fff;
}

a.search-query-link-captions:focus {
    font-weight: 600;
    color: #fff;
}

.search-query-desc {
    color: #444;
    font-size: 1.3rem;
}

.search-results {
    -ms-flex: 0 0 400px;
    -webkit-flex: 0 0 400px;
    flex: 0 0 400px;
}

.search-inline-filters {
    display: flex;
    justify-content: right;
    margin-top: 10px;
    margin-left: -5px;
    margin-bottom: 5px;
}

.search-inline-filters div {
    padding-left: 2px;
    margin-bottom: 2px;
}

.qa-filter .resource-selector-button div .btn {
    padding: 2px 47px;
}

.resource-filter .resource-selector-button div .btn {
    padding: 2px 59px;
}

.search-control-container {
    -ms-flex: 0 0 400px;
    -webkit-flex: 0 0 400px;
    flex: 1 0 400px;
    margin-bottom: 0px;
    background-color: #fafafa;
    border-top: 1px solid #ddd;
    overflow-y: auto;
    overflow-x: hidden;
    transition: all .5s;
    margin-top: inherit;
    z-index: 5;
    display: flex;
    flex-direction: column;
    justify-content: space-between;
}

.search-tools-container {
    background: #f4f4f4;
    border-bottom: 1px solid #ddd;
    height: 50px;
    width: 100%;
    padding: 4px 0px;
    margin-top: -1px;
    border-top: 1px solid #ddd;
    .clear-filter {
        margin-right: 5px;
    }
    .row {
        margin: 0;
    }
}

.search-count-container {
    padding: 10px 5px 10px 10px;
    text-align-last: justify;
    height: 40px;
    display: inline-flex;
    justify-content: space-between;
    align-items: center;
}

.search-controls-container {
    display: inline-flex;
    float: right;
    padding: 4px 10px;
}

.search-title {
    font-weight: 500;
    margin-top: 0px;
    display: inline-block;
    margin-bottom: 0px;
}

.search-candidate-title,
.search-candidate-link {
    color: steelblue;
    padding-right: 7px;
    background: none;
    border: none;
}

.search-control-container.slide {
    margin-left: -400px;
    transition: all .5s;
}

.search-results-panel {
    -webkit-flex-direction: column;
    -ms-flex-direction: column;
    flex-direction: column;
    max-width: 400px;
    border-right: solid 1px #dcdcdc;
}

.clear-filter {
    padding: 0px 9px !important;
    margin-top: 1px;
    height: 30px;
    border-radius: 2px;
    border: 1px solid #1ABA8E;
}

.search-listing-icon {
    transform: translate(0, -2px);
    font-size: 1.2rem;
}

.search-footer {
    background: #f4f4f4;
    border-top: 1px solid #ddd;
    height: 50px;
    justify-content: center;
    display: flex;
    align-items: center;

    #paginator {
        .pagination {
            padding: 0px;
            margin: 5px 0px 0px 0px;
        }
    }
}

.search-footer .pagination {
    margin-top: 10px;
}

.pagination>li>a.disabled {
    cursor: default;
    color: rgb(160, 160, 160);
}

.pagination>li>a.disabled:hover,
.pagination>li>a.disabled:focus {
    border-color: #dcdcdc;
    box-shadow: none;
    background-color: transparent;
}

ul.pagination {
    font-size: 1.2rem;
}

.map-filter-panel {
    /*margin-left: 10px;*/
    position: absolute;
    left: -5px;
    right: -15px;
    top: -22px;
    z-index: 1;
}

.arches-select2 .select2-choices .select2-search-field {
    height: 34px;
}

.select2-container-multi .select2-choices {
    min-height: 36px !important;
    z-index: 10;
}

.select2-container-multi .select2-choices .select2-search-field input {
    margin: 3px 10px;
    font-size: 1.3rem;
}

.arches-select2 .select2-choices .select2-search-field input {
    margin-top: 3px;
}

.select2-container.select2-container-multi.select2-container-disabled.select2-container-disabled .select2-search-choice {
    color: #999;
}

.dropdown-crud {
    right: 0px;
    padding-left: 15px;
    min-height: 500px;
    overflow-y: scroll;
}

.resource-selector-button {
    padding-bottom: 0px;
}

.search-results-container {
    padding: 10px 10px 60px 10px;
    bottom: 50px;
    overflow-y: auto;
    width: 100%;
}

.rr-display-toggle {
    width: 100px;
}

.rr-display-toggle>button {
    border-radius: 10px;
}

.rr-display-toggle.open-graph {
    right: 20px;
}

.related-resources-title {
    font-size: 1.9rem;
    font-weight: 500;
}

.related-resources-relationship .dropdown-menu {
    left: auto;
    width: 600px;
}

.related-resources-delete {
    padding-right: 12px;
}

.selected-resource-list {
    position: absolute;
    top: 85px;
    right: 25px;
    left: 15px;
    padding: 5px;
    height: 100px;
    background: #f8f8f8;
    overflow-y: scroll;
}

.selected-resource {
    margin-left: 5px;
    margin-bottom: 3px;
}

.related-resources-crud-link {
    background: #ddd;
    border: 1px solid #ccc;
    height: 33px;
    padding: 5px 8px;
    margin-left: 15px;
}

.search-filter {
    transform: translate(0, -2px);
    font-size: 2.1rem;
    padding: 6px;
    margin-top: -10px;
    color: #888;
    border: 1px solid transparent;
}

.search-filter.active {
    background: #f2f2f2;
    color: #555;
    border: 1px solid #ddd;
}

.search-filter:hover {
    cursor: pointer;
    background: #f2f2f2;
    color: #555;
    border: 1px solid #ddd;
}

.search-listing {
    width: 100%;
    background: #fff;
    border: 1px solid #ddd;
    margin-bottom: 10px;
    &:hover {
        border: 1px solid steelblue;
    }
    &:active {
        border: 1px solid steelblue;
    }
    &.selected {
        border: 1px solid steelblue;
    }
}

.search-listing-title {
    font-size: 1.5rem;
    font-weight: 500;
    background: #fff;
    color: #666;
    margin-top: 0px;
    margin-bottom: 0px;
    padding: 10px 5px 0px 10px;
    line-height: 1.1;
}

.search-listing-title.i18n-alt a span {
    font-size: 1.3rem;
}
.search-listing-title.i18n-alt a span::before {
    content: "(";
}

.search-listing-title.i18n-alt a span::after {
    content: ")";
}

.search-listing-title.provisional-edits {
    font-size: 1.2rem;
    color: #888;
}

.provisional-tile.qa-btn {
    float: right;
    margin-right: 30px;
    margin-top: 3px;
    font-weight: 500;
}

.provisional-tile.qa-btn:hover {
    cursor: pointer;
}

.selected-provisional-tile {
    border-color: #3B8DD5;
    z-index: 1;
    border-style: solid;
    border-width: 1px;
    padding-top: 5px;
    padding-left: 5px;
    padding-bottom: 3px;
}

.provisional-tile.icon {
    padding-left: 7px;
    font-size: 1.1rem;
    color: #f1b202;
}

.provisional-tile.icon.submitted {
    color: green;
}

.provisional-tile.icon.authoritative {
    padding-left: 7px;
    font-size: 1.1rem;
    color: #ccc;
}

.search-listing-body {
    height: 4.6em;
    font-size: 1.2rem;
    line-height: 1.35;
    color: #888;
    background: #fff;
    padding: 5px 10px;
    margin-bottom: 10px;
    overflow: hidden;
    text-overflow: ellipsis;
    display: -webkit-box;
    -webkit-box-orient: vertical;
    -webkit-line-clamp: 3;
    /* number of lines to show */
}

.search-listing-footer {
    display: flex;
    height: 40px;
    font-size: 1.1rem;
    padding: 10px 10px 0px 10px;
    background: #f5f5f5;
    border-top: 1px solid #ddd;

    a {
        margin-top: -5px;
        padding: 5px 5px;

        &:focus {
            background: #d6d6d6;
            border-radius: 1px;
        }
    }

}

.time-wheel-wrap {
    width: 100%;
}

.filter-title {
    display: flex;
    font-size: 1.7rem;
    margin-top: 3px 0px 15px 0px;
}

.filter-title>span {
    flex-grow: 1;
}

.close-popup-panel:before {
    content: "\f00d";
    font-family: FontAwesome;
    margin-right: 6px;
    color: rgb(158, 158, 158);
    font-weight: lighter;
}

.close-popup-panel:hover:before {
    color: rgb(33, 62, 95);
}

.close-popup-panel-container {
    display: flex;
    font-size: 1.7rem;
    margin-bottom: 15px;
}

.title-underline {
    margin: 3px 0px;
    background: #ddd;
}

.time-wheel-title {
    margin-top: 20px;
    font-size: 1.7rem;
    font-weight: 400;
}

.time-wheel-instructions {
    font-size: 1.2rem;
    color: #777;
}

.time-wheel-wrap .sequence {
    font-size: 1.4rem;
    color: #25476A;
    font-weight: 600;
    position: absolute;
}

.time-wheel-wrap .sequence text {
    font-weight: 600;
    fill: #123;
}

.time-wheel-wrap .chart {
    position: relative;
    margin: 60px 0px 0px 0px;
}

.time-wheel-wrap .chart path {
    cursor: pointer;
    stroke: #fff;
    stroke-width: 0.5px;
}

.time-wheel-wrap .trail {
    height: 30px;
}

.time-wheel-wrap .explanation {
    position: absolute;
    top: 260px;
    left: 305px;
    width: 140px;
    text-align: center;
    color: #666;
    z-index: 1;
}

.time-wheel-wrap .percentage {
    font-size: 2.5em;
}

table.table.dataTable {
    margin-bottom: 0;
}

.arches-related-resource-panel {
    position: absolute;
    top: 50px;
    right: 0;
    left: 0;
    z-index: 1;
}

.related-resource-management {
    display: flex;
    justify-content: space-between;
}

.related-resources-header {
    display: flex;
    justify-content: space-between;
    position: relative;
    top: 0;
    margin-top: 15px;
    height: 40px;
    margin-bottom: 35px;
    width: 100%;
    z-index: 2;
}

.tab-pane.active .related-resources-header {
    display: none;
}

.related-resources-header .editor-elements {
    display: flex;
    justify-content: space-between;
    position: relative;
    top: 0;
    margin-top: 0px;
    height: 35px;
    width: 100%;
    z-index: 2;
}

.related-resources-header .editor-elements h2 {
    font-size: 1.6rem;
    margin-top: 0px;
    margin-bottom: 5px;
}

.related-resources-header .editor-elements h3 {
    font-size: 1.3rem;
    margin-top: 0px;
    margin-bottom: 5px;
}


.related-resources-header .btn-group>.btn:hover {
    z-index: 0;
}

.related-resources-header.open-graph {
    width: calc(100% - 245px);
}

.root-node-label {
    stroke: #999;
    font-size: 3.2rem;
    font-weight: 900;
    fill: #fcfcfc;
    opacity: 1;
    text-anchor: middle;
    pointer-events: none;
}

.map-preview-panel {
    padding-top: 5px;
    height: calc(100vh - 175px);
    overflow: scroll;
}

.panel>.panel-heading {
    display: flex;
    align-items: center;

    .panel-title {
        flex: 1;
        font-size: 1.84rem;
    }
    .service-buttons-heading {
        margin: 0 20px;
    }
    &::after{
        border: none;
        position: inherit;

    }
}

.config-title {
    font-weight: normal;
    padding: 0 20px 0 0px;
    margin-top: 10px;
    font-size: 1.216em;
    line-height: 40px;
    white-space: nowrap;
    overflow: hidden;
    text-overflow: ellipsis;
}

.config-title-tab {
    font-weight: normal;
    padding: 0 20px 0 0px;
    margin-top: 10px;
    font-size: 1.15em;
    line-height: 40px;
    white-space: nowrap;
    overflow: hidden;
    text-overflow: ellipsis;
}

/**********
*  Axes
*/

.axis path {
    fill: none;
    stroke: #000;
    stroke-opacity: .75;
    shape-rendering: crispEdges;
}

.axis path.domain {
    stroke-opacity: .75;
}

.axis line {
    fill: none;
    stroke: #000;
    stroke-opacity: .25;
    shape-rendering: crispEdges;
}

.axis line.zero {
    stroke-opacity: .75;
}


/**********
*  Line chart
*/

.point-paths path {
    /*
  fill: #eee;
  stroke: #aaa;
  */
    stroke-opacity: 0;
    fill-opacity: 0;
}

.lines path {
    fill: none;
    stroke-width: 1.5px;
    stroke-linecap: round;
    transition: stroke-width 250ms linear;
    -moz-transition: stroke-width 250ms linear;
    -webkit-transition: stroke-width 250ms linear;
    transition-delay: 250ms;
    -moz-transition-delay: 250ms;
    -webkit-transition-delay: 250ms;
}

.line.hover path {
    stroke-width: 6px;
}

.lines .point {
    transition: stroke-width 250ms linear;
    -moz-transition: stroke-width 250ms linear;
    -webkit-transition: stroke-width 250ms linear;
}

.lines .point.hover {
    stroke-width: 20px;
    stroke-opacity: .5;
}

.hover-feature-body .row.widget-wrapper {
    margin-right: 0;
    padding-left: 0;
    padding-right: 0;
}

.hover-feature-body .row.widget-wrapper .col-xs-12 {
    padding: 0;
}

.hover-feature-body .row.widget-wrapper label {
    display: none;
}

.hover-feature-footer {
    height: 50px;
    border-top: 1px solid #ddd;
    border-left: 1px solid #ddd;
    border-right: 1px solid #ddd;
    background: #f8f8f8;
    padding: 10px;
    padding-top: 15px;
    display: inline-flex;
    width: 100%;
    justify-content: space-between;
    color: steelblue;
}

.hover-feature-footer a {
    color: steelblue;
    font-weight: 500;
    padding-right: 10px;
}

.search-attribute-widget {
    display: inline-block;
    margin: 7px 8px;
}

.search-dropdown {
    /*max-height: 36px;*/
}

.search-toolbar {
    display: -webkit-flex;
    display: flex;
    width: 100%;
    height: 51px;
    background: #f4f4f4;
    border-bottom: solid 1px #bbd1ea;
}

.search-type-btn-panel {
    height: 50px;
    background: #f2f2f2;
    margin-left: 4px;
    flex: 1;
}

.search-type-btn.relative:hover {
    background: #fff;
    color: #25476A;
}

.search-type-btn.relative:active {
    border-style: solid;
    border-top: 0px solid #BBD1EA;
    border-bottom: 0px solid transparent;
}

.search-type-btn.relative.active {
    background: #fff;
    color: #25476A;
    border-bottom: 1px solid #fff;
    cursor: default;
}

.search-type-btn {
    height: 50px;
    padding: 0px;
    font-size: 1.2rem;
    font-weight: 600;
    color: #888;
    min-width: 100px;
    border-color: #BBD1EA;
    border-top: none;
    border-right: 1px solid;
    background: #F7F9FB;
    z-index: 1000;
    margin-left: -5px;
    border-width: 1px;
    border-bottom: none;
    border-right: 1px solid #BBD1EA;
}

.term-search-btn {
    font-weight: 700;
    font-size: 1.3rem;
    height: 30px;
    padding-left: 0px;
    border: none;
}

.term-search-btn.active {
    color: #4330A4;
}

.search-type-btn i {
    font-size: 1.5rem;
}

.search-type-btn p {
    padding-top: 5px;
}

.search-type-btn-popup-panel {
    margin-top: 0px;
    display: inline-block;
    flex-direction: row;
}

.popup-panel-row {
    display: inline-flex;
    margin-left: 1px;
}

.search-type-btn-popup {
    height: 50px;
    width: 50px;
    padding: 0px;
    font-size: 1.2rem;
    font-weight: 600;
    color: #888;
    border: 1px solid #BBD1EA;
    border-top: none;
    border-bottom: none;
    border-right: none;
    background: #F7F9FB;
    z-index: 1000;
}

.search-export {
    padding: 5px 15px;
}

.search-export .parameters {
    display: inline-flex;
    justify-content: space-around;
}

.search-export .precision {
    width: 75px;
}

.search-export .instruction {
    font-size: 1.5rem;
}

.search-export .instruction h2,
.search-export-instruction-h2 {
    font-size: 1.5rem;
    margin-top: 5px;
}

.search-export .instruction h4,
.search-export-instruction-h4 {
    font-size: 1.3rem;
    padding-left: 15px;
    color: #888;
    font-weight: 400;
    margin-top: -5px;
}

.search-export .parameter {
    padding: 0px 15px;
    margin-bottom: 20px;
}

.search-export.download {
    padding: 12px;
}

.download-message {
    padding: 0px 15px;
    font-size: 1.4rem;
}

.search-type-btn-popup.relative:hover {
    background: #fff;
    color: #25476A;
}

.search-type-btn-popup.relative:active {
    border-style: solid;
    border-right: 0px solid #BBD1EA;
    border-top: 0px solid #BBD1EA;
    border-bottom: 0px solid #BBD1EA;
}

.search-type-btn-popup.relative.active {
    background: #fff;
    color: #25476A;
    border-bottom: 1px solid #fff;
    height: 51px;
    line-height: 1;
}

.search-popup-panel {
    position: absolute;
    top: 0;
    right: 0px;
    z-index: 11000;
    background-color: #fff;
    width: 400px;
    height: calc(100vh - 100px);
    border-left: solid 1px #dcdcdc;
    padding: 20px;
}

.rr-splash-img-container .fa {
    font-size: 4.2rem;
    margin: 8px 5px;
    color: steelblue;
}

.search-popup-panel .tab-pane.active div.saved-search-container div .rr-splash .rr-splash-img-container {
    height: 50px;
    width: 50px;
}

.search-popup-panel .tab-pane.active div.saved-search-container div .rr-splash .rr-splash-title {
    font-size: 2.4rem;
    margin-bottom: 20px;
}

.search-popup-panel .tab-pane.active div.saved-search-container div .rr-splash .rr-splash-img-container .rr-splash-img {
    height: 325%;
    margin-top: -13px;
    margin-left: -8px;
}

.related-resources-header .resource-instance-wrapper {
    padding: 0;
}

#widget-crud-settings div.row.widget-wrapper {
    padding-left: 0px;
    padding-right: 0px;
    margin-right: -5px;
    margin-left: -5px;
}

.resource-instance-search .row.widget-wrapper {
    padding-top: 0;
    padding-left: 0;
    padding-right: 0;
    margin-left: 0;
    margin-right: 0;
}

.print-map {
    display: none;
}

.hidden-map {
    overflow: hidden;
    height: 0;
    width: 0;
    position: fixed;
}

.print-map-container {
    width: 576px;
    height: 360px;
}

.default-message {
    font-size: 1.3rem;
    padding-top: 5px;
    color: #777;
}

.sm-icon-wrap {
    display: inline-block;
    padding: 5px;
    border-radius: 2px;
}

a.filter-tools {
    margin-left: 0px;
    padding: 3px 6px;
    color: #888;
    font-size: 1.2rem;
}

a.filter-tools:hover {
    cursor: pointer;
    background: #ddd;
    color: #454545;
}

.map-search-container div .map-widget-panel {
    height: calc(100vh - 110px);
}

.nav-tabs li a.graph-designer-tab {
    padding: 15px 10px 15px 10px;
    font-size: 1.3rem;
}

.graph-selector-panel {
    height: 60px;
}

.graph-selector {
    width: 350px;
}

.graph-designer-tab-container {
    background: #C9D4E1;
    font-weight: 600;
}

.graph-designer-tab-container .nav-tabs>li.active>a {
    background: #ecf0f5;
    border: 1px solid #f4f4f4;
}

.graph-designer-tab-container .nav-tabs>li:not(.active)>a {
    color: #777;
}

.graph-designer-tab-container .nav-tabs>li:not(.active)>a:hover {
    cursor: pointer;
    color: #666;
    background: #ecf0f5;
}

.viewstate-btn {
    width: 100px;
    height: 30px;
    padding-top: 3px;
    background: #fcfcfc;
}

.btn-group-toggle .viewstate-btn {
    border-radius: 2px 0px 0px 2px;
}

.btn-group-toggle .viewstate-btn:nth-child(2) {
    margin-left: -1px;
    border-radius: 0px 2px 2px 0px;
}

.viewstate-btn.active {
    background-color: #9490EE;
    color: #fff;
    font-weight: 600;
    cursor: default;
}

.viewstate-btn:not(.active):hover {
    background: #f4f4f4;
}

.row .left-inner.arches-box-grey-border {
    padding-left: 0;
}
.rdm {
    &.flex.row > div {
        margin: 0 5px;
    }

    &.tab-content {
        display: flex;
        flex-direction: column-reverse;

        .btn-group {
            display: flex;
            justify-content: flex-end;
            padding: 2px 8px;
        }
    }

    &.tabs {
        display: flex;
        background: #f6f6f6;
        align-items: center;
        padding: 0 5px;
        border-bottom: 1px solid #ddd;

        .nav.nav-tabs {
            flex: 1;
            margin-bottom: 0;
            border-bottom: none;

            & > li {
                margin-bottom: -1px;
            }
        }
    }
}

#custom-download-panel {
    padding-top: 20px;
    padding-left: 15px;
}

.report-title-bar {
}

.editor-report {
    background: white;
    width: 100%;
    overflow-y: auto;
    height: 100%;
}

.editor-report .rp-report-section {
    border-bottom: none;
    padding-bottom: 0;
}

.report-related-resources {
    padding: 0px 30px;
}

.report-related-resources .rp-card-section {
    margin-left: -15px;
}

.report-related-resources .rp-card-section .rp-report-container-tile {
    padding-top: 0px;
    padding-bottom: 10px;
    margin-top: -5px;
}

.editor-report .report-related-resources,
.editor-report .report-title-bar {
    display: none;
}

.card-panel-body {
    /*height: 500px;
    overflow-y: scroll;*/
}

.node-value-select-tile {
    padding: 5px;
    font-size: 0.9em;
}

.selected-node-value {
    font-size: 1.3em;
}

.node-value-select-label {
    font-weight: bold;
}

.node-value-widget-ontology {
    padding: 15px 20px;
    background: #fafafa;
    border: 1px solid #ddd;
    border-radius: 2px;
}

.chosen-container-single .chosen-single {
    background: #fff;
    color: #4d627b;
    border: 1px solid #ddd;
    box-shadow: none;
    border-radius: 3px;
    display: block;
    height: 32px;
    line-height: 1.42857;
    overflow: hidden;
    padding: 6px 12px;
    white-space: nowrap;
    font-size: 1.3rem;
}

.chosen-container-single .chosen-single div b {
    background-image: none !important;
}

.chosen-container-single .chosen-single .search-choice-close {
    top: 10px;
}

.chosen-container-single .chosen-single div b:before {
    border-bottom: 0 solid transparent;
    border-left: 5px solid transparent;
    border-right: 5px solid transparent;
    border-style: solid;
    border-width: 5px 4px 0;
    color: #4d627b;
    content: "";
    display: inline-block;
    height: 0;
    margin: 1em -2px;
    vertical-align: middle;
    width: 0;
}

.chosen-container .chosen-drop {
    background: #fff;
    border-color: currentcolor rgba(0, 0, 0, 0.09) rgba(0, 0, 0, 0.09);
    border-style: none solid solid;
    border-width: 0 1px 1px;
    border-radius: 3px;
}

.chosen-container .chosen-search {
    background: #fff;
}

.chosen-container-active.chosen-with-drop .chosen-single {
    background: #fff;
    border: 1px solid rgba(0, 0, 0, 0.09);
    border-bottom-left-radius: 0;
    border-bottom-right-radius: 0;
}

.chosen-container .chosen-results li.highlighted {
    background-color: #177bbb;
    background-image: none;
    color: #fff;
}

.chosen-container-multi .chosen-choices {
    background: #fff;
    color: #8f9ea6;
    border: 1px solid rgba(0, 0, 0, 0.09);
    box-shadow: none;
    border-radius: 3px;
    min-height: 32px;
}

.chosen-container-active .chosen-choices,
.chosen-container-single .chosen-search input[type="text"] {
    border: 1px solid rgba(0, 0, 0, 0.09);
}

.chosen-container-multi .chosen-choices li.search-choice {
    background-color: #177bbb;
    background-image: none;
    color: #fff;
    border: 0;
    border-radius: 2px;
    box-shadow: none;
    line-height: 16px
}

.chosen-container-multi .chosen-choices li.search-choice .search-choice-close::after,
.chosen-container-multi .chosen-choices li.search-choice .search-choice-close::before {
    box-shadow: 0 0 0 1px inset;
    content: "";
    left: 50%;
    position: absolute;
    top: 50%;
    transform: translate(-50%, -50%);
}

.chosen-container-multi .chosen-choices li.search-choice .search-choice-close::after {
    height: 0.8em;
    width: 2px;
}

.chosen-container-multi .chosen-choices li.search-choice .search-choice-close::before {
    height: 2px;
    width: 0.8em;
}

.chosen-container-multi .chosen-choices li.search-choice .search-choice-close {
    display: block;
    height: 1.5em;
    transform: rotate(45deg);
    width: 1em;
    color: #fff;
    font-size: inherit;
    top: 2px
}

.chosen-container .chosen-results li {
    padding: 8px 6px
}

.sidepanel-draggable {
    background-color: #f7f7f7;
    border-left: solid 1px gainsboro;
    border-right: solid 1px gainsboro;
    height: 100%;
    z-index: 3;
    font-size: 1rem;
    display: flex;
    align-items: center;
}

.sidepanel-draggable div {
    cursor: col-resize;
    margin: 2px;
}

.sidepanel-draggable div i {
    display: block;
    color: rgb(190, 190, 190);
}

.left-panel-inner-container {
    height: 100%;
    min-width: 300px;
    display: flex;
    flex-direction: column;
}

.left-panel {
    flex: 0 0 300px;
    overflow: hidden;
    z-index: 3;
}

.left-panel-overflow {
    background: #ecf0f5;
    height: 100%;
    overflow-y: auto;
    overflow-x: hidden;
    padding-bottom: 20px;
}

.left-panel-overflow>* {
    background: inherit;
}

.main-panel {
    background-color: #ffffff;
    flex: 1
}

.rich-text {
    padding: 20px;
}

.jstree .rich-text {
    padding: 0px;
    display: inline;
}

.graph-designer .card-component {
    /*width: 100%;*/
    background-color: #fff;
}

.graph-designer .card-component .install-buttons {
    display: none;
}

.card-component {
    padding: 15px 25px 25px 25px;
    margin: 15px;
    background: #fff;
    border: 1px solid #ddd;
    border-radius: 3px;
}

.graph-designer .card-component-panel {
    overflow-y: scroll;
}

.card-component-panel {
    width: 100%;
    padding: 0px;
    border-radius: 3px;
    background-color: white;
}

.graph-designer .card-component-panel {
    background: #fafafa;
}

.card-component-panel h3,
.card-component-panel-h3 {
    color: #2f527a;
    font-size: 1.2em;
    font-weight: 400;
}

.card-component-panel h3.rr-splash-description {
    font-size: 1.6rem;
    padding: 0px 20px;
    color: #888;
    margin: 0px;
}

.file-select .rr-splash-img {
    margin-top: 0px;
    margin-left: 2px;
    height: 90%;
}

.card-component-panel h4,
.card-component-panel-h4 {
    color: #2f527a;
    font-size: 1.5rem;
    font-weight: 550;
}

.card-component-panel .card-component h4 {
    margin-top: 5px;
}

.card-component-panel .card-component .is-function-node {
    display: inline-block;
    background: #A2EAE2;
    color: #01766A;
    padding: 10px 15px;
    margin-bottom: 15px;
    font-size: 1.3rem;
    font-weight: 600;
    margin-top: 5px;
    margin-bottom: 15px;
    border-radius: 2px;
}

.card-component-panel hr {
    border-color: #e9e9e9;
}

.card-component-panel h5 {
    color: #999;
    margin-top: 5px;
    margin-bottom: 5px;
}

.card-component-wrapper-editor {
    height: 100%;
    padding-bottom: 50px;
    overflow-y: auto;
    background: #fafafa;
}

.card-header {
    height: 50px;
    padding: 10px 20px;
    background: #25476a;
}

.card-header-title {
    margin-top: -15px;
}

.card-breadcrumbs,
.card-breadcrumbs a {
    color: #f1f1f1;
    margin-top: 17px;
    font-size: 1.7rem;
}

.card-breadcrumbs span.dropdown.open .dropdown-menu>li>a {
    display: block;
    padding: 5px 20px;
    margin-top: 5px;
    clear: both;
    font-size: 1.3rem;
    font-weight: 400;
    line-height: 1.1;
    color: #333;
    white-space: nowrap;
}

.card-breadcrumbs span.dropdown.open .dropdown-menu>li>a:hover {
    color: #fff;
}

.card-breadcrumbs a.toggle-tree {
    font-size: 1.3rem;
}

.current-crumb {
    font-weight: 400;
}

.card-summary-section li {
    list-style: none;
}

.card-summary-section h4 {
    font-size: 1.1em;
}

.card-summary-section .card-summary {
    padding-bottom: 5px;
}

.card-summary-section.disabled h4 {
    color: #7a7a7a;
}

.card-summary-section.disabled a {
    cursor: default;
}

.card-summary-section .card-summary .card-summary-add {
    margin-left: 2px;
}

.card-summary-section .card-summary .card-summary-add:hover {
    cursor: pointer;
}

.card-summary-section .card-summary {
    margin-bottom: 10px;
}

.card-summary-section .tile-summary {
    padding: 2px;
}

.card-summary-section .tile-summary a {
    color: #6494cc;
}

.card-summary-section .tile-summary .tile-summary-label {
    font-weight: 600;
}

.card-summary-name {
    margin-bottom: 2px;
}

.tile-summary-item {
    padding-left: 5px;
}

.card-summary-section {
    padding: 20px 0 10px 0;
}

.btn-rr {
    background: #9490EE;
    color: #fff;
    border: 1px solid rgba(0, 0, 0, 0.09);
    margin: -10px 0px 30px 0px;
}

.btn-rr:hover {
    color: #fff;
}

.rr-splash {
    text-align: center;
    margin: 48px 45px 20px 45px;
    border: 1px solid #ddd;
    padding: 40px 30px;
    background: #f6f6f6;
    border-radius: 4px;
    display: flex;
    flex-direction: column;
    align-items: center;
}

.rr-splash-title {
    color: #666;
    font-size: 2.8rem;
    margin-bottom: 30px;
    margin-top: 25px;
}

.rr-splash-img-container {
    padding: 20px;
    background: #fff;
    border: 1px solid steelblue;
    display: inline-block;
}

.rr-splash-img {
    margin-top: 3px;
    margin-left: 2px;
    height: 90%;
}

.rr-splash-description {
    font-size: 1.5rem;
    color: #999;
    font-weight: 500;
}

.rr-splash-description:last-child {
    margin-bottom: 80px;
}

.rr-splash-help-link {
    margin: 20px 0px 50px 0px;
    font-size: 2.8rem;
    color: steelblue;
}

.rr-splash-help-link:hover {
    cursor: pointer;
}

.report-expander {
    cursor: pointer;
    padding-left: 6px;
    font-weight: bold;
    font-size: 1.8rem;
}



.create-resource-instance-card-component .card-component {
    border: none;
}

.workbench-card-sidepanel .create-resource-instance-card-component {
    top: 75px;
}

.new-instance-model-name {
    font-size: 1.5rem;
    font-weight: 600;
    color: #004577;
    width: 100%;
}

.create-instance-header {
    height: 50px;
    background: #f1f1f1;
    position: relative;
    border-bottom: 1px solid #ddd;
    padding: 15px;
    font-size: 1.5rem;
}

.create-instance-menu-header {
    height: 50px;
    background: #ebebeb;
    position: relative;
    border-bottom: 1px solid #ddd;
    padding: 15px;
    font-size: 1.5rem;
}

.create-instance-header .close-new-step {
    position: absolute;
    right: 10px;
    top: 5px;
}

.create-instance-header .close-new-step:hover {
    cursor: pointer;
}

.create-resource-instance-card-component .card-component {
    padding-top: 10px;
}

.indent {
    text-indent: 10px;
    padding-left: 10px;
}

.mapboxgl-popup-content {
    width: 350px;
    padding: 0px;
}

.mapboxgl-popup-content .hover-feature-footer {
    padding: 10px 15px;
    height: auto;
}

.tabbed-report-header {
    border-bottom: 1px solid #ddd;
}

.tabbed-report-header .workbench-card-wrapper {
    height: 500px;
}

.tabbed-report-mainpanel {
    top: 25px;
    width: calc(100% - 50px);
}

.tabbed-report-mainpanel-content {
    width: calc(100% - 50px);
}

.tabbed-report-mainpanel-title {
    padding: 5px 15px;
    font-size: 1.2rem;
    border-bottom: 1px solid #ddd;
    background-color: rgb(237, 237, 237);
}

.tabbed-tile-value {
    padding-left: 0px;
}

.tabbed-report-tile-title {
    margin-bottom: 0;
    padding: 12px 5px 0 0;
}

.tabbed-report-sidepanel {
    width: 300px;
    margin: 0 25px;
    position: -webkit-sticky;
    position: sticky;
    top: 25px;
}

.tabbed-report-sidepanel .tabbed-report-sidepanel-content {
    border: 1px solid #ddd;
}

.tabbed-report-sidepanel-title {
    padding: 5px 15px;
    font-size: 1.2rem;
    border-bottom: 1px solid #ddd;
    background-color: rgb(237, 237, 237);
}

.tabbed-report-sidepanel-title.consultation-status-title {
    color: white;
    font-size: 1.5rem;
    background-color: rgb(234, 141, 148);
}

.sidebar-section {
    padding: 0px 10px 20px 10px;
    border-bottom: 1px solid #ddd;
}

.sidebar-section:last-child {
    border-bottom: none;
}

.sidebar-single-line-group {
    margin-bottom: 0px;
    font-size: 1.4rem;
}

.sidebar-single-line-type {
    color: #25476A;
}

.sidebar-single-line-value {
    color: #777;
}

.sidebar-double-line-group {
    margin-bottom: 6px;
    font-size: 1.4rem;
}

.sidebar-double-line-type {
    color: #25476A;
}

.sidebar-double-line-value {
    color: #777;
}

.tabbed-report-sidepanel-title.consultation-status-title.completed {
    background-color: rgb(202, 247, 225);
    color: rgb(84, 84, 84);
}

.tabbed-report-sidepanel-subtitle {
    color: rgb(222, 222, 222);
    font-size: 1.3rem;
    margin-top: -2px;
    margin-bottom: 2px;
}

.completed .tabbed-report-sidepanel-subtitle {
    color: rgb(167, 167, 167);
}

.tabbed-report-sidepanel-main {
    padding: 5px 15px 15px;
}

.tabbed-report-sidepanel-main dt {
    color: #2f527a;
    font-weight: normal;
    float: left;
    width: 130px;
    text-align: right;
    padding-right: 10px;
}

.report-map-header-component {
    height: 400px;
}

.search-result-details {
    background: #fff;
    height: 100%;
}

.search-result-details-splash {
    padding-top: 50px;
    padding-left: 2px;
    padding-right: 2px;
}

.search-result-details-splash .rr-splash {
    margin-top: 0;
}

.iiif-viewer-gallery,
.show-gallery-control {
    color: rgb(45, 70, 103);
    position: absolute;
    bottom: 0;
}

.iiif-gallery-content,
.show-gallery-control {
    background-color: rgb(242, 242, 242);
}

.show-gallery-control {
    left: 2px;
    bottom: 2px;
    padding: 15px 30px;
    z-index: 10000;
    color: #5b9bd7;
}

.show-gallery-control i {
    cursor: pointer;
    color: #2f527a;
    font-size: 1.5rem;
}

.show-gallery-control a {
    cursor: pointer;
    color: #2f527a;
}

.show-gallery-control h3 {
    display: inline-block;
    margin: 0 2px;
    font-size: 1.3rem;
}

.show-gallery-control a {
    font-size: 1.2rem;
}

.iiif-gallery-content .panel-controls {
    width: 230px;
    border-right: 1px solid #ddd;
}

.iiif-gallery-content .panel-controls .hide-gallery-control {
    width: 230px;
    height: 50px;
    border-bottom: 1px solid #ddd;
    display: flex;
    justify-content: center;
    align-items: center;
    font-weight: 650;
    color: #5b9bd7;
    cursor: pointer;
}

.iiif-gallery-content .panel-controls .mode-selector {
    width: 100%;
    height: 108px;
    padding: 5px;
    background: #fafbfb;
}

.iiif-gallery-content .panel-controls .mode-selector-buttons {
    display: flex;
}

.iiif-gallery-content .panel-controls .mode-selector-buttons > div {
    margin-right: 10px;
    cursor: pointer;
}

.iiif-gallery-content .panel-controls .panel-selector-buttons {
    display: flex;
    margin-top: 5px;
}
.iiif-gallery-content .panel-controls .panel-selector-buttons > div {
    width: 65px;
    height: 55px;
    display: flex;
    align-items: center;
    justify-content: center;
    margin-right: 10px;
    background-color: #ddd;
    cursor: pointer;
}

.iiif-gallery-content .panel-controls .panel-selector-buttons > div.selected {
    background-color: #add8e6;
    border: 1px solid #5b9bd7;
}

.iiif-gallery-content .panel-controls .panel-selector-buttons > div.hide {
    display: none;
}

.iiif-gallery-content .panel-controls .mode-selector-buttons > div > div {
    background-color: #ddd;
    width: 40px;
    height: 20px;
}


.iiif-gallery-content .panel-controls .mode-selector-buttons .two-panel {
    display: flex;
}

.iiif-gallery-content .panel-controls .mode-selector-buttons .two-panel > div {
    margin-right: 2px;
}

.iiif-gallery-content .panel-controls .mode-selector-buttons .selected > div {
    background-color: #5b9bd7;
}

.gallery-visible.show-gallery-control {
    display: none;
}

.show-gallery-control.gallery-expanded {
    top: 0;
    left: 0;
    right: 0;
    bottom: auto;
    border-bottom: solid 1px rgb(221, 221, 221);
    border-top: none;
    z-index: 2000;
    padding: 15px 0 15px 30px;
}

.workbench-card-container-sidepanel-active .show-gallery-control.gallery-expanded {
    right: 400px;
}

.iiif-viewer-gallery {
    right: 0;
    left: 0;
}

.iiif-viewer-gallery.gallery-expanded {
    top: 0px;
    z-index: 1000;
}

.iiif-viewer-gallery.gallery-expanded .iiif-gallery-sequence-canvases{
    margin-top: 10px;
    height: auto;
    z-index: 1000;
}

.workbench-card-container-sidepanel-active .iiif-viewer-gallery {
    right: 400px;
}

.workbench-card-container-sidepanel-active .workbench-card-container {
    margin-right: 400px;
}

.hidden-file-input {
    display: none;
}

.add-new-crumb {
    cursor: pointer;
    float: right;
    padding: 4px 12px;
    font-size: 1.3rem;
    background: #6984A0;
    border: 1px solid #0A0737;
    border-radius: 2px;
    margin-top: -1px;
}

.map-data-drop-area {
    padding: 25px 15px;
    border: 1px dashed #bbb;
    background: #f9f9f9;
    text-align: center;
    color: #808080;
    margin: 5px 0px;
    border-radius: 1px;
    cursor: pointer;
}

.map-data-drop-area:hover,
.map-data-drop-area.drag-hover {
    border: 1px dashed black;
    color: black;
    background-color: #EEEEEE;
}

.iiif-gallery-content.compare {
    border-top: solid 1px rgb(221, 221, 221);
    height: 185px;
    width: 100%;
    padding: 10px;
    padding-bottom: 0px;
    white-space: nowrap;
    overflow-x: auto;
    display: flex;
}
.iiif-gallery-content {
    border-top: solid 1px rgb(221, 221, 221);
    width: 100%;
    padding-bottom: 0px;
    white-space: nowrap;
    overflow-x: auto;
    display: flex;
}

.gallery-expanded .iiif-gallery-content {
    border-top: none;
}

.iiif-gallery-content {
    height: 160px;
}

.gallery-expanded .iiif-gallery-content {
    height: 100%;
    background-color: rgb(250, 250, 250);
    padding: 5px 0px 20px 20px;
}

.workbench-card-wrapper .workbench-card-container-wrapper {
    height: 100%;
    width: calc(100% - 75px);
    position: absolute;
    left: 0px;
}

.workbench-card-wrapper .workbench-card-container-wrapper.wide {
    height: 100%;
    width: 100%;
}

.workbench-card-wrapper .workbench-card-container-wrapper.workbench-card-container-sidepanel-active {
    height: 100%;
    width: calc(100% - 75px);
    position: absolute;
}

.workbench-card-container.gallery-visible.compare {
    padding-bottom: 185px;
}

.workbench-card-container.gallery-visible {
    padding-bottom: 160px;
}


.iiif-leaflet {
    height: 100%;
    background: #fafafa;
}

.iiif-leaflet .leaflet-draw {
    display: none;
}

.iiif-leaflet .split-controls {
    display: flex;
    position: absolute;
    z-index: 2500;
    top: 9px;
}

@media(max-width: 1150px){
    .iiif-leaflet .split-controls {
        display: none;
    }
}

.image-tools-floating.left, .image-tools-floating.right {
    position: absolute;
    display: block;
    width: 238px;
    border: 2px solid #ddd;
    padding: 10px;
    background-color: #fff;
    z-index: 10000;
    top: 45px;
}

.image-tools-floating.right {
    right: 9px;
}

.image-tools-floating.right.sidepanel {
    right: 409px;
}

.image-tools-floating.left {
    left: 45px;
}

.iiif-leaflet .split-controls.right {
    right: 9px;
}

.iiif-leaflet .split-controls.left {
    left: 45px;
}

.iiif-image-tools .layout .mode-selector {
    display: flex
}

.iiif-image-tools .layout .mode-selector > div {
    margin-right: 15px;
}

.iiif-image-tools .layout .mode-selector .selected {
    margin-right: 15px;
}
.iiif-image-tools .selected {
    background-color: inherit;
}

.iiif-image-tools .layout .mode-selector > div > div {
    display: flex;
}

.iiif-image-tools .layout .mode-selector .selector-button {
    width: 100px;
    height: 50px;
    border: 1px solid #ddd;
    margin-right: 5px;
}

.iiif-image-tools .layout .mode-selector .selected .selector-button {
    background-color: #5b9bd7;
}

.iiif-image-tools .layout .panel-selector{
    margin-top: 20px;
}

.iiif-image-tools .layout .panel-selector .selector {
    display: flex;
}

.iiif-image-tools .layout .panel-selector .selector > div {
    margin-right: 5px;
}

.iiif-image-tools .layout .panel-selector .selector > div > div {
    width: 100px;
    height: 100px;
    border: 1px solid #ddd;
    display: flex;
    justify-content: center;
    align-items: center;
}

.iiif-image-tools .layout .panel-selector .selector .selected > div {
    background-color: #add8e6;
    border: 1px solid #5b9bd7;
}

.iiif-leaflet .split-controls .button {
    width: 38px;
    height: 38px;
    background-color: #fff;
    border: 2px solid #ddd;
    border-left: none;
    display: flex;
    justify-content: center;
    align-items: center;
    cursor: pointer;
    font-size: 2.7rem;
}

.iiif-gallery-canvas,
.iiif-gallery-sequence,
.iiif-gallery-sequence-canvases {
    padding-left: 0px;
    display: inline-block;
    white-space: nowrap;
    vertical-align: top;
    background: #fafbfb;
}
.iiif-gallery-sequence-canvases {
    height: 108px;
    display: flex;
    align-items: center;
}

.iiif-viewer-gallery.gallery-expanded .iiif-gallery-canvas,
.iiif-viewer-gallery.gallery-expanded .iiif-gallery-sequence,
.iiif-viewer-gallery.gallery-expanded .iiif-gallery-sequence-canvases {
    white-space: normal;
}

.iiif-gallery-sequence {
    padding-right: 20px;
}

.iiif-viewer-gallery.gallery-expanded .iiif-gallery-sequence {
    display: block;
}

.iiif-gallery-canvas-thumbnail img {
    margin: 1px;
    border: 1px solid rgb(162, 162, 162);
    height: 55px;
}

.annotated .iiif-gallery-canvas-thumbnail img {
    margin: 0px;
    border: 2px solid rgb(28, 62, 95);
}

.iiif-viewer-gallery.gallery-expanded .iiif-gallery-canvas-thumbnail img {
    height: 175px;
}

.iiif-gallery-sequence-label {
    cursor: pointer;
    color: rgb(91, 155, 215);
    font-weight: 600;
    text-decoration: none;
}

.iiif-gallery-sequence-labels {
    display: inline-flex;
    padding: 5px
}

.tabbed-workflow-step-container .iiif-gallery-sequence-labels {
    display: none;
}

.tabbed-workflow-step-container .install-buttons {
    display: none;
}

.iiif-gallery-panel {
    display: flex;
    flex-direction: column;
    width: inherit;
}

.iiif-input {
    width: 316px;
    max-width: 316px;
    min-height: 36px;
}

.iiif-manifest-metadata-panel .iiif-input {
    width: 280px;
    max-width: 280px;
    min-height: 36px;
}


.gallery-expanded .iiif-gallery-panel {
    padding-left: 15px;
}

.iiif-gallery-header {
    padding-left: 10px;
    justify-content: space-between;
    width: 100%;
    border-bottom: 1px solid #ddd;
    height: 50px;
}

.iiif-widget-report {
    width: 425px;
    margin: 0 20px 10px 0px;
}

.iiif-widget-report .iiif-leaflet {
    height: 300px;
    margin: 0 20px 10px 0px;
    border: solid 1px #808080;
}

.manifest-metadata-title {
    margin-top: 8px;
    font-weight: 600;
}

.manifest-metadata-value {
    line-height: 1.2;
    color: #585858;
    overflow-wrap: break-word;
}

.manifest-metadata-value h4 {
    padding-top: 10px;
    font-size: 1.5rem;
    color: #2f527a;
    font-weight: 600;
}

.manifest-metadata-value a {
    color: #4682b4;
}

.manifest-details {
    white-space: normal;
    width: 250px;
    border-right: 1px solid #ddd;
    background: #e9e9e9;
    margin-top: -15px;
    margin-left: -20px;
    padding: 15px 10px 150px 10px;
    height: 100%;
    position: absolute;
    overflow-y: scroll;
}

.manifest-details h3 {
    width: 225px;
    font-size: 1.6rem;
    font-weight: 500;
}

.manifest-details h4 {
    padding-left: 0px;
    font-size: 1.3rem;
    font-weight: 400;
    color: #585858;
}

.manifest-details-list,
.manifest-logo {
    padding-left: 0px;
    margin-top: 5px;
}

.manifest-attribution-key {
    padding-top: 10px;
    font-size: 1.5rem !important;
    color: #2f527a !important;
}

.manifest-logo {
    max-width: 150px;
}

.manifest-editor-label {
    font-size: 1.2em;
    padding: 3px;
}

.iiif-manifest-metadata-panel {
    padding: 5px 8px;
    display: flex;
    background: #f9f9f9;
    border: 1px solid #ddd;
    margin-bottom: 5px;
}

.manifest-metadata-panel-drag {
    background: #e6e6e6;
    margin: -5px 5px -5px -10px;
}

.manifest-metadata-panel-drag i {
    padding: 42px 4px;
    font-size: 1.8rem;
    color: #585858;
}

.manifest-metadata-panel-drag:hover {
    cursor: pointer;
}

.iiif-gallery-header .list-filter {
    margin-bottom: 0px;
}

.iiif-gallery-header > div > div {
    margin-right: 20px;
}

.iiif-list-filter {
    display: inline-flex;
    align-items: center;
}

.iiif-gallery-canvas {
    cursor: pointer;
    margin-left: 10px;
    padding: 6px;
    border: 1px solid transparent;
    min-width: 60px;
    height: 100px;
}

.iiif-viewer-gallery.gallery-expanded .iiif-gallery-canvas {
    height: 220px;
    min-width: 120px;
}

.iiif-gallery-canvas:hover,
.iiif-gallery-canvas.active {
    border: 1px solid rgb(180, 180, 180);
    background-color: rgb(230, 230, 230);
}

.iiif-gallery-canvas-label {
    font-size: 0.9em;
    font-weight: 650;
    color: rgb(91, 155, 215);
    width: 110px;
    white-space: nowrap;
    overflow: hidden;
    text-overflow: ellipsis;
    height: initial;
}

.gallery-expanded .iiif-gallery-canvas-label {
    width: 100%;
}


.iiif-gallery-canvas-label .annotation-count {
    font-size: 0.8em;
    font-weight: normal;
    color: rgb(142, 142, 142);
    display: block;
}

.iiif-gallery-manifest-label {
    max-width: 300px;
    display: inline-block;
    white-space: nowrap;
    overflow: hidden;
    text-overflow: ellipsis;
    vertical-align: text-bottom;
}

.gallery-expanded .iiif-gallery-manifest-label {
    display: none;
}

.iiif-canvas-links-panel {
    margin-bottom: 10px;
}

.iiif-canvas-links-panel a {
    font-size: 1.2rem;
    color: #4682b4;
    margin-right: 5px;
    font-weight: 600;
    cursor: pointer;
}

.iiif-canvas-links-panel a:hover {
    color: #12548A;
}

.iiif-image-tools {
    padding: 10px;
    color: rgb(30, 63, 94);
    font-size: 0.9em;
}

.iiif-image-tool-slider {
    padding-bottom: 10px;
}

.iiif-image-tool-slider-wrap {
    margin: 0 20px;
}

.iiif-image-tool-value {
    padding: 0 20px;
    color: #777;
}

.iiif-image-tool-slider .toggle-container {
    padding: 5px;
}

.iiif-image-tool-slider .arches-toggle-sm {
    cursor: pointer;
    margin-top: -19px;
}

.manifest-editor {
    padding-bottom: 10px;
    width: 100%;
    padding-left: 20px;
    margin: 20px;

    .install-buttons {
        display: flex;
        flex-wrap: wrap;
    }
}

.gallery-expanded .manifest-editor {
    margin-left: -10px;
    margin-top: 20px;
}

.manifest-details+.manifest-editor {
    margin: 20px;
}

.manifest-editor-loading,
.manifest-editor-error {
    display: inline-block;
    padding-left: 10px;
}

.gallery-expanded .manifest-editor-loading {
    margin-top: 25px;
}

.manifest-editor-input {
    margin-bottom: 10px;
}

.manifest-editor-error {
    color: red;
}

.chart {
    margin-right: 105px;
    margin-left: 20px;
    margin-top: 20px;
}

.style-tools-collapser {
    cursor: pointer;
    padding: 5px;
    font-size: 0.9em;
}

.style-tools-panel {
    background: #fbfbfb;
    border: 1px solid #ddd;
    padding: 15px 15px 5px 5px;
    margin-bottom: 5px;
    border-radius: 2px;
}

.style-tools-color-visualizer {
    border: 1px solid #000;
}

.lang-switch .chosen-single {
    border: 1px solid #fff;
    font-size: 1.2rem;
    color: #454545;
    padding-top: 8px;
}

.lang-switch .chosen-drop {
    font-size: 1.2rem;
    color: #454545;
}

.leaflet-popup-content-wrapper {
    border-radius: 3px;
    padding: 0;
}

.leaflet-popup-content {
    margin: 0;
}

.map-coordinate-editor {
    margin-top: 15px;
}

.map-coordinate-editor-crs-selector {
    position: fixed;
    margin-top: 25px;
    background: #fff;
    padding-bottom: 8px;
    border-bottom: 1px solid #ddd;
}

.map-coordinate-editor-crs-selector dt,
.map-coordinate-editor-crs-selector select {
    display: block;
    float: left;
}

.map-coordinate-editor-crs-selector dt {
    width: 150px;
    padding: 5px;
    margin-top: 2px;
    font-weight: 500;
}

.map-coordinate-editor-list {
    padding: 0 5px;
    margin-top: 70px;
}

.map-coordinate-editor-list a:focus i {
    color: #579ddb;
}

.map-coordinate-editor-pair {
    padding: 0px 0;
}

.map-coordinate-editor-pair input {
    margin: 0 5px;
    padding: 5px;
    width: 130px;
    display: inline-block;
}

.coordinate-entry-label {
    display: inline-block;
    color: #888;
    width: 15px;
    text-align: right;
}

.map-coordinate-editor hr {
    margin: 10px 4px 5px;
}

.map-coordinate-editor .map-coordinate-editor-pair hr {
    margin: 5px 0;
}

.map-coordinate-editor-drag-handler {
    cursor: grab;
    font-size: 1.6rem;
}

.map-coordinate-editor-pair.ui-sortable-helper,
.map-coordinate-editor-pair.ui-sortable-helper .map-coordinate-editor-drag-handler {
    cursor: grabbing;
}

.map-coordinate-editor-header {
    position: fixed;
    background: #fff;
    padding: 6px 0;
    font-size: 1.2em;
    width: 370px;
    margin-top: -6px;
}

.map-coordinate-editor-pair.map-coordinate-editor-new-coordinates {
    padding: 0 0px 10px 4px;
}

.map-coordinate-editor-button-container {
    position: sticky;
    bottom: -17px;
    background: #fff;
    width: 400px;
    padding: 10px 5px;
}

.add-buffer-as-new-label {
    display: inline-block;
    position: relative;
    top: -12px;
    left: 5px;
}

.add-buffer-feature-header {
    padding: 6px 0;
    font-size: 1.2em;
}

.add-buffer-feature-input {
    padding: 5px 0;
}

.related-resources-filter {
    height: 100%;
}

.related-resources-graph-workbench {
    $sidebar-width: 400px;
    $controls-height: 36px;
    $controls-top: 10px;
    $icons-grey: #999;
    $controls-grey: #ddd;
    $controls-border: 1px solid $controls-grey;
    $controls-background: #f9f9f9;
    $controls-right: 10px;
    $accent-color: #9b97e3;
    $highlight-color: #2a446a;

    background: #fff;
    border-top: none;

    .related-resources-graph-cytoscape {
        height: 100%;
    }
    .workbench-card-container-sidepanel-active {
        padding-right: $sidebar-width;
    }
    .related-resources-graph-controls,
    .related-resources-graph-controls-instructions {
        z-index: 1000;
        position: absolute;
        right: $controls-right;
    }
    .workbench-card-container-sidepanel-active .related-resources-graph-controls,
    .workbench-card-container-sidepanel-active .related-resources-graph-controls-instructions {
        padding-right: $sidebar-width;
    }
    .related-resources-graph-controls {
        top: $controls-top;
        height: $controls-height;
        span {
            border: $controls-border;
            cursor: pointer;
            border-right: none;
            display: block;
            float: left;
            width: $controls-height - 2;
            height: $controls-height - 2;
            box-sizing: border-box;
            position: relative;
            color: $icons-grey;
            background-color: $controls-background;
        }
        span.active-graph-control {
            color: #2a446a;
            background-color: lighten($controls-background, 15%);
        }
        span:hover {
            background-color: lighten($controls-background, 8%);
            color: $highlight-color;
        }
        span:first-child {
            border-top-left-radius: 2px;
            border-bottom-left-radius: 2px;
        }
        span:last-child {
            border-right: $controls-border;
            border-top-right-radius: 2px;
            border-bottom-right-radius: 2px;
        }
        span:before {
            position: absolute;
            margin: 8px 0;
            font-size: 1.2em;
            display: block;
            width: 100%;
            text-align: center;
        }
    }
    .related-resources-graph-controls-instructions {
        background-color: rgba(256, 256, 256, 0.9);
        padding: 3px;
        border-radius: 3px;
        color: $accent-color;
        font-weight: 500;
        margin-top: 2px;
        top: $controls-height + $controls-top;
    }
    .edge-node-information {
        position: relative;
        display: flex;
        .edge-node-graph-color {
            width: 50px;
            height: 50px;
            border-radius: 100%;
            border: solid black 1px;
            margin: 5px 10px;
        }
        .edge-node-title {
            min-height: 70px;
            padding: 4px 0;
            .edge-node-display-name {
                color: #213e5f;
                cursor: pointer;
                font-size: 1.4rem;
                font-weight: 550;
                line-height: 1.4;
            }
            .edge-node-graph-name {
                font-size: 1.3rem;
            }
            .edge-node-links {
                margin-top: 0px;
                span {
                    cursor: pointer;
                    color: steelblue;
                    display: inline-block;
                    font-size: 1.4rem;
                    i {
                        padding-right: 4px;
                    }
                }
                span:hover {
                    color: #03162B;
                }
            }
        }
    }
    .edge-node-information.element-hover .edge-node-display-name {
        color: darken(#213e5f, 100%);
    }
    .related-resource-graph-information-content {
        height: 100%;
        padding: 16px;
        .edge-relationship-information {
            $edge-label-height: 150px;
            position: relative;
            .edge-relationship-arrow {
                display: inline-block;
                position: absolute;
                margin-left: 14px;
                div {
                    position: relative;
                    background: #aaa;
                    width: 2px;
                    margin-left: 20px;
                    height: $edge-label-height - 10;
                }
                div:before {
                    content: "";
                    position: absolute;
                    width: 0px;
                    height: 0px;
                    border: 5px solid transparent;
                    bottom: -15px;
                    border-top: 15px solid #aaa;
                    left: -4px;
                }
            }
            .edge-relationship-details {
                height: $edge-label-height;
                margin-left: 74px;
                border: 1px solid #ddd;
                margin-bottom: 5px;
                .edge-relationship-prefix,
                .edge-relationship-sufix {
                    padding: 10px;
                    background-color: #f8f8f8;
                }
                .edge-relationship-label {
                    height: 72px;
                    color: #213e5f;
                    font-size: 1.4rem;
                    padding: 25px 0;
                    text-align: center;
                    border-bottom: 1px solid #ddd;
                    border-top: 1px solid #ddd;
                }
            }
        }
        .edge-relationship-information.element-hover .edge-relationship-label {
            font-weight: 400;
        }
    }
    .legend-listing {
        cursor: default;
        .edge-node-information {
            .edge-node-title {
                padding: 24px 0;
                .edge-node-display-name {
                    cursor: default;
                }
            }
        }
    }
    .legend-listing.related-resource-legend {
        padding: 8px 0px 0px 0px;
    }
    .edge-node-information.node-display-name-header {
        .edge-node-title {
            padding: 4px 0;
        }
    }
    .relationships-list-header {
        padding: 10px 0px 2px 0px;
        color: #213e5f;
        font-size: 1.4rem;
        font-weight: 550;
        line-height: 0.9;
    }
    .relationships-list {
<<<<<<< HEAD
        border: 1px solid rgb(221, 221, 221);
=======
        height: calc(100% - 185px);
        // border: 1px solid rgb(221, 221, 221);
>>>>>>> 0e93c63c
        overflow-y: auto;
        .relationships-list-item {
            &:last-child{
                border-bottom: 1px solid #e9e9e9;
            }
            border-top: 1px solid #e9e9e9;
            border-left: 1px solid #e9e9e9;
            border-right: 1px solid #e9e9e9;
            padding: 8px;
            font-size: 1.1em;
            .relationships-list-item-type {
                font-size: 1.3rem;
                color: #777;
                cursor: pointer;
            }
            .relationships-list-item-type:hover {
                color: darken(rgb(29, 61, 116), 100%);
            }
            .relationships-list-icon {
                padding-left: 5px;
            }
            .relationships-list-item-name {
                padding-left: 5px;
                font-size: 1.3rem;
                cursor: pointer;
                span {
                    color: darken($accent-color, 20%);
                }
                span:hover {
                    color: darken($accent-color, 80%);
                }
            }
            .relationships-list-item-type.element-hover {
                color: darken($accent-color, 40%)
            }
            .relationships-list-item-name.element-hover {
                color: darken($accent-color, 40%)
            }
        }
        .relationships-list-item:nth-of-type(odd) {
            background-color: rgb(246, 250, 254);
        }
    }
    .relationships-list-count {
        color: rgb(120, 120, 120);
        font-size: 1.3rem;
        padding: 0 0 5px 0;
        margin-top: -2px;
        a {
            color: steelblue;
            padding-left: 5px;
        }
        a:hover {
            color: darken($accent-color, 50%);
        }
        shim {
            margin-top: -2px;
        }
    }
    .related-resources-search-body {
        padding: 16px;
        height: 100%;
    }
    .related-reasources-search-container {
        position: relative;
    }
    .related-reasources-search-list {
        height: calc(100% - 110px);
        margin-top: 5px;
        border: solid 1px #ddd;
        overflow-y: auto;
        .edge-node-information {
            border-bottom: 1px solid #ddd;
            padding-top: 5px;
        }
        .edge-node-information.element-hover {
            background-color: #f9f9f9;
        }
    }
}

.rr-viewer-selector {
    background: #ddd;
}

.rr-viewer-selector-title {
    min-width: 200px;
    text-align: center;
    font-size: 1.3rem;
    padding: 9px 15px;
    color: #666;
    background: #fff;
    display: table-cell;
    border-right: 1px solid #BBD1EA;
}

.rr-viewer-selector-title.selected {
    color: #25476A;
    cursor: default;
}

.rr-viewer-selector-title.disabled {
    cursor: pointer;
    background: #F7F9FB;
    border-bottom: 1px solid #BBD1EA;
}

.rr-viewer-selector-title.disabled:hover {
    cursor: pointer;
    background: #bbb;
}

.jstree-container-ul {
    .filtered {
        font-weight: 600;
        color: #fff;
        background: #3acaa1;
        span, i {
            color: #fff;
        }
    }
}

@keyframes loader {
    0% {
        background: #ddd;
    }

    33% {
        background: #ccc;
        box-shadow: 0 0 1px #ccc, 15px 30px 1px #ccc, -15px 30px 1px #ddd;
    }

    66% {
        background: #ccc;
        box-shadow: 0 0 1px #ccc, 15px 30px 1px #ddd, -15px 30px 1px #ccc;
    }
}

@media (min-width: 992px) {
    #page-content {
        padding: 15px 15px 25px;
    }

    .rp-report-tile {
        padding-left: 0px;
    }

    .dl-horizontal dd {
        padding-right: 20px;
        margin: 0px;
    }

    .dl-horizontal dt {
        overflow: hidden;
        text-overflow: ellipsis;
        white-space: pre-wrap;
        padding: 0 20px;
    }

    .dl-horizontal dt a {
        font-weight: 600;
    }

    .rp-no-data {
        margin-left: 0px;
        margin-top: 0px;
        margin-bottom: 10px;
    }
}

@media (min-width: 1366px) {

    .dl-horizontal dt {
        margin-bottom: 0px;
        display: flex;
        flex-direction: row-reverse;
    }

    .dl-horizontal dd {
        padding: 0 20px;
        margin: 0px;
        word-break: break-word;
    }

    .rp-report-section-title {
        padding: 0 60px;
    }

    .rp-no-data {
        margin-left: 0px;
        color: #888;
    }

    .report-related-resources .rp-card-section{
        margin-left: 50px;
        div div .dl-horizontal {
            dt {
                width: 500px;
            }

            dd {
                padding-right: 20px;
                margin-left: 520px;
                word-break: break-word;
            }
        }
    }
}

@media (min-width: 768px) {
    .dl-horizontal dt {
        white-space: pre-wrap;
        padding: 5px 20px;
        float: unset;
        margin: 0;
    }
}

@media screen and (max-width: 767px) {
    .rp-card-section
    {
        .rp-card-section {
            margin: 0;
        }
        .rp-report-tile {
            .dl-horizontal {
                display: flex;
                flex-direction: column;
                align-items: start;
                margin: 10px 6px;

                .rp-no-data {
                    color: #888;
                    position: relative;
                    top: -30px;
                }
                dd {
                    margin: 0;
                }
            }
        }
    }
}

@media screen and (max-width: 768px) {
    #content-container {
        padding-top: 50px !important;
    }

    #navbar {
        width: 100%;
    }

    .resource-grid-main-container {
        height: 130px;
    }

    .resource-grid-tools-container {
        top: 70px;
        left: 70px;
    }

    .rp-report-tile dd {
        padding-left: 8px;
    }

}

@media screen and (max-width: 500px) {
    .resource-grid-subtitle {
        width: 300px;
    }
}

@media print {

    header,
    nav,
    footer,
    button,
    aside,
    .print-btn,
    .ep-tools,
    .geocode-container,
    .geometry-tools-container,
    .geometry-editing-notifications,
    #map-widget-container>.map-widget-container {
        display: none;
    }

    #content-container {
        padding: 0 !important;
    }

    .scroll-y {
        height: auto;
    }

    dt {
        text-decoration: underline;
        font-weight: bold;
        color: #808080 !important;
    }

    dd {
        margin-left: 2px;
    }

    a[href]:after {
        content: none;
    }

    .dl-horizontal dd {
        margin: 0px;
        padding-right: 100px;
        word-break: break-word;
    }

    .dl-horizontal dt {
        width: 260px;
        overflow: hidden;
        text-overflow: ellipsis;
        white-space: nowrap;
        float: unset;
    }

    .rp-report-section {
        border-bottom: 1px solid rgba(128, 128, 128, 0.5);
    }

    .mapboxgl-map {
        display: none;
    }

    .print-map {
        display: block;
        width: 100%;
        height: 100%;
    }

    .print-hide {
        display: none;
        height: 0;
    }

    .resource-report-abstract-container {
        height: auto !important;
    }

    .rp-card-section .rp-report-tile .dl-horizontal {
        display: block;

        dt {
            padding: 5px 0px;
            text-align: start;
        }

        dd {
            margin: 0px 20px;
            padding: 0px;
        }
    }

    .tabbed-report-tab-list {
        display: none;
    }

}

.report-toolbar-preview {
    .ep-form-toolbar-tools {
        display: flex;
        flex-direction: column;
        align-items: flex-end;
    }
    .report-print-date {
        margin: 0;

        .toggle-container {
            flex-direction: row;
            margin: 0;
            padding: 0px;
            padding-top: 5px;

            &>div {
                display: flex;
                flex-direction: row;
            }

            .arches-toggle-sm {
                margin: 0;
            }

            .arches-toggle-subtitle {
                margin-left: 0;
                padding-right: 0;
            }
        }
    }

}

.etl-manager-tabs {
    background: #F7F9FB;
    height: 45px;
    border-bottom: 1px solid #ddd;
}

.etl-manager-tab {
    min-width: 150px;
    padding: 12px 20px;
    border: 1px solid #BBD1EA;
    border-top: none;
    background: #F7F9FB;
    font-size: 13pt;
    display: inline-block;
    text-align: center;
    margin-right: -5px;
}

.etl-manager-tab:hover {
    cursor: pointer;
}

.etl-manager-tab.disabled {
    background-color: #f2f2f2;
    color: grey;
    cursor: default;
    pointer-events: none;
}

.etl-manager-tab.active {
    background-color: #fff;
    border-bottom: 1px solid #fff;
}

.etl-manager-filter-container {
    margin: 25px 50px 0px 50px;
}

.etl-manager-filter-button {
    min-width: 150px;
    padding: 12px 20px;
    border: 1px solid #BBD1EA;
    background: #F7F9FB;
    font-size: 1.4rem;
    height: 45px;
    display: inline-block;
    text-align: center;
    margin-right: -5px;
}

.etl-manager-filter-button:hover {
    cursor: pointer;
}

.etl-manager-filter-button.active {
    background-color: #fff;
    font-weight: 600;
}

.etl-manager-filter-input {
    width: 100%;
    border: 1px solid #BBD1EA;
    border-radius: 1px;
    font-size: 1.2rem;
    height: 36px;
    margin-left: 20px;
    margin-right: 20px;
    padding-left: 20px;
}

.etl-manager-filter-input.etl-model-filter {
    width: 350px;
    height: 45px;
}

.etl-manager-status-filter-container {
    padding: 20px 10px;
    display: flex;
    justify-content: space-between;
    border-bottom: 1px solid #ddd;
}

.etl-module-component-container {
    display: flex;
    flex-direction: column;
    justify-content: space-between;
    height: 100%;
    width: initial;
}

.etl-module-body {
    padding: 15px 45px;
    width: 100%;
    flex: 1 1 0px;
    overflow: auto;
}

.etl-module-body h2 {
    font-size: 1.7rem;
    color: #565656;
    font-weight: 400;
    margin-bottom: 5px;
}

.etl-module-body p {
    font-size: 1.4rem;
    color: #999;
    font-weight: 400;
}

.etl-module-body section h3 {
    font-size: 1.5rem;
    color: #565656;
    font-weight: 300;
    margin: 10px 0px 5px 0px;
}

.etl-module-body section .etl-module-component-block {
    padding-bottom: 15px;
}

.etl-module-component-block .form-check {
    padding: 5px 0px 0px 5px;
}

.etl-module-component-block label {
    margin-bottom: 0px;
}

.etl-module-body p.pad-btm {
    padding-bottom: 5px;
}


.etl-module-status {
    border-right: 1px solid rgba(0,0,0,0.14);
    width: 446px;
}

.etl-module-status-container {
    height: calc(100vh - 95px);
    display: flex;
    flex-direction: column;
    align-content: space-around;
    width: auto;
}

.etl-jobs-container {
    background: #f9f9f9;
    height: calc(100vh - 225px);
    overflow: scroll;
}

.etl-job {
    margin: 10px 15px 10px 10px;
    border: 1px solid #ddd;
    border-radius: 2px;
    display: block;
    background: #fff;
}

.etl-job.selected {
    border: 1px solid rgb(56, 110, 178);
}

.etl-job-task-bar {
    background: #eee;
    display: flex;
    justify-content: space-between;
    height: 40px;
    border-top: 1px solid #ddd;
}

.etl-job-task-bar .task {
    padding: 10px;
}

.etl-job-task-bar .task a{
    padding: 7px;
    text-decoration: none;
    color: steelblue;
    cursor: pointer;
}

.etl-status-link {
    color: steelblue;
    cursor: pointer;
}

.etl-job-task-bar .task a:hover{
    background: rgba(156, 195, 228, 0.35);
    border: 1px solid #6AA0CC;
    padding: 6px;
    border-radius: 1px;
}

.etl-job-task-bar .status {
    float: right;
    padding: 3px;
}


.etl-job .btn-success, .btn-success:hover{
    background: #00ca4e;
    border-color: #00ca4e;
}

.etl-job .btn-warning, .btn-warning:hover{
    background: #ffbd44;
    border-color: #ffbd44;
}

.etl-job .btn-danger, .btn-danger:hover{
    background: #ff605c;
    border-color: #ff605c;
}

.etl-module-preview {
    height: calc(100vh - 95px);
    width: calc(100vw - 490px);
    padding: 20px 25px;
    overflow: scroll;
    background: #fbfbfb;
}

.etl-module-info h4 {
    margin-bottom: 5px;
}

.etl-module-component.etl-module-status {
    width: 400px;
}

.etl-module-component {
    padding-top: 0px;
    padding-bottom: 5px;
}

.etl-module-footer .btn, .etl-module-component .btn {
    border-radius: 2px;
    margin-right: 20px;
    min-width: 100px;
}

.etl-loading-metadata-key {
    font-size: 1.5rem;
    padding-right: 3px;
    color: #777;
}

.etl-loading-metadata-value {
    font-size: 1.5rem;
    padding-right: 3px;
    color: rgb(4, 4, 45);
}

.etl-preview {
    padding-top: 10px;
    padding-bottom: 15px;
}

.etl-preview h3 {
    padding-top: 0px;
    padding-bottom: 5px;
    color: #454545;
}

section .etl-preview table {
    padding-top: 5px;
}

.etl-from-to {
    display: inline-block;
    width: 240px;
}

.csv-mapping-table-container {
    overflow: auto;
    width: calc(100vw - 100px);
    margin-top: 10px;
    margin-bottom: 5px;
    border: 1px solid rgba(0,0,0,0.14);
}

.csv-mapping-table-container .chosen-drop .chosen-results {
    max-height: 180px;
}

.csv-mapping-table {
    margin-bottom: 0;
}

table.csv-mapping-table thead tr {
    background: #f3f3f3;
    border-bottom: 1px solid #ddd;
}

table.csv-mapping-table thead {
    background: #f3f3f3;
    border-bottom: 1px solid #ddd;
}

table.csv-mapping-table thead tr.column-names {
    background: #fff;
}

table.csv-mapping-table thead th {
    border-bottom: 1px solid #ddd;
}

table.csv-mapping-table th {
    min-width: 200px;
    border-right: 1px solid #ddd;
}

table.csv-mapping-table td {
    vertical-align: text-top;
    border-right: 1px solid #ddd;
}

.notif-table th{
    text-align: start;
}<|MERGE_RESOLUTION|>--- conflicted
+++ resolved
@@ -12118,12 +12118,8 @@
         line-height: 0.9;
     }
     .relationships-list {
-<<<<<<< HEAD
-        border: 1px solid rgb(221, 221, 221);
-=======
         height: calc(100% - 185px);
         // border: 1px solid rgb(221, 221, 221);
->>>>>>> 0e93c63c
         overflow-y: auto;
         .relationships-list-item {
             &:last-child{
