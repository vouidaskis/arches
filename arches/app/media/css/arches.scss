@import url(fonts/openSans.css);
@import url(../packages/bootstrap/dist/css/bootstrap.min.css);
@import url(../packages/eonasdan-bootstrap-datetimepicker/build/css/bootstrap-datetimepicker.min.css);
@import url(../packages/bootstrap-colorpicker/dist/css/bootstrap-colorpicker.min.css);
@import url(nifty.min.css);
@import url(../packages/font-awesome/css/font-awesome.min.css);
@import url(../packages/ionicons/css/ionicons.min.css);
@import url(../packages/lt-themify-icons/themify-icons.css);
@import url(../packages/chosen-js/chosen.css);
@import url(../packages/select2/select2.css);
@import url(../packages/select2/select2-bootstrap.css);
@import url(../packages/mapbox-gl/dist/mapbox-gl.css);
@import url(../packages/nouislider/distribute/nouislider.min.css);
@import url(../packages/codemirror/lib/codemirror.css);
@import url(../packages/codemirror/theme/monokai.css);
@import url(../packages/datatables.net-bs/css/dataTables.bootstrap.css);
@import url(../packages/datatables.net-responsive-bs/css/responsive.bootstrap.css);
@import url(../packages/datatables.net-buttons-bs/css/buttons.bootstrap.min.css);
@import url(../packages/leaflet/dist/leaflet.css);
@import url(../packages/leaflet-draw/dist/leaflet.draw.css);
@import url(../css/tree/tree.css);
@import url(../packages/@mapbox/mapbox-gl-geocoder/dist/mapbox-gl-geocoder.css);
@import url(../packages/leaflet.fullscreen/Control.FullScreen.css);
@import url(../css/base-manager.css);
@import "sidenav.scss";
@import "edit-history.scss";
@import "tree.scss";
@import "jqtree.scss";
@import "rdm.scss";

img {
    image-orientation: from-image;
}

[class^="col-"]:not(.pad-no) {
    padding-left: 0px;
    padding-right: 0px;
}

.regular-link {
    color: #337ab7;
    text-decoration: none;
}

.regular-link:hover {
    text-decoration: underline;
}


/*.navbar-top-links:last-child>li {
    border-right: 1px solid rgba(0,0,0,0.07);
}*/

.btn:not(.disabled):not(:disabled).active {
    box-shadow: none;
}

.svg-container {
    display: inline-block;
    position: relative;
    width: 100%;
    padding-bottom: 100%;
    vertical-align: top;
    overflow: hidden;
}

.svg-content {
    display: inline-block;
    position: absolute;
    top: 0;
    left: 0;
}

dl.inline-flex {
    display: flex;
    flex-flow: row;
    flex-wrap: wrap;
    width: 300px;
    /* set the container width*/
    overflow: visible;
}

dl.inline-flex dt {
    flex: 0 0 50%;
    text-overflow: ellipsis;
    overflow: hidden;
}

dl.inline-flex dd {
    flex: 0 0 50%;
    margin-left: auto;
    text-align: left;
    text-overflow: ellipsis;
    overflow: hidden;
}

#navbar {
    width: 50px;
}

.nav-item-disabled {
    background-color: #9eacc1;
    color: black;
    pointer-events: none;
    cursor: default;
}

.nav-item-disabled i {
    color: black;
}

.navbar-header {
    height: 50px;
    border-bottom: 1px solid rgba(0, 0, 0, 0.4);
}

.username {
    margin: 0px;
    padding-left: 10px;
    padding-right: 10px;
    border-left: 1px solid #ddd;
}

.username:hover {
    background: #f2f2f2;
}

.navbar-top-links>.mega-dropdown>.dropdown-menu.mega-dropdown-menu {
    left: 0px;
    max-width: 100%;
    top: 39px;
    right: -10px;
    bottom: 0;
    padding: 0;
}

.one-page-header .navbar-nav>li>a:before {
    content: "";
}


/*Remove pointer from Mega drop panel button*/

.open.mega-dropdown>.mega-dropdown-toggle:before {
    display: none;
}

.open.mega-dropdown>.mega-dropdown-toggle:after {
    display: none;
}

.brand-icon {
    height: 20px !important;
    width: 20px !important;
    margin-top: 14px !important;
    margin-left: 15px !important;
    margin-right: 15px !important;
}

.list-group.bg-trans .list-group-item:not(.active):not(.disabled) {
    border-bottom: 1px solid #eee;
    background-color: rgba(0, 0, 0, 0.05);
}

.list-group.bg-trans a.list-group-item.active:hover {
    background-color: #fff;
}

.list-group-item.active {
    background-color: #fff;
    border-bottom: 1px solid #eee;
    border-top: 1px solid #eee;
    color: #5f5f5f;
    border-width: 0;
}

.card-grid-item .panel-footer .disabled {
    color: #ccc;
}

.card-grid-item.card-locked .mar-no {
    background-color: #fafafa;
}

.card-locked div div>.library-card-panel-title {
    color: #888;
}

.card-locked div div a.pull-right.disabled {
    color: #888;
}

.panel hr {
    border-color: rgba(0, 0, 0, 0.075);
}

.switchery {
    background-color: #fff;
    border: 1px solid #dfdfdf;
    border-radius: 20px;
    cursor: pointer;
    display: inline-block;
    height: 30px;
    position: relative;
    vertical-align: middle;
    width: 50px;
    -moz-user-select: none;
    -khtml-user-select: none;
    -webkit-user-select: none;
    -ms-user-select: none;
    user-select: none;
    box-sizing: content-box;
    background-clip: content-box;
}

.arches-toggle-sm.disabled {
    color: #888;
}

.switch.switch-small.switch-widget {
    width: 35px;
}

.iiif-image-tool-slider .switch.switch-small.switch-widget {
    width: 25px;
}

.switch.switch-widget.on>small {
    left: 22px;
}

.iiif-image-tool-slider .switch.switch-widget.on>small {
    left: 12px;
}

.switch.switch-widget.null>small {
    left: 12px;
}

#card-preview {
    margin-bottom: 10px;
}

.library-tools-icon.card-container-trash-icon {
    float: right;
    margin-top: -50px;
}

.card-container-trash-icon .record-delete {
    position: relative;
    top: 0;
    right: 0;
    color: lightcoral;
}

.card-main-title {
    font-size: 16px;
    font-weight: 500;
}

.card-panel {
    margin-bottom: 20px;
    border: 1px solid #ddd;
    border-bottom-width: 0;
}

.card-body {
    padding: 0 20px 0 20px;
}

.card-content-container {
    border: 0 solid #eee;
    position: relative;
    margin: -2px 0 18px 0px;
}

.outline {
    border: 1px solid #eee;
}

.outline.open-container {
    border: 1px solid #bbb;
}

.card-nav-container {
    background: #f4f4f4;
    margin-left: 0;
    margin-bottom: 5px;
}

.card-content-tab {
    min-height: 300px;
    margin-top: 15px;
    margin-left: -15px;
    box-shadow: none;
    padding: 5px 0 0;
}

.card-panel-body {
    background-color: #FFF;
    padding-top: 15px;
    padding-bottom: 10px;
    margin-top: 10px;
}

.card-instructions {
    color: #888;
    margin-bottom: 5px;
}

.card-content {
    margin: -20px -35px 20px -20px;
    padding: 0;
}

.card-tab-title {
    font-size: 14px;
}

.crud-record-item {
    background: #fbfbfb;
    padding: 0px;
}

.crud-record-item:nth-child(even) {
    background: #fefefe;
}

.data-card-alert {
    margin-bottom: 5px;
    margin-top: 5px;
}

.card-help {
    padding-right: 20px;
    font-size: 14px;
    margin-top: -34px;
}

.card-form-container {
    padding-bottom: 10px;
    padding-right: 20px;
}

.help-panel-title {
    padding: 0 10px 0 10px;
}

.card-help-panel {
    width: 495px;
    padding-top: 0;
    top: 0px;
    position: absolute;
    bottom: 0px;
    right: 0px;
    background: #fbfbfb;
    z-index: 500;
    overflow-y: scroll;
    color: #123;
    border-left: 1px solid #ddd;
}

.wizard-data-card-alert {
    box-shadow: none;
    margin: 1px 0 0;
}

.content-instructions {
    font-size: 13px;
    color: #8d8d8d;
    margin-top: -50px;
    line-height: 1.25;
    margin-bottom: 20px;
}

.record-delete {
    position: absolute;
    top: 8px;
    right: 8px;
    height: 20px;
    width: 20px;
    color: lightcoral;
}

.gsheets-title {
    font-size: 15px;
    font-weight: 600;
    color: #454545;
}

.gsheets-descr {
    font-size: 14px;
    color: #777;
}

.workflow-step-container {
    height: calc(100% + 41px);
}

.workflowstep-nav {
    display: flex;
    flex-direction: row;
    width: calc(100% - 220px);
    border-bottom: solid 1px #ddd;
    height: fit-content;
    padding: 12px 25px;
    background-color: #fff;
    overflow-x: scroll;
}

.workflowstep-nav div {
    padding: 0 20px;
}

.workflowstep-nav div.workflow-nav-controls {
    position: absolute;
    padding: 19px 0px;
    right: 0px;
    top: 0;
    font-size: 25px;
    width: 230px;
    background: #fafafa;
    border-left: 1px solid #f1f1f1;
    border-bottom: 1px solid #ddd;
}

.workflowstep-nav div .step-title {
    position: absolute;
    z-index: 2000;
    color: white;
    padding: 2px;
    margin-top: 30px;
    display: flex;
    align-items: center;
    flex-direction: column;
}

.workflowstep-nav .selectable i {
    cursor: pointer;
}

.arrow-up {
    width: 0;
    height: 0;
    border-left: 5px solid transparent;
    border-right: 5px solid transparent;
    border-bottom: 5px solid #000;
}

.workflowstep-nav div .step-title .arrow-up {
    padding: 0px;
}

.workflowstep-nav div .step-title .step-title-text {
    background-color: #000;
    padding: 3px 10px;
}

.workflowstep-nav .nav-group {
    display: flex;
    flex-direction: column;
    justify-content: flex-end;
    align-items: center;
}

.workflowstep-nav div.workflow-nav-controls button {
    font-weight: 800;
}

.workflowstep-nav div.workflow-nav-controls button:first-child {
    margin-right: 5px;
}

.workflow-nav-controls .btn-labeled:not(.btn-block):not(.form-icon) {
    color: #f9f9f9;
}

.workflow-step-body div .new-provisional-edit-card-container div .install-buttons button {
    font-weight: 800;
}

.workflow-step-icon {
    border-radius: 50%;
    display: block;
    margin: 0 auto;
    height: 45px;
    line-height: 43px;
    text-align: center;
    width: 45px;
    font-size: 17px;
    color: #bbb;
    border: 1px solid #ddd;
    background: #f4f4f4;
}

.selectable .workflow-step-icon {
    background-color: rgb(244, 244, 244);
    border: 1px solid rgb(221, 221, 221);
    color: #26476a;
}

.workflow-step-icon.active {
    background-color: rgb(110, 160, 216);
    border: 1px solid rgb(56, 110, 178);
    color: #fff;
    cursor: pointer;
}

.workflow-step-icon.complete {
    border: 1px solid #3A74B0;
    background-color: #B4D1F0;
    color: #fff;
}

.workflow-step-icon.can-advance {
    border: 1px solid rgb(110, 160, 216);
    ;
    background-color: rgb(189, 214, 241);
    color: #fff;
}

.workflow-step-description-container {
    width: 100%;
    display: flex;
    justify-content: space-between;
    min-height: 100px;
    border-bottom: solid 1px #ddd;
}

.workflow-step-description {
    display: flex;
    flex-direction: column;
    justify-content: center;
    background-color: #fff;
    padding: 10px 10px;
    overflow-x: hidden;
    overflow-y: hidden;
    width: 100%;
}

.workflow-step-description .title {
    font-size: 1.3em;
    font-weight: 600;
    color: #004577;
    padding-top: 10px;
}

.workflow-step-description .workflow-name {
    font-size: 1.2em;
    font-weight: 400;
    line-height: 1.01;
    color: #004577;
}

.workflow-step-description .subtitle {
    font-size: 14px;
    font-weight: 400;
    color: #004577;
}

.workflow-step-description .step {
    font-size: 1.1em;
    font-weight: 400;
    color: #999;
    padding-bottom: 15px;
}

.workflow-step-body {
    background-color: #f9f9f9;
    height: 100%;
    overflow-y: auto;
    padding: 0 0 218px 25px;
}

.tabbed-workflow {
    position: absolute;
    width: 100%;
    height: 100%;
    overflow: hidden;
    display: flex;
    flex-direction: column;
}

.tabbed-workflow-title-bar {
    display: flex;
    background-color: #eceef0;
    align-items: center;
    justify-content: space-between;
    border-bottom: 1px solid #ddd;
    padding: 6px 12px;
    font-size: medium;
    font-weight: 600;
}

.tabbed-workflow-step-body {
    background-color: #fff;
    height: 100%;
    overflow-y: auto;
}

.tabbed-workflow-step-body .search-selection-controls {
    display: none !important;
}

.tabbed-workflow-information-box-marker {
    font-size: 14px;
    padding-left: 2px;
    padding-right: 6px;
    margin-top: 3px;
    cursor: pointer;
    color: #454545;
}

.tabbed-workflow-information-box-marker.seen {
    visibility: visible;
    opacity: 1;
    transition: all 0.6s linear;
}

.tabbed-workflow-information-box-marker.unseen {
    visibility: hidden;
    position: absolute;
    opacity: 0;
}

.tabbed-workflow-step-information-box-container.seen {
    visibility: visible;
    opacity: 1;
    transition: all 0.6s linear;
}

.tabbed-workflow-step-information-box-container.unseen {
    visibility: hidden;
    position: absolute;
    width: 100%;
    opacity: 0;
}

.tabbed-workflow-step-information-box {
    padding: 10px 35px 20px 35px;
    background-color: #fafafa;
    border: 1px solid #ddd;
    color: grey;
    margin: -16px -21px 0px -21px;
    height: 100px;
    overflow-y: scroll;
    position: relative;
}

.workflow-information-box-toggle:hover {
    color: #454545;
}

.btn-workflow-tile {
    padding: 8px 20px;
    min-width: 100px;
}

.btn-workflow-tile.btn-success {
    border: 1px solid #508A14;
}

.btn-workflow-tile.btn-danger {
    border: 1px solid #B02107;
}

.tabbed-workflow-step-information-box h4 {
    font-size: 14px;
    margin-bottom: 2px;
}

.tabbed-workflow-step-information-box span {
    margin-bottom: 10px;
}

.tabbed-workflow-step-body .create-resource-instance-card-component .card-component {
    width: unset;
}

.tabbed-workflow-step-body .create-resource-instance-card-component .install-buttons {
    display: unset;
}

.tabbed-workflow-step-body .card-title,
.tabbed-workflow-step-body .card-instructions {
    display: none;
}

.display-in-workflow-step {
    padding: 10px;
    background-color: #ececec;
    border-top: solid 1px #ddd;
}

.tabbed-workflow-step-body .display-in-workflow-step.install-buttons {
}

.tabbed-workflow-step-body>div {
    background-color: #fff !important;
    border: none !important;
}

.tabbed-workflow-step-body .install-buttons {
    display: none;
}

.tabbed-workflow-step-body .manifest-editor .install-buttons {
    display: unset;
}

.etl-manager-container {
    display: flex; 
    flex-direction: column;
    background-color: #fff;
    width:100%;
}

.branch-csv-etl {
    background-color: white;
    width: 100%;
    display: flex;
    flex-direction: column;
    justify-content: space-between;
    height: inherit;

    .loader-select {
        height: calc(100% - 50px);
        text-align: center;
        background: #fff;
        justify-content: center;
        padding-top: 90px;
        height: 100%;
        width: 100%;
        display: flex;
    }

    .summary-header {
        padding: 5px 0px 3px;
        font-weight: 525;
        font-size: 15px;
        color: #2d5576;
    }

    .summary-title {
        padding: 5px 0px 3px;
        font-weight: 550;
        font-size: 16px;
        color: #2d5576;
    }
    h5 {
        font-size: 15px;
        color: #999;
        font-weight: 500;
    }

    .dropzone-photo-upload {
        margin-top: 0px;
    }
}

.branch-xl-metadata-container {
    padding: 0px 15px;
}

.branch-csv-etl-load-summmary {
    margin-top: -10px;
}

h3.branch-xl-title {
    margin-top: 15px; 
    margin-bottom: 0px; 
    font-size: 19px;
    color: #454545;
}

h4.branch-xl-title {
    margin-top: 0px; 
    margin-bottom: 0px;
    font-size: 16px;
    color: #454545;
}

.branch-xl-file-contents-container {
    margin-top: 25px;
}

.tabbed-workflow-footer, .etl-module-footer {
    background-color: #445769;
    border-top: 1px solid #0E2031;
    color: #f9f9f9;
    padding: 10px 12px;
    display: flex;
    bottom: 0;
    width: 100%;
}

.tabbed-workflow-footer .step-counter {
    display: flex;
    align-items: center;
    border-right: 1px solid #ddd;
    padding-left: 12px;
    padding-right: 24px;
    margin-right: 18px;
}

.tabbed-workflow-footer .toggle-container {
    padding: unset;
    padding-top: 6px;
}

.tabbed-workflow-footer .toggle-container .arches-toggle-subtitle {
    display: none;
}

.tabbed-workflow-title-bar .btn {
    border-radius: 2px;
    padding: 8px 15px;
    margin-left: 5px;
}

.tabbed-workflow-footer .btn {
    border-radius: 2px;
    padding: 8px 15px;
}

.tabbed-workflow-title-bar .btn>i,
.tabbed-workflow-title-bar .btn>span,
.tabbed-workflow-footer .btn>i,
.tabbed-workflow-footer .btn>span {
    padding: 0px 2px;
}

.workflow-step-body .workbench-card-wrapper {
    margin-left: -25px;
}

.tabbed-workflow-step-body .card-component {
    border: none;
    /* padding: 0px;*/
    margin: 10px 35px;
}

.padded-workflow-step .card-component {
    border: none;
    padding: 0px;
    margin: 0px 15px;
}

.padded-workflow-step,
.workflow-step-body .card-component {
    padding: 20px 35px 82px 40px;
    border: none;
    background: #fafafa;
}

.workflow-step-body .padded-workflow-step .card-component {
    padding: 15px 25px;
}

.workflow-step-body div div .new-provisional-edit-card-container div .widgets div div .widget-wrapper div div .widget-input {
    max-width: 600px;
}

.workflow-step-body div .new-provisional-edit-card-container .card form div div .widget-wrapper .form-group .resource-instance-wrapper .select2-container {
    max-width: 600px !important;
}

.workflow-step-body div .new-provisional-edit-card-container .card form div div .widget-wrapper .form-group div .columns {
    border: 1px solid #ddd;
    padding: 20px;
}

.new-provisional-edit-card-container .card form div div .widget-wrapper .form-group div .select2-container {
    max-width: 600px !important;
}

.wf-multi-tile-step-container {
    display: flex;
    flex-direction: row;
}

.wf-multi-tile-step-form {
    display: flex;
    flex-direction: column;
    flex-grow: 3;
    position: relative;
}

.wf-multi-tile-btn-complete {
    position: absolute;
    bottom: 250px;
    right: 250px;
    font-weight: 800;
}

.wf-multi-tile-step-list {
    display: flex;
    flex-direction: column;
    padding: 24px 24px 0 24px;
    border-left: 1px solid #ddd;
    background: #eeeeee;
    height: 100%;
    width: 500px;
    overflow-y: scroll;
}

.wf-multi-tile-step-list-container {}

.wf-step-multi-tile-container {
    width: 60%;
    padding: 30px;
    border: 1px solid #ddd;
    border-radius: 2px;
    background-color: #f1f1f1;
    margin-top: 0px;
    margin-right: 0px;
    display: flex;
    flex-direction: column;
}

.wf-step-multi-tile-container h4 {
    font-size: 14px;
    font-weight: 500;
}

.wf-multi-tile-step-list-empty {
    border: #cfcfcf solid 1px;
    border-radius: 2px;
    background-color: #e9e9e9;
    padding: 80px 20px 120px 20px;
    text-align: center;
}

.wf-multi-tile-step-card {
    border: 1px solid #ddd;
    margin-bottom: 5px;
    border-radius: 2px;
    background-color: #fff;
}

.wf-multi-tile-card-info {
    display: flex;
    flex-direction: row;
    padding: 10px 15px;
}

.wf-multi-tile-card-info .workflow-step-icon {
    margin-top: 10px;
}

div.wf-multi-tile-card-info div {
    margin-left: 12px;
}

.wf-multi-tile-card-info-details {
    color: #5d768f;
    padding-left: 12px;
}

.wf-multi-tile-card-info-details>h4 {
    margin-bottom: 2px;
    /* margin-left: 12px; */
}

.wf-multi-tile-card-info-details dd a {
    color: #999;
}

.wf-multi-tile-card-info-details dd {
    margin-bottom: 3px;
    color: #999;
}

.wf-multi-tile-step-card div div {
    margin: 0;
    margin-right: 5px;
}

.wf-multi-tile-step-card>div.wf-multi-tile-card-info~div {
    display: flex;
    flex-direction: row;
    color: #4f9ce9;
    font-size: 13px;
    font-weight: 600;
    cursor: pointer;
    padding-top: 10px;
    height: 40px;
    /* align-self: flex-end; */
}

.wf-multi-tile-step-card>div.wf-multi-tile-card-info~div span {
    margin-right: 3px;
}

.wf-multi-tile-step-card>div.wf-multi-tile-card-info~div span:nth-child(2) {
    margin-right: 15px;
}

.wf-multi-tile-step-card>div.wf-multi-tile-card-info~div span:hover {
    color: #0D70CF;
}

.wf-multi-tile-step-card-controls {
    padding: 5px 15px;
    background: #f8f8f8;
    border-top: 1px solid #ddd;
}

.workflow-nav-tab-container {
    display: flex;
    width: inherit;
}

.workflow-tab-controls {
    min-width: 30px;
    display: flex;
    background-color: #eceef0;
    align-items: center;
    font-size: 30px;
    justify-content: center;
    border: solid 1px #ddd;
    color: #555;
    cursor: pointer;
}

.workflow-nav-tabs {
    overflow-x: scroll;
    min-height: 45px;
    width: 100%;
}

.tabbed-workflow-step-container {
    flex: 1 1 auto;
    overflow-y: scroll;
}

.workflow-nav-tab-list {
    background-color: #fafafa;
    display: flex;
    min-width: max-content;
}

.workflow-nav-tab-list-item {
    display: flex !important;
    /* override navs.less */
    align-items: center;
}

.workflow-nav-tab {
    min-width: 220px;
    padding: 12px 20px;
    border-left: 1px solid #BBD1EA;
    background: #F7F9FB;
    border-bottom: 1px solid #BBD1EA;
    height: 45px;
}

.workflow-nav-tab.active {
    background-color: #fff;
    border-bottom: 1px solid #fff;
    font-weight: 600;
    padding-top: 10px;
}

.workflow-nav-tab-list-item:last-child {
    border-right: 1px solid #ddd;
}

.workflow-nav-tab.inactive {
    cursor: pointer;
}

.workflow-nav-tab.disabled {
    color: darkgrey;
    cursor: not-allowed;
}

.workflow-nav-tab-arrow {
    display: flex;
    align-items: center;
    padding: 4px;
    padding-top: 6px;
    font-size: 15px;
}

.workflow-nav-tab-arrow.disabled {
    color: lightgrey;
    cursor: default;
}

.workflow-nav-controls {
    width: 60px;
    display: flex;
    background-color: #fff;
    align-items: center;
    font-size: 32px;
    justify-content: center;
    color: #004577;
}

.workflow-nav-controls:hover {
    color: #007799;
}

.card .install-buttons .btn-labeled {
    font-weight: 600;
}

.card .install-buttons {
    display: flex;
}

/*.workflow-nav-controls.left {
    border-left: solid 1px #aaa;
}*/


/*.workflow-nav-controls.right {
    border-right: solid 1px #aaa;
}*/

.workflow-nav-controls .inactive {
    color: #ccc;
}

.resource-component-abstract {
    overflow-y: scroll;
    height: 100%;
}

.workflow-plugin {
    flex-grow: inherit;
    background-color: #fff;
}

.workflow-select-plugin {
    padding: 20px;
}

#workflow-container {
    display: flex;
    flex-direction: row;
}


/* general styling for all tabs */

.tabbed-report-tab-list {
    background-color: #ebeef0;
    display: flex;
    flex-direction: row;
    list-style-type: none;
    flex-wrap: wrap;
}

ul.tabbed-report-tab-list {
    margin: 0;
    padding: 0 20px;
}

.report-tab {
    background: #f4f4f4;
    border: #e9e9e9 solid 1px;
    border-radius: 100%;
    display: flex;
    height: 50px;
    width: 50px;
    line-height: 50px;
    flex-direction: column;
    align-items: center;
    justify-content: center;
    margin: 15px 25px;

    &:hover {
        cursor: pointer;
        background: #BADAF7;
        border: 1px solid #1E6FB7;
    }

    i {
        color: #bbbbbb;
        font-size: 19px;
        line-height: 23px;
        display: block;
        &:hover{
            color: #fff;
        }
    }

    &.active {
        border: #4389c9 solid 2px;
        border-radius: 100%;
        background: #5fa2dd;
        i {
            color: white;
        }
    }
}

.report-tab-form {
    height: 100%;
    display: flex;
    flex-direction: column;
    justify-content: space-evenly;
    margin: 15px 0px 15px;
    padding: 5px;
    background-color: #fff;

    &.active {
        border: #4389c9 solid 2px;
    }
}

.report-tab-form-title {
    display: flex;
    flex-direction: row;
    justify-content: space-between;
    padding: 5px;
}

.tab-banner {
    height: 50px;
    background: #5fa2dd;
    padding: 5px 20px 7px 20px;
}

.tab-banner>div+div span {
    font-size: 13px;
    padding: 0 20px;
}

.tab-banner span {
    font-size: 15px;
    color: white;
}

.tab-summary-container {
    display: flex;
    flex-direction: row;
}

.summary-panel {
    background: #f9f9f9;
    margin-top: -30px;
}

.mouse-pointer canvas {
    cursor: pointer;
}

.photo-workbench-photos::-webkit-scrollbar {
    -webkit-appearance: none;
    width: 9px;
    border-left: 1px solid #ddd;
}

.photo-workbench-photos::-webkit-scrollbar-thumb {
    border-radius: 2px;
    background-color: rgba(0, 0, 0, .28);
    -webkit-box-shadow: 0 0 1px rgba(255, 255, 255, .5);
}

.photo-workbench-photo {
    position: relative;
    padding: 4px;
}

.photo-workbench-photo:nth-child(even) {
    background: #fff;
    border-bottom: 1px solid #D3E5F4;
}

.photo-workbench-photo:nth-child(odd) {
    background: #F5FAFE;
    border-bottom: 1px solid #D3E5F4;
}

.photo-workbench-photo.selected-photo {
    background-color: #9CC3E4;
    color: #fff;
    font-weight: 600;
    padding: 4px;
}

.photo-workbench-photo:not(.selected-photo):hover {
    background: #CAE2F5;
    cursor: pointer;
}

.workbench-tile-picker-label {
    font-weight: 600;
    color: #666;
    margin-left: 10px;
}

.workbench-card-sidepanel-header-container.file-workbench {
    margin-right: 0px;
    margin-left: 0px;
}

.file-workbench-selected-buttons {
    display: flex;
    flex-direction: column;
    justify-content: space-between;
    margin-top: 5px;
}

.file-workbench-filter {
    position: relative;
    margin-top: 20px;
    margin-bottom: -10px;
}

.file-workbench-filter .clear-node-search {
    margin-top: 25px;
}

.file-workbench-filter-header {
    font-size: 15px;
    font-weight: 400;
}

.file-workbench-files {
    height: 136px;
    overflow-y: scroll;
    border: solid 1px #ddd;
    display: flex;
    flex-direction: column;
    margin: 15px 0px 5px 0px;
}

.file-workbench-filecount {
    color: steelblue;
    font-size: 11px;
    padding-left: 5px;
    padding-top: 5px;
}

.file-workbench-files::-webkit-scrollbar {
    -webkit-appearance: none;
    width: 9px;
    border-left: 1px solid #ddd;
}

.file-workbench-files::-webkit-scrollbar-thumb {
    border-radius: 2px;
    background-color: rgba(0, 0, 0, .1);
    -webkit-box-shadow: 0 0 1px rgba(255, 255, 255, .5);
}

.file-workbench-button-container {
    display: inline-flex;
    justify-content: space-between;
    width: 100%;
    padding-top: 15px;
    padding-bottom: 5px
}

.file-workbench-buttons {
    display: inline-flex;
    justify-content: space-between;
    width: 100%;
}

.file-workbench-links {
    display: inline-flex;
    justify-content: space-between;
    font-size: 12px;
}

.btn-workbench {
    width: 100%;
    font-size: 15px;
}

.file-workbench-file {
    position: relative;
    padding: 4px;
    display: inline-flex;
    justify-content: left;
    align-items: center;
}

.file-workbench-file .file-name {
    padding-left: 5px;
}

.file-workbench-file:nth-child(even) {
    background: #fff;
    border-bottom: 1px solid #D3E5F4;
}

.file-workbench-file:nth-child(odd) {
    background: #F5FAFE;
    border-bottom: 1px solid #D3E5F4;
}

.file-workbench-file.selected-photo {
    background-color: #9CC3E4;
    color: #fff;
    font-weight: 600;
    padding: 4px;
}

.file-workbench-file:not(.selected-photo):hover {
    background: #CAE2F5;
    cursor: pointer;
}

.file-workbench-file.chart-series-selector {
    display: inline-flex;
    width: 100%;
}

.file-workbench-file.chart-series-selector div {
    padding-left: 5px;
}

.chart-config-panel {
    margin-top: 50px;
}

.add-data-series {
    width: 27px;
    height: 27px;
    border-bottom: 1px solid #D3E5F4;
    background: #9CC3E4;
    color: #fff;
    margin: -4px 0px -5px -4px;
    padding-top: 4px;
    padding-left: 8px ! important;
}

.add-data-series:hover {
    background: #497DA9;
}

.selected-photo .add-data-series {
    border-bottom: 1px solid #D3E5F4;
    background: #497DA9;
    color: #fff;
}

.staged {
    background-color: #90DFFF;
}

.staged:hover {
    background-color: #7FC7E3;
}

.file-workbench-file.staged {
    background-color: #90DFFF;
    color: #fff;
    font-weight: 600;
    padding: 4px;
}

.file-workbench-file:not(.staged):hover {
    background: #CAE2F5;
    cursor: pointer;
}

.file-viewer {
    position: relative;
}

.file-viewer.chart-header {
    position: relative;
    padding-left: 20px;
    background: #f1f1f1;
    width: 100%;
    display: inline-block;
    border-left: 1px solid #ddd;
    border-bottom: 1px solid #ddd;
}

.chart-header h3 {
    font-size: 15px;
    margin-top: 15px;
    margin-bottom: 15px;
    font-size: 15px ! important;
}

.chart-style-panel h2 {
    font-size: 15px;
    margin-bottom: 0px;
}

.chart-style-panel .input-group-addon {
    background: #26d664;
    height: 40px;
    border: 1px solid black;
}

.file-viewer .loading-mask,
.search-result-details .loading-mask {
    position: relative;
    opacity: .5;
    background-color: gray;
    top: 0;
    bottom: 0;
    left: 0;
    right: 0;
    z-index: 240;
}

.file-viewer .loading-mask::before,
.search-result-details .loading-mask::before {
    position: fixed;
    opacity: .5;
    color: #7b7b7b;
    content: '\f110';
    -webkit-animation: fa-spin 2s infinite linear;
    animation: fa-spin 2s infinite linear;
    display: inline-block;
    font: normal normal normal 14px/1 FontAwesome;
    font-size: 10vw;
    margin-top: 42vh;
    margin-left: 32vw;
    text-rendering: auto;
    -webkit-font-smoothing: antialiased;
    -moz-osx-font-smoothing: grayscale;
    transform: translate(0, 0);
    z-index: 100000001;
}

.file-viewer .loading-mask:after,
.search-result-details .loading-mask::after {
    position: fixed;
    opacity: .5;
    color: #7b7b7b;
    content: '\f110';
    -webkit-animation: fa-spin 2s infinite linear;
    animation: fa-spin 2s infinite linear;
    display: inline-block;
    font: normal normal normal 14px/1 FontAwesome;
    font-size: 10vw;
    margin-top: 42vh;
    margin-left: 32vw;
    text-rendering: auto;
    -webkit-font-smoothing: antialiased;
    -moz-osx-font-smoothing: grayscale;
    transform: translate(0, 0);
    z-index: 100000001;
}

.chart .plotly {
    border: 1px solid #ddd;
    padding-top: 10px ! important;
    padding-bottom: 30px ! important;
    border-radius: 2px;
    background: #fff;
}

.plotly .legend .bg {
    fill: #fafafa ! important;
    transform: translate(-5px, -5px) scaleX(1.05)scaleY(1.2);
    stroke-width: 1px ! important;
    stroke: #eee ! important;
}

/* photo gallery */

.gallery-container .tab-container .tab-content {
    display: flex;
    flex-direction: column;
    align-items: center;
}

.thumbnail-gallery-controls {
    width: 35px;
    height: 105px;
    display: flex;
    background-color: rgba(0, 0, 0, 0.95);
    align-items: center;
    font-size: 41px;
    justify-content: center;
    border-top: 1px solid #000;
    color: #eee;
    cursor: pointer;
}

.thumbnail-gallery-controls.left {
    border-left: solid 1px #343434;
}

.thumbnail-gallery-controls.right {
    border-right: solid 1px #343434;
}

.thumbnail-container {
    display: flex;
    justify-content: space-between;
    width: inherit;
}

.workbench-card-container-sidepanel-active .thumbnail-container {
    display: flex;
    justify-content: space-between;
    width: calc(100% - 400px);
}

.show-thumbnails-btn {
    padding: 4px 10px;
    font-size: 14px;
    margin-left: 35px;
    width: 130px;
    color: #eee;
    font-weight: 600;
    background-color: rgba(0, 0, 0, 0.75);
    text-align: center;
    border-top-right-radius: 2px;
    border-top-left-radius: 2px;
}

.show-thumbnails-btn:hover {
    cursor: pointer;
}

.show-thumbnails-btn.open {
    position: relative;
}

.show-thumbnails-btn.closed {
    position: absolute;
    bottom: 0;
}

.thumbnail-gallery-container {
    display: flex;
    flex-direction: column;
    justify-content: space-between;
}

.workflow-step-body .thumbnail-gallery-container {
    display: flex;
    flex-direction: column;
    justify-content: space-between;
    position: fixed;
    bottom: 0px;
    width: calc(100% + 311px);
    left: 50px;
}

.workflow-step-container .thumbnail-gallery-container {
    bottom: 0px;
    left: 50px;
}

.workflow-panel {
    background: #26476a;
    /* width: 12%; */
    color: white;
}

div.workflow-panel {
    min-width: 250px;
}

.workflow-panel ul {
    /* text-decoration: none; */
    list-style-type: none;
    /* padding-left: 12px; */
    margin-bottom: 10px;
    margin-top: 10px;
    margin-bottom: 10px;
    /* min-height: 200px; */
    padding-left: 0;
    /* border-bottom: #fff; */
    border-width: 2px;
}

.workflow-panel i {
    margin-right: 0px;
    font-size: 13px;
    color: #ddd;
    width: 20px;
    text-align: center;
    margin-left: -5px;
}

.workflow-panel li {
    padding-top: 12px;
    padding-left: 20px;
    padding-bottom: 12px;
}

.workflow-panel li:hover {
    background: rgba(70, 130, 180, 0.4);
    border-left: 4px solid steelblue;
}

.workflow-panel:not(.navbarclosed) li:hover a {
    margin-left: -4px;
}

.workflow-panel:not(.navbarclosed) .active-sub:hover li {
    cursor: default;
    background: steelblue;
}

.workflow-panel .active-sub:hover a {
    cursor: default;
    background: steelblue;
}

.workflow-panel>hr {
    border-color: white;
    margin-left: 30px;
    margin-right: 30px;
    margin-bottom: 20px;
}

.workflow-panel.navbarclosed>hr {
    border-color: #0B0737;
    margin-left: 0px;
    margin-right: 0px;
    margin-top: 0px;
    margin-bottom: 0px;
}

.workflow-panel .navbarclosed>hr {
    border-color: white;
    margin-bottom: 0px;
}

.workflow-panel li a span {
    color: white;
    font-size: 15px;
    margin-top: 15px;
    margin-left: 5px;
}

.workflow-select-wf-icon {
    color: white;
    font-size: 28px;
    padding-top: 0px;
}

.widget-wrapper .col-xs-12.dropzone .dz-default.dz-message button {
    display: none;
}

.workflow-select-title {
    font-size: 1.4em;
    font-weight: 500;
}

.workflow-select-wf-circle {
    width: 70px;
    height: 70px;
    display: inline-block;
    text-align: center;
    padding: 18px 12px;
    border-radius: 40px;
    border: 1px solid #747474;
}

.workflow-select-desc {
    font-size: 12px;
    padding-top: 10px;
    font-weight: 600;
}

.workflow-select-card-container-title {
    font-size: 1.5em;
    font-weight: 500;
    padding-left: 30px;
    margin-top: 5px;
    margin-bottom: -15px;
}

.workflow-select-card-container {
    display: flex;
    flex-grow: inherit;
    flex-direction: row;
    flex-wrap: wrap;
    padding: 20px;
}

.workflow-select-card {
    width: 200px;
    height: 200px;
    padding: 10px;
    color: white;
    text-align: center;
    border: 1px solid #777;
    border-radius: 1px;
    margin: 5px;
    opacity: 0.85;
}

.workflow-select-card:hover {
    opacity: 1.0;
    border: 1px solid black;
}

.workflow-component-based-step {
    width: 100%;
    height: 100%;
    padding: 20px;
}

div.final-cons-step-splash {
    display: flex;
    flex-direction: column;
    justify-content: space-between;
    padding: 1%;
}

div.final-cons-step-splash>a {
    max-width: 180px;
}

div.final-cons-step-splash>button {
    border-radius: 2px;
}

div.final-cons-step-separator {
    display: flex;
    flex-direction: row;
    justify-content: space-evenly;
    align-items: stretch;
    margin-top: 15px;
    margin-bottom: 8px;
    color: #777;
}

div.final-cons-step-separator>hr {
    margin-top: 25px;
    margin-bottom: 8px;
    margin-left: 0;
    margin-right: 0;
    flex-grow: 9;
    border: 1px solid #ddd;
}

div.final-cons-step-separator>h4 {
    margin-left: 24px;
    margin-right: 24px;
    margin-top: 12px;
    font-size: 21px;
    font-weight: 500;
    flex-grow: 1;
    text-align: center;
}

.gallery-container {
    position: relative;
}

.gallery-thumbnails {
    display: inline-flex;
    align-items: center;
    text-align: center;
    background-color: rgba(0, 0, 0, 0.85);
    height: 105px;
    overflow-x: auto;
    overflow-y: hidden;
    width: 100%;
    border-top: solid 1px #000;
}

.gallery-thumbnails img {
    height: 80px;
    margin: 3px 6px;
    border: solid 1.5px #eee;
}

.gallery-thumbnails img:hover {
    cursor: pointer;
    border: 1.5px solid #FFF;
}

.gallery-thumbnails .dz-cancel {
    color: black;
    background-color: #ccc;
    position: absolute;
    right: 0;
    opacity: 0.75;
    position: absolute;
}

.gallery-thumbnails .dz-cancel:hover {
    background-color: #eee;
    opacity: 1;
}

.gallery-thumbnails .btn-xs {
    padding: 0.5px 3.5px;
}

.gallery-controls {
    display: flex;
    right: 0px;
    top: 0px;
    height: 100%;
}

.gallery-controls.new-tile {
    background: #ededed;
    justify-content: center;
    width: 100%
}

.gallery-controls.new-tile .dropzone-photo-upload {
    margin-top: 0;
    padding: 45px;
    background-color: #ffffff;
    width: 100%;
}

.iiif-image-tools .dropzone-photo-upload {
    padding: 25px 15px;
    border: 1px dashed #bbb;
    background: #f9f9f9;
    text-align: center;
    color: #808080;
    margin: 5px 0px 30px 0px;
    border-radius: 2px;
    cursor: pointer;
}

.iiif-image-tools .dropzone-photo-upload:hover {
    border-color: #787878;
    background: #f2f2f2;
}

.photo-workbench-photos {
    height: 136px;
    overflow-y: scroll;
    border: solid 1px #ddd;
    display: flex;
    flex-direction: column;
    margin: 40px 10px 10px 10px;
}

.photo-workbench-photo {
    position: relative;
    padding: 4px;
}

.photo-workbench-photo:nth-child(even) {
    background: #fff;
    border-bottom: 1px solid #D3E5F4;
}

.photo-workbench-photo:nth-child(odd) {
    background: #F5FAFE;
    border-bottom: 1px solid #D3E5F4;
}

.photo-workbench-photo.selected-photo {
    background-color: #9CC3E4;
    color: #fff;
    font-weight: 600;
    padding: 4px;
}

.photo-workbench-photo:not(.selected-photo):hover {
    background: #CAE2F5;
    cursor: pointer;
}

.gallery-controls.new-tile .dropzone-photo-upload {
    margin-top: 0;
    padding: 45px;
    background-color: #ffffff;
    width: 100%;
}

.workbench-card-sidepanel .gallery-controls.new-tile .dropzone-photo-upload {
    margin-top: 0;
    padding: 15px;
    background-color: #ffffff;
    width: 100%;
}

.workbench-card-sidepanel .gallery-controls.new-tile .dropzone-photo-upload {
    margin-top: 0;
    padding: 15px;
    background-color: #ffffff;
    width: 100%;
}

/* end photo gallery */

.workbench-model-card-container {
    margin-top: 50px;
    padding-bottom: 40px;
}

.workbench-card-sidebar {
    position: absolute;
    right: 0;
    height: 100%;
    width: 92px;
    background-color: rgb(247, 247, 247);
    border-left: 1px solid rgb(216, 216, 216);
    z-index: 200;
}

.workbench-card-sidebar-tab.disabled {
    color: #aaa;
    cursor: auto;
    pointer-events: none;
}

.workbench-card-sidebar-tab i {
    font-size: 1.1em;
    display: block;
    padding-bottom: 2px;
}

.workbench-card-sidebar-tab:hover {
    background: #fbfbfb;
    color: #454545;
}

.workbench-card-sidebar-tab.disabled:hover {
    color: #aaa;
    background-color: #f1f1f1;
}

.workbench-card-sidebar-tab.active {
    z-index: 200;
    background-color: white;
    border-left: solid 1px white;
    margin-left: -1px;
    color: #454545;
}

.workbench-card-sidepanel.expanded {
    width: 600px;
    z-index: 1001;
}

.manifest-manager-canvas-name {
    width: 315px;
    white-space: nowrap;
    overflow: hidden;
    text-overflow: ellipsis;
}

.manifest-manager-nav-tab {
    height: 50px;
    min-width: 220px;
    padding: 10px 20px;
    border-right: 1px solid #f1f1f1;
    background-color: #ddd;
    display: flex;
    flex-direction: column;
    justify-content: center;
}

.manifest-manager-nav-tab.active {
    background-color: #f6f6f6;
    font-weight: 600;
    border-left: 1px solid #ddd;
    border-right: 1px solid #ddd;
}

.manifest-manager-nav-tab .tab-label {
    display: flex;
    flex-direction: row;
    justify-content: center;
    align-items: center;
    cursor: pointer;
}

.manifest-manager-main-menu-circle {
    width: 75px;
    height: 75px;
    display: inline-block;
    text-align: center;
    padding: 20px;
    border-radius: 50%;
    background-color: #ccc;
}

.manifest-manager .dropzone-photo-upload {
    margin-top: 15px;
}

.manifest-manager .loader-select {
    height: 100%;
}

.manifest-manager .rr-splash-description {
    width: 700px;
}

.basemap-listing,
.overlay-listing,
.legend-listing {
    padding: 20px;
    border-bottom: 1px solid rgb(216, 216, 216);
}

.basemap-listing,
.overlay-listing .overlay-opacity-control,
.overlay-listing .overlay-name {
    cursor: pointer;
}

.overlay-listing,
.legend-listing {
    cursor: grab;
}

.basemap-listing,
.overlay-listing {
    font-size: 16px;
    color: rgb(158, 158, 158);
}

.basemap-listing:before,
.overlay-listing .overlay-name:before {
    margin-right: 4px;
    font-family: FontAwesome;
}

.basemap-listing:before {
    content: "\f10c";
}

.overlay-listing .overlay-name:before {
    content: "\f204";
}

.overlay-listing {
    position: relative;
}

.overlay-listing.rr-map-card .overlay-name:before {
    content: "\f070";
}

.active-overlay .overlay-listing.rr-map-card .overlay-name {
    color: #666;
    content: "\f06e";
}

.active-overlay .overlay-listing.rr-map-card .overlay-name:before {
    color: #666;
    content: "\f06e";
}

.rr-map-card.related-instances .related-instance {
    color: #9e9e9e;
    font-size: 12px;
    padding: 3px 0 0 12px;
}

.active-overlay .rr-map-card.related-instances .related-instance {
    color: #666;
}

.active-overlay .rr-map-card.related-instances .related-instance.hovered {
    background-color: #eee;
}

.summary-panel {
    background: #f9f9f9;
    margin-top: -30px;
}

.mouse-pointer canvas {
    cursor: pointer;
}

.workbench-card-wrapper {
    flex: 1;
    height: 100%;
    position: relative;
    overflow: hidden;
    background-color: #fafafa;
    border-top: 1px solid #ddd;
}

.workbench-card-wrapper.autoheight {
    height: auto;
    min-height: 100%;
}

.card-component-wrapper-editor .workbench-card-wrapper {
    border-top: 1px solid #041B33;
}

.widgets .workbench-card-wrapper {
    border: 1px solid #a8a8a8;
}

.widgets .workbench-card-wrapper {
    height: 500px;
}

.workbench-card-container {
    height: 100%;
}

.workbench-card-container.workbench-card-container-sidepanel-active {
    margin-right: 400px;
}

.workbench-card-container-wrapper.workbench-card-container-sidepanel-active {
    z-index: 249;
}

.workbench-card-sidebar {
    position: absolute;
    right: 0;
    top: 0px;
    height: 100%;
    width: 75px;
    background-color: #f1f1f1;
    border-left: 1px solid #ddd;
}

.workbench-card-sidebar-tab {
    color: #787878;
    min-height: 65px;
    padding: 16px;
    text-align: center;
    font-size: 1.1em;
    border-bottom: 1px solid rgb(216, 216, 216);
    cursor: pointer;
}

.map-sidebar-text {
    font-size: 11px;
}

.workbench-card-sidepanel {
    position: absolute;
    z-index: 250;
    right: 75px;
    height: 100%;
    background: white;
    border-left: 1px solid rgb(216, 216, 216);
    overflow-y: hidden;
    display: flex;
    flex-direction: column;
    align-items: normal;
    width: 400px;
}

.workbench-sidepanel-body {
    margin-top: 50px;
}

.install-buttons .btn-warning {
    background: #f75d3f;
    border-color: #E53211;
}

.install-buttons .btn-warning:hover {
    background: #E53211;
    border-color: #B02107;
}

.install-buttons .btn-danger {
    background: #FF836C;
    border-color: #E53211;
}

.install-buttons .btn-danger:hover {
    background: #f75d3f;
    border-color: #E53211;
}

.install-buttons .btn-mint {
    background: #3acaa1;
    border-color: #42cca5;
}

.install-buttons .btn-mint:hover {
    background: #1ABA8E;
    border-color: #009E72;
}

.workbench-card-sidepanel .install-buttons {
    background: #f9f9f9;
    position: fixed;
    margin-right: 75px;
    bottom: 0px;
    border-top: 1px solid #ddd;
    padding: 10px 35px;
    right: 0;
    width: 399px;
    display: flex;
}

.workbench-card-sidepanel .resource-instance-card-component-content .install-buttons {
    bottom: auto;
    border: none;
    background: white;
    padding: unset;
}

.graph-designer .workbench-card-sidepanel .install-buttons {
    margin-right: 375px;
}

.workbench-card-sidepanel.expanded .install-buttons {
    width: 599px;
}

.workbench-card-sidepanel div .new-provisional-edit-card-container {
    padding-left: 5px;
}

.workbench-card-sidepanel .new-provisional-edit-card-container {
    padding-bottom: 40px;
}

.workbench-card-sidepanel-header-container {
    padding: 14px;
    margin-left: 0px;
    background: #fff;
    z-index: 20;
    width: 400px;
}

.workbench-card-sidepanel-border {
    border-bottom: 1px solid #ddd;
    margin: 0px 12px;
}

.workbench-card-sidepanel-body {
    overflow-y: scroll;
    width: inherit;
    height: -moz-available;
    height: -webkit-fill-available;
    height: fill-available;
    padding: 10px;
}

.expanded .workbench-card-sidepanel-header-container {
    width: 599px;
    margin-left: -16px;
    padding-left: 15px;
}

.workbench-card-sidepanel-header {
    position: relative;
    cursor: pointer;
    color: rgb(33, 62, 95);
    font-size: 15px;
}

.workbench-card-sidepanel-header:before {
    content: "\f00d";
    font-family: FontAwesome;
    margin-right: 6px;
    color: rgb(158, 158, 158);
    font-weight: lighter;
}

.workbench-card-sidepanel-header:hover:before {
    color: rgb(33, 62, 95);
}

.basemap-listing,
.overlay-listing,
.legend-listing {
    padding: 16px 20px;
    min-height: 60px;
    border-bottom: 1px solid rgb(216, 216, 216);
}

.basemap-listing,
.overlay-listing .overlay-opacity-control,
.overlay-listing .overlay-name {
    cursor: pointer;
}

.overlay-listing,
.legend-listing {
    cursor: grab;
}

.basemap-listing,
.overlay-listing {
    font-size: 14px;
    color: rgb(158, 158, 158);
}

.basemap-listing-container {
    padding: 0 16px 16px;
}

.overlays-listing-container {
    padding: 0 16px 16px;
}

.legend-listing-container {
    padding: 0 16px 16px;
}

.basemap-listing:before,
.overlay-listing .overlay-name:before {
    margin-right: 4px;
    font-family: FontAwesome;
}

.basemap-listing:before {
    content: "\f10c";
}

.overlay-listing .overlay-name:before {
    content: "\f204";
}

.overlay-listing {
    position: relative;
}

.overlay-listing .overlay-name {
    display: inline-block;
    width: 300px;
    white-space: nowrap;
    overflow: hidden;
    text-overflow: ellipsis;
    position: relative;
    top: 4px;
}

.overlay-opacity-control .overlay-opacity-slider,
.overlay-opacity-control i {
    display: inline-block;
}

.overlay-opacity-control .overlay-opacity-slider {
    transition-property: width, opacity;
    transition-delay: 0ms;
    transition: 0ms;
    -webkit-transition-delay: 0ms;
    width: 0px;
    opacity: 0;
    position: relative;
    top: 2px;
    right: -8px;
}

.overlay-opacity-control .overlay-opacity-slider input {
    width: 0px;
    height: 0px;
}

.overlay-opacity-control:hover .overlay-opacity-slider input,
.overlay-opacity-control:focus .overlay-opacity-slider input {
    width: 150px;
    height: 20px;
}

.overlay-listing .overlay-opacity-control {
    transition: 300ms;
    transition-property: all;
    transition-delay: 100ms;
    position: absolute;
    padding: 6px 6px 6px 8px;
    top: 16px;
    right: 6px;
    width: 30px;
    height: 38px;
    border: 1px solid transparent;
    border-radius: 3px;
}

.overlay-listing .overlay-opacity-control:hover,
.overlay-listing .overlay-opacity-control:focus {
    border: 1px solid rgb(217, 217, 217);
    background-color: white;
    width: 200px;
}

.overlay-listing .overlay-opacity-control:hover .overlay-opacity-slider,
.overlay-listing .overlay-opacity-control:focus .overlay-opacity-slider {
    transition-delay: 400ms;
    transition: 200ms;
    -webkit-transition-delay: 400ms;
    width: 150px;
    opacity: 1;
}

.legend-listing .legend-name {
    font-size: 14px;
}

.legend-listing .legend-content {
    padding: 10px 10px 0;
}

.layer-listing-icon {
    display: inline-block;
}

.layer-listing-icon::before {
    display: flex;
    align-items: center;
    justify-content: center;
    width: 28px;
    height: 28px;
    border: solid 1px rgb(216, 216, 216);
    border-radius: 100%;
    background-color: rgb(247, 247, 247);
}

.basemap-listing.active-basemap,
.basemap-listing:hover,
.overlay-listing.active-overlay,
.overlay-listing:hover,
.legend-listing .legend-name {
    color: rgb(33, 62, 95);
}

.basemap-listing.active-basemap,
.basemap-listing:hover,
.overlay-listing:hover {
    background-color: rgb(247, 247, 247);
}

.basemap-listing.active-basemap:before {
    content: "\f05d";
}

.overlay-listing.active-overlay .overlay-name:before {
    content: "\f205";
}

.map-card-feature-item {
    cursor: zoom-in;
}

.map-card-feature-item:hover {
    background-color: rgb(250, 250, 250);
}

.map-card-feature-item.active .map-card-feature-name {
    font-weight: 600;
}

.geojson-card {
    margin-top: 65px;
}

.geojson-editor {
    border: 1px solid #808080;
    margin-bottom: 5px;
    margin-top: 5px;
}

.geojson-error-list {
    padding: 10px;
    color: rgb(161, 0, 0);
}

.map-card-feature-list .table {
    margin-bottom: 0;
}

.map-card-feature-tool {
    width: 65px;
}

.map-card-feature-tool.intersect {
    width: 80px;
}

.rr-map-card-intersect-panel {
    margin-top: 7px;
    margin-bottom: 32px;
}

.rr-map-card-intersect-panel .intersection-result {
    padding: 3px 0 0 12px;
}

.rr-map-card-intersect-panel .intersection-result.hovered {
    background-color: #ddd;
}

.map-card-zoom-tool,
.map-card-feature-tool {
    font-size: 0.9em;
}

.map-card-zoom-tool a,
.map-card-feature-tool a {
    color: #2f527a;
}

.map-card-zoom-tool {
    float: right;
    padding: 10px;
}

.map-card-zoom-tool a {
    display: inline-block;
    padding: 0px 3px;
}

#map-settings {
    position: relative;
    margin: -40px -35px 10px -20px;
}

.help-close {
    color: #868686;
    position: absolute;
    right: 10px;
    top: 20px;
    z-index: 600;
}

.scroll-y {
    height: calc(100vh - 50px);
    /* top-nav height */
    overflow-y: auto;
}

.scroll-y-hidden {
    overflow-y: hidden;
}

.scroll-y-auto {
    overflow-y: auto;
}

.tab-base .nav-tabs>li:not(.active)>a:hover {
    border-top: 1px solid #eee;
    border-right: 1px solid #eee;
    border-left: 1px solid #eee;
    border-bottom: 1px solid #fff;
    background: #eee;
}

.tab-base .tab-content {
    box-shadow: none;
    padding-bottom: 0;
    margin: 0;
}

.panel .panel-heading,
.panel>:first-child {
    border-top-left-radius: 0;
    border-top-right-radius: 0;
}

.columns{
    display: flex;
    flex-wrap: wrap;
}

.columns label {
    .form-radio {
        display: flex;
        align-items: center;
    }
}

label.form-radio.form-normal{
    cursor: pointer;
    margin: 2px 0px;

    &::before{
        top: 22px;
        content: '';
        position: relative;
        width: 16px;
        height: 16px;
        border: 1px solid #c3cedb;
        left: auto;
        bottom: auto;
        display: block;
        border-radius: 50%;
        background-color: transparent;
        padding-bottom:4px;
        &:hover{
            padding-bottom: 0;
        }
    }

    &:not(.disabled):not(.active):hover::after {
        opacity: .3;
    }
    &::after{
        content: '';
        position: relative;
        display: block;
        width: 8px;
        height: 8px;
    }

    &.active::after, &:not(.disabled):hover::after{
        bottom: 13px;
        position: relative;
        border: none;
        display: block;
        left: auto;
        border-radius: 50%;
        background-color: #515151;
        margin: 0 4px;
    }
}

label.form-checkbox.form-normal:before,
.form-radio.form-normal::before {
    left: 1px;
}

label.form-checkbox.form-normal{
    margin: 4px 0px;
    display: flex;
    align-items: center;

    &:before {
        content: '';
        margin: 0 5px;
        display: block;
        position: unset;
        width: 16px;
        height: 16px;
        background-color: transparent;
        border: 1px solid #c3cedb;
        border-radius: 0;
        left: auto;
        top: auto;
    }
    &:not(.active):hover:after{
        opacity: 3;
    }
    &.form-primary:not(.active):hover:after {
        border-color: #489eed;
    }

    &:not(.disabled):hover:after {
        content: '';
        position: absolute;
        height: 6px;
        width: 11px;
        left: 8px;
        top: 50%;
        margin-top: -5px;
        -webkit-transform: rotate(-45deg);
        -ms-transform: rotate(-45deg);
        transform: rotate(-45deg);
        border-bottom: 2.5px solid #515151;
        border-left: 2.5px solid #515151;
    }

    &.active
    {
        &:after {
            content: '';
            position: absolute;
            height: 6px;
            width: 11px;    
            left: 8px;
            top: 50%;
            margin-top: -5px;
            border-bottom: 2.5px solid #515151;
            border-color: #fff;
            border-left: 2.5px solid #515151;
            transform: rotate(-45deg);
        }
        &:before {
            background-color: #5fa2dd;
            border-color: #5fa2dd;
        }
    }
    span {
        width: 186px;
        white-space: normal;
        padding: 0 5px;
    }

    &.permission-option i{
        padding: 0 2px;
    }
}

.form-text.form-checkbox,.form-text.form-radio{
    &:not(.btn){
        padding: 0px;
    }

    &>input[type="checkbox"],
    &>input[type="radio"] {
        position: unset !important; // TODO: remove !important after nifty.css is purged
        margin: 5px;
    }
}

.columns .form-text.form-checkbox:not(.btn),
.form-text.form-radio:not(.btn),
.columns .form-text.form-checkbox:not(.btn),
.form-text.form-radio:not(.btn),
.columns .form-text.form-checkbox:not(.btn),
.form-text.form-radio:not(.btn) {
    width: 225px;
    white-space: nowrap;
    overflow: hidden;
    text-overflow: ellipsis;
}

.option-input {
    display: flex;
    flex-wrap: wrap;
    max-width: 100%;
}

.option-input-config {
    display: flex;
    flex-direction: column;
}

span.icon-wrap.icon-circle.bg-gray-dark:hover {
    background: #94A6BC;
    color: #123;
}

.input-group.date .input-group-addon {
    background: #fafafa;
}

.input-group-addon:first-child{
    border-inline-start: 1px solid #e1e5ea;
    border-inline-end: none;
}

.widget-input-label {
    font-size: 12px;
    margin-top: 2px;
    font-weight: 600;
    color: #666;
}

.widget-config-container .widget-input-label {
    font-weight: inherit;
}

.widget-input {
    border-radius: 2px;
}

.widget-file {
    width: 100px;
}

.form-contol {
    height: 36px;
}

.form-control.input-lg.widget-input {
    height: 36px;
}

.date .form-control {
    height: 36px;
}

.tile {
    border-left: 2px solid #0594BC;
    border-right: 1px solid #ddd;
    border-top: 0 solid #ddd;
    border-bottom: 1px solid #ddd;
    background: #fbfbfb;
    color: #5f5f5f;
    width: 200px;
    height: 170px;
    position: relative;
    overflow-y: scroll;
    padding: 5px 5px 7px;
}

.help-text-small {
    font-size: 12px;
    padding-right: 5px;
}

.grid-container {
    overflow: scroll;
}

.list-wrapper {
    overflow-y: auto;
    height: calc(100% - 60px);
    /*60px accounts for header so list scrolls to bottom*/
}

.grid {
    background: #ebeef0;
    max-width: 1200px;
    margin-left: -8px;
    margin-right: -6px;
    border-top: 1px solid #ddd;
    overflow: auto;
}

.grid-item {
    float: left;
    width: 100px;
    height: 100px;
    background: #0D8;
    border: 1px solid #333;
    border-color: hsla(0, 0%, 0%, 0.7);
    margin: 3px;
}

.select2-container {
    width: 100% !important;
    border: 1px solid #ddd;
}

.form-group div input {
    max-width: 600px;
    border: 1px solid #eee;
}

.resource-instance-wrapper .select2-container {
    max-width: 600px !important;
    border: 1px solid #eee;
}

.select2-container.select2-container-active.select2-dropdown-open {
    border: 1px solid steelblue;
}

.select2-choice {
    border: 1px solid #E9E9E9 !important;
    border-radius: 2px !important;
    background-image: none !important;
    height: 36px !important;
    padding: 4px 0 0 16px !important;
}

.select2-container .select2-choice {
    display: flex;
    height: 26px;
    padding: 0 0 0 8px;
    overflow: hidden;
    position: relative;
    // border: 1px solid #aaa;
    border: none !important;
    white-space: nowrap;
    line-height: 26px;
    color: #444;
    text-decoration: none;
    border-radius: 4px;
    background-clip: padding-box;
    -webkit-touch-callout: none;
    -webkit-user-select: none;
    -moz-user-select: none;
    -ms-user-select: none;
    user-select: none;
    background-color: #fff;
    background-image: -webkit-gradient(linear, left bottom, left top, color-stop(0, #eee), color-stop(0.5, #fff));
    background-image: -webkit-linear-gradient(center bottom, #eee 0, #fff 50%);
    background-image: -moz-linear-gradient(center bottom, #eee 0, #fff 50%);
    // filter: progid: DXImageTransform.Microsoft.gradient(startColorstr='#ffffff', endColorstr='#eeeeee', GradientType=0);
    background-image: linear-gradient(to top, #eee 0, #fff 50%);
}

a.select2-choice {
    background: #42a5f5;
}

.select2-dropdown-open .select2-choice {
    background-color: #fff !important;
}

.select2-arrow {
    border: none !important;
    background: none !important;
    background-image: none !important;
    padding-top: 2px;
}

.select2-container .select2-choice .select2-arrow b:before {
    content: "";
}

.select2-container.select2-container-disabled .select2-choice {
    background: #eee;
}

.select2-container-multi .select2-choices {
    border: 1px solid #e1e5ea;
    background-image: none;
}

.select2-container-multi.select2-container-active .select2-choices {
    border: 1px solid #e1e5ea;
    box-shadow: none;
}

.select2-drop {
    border-radius: 0px;
    color: inherit;
}

.select2-drop-active {
    border: 1px solid steelblue;
    border-top: none;
    box-shadow: none;
}

.select2-result.disabled {
    background-color: #eee;
    color: #999;
    pointer-events: none;
}

.select2-results {
    padding: 0px;
    margin: 0px;
}

.select2-results li {
    /*padding: 4px 6px;*/
    padding: 0px;
    line-height: 22px;
    color: #595959;
}

.select2-results .select2-no-results,
.select2-results .select2-searching,
.select2-results .select2-results .select2-ajax-error {
    background: #f4f4f4;
    line-height: 30px;
    padding-left: 5px;
    padding-top: 2px;
    padding-bottom: 2px;
}

.select2-results .select2-ajax-error {
    color: #9e1515;
}

.select2-container-multi .select2-choices .select2-search-choice {
    padding: 3px 10px 5px 18px;
    margin: 4px 0 0px 5px;
    background: #42a5f5;
    position: relative;
    line-height: 13px;
    color: #fff;
    cursor: default;
    border: 1px solid #3b8dd5;
    border-radius: 2px;
    -webkit-box-shadow: none;
    -webkit-touch-callout: none;
    -moz-user-select: none;
    -ms-user-select: none;
    background-image: none;
    -webkit-touch-callout: none;
    -webkit-user-select: none;
    -moz-user-select: none;
    -ms-user-select: none;
    user-select: none;
}

.filter-flag {
    background: #30ad24 !important;
}

.select2-container-multi .select2-choices li {
    float: left;
    list-style: none;
}

.select2-container-multi .select2-search-choice-close {
    left: 3px;
    color: #fff;
}

a.select2-search-choice-close {
    background-color: #fff;
    border-radius: 3px;
}

.select2-search-choice div {
    margin-top: 1px;
}

.btn-display-toggle {
    height: 35px;
}

.btn-display-toggle:focus {
    background: #9490EE;
    color: #fff;
}

.time-wheel-display-toggle .btn-display-toggle:last-child {
    border-left-color: #fff;
}

.btn-group .btn+.btn {
    margin-left: 0px;
}

.switch {
    background-color: #fff;
    border: 1px solid #dfdfdf;
    border-radius: 20px;
    cursor: pointer;
    display: inline-block;
    height: 30px;
    position: relative;
    vertical-align: middle;
    width: 50px;
    -moz-user-select: none;
    -khtml-user-select: none;
    -webkit-user-select: none;
    -ms-user-select: none;
    user-select: none;
    box-sizing: content-box;
    background-clip: content-box;
    transition-duration: .1s;
}

.switch>small {
    transition-duration: .1s;
    left: 0;
}

.switch.on {
    background-color: #64bd63;
    border-color: #64bd63;
}

.switch.null {
    background-color: #ddd;
    border-color: #ddd;
}

.switch.on>small {
    left: 13px;
}

.switch.disabled {
    background-color: #f1f1f1;
    border-color: #ddd;
}

.switch.disabled.on {
    background-color: #87c586;
    border-color: #87c586;
}

.switch.disabled>small {
    background-color: #f1f1f1;
}

.library {
    position: absolute;
    top: 0;
    bottom: 0;
    opacity: .95;
    border-radius: 0;
    z-index: 200;
    padding: 0 20px 20px 0;
}

.icon-selector{
    .clear-search {
        color: #123;
        font-size: 17px;
        margin: 7px -30px;
    }
    
    .clear-search:hover {
        cursor: pointer;
        color: rgba(0, 0, 0, 0.95);
    }

    .icon-list{
        height: 300px;
        overflow-y: scroll;
        padding: 15px;
        border: 1px solid #e9e9e9;
    }

    .demo-icon-font {
        font-size: 14px;
        margin-bottom: 6px;
        padding: 4px 8px;
    }

    .demo-icon-font:hover {
        cursor: pointer;
        background: #eee;
    }

    .demo-icon-font .selected {
        background: #eee;
    }
}

.key {
    margin-top: 98px;
}

.library-close-btn {
    position: absolute;
    right: 10px;
    top: -22px;
    font-size: 15px;
    color: #666;
}

.alert {
    padding: 15px;
}

.selected-card {
    opacity: 1.0;
    color: #fff;
    background-color: #fbfbfb;
}

.selected div .listitem_name {
    font-weight: 600;
}

.disabled .listitem_name {
    font-weight: 600;
    color: #999;
}

.selected div .name {
    font-weight: 600;
}

.side-column-crud-container 
{    
    flex: 0 0 275px;
    margin-top: -1px;
    margin-bottom: 0px;
    background-color: #fafafa;
    width: 275px;
    overflow-y: auto;
    overflow-x: hidden;
    border-right: 1px solid #ddd;

    .layer-list {
        height: 50px;
        padding: 10px;
        background: #f4f4f4;
        border-top: solid 1px #ddd;
    }

    .grid {
        margin: 0;
        .library-card {
            height: 60px;
            color: #666;
            border-bottom: 1px solid #ddd;
            background: #f8f8f8;
            border-left: 5px solid #f8f8f8;
            display: flex;
            align-items: center;

            &.active {
                background: #ffffff;
                border-left: 5px solid steelblue;
                &:hover {
                    background: #fff;
                    border-left: 5px solid steelblue;
                }
            }

            &.inactive {
                background: #f7f7f7;
            }

            &.selected.selected-card {
                background: #fff;
                border-left: 5px solid steelblue;
                cursor: default;
            }

            &.permissions.selected.selected-card {
                background: #fff;
                color: #656665;
                border-left: 0px;
                cursor: default;
            }

            &:hover {
                background-color: #fff;
                cursor: pointer;
                border-left: 5px solid steelblue;
                opacity: 1.0;
            }

            &.relative {
                transition: height 0.25s;

                &.selected {
                    height: 180px;
                    transition: height 0.25s;
                    background: #ffffff;
                    border-left: 5px solid steelblue;
                    overflow-y: hidden;

                    &.hovered {
                        background: #ffffff;
                        border-left: 5px solid steelBlue;
                    }
                }

                &.hovered {
                    background: #ffffff;
                    border-left: 5px solid #20CE05;
                }
            }

            .project-status {
                text-align: left;
            }

            .library-card-content {
                padding: 0 5px;
                flex: 1;
                overflow: hidden;
                text-overflow: ellipsis;
                display: flex;
                flex-direction: column;
                text-align: start;

                .crud-card-main {
                    white-space: nowrap;
                    overflow: hidden;
                    text-overflow: ellipsis;
                    font-size: 13px;
                }
                
                .crud-card-main a {
                    color: #1E6FB7;
                }
                
                .crud-card-subtitle {
                    color: #888;
                    font-size: 11px;
                    white-space: nowrap;
                    overflow: hidden;
                    text-overflow: ellipsis;
                }
            }
            .library-icon {
                margin: 0 10px;
                span {
                    width: 40px;
                    height: 40px;
                    display: flex;
                    align-items: center;
                    justify-content: center;
                    i {
                        display: block;
                        line-height: initial;
                        text-align: initial;
                        position: initial;
                        width: initial;
                        padding-top: initial;

                        &:before {
                            position: initial;
                            top: initial;
                            left: initial;
                            right: initial;
                        }
                    }
                }
            }
        
            .library-card-main {
                width: 255px;
                position: absolute;
                left: 58px;
                top: 12px;
                white-space: nowrap;
                overflow: hidden;
                text-overflow: ellipsis;
                font-size: 12px;
                
                a {
                    color: #1E6FB7;
                }
            }

            .library-card-subtitle {
                text-transform: capitalize;
                width: 225px;
                position: absolute;
                left: 58px;
                top: 25px;
                color: #888;
                font-size: 11px;
                white-space: nowrap;
                overflow: hidden;
                text-overflow: ellipsis;
                padding: 2px 2px 3px 0;
            }
        }
    }
}

#function-list {
    display: flex;
}

.branch-library {
    background-color: white;
    height: auto;
}

.branch-library-icon {
    font-size: 15px;
}

#branch-library {
    width: 100%;
    margin-left: 1px;
}

.middle-column-container.card-configuration.expanded {
    flex-basis: 450px;
}

.card-configuration.expanded+div div div div div .install-buttons {
    margin-right: 525px;
}

.constraint-selection {
    padding-top: 10px;
    border-bottom: solid 1px #eee;
}

.constraint-selection .dropdown {
    padding-top: 10px;
    padding-bottom: 10px;
}

.user-groups {
    font-size: 11px;
    color: #999;
}

.load-relations {
    color: #fff;
    padding: 3px 5px;
    background: steelblue;
    position: absolute;
    right: -5px;
    margin-right: 5px;
    top: 0px;
    border-radius: 2px;
    font-weight: 600;
}

.load-relations.disabled {
    color: #888;
    margin-left: 5px;
    background: #ddd;
}

.selected-group-user-permissions {
    position: absolute;
    left: 30px;
    width: 100%;
}

.permissions-options {
    display: flex;
    flex-direction: column;
}

.selected-group-user-permissions .library-icon-permissions {
    top: 0px;
}

.permission-manager {
    width: 100%;
}

.permissions-instructions-panel {
    border: 1px solid #ddd;
    padding: 30px;
    margin-bottom: 30px;
    background: #fbfbfb;
}

.settings-panel-heading+.permissions-instructions-panel {
    margin-top: 55px;
}

.permission-manager.panel-body {
    display: flex;
    background-color: white;
    margin: 1px;
    height: 675px;
}

.permission-manager .card-content-container {
    padding: 10px 50px 10px;
    background-color: white;
}

.permission-manager-filter {
    height: 58px;
    width: 100%;
    border-bottom-style: solid;
    border-bottom-width: 1px;
    border-bottom-color: #ccc;
    margin-bottom: 2px;
}

.permission-manager-filter .clear-selection a.clear-selection-link {
    padding-right: 5px;
    font-size: 13px;
}

.permission-manager-filter .clear-node-search {
    position: absolute;
    top: 22px;
    font-size: 14px;
    left: 46%;
    width: 15px;
}

.permission-manager-item-list .card-tree-container {
    margin-right: 0px;
}

.permission-manager .filter-bar {
    display: flex;
    flex-direction: row;
    padding: 15px;
}

.permission-manager-item-list {
    padding-left: 10px;
}

.permission-manager.header {
    position: relative;
    height: 100px;
    padding-left: 10px;
    color: #2b425b;
    background: #fff;
    border-bottom: 1px solid #eee;
}

.permission-manager .control-panel {
    display: flex;
    margin-left: 0px;
}

.permissions {
    background: rgb(240, 240, 240);
}

.permissions:hover {
    background: #fff;
}

.permissions.selected {
    background: #fff;
}

.confirmation-permissions {
    font-size: 12px;
    color: #888;
}

.permission-selector {
    margin: 20px 0px 30px 0px;
}

.permissions-readout {
    float: right;
    padding-right: 10px;
    font-size: 11px;
    font-weight: 600;
    color: #454545;
    padding-top: 10px;
    margin-top: -10px;
    margin-bottom: -10px;
    padding-left: 10px;
}

.permissions-node {
    font-size: 13px;
    color: #555;
}

.no-cards-selected {
    padding: 10px;
    font-size: 13px;
}

.permissions-node-row {
    display: inline-flex;
    background: #fff;
    border-bottom: 1px solid #D3E5F4;
    padding-top: 10px;
    padding-bottom: 10px;
    padding-left: 10px;
    margin-right: 0px;
    justify-content: space-between;
}

.permissions-node-row:nth-child(even) {
    background: #F5FAFE;
}

.permissions-title {
    font-size: 15px;
}

.permissions-title-panel {
    position: absolute;
    top: 3px;
    left: 50px;
}

.library-icon-permissions {
    position: absolute;
    left: 30px;
    top: 30px;
    width: 100%;
}

.permissions-default {
    height: 1px;
    color: #555;
    font-size: 16px;
}

.permissions-account-warning {
    padding: 4px 10px;
    background: #ffb54a;
    color: #fff;
    border: 1px solid #EF9A1F;
}

.permissions-list {
    padding-top: 10px;
    padding-bottom: 15px;
    margin-bottom: 10px;
    background: #fff;
    width: 100%;
}

.permissions-selected {
    display: flex;
    flex-direction: column;
    margin-top: 5px;
    list-style: none;
    color: #666;
    line-height: 1.2;
    padding-left: 0px;
    font-size: 15px;
    border: 1px solid #ddd;
}


/*------------------------------------------------*/

.permission-grid {
    display: grid;
    grid-template-columns: 40px 450px auto 40px;
    grid-template-rows: 25px auto auto auto;
    grid-column-gap: 10px;
    grid-row-gap: 10px;
}

.permission-grid .permission-header {
    grid-column-start: 2;
    grid-column-end: 4;
    grid-row-start: 2;
    grid-row-end: 2;
}

.permission-grid .permission-control {
    grid-column-start: 2;
    grid-column-end: 3;
    grid-row-start: 3;
    grid-row-end: 3;
}

.permission-grid .permission-list {
    grid-column-start: 2;
    grid-column-end: 4;
    grid-row-start: 4;
    grid-row-end: 4;
    overflow-y: auto;
}

.permission-grid .permissions-options {
    display: flex;
    flex-direction: row;
    margin-top: 5px;
    padding: 10px 0px 15px;
}

.permissions-list-table {
    height: 300px
}

.permissions-list-table-body {
    height: 400px;
    overflow-y: auto;
    border: solid 1px #ddd;
}

.permissions-list-table-body::-webkit-scrollbar {
    -webkit-appearance: none;
    width: 9px;
    border-left: 1px solid #eee;
}

.permissions-list-table-body::-webkit-scrollbar-thumb {
    border-radius: 2px;
    background-color: rgba(0, 0, 0, .1);
    -webkit-box-shadow: 0 0 1px rgba(255, 255, 255, .5);
}

.permissions-list-header {
    background: #579ddb;
    color: #fff;
    width: 100%;
    display: flex;
    padding: 9px 5px;
    border-bottom: 1px solid #D3E5F4;
    font-weight: 600;
}

.permission-control .clear-filter {
    align-self: center;
    font-size: 14px;
    margin-left: -20px;
    padding-right: 15px;
}

.permissions-table-row {
    display: flex;
    flex-direction: column;
    padding: 8px 5px;
    border-bottom: 1px solid #D3E5F4
}

.permissions-table-row:nth-child(odd) {
    background: #F5FAFE;
}

.permissions-table-row.selected {
    background-color: #F1F1FF;
}

.permissions-table-row.selected:hover {
    background-color: #F1F1FF;
    cursor: pointer;
}

.permissions-table-row:hover {
    background-color: #B6DEFF;
    cursor: pointer;
}

.permissions-table-row:first-child {
    background-color: #f8f8f8;
    color: #777;
    font-weight: 600;
}

.permissions-table-row:first-child:hover {
    cursor: default;
}

.permission-selection-panel {
    display: inline-flex;
    background: #fcfcfc;
    border-top: 1px solid #ddd;
    border-bottom: 1px solid #ddd;
    margin: 8px -5px -10px -5px;
}

.permission-selection-panel:hover {
    cursor: default;
}

.permission-list-table .identities-column {
    width: 35%;
}

.permission-list-table .permissions-column {
    width: 65%;
}

.permission-grid .permissions-buttons {
    grid-column-start: 2;
    grid-column-end: 3;
    grid-row-start: 5;
    grid-row-end: 5;
    height: 75px;
    align-items: baseline;
    display: flex;
}

.permission-grid .remove-permissions-btn {
    grid-column-start: 3;
    grid-column-end: 4;
    grid-row-start: 5;
    grid-row-end: 5;
    height: 75px;
    justify-self: end;
}


/*------------------------------------------------*/

.library-search {
    font-size: 11px;
    height: 32px;
    width: 100%;
}

.key-icon {
    width: 50px;
}

#library .nav-tabs li:not(active) a {
    opacity: 0.9;
    border-radius: 0;
    border: 0;
    border-bottom: 1px solid rgba(0, 0, 0, 0.05);
    background-color: #314151;
    color: rgba(255, 255, 255, 0.5);
    padding: 20px 0;
}

#library .nav-tabs .active a {
    border-left: 1px solid rgba(0, 0, 0, 0.1);
    border-right: 1px solid rgba(0, 0, 0, 0.1);
    border-bottom: 1px solid transparent;
    background-color: #37495b;
    color: inherit !important;
}

.branch-preview {
    height: 280px;
    width: 280px;
    background: #fff;
    border: 1px solid #ddd;
    color: #123;
}

.branch-icon {
    border: 1px solid rgba(0, 0, 0, 0.25);
}

.branch-icon:hover {
    border: 1px solid rgba(0, 0, 0, 0.25);
    background: #5fa2dd;
}

.clear-selection {
    width: 100%;
    height: 21px;
    padding-top: 4px;
    margin-bottom: 0;
    padding-bottom: 0;
    margin-top: 0;
}

.clear-selection-link {
    cursor: pointer;
    font-size: 9px;
    float: right;
    color: #555;
}

.clear-selection-link:hover {
    color: #333;
}

.clear-selection a.clear-selection-link {
    font-size: 11px;
}

.node circle {
    fill: #fff;
    stroke: #4682B4;
    stroke-width: 1px;
}

.node {
    font-size: 13px;
    transition: all .40s ease;
    stroke: #aaa;
    stroke-width: 1px;
}

.node .node-selected {
    fill: #3ACAA2;
    stroke: #009E72;
    stroke-width: 1px;
}

.node .node-filtered {
    /*    fill: #f0f0f0;
    stroke: #bbb;*/
}

.graph-node-text {
    text-overflow: ellipsis;
    stroke: steelblue;
}

.link {
    fill: none;
    stroke: #bbb;
    stroke-width: 2px;
}

.node .node-over {
    fill: #3ACAA2;
    stroke: #009E72;
    stroke-width: 1.5px;
    cursor: pointer;
    transition: all .40s ease;
}

.target-node circle {
    opacity: 0.2;
    fill: red;
    stroke: red;
    stroke-width: 25px;
}

.target-node circle.node-over {
    opacity: 0.5;
    fill: red;
    stroke: red;
    stroke-width: 32px;
}

#nodeCrud {
    position: absolute;
    width: 250px;
    left: 300px;
    top: 0;
    bottom: 0;
    color: #fff;
    z-index: 200;
    border-left: 1px solid #1E3143;
    border-right: 1px solid #1E3143;
    -webkit-border-radius: 12px;
    -moz-border-radius: 2px;
    border-radius: 0;
    -webkit-box-shadow: 1px 1px 2px rgba(0, 0, 0, 0.4);
    -moz-box-shadow: 1px 1px 4px rgba(0, 0, 0, 0.4);
    box-shadow: 1px 1px 4px rgba(0, 0, 0, 0.4);
    padding: 0 10px;
}

input[type="search"] {
    -webkit-box-sizing: border-box;
    box-sizing: border-box;
}

.round {
    border-radius: 50%;
}

.overlay {
    position: fixed;
    top: 0;
    left: 0;
    width: 100%;
    height: 100%;
    background: rgba(0, 0, 0, 0.5);
    opacity: 0;
    pointer-events: none;
    -webkit-transition: opacity .5s;
    transition: opacity .5s;
    -webkit-transition-timing-function: cubic-bezier(0.7, 0, 0.3, 1);
    transition-timing-function: cubic-bezier(0.7, 0, 0.3, 1);
}

.arches-form {
    background-color: #ebeef0;
    padding: 20px 0 40px;
}

#aside-container #aside .nav-tabs li:not(active) a {
    padding: 20px 0;
}

ul.nav.nav-tabs.nav-justified {
    height: 59px;
}

.v-menu {
    height: 100vh;
    width: 300px;
    background: #fff;
    border-right: 1px solid #ddd;
    padding: 0 0 0 12px;
}

.form-page {
    background-color: #e7ebee;
    width: 100%;
    padding: 20px 20px 100px 5px;
}

.node-configuration {
    background-color: #ffffff;
    display: flex;
    flex-direction: column;
    flex: 1 1 auto;
}

.set-variable-pixel-height {
    /* WRONg PLACE */
    /*
        Flexbox recalculates height on component load. This hack
        allows us the to assign a hard-pixel height to a flexy
        element, thus allowing pixel calculations on variable height.
        See https://stackoverflow.com/a/14965123
    */
    display: flex;
    flex: 1 1 auto;
    height: 0;
}

.settings-panel {
    display: flex;
    flex-direction: column;
    height: 100%;
}

.settings-panel-heading {
    background: #25476a;
    color: #fff;
    padding-left: 15px;
    min-height: 50px;
    display: flex;
    align-items: center;
}

.settings-panel-body {
    flex-direction: column;
    overflow-y: scroll;
}

.graph-crm-class {
    font-size: 15px;
    color: #ddd;
    padding-left: 10px;
}

.graph-type {
    font-size: 15px;
    color: #777;
    padding-left: 10px;
}

.graph-designer {
    background: #fbfbfb;
}

.graph-designer-graph-content {
    width: 100%;
}

.graph-designer-graph-content .graph-designer-title {
    font-size: 17px;
    font-weight: 500;
    color: #fff;
    display: flex;
    flex-direction: row;
    align-items: center;
}

.graph-designer-title i {
    padding-right: 5px;
}

.graph-designer-title .name {
    font-size: 17px;
}

.top-node-panel {
    display: flex;
    flex-direction: column;
    padding: 20px;
}

.graph-designer-header {
    color: #888;
    font-size: 16px;
    padding-bottom: 5px;
    border-bottom: solid 1px #ddd;
}

.pad-hor.columns {
    background: #fff;
    padding: 8px 5px 6px 10px;
    /*border: 1px solid #ddd;*/
}

.form-radio.form-normal::before {
    left: 0px;
}

.widget-container.graph-settings-switch {
    padding-bottom: 0px;
}

.graph-settings-switch-label {
    margin-left: 40px;
    margin-top: -20px;
    margin-bottom: 0px;
}

.graph-settings-switch-subtitle {
    margin-left: 40px;
    margin-top: -5px;
    display: inline-block;
    color: #5F7D9A;
    position: relative;
    top: -5px;
    font-size: 13px;
    font-weight: 400;
}

.exportable-field-name {
    padding-left: 40px;
}

.graph-settings-panel-body {
    padding: 5px 0px;
}

.graph-settings-panel-body .widgets .widget-container div div>input {
    max-width: 500px;
    min-width: 500px;
}

.graph-settings-panel-body .widgets .widget-container div .crm-selector div .chosen-drop .chosen-search>input {
    max-width: 490px;
    min-width: 490px;
}

.graph-settings-panel-body .widgets .widget-container div .colorpicker-component {
    max-width: 250px;
    min-width: 250px;
    padding-left: 5px;
    height: 32px;
}

.graph-settings-panel-body .widgets .widget-container div div div div div select .chosen-container {
    width: 500px;
}

.graph-settings-panel-body .widgets .widget-container div div .domain-input {
    max-width: 480px;
    min-width: 480px;
}

.graph-settings-panel-body .widgets .widget-container div div .domain-input-item {
    max-width: 468px;
    min-width: 468px;
}

.function-node-alert {
    display: inline-block;
    background: #A2EAE2;
    padding: 15px 30px;
    margin-top: -10px;
    margin-left: -5px;
    margin-bottom: 15px;
    font-size: 14px;
    font-weight: 400;
    color: #01766A;
}

.edtf-input {
    padding-bottom: 15px;
}

.node-config-item {
    padding: 5px 0px 12px 0px;
}

.node-config-item.pad-top {
    padding: 15px 0px 12px 0px;
}

.concept-label {
    padding-top: 0px;
}

body[dir="rtl"] #concept_report .dropdown-menu {
    left: 0;
    right: auto;
}

#concept_report {
    .concept-report-content>div{
        padding: 0 10px;
    }

    .dropdown-menu{
        right: 0;
        left: auto;
    }

    dt {
        display: flex;

        h5 {
            flex: 1;
        }
    }

    .arches-RDM-label-highlighted{
        margin: 0;
        padding: 0 8px;
    }

    .arches-RDM-headline {
        display: flex;
        &>div:first-child {
            flex: 1;
        }
    }

    .arches-concept-heirarchy {
        padding: 1px 0;
        margin: 0;
        display: flex;
        align-items: center;

        i {
            width: 13px;
            margin: 0 2px;
        }
        .arches-CRUD-delete{
            margin: 5px;
        }
        .text-muted, .is_padded {
            padding: 0 10px;
        }
    }
}

.tree-container {
    overflow-x: scroll;
    padding: 0 0 10px 10px;
}

#container .table-hover>tbody>tr:hover {
    background-color: #4682B4;
    color: #fff;
}

.bg-primary:hover {
    background-color: #3b8dd5;
}

div.dropdown-menu.open {
    min-height: 250px;
}

.underline {
    border-bottom: 1px solid #ddd;
}

.bg-green {
    background: #139F78;
}

.og-grid {
    list-style: none;
    text-align: left;
    width: 100%;
    margin: 0 auto;
    padding: 2px 0;
}

.og-grid li {
    display: inline-block;
    vertical-align: top;
    height: 200px;
    min-width: 180px;
    margin: 10px 5px 5px;
}

.og-grid li>a,
.og-grid li>a img {
    border: none;
    outline: none;
    display: block;
    position: relative;
}

.nav-tabs>li.active>a,
.nav-tabs>li.active>a:focus,
.nav-tabs>li.active>a:hover {
    border: 1px solid #fff;
}

.library-tools-icon {
    font-size: 17px;
    color: #999;
    padding-right: 5px;
}

.nav-tabs.library-tools>li>a {
    height: 40px;
    border: none;
    padding: 2px;
}

.nav-tabs.library-tools>li>a:hover {
    background-color: inherit;
}

.nav-tabs.library-tools>li.active>a {
    background-color: inherit;
    border: none;
}

.chosen-container {
    margin-bottom: 0px;
    color: #8d8d8d;
    line-height: 1.3333333;
}

.chosen-hide {
    display: none;
}

.chosen-container-multi .chosen-choices li.search-field {
    margin: 2px 3px 0 10px;
}

.chosen-container-single .chosen-single {
    height: 36px;
}

.chosen-container-multi .chosen-choices li.search-choice .search-choice-close {
    background-image: none !important;
}

.list-group-item.active:hover,
.list-group-item.active:active,
.list-group-item.active:focus {
    background-color: #f9f9f9;
    border-bottom: 1px solid #eee;
    border-top: 1px solid #eee;
    color: #5f5f5f;
}

.switchery>small,
.switch>small {
    background: #fff;
    border-radius: 100%;
    box-shadow: 0 1px 3px rgba(0, 0, 0, 0.4);
    height: 30px;
    position: absolute;
    top: 0;
    width: 30px;
}

.switch-small {
    border-radius: 13px;
    height: 13px;
    width: 25px;
    margin: 0 4px;
}

.switch-small>small {
    height: 13px;
    width: 13px;
}

.node .node-collected,
.link.link-collected {
    stroke-width: 3px;
}

.modal-background {
    position: fixed;
    background-color: rgba(200, 200, 200, 0.75);
    top: 0;
    right: 0;
    bottom: 0;
    left: 0;
    z-index: 999;
    transition: all 0.3s;
    cursor: pointer;
}

.modal-content-container {
    cursor: default;
    background-color: #fafafa;
    margin: 15% auto;
    max-width: 600px;
    padding: 18px;
    border: 1px solid #ddd;
    border-radius: 5px;
    width: 70%;
}

.loading-mask {
    position: fixed;
    background-color: grey;
    top: 0;
    bottom: 0;
    left: 0;
    right: 0;
    z-index: 100000000;
}

.loading-mask:after {
    position: fixed;
    color: #454545;
    content: '\f110';
    -webkit-animation: fa-spin 2s infinite linear;
    animation: fa-spin 2s infinite linear;
    display: inline-block;
    font: normal normal normal 14px/1 FontAwesome;
    font-size: 10vw;
    margin-top: 42vh;
    margin-left: 45vw;
    text-rendering: auto;
    -webkit-font-smoothing: antialiased;
    -moz-osx-font-smoothing: grayscale;
    transform: translate(0, 0);
    z-index: 100000001;
}

.loading-mask-string {
    font-size: 22px;
    padding-top: 5%;
    font-weight: 600;
    width: 50%;
    text-align: center;
    top: 25%;
    left: 25%;
    height: 50%;
    position: absolute;
    color: #fff;
    background-color: #000;
    z-index: 8000;
}

.workflow-step-loading-mask {
    position: absolute;
    top: 94px;
    bottom: 58px;
    opacity: 1;
}

.workflow-step-loading-mask::after {
    margin-top: 34vh;
}

.branch-list-loading-mask {
    height: 100%;
    position: relative;
    margin: auto;
    width: 50%;
    padding: 36px;
    text-align: center;
    z-index: 100000001;
}

.branch-list-loading-mask:after {
    position: relative;
    content: '\f110';
    animation: fa-spin 2s infinite linear;
    -webkit-animation: fa-spin 2s infinite linear;
    display: inline-block;
    font: normal normal normal 14px/1 FontAwesome;
    font-size: 30px;
    text-rendering: auto;
    -webkit-font-smoothing: antialiased;
    -moz-osx-font-smoothing: grayscale;
    transform: translate(0, 0);
    z-index: 100000001;
}

.time-wheel-loading-mask {
    height: 100%;
    position: relative;
    margin: auto;
    width: 50%;
    padding: 36px;
    text-align: center;
    opacity: .5;
    z-index: 100000001;
}

.time-wheel-loading-mask:before {
    position: relative;
    content: '\f110';
    animation: fa-spin 2s infinite linear;
    -webkit-animation: fa-spin 2s infinite linear;
    display: inline-block;
    font: normal normal normal 14px/1 FontAwesome;
    font-size: 30px;
    text-rendering: auto;
    -webkit-font-smoothing: antialiased;
    -moz-osx-font-smoothing: grayscale;
    transform: translate(0, 0);
    z-index: 100000001;
}

.card-form-preview-container.loading-mask {
    position: relative;
    background-color: gray;
    top: 0;
    bottom: 0;
    left: 0;
    right: 0;
    z-index: 100000000;
}

.card-form-preview-container.loading-mask::before {
    position: fixed;
    color: #000;
    content: '\f110';
    -webkit-animation: fa-spin 2s infinite linear;
    animation: fa-spin 2s infinite linear;
    display: inline-block;
    font: normal normal normal 14px/1 FontAwesome;
    font-size: 14vw;
    margin-top: 42vh;
    margin-left: 32vw;
    text-rendering: auto;
    -webkit-font-smoothing: antialiased;
    -moz-osx-font-smoothing: grayscale;
    transform: translate(0, 0);
    z-index: 100000001;
}

.ep-help-body.loading-mask::before {
    position: fixed;
    opacity: .5;
    color: #000;
    content: '\f110';
    -webkit-animation: fa-spin 2s infinite linear;
    animation: fa-spin 2s infinite linear;
    display: inline-block;
    font: normal normal normal 10px/1 FontAwesome;
    font-size: 10vw;
    margin-top: 42vh;
    margin-left: 18vw;
    text-rendering: auto;
    -webkit-font-smoothing: antialiased;
    -moz-osx-font-smoothing: grayscale;
    transform: translate(0, 0);
    z-index: 100000001;
}

.ep-help-body.loading-mask:after {
    display: none;
}

.ep-help-body.loading-mask {
    position: relative;
    opacity: .5;
    background-color: gray;
    top: 0;
    bottom: 0;
    left: 0;
    right: 0;
    z-index: 100000000;
}

.ep-edits {
    position: absolute;
    top: 0px;
    display: table;
    right: 0;
    width: 500px;
    height: 100vh;
    border-left: 1px solid #ddd;
    z-index: 3900;
    background: #fefefe;
}

.ep-edits-body.loading-mask::before {
    position: fixed;
    opacity: .5;
    color: #000;
    content: '\f110';
    -webkit-animation: fa-spin 2s infinite linear;
    animation: fa-spin 2s infinite linear;
    display: inline-block;
    font: normal normal normal 10px/1 FontAwesome;
    font-size: 10vw;
    margin-top: 42vh;
    margin-left: 18vw;
    text-rendering: auto;
    -webkit-font-smoothing: antialiased;
    -moz-osx-font-smoothing: grayscale;
    transform: translate(0, 0);
    z-index: 100000001;
}

.ep-edits-body.loading-mask:after {
    display: none;
}

.ep-edits-body.loading-mask {
    position: relative;
    opacity: .5;
    background-color: gray;
    top: 0;
    bottom: 0;
    left: 0;
    right: 0;
    z-index: 100000000;
}

.ep-help {
    position: absolute;
    top: 0px;
    display: table;
    right: 0;
    width: 500px;
    height: 100vh;
    border-left: 1px solid #ddd;
    z-index: 3900;
    background: #fefefe;
}

.ep-notifs {
    position: absolute;
    top: 0px;
    display: table;
    right: 0;
    width: 500px;
    height: 100vh;
    border-left: 1px solid #ddd;
    z-index: 3900;
    background: #fefefe;
}

.btn-notifs-download {
    color: #6494cc;
    background-color: transparent;
    border: 1px solid #ddd;
    margin-top: 5px;
}

.btn-notifs-dismiss-all {
    width: 100%;
    height: 50px;
    color: #fff;
    background-color: #579DDB;
    border: 1px solid #2A24C2;
}

.btn-notifs-dismiss-all.disabled {
    background-color: #B0D4F5;
    color: #6D69D5;
    border: 1px solid #6D69D5;
}

.btn-notifs-dismiss-all:hover {
    cursor: pointer;
    color: #fff;
    background: #3685CB;
}

#circle {
    width: 8px;
    height: 8px;
    background: #55AA55;
    border-radius: 50%;
    z-index: 10;
    position: absolute;
}

#circle-outline {
    width: 12px;
    height: 12px;
    background: #fff;
    border: 1px solid #6E7F93;
    border-radius: 50%;
    z-index: 9;
    position: absolute;
    margin-left: -2px;
    margin-top: -2px;
}

.ep-edits-header {
    display: inline-flex;
    width: 100%;
    justify-content: space-between;
    height: 50px;
    background: #fafafa;
    border-bottom: 1px solid #ddd;
}

.ep-edits-title {
    float: left;
    padding-left: 15px;
    padding-top: 10px;
}

.ep-edits-title span {
    font-size: 1.6em;
}

.ep-edits-close {
    float: right;
}

.ep-edits-body {
    height: calc(100vh - 50px);
    width: 100%;
    overflow-y: auto;
    display: table-row;
    float: left;
    padding: 0px;
}

.ep-edits-body img {
    max-width: 100%;
}

.ep-edits-body ul {
    padding-left: 20px;
}

.ep-edits-body a {
    color: #4765a0;
}

.ep-edits-toggle div .ion-help {
    padding-left: 3px;
}

.list-divider-dark {
    border-bottom: 1px solid rgba(0, 0, 0, 0.4);
}

.arches-panel-header {
    font-size: 1.6em;
    padding-left: 25px;
    border-right: 1px solid #ddd;
}

.resource-grid-item {
    border-bottom: 1px solid #ddd;
    border-left: 1px solid #ebeef0;
    border-right: 1px solid #ebeef0;
    margin: 0;

    &:first-of-type {
        border-top: 1px solid #ddd;
    }
    .dropdown-menu{
        left: auto;
        right: 0;
    }
}

.resource-grid-main-container {
    height: 90px;
    background: #ebeef0;
}

.graph-btn {
    display: none;
}

.resource-grid-item:hover .graph-btn {
    display: block;
}

.report-image-grid .resource-grid-item:last-of-type .resource-grid-tools-container .btn-group ul {
    margin-top: -331px;
}

.report-provisional-flag {
    padding: 15px;
    margin-top: 0px;
    padding-left: 25px;
    border-bottom-style: solid;
    border-bottom-color: #DF2E6A;
    border-bottom-width: 1px;
    background-color: #F799B9;
    color: #fff;
}

.resource-report .fullyprovisional {
    display: none;
}

.dl-horizontal.provisional {
    border-style: solid;
    margin-right: 25px;
    margin-left: -20px;
    background: #fdfdfd;
    padding: 10px;
    border-color: #ddd;
    border-width: 1px;
}

.report-card-provisional-flag {
    background-color: #f8f8f8;
    padding: 5px 10px;
    margin-left: -20px;
    margin-right: 25px;
    border-top: solid 1px #ddd;
    border-left: solid 1px #ddd;
    border-right: solid 1px #ddd;
}

.resource-grid-main {
    padding-top: 10px;
    padding-left: 0;
}

.resource-grid-main-container.active {
    background: #f6f6f6;
}

.resource-grid-icon {
    height: 42px;
    width: 42px;
    padding-top: 12px;
    color: #999;
    transform: translate(0px, 7px);
    background: #e2e2e2;
    border: 1px solid #ddd;
    margin: 7px 5px;
    text-align: center;
}

.resource-grid-icon-highlight {
    background: #fbfbfb;
    color: #777;
    border-color: #bbb;
}

.resource-grid-item:hover {
    cursor: pointer;
    border-left: 1px solid #d5d5d5;
    border-right: 1px solid #d5d5d5;
    opacity: 1.0;
    background: #f9f9f9;
}

.resource-grid-subtitle {
    margin: 0 78px;
    margin-top: -14px;
    color: #999;
    font-size: 12px;
    width: 500px;
    white-space: nowrap;
    overflow: hidden;
    text-overflow: ellipsis;
}

.resource-grid-item .resource-grid-tools-container {
    flex-direction: column;
    margin: 15px;
    display: flex;
    width: 76px;
}

.report-image-grid .resource-grid-item:last-of-type .resource-grid-tools-container .btn-group .manage-menu {
    margin-top: 0px;
}

.resource-grid-tools-container a:last-of-type {
    padding-right: 0;
}

.hightlight-tool {
    color: #4F49DB;
    font-weight: 600;
}

.eh-timeline-panel {
    overflow-y: auto;
    height: calc(100vh - 60px);
    background: #ebeef0;
}

.eh-timeline-time {
    max-width: 150px;
    margin-top: 7px;
}

.eh-timeline-stat {
    width: 140px;
}

.eh-timeline-label {
    margin-left: 150px;
}

.panel .eh-timeline-label:after {
    border-right-color: #fff;
}

.eh-timeline-header {
    padding-left: 20px;
}

.eh-timeline {
    margin-left: 20px;
    padding-right: 25px;
}

.eh_resource_descriptors {
    display: flex;
    flex-direction: column;
    margin-top: -6px;
}

.eh_resource_descriptors h4.report-toolbar-title {
    margin-top: -10px;
}

.eh_description {
    font-size: 11px;
    color: #777;
    padding-left: 25px;
    margin-top: -15px;
}

.timeline:before {
    left: 69px
}

.timeline:after {
    left: 67px
}

.panel .timeline,
.panel .timeline-time .eh-timeline-time {
    background: #ebeef0;
}

.panel .eh-timeline-time {
    background: #ebeef0;
}

.panel .eh-timeline-label {
    box-shadow: none;
    background-color: #fff;
    border: 1px solid #e3e3e3;
}

.panel .eh-timeline-stat .timeline-icon {
    box-shadow: 0 0 0 7px #ddd;
}

.eh-timeline:before {
    margin-left: 20px;
}

.eh-timeline:after {
    margin-left: 20px;
}

.eh-footer {
    padding: 10px;
    margin: 20px -10px -10px -10px;
    background: #f8f8f8;
    border-top: 1px solid #ddd;
}

.eh-edit-title {
    font-size: 14px;
    font-weight: 600;
    color: #666;
}

.eh-node-group {
    padding-left: 10px;
}

.tile-data-list {
    list-style: none;
    padding-left: 20px;
}

.tile-data-item {
    font-weight: 600;
    color: #777;
}

.tile-node-name {
    width: 245px;
    display: table-cell;
    text-align: right;
    text-overflow: ellipsis;
    white-space: nowrap;
    overflow: hidden;
}

.tile-node-value {
    font-weight: 400;
    padding-left: 10px;
    display: table-cell;
}

.flex {
    display: -ms-flexbox;
    display: -webkit-flex;
    display: flex;
    -ms-flex: 1;
    -webkit-flex: 1;
    flex: 1;
}

.content-panel {
    display: -ms-flexbox;
    display: -webkit-flex;
    display: flex;
    -webkit-flex-direction: column;
    -ms-flex-direction: column;
    flex-direction: column;
    width: 100%;
    height: calc(100vh - 50px);
    position: relative;
}

.flexrow {
    -webkit-flex-direction: row;
    -ms-flex-direction: row;
    flex-direction: row;
}

.resource-search-container {
    /* display: flex; */
}

.resource-search-container .row.widget-wrapper {
    padding: 0px;
    min-width: 250px;
    max-width: 550px;
}

.edit-panel {
    position: absolute;
    top: 0;
    height: 100vh;
    width: 100%;
    background: #ebeef0;
    z-index: 900;
    opacity: 1.0;
    transition: all .25s ease;
}

.edit-panel-search-bar{
    display: flex;
    align-items: center;
}

.edit-menu {
    position: absolute;
    top: 36px;
    left: 220px;
    height: 100vh;
    width: 50px;
}

.edit-menu-item {
    height: 60px;
    border-left: 3px solid #ebeef0;
    border-bottom: 1px solid #ddd;
    background: #fff;
    opacity: .99;
    position: relative;
}

.edit-menu-item.disabled {
    margin-left: 0.5px;
}

.edit-menu-item:hover {
    background: #f8f8f8;
    border-left: 3px solid #579ddb;
    cursor: pointer;
    opacity: 1.0;
    color: #666;
}

.edit-menu-item a i {
    margin-left: 15px;
    margin-top: 13px;
}

.menu-item-title {
    font-size: 14px;
    color: #777;
}

.menu-item-subtitle {
    font-size: 11px;
    padding-left: 33px;
    padding-right: 5px;
    width: 220px;
    white-space: nowrap;
    overflow: hidden;
    text-overflow: ellipsis;
}

.edit-menu-item.selected {
    background: #f4f4f4;
    border-left: 3px solid #579ddb;
    opacity: 1.0;
}

.edit-menu-item.disabled:before {
    content: "";
    position: absolute;
    top: 0;
    background: rgba(255, 255, 255, 0.66);
    bottom: 0;
    left: -4px;
    right: 0;
    z-index: 1;
    cursor: not-allowed;
}

.edit-menu-item.disable:hover {
    border-left: 3px solid #ebeef0;
    background: #fff;
    opacity: .99;
}

.find-widget {
    width: 450px;
    z-index: 10;
}

.graph-list-header {
    position: sticky;
    top: 0px;
    z-index: 10;
}

.graph-list-header .find-widget {
    z-index: 1;
}

.o-pane {
    background: rgba(17, 17, 17, 0.5);
    height: 690px;
}

.list-group-item:hover {
    cursor: pointer;
}

.effect:hover {
    cursor: default;
}

.bg-trans {
    background: transparent;
}

.btn-flat {
    height: 38px;
    color: #fff;
    background: #ddd;
    font-size: 14px;
    padding-top: 5px;
}

.btn-flat:active {
    box-shadow: none;
}

.btn-flat:hover {
    color: #fff;
    background: #8ce196;
}

.library-in {
    position: absolute;
    top: -10px;
    height: 100vh;
    left: 0;
    width: 300px;
    background: #fff;
    border-left: 1px solid #ddd;
    border-right: 1px solid #ddd;
    overflow-y: scroll;
    transition: all .5s;
}

.library-item {
    height: 103px;
    background: #fdfdfd;
    border-bottom: 1px solid #ddd;
    margin-left: -10px;
    padding: 0 10px 10px 20px;
}

.library-item-subtitle {
    margin-top: 0;
    margin-bottom: 0;
    font-size: 12px;
    color: #888;
    overflow: hidden;
    text-overflow: ellipsis;
    max-height: 89px;
}

.library-card-body {
    height: 116px;
    padding: 5px 20px 25px;
    color: #888;
    margin-top: -10px;
    overflow-y: hidden;
}

.library-card-panel-title {
    font-size: 1.2em;
    margin-bottom: -10px;
}

.list-item-name {
    font-size: 14px;
    margin-top: -5px;
    text-overflow: ellipsis;
    white-space: nowrap;
    overflow: hidden;
}

.list-item-model-name {
    font-size: 12px;
    font-size: 12px;
    margin-top: 1px;
    padding-left: 3px;
}

.node-list-details {
    position: absolute;
    font-size: 11px;
    top: 70px;
    width: 100%;
    padding: 5px;
    margin-left: -5px;
    background: #fff;
    overflow-y: hidden;
    height: 108px;
}

.rr-fdg-description {
    font-size: 12px;
    line-height: 1.35;
    color: #888;
    background: #fff;
    overflow: scroll;
    text-overflow: ellipsis;
    display: -webkit-box;
    -webkit-box-orient: vertical;
    -webkit-line-clamp: 3;
    height: 70px;
}

.node-list-footer {
    position: absolute;
    font-size: 11px;
    top: 70px;
    width: 100%;
    border-top: 1px solid #ddd;
    padding-left: 5px;
    padding-top: 10px;
    padding-bottom: 11px;
    margin-left: -5px;
    background: #fafafa;
}

.resource-graph-node-icon {
    display: block;
    height: 20px;
    width: 20px;
    line-height: 20px;
    border-radius: 50%;
    color: white;
    text-align: center;
    font-size: 0.7em;
}

.related-node-details .graph-name {
    display: flex;
    flex-direction: row;
    padding-top: 1px;
}

.node-list-footer a {
    color: steelblue;
    font-weight: 500;
    padding-right: 10px;
    height: 38px;
}

.node-list-footer a i {
    padding-right: 2px;
}

.resource-list a.chosen-single {
    background: transparent;
    color: #333;
    font-size: 22px;
    height: 40px;
    padding-top: 0;
    border-color: transparent;
}

.resource-list a.chosen-single div b {
    margin-top: -8px;
}

.resource-list .chosen-drop .chosen-results {
    background: #fff;
    color: #555;
    border-width: 1px;
}

.resource-list .chosen-drop {
    border-width: 1px;
}

.resource-list .chosen-container-active .chosen-with-drop {
    border: 1px solid #ddd;
}

.form-toolbar {
    position: absolute;
    height: 60px;
    right: 0;
    left: 0;
    border-left-width: 0;
    border-bottom: 1px solid #ddd;
    z-index: 2;
    background: #f8f8f8;
    transition: all .5s;
}

.form-container {
    position: absolute;
    left: 0;
    top: 56px;
    width: 100%;
    padding-left: 10px;
    padding-right: 10px;
    border-right: 1px solid #ddd;
    transition: all .5s;
}

.card-preview {
    position: absolute;
    top: 56px;
    left: 0;
    right: 0;
    padding: 10px;
}

.ion-asterisk.widget-label-required {
    padding-left: 3px;
    font-size: 9px;
    margin-top: 2px;
    position: absolute;
}

#container.cls-container.arches-login {
    background: rgb(236, 238, 241);
}

.arches-login>.cls-header {
    background: rgb(236, 238, 241);
}

.arches-login div .cls-brand:after {
    background: rgb(236, 238, 241);
}

.cls-content.arches-signin {
    padding-top: 20px;
}

.login-panel-header.arches-signin {
    font-size: 28px;
}

.arches-signin-subtext {
    padding: 0px 5px 10px 5px;
    color: #888;
}

.arches-signin .login-panel {
    border: 1px solid #ddd;
}

.arches-signin .panel-footer {
    color: #888;
    padding: 15px 0px;
}

.arches-signin .panel-footer a {
    color: steelblue;
    font-weight: 600;
}

.arches-signin-btn {
    padding-top: 0px;
    padding-bottom: 10px;
}

.account-management {
    margin-top: 10px;
    margin-bottom: 20px;
    border-top: 1px solid #ddd;
}

.cls-container .account-management a {
    color: steelblue;
}

.account-link {
    padding: 5px 0px;
    display: block;
}

.account-link:first-child {
    padding-top: 25px;
}

#login-form {
    padding: 10px 5px;
}

.login-panel {
    opacity: .9;
}

.login-panel-header {
    font-size: 2.4em;
    margin-top: 0;
    padding-bottom: 5px;
    font-weight: 300;
}

.change-password-form.popover {
    display: block;
    margin-top: 65px;
    font-size: 14px;
    width: 250px;
    border: 1px solid rgba(0, 0, 0, .2);
}

.change-password-form .panel {
    margin-bottom: 0px;
}

.profile-summary-page .password-success {
    color: green;
    position: absolute;
    top: 50px;
}

.profile-toolbar {
    top: 50px;
    width: 100%;
    height: 50px;
    background: #f8f8f8;
    border-bottom: 1px solid #ddd;
}

.change-password-form .error-message {
    font-size: 11px;
    color: #880000;
    padding: 2px;
}

.change-password-form .error-message-container {
    display: flex;
    flex-direction: column;
    align-content: center;
}

.change-password-form .panel-body {
    padding: 20px 15px;
}

.change-password-form .panel-heading {
    text-align: left;
    position: relative;
    padding-top: 10px;
    height: 40px;
    background-color: #f5f6f7;
    color: #5c7174;
    padding-left: 15px;
    line-height: 1.1;
    border-bottom: solid 0.5px #babebf;
    font-weight: 300;
}

.change-password-buttons {
    display: flex;
    flex-direction: row;
    justify-content: space-between;
    width: 100%;
}

.img-login {
    background-image: url(../img/backgrounds/easter_island_night.jpg);
}

.concept_tree {
    padding: 13px;
}

.concept_result {
    font-weight: 700;
}

.term-search-item {
    font-weight: 400;
}

.term-search-group {
    font-weight: 700;
}

.concept_result_schemaname {
    font-size: 11px;
    padding: 0px 10px;
}

.node-current {
    stroke: #454545;
    stroke-width: 2px;
    fill: #dcecfa;
    opacity: 1;
    cursor: pointer;
}

.node-current-selected {
    fill: #dcecfa;
    stroke: #454545;
    stroke-width: 2px;
}

.node-current-neighbor {
    fill: #dcecfa;
    stroke: #454545;
    stroke-width: 4px;
}

.node-current-label {
    stroke: #999;
    font-size: 21px;
    font-weight: 900;
    fill: #fcfcfc;
    opacity: 1;
    text-anchor: middle;
    pointer-events: none;
}

.node-descendent {
    stroke: #ededed;
    fill: #fefefe;
    opacity: 1;
    stroke-width: 4px;
    cursor: pointer;
}

.node-descendent-label {
    font-size: 12px;
    font-weight: 400;
    fill: #c2c2c2;
    opacity: 1;
    text-anchor: middle;
    pointer-events: none;
}

.node-ancestor {
    /* Nodes that are unselected or not highlighted as neighbors during mousover */
    stroke: #454545;
    fill: #dcecfa;
    opacity: 1;
    stroke-width: 1px;
    cursor: pointer;
}

.node-ancestor-neighbor {
    stroke-width: 4px;
    stroke: #454545;
    fill: #dcecfa;
}

.node-ancestor-label {
    font-size: 16px;
    font-weight: 300;
    fill: #a2a2a2;
    opacity: 1;
    text-anchor: middle;
    pointer-events: none;
}

.node-ancestor-selected {
    stroke: rgb(17, 95, 165);
    stroke-width: 5px;
    stroke-dasharray: 5, 1;
    fill: rgb(220, 236, 250);
    opacity: 1;
    cursor: pointer;
    z-index: 200000;
}

.relatedlink {
    stroke: #4291d7;
    stroke-width: 3px;
    stroke-dasharray: 8, 5;
}

.linkMouseover {
    /*Styles the link between selected/moused-over nodes*/
    stroke: #063967;
    stroke-opacity: .6;
    stroke-width: 5px;
}

.nodeLabels {
    font-size: 14px;
    fill: #454545;
    text-anchor: middle;
    font-weight: 600;
}

.node_info {
    width: 320px;
    height: auto;
    background-color: #FFF;
    -webkit-border-radius: 12px;
    -moz-border-radius: 2px;
    border-radius: 2px;
    -webkit-box-shadow: 1px 1px 2px rgba(0, 0, 0, 0.4);
    -moz-box-shadow: 1px 1px 4px rgba(0, 0, 0, 0.4);
    box-shadow: 1px 1px 4px rgba(0, 0, 0, 0.4);
    padding: 15px;
}

.node-selected {
    fill: #aacdec;
    stroke: #115fa5;
}

.node-current-over,
.node-ancestor-over {
    /* The currently moused-over node */
    stroke: #115fa5;
    stroke-width: 5px;
    fill: #dcecfa;
    opacity: 1.0;
    cursor: pointer;
}

.node-descendent-over {
    stroke: #115fa5;
    stroke-width: 8px;
    fill: #dcecfa;
    opacity: 1;
    cursor: pointer;
}

#nodeCrud p,
.node_info p {
    font-family: sans-serif;
    line-height: 20px;
    margin: 0;
}

#nodeCrud.hidden,
.node_info.hidden {
    display: none;
}

.config-panel {
    position: absolute;
    top: 0;
    right: 0;
    bottom: 5px;
    height: 100vh;
    padding: 10px;
}

.item-selected {
    background-color: #fafafa;
}

.card-item {
    position: relative;
    height: 24px;
    width: 220px;
    font-weight: 700;
    font-size: 1.25px;
    margin-left: -20px;
    padding: 5px 5px 5px 10px;
}

.card-item:hover {
    background-color: #fafafa;
    cursor: pointer;
}

.primary-descriptors-card-container {
    margin-top: -5px;
    margin-left: 0px;
    padding-left: 15px;
    padding-right: 15px
}

.primary-descriptors-container {
    border: 1px solid #ddd;
    min-height: 450px;
}

.panel-padding-bottom {
    padding-bottom: 20px;
}

.widget-container {
    padding: 10px 15px 25px;
}

.widget-container.data-type {
    padding-bottom: 5px;
}

.widget-container.data-type-config {
    padding-bottom: 0px;
}

a.selected {
    font-weight: 600;
    font-size: 13px;
    color: #123;
}

.tile-record {
    display: inline-block;
    font-size: 11px;
}

.dark-colored-text {
    color: #25256b;
}

.panel-section-title {
    font-size: 1.3em;
    font-weight: 400;
}

.form-divider {
    border-top: 1px solid #eee;
    margin-top: 10px;
}

.cd-dark .panel-body .form-divider {
    border-top: 1px solid rgba(0, 0, 0, 0.1);
}

.functions .chosen-choices {
    height: 32px;
    background: #314151;
    border: 1px solid #314151;
    color: #fff;
}

textarea:placeholder {
    top: 0;
}

.design a.chosen-single {
    height: 36px;
    background: #fff;
    border: 1px solid #ddd;
    color: #999;
}

.design .chosen-drop .chosen-results {
    background: #fff;
    color: #123;
    margin-bottom: 0;
}

.editable {
    border: 1px solid #4682B4;
    display: inline-block;
    margin-bottom: 7px;
    margin-top: 7px;
    margin-left: 20px;
}

.editable-card {
    margin-left: -10px;
    margin-right: -10px;
    padding: 5px 15px;
}

span.editable-card i.fa.fa-align-justify:hover {
    cursor: move;
}

.widgets {
    border-bottom-width: 1px;
}

.report li {
    margin-left: -10px;
    padding-left: 5px;
}

.report li:not(:first-child) {
    margin-top: 20px;
    padding-top: 10px;
    padding-bottom: 20px;
    border-top: 1px solid #ddd;
}

.report li:nth-child(2) {
    background-color: #fafafa;
    margin-left: -40px;
    padding-left: 35px;
}

.report-image-grid {
    width: 100%;
    margin-bottom: 20px;
}

.dataTables_scrollBody {
    max-height: 65vh !important;
}

.dataTables_scrollHead, .dataTables_scrollHeadInner {
    width: 100%;
}

.card-grid {
    -ms-flex: 1;
    -webkit-flex: 1;
    flex: 1;
    margin: 5px
}

.r-grid-item {
    float: left;
    width: 275px;
    height: 250px;
    margin: 5px;
    border: 1px solid #7847CE;
}

#resource-list .r-grid-item:hover {
    cursor: default;
    border: 1px solid #333;
}

.ep-form-toolbar-tools {
    flex-direction: row;
    display: flex;
}

.btn.btn-labeled {
    display: flex;
    flex-direction: row;
    align-items: center;
    justify-content: center;
    margin: 0 2px;
    font-family: inherit;
    font-size: 13px;
    line-height: 1.42857;
    color: #fff;
    border-radius: 0;
    cursor: pointer;
    padding: 0;
    vertical-align: middle;
    transition: all .25s;

    &:not(.btn-block):not(.form-icon) {
        font-family: inherit;
        font-size: 13px;
        line-height: 1.42857;
        padding-bottom: 0;
        padding-top: 0;
    }

    &.btn-mint {
        background-color: #3acaa1;
        border-color: #42cca5;
        color: #fff;
    }

    &a {
        text-decoration: none;
        outline: 0;
    }
    
    &.btn-primary {
        background-color: #579ddb;
        border-color: #5fa2dd;
        color: #fff;
    }

    &.btn-danger {
        background-color: #f75d3f;
        border-color: #f76549;
        color: #fff;
    }

    &.btn-lg::before {
        padding: 10px 16px;
    }
    &.btn-sm::before {
        padding: 5px 10px;
    }

    &.fa::before{
        font-family: fontAwesome;
    }

    &::before {
        margin: 0;
        display: flex;
        background-color: rgba(0,0,0,0.05);
        padding: 6px 12px;
        box-sizing: border-box;
    }
    &.btn-lg span {
        padding: 0 15px;
    }
    span {
        padding: 0 7.5px;
    }
}

.graph-settings {
    display: flex;
}

.r-select-card {
    background: #8BC3EB;
    padding: 10px;
    color: #440EA2;
    font-weight: 500;
    height: 200px;
    opacity: .8;
    text-align: center;
}

.r-grid-item:hover .r-select-card,
.r-select-card:hover {
    opacity: 1;
}

.r-select-card-footer {
    height: 50px;
    position: absolute;
    bottom: 0px;
    width: 100%;
    background: #62A8DB;
}

.r-select-title {
    font-size: 19px;
    font-weight: 500;
    color: #440EA2;
    text-align: center;
    overflow-wrap: break-word;
}

.r-desc-container {
    position: absolute;
    bottom: 55px;
    left: 5px;
    right: 5px;
    padding: 0px 5px;
}

.r-select-desc {
    text-align: center;
    overflow: hidden;
    text-overflow: ellipsis;
    display: -webkit-box;
    -webkit-box-orient: vertical;
    -webkit-line-clamp: 2;
}

.r-select-circle {
    position: absolute;
    top: 67px;
    left: 97px;
    width: 70px;
    height: 70px;
    display: inline-block;
    text-align: center;
    padding: 18px;
    border-radius: 50%;
    background: #BFE0F7;
    border: 1px solid #454545;
}

.r-select-circle.loader-button {
    background: #C85FDA;
    border: 1px solid #86039D;
}

.r-select-icon {
    color: #fff;
    font-size: 28px;
    line-height: 32px;
}

.r-warning {
    padding: 5px;
    background: #FFE947;
    color: #5E29BA;
    height: 50px;
    text-align: center;
    border-top: 1px solid #5E29BA;
}

.r-warning .form-warning {
    color: #5E29BA;
}

.btn-resource-select {
    height: 50px;
    width: 100%;
    font-size: 14px;
    font-weight: 600;
    padding-top: 12px;
    border-top: 1px solid #7847CE;
}

.btn-resource-select:hover {
    border-top: 1px solid #0859A1;
}

.card-grid-item {
    float: left;
    width: 290px;
    border: 1px solid #ddd;
    background: #fff;
    opacity: .9;
    margin: 3px;
}

.card-grid-item:hover {
    cursor: pointer;
    opacity: 1.0;
    border: 1px solid #aaa;
}

.card-grid-item.disabled {
    float: left;
    width: 290px;
    border: 1px solid #ddd;
    opacity: .79;
    margin: 3px;
}

.card-grid-item.disabled:hover {
    cursor: default;
}

div.card-grid-item.selected {
    border: 1px solid #aaa;
    opacity: 1.0;
}

.form-warning {
    font-size: 12px;
    color: #b20000;
}

.card-search {
    margin-top: 3px;
    height: 48px;
    min-width: 300px;
    max-width: 600px;
}

#container #profile-table td {
    border-top: 1px solid rgba(0, 0, 0, 0.0);
}

.profile-summary-page {
    width: 100%;
    background: #fff;
}

.profile-summary-page .img-responsive {
    max-height: 249px;
}

.profile-report {
    height: 150px;
    background: #102F4F;
    width: 100%;
    padding: 40px 100px 0px 100px;
    border-bottom: 1px solid #520008;
}

.profile-sections {
    padding: 0px 0px;
    min-height: 650px;
}

div.profile-notif-settings {
    padding-top: 12px;
}

th.notif-type {
    width: 150px;
}

.profile-notif-settings td {
    padding: 8px 10px;
    color: #666;
}

.profile-notif-settings th {
    padding: 4px 6px 4px 6px;
}

.profile-projects {
    height: 100vh;
}

.btn-profile {
    width: 65px;
}

.profile-full-name {
    color: #fff;
    font-size: 2.6em;
}

.profile-e-mail {
    color: #fff;
    font-size: 16px;
    color: #ddd;
    font-weight: 500;
}

.profile-header {
    font-size: 21px;
}

.account-summary {
    margin-top: -30px;
    height: 200px;
    background: #a1f1f1;
}

.profile-label-shim {
    margin-top: -5px;
    color: #777;
}

.btn-profile-password {
    background: #fff;
    border-width: 0px;
    margin-top: -20px;
    margin-left: -12px;
    color: #579ddb;
}

.account-tips {
    margin-top: 10px;
    font-size: 13px;
    color: #888;
}

.account-input {
    max-width: 300px;
}

.account-label {
    font-size: 14px;
    font-weight: 500;
}

.btn-profile-password:hover {
    background: #fff;
    color: #579ddb;
}

.btn-profile-password:focus {
    background: #fff;
    color: #579ddb;
}

.btn-profile-password.btn-default:active {
    background-color: #fff;
    border-width: 0px;
    color: #579ddb;
}

.btn-profile-password.btn:not(.disabled):not(:disabled):active,
.btn:not(.disabled):not(:disabled).active {
    box-shadow: none;
}

.password-rules {
    margin-top: -5px;
    font-size: 12px;
    color: #555;
}

.password-rule {
    color: #888;
    font-size: 13px;
    padding-left: 5px;
    padding-bottom: 3px;
}

.password-rule span {
    padding-left: 3px;
    font-size: 12px;
}

.password-rule i {
    font-size: 11px;
}

.device-summary {
    font-size: 13px;
    margin-bottom: -5px;
}

.device-listing {
    float: left;
    margin-top: -20px;
    padding-left: 0px;
}

.device-listing li:not(:first-child) {
    margin-left: 20px;
}

.device-list-item {
    display: inline-block;
    padding: 10px;
}

.project-search-widget {
    position: absolute;
    top: -40px;
    width: 250px;
}

.profile-default-message-panel {
    text-align: center;
    padding-top: 10px;
    padding-bottom: 20px;
    font-size: 17px;
    color: #888;
}

.apple_app_store_icon {
    height: 50px;
    padding-top: 10px;
}

.android_app_store_icon {
    height: 58px;
    margin-top: 11px;
}

.library-tools {
    padding-left: 15px;
    margin-top: -3px;
    border-bottom: none;
}

.library-tools-icon:hover {
    cursor: pointer;
    color: #123;
}

.graph-container {
    position: absolute;
    top: 0;
    left: 0;
    width: calc(100%-220px);
}

.no-icon {
    left: 10px;
    width: 300px;
    font-size: 13px;
    cursor: move;
}

.editable-help {
    display: inline-block;
    margin-right: 20px;
    padding: 7px 12px;
}

.ep-toolbar {
    display: flex;
    align-items: center;
    width: 100%;
    height: 50px;
    background: #fff;
    border-bottom: 1px solid #ddd;
    z-index: 3000;
}

.ep-menu {
    position: absolute;
    top: 50px;
    bottom: 0;
    z-index: 4000;
}

.ep-menu-panel {
    position: absolute;
    top: 0;
    bottom: 0;
    width: 250px;
    background: #fff;
    border-right: 1px solid #ddd;
    margin: 0;
}

.editor-tools {
    width: 274px;
}

.ep-menu-list {
    position: absolute;
    top: 0;
    left: 0;
    list-style: none;
    height: 100vh;
    border-right: 1px solid #ddd;
    background: #fcfcfc;
}

.ep-menu-footer {
    position: absolute;
    bottom: 0;
    width: 100%;
    height: 50px;
}

#menu-control {
    background: #9490EE;
    color: #eee;
}

#menu-control:hover {
    color: #fff;
    border-left: 1px solid #9490EE;
    border-bottom: 1px solid #9490EE;
}


.file-select {
    text-align: center;
    padding: 70px 0;
    background: #f6f6f6;
}

.ep-tools {
    cursor: pointer;
    border-right: 1px solid #514CCA;
    border-bottom: 1px solid transparent;
    height: 50px;
    display: -ms-flexbox;
    display: -webkit-flex;
    display: flex;
    -ms-flex-align: center;
    -webkit-align-items: center;
    align-items: center;
    padding-left: 10px;
    padding-right: 20px;
}

.file-select-window {
    min-width: 350px;
    border: 1px solid #c4c4c4;
    border-radius: 2px;
}


.tabbed-workflow-title-bar {
    .workflow-name-container {
        display: flex;
        flex-direction: row;
    }

    .workflow-top-control {
        display: inline-flex;
        max-width: 335px;
        justify-content: flex-end;
    }
}

.step-metadata {
    display: flex;
}

.workflow-step-title,
.workflow-plugin .btn .succinct,
.ep-tools .fa-sign-out {
    display: none
}


@media only screen and (max-width : 768px) {
    .tabbed-workflow-step-container{
        margin-bottom: 108px;
    }
    
    #content-container {
        .ep-tools .fa-sign-out {
            font-size: 17px;
            display: inherit;
        }
        .ep-toolbar {
            position: fixed;
            z-index: 10;
        }
        .content-panel {
            padding: 17px 0px;
        }
    }

    .dropzone {
        min-width: auto;
        width: auto;
    }
    .file-select {
        padding: 0px;

        div {
            display: none;
        }
        button {
            margin: 0px;
        }
    }

    .workflow-step-loading-mask {
        bottom: 109px;
    }

    .file-select-window {
        min-width: auto;
        border: none;

        .file-upload-footer{
            display: none;
        }
    }

    #container.mainnav-lg #mainnav-container{
        left: 0;
        width: 100%;

        i {
            font-size: 1.95em;
        }

        span.menu-title {
            font-size: 17px;
        }

        .expanded-nav{
            display: none;
        }

        .list-header{
            font-size: 19px;
        }
    }

    #card-alert-panel {
        display: flex;
        flex-direction: column;
        height: auto;

        .ep-form-alert-text {
            display: none;
        }

        .ep-form-alert-default-dismiss {
            display: none;
        }

        h4 {
            display: flex;
            justify-content: center;
            align-items: center;
            padding: 10px;
            font-size: 15px;
        }

        .ep-form-alert-buttons {
            display: flex;
            flex-direction: row;
            position: relative;
            bottom: auto;
            right: auto;

            button {
                display: flex;
                flex: 1;
                margin: 5px;
                align-items: center;
                justify-content: center;
                font-size: 17px;
                padding: 3px;
            }
            button.btn-labeled:before {
                background-color: transparent;
            }
        }
    }

    .tabbed-workflow-step-body {
        .card-component{
            padding: 0px;
            margin: 0px;
        }
        label {
            font-size: 15px;
        }
    }

    .tabbed-workflow-footer{
        position: fixed;
        bottom: 0px;
        width: 100%;
        z-index: 11;
        display: flex;
        flex-direction: column-reverse;
        padding: 10px 5px;

        .btn > i, .btn > span {
            padding: 0px 5px;
        }

        .btn {
            padding: 12px;
            font-size: 17px;
            align-items: center;
            justify-content: center;
        }
        
        i {
            font-size: 17px;
        }
    }

    .tabbed-workflow-footer-button-container {
        display: flex;
        flex-direction: row;
    }
    
    .tabbed-workflow-title-bar .workflow-top-control {
        display: flex;
        flex: 1;
        flex-direction: row;
        margin-top: 33px;
        display: inherit;
        max-width: none;

        button {
            display: flex;
            flex: 1;
            font-size: 17px;
            padding: 12px;
            justify-content: center;
            align-items: center;
        }
    }        
    
    .workflow-name-container {
        display: inherit;
        flex-direction: initial;
    }

    .tabbed-workflow-footer-button-container button {
        margin: 10px 5px;
        flex: 1;
        display: flex;
    }

    .workflow-step-title {
        padding: 0px 5px;
        border-bottom: 1px solid #ddd;
        display: inherit;

        h2 {
            margin-top: 10px;
            font-weight: initial; 
            font-size:17px
        }
    }

    .ep-notifs-toggle, 
    .ep-tools-search, 
    .tabbed-workflow-step-information-box-container.seen,
    .workflow-nav-tab-container,
    .workflow-plugin .btn .verbose,
    .tabbed-workflow-footer .step-metadata,
    .tabbed-workflow-title-bar .workflow-name-container,
    .workflow-select-desc,
    .ep-form-alert-title .verbose
    {
        display: none;
    }

    .workflow-plugin .btn .succinct {
        display: inherit;
    }
}

.ep-tools:hover {
    background: #fafafa;
    border-bottom: 1px solid #ddd;
    border-left: 1px solid #ddd;
}

.navbar-top-links>li>a.navbar-button {
    height: 49px;
    width: 50px;
    background: #fff;
    text-align: center;
    border-left: 1px solid #ddd;
}

.navbar-top-links>li>a.navbar-button:hover {
    border-left: 1px solid #ddd;
    background: #f8f8f8;
}

.navbar-top-links>li>a.navbar-button:active {
    border-left: 1px solid #ddd;
    background: #f8f8f8;
}

.navbar-top-links>li>a.navbar-button:focus {
    border-left: 1px solid #ddd;
    background: #f8f8f8;
}

.ep-tools-right {
    border-right: none;
    border-left: 1px solid #ddd;
    background: #fff;
    font-size: 17px;
    padding-left: 16px;
    padding-right: 20px;
    max-width: 50px;
}

.ep-tools-right a:first-child {
    margin: auto;
}

.ep-tools-login {
    border: none;
    padding-left: 16px;
    padding-right: 20px;
    vertical-align: middle;
    background: #fff;
    border-left: 1px solid #ddd;
    border-right: 1px solid #ddd;
}

.ep-tool-title {
    font-size: 14px;
    font-weight: 600;
    color: #666;
    border-left: 1px solid transparent;
}

.ep-tools-title {
    width: 100%;
    height: 50px;
    overflow: hidden;
}

.ep-graph-title {
    font-size: 1.6em;
    padding-top: 5px;
    flex-wrap: wrap; 
    align-items: center; 
    margin: 0 15px;
}

.ep-graph-title-icon {
    height: 40px;
    width: 40px;
    transform: translate(0px, 0px);
    color: #666;
    background: #f4f4f4;
    border: 1px solid #ddd;
}

.ep-content {
    color: #666;
    transition: all .25s ease;
}

.ep-form-toolbar {
    display: -ms-flexbox;
    display: -webkit-flex;
    display: flex;
    -ms-flex-align: center;
    -webkit-align-items: center;
    align-items: center;
    width: 100%;
    min-height: 55px;
    background: #f6f6f6;
    border-bottom: 1px solid #ddd;
    padding: 0px 14px;
}

.ep-form-toolbar div:nth-last-child(2) {
    // margin-right: auto;
}

.ep-form-toolbar-title {
    font-size: 16px;
    font-weight: 400;
    color: #666;
    flex-grow: 1;
}

.ep-form-toolbar-tools {
    -ms-justify-content: flex-end;
    -webkit-justify-content: flex-end;
    justify-content: flex-end;
}

.ep-form-content {
    z-index: 1;
    padding: 12px;
    transition: all .30s ease;
    -ms-flex: 1;
    -webkit-flex: 1;
    flex: 1;
    overflow-y: scroll;
}

.alert-active .ep-form-content {
    top: 140px;
}

.ep-card-search {
    width: 400px;
    padding: 5px 15px;
}

.resource-toolbar {
    min-height: 60px;
    background: #f6f6f6;
    border-bottom: 1px solid #e4e4e4;
    display: flex;
    padding: 0 55px;
    align-items: center;
    &>div:first-child{
        flex: 1;
        display: flex;
        align-items: center;
    }

    .resource-tools .resource-grid-title {
        margin: 0 5px;

        &:not(.active) {
            cursor: pointer;
        }
    } 

    .graph-find {
        margin-top: 0px;
        font-size: 19px;
        color: #999;
        padding: 0;
        margin: 0 20px;
        cursor: pointer;
    }

    .dropdown-menu {
        font-size: 13px;
        border-radius: 0;
        box-shadow: 0 4px 8px 0 RGB(0 0 0 / 15%);
        margin: 0;
        padding: 0;
        border: 1px solid #e9e9e9;
        left: auto;
        right: 0;
    }

}

.resource-selector {
    height: 60px;
    background: #fff;
    border-bottom: 1px solid #ddd;
    padding: 10px;
}

.ep-help {
    position: absolute;
    top: 0px;
    display: table;
    right: 0;
    width: 500px;
    height: 100vh;
    border-left: 1px solid #ddd;
    z-index: 3900;
    background: #fefefe;
}

.ep-help-header {
    border: none;
    display: table-row;
    height: 50px;
}

.ep-help-title {
    float: left;
    padding-left: 15px;
    padding-top: 10px;
}

.ep-help-title span {
    font-size: 1.6em;
}

.ep-help-close {
    float: right;
    background: #f8f8f8;
    border-bottom: 1px solid #ddd !important;
    border-left: 1px solid #ddd !important;
}

.ep-help-close:hover {
    background: #f2f2f2;
}

.ep-help-body {
    width: 100%;
    overflow-y: auto;
    padding: 0px 15px;
    position: absolute;
    bottom: 0;
    top: 50px;
}

.ep-help-body img {
    max-width: 100%;
}

.ep-help-body ul {
    padding-left: 20px;
}

.ep-help-body a {
    color: #4765a0;
}

.ep-help-topic-content {
    display: none;
}

.ep-help-toggle div .ion-help {
    padding-left: 3px;
}

.ep-help-table {
    width: 100%;
    margin-top: 5px;
    margin-bottom: 10px;
}

.ep-help-table tr th {
    border-bottom: solid grey 1px;
}

.ep-help-table tr {
    border-bottom: dashed grey 1px;
}

.ep-help-table tr td {
    vertical-align: top;
    color: grey;
    padding: 5px 3px 5px 3px;
}

.ep-help-table tr td:first-of-type {
    color: red;
}

.ep-help-table-header {
    font-weight: 700;
}

.ep-help-topic-toggle>h4 {
    display: inline-block;
}

.reloadable-img {
    border: 2px solid #eee;
}

.ep-help-img-link {
    float: right;
    font-weight: 600;
}

.ep-card-tools-panel {
    padding: 7px;
    background: #fdfdfd;
    border-right: 1px solid #e9e9e9;
}

.left-column-container.ep-card-tools-panel {
    margin-bottom: 0px;
}

.card-tree-container {
    margin-right: -9px;
    margin-left: -9px;
}

.card-tree-list {
    list-style: none;
    font-size: 12px;
    color: #888;
    padding-top: 0px;
    margin-top: 1px;
}

ul.card-tree-list-item {
    margin-left: -40px;
}

li.card-tree-list:last-of-type {
    margin-bottom: 0px;
}

.card-tree-list a {
    color: #777;
}

.card-tree-list.selected a {
    color: #666;
    font-weight: 600;
}

ul div .card-tree-list .cc-link {
    margin-left: 0px;
}

ul div .card-tree-list span {
    margin-left: 15px;
}

ul div .card-tree-list span .card-tree-list-item .card-tree-list-icon {
    margin-left: 30px;
}

.report-tree-list {
    margin-bottom: 0px;
}

.node-indent a {
    padding-left: 30px;
}

.expando {
    position: absolute;
    font-size: 14px;
    cursor: pointer;
    display: none;
    right: 13px;
    top: 10px;
}

.card-tree-list a:hover .expando {
    display: block;
}

.bg-card {
    background: #46bbdc;
    color: #fff;
}

.bg-report-card {
    background: #9EE0F3;
    color: #fff;
    font-weight: 400;
}

.ep-card-crud {
    position: absolute;
    top: 100px;
    bottom: 0;
    left: 200px;
    width: 250px;
}

.ep-card-crud-container {
    margin: 10px;
}

.ep-card-crud-container>div.panel {
    border: 1px solid #3b8dd5;
}

.dz-cancel {
    border-radius: 50%;
    background: #FFA08E;
}

.ep-card-crud-container:last-of-type {
    margin-bottom: 200px;
}

.flex.relative {
    max-width: calc(100% - 1px);
}

.left-column-container {
    -ms-flex: 0 0 250px;
    -webkit-flex: 0 0 250px;
    flex: 0 0 250px;
    margin-bottom: 0px;
    background-color: #f0f0f0;
    width: 200px;
    padding: 0px 7px 7px 7px;
    border-right: solid 1px #dddddd;
    overflow-y: auto;
    overflow-x: hidden;
}

.left-column-container.graph-designer {
    overflow-y: hidden;
}

.form-list {
    padding-top: 0px;
    background: #f0f0f0;
    padding-bottom: 31px;
}

.form-list .grid {
    border-top: none;
}

.provisional-edits {
    pointer-events: none;
    cursor: default;
    padding: 3px 5px 5px 5px;
    margin-right: 10px;
    background: #FFB700;
    color: #fff;
}

.has-provisional-edits {
    color: #FFD15B;
}

.provisional-edits-list {
    width: 0px;
    background-color: #f0f0f0;
    padding: 0px;
    border-style: solid;
    border-color: #ccc;
    border-width: 1px;
    margin-top: 0px;
}

.edit-message-container {
    background: #FFD15B;
    color: #fff;
    font-weight: 700;
    border-bottom: 1px solid #FFB700;
    height: 50px;
    margin-top: -15px;
    margin-left: -25px;
    margin-right: -25px;
    padding: 15px 25px;
}

.edit-message-container.provisional-editor {
    /* margin-right: -42px; */
}

.workbench-card-sidepanel.expanded .edit-message-container {
    z-index: 5000;
    width: 600px;
    margin-top: 8px;
    margin-left: -16px;
}

.edit-message-container .reset-authoritative {
    float: right;
    color: #fff;
    font-weight: 600;
    background: #db9a00;
    padding: 5px;
    margin-top: -3px;
}

.edit-message-container.approved {
    background: #C8F89A;
    border-bottom: 1px solid #9CEC4F;
    border-top: 1px solid #9CEC4F;
    color: #24B06D;
}

.edit-message-container-user {
    font-weight: 700;
}

.new-provisional-edits-list {
    display: flex;
    flex-direction: column;
    position: relative;
    margin-right: -25px;
    width: 250px;
    padding: 5px 5px 0px 5px;
    border-left: 1px solid #ddd;
    height: 100vh;
    background: #fafafa;
}

.workbench-card-sidepanel.expanded .new-provisional-edits-list {
    margin-right: -16px;
}

.new-provisional-edit-card-container {
    display: flex;
    flex-direction: row-reverse;
    /*    align-items: baseline;*/
}

.new-provisional-edit-card-container .card {
    width: 100%;
}

.new-provisional-edit-entry {
    border-bottom: 1px solid #ddd;
    color: #777;
    background: #fafafa;
    padding: 5px;
    margin-left: -5px;
    width: 200px;
    position: relative;
}

.new-provisional-edit-entry .title {
    display: flex;
    flex-direction: row;
    justify-content: space-between;
}

.new-provisional-edits-title {
    font-size: 14px;
    margin-bottom: 5px;
    font-weight: 400;
    color: #2f527a;
}

.new-delete-provisional-edit {
    position: absolute;
    top: 10px;
    right: -140px;
    color: red;
    font-size: 16px;
}

.new-provisional-edits-header {
    background: #f9f9f9;
    border-bottom: 1px solid #ddd;
    height: 40px;
    margin-left: -5px;
    /*margin-right: -40px;*/
    /* margin-top: -5px; */
    padding: 10px 25px 10px 10px;
    height: 80px;
}

.new-provisional-edit-entry:hover {
    background-color: #fff;
    color: #111;
    cursor: pointer;
}

.new-provisional-edit-entry.selected {
    background-color: #fff;
    color: #111;
}

.new-provisional-edit-entry.selected:hover {
    cursor: initial;
}

.new-provisional-edit-entry .field {
    padding: 5px;
    font-size: 13px;
    font-weight: 500;
    width: 170px;
}

.field.timestamp {
    font-weight: 400;
    font-size: 11px;
    color: #777;
    margin-top: -10px;
}

.notifications-container {
    display: flex;
    flex-direction: row;
    border-bottom: solid #e4e4e4 1px;
    padding: 8px 25px 15px 25px;
    background-color: #fcfcfc;
}

.notification-message {
    padding-bottom: 5px;
    color: #777;
}

.notification-message span {
    font-weight: 600;
    color: #454545;
}

.entry .time-label {
    font-weight: 600;
}

.ep-notifs-close {
    position: absolute;
    top: 0px;
    right: 0px;
    font-size: 17px;
    background: #f8f8f8;
    border-left: 1px solid #ddd;
}

.entry .ep-notifs-close {
    right: -10px;
}

.ep-notifs-close:hover {
    color: #1B3974;
    border-left: 1px solid #ddd;
    background: #f2f2f2;
}

.ep-edits-body.provisional-edit-history {
    overflow: visible;
}

.new-provisional-edits-header .new-provisional-edits-delete-all {
    width: 100%;
    padding: 3px 0px;
    margin: 3px;
}

.new-provisional-edit-history {
    display: flex;
    flex-direction: column;
    border-bottom: solid #e4e4e4 1px;
    padding: 8px 25px 15px 25px;
    background-color: #fcfcfc;
}

.new-provisional-edit-history.selected-card,
.notifications-container.selected-card {
    color: #454545;
    background-color: #f0f0f0;
}

.new-provisional-edit-history:hover,
.notifications-container:hover {
    background-color: #fff;
}

.new-provisional-edit-history .entry,
.notifications-container .entry {
    flex-direction: row;
    display: flex;
    color: #6494cc;
    align-items: baseline;
    justify-content: left;
    width: 400px;
}

.new-provisional-edit-history .entry-label,
.notifications-container .entry-label {
    padding-right: 5px;
    font-weight: 600;
    font-size: 13px;
}

.new-provisional-edit-history .entry-label-resource {
    padding-right: 5px;
    font-weight: 600;
    font-size: 15px;
    color: #454545;
    text-overflow: ellipsis;
    white-space: nowrap;
    overflow: hidden;
}

.new-provisional-edit-history .entry .resource-edit-link {
    font-size: 11px;
    padding-right: 5px;
}

.provisional-edits-list-header {
    display: inline-flex;
    width: 100%;
    align-items: center;
    background-color: #f8f8f8;
    height: 35px;
    margin-top: 0px;
    margin-bottom: 1px;
}

.grid-list.provisional-edit-history {
    height: 100%;
    position: absolute;
    width: 100%;
    overflow-y: scroll;
}

.provisional-edit-history-filter {
    display: flex;
    justify-content: space-between;
    align-items: baseline;
    padding-left: 5px;
    padding-bottom: 5px;
    border-bottom: 1px solid #ddd;
}

.provisional-edit-history-filter .calendar {
    display: flex;
    width: 220px;
    padding-left: 10px;
    align-items: baseline;
    justify-content: space-between;
}

.provisional-edit-history-filter .toggle-container {
    padding-bottom: 0px;
}

.provisional-edit-history-filter {
    font-size: 12px;
    color: inherit;
    padding: 5px;
}

.provisional-review-pending {
    padding: 2px 10px 3px 10px;
    background: #F5BB25;
    color: #fff;
    font-size: 12px;
}

.provisional-review-declined {
    padding: 2px 10px 3px 10px;
    background: red;
    color: #fff;
    font-size: 12px;
}

.provisional-review-accepted {
    padding: 2px 10px 3px 10px;
    background: #64bd63;
    color: #fff;
    font-size: 12px;
}

.ep-edits-body.provisional-edit-history {
    height: 100%;
}

.provisional-edits-list-header span {
    padding-left: 4px;
}

.provisional-edit-qa-tool {
    height: 28px;
}

.provisional-edit-qa-tool .toggle-container {
    padding-left: 0px;
}

.provisional-edits-list.expanded {
    width: 350px;
    transition: all .30s ease;
    padding: 0px;
    border-top-width: 0px;
}

.provisional-edits-list.closed {
    width: 0px;
    transition: all .30s ease;
    padding: 0px
}

.provisional-edit {
    padding: 15px;
    background-color: #fafafa;
}

.provisional-edit .content-title {
    font-weight: 600;
}

.provisional-edit-cards dd {
    position: relative;
    padding-left: 15px;
    word-wrap: break-word;
}

.middle-column-container {
    flex: 1;
    padding: 12px;
    background: #fbfbfb;
    color: #666;
    overflow-y: auto;
    border-right: solid 1px #ddd;
    border-left: 1px solid #ddd;
    min-width: 200px;
}

/*  Start card/widget manager Classes
    used to manage placement and display of elements inside of the Card
    and Widget Management forms
*/

.panel-config {
    flex-direction: row-reverse;
}

.panel-config .middle-column-container {
    border-right: transparent;
    border-left: 1px solid #ddd;
    background: #f4f4f4;
    color: #2d3c4b;
}

.panel-config .toggle-container {
    padding-bottom: 5px;
}

.panel-config .form-divider {
    border-top: 1px solid #ccc;
}

.widget-config-container {
    display: flex;
    flex-direction: column;
}

.panel-config .widget-config-container {
    margin-left: 5px;
    margin-right: 5px;
}

.panel-config .widget-config-container .control-label {
    padding-top: 5px;
    // padding-left: 5px;
}


/* panel styling in widget manager for radio groups */

.panel-config .widget-config-container .radio-panel {
    background: #fff;
    padding-top: 10px;
    padding-bottom: 10px;
    margin-top: 0px;
    margin-left: -10px;
    margin-right: -10px;
    border: 1px solid #ddd;
    border-radius: 2px;
}


/* panel styling in widget manager for checkbox groups */

.panel-config .widget-config-container .checkbox-panel {
    background: #fff;
    padding-top: 10px;
    padding-bottom: 10px;
    margin-top: 0px;
    margin-left: -10px;
    margin-right: -10px;
    border: 1px solid #ddd;
    border-radius: 2px;
}


/* Color changes if you want to use a dark (#2d3c4b) background panel color
    for the .panel-config .middle-column-container classes

    .panel-config .panel-section-title {
        color: #f1f1f1;
    }

    .panel-config .form-radio.form-normal:hover:after {
        background: #fff;
    }

    .panel-config .form-radio.form-normal.active:after {
        background: #fff;
    }

    .panel-config .tertiary-panel-content .control-label {
        color: #2d3c4b;
    }

    .panel-config .accordion-body .control-label {
        color: #2d3c4b;
    }

    .panel-config .accordion .panel-title a:focus {
        color: #2d3c4b;
    }

    .panel-config .accordion .panel-title a:hover {
        color: #2d3c4b;
    }

    .panel-config .input-group-addon {
        color: #f1f1f1;
    }

    .panel-config .bootstrap-datetimepicker-widget {
        color: #2d3c4b;
    }

    End color changes if you want to use a dark (#2d3c4b) background panel color */


/*End card/widget manager Classes*/

.card-form-preview-container {
    -ms-flex: 1;
    -webkit-flex: 1;
    flex: 1;
    background: #ebeef0;
    overflow-y: scroll;
    overflow-x: hidden;
}

.title-block-title {
    font-size: 15px;
    font-weight: 400;
    margin: 0;
    color: #222;
    padding: 6px 5px;
    white-space: nowrap;
    overflow: hidden;
    text-overflow: ellipsis;
}

.crud-widget-container {
    padding-bottom: 15px;
}

.sortable-placeholder {
    border: dotted 2px #d4d4d4;
}

.data-widget-library {
    width: 280px;
    margin-bottom: 0px;
}

.resource-status {
    font-size: 13px;
    font-weight: 600;
    color: #123;
    margin-top: 3px;
}

.resource-status-label {
    font-size: 11px;
    float: right;
    color: #555;
    margin-top: 3px;
}

.list-filter {
    margin-bottom: 8px;
    margin-right: 0px;
    display: flex;

    .clear-node-search {
        display: flex;
        flex-direction: column;
        justify-content: center;
        margin: 5px -20px;
        font-size: 14px;
    }
}

.new-card.disabled {
    background-color: #ccc;
}

.new-card.disabled #add-card {
    cursor: default;
}

.card-library {
    display: -webkit-flex;
    display: -ms-flexbox;
    display: flex;
    width: 100%;
}

.hide-card-library {
    width: 0px;
    transition: all .30s ease;
}

.show-card-library {
    width: 282px;
    transition: all .30s ease;
}

.data-widget-container {
    padding-top: 10px;
    padding-left: 10px;
}

.data-widget-grid-item {
    float: left;
    width: 250px;
    border: 1px solid #ddd;
    opacity: .9;
    margin: 3px;
}

.data-widget-grid-item .disabled {
    color: #999;
}

.data-widget-grid-item.disabled {
    color: #999;
}

.data-widget-grid-item:hover {
    cursor: move;
    opacity: 1.0;
}

.dismiss-card-library {
    position: absolute;
    right: 15px;
    top: 12px;
    color: #123;
    font-size: 17px;
}

.cc-link {
    display: inline-block;
    width: 100%;
    height: 60px;
    margin-top: -3px;
    margin-bottom: -2px;
    background: #f8f8f8;
    white-space: nowrap;
    overflow: hidden;
    text-overflow: ellipsis;
    padding: 10px 0px 5px 10px;
    border-bottom: 1px solid #ddd;
}

.cc-link:hover {
    background: #fff;
}

.cc-link.active:hover {
    cursor: default;
}

.card-tree-list a.cc-link.active:hover {
    cursor: pointer;
}

.cc-link.active {
    color: #666;
    font-weight: 600;
    background: #fff;
}

.node-name {
    display: block;
    margin-top: -40px;
    font-size: 13px;
    color: #1E6FB7;
}

.node-form.node-name {
    font-size: 13px;
    color: #777;
    margin-top: 1px;
    display: inline;
    padding-right: 5px;
}

.node-form.ontology {
    padding-right: 5px;
    font-size: 14px;
    font-weight: 600;
}

.node-semantic-description {
    display: flex;
    height: 75px;
    padding: 25px 20px;
    border-style: solid;
    border-width: 1px;
    border-color: #ccc;
    background-color: #f9f9f9;
}

.node-subname {
    font-size: 11px;
    color: #888;
}

.node-permissions {
    padding-right: 10px;
    margin-top: 2px;
}

.node-permission-icon {
    padding-right: 3px;
}

.expand-icon {
    padding: 5px;
    margin-right: -5px;
}

.card-tree-list a .node-name {
    margin-left: 40px;
    width: 180px;
    white-space: nowrap;
    overflow: hidden;
    text-overflow: ellipsis;
}

.card-tree-list a .node-subname {
    margin-left: 40px;
}

ul .card-tree-list a .node-name {
    margin-left: 60px;
    width: 150px;
    white-space: nowrap;
    overflow: hidden;
    text-overflow: ellipsis;
}

ul .card-tree-list a .node-subname {
    margin-left: 60px;
}

.tertiary-panel-content {
    background: #f5f5f5;
    height: 100%;
    overflow-y: scroll;
}

.accordion-body {
    padding-top: 0px;
}

.panel-group.accordion .panel-title a {
    font-weight: 400;
    color: #777;
}

#card-crud-advanced {
    padding-top: 20px;
}

.toggle-container {
    padding-bottom: 15px;
    padding-right: 15px;
    padding-top: 0px;
    padding-left: 5px;
}

.arches-toggle-sm {
    margin-left: 40px;
    margin-top: -17px;
    margin-bottom: 0;
    font-size: 12px;
}

.arches-toggle-subtitle {
    margin-left: 40px;
    display: inline-block;
    color: #5F7D9A;
    font-size: 12px;
    padding-right: 10px;
}

.note-editor .note-toolbar {
    background: #fcfcfc;
}

.note-editor .note-editable {
    background: #fff;
    color: #666;
}

.cardinality-form {
    padding: 7px;
}

.card-tree-list-icon {
    padding-left: 3px;
}

li.search-field {
    width: 190px;
    font-size: 11px;
}

#graph {
    background: #fdfdfd;
}

.help-close:hover,
.library-close-btn:hover,
#aside .nav-tabs a i:hover,
.btn-flat:focus,
.help-close:hover,
#aside .nav-tabs a i:hover,
.btn-flat:focus,
.help-close:hover,
#aside .nav-tabs a i:hover,
.btn-flat:focus,
.help-close:hover {
    color: #123;
}

.nav-tabs.library-tools>li.active>a>i {
    color: #123;
}

.ltr,
.ltr {
    direction: ltr;
}

.resource-grid-tools-container a:hover,
.card-tree-list a:hover {
    color: #333;
}

.list-group-item .selected,
.card-tree-list.selected {
    background: #f8f8f8;
}

.bg-gray-dark,
.bg-gray-dark a,
.design a.chosen-single:hover,
.design a.chosen-single:hover,
.bg-gray-dark,
.bg-gray-dark a {
    color: #999;
}

.btn-shim,
.control-label,
.control-label,
.btn-shim {
    margin-bottom: 3px;
}

.grid:after,
.report-image-grid:after,
.report-image-grid:after,
.grid:after {
    content: '';
    display: block;
    clear: both;
}

#aside-container #aside .tab-content,
#aside-container #aside .tab-content,
#aside-container #aside .tab-content {
    padding-top: 0;
}

a.list-group-item:not(.active):hover,
div .switch label:hover,
#demo-dt-selection tbody tr:hover,
.highlight,
div .switch label:hover,
#demo-dt-selection tbody tr:hover,
.highlight,
div .switch label:hover,
#demo-dt-selection tbody tr:hover,
.highlight,
.editable-card:hover,
.clear-node-search:hover,
.dismiss-card-library:hover {
    cursor: pointer;
}

.select2-search,
.dropdown-shim,
.dropdown-shim,
.dropdown-shim {
    margin-top: 10px;
}

.select2-drop.select2-drop-above .select2-search input {
    margin-bottom: 10px;
}

.select2-results {
    margin-top: 10px;
}

.relative,
.slide,
.relative,
.slide,
.relative,
.slide,
.relative {
    position: relative;
}

.tile-record:hover,
.note-editable,
.note-editable,
.tile-record:hover,
.note-editable,
.tile-record:hover,
.note-editable,
.tile-record:hover,
.library-tools-icon.active,
.library-close-btn:hover {
    color: #123;
}

.resource-grid-tools-container a,
.resource-grid-tools-container a,
.resource-grid-tools-container a {
    color: #777;
}

.selected,
.selected,
.selected {
    background: #f4f4f4;
}

.btn-flat.selected {
    background: #8ce196;
    color: #fff;
}

.editable:hover,
.editable.selected,
.editable:hover,
.editable.selected {
    background: #C1F8E9;
}

.ep-form-alert {
    position: absolute;
    top: 0px;
    z-index: 5000;
    width: 100%;
    height: 100px;
    padding: 10px 25px;
    color: #fff;
    transition: all .40s ease;
    overflow: hidden;
    display: flex;
    flex-direction: column;

    .ep-form-alert-buttons {
        display: flex;
        justify-content: flex-end;
        align-items: center;
    }
}

.alert-active .ep-form-alert {
    display: block;
    height: 90px;
    top: 0px;
}

.ep-alert-red {
    background: #f87359;
    border: 1px solid #B72F16;
    border-right-width: 0px;
    border-left-width: 0px;
    z-index: 5000;
}

.ep-alert-blue {
    background: #57c1df;
    border: 1px solid #1495B9;
    border-right-width: 0px;
    border-left-width: 0px;
}

.ep-form-alert-shim {
    margin-top: 90px;
    transition: all .40s ease;
}

.ep-form-alert-title {
    font-size: 15px;
    font-weight: 600;
    margin-top: 0px;
    margin-bottom: 3px;
}

.ep-form-alert-text {
    font-size: 12px;
    font-weight: 400;
    overflow: hidden;
}

.ep-form-alert-default-dismiss {
    font-size: 16px;
}

.ep-form-alert-default-dismiss:hover {
    cursor: pointer;
    color: #f9f9f9;
}

.graph-list-header .ep-form-alert {
    position: relative;
    top: 0px;
}

.file-upload {
    position: relative;
    overflow: hidden;
}

.file-upload input.upload {
    position: absolute;
    top: 0;
    right: 0;
    margin: 0;
    padding: 0;
    cursor: pointer;
    opacity: 0;
    filter: alpha(opacity=0);
}

.dz-previews {
    border: 1px solid #ddd;
    overflow-y: scroll;
    width: 100%;
}

.file-upload-filter {
    /* margin-right: 5px; */
    padding: 5px 10px;
    width: 250px;
}

span.file-upload-clear-filter {
    position: absolute;
    left: 238px;
    top: 37px;
    z-index: 25;
}

.dz-previews .file-upload-card {
    border-bottom: 1px solid #D3E5F4;
    border-radius: 2px;
    padding: 7px 8px 5px 15px;
    background: #fff;
    color: #666;
    height: 50px;
}

.dz-previews .file-upload-card:nth-child(odd) {
    background: #F5FAFE;
}

.file-upload-options {
    padding-bottom: 8px;
}

.file-size-label {
    float: right;
    margin-top: 2px;
}

.btn-file-upload-reset {
    color: #489EED;
    font-size: 12px;
    float: right;
}

.file-upload-card-detail-right {
    min-width: 85px;
    float: right;
    margin-top: 6px;
}

.file-upload-card-detail a:hover {
    cursor: pointer;
}

.btn-file-upload-limit {
    color: #489EED;
    font-size: 12px;
    float: left;
}

.btn-file-cancel {
    background: #01113c;
    border-radius: 50%;
    border: none;
}

.file-upload-footer {
    background: #f1f1f1;
    color: rgb(89, 56, 255);
    ;
    display: flex;
    justify-content: left;
    align-items: center;
    border-top: 1px solid #ddd;
    padding-left: 10px;
    padding: 15px 15px;
}

.file-upload-footer .loader-selector {
    max-height: 25px;
}

.file-select h2 {
    font-weight: 400;
}

.loader-select {
    text-align: center;
    padding: 40px 0;
    background: #f6f6f6;
}

.loader-select .r-select-title {
    padding: 5px 10px;
    text-align: center;
    overflow: hidden;
    text-overflow: ellipsis;
    display: -webkit-box;
    -webkit-box-orient: vertical;
    -webkit-line-clamp: 2;
}

.card-component-panel .loader-select h4 {
    font-weight: 400;
}

.loader-error-message {
    background: #E94484;
    color: #fff ! important;
    padding: 20px 0px;
    margin-top: -46px;
    margin-bottom: 45px;
}

.loader-error-message span {
    font-weight: 800;
}

.file-chart-upload-panel {
    height: inherit;
}


.file-select-window h2 {
    font-weight: 400;
}

.btn-file-select {
    background: rgb(138, 115, 255);
    color: #fff;
    border: 1px solid rgb(89, 56, 255);
    border-radius: 2px;
    width: 240px;
    margin: 30px 0;
}

.btn-file-select:hover {
    color: #fff;
}

.btn-file-select:focus {
    color: #fff;
}

div.hide-file-list>div>div>div>div>form>div>div:nth-child(3) {
    visibility: hidden;
}

.resource-grid-title {
    font-weight: normal;
    padding: 0 20px;
    font-size: 1.416em;
    line-height: 50px;
    display: inline-block;
}

.resource-tools a.resource-grid-title.active {
    color: #333;
    background: #ddd;
}

.resource-tools a.resource-grid-title {
    color: #999;
    margin-top: 6px;
    margin-left: 3px;
    padding: 3px 20px 6px 20px;
    line-height: 35px;
}

.resource-tools a.resource-grid-title:first-of-type {
    margin-left: 10px;
}

.resource-tools a.resource-grid-title:not(.active):hover {
    color: #666;
    background: #ececec;
}

.resource-tools a.resource-grid-title.active:hover {
    color: #333;
    cursor: default;
}

.resource-grid-title:nth-child(2) {
    padding-left: 0px;
}


.switch-panel {
    padding: 5px
}

.switch-panel.disabled {
    background: rgba(214, 214, 214, 0.3);
}

.wizard-card-tools {
    float: right;
    padding-left: 10px;
    margin-top: 7px;
    font-size: 19px;
}

div.row.widget-wrapper {
    margin: 0;
    margin-right: 10px;
    padding: 10px 5px 25px 5px;
    position: relative;
}

.map-filter-panel div.row.widget-wrapper {
    padding: 5px 5px 25px 5px;
}

.input-group .form-control {
    position: relative;
    z-index: 0;
    float: left;
    width: 100%;
    margin-bottom: 0;
}

.input-group.date {
    max-width: 300px;
}

.select2-container.select2-allowclear .select2-choice abbr {
    margin-top: 0px;
    padding: 6px 7px 6px 6px;
    border: 1px solid #ccc;
}

.widget-preview {
    border: 1px solid transparent;
}

.widget-preview * {
    cursor: pointer;
}

.widget-preview.active {
    background: #fcfcfc;
    border: 1px solid #ddd;
    margin-left: -10px;
    padding-left: 10px;
    margin-right: -10px;
    padding-right: 10px;
}

.widget-preview.hover {
    background: #fafafa;
    margin-left: -10px;
    padding-left: 10px;
    margin-right: -10px;
    padding-right: 10px;
}

.panel-heading.note-toolbar {
    height: auto;
}

.no-instructions-shim {
    margin-top: -40px;
}

.arches-menu-icon {
    font-size: 10px;
    color: #abb1b7;
    transform: translate(0, -2px);
}

.related-resources-container {
    -ms-flex: 0 0 calc(100% - 400px);
    -webkit-flex: 0 0 calc(100% - 400px);
    flex: 0 0 calc(100% - 400px);
    margin-bottom: 0px;
    margin-left: -1px;
    padding: 0px;
    overflow-y: scroll;
    overflow-x: hidden;
    transition: all .5s;
}

.related-resources-container .pagination .active a {
    z-index: 1;
}

.dataTables_info {
    margin-top: 10px;
}

.dataTables_paginate {
    margin-bottom: 140px;
}

.relation-properties-buttons {
    display: flex;
    flex-direction: row;
    position: absolute;
    right: 15px;
    align-content: flex-end;
}

.relation-properties-model-name {
    padding-left: 5px;
}

a.mega-dropdown-toggle.disabled {
    pointer-events: none;
    cursor: default;
    color: #aaa;
}

.relation-properties-button {
    padding-left: 5px;
}

.related-resources-title-container {
    display: flex;
    flex-direction: row;
}

.search-candidate-link.unrelatable-search-result {
    color: #999;
}

.dropdown-menu.mega-dropdown-menu.display-related-resource-properties {
    display: block;
    margin-top: 5px;
}

.rr-panel-note {
    text-align: center;
    font-size: 27px;
    margin-top: 150px;
}

.rr-drag-panel-target {
    border-bottom-width: 0px;
    background: white;
    border: 1px solid white;
    border-radius: 2px;
    padding: 0px 12px 0px 7px;
    margin-top: -1px;
    overflow-y: hidden;
}

#container .table-bordered td,
#container .table-bordered th.rr-tab-field {
    font-size: 13px;
    font-weight: 400;
    color: #666;
}

.settings-config-panel {
    padding: 5px;
}

.data-table-selected {
    text-align: center;
}

.data-table-selected.sorting_asc::after {
    visibility: hidden;
}

.center-header {
    text-align: center;
}

.shim {
    margin-top: -25px;
}

.resource-relation-description {
    color: #888;
    padding: 10px;
    font-size: 13px;
    margin-top: 15px;
    margin-right: 10px;
    height: 145px;
    border: 1px solid #ddd;
}

.settings-crud-panel {
    margin-top: 10px;
    margin-left: -20px;
}

.no-instructions-shim {
    margin-top: -60px;
}

.report-image-grid {
    width: 100%;
    margin-bottom: 20px;
}

.search .grid .library-card {
    background: #fafafa;
}

.search .grid .library-card.selected {
    background: #fff;
    font-weight: 600;
}

.search .grid .library-card:hover {
    background: #fff;
    border-left: 5px solid #20ce05;
}

#related-resources-drag-panel .card-header {
    margin: -1px -30px 0px -30px;
}

#related-resources-drag-panel .card-header h2 {
    margin-top: 5px;
    color: #f1f1f1;
    font-size: 17px;
    font-weight: 400;
}

.rr-table {
    max-height: 400px;
    overflow-y: scroll;
    overflow-x: hidden;
    border: 1px solid #ddd;
    max-width: 600px;
}

.rr-table.rr-summary-page {
    max-height: 556px;
    max-width: 100%;
}

.rr-table::-webkit-scrollbar {
    -webkit-appearance: none;
    width: 9px;
    border-left: 1px solid #ddd;
}

.rr-table::-webkit-scrollbar-thumb {
    border-radius: 2px;
    background-color: rgba(0, 0, 0, .1);
    -webkit-box-shadow: 0 0 1px rgba(255, 255, 255, .5);
}

.rr-table-border {
    border: solid 1px #e0e0e0;
}

.rr-table-row {
    min-height: 36px;
    display: flex;
    border-bottom: solid 1px #ddd;
    flex-direction: column;
}

.rr-table-row:hover {
    background: #F6F6FE;
    border-color: #B0AFE3;
    cursor: pointer;
}

.rr-table-row:hover .rr-table-column {
    border-color: #B0AFE3;
    border-right: none;
}

.rr-table-row:nth-last-child(odd) {
    background: #F5FAFE;
}

.rr-table-row:nth-last-child(odd):hover {
    background: #F6F6FE;
    border-color: #B0AFE3;
    cursor: pointer;
}

.rr-table-row:nth-last-child {
    border-bottom: none;
}

.rr-table-row:last-child {
    border-bottom: none;
}

.rr-table-row-initial {
    display: flex;
    flex-direction: row;
    height: 36px;
}

.rr-table-row-panel {
    background: #fff;
    border: none;
    border-top: 1px solid #ddd;
    padding: 20px 30px;
}

.rr-table-column {
    padding-top: 8px;
    padding-right: 10px;
    border-left: solid 1px #ddd;
}

.rr-table-column:first-child {
    border-left: none;
}

.rr-table-column:last-child {
    border-right: none;
}

.rr-table-column button {
    padding: 0px;
    width: 36px;
    color: #25476a;
    border: none;
    background: none;
}

.rr-table-column button i {
    margin-left: 0px;
    padding: 12px;
}

.rr-table-column.icon-column {
    width: 36px;
    padding: 0px;
}

.rr-table-column.icon-column:hover {
    background: #D9D9F5;
}

.rr-table-column a {
    color: steelblue;
}

.rr-relationship-icon {
    font-size: 17px;
    padding-left: 49%;
}

.rr-table-instance-label {
    width: 430px;
    overflow: hidden;
    text-overflow: ellipsis;
    white-space: nowrap;
}

.create-resource-instance-card-component {
    position: fixed;
    background: #fcfcfc;
    z-index: 11;
    height: 95%;
    overflow-y: auto;
    top: 10px;
    left: -100%;
    width: calc(100% - 25px);
    padding-bottom: 20px;
}

.create-resource-instance-card-component.rr-table-pop {
    height: 100vh;
    width: 100%;
    padding: 0px;
    background: #fff;
    top: 0px;
    left: 0%;
    overflow-x: hidden;
    transform: translate(100%, 0);
    transition: all 0.3s ease-out;
    padding-left: 50px;
}

.create-resource-instance-card-component.rr-table-pop .rp-edit-buttons {
    display: none;
}

.resource-instance-card-component-container {
    display: flex;
    overflow-x: hidden;
}

.resource-instance-card-component-container .card-component {
    width: 100%;
    top: 50px;
    padding-top: 0px !important;
}

.resource-instance-card-component-toc {
    width: 300px;
    border-right: 1px solid #ddd;
    height: 100vh;
    background: #fbfbfb;
}

.resource-instance-card-component-content {
    flex: 2 0 0;
}

.resource-instance-card-menu-item {
    height: 50px;
    background: #f8f8f8;
    padding: 15px;
    border-bottom: 1px solid #ddd;
    font-size: 13px;
}

.resource-instance-card-menu-item:not(.selected):hover {
    cursor: pointer;
    background: #fff;
}

.resource-instance-card-menu-item.selected {
    background: #fff;
    margin-right: -1px;
}

.resource-instance-card-component-content .workbench-card-wrapper {
    height: calc(100vh - 100px);
}

.resource-instance-card-component-content .workbench-card-wrapper .workbench-card-sidepanel {
    height: calc(100vh - 100px);
}

.workbench-card-sidepanel .create-resource-instance-card-component.rr-table-pop {
    top: 50px;
    z-index: 30;
    height: 100vh;
    position: fixed;
    left: 50px;
    width: calc(100% - 50px);
}

.sidenav-lg .workbench-card-sidepanel .create-resource-instance-card-component.rr-table-pop {
    left: 220px;
}

.workbench-card-sidepanel .create-resource-instance-card-component.rr-table-pop .card-component {
    margin-top: 15px;
    margin-left: 0px;
    margin-right: 0px;
    border-radius: 0px;
    height: 100vh;
    overflow-y: auto;
}

.create-resource-instance-card-component.rr-table-pop .card-component {
    margin-top: 15px;
    margin-left: 0px;
    margin-right: 0px;
    border-radius: 0px;
    padding: 20px;
    width: 100%;
}

.workbench-card-sidepanel .create-resource-instance-card-component.rr-table-pop .card-component .install-buttons {
    right: 21px;
    width: 357px;
}

.workbench-card-sidepanel .create-resource-instance-card-component.rr-table-pop .create-instance-panel {
    background: #fff;
    min-height: 67%;
}

.workbench-card-sidepanel .create-resource-instance-card-component.rr-table-pop .create-instance-panel .loading-mask {
    left: 100%;
    width: 450px;
    display: none;
}

.create-resource-instance-card-component.rr-table-pop .create-instance-panel {
    background: #fff;
    min-height: 60%;
}

.new-provisional-edit-card-container .rr-table-instance-label {
    width: 475px;
}

.workbench-card-sidepanel .rr-table-instance-label {
    width: 220px;
}

.workbench-card-sidepanel .create-resource-instance-card-component.rr-table-pop .install-buttons {
    width: calc(100% - 350px) !important;
    left: 350px;
    text-align: left;
    position: unset;
}

.sidenav-lg .workbench-card-sidepanel .create-resource-instance-card-component.rr-table-pop .install-buttons {
    left: 520px;
}

.unselectable {
    color: #ff0000;
}

#container .table-bordered .unselectable td {
    color: #ddd;
}

.rr-text-notes {}

.rr-result-grid-container {
    position: relative;
    margin-top: 15px;
    width: 100%;
    font-size: 16px;
    padding-left: 0px;
    padding-right: 0px;
    font-weight: 300;
    color: #999;
}


.rr-widget-filter-panel {
    margin-top: -5px;
    height: 40px;
    background: #f2f2f2;
    padding: 6px;
    max-width: 600px;
    border: 1px solid #ddd;
    border-bottom: none;
}

.rr-widget-filter-panel .clear-node-search {
    position: absolute;
    left: 205px;
    top: 5px;
}

.rp-report-container {
    color: #666;
    padding-top: 100px;
    padding-bottom: 50px;
    transition: all .25s ease;
}

.graph-designer .rp-report-container-preview {
    color: #666;
    padding-bottom: 50px;
    transition: all .25s ease;
    background-color: white;
}

.card-component-panel .editor-report .rp-report-container-preview {
    margin-top: 0px;
}

.rp-report-section {
    padding: 0px 0px 35px 0px;
    background: #fff;
    border-bottom: solid 1px lightgray;
    
    &.rp-report-section-root {
        padding-top: 30px;
        background-color: #fff;
        display: flex;
    }
}

.rp-report-section-title {
    font-size: 14px;
    font-weight: 400;
    margin-top: -1px;
    margin-bottom: 5px;
    color: #666;
    padding-bottom: 0px;
    background: #fff;
    width: 100%
}

.rp-section-title {
    font-size: 17px;
    font-weight: 500;
    margin-top: 2px;
    margin-bottom: 5px;
    padding: 14px 0 5px 0px;
    color: #666;
}

.rp-tile-separator {
    border: 1px solid #ddd;
}

.rp-tile-title {
    font-size: 15px;
    font-weight: 500;
    margin-top: 2px;
    margin-bottom: 5px;
    padding: 0px 0 5px 0px;
    color: #666;
    white-space: nowrap;
    overflow: hidden;
    text-overflow: ellipsis;
}

.rp-report-tile {
    padding-bottom: 15px;
    padding-left: 8px;
    margin-top: 0px;

    &.related {
        padding-bottom: 0px;
    }

    .reported-relationship {
        padding-left: 5px;
        color: #888;
    }
}

.rp-report-container-tile .rp-report-tile {
    padding-bottom: 0;
}

.rp-report-container-tile {
    padding-bottom: 15px;
    padding-top: 15px;
}

.rp-image-grid-item {
    float: left;
    margin: 3px;
    max-width: 200px;
}

.dl-horizontal {
    margin-bottom: 0px;
}

.resource-report-abstract-container {
    display: flex;
    flex-direction: column;
    justify-content: space-between;
}

.rp-card-section {        
    
    padding-bottom: 10px;
    padding-top: 0px;
    position: relative;
    margin: 10px 20px;
    
    .rp-report-container-tile{
        padding: 0;
    }
    
    .rp-report-tile{
        &.provisional-edit-cards {
            padding-left: 0px;
            padding-bottom: 0px;
        }
        
        .dl-horizontal {
            margin-bottom: 0px;
            display: grid;
            grid-template-columns: 260px 1fr;
            align-items: start;
            
            dt {
                grid-column: 1;
                font-weight: 600;
                text-align: end;
                width: auto;
                
            }
            dd {
                grid-column: 2;
                margin: 0px;
                padding-top: 5px;
                padding-bottom: 5px;
                padding-inline-start: 20px;
                padding-inline-end: 50px;
                word-break: break-word;
            }
        }
    }

    .rp-no-data {
        margin: 10px 0;
        position: unset;
        color: #888;
        margin-top: 0px;
    }

    .rp-edit-buttons {
        min-width: 34px;
        display: inline-flex;
        justify-content: space-between;
        color: #597DBF;
    
        i {
            padding: 10px 12px;
            border: 1px solid #ddd;
            height: 36px;
            width: 36px;
            margin-right: 0 2px;
            background: #D8FAF6;
            
            &:hover{
                cursor: pointer;
                background: #fff;
                color: #3A5FA4;
            }
        }
    }
    
}

.report-print-date {
    font-size: 11px;
    color: #999;
}

.report-print-date .toggle-container {
    display: flex;
    flex-direction: column;
    margin: 0 -25px;
}

.report-toolbar {
    top: 50px;
    width: calc(100% - 50px);
    height: 50px;
    background: #f8f8f8;
    border-bottom: 1px solid #ddd;
}

.stamp {
    position: absolute;
    background: orange;
    border: 4px dotted black;
}

.report-toolbar a {
    width: 500px;
}

.report-toolbar-preview {
    width: 100%;
    height: 50px;
    background: #f8f8f8;
    border-bottom: 1px solid #ddd;
    z-index: 10;
}

.report-toolbar-title {
    font-size: 17px;
    font-weight: 500;
    margin-top: 0px;
    width: 400px;
    padding: 14px 0 5px 25px;
    color: #555;
}

h4.report-toolbar-title {
    width: 500px;
}

.dataTable tr:hover {
    background-color: #dbf1f5 !important;
    /*cursor: pointer;*/
}

#container .table td {
    vertical-align: middle;
}

.disabled-link {
    pointer-events: none;
    cursor: default;
    color: grey;
}

.map-widget-container {
    position: absolute;
    top: 6px;
    right: 10px;
    padding-top: 5px;
    font-size: 17px;
    color: #fff;
    background: #706BE2;
    opacity: 0.75;
    width: 36px;
    height: 36px;
    border-radius: 2px;
    border: 1px solid #332DC1;
    transition: all .2s ease;
    z-index: 10;
    line-height: 1.5;
}

.panel-group.accordion .panel-heading.map-widget-config-accoridan-item {
    display: flex;
    flex-direction: row;
    align-items: center;
    justify-content: space-between;
    padding-right: 5px;
}

.panel-heading.map-widget-config-accoridan-item .panel-title {
    width: 100%;
}

.map-widget-config-accoridan-item i {
    float: right;
    padding-top: 15px;
}

.map-disabled {
    background-color: black;
    height: 500px;
    opacity: 0.2;
    margin-bottom: -500px;
    position: relative;
    z-index: 100;
}

.map-widget-container a {
    color: #fff;
}

div.row.widget-wrapper.report-header {
    margin-right: 5px;
    padding: 0px;
    padding-bottom: 10px;
    width: 100%;
}

div.row.widget-wrapper.report-header:hover {
    background: #ebeef0;
}

.report-header .control-label.widget-input-label {
    display: none;
}

.map-service-manage-control-label {
    display: flex;
    justify-content: flex-end;
    margin: 0 20px;
}

.permission-user-group-container {
    display: flex;
    flex-direction: column;
}

.map-widget-container-expanded {
    top: 6px;
    right: 10px;
    background: rgba(17, 17, 17, 0.21);
    opacity: .9;
    width: 300px;
    height: calc(100vh - 35px);
    border: 1px solid #999;
    transition: all .2s ease;
}

.map-widget-container.hide-maptools {
    display: none;
}

.overlay-selection-container {
    position: absolute;
    top: 6px;
    left: 10px;
    padding: 10px 25px;
    width: calc(100% - 325px);
    background: #fcfcfc;
    /*height: calc(100vh - 35px);*/
    border: 1px solid #bbb;
    z-index: 1100;
}

#overlay-grid {
    margin-left: 10px;
    margin-right: 0px;
    border-top-width: 0px;
}

#overlay-grid.grid {
    height: 1600px;
    overflow-y: scroll;
}

.overlay-selection-container.selector-closed {
    visibility: hidden;
}

.overlay-close {
    font-size: 19px;
    color: #888;
}

.overlay-close:hover {
    cursor: pointer;
    color: #555;
}

.overlay-title {
    font-size: 16px;
    padding: 10px;
}

.overlay-filter-container {
    position: relative;
    padding-top: 5px;
    padding-left: 10px;
    padding-bottom: 10px;
}

.overlay-list-container {
    padding-top: 0px;
    padding-left: 0px;
    padding-bottom: 5px;
    height: 1000px;
    overflow-y: scroll;
}

.overlay-filter {
    height: 38px;
}

.overlay-card {
    float: left;
    width: 100%;
    height: 50px;
    margin-bottom: -2px;
    position: relative;
    padding: 0px;
    border: 1px solid #ddd;
    border-top-width: 1px;
    background: #fcfcfc;
}

.overlay-card:hover {
    background: #fff;
    cursor: pointer;
}

.overlay-card:first-of-type {
    border-top: 1px solid #ddd;
}

.overlay-card.selected {
    background: #fff;
}

.overlay-card-item {
    position: relative;
}

.overlay-card-main {
    position: absolute;
    left: 67px;
    top: 15px;
    white-space: nowrap;
    overflow: hidden;
    text-overflow: ellipsis;
    font-size: 14px;
}

.overlay-card-vis-toggle {
    position: absolute;
    top: 0px;
    left: 0px;
    text-align: center;
    width: 50px;
    height: 50px;
    padding-top: 15px;
    font-size: 17px;
    border-right: 1px solid #ddd;
    color: #ccc;
    vertical-align: middle;
    display: table-cell;
}

.overlay-card-main a {
    color: #aaa;
}

.overlay-card.selected div div a {
    color: #555;
}

.overlay-card.selected div div i {
    color: #666;
}

.overlay-card:hover div div i not:selected {
    color: rgb(102, 102, 102);
}

.overlay-card:hover div div {
    color: rgb(102, 102, 102);
}

.overlay-filter {
    height: 38px;
}

.resource-color-swatch {
    font-size: 21px;
}

.geometry-tools-container {
    position: absolute;
    top: 50px;
    left: 0px;
    padding: 0px;
}

.map-search-container div.geometry-tools-container {
    top: 0px;
    left: 0px;
}

.geocode-container-shim {
    margin-right: 265px;
}

.geocode-container {
    position: absolute;
    top: 6px;
    right: 55px;
    padding: 0px;
    background: #fff;
    opacity: .9;
    width: 250px;
    height: 36px;
    border-radius: 2px;
    transition: all .450s ease;
    z-index: 10;
    visibility: hidden;
}

.geocode-container input {
    border-color: #aaa;
}

.geometry-editing-notifications {
    position: absolute;
    top: 0px;
    left: 0px;
    z-index: 2;
    width: -webkit-calc(100% - 55px);
    width: -moz-calc(100% - 55px);
    width: 100%;
    opacity: .85;
}

.notifications-minimized {
    width: auto;
}

.geometry-editing-notifications span.arrow {
    color: white;
    position: absolute;
    left: 10px;
    top: 15px;
}

.geometry-editing-notifications span.arrow:hover {
    cursor: pointer;
}

.alert-wrap>.alert>.media {
    padding-left: 5px;
}

.geocode-container.hide-geocoder {
    visibility: visible;
}

.relative {
    position: relative;
}

.text-center {
    text-align: center;
}

.map-widget-panel {
    position: absolute;
    top: 56px;
    width: 299px;
    height: 450px;
    overflow-y: auto;
    right: 10px;
    padding: 0px;
    box-shadow: none;
    background: transparent;
    border-top: 1px solid #ddd;
    /*transition: all .40s .15s ease;*/
    z-index: 10;
}

#map-widget-basemaps.panel.map-widget-panel {
    border-left: 1px solid #999;
    right: 11px;
}

#overlays-panel.panel.map-widget-panel {
    border-left: 1px solid #999;
    right: 11px;
}

.map-search-container,
.map-search-container div .map-widget-panel {
    height: calc(100vh - 100px);
}

.map-widget-panel.map-panel-inactive {
    visibility: hidden;
}

.map-widget-panel-title {
    height: 50px;
    width: 298px;
    padding: 8px;
    background: #fff;
    border-bottom: 1px solid #ddd;
}

.map-widget-panel-title h4 {
    font-weight: 400;
    color: #444;
}

.map-crud-container {
    top: 0px;
    height: 500px;
    background: #fbfbfb;
    border: 1px solid #bbb;
}

.map-search-container {
    background: #fbfbfb;
}

.map-report-header-container {
    height: 500px;
    background: #fbfbfb;
}

.plugin-main .map-report-header-container {
    height: 100%;
}

.plugin-main .row.widget-wrapper.report-header {
    padding: 0;
    margin: 0;
}

.expanded-edit-map {
    position: fixed;
    border-width: 0px;
    top: 0px;
    left: 50px;
    bottom: 0px;
    right: 0px;
    height: auto;
}

.map-search-container.expanded-edit-map {
    top: 51px;
}

.expanded-buttons {
    z-index: 1000;
    position: absolute;
    top: 5px;
    right: 315px;
    transition-duration: .3s;
    background: #f2b251;
    width: 213px;
    height: 40px;
}

.effect>.install-buttons.expanded-buttons {
    position: absolute;
    top: -130px;
    right: 250px;
}

.map-search-container.expanded-map {
    margin-top: -25px;
    margin-right: -15px;
}

.report-header .expanded-map {
    margin-top: 0px;
    margin-right: 0px;
}

.ui-sortable div div .expanded-map {
    margin-top: 0px;
    margin-left: 0px;
    margin-right: 0px;
}

.map-widget-toolbar {
    position: absolute;
    background: #fff;
    width: 298px;
    height: 50px;
    right: 11px;
    top: 6px;
    display: table-cell;
    border-top: 1px solid #999;
    z-index: 10;
}

<<<<<<< HEAD
.mainnav-container {
=======
#mainnav-container {
>>>>>>> 39c59348
    display: flex; 
    flex-direction: column;
    z-index: 15;
    height: 100%;
    justify-content: space-between;
}

.debug-notice {
    padding-bottom: 4px;
    padding-right: 2px;
    font-size: x-small;
    color: #999;
    display: flex;
    flex-direction: column;
    align-items: center;
    margin-bottom: 50px;
}

.debug-notice {
    padding-bottom: 4px;
    padding-right: 2px;
    font-size: x-small;
    color: #999;
    display: flex;
    flex-direction: column;
    align-items: center;
}

#navbar {
    z-index: 16;
}

.map-widget-icon {
    color: rgba(255, 255, 255, 1);
    opacity: 1.0;
}

.map-widget-toolbar-list {
    list-style: none;
    padding-left: 0px;
    display: inline-block;
    width: 250px;
}

.map-widget-toolbar-item {
    padding: 5px 10px 5px 10px;
    font-size: 15px;
    height: 50px;
    color: #777;
    vertical-align: middle;
    text-align: left;
    display: table-cell;
}

.map-widget-toolbar-item:hover {
    cursor: pointer;
    color: #444;
}

.map-widget-toolbar-item.active {
    color: #444;
}

.map-widget-toolbar-item.active:focus {
    color: #444;
}

.map-widget-toolbar-item.active:active {
    color: #444;
}

.map-widget-icon {
    color: #888;
}

li.active .map-widget-icon {
    color: #444;
}

a#close-map-tools.map-widget-icon {
    position: absolute;
    right: 10px;
    top: 17px;
    font-size: 13px;
    color: steelblue;
}

.basemap-unselected {
    color: #ccc;
}

span.basemap-unselected {
    color: #aaa;
}

.map-widget-overlay-item {
    width: 298px;
    height: 50px;
    padding: 7px;
    background: #fafafa;
    border-bottom: 1px solid #ddd;
}

a#close-map-tools.map-widget-icon:hover {
    color: #311557;
}

.map-widget-overlay-item.selected {
    background: #fff;
}

.map-widget-overlay-item:hover {
    background: #fff;
    cursor: pointer;
}

.map-widget-overlay-item:hover div i {
    color: #666;
}

.map-widget-overlay-item:hover div a span {
    color: #454545;
}

.map-overlay-item-tools {
    position: absolute;
    top: 15px;
    right: 10px;
    padding: 0px 5px;
}

.overlay-toggle-icon {
    font-size: 17px;
}

#overlays-panel div .map-widget-overlay-item {
    background: #fff;
}

#overlays-panel div .overlay-invisible {
    background: #fafafa;
    border-bottom: 1px solid #ddd;
}

.show-tools {
    height: 100px;
    transition: all .40s ease;
}

.map-overlay-vis-toogle {
    position: absolute;
    top: 0px;
    left: 0px;
    width: 50px;
    height: 50px;
    padding-top: 13px;
    font-size: 19px;
    border-right: 1px solid #ddd;
    color: #666;
    vertical-align: middle;
    display: table-cell;
}

.map-overlay-item-tools-panel {
    position: absolute;
    top: 50px;
    left: 0px;
    height: 50px;
    width: 290px;
    padding: 12px 7px 7px 17px;
    font-size: 17px;
    color: #888;
    border-top: 1px solid #f4f4f4;
    border-bottom: 1px solid #ddd;
    /*transition: all .40s ease;*/
    display: none;
}

.overlay-tool-icon {
    padding-right: 3px;
}

.overlay-tool-group {
    float: right;
}

.map-overlay-name {
    position: absolute;
    top: 14px;
    left: 60px;
    width: 220px;
    font-size: 14px;
    white-space: nowrap;
    overflow: hidden;
    text-overflow: ellipsis;
}

.leaflet-draw-toolbar .active {
    background-color: #efefef;
}

.map-query-tool {
    display: flex;
    flex-direction: row;
    justify-content: left;
}

.map-query-tool-input {
    width: 140px;
    font-size: 14px;
    white-space: nowrap;
    overflow: hidden;
    text-overflow: ellipsis;
}

.map-query-tool-input.buffer {
    height: 40px;
}

.map-json-tool {
    position: absolute;
    height: 120px;
    top: 10px;
    left: 60px;
    width: 180px;
    font-size: 14px;
    white-space: nowrap;
    overflow: hidden;
    text-overflow: ellipsis;
}

.spatial-filter-container {
    padding: 10px 5px 15px 5px;
    border-bottom: 1px solid #ddd;
}

.buffer-control {
    color: #4d627b;
    border: none;
    padding: 5px;
    padding-left: 12px;
    border-radius: 3px;
    margin-bottom: 5px;
    height: 75px;
}

.buffer-control h5 {
    font-size: 13px;
}

.buffer-input {
    width: 75px;
}

.map-tool-container {
    position: absolute;
    top: 75px;
    left: 30px;
    font-size: 14px;
    white-space: nowrap;
    overflow: hidden;
    text-overflow: ellipsis;
}

.map-tool-container.buffer {
    position: absolute;
    top: 0px;
    width: 220px;
}

.map-tool-container.buffer select {
    height: 28px;
    width: 75px;
}

.map-tool-item {
    background: #aaa;
}

.map-tool-item.geojson {
    padding: 1px;
    background: #aaa;
    color: #aaa;
}

.map-tool-item.xy {
    background: #fff;
    width: 220px;
    top: 0px;
}

.map-tool-item.xy.buffer {
    top: 44px;
}

.map-tool-item.xy .tool-header {
    padding-bottom: 10px;
    font-size: 15px;
    color: #555;
}

.map-tool-item.xy select {
    height: 24px;
    min-width: 195px;
    margin-bottom: 7px;
}

.map-tool-item.xy input {
    height: 28px;
    margin-bottom: 2px;
    padding: 5px;
}

a.clear-geojson-button {
    background-image: none;
    position: absolute;
    top: 7px;
    right: 15px;
    font-size: 12px;
    color: steelblue;
}

.xy a.clear-geojson-button {
    border-bottom: none;
    top: 7px;
    right: 15px;
    color: steelblue;
    font-size: 12px;
}

.xy a.clear-geojson-button:hover {
    cursor: pointer;
    color: #555;
}

a.clear-geojson-button.enabled {
    color: steelblue;
}

a.clear-geojson-button:hover {
    background-color: #fff;
    cursor: pointer;
}

.form-control.map-json-tool-input {
    width: 220px;
    height: 120px;
    font-size: 14px;
    white-space: nowrap;
    overflow: scroll;
    text-overflow: ellipsis;
}

.map-style-panel-body-form-group {
    display: flex;
}

.map-style-panel-body-control-label {
    display: flex;
    flex-direction: row-reverse;
    margin: 0px 5px;
    text-align: end;
}

.clustering-pane-form-group {
    display: flex;
}

.mapboxgl-canvas:focus {
    outline: none;
}

.map-widget-tool:nth-child(1) {
    padding-left: 0px;
    width: 50px;
}

.map-widget-tool.active {
    background: steelblue;
}

.mapboxgl-ctrl-top-left .mapboxgl-ctrl {
    visibility: hidden;
}

.mapboxgl-ctrl-geocoder--input {
    font-size: 13px;
}

.workbench-card-container .mapboxgl-ctrl-geocoder {
    margin-right: 90px;
}

.workbench-card-wrapper .mapboxgl-ctrl-top-left .mapboxgl-ctrl {
    visibility: visible;
}

.widget-wrapper .mapboxgl-map {
    z-index: 10;
    margin-bottom: -10px;
}

.map-overlay-item-tools-panel .noUi-base {
    background: #489EED;
    /*-webkit-transition: background 450ms;*/
    /*transition: background 450ms;*/
}

.map-overlay-item-tools-panel .noUi-horizontal {
    height: 10px;
}

.map-overlay-item-tools-panel .noUi-horizontal .noUi-handle {
    width: 20px;
    height: 20px;
    left: -9px;
    top: -6px;
}

.map-overlay-item-tools-panel .noUi-stacking .noUi-handle {
    z-index: 10;
}

.map-overlay-item-tools-panel .noUi-handle {
    border: 1px solid #e1e5ea;
    border-radius: 2px;
    background: #FFF;
    cursor: default;
    box-shadow: inset 0 0 1px #FFF, inset 0 1px 7px #EBEBEB, 0 3px 4px -3px #AAA;
}

.map-overlay-item-tools-panel .overlay-slider {
    width: 150px;
    margin-top: -5px;
}

.map-overlay-item-tools-panel .pips.noUi-horizontal {
    margin-bottom: 70px;
}

.map-thumbnail {
    padding-top: 5px;
}

.overlay-invisible .relative {
    background-color: #f8f8f8;
}

.overlay-invisible a {
    color: #999;
}

.overlay-invisible i {
    color: #999;
}

#overlays-panel .map-widget-panel-title:hover {
    cursor: pointer;
}

.noUi-target {
    position: relative;
    margin-top: 10px;
    margin-bottom: -12px;
}

.new-option-field input {
    display: inline;
    width: 90%;
}

.new-option-field i {
    padding-top: 10px;
}

.added-domain-option {
    padding-bottom: 4px;
}

.domain-container {
    width: 500px;
}

#widget-crud-settings div div .domain-container .domain-input {
    width: 254px;
}

#widget-crud-settings div div .domain-container {
    width: 270px;
}

.domain-input {
    height: 32px;
    margin-bottom: 5px;
    padding-left: 5px;
}

.domain-input-item {
    height: 32px;
    padding-left: 5px;
}

.domain-drag-handle {
    background: #f4f4f4;
    padding-left: 4px;
    padding-right: 1px;
    padding-top: 6px;
    padding-bottom: 6px;
    border: 1px solid #ddd;
    border-right-width: 0px;
}

.option-drag-handle {
    color: #999;
    cursor: move
}

.content-instructions {
    font-size: 13px;
    color: #8d8d8d;
    margin-top: -30px;
    line-height: 1.25;
    margin-bottom: 20px;
}


/* Function Manager Page */

.href-toolbar {
    text-align: center;

    .href-button {
        color: #f4f4f4;
        font-size: 11px;
        padding: 5px 0px;
        /*margin: -5px 0px 15px 0px;*/
        background: #5393C8;
        border: 1px solid #1561A1;
        display: inline-block;
        width: 100%;

        &:hover {
            color: #fff;
            background: #1266AB;
        }
        
        &:focus {
            color: #fff;
            background: #1266AB;
        }
    }
}

/* Hide "Full Screen" button for map tools widget in card manager */


/* End Disable "Full Screen" button for map tools widget in card manager */

.left-column-message {
    padding: 10px 15px;
    color: #777;
    font-size: 15px;
}

.library-container {
    padding: 0px;
    border-left: 1px solid #e8e8e8;
}

.library-header {
    display: flex;
    align-items: center;
    height: 40px;
    font-size: 15px;
    background: #f4f4f4;
    border-bottom: 1px solid #e4e4e4;
}

.library-find {
    margin-right: 25px;
    font-size: 15px;
    color: #999;
    width: 80px;
    display: block;
    text-align: center;
}

.library-grid {
    padding: 10px 15px;
}

.library-grid-title {
    font-weight: normal;
    font-size: 15px;
    display: inline-block;
}

/* End Function Manager Page */

.category-header {
    display: flex;
    align-items: center;
    height: 50px;
    padding: 0 10px;
    font-size: 15px;
    background: #f4f4f4;
    border-bottom: 1px solid #e4e4e4;
}

.category-title {
    font-weight: normal;
    font-size: 15px;
    padding: 9px 15px;
    color: #999;
    display: inline-block;
}

.category-title.active {
    color: #123;
    background: #ddd;
    cursor: default;
}

.category-title:not(.active):hover {
    cursor: pointer;
    background: #ececec;
}

.carousel,
.carousel .item {
    height: 500px;
    text-align: center;
}

.carousel-caption {
    z-index: 10;
}

.carousel .container {
    width: auto;
}

.carousel-inner>.item>img {
    position: absolute;
    top: 0;
    left: 0;
    min-width: 100%;
    height: inherit;
    max-width: 100%;
    object-fit: contain;
}

.dz-img {
    object-fit: contain;
}

.dz-img-main {
    width: 100%;
    height: 100%;
}

.geocoder-results {
    max-height: 410px;
    width: 250px;
    margin-left: 0px;
    overflow-y: auto;
}

.geocoder-result-item {
    min-height: 40px;
    border: 1px solid #e2e2e2;
    border-top-width: 0px;
    background: #fbfbfb;
    padding: 10px;
    cursor: pointer;
}

.geocode-clear {
    position: absolute;
    right: 10px;
    top: 10px;
    cursor: pointer;
}

.focused-geocoder-result {
    background-color: #dbf1f5;
}

.selected-geocoder-result {
    font-weight: bold;
    background: #dbf1f5;
}

.hover-panel-small {}

.hover-feature-info {
    position: absolute;
    z-index: 1000;
    left: 35px;
    margin: 10px;
    width: 400px;
    padding: 0px;
    border: solid 1px #999;
    border-radius: 2px;
    box-shadow: 0 5px 15px rgba(0, 0, 0, 0.3);
    background-color: rgb(249, 249, 249);
    opacity: 0.9;
}

.hover-rr-node-info {
    z-index: 999999;
    margin: 10px;
    width: 300px;
    padding: 0px;
    border: solid 1px #999;
    border-radius: 2px;
    box-shadow: 0 5px 15px rgba(0, 0, 0, 0.3);
    background-color: rgb(249, 249, 249);
    display: flex;
    flex-direction: column;
}

.rr-fdg-details {
    display: flex;
    flex-direction: column;
}

.rr-fdg-details span {
    flex-direction: row;
}

.rr-number {
    font-weight: bold;
    padding-right: 5px
}

.rr-number.fdg {
    font-weight: bold;
    font-size: 22px;
    text-shadow: 0px 0px 0.08em #fff;
}

.rr-fdg-name {
    display: flex;
    flex-direction: row;
    padding: 5px;
    background-color: #fff;
    border-bottom-style: solid;
    border-color: #ddd;
    border-width: 1px;
}

.rr-fdg-model-name {
    display: flex;
    flex-direction: row;
    padding-top: 3px;
    background-color: #fff;
}

.rr-fdg-edge {
    padding-left: 25px;
    font-style: italic;
    padding-top: 3px;
    padding-bottom: 3px;
    border-bottom-style: solid;
    border-color: #ddd;
    border-width: 1px;
}

.related-node-details {
    display: flex;
    flex-direction: column;
}

.hover-feature-title-bar {
    height: 40px;
    padding: 10px;
    background: #fff;
    border: 1px solid #ddd;
    border-bottom: 1px solid #ddd;
    max-width: 311px;
}

.mapboxgl-popup-content .hover-feature-title-bar {
    margin-bottom: 0px;
    padding: 0px;
}

.mapboxgl-popup-close-button {
    position: absolute;
    right: 0px;
    top: 0px;
    height: 40px;
    width: 40px;
    border: 1px solid #ddd;
    padding-bottom: 4px;
    cursor: pointer;
    background-color: #fafafa;
    color: #676767;
    font-size: 23px;
    font-weight: 600;
}

.mapboxgl-popup-close-button:hover {
    cursor: pointer;
    background-color: #f4f4f4;
    color: #454545;
    font-size: 23px;
    font-weight: 600;
}

.hover-feature-title {
    font-size: 14px;
    font-weight: 500;
    color: #25476A;
    white-space: nowrap;
    overflow: hidden;
    text-overflow: ellipsis;
    padding: 10px;
}

.hover-feature-nav-right+.hover-feature-title {
    width: 250px;
    margin-left: -4px;
}

.hover-feature-nav-left {
    height: 28px;
    width: 28px;
    background: #fbfbfb;
    margin-top: 5px;
    margin-right: 2px;
    margin-left: 5px;
    padding-left: 10px;
    padding-top: 3px;
    border: 1px solid #ddd;
    border-radius: 50%;
}

.hover-feature-nav-left:hover {
    background-color: #f2f2f2;
    cursor: pointer;
}

.hover-feature-nav-right:hover {
    background-color: #f2f2f2;
    cursor: pointer;
}

.hover-feature-nav-left.disabled {
    display: none;
}

.hover-feature-nav-right {
    height: 28px;
    width: 28px;
    background: #fbfbfb;
    margin-top: 5px;
    padding-left: 12px;
    padding-top: 3px;
    border: 1px solid #ddd;
    border-radius: 50%;
}

.hover-feature-nav-right i {
    font-size: 14px;
    font-weight: 600;
}

.hover-feature-nav-left i {
    font-size: 14px;
    font-weight: 600;
}


.hover-feature-nav-right.disabled {
    display: none;
}

.hover-feature-instance-counter {
    background: #9DC4E4;
    border: 1px solid #4783B4;
    color: #fff;
    padding-top: 1px;
    padding-left: 1px;
    margin-top: -2px;
    border-radius: 50%;
    margin-right: 2px;
    height: 24px;
    width: 24px;
    text-align: center;
}

.hover-feature-body {
    padding: 10px 15px 15px 15px;
    display: flex;
    flex-direction: column;
    justify-content: space-between;
    width: 350px;
    border-left: 1px solid #ddd;
    border-right: 1px solid #ddd;
}

.hover-feature {
    font-size: 13px;
    color: #555;
    margin-bottom: 10px;
    overflow: hidden;
    text-overflow: ellipsis;
    display: -webkit-box;
    -webkit-box-orient: vertical;
    -webkit-line-clamp: 4;
    /* number of lines to show */
    line-height: 1.2em;
    /* fallback */
    max-height: 12em;
    min-height: 3em;
    /* fallback */
}

.hover-panel-dismiss {
    position: absolute;
    top: 10px;
    right: 10px;
    font-size: 19px;
}

.hover-feature-metadata {
    margin-bottom: -4px;
    color: #888;
}

.hover-feature-metadata span {
    color: steelblue;
}

.saved-search-container {
    padding: 5px;
    background: #fff;
}

.saved-search-grid {
    height: calc(100vh - 105px);
    width: 100%;
    min-height: 400px;
    overflow-y: scroll;
}

.ss-grid-item:last-child {
    margin-bottom: 40px;
}

.ss-grid-item {
    border: 1px solid #ddd;
    width: 224px;
    height: 164px;
    float: left;
    -webkit-transition: .6s all ease;
    -moz-transition: .6s all ease;
    -o-transition: .6s all ease;
    transition: .6s all ease;
    -webkit-background-size: cover;
    -moz-background-size: cover;
    -o-background-size: cover;
    background-size: cover;
    background-color: white;
    margin-bottom: -160px;
}

.search-caption-activeWrap {
    position: absolute;
    z-index: 2;
    height: 100%;
    width: 100%;
}

.search-caption-alignCenter {
    display: table;
    width: 100%;
    height: 100%;
}

.search-caption-body {
    display: table-cell;
    vertical-align: middle;
    text-align: center
}

.search-caption-activeWrap {
    z-index: 2;
    height: 100%;
    width: 100%;
}

.search-caption-alignCenter {
    display: table;
    width: 100%;
    height: 100%;
}

.search-caption-body {
    display: table-cell;
    vertical-align: middle;
    text-align: center
}

.search-query-link-captions {
    padding-left: 0;
    color: #123;
    font-size: 16px;
    font-weight: 600;
    letter-spacing: 1px;
    text-transform: uppercase;
    margin: 0 0 20px;
    list-style: none;
    text-align: center;
    cursor: pointer;
}

.search-query {
    padding-top: 15px;
    padding-bottom: 10px;
    margin-top: -20px;
    margin-left: 20px;
    margin-right: 30px;
    margin-bottom: 10px;
    background: rgba(250, 250, 250, 0.66);
}

a.search-query-link-captions:hover {
    font-weight: 600;
    color: #25476A;
}

a.search-query-link-captions:active {
    font-weight: 600;
    color: #fff;
}

a.search-query-link-captions:focus {
    font-weight: 600;
    color: #fff;
}

.search-query-desc {
    color: #444;
    font-size: 13px;
}

.search-results {
    -ms-flex: 0 0 400px;
    -webkit-flex: 0 0 400px;
    flex: 0 0 400px;
}

.search-inline-filters {
    /*display: flex;
        flex-direction: row;
        justify-content: right;*/
    margin-top: 10px;
    margin-left: -5px;
    margin-bottom: 5px;
}

.search-inline-filters div {
    padding-left: 2px;
    margin-bottom: 2px;
}

.qa-filter .resource-selector-button div .btn {
    padding: 2px 47px;
}

.resource-filter .resource-selector-button div .btn {
    padding: 2px 59px;
}

.search-control-container {
    -ms-flex: 0 0 400px;
    -webkit-flex: 0 0 400px;
    flex: 1 0 400px;
    margin-bottom: 0px;
    background-color: #fafafa;
    border-top: 1px solid #ddd;
    overflow-y: scroll;
    overflow-x: hidden;
    transition: all .5s;
    margin-top: inherit;
    z-index: 5;
    display: flex;
    flex-direction: column;
    justify-content: space-between;
}

.search-tools-container {
    background: #f4f4f4;
    border-bottom: 1px solid #ddd;
    height: 50px;
    width: 399px;
    padding: 4px 0px;
    margin-top: -1px;
    border-top: 1px solid #ddd;
}

.search-tools-container .clear-filter {
    margin-right: 5px;
}

.search-count-container {
    padding: 10px 5px 10px 10px;
    text-align-last: justify;
    height: 40px;
    display: inline-flex;
    justify-content: space-between;
    align-items: center;
}

.search-controls-container {
    display: inline-flex;
    float: right;
    padding: 4px 10px;
}

.search-title {
    font-size: 16px;
    font-weight: 500;
    margin-top: 0px;
    display: inline-block;
    margin-bottom: 0px;
}

.search-candidate-title,
.search-candidate-link {
    color: steelblue;
    padding-right: 7px;
}

.search-listing-footer a {
    margin-top: -5px;
    padding: 5px 5px;
}

.search-listing-footer a:focus {
    background: #d6d6d6;
    border-radius: 1px;
}

.search-control-container.slide {
    margin-left: -400px;
    transition: all .5s;
}

.search-results-panel {
    -webkit-flex-direction: column;
    -ms-flex-direction: column;
    flex-direction: column;
    max-width: 400px;
    border-right: solid 1px #dcdcdc;
}

.clear-filter {
    padding: 0px 9px !important;
    margin-top: 1px;
    height: 30px;
    border-radius: 2px;
    border: 1px solid #1ABA8E;
}

.search-listing-icon {
    transform: translate(0, -2px);
    font-size: 12px;
}

.search-footer {
    background: #f4f4f4;
    border-top: 1px solid #ddd;
    height: 50px;
    justify-content: center;
    display: flex;
    align-items: center;

    #paginator {
        .pagination {
            padding: 0px;
            margin: 5px 0px 0px 0px;
        }
    }
}

.search-footer .pagination {
    margin-top: 10px;
}

.pagination>li>a.disabled {
    cursor: default;
    color: rgb(160, 160, 160);
}

.pagination>li>a.disabled:hover,
.pagination>li>a.disabled:focus {
    border-color: #dcdcdc;
    box-shadow: none;
    background-color: transparent;
}

ul.pagination {
    font-size: 12px;
}

.map-filter-panel {
    /*margin-left: 10px;*/
    position: absolute;
    left: -5px;
    right: -15px;
    top: -22px;
    z-index: 1;
}

.arches-select2 .select2-choices .select2-search-field {
    height: 34px;
}

.select2-container-multi .select2-choices {
    min-height: 36px !important;
    z-index: 10;
}

.select2-container-multi .select2-choices .select2-search-field input {
    margin: 3px 10px;
}

.arches-select2 .select2-choices .select2-search-field input {
    margin-top: 3px;
}

.select2-container.select2-container-multi.select2-container-disabled.select2-container-disabled .select2-search-choice {
    color: #999;
}

.time-search-container {
    padding: 20px;
    background: #fff;
}

.time-search-container .calendar {
    display: block;
    width: inherit;
    padding-left: 5px;
    max-width: 152px;
}

.time-search-container #calendar {
    display: flex;
    flex-wrap: wrap;
}

.time-search-container #calendar .calendar .search-label {
    margin-top: 10px;
}

.hide-datepicker-time-option .bootstrap-datetimepicker-widget table td span {
    display: none;
}

.calendar.picker {
    max-width: 175px;
    min-width: 175px;
    position: relative;
}

.dropdown-crud {
    right: 0px;
    padding-left: 15px;
    min-height: 500px;
    overflow-y: scroll;
}

.resource-selector-button {
    padding-bottom: 0px;
}

.search-results-container {
    padding: 10px 10px 60px 10px;
    bottom: 50px;
    overflow-y: scroll;
    width: 400px;
}

.calendar {
    display: table-cell;
    width: 180px;
    padding-left: 5px;
}

.calendar div .form-control[disabled] {
    background: #f7f7f7;
    border: 1px solid #ddd;
    color: #777;
}

.datepicker-inline {
    background: #fff;
    border-width: 0px;
}

.search-label {
    font-weight: 400;
    font-size: 15px;
    margin-bottom: 3px;
}

#calendar .chosen-container-single .chosen-single {
    height: 35px;
    padding-top: 8px;
}

#calendar .chosen-container-single .chosen-single div b:before {
    vertical-align: -70%;
}

.rr-display-toggle {
    width: 100px;
}

.rr-display-toggle>button {
    border-radius: 10px;
}

.rr-display-toggle.open-graph {
    right: 20px;
}

.related-resources-title {
    font-size: 19px;
    font-weight: 500;
}

.related-resources-relationship {}

.related-resources-relationship .dropdown-menu {
    left: auto;
    width: 600px;
}

.related-resources-delete {
    padding-right: 12px;
}

.selected-resource-list {
    position: absolute;
    top: 85px;
    right: 25px;
    left: 15px;
    padding: 5px;
    height: 100px;
    background: #f8f8f8;
    overflow-y: scroll;
}

.selected-resource {
    margin-left: 5px;
    margin-bottom: 3px;
}

.related-resources-crud-link {
    background: #ddd;
    border: 1px solid #ccc;
    height: 33px;
    padding: 5px 8px;
    margin-left: 15px;
}

.search-filter {
    transform: translate(0, -2px);
    font-size: 21px;
    padding: 6px;
    margin-top: -10px;
    color: #888;
    border: 1px solid transparent;
}

.search-filter.active {
    background: #f2f2f2;
    color: #555;
    border: 1px solid #ddd;
}

.search-filter:hover {
    cursor: pointer;
    background: #f2f2f2;
    color: #555;
    border: 1px solid #ddd;
}

.search-listing {
    width: 370px;
    background: #fff;
    border: 1px solid #ddd;
    margin-bottom: 10px;
}

.search-listing:hover {
    border: 1px solid steelblue;
}

.search-listing:active {
    border: 1px solid steelblue;
}

.search-listing.selected {
    border: 1px solid steelblue;
}

.search-listing-title {
    font-size: 15px;
    font-weight: 500;
    background: #fff;
    color: #666;
    margin-top: 0px;
    margin-bottom: 0px;
    padding: 10px 5px 0px 10px;
}

.search-listing-title.i18n-alt a span {
    font-size: 13px;
}
.search-listing-title.i18n-alt a span::before {
    content: "(";
}

.search-listing-title.i18n-alt a span::after {
    content: ")";
}

.search-listing-title.provisional-edits {
    font-size: 12px;
    color: #888;
}

.provisional-tile.qa-btn {
    float: right;
    margin-right: 30px;
    margin-top: 3px;
    font-weight: 500;
}

.provisional-tile.qa-btn:hover {
    cursor: pointer;
}

.selected-provisional-tile {
    border-color: #3B8DD5;
    z-index: 1;
    border-style: solid;
    border-width: 1px;
    padding-top: 5px;
    padding-left: 5px;
    padding-bottom: 3px;
}

.provisional-tile.icon {
    padding-left: 7px;
    font-size: 11px;
    color: #f1b202;
}

.provisional-tile.icon.submitted {
    color: green;
}

.provisional-tile.icon.authoritative {
    padding-left: 7px;
    font-size: 11px;
    color: #ccc;
}

.search-listing-body {
    height: 4.6em;
    font-size: 12px;
    line-height: 1.35;
    color: #888;
    background: #fff;
    padding: 5px 10px;
    margin-bottom: 10px;
    overflow: hidden;
    text-overflow: ellipsis;
    display: -webkit-box;
    -webkit-box-orient: vertical;
    -webkit-line-clamp: 3;
    /* number of lines to show */
}

.search-listing-footer {
    height: 40px;
    font-size: 11px;
    padding: 10px 10px 0px 10px;
    background: #f5f5f5;
    border-top: 1px solid #ddd;
}

.time-wheel-wrap {
    width: 100%;
}

.filter-title {
    font-size: 17px;
    margin-top: 30px;
}

.time-search-container .filter-title:first-child {
    margin-top: 3px;
    margin-bottom: 15px;
}

.filter-title .pull-right {
    margin-top: -7px;
}

.title-underline {
    margin: 3px 0px;
    background: #ddd;
}

.time-wheel-title {
    margin-top: 20px;
    font-size: 17px;
    font-weight: 400;
}

.time-wheel-instructions {
    font-size: 12px;
    color: #777;
}

.time-wheel-wrap .sequence {
    font-size: 14px;
    color: #25476A;
    font-weight: 600;
    position: absolute;
}

.time-wheel-wrap .sequence text {
    font-weight: 600;
    fill: #123;
}

.time-wheel-wrap .chart {
    position: relative;
    margin-top: 60px;
    margin-left: 0px;
}

.time-wheel-wrap .chart path {
    cursor: pointer;
    stroke: #fff;
    stroke-width: 0.5px;
}

.time-wheel-wrap .trail {
    height: 30px;
}

.time-wheel-wrap .explanation {
    position: absolute;
    top: 260px;
    left: 305px;
    width: 140px;
    text-align: center;
    color: #666;
    z-index: 1;
}

.time-wheel-wrap .percentage {
    font-size: 2.5em;
}

table.table.dataTable {
    margin-bottom: 0;
}

.arches-related-resource-panel {
    position: absolute;
    top: 50px;
    right: 0;
    left: 0;
    z-index: 1;
}

.related-resource-management {
    display: flex;
    justify-content: space-between;
}

.related-resources-header {
    display: flex;
    justify-content: space-between;
    position: relative;
    top: 0;
    margin-top: 15px;
    height: 40px;
    margin-bottom: 35px;
    width: 100%;
    z-index: 2;
}

.tab-pane.active .related-resources-header {
    display: none;
}

.related-resources-header .editor-elements {
    display: flex;
    justify-content: space-between;
    position: relative;
    top: 0;
    margin-top: 0px;
    height: 35px;
    width: 100%;
    z-index: 2;
}

.related-resources-header .editor-elements h2 {
    font-size: 16px;
    margin-top: 0px;
    margin-bottom: 5px;
}

.related-resources-header .editor-elements h3 {
    font-size: 13px;
    margin-top: 0px;
    margin-bottom: 5px;
}


.related-resources-header .btn-group>.btn:hover {
    z-index: 0;
}

.related-resources-header.open-graph {
    width: calc(100% - 245px);
}

.root-node-label {
    stroke: #999;
    font-size: 32px;
    font-weight: 900;
    fill: #fcfcfc;
    opacity: 1;
    text-anchor: middle;
    pointer-events: none;
}

.map-preview-panel {
    padding-top: 5px;
    height: calc(100vh - 175px);
    overflow: scroll;
}

.panel>.panel-heading {
    display: flex;
    align-items: center;

    .panel-title {
        flex: 1;
    }
    .service-buttons-heading {
        margin: 0 20px;
    }
    &::after{
        border: none;
        position: inherit;

    }
}


.map-service-container {
    .config-title {
        margin: 0;
        flex: 1;
    }
    & > div {
        align-items: center;
        margin-bottom: 10px;
        display: flex;
        flex-wrap: wrap;
    }
}

.map-service-manage-buttons {
    margin: 0 10px;
    display: flex;

    .form-group {
        align-items: center;
        display: flex;
        margin-bottom: 0;
        .control-label {
            margin: 0 5px;
        }
    }
}

.map-service-manage-layer-name {
    display: flex;
    align-items: center;
}

.map-service-manage-icon-selector {
    display: flex;
    flex-wrap: wrap;
}

.map-service-preview {
    background: #f4f4f4;
    border: 1px solid #ddd;
    height: 250px;
}

.map-service-tab-content {
    min-height: 250px;
}

.advanced-map-style-switch {
    margin-top: -35px;
    margin-right: 10px;
    margin-bottom: 10px;
    display: flex;
    justify-content: flex-end;
    align-items: center;
}

.service-url {
    font-size: 12px;
    color: #999;
}

.config-title {
    font-weight: normal;
    padding: 0 20px 0 0px;
    margin-top: 10px;
    font-size: 1.216em;
    line-height: 40px;
    white-space: nowrap;
    overflow: hidden;
    text-overflow: ellipsis;
}

.config-title-tab {
    font-weight: normal;
    padding: 0 20px 0 0px;
    margin-top: 10px;
    font-size: 1.15em;
    line-height: 40px;
    white-space: nowrap;
    overflow: hidden;
    text-overflow: ellipsis;
}

.advanced-style-panel {
    margin-right: 0px;
    margin-left: 0px;
    margin-top: 5px;
    margin-bottom: 10px;
}

.map-style-panel-body {
    padding-bottom: 5px;
}

.simple-style-panel {
    margin-top: -15px;
}

.map-service-nav-tabs {
    background: #f6f6f6;
    display: flex;
    padding: 0;
}

.service-widget-container {
    padding: 0px 15px 10px 15px;
    margin-top: -10px;
}

.dropdown-shim {
    margin-top: 10px;
}

.style-title {
    font-weight: 600;
    color: #666;
}

.col-divider {
    border-right: 1px solid #eee;
}

.map-server-instructions {
    padding: 20px 10px 20px 10px;
    color: #808080;
}

.map-server-basemap-button {
    background: rgba(255, 255, 255, 0.88);
}

.map-service-tabs {
    border: 1px solid #ddd;
    background: #f9f9f9;
    margin-bottom: 0px;
    display: flex;
    flex-direction: column;
    flex-wrap: wrap;
    width: 100%;
}

.hover-feature-loading {
    padding: 25px;
    font-size: 16px;
}


/**********
*  Axes
*/

.axis path {
    fill: none;
    stroke: #000;
    stroke-opacity: .75;
    shape-rendering: crispEdges;
}

.axis path.domain {
    stroke-opacity: .75;
}

.axis line {
    fill: none;
    stroke: #000;
    stroke-opacity: .25;
    shape-rendering: crispEdges;
}

.axis line.zero {
    stroke-opacity: .75;
}


/**********
*  Line chart
*/

.point-paths path {
    /*
  fill: #eee;
  stroke: #aaa;
  */
    stroke-opacity: 0;
    fill-opacity: 0;
}

.lines path {
    fill: none;
    stroke-width: 1.5px;
    stroke-linecap: round;
    transition: stroke-width 250ms linear;
    -moz-transition: stroke-width 250ms linear;
    -webkit-transition: stroke-width 250ms linear;
    transition-delay: 250ms;
    -moz-transition-delay: 250ms;
    -webkit-transition-delay: 250ms;
}

.line.hover path {
    stroke-width: 6px;
}

.lines .point {
    transition: stroke-width 250ms linear;
    -moz-transition: stroke-width 250ms linear;
    -webkit-transition: stroke-width 250ms linear;
}

.lines .point.hover {
    stroke-width: 20px;
    stroke-opacity: .5;
}

.hover-feature-body .row.widget-wrapper {
    margin-right: 0;
    padding-left: 0;
    padding-right: 0;
}

.hover-feature-body .row.widget-wrapper .col-xs-12 {
    padding: 0;
}

.hover-feature-body .row.widget-wrapper label {
    display: none;
}

.hover-feature-footer {
    height: 50px;
    border-top: 1px solid #ddd;
    border-left: 1px solid #ddd;
    border-right: 1px solid #ddd;
    background: #f8f8f8;
    padding: 10px;
    padding-top: 15px;
    display: inline-flex;
    width: 100%;
    justify-content: space-between;
    color: steelblue;
}

.hover-feature-footer a {
    color: steelblue;
    font-weight: 500;
    padding-right: 10px;
}

.search-attribute-widget {
    display: inline-block;
    margin: 7px 8px;
}

.search-dropdown {
    /*max-height: 36px;*/
}

.search-toolbar {
    display: -webkit-flex;
    display: flex;
    width: 100%;
    height: 51px;
    background: #f4f4f4;
    border-bottom: solid 1px #bbd1ea;
}

.search-type-btn-panel {
    height: 50px;
    background: #f2f2f2;
    margin-left: 4px;
    flex: 1;
}

.search-type-btn.relative:hover {
    background: #fff;
    color: #25476A;
}

.search-type-btn.relative:active {
    border-style: solid;
    border-top: 0px solid #BBD1EA;
    border-bottom: 0px solid transparent;
}

.search-type-btn.relative.active {
    background: #fff;
    color: #25476A;
    border-bottom: 1px solid #fff;
    cursor: default;
}

.search-type-btn {
    height: 50px;
    padding: 0px;
    font-size: 12px;
    font-weight: 600;
    color: #888;
    min-width: 150px;
    border-color: #BBD1EA;
    border-top: none;
    border-right: 1px solid;
    background: #F7F9FB;
    z-index: 1000;
    margin-left: -5px;
    border-width: 1px;
    border-bottom: none;
    border-right: 1px solid #BBD1EA;
}

.term-search-btn {
    font-weight: 700;
    font-size: 13px;
    height: 30px;
    padding-left: 0px;
    border: none;
}

.resource_search_widget_dropdown ul .select2-disabled {
    background: #eee;
    height: 35px;
}

.resource_search_widget_dropdown ul .select2-disabled .group {
    padding: 0px;
    border-top: 1px solid #C1D4F3;
    width: 383px;
}

.resource_search_widget_dropdown ul .select2-disabled div span span button {
    width: 195px;
    height: 35px;
}

.resource_search_widget_dropdown ul .select2-disabled div span span button.active {
    background: #8EAFE3;
}

.resource_search_widget_dropdown ul .select2-disabled div span span button.term-search-btn:not(.active) {
    background: #BBD1EA;
    color: #658CC9;
}

.resource_search_widget_dropdown ul .select2-disabled div span span button:not(.active):hover {
    background: #B9D0F4;
    color: #4330A4;
}

.resource_search_widget_dropdown ul .select2-disabled div span span button:first-child {
    border-right: 1px solid steelblue;
}

.resource_search_widget_dropdown .select2-results {
    background: #fdfdfd;
    z-index: 10;
    margin-top: 0px;
    border-top: 1px solid steelblue;
}

.resource_search_widget_dropdown.select2-drop-active {
    border-color: steelblue;
}

.resource_search_widget_dropdown ul li:not(.select2-no-results) {
    color: #0A449F;
}

.resource_search_widget_dropdown ul .select2-highlighted {
    background: #E5EFFD;
}

.term-search-btn.active {
    color: #4330A4;
}

.search-type-btn i {
    font-size: 15px;
}

.search-type-btn p {
    padding-top: 5px;
}

.search-type-btn-popup-panel {
    margin-top: 0px;
    display: inline-block;
    flex-direction: row;
}

.popup-panel-row {
    display: inline-flex;
    margin-left: 1px;
}

.search-type-btn-popup {
    height: 50px;
    width: 50px;
    padding: 0px;
    font-size: 12px;
    font-weight: 600;
    color: #888;
    border: 1px solid #BBD1EA;
    border-top: none;
    border-bottom: none;
    border-right: none;
    background: #F7F9FB;
    z-index: 1000;
}

.search-export {
    padding: 5px 15px;
}

.search-export .parameters {
    display: inline-flex;
    justify-content: space-around;
}

.search-export .precision {
    width: 75px;
}

.search-export .instruction {
    font-size: 15px;
}

.search-export .instruction h2 {
    font-size: 15px;
    margin-top: 5px;
}

.search-export .instruction h4 {
    font-size: 13px;
    padding-left: 15px;
    color: #888;
    font-weight: 400;
    margin-top: -5px;
}

.search-export .parameter {
    padding: 0px 15px;
    margin-bottom: 20px;
}

.search-export.download {
    padding: 12px;
}

.download-message {
    padding: 0px 15px;
    font-size: 14px;
}

.search-type-btn-popup.relative:hover {
    background: #fff;
    color: #25476A;
}

.search-type-btn-popup.relative:active {
    border-style: solid;
    border-right: 0px solid #BBD1EA;
    border-top: 0px solid #BBD1EA;
    border-bottom: 0px solid #BBD1EA;
}

.search-type-btn-popup.relative.active {
    background: #fff;
    color: #25476A;
    border-bottom: 1px solid #fff;
    height: 51px;
    line-height: 1;
}

.search-popup-panel {
    position: absolute;
    top: 0;
    right: 0px;
    z-index: 900;
    background-color: #fff;
    width: 400px;
    height: calc(100vh - 100px);
    border-left: solid 1px #dcdcdc;
}

.rr-splash-img-container .fa {
    font-size: 42px;
    margin: 8px 5px;
    color: steelblue;
}

.search-popup-panel .tab-pane.active div.saved-search-container div .rr-splash .rr-splash-img-container {
    height: 50px;
    width: 50px;
}

.search-popup-panel .tab-pane.active div.saved-search-container div .rr-splash .rr-splash-title {
    font-size: 24px;
    margin-bottom: 20px;
}

.search-popup-panel .tab-pane.active div.saved-search-container div .rr-splash .rr-splash-img-container .rr-splash-img {
    height: 325%;
    margin-top: -13px;
    margin-left: -8px;
}

.facets-container {
    width: 275px;
    border-inline-start: 1px solid #ddd;
}

.facets-search-container {
    width: calc(100% - 275px);
    height: calc(100vh - 115px);
    overflow-y: auto;
    padding: 2px;
    background: white;
    border-inline-start: 1px #e0e0e0 solid;
}

.faceted-search-card-container {
    border: 1px solid #ddd;
    padding: 20px;
    margin: 15px;
    background: #f9f9f9;
}

.search-facets {
    height: calc(100vh - 115px);
    overflow-y: auto;
    background: #fbfbfb;
}

.list-group.search-facets {
    margin: 0;
}

.search-facet-item {
    position: relative;
    display: block;
    padding: 10px 15px;
    margin-bottom: -1px;
    background-color: #fff;
    border: 1px solid #ddd;
    border-right-width: 0px;
    border-left-width: 0px;
}

.search-facet-item:first-of-type {
    border-top-width: 1px;
}

a.search-facet-item:not(.active):hover {
    cursor: pointer;
    background: #fbfbfb;
}

a.search-facet-item:hover,
a.search-facet-item:focus {
    background-color: #f8f8f8;
}

.search-facet-item.header {
    background: #f2f2f2;
    padding-top: 5px;
    border-top: none;
    position: sticky;
    top: 0px;
    z-index: 10;
}

.search-facet-item.header .search-facet-item-heading {
    font-weight: 600;
    margin-bottom: 5px;
}

div.search-facet-item.disabled {
    border-bottom: 1px solid #ddd;
    padding-left: 10px;
    padding-right: 10px;
}

.search-facet-item-heading {
    font-weight: 400;
    font-size: 13px;
}

.search-facet-item.header input {
    border-color: #bbb;
}

a.search-facet-item .search-facet-item-heading {
    color: #666;
}

a.search-facet-item {
    color: #777;
}

.search-facet-item.disabled {
    background: #f6f6f6;
    color: #666;
    cursor: pointer;
}

a.search-facet-item.disabled {
    cursor: default;
}

.facet-name {
    font-size: 15px;
    color: #333;
}

.facet-search-criteria {
    position: relative;
    padding: 10px 0px 0px 0px;
}

.facet-search-button {
    margin: 10px;
    display: flex;
    justify-content: flex-end;
}

.facet-btn-group {
    display: block;
    margin: 10px 15px 50px 15px;
}

.facet-btn {
    width: 50%;
    height: 40px;
}

.facet-btn:focus,
.facet-btn.selected {
    background: #ee9818;
}

.facet-label {
    margin-left: 5px;
    margin-bottom: 5px;
}

.facet-body {
    padding-top: 5px;
    padding-bottom: 45px;
    margin-left: 10px;
}

.facet-body .col-md-4.col-lg-3 {
    padding-right: 5px;
}
.facet-body .col-md-3.col-lg-2 {
    padding-right: 5px;
}

.facet-body div div .select2-container {
    border: none;
}

.facet-body .chosen-container-single .chosen-single {
    height: 36px;
}

.related-resources-header .resource-instance-wrapper {
    padding: 0;
}

#widget-crud-settings div.row.widget-wrapper {
    padding-left: 0px;
    padding-right: 0px;
    margin-right: -5px;
    margin-left: -5px;
}

#widget-crud-settings div.row.widget-wrapper div div .select2-container {
    height: 32px;
}

.resource-instance-search .row.widget-wrapper {
    padding-top: 0;
    padding-left: 0;
    padding-right: 0;
    margin-left: 0;
    margin-right: 0;
}

.print-map {
    display: none;
}

.hidden-map {
    overflow: hidden;
    height: 0;
    width: 0;
    position: fixed;
}

.print-map-container {
    width: 576px;
    height: 360px;
}

.default-message {
    font-size: 13px;
    padding-top: 5px;
    color: #777;
}

.sm-icon-wrap {
    display: inline-block;
    padding: 5px;
    border-radius: 2px;
}

.select2-search-choice .sm-icon-wrap {
    padding: 0px;
    padding-left: 5px;
    padding-right: 2px;
}

a.filter-tools {
    margin-left: 0px;
    padding: 3px 6px;
    color: #888;
    font-size: 12px;
}

a.filter-tools:hover {
    cursor: pointer;
    background: #ddd;
    color: #454545;
}

.account-wrapper {
    padding-top: 0px;
}

.map-search-container div .map-widget-panel {
    height: calc(100vh - 110px);
}

.nav-tabs li a.graph-designer-tab {
    padding: 15px 10px 15px 10px;
}

.graph-selector-panel {
    height: 60px;
}

.graph-selector {
    width: 350px;
}

.graph-designer-tab-container {
    background: #C9D4E1;
    font-weight: 600;
}

.graph-designer-tab-container .nav-tabs>li.active>a {
    background: #ecf0f5;
    border: 1px solid #f4f4f4;
}

.graph-designer-tab-container .nav-tabs>li:not(.active)>a {
    color: #777;
}

.graph-designer-tab-container .nav-tabs>li:not(.active)>a:hover {
    cursor: pointer;
    color: #666;
    background: #ecf0f5;
}

.viewstate-btn {
    width: 100px;
    height: 30px;
    padding-top: 3px;
    background: #fcfcfc;
}

.btn-group-toggle .viewstate-btn {
    border-radius: 2px 0px 0px 2px;
}

.btn-group-toggle .viewstate-btn:nth-child(2) {
    margin-left: -1px;
    border-radius: 0px 2px 2px 0px;
}

.viewstate-btn.active {
    background-color: #9490EE;
    color: #fff;
    font-weight: 600;
    cursor: default;
}

.viewstate-btn:not(.active):hover {
    background: #f4f4f4;
}

.row .left-inner.arches-box-grey-border {
    padding-left: 0;
}
.rdm {
    &.flex.row > div {
        margin: 0 5px;
    }

    &.tab-content {
        display: flex;
        flex-direction: column-reverse;

        .btn-group {
            display: flex;
            justify-content: flex-end;
            padding: 2px 8px;
        }
    }

    &.tabs {
        display: flex;
        background: #f6f6f6;
        align-items: center;
        padding: 0 5px;
        border-bottom: 1px solid #ddd;

        .nav.nav-tabs {
            flex: 1;
            margin-bottom: 0;
            border-bottom: none;

            & > li {
                margin-bottom: -1px;
            }
        }
    }
}

#custom-download-panel {
    padding-top: 20px;
    padding-left: 15px;
}

.number-widget-report {
    display: flex;
    flex-direction: row;
    margin-bottom: 5px;
}

.number-prefix {
    padding-right: 1px;
}

.number-suffix {
    padding-left: 1px;
}

.report-title-bar {
}

.editor-report {
    background: white;
    width: 100%;
    overflow-y: auto;
    height: 100%;
}

.editor-report .rp-report-section {
    border-bottom: none;
    padding-bottom: 0;
}

.report-related-resources {
    padding: 0px 30px;
}

.report-related-resources .rp-card-section {
    margin-left: -15px;
}

.report-related-resources .rp-card-section .rp-report-container-tile {
    padding-top: 0px;
    padding-bottom: 10px;
    margin-top: -5px;
}

.editor-report .report-related-resources,
.editor-report .report-title-bar {
    display: none;
}

.card-panel-body {
    /*height: 500px;
    overflow-y: scroll;*/
}

.node-value-select-tile {
    padding: 5px;
    font-size: 0.9em;
}

.selected-node-value {
    font-size: 1.3em;
}

.node-value-select-label {
    font-weight: bold;
}

.node-value-widget-ontology {
    padding: 15px 20px;
    background: #fafafa;
    border: 1px solid #ddd;
    border-radius: 2px;
}

.chosen-container-single .chosen-single {
    background: #fff;
    color: #4d627b;
    border: 1px solid #ddd;
    box-shadow: none;
    border-radius: 3px;
    display: block;
    height: 32px;
    line-height: 1.42857;
    overflow: hidden;
    padding: 6px 12px;
    white-space: nowrap;
}

.chosen-container-single .chosen-single div b {
    background-image: none !important;
}

.chosen-container-single .chosen-single .search-choice-close {
    top: 10px;
}

.chosen-container-single .chosen-single div b:before {
    border-bottom: 0 solid transparent;
    border-left: 5px solid transparent;
    border-right: 5px solid transparent;
    border-style: solid;
    border-width: 5px 4px 0;
    color: #4d627b;
    content: "";
    display: inline-block;
    height: 0;
    margin: 1em -2px;
    vertical-align: middle;
    width: 0;
}

.chosen-container .chosen-drop {
    background: #fff;
    border-color: currentcolor rgba(0, 0, 0, 0.09) rgba(0, 0, 0, 0.09);
    border-style: none solid solid;
    border-width: 0 1px 1px;
    border-radius: 3px;
}

.chosen-container .chosen-search {
    background: #fff;
}

.chosen-container-active.chosen-with-drop .chosen-single {
    background: #fff;
    border: 1px solid rgba(0, 0, 0, 0.09);
    border-bottom-left-radius: 0;
    border-bottom-right-radius: 0;
}

.chosen-container .chosen-results li.highlighted {
    background-color: #177bbb;
    background-image: none;
    color: #fff;
}

.chosen-container-multi .chosen-choices {
    background: #fff;
    color: #8f9ea6;
    border: 1px solid rgba(0, 0, 0, 0.09);
    box-shadow: none;
    border-radius: 3px;
    min-height: 32px;
}

.chosen-container-active .chosen-choices,
.chosen-container-single .chosen-search input[type="text"] {
    border: 1px solid rgba(0, 0, 0, 0.09);
}

.chosen-container-multi .chosen-choices li.search-choice {
    background-color: #177bbb;
    background-image: none;
    color: #fff;
    border: 0;
    border-radius: 2px;
    box-shadow: none;
    line-height: 16px
}

.chosen-container-multi .chosen-choices li.search-choice .search-choice-close::after,
.chosen-container-multi .chosen-choices li.search-choice .search-choice-close::before {
    box-shadow: 0 0 0 1px inset;
    content: "";
    left: 50%;
    position: absolute;
    top: 50%;
    transform: translate(-50%, -50%);
}

.chosen-container-multi .chosen-choices li.search-choice .search-choice-close::after {
    height: 0.8em;
    width: 2px;
}

.chosen-container-multi .chosen-choices li.search-choice .search-choice-close::before {
    height: 2px;
    width: 0.8em;
}

.chosen-container-multi .chosen-choices li.search-choice .search-choice-close {
    display: block;
    height: 1.5em;
    transform: rotate(45deg);
    width: 1em;
    color: #fff;
    font-size: inherit;
    top: 2px
}

.chosen-container .chosen-results li {
    padding: 8px 6px
}

ul.select2-choices {
    padding-right: 30px !important;
}

ul.select2-choices:after {
    content: "";
    position: absolute;
    right: 10px;
    top: 50%;
    transform: translateY(-50%);
    border-top: 5px solid #333;
    border-left: 5px solid transparent;
    border-right: 5px solid transparent;
}

.sidepanel-draggable {
    background-color: #f7f7f7;
    border-left: solid 1px gainsboro;
    border-right: solid 1px gainsboro;
    height: 100%;
    z-index: 3;
    font-size: 10px;
    display: flex;
    align-items: center;
}

.sidepanel-draggable div {
    cursor: col-resize;
    margin: 2px;
}

.sidepanel-draggable div i {
    display: block;
    color: rgb(190, 190, 190);
}

.left-panel-inner-container {
    height: 100%;
    min-width: 300px;
    display: flex;
    flex-direction: column;
}

.left-panel {
    flex: 0 0 300px;
    overflow: hidden;
    z-index: 3;
}

.left-panel-overflow {
    background: #ecf0f5;
    height: calc(100% - 75px);
    /* 75px is height of .jstree .header */
    overflow-y: auto;
    overflow-x: hidden;
}

.left-panel-overflow>* {
    background: inherit;
}

.main-panel {
    background-color: #ffffff;
    flex: 1
}

.rich-text {
    padding: 20px;
}

.jstree .rich-text {
    padding: 0px;
    display: inline;
}

.graph-designer .card-component {
    /*width: 100%;*/
    background-color: #fff;
}

.graph-designer .card-component .install-buttons {
    display: none;
}

.card-component {
    padding: 15px 25px 25px 25px;
    margin: 15px;
    background: #fff;
    border: 1px solid #ddd;
    border-radius: 3px;
}

.graph-designer .card-component-panel {
    overflow-y: scroll;
}

.card-component-panel {
    width: 100%;
    padding: 0px;
    border-radius: 3px;
    background-color: white;
}

.graph-designer .card-component-panel {
    background: #fafafa;
}

.card-component-panel h3 {
    color: #2f527a;
    font-size: 1.2em;
    font-weight: 400;
}

.card-component-panel h3.rr-splash-description {
    font-size: 16px;
    padding: 0px 20px;
    color: #888;
    margin: 0px;
}

.file-select .rr-splash-img {
    margin-top: 0px;
    margin-left: 2px;
    height: 90%;
}

.card-component-panel h4 {
    color: #2f527a;
    font-size: 15px;
    font-weight: 550;
}

.card-component-panel .card-component h4 {
    margin-top: 5px;
}

.card-component-panel .card-component .is-function-node {
    display: inline-block;
    background: #A2EAE2;
    color: #01766A;
    padding: 10px 15px;
    margin-bottom: 15px;
    font-size: 13px;
    font-weight: 600;
    margin-top: 5px;
    margin-bottom: 15px;
    border-radius: 2px;
}

.card-component-panel hr {
    border-color: #e9e9e9;
}

.card-component-panel h5 {
    color: #999;
    margin-top: 5px;
    margin-bottom: 5px;
}

.card-component-wrapper-editor {
    height: 100%;
    padding-bottom: 50px;
    overflow-y: auto;
    background: #fafafa;
}

.card-header {
    height: 50px;
    padding: 10px 20px;
    background: #25476a;
}

.card-header-title {
    margin-top: -15px;
}

.card-breadcrumbs,
.card-breadcrumbs a {
    color: #f1f1f1;
    margin-top: 17px;
    font-size: 17px;
}

.card-breadcrumbs span.dropdown.open .dropdown-menu>li>a {
    display: block;
    padding: 5px 20px;
    margin-top: 5px;
    clear: both;
    font-size: 13px;
    font-weight: 400;
    line-height: 1.1;
    color: #333;
    white-space: nowrap;
}

.card-breadcrumbs span.dropdown.open .dropdown-menu>li>a:hover {
    color: #fff;
}

.card-breadcrumbs a.toggle-tree {
    font-size: 13px;
}

.current-crumb {
    font-weight: 400;
}

.card-summary-section li {
    list-style: none;
}

.card-summary-section h4 {
    font-size: 1.1em;
}

.card-summary-section .card-summary {
    padding-bottom: 5px;
}

.card-summary-section.disabled h4 {
    color: #7a7a7a;
}

.card-summary-section.disabled a {
    cursor: default;
}

.card-summary-section .card-summary .card-summary-add {
    margin-left: 2px;
}

.card-summary-section .card-summary .card-summary-add:hover {
    cursor: pointer;
}

.card-summary-section .card-summary {
    margin-bottom: 10px;
}

.card-summary-section .tile-summary {
    padding: 2px;
}

.card-summary-section .tile-summary a {
    color: #6494cc;
}

.card-summary-section .tile-summary .tile-summary-label {
    font-weight: 600;
}

.card-summary-name {
    margin-bottom: 2px;
}

.tile-summary-item {
    padding-left: 5px;
}

.card-summary-section {
    padding: 20px 0 10px 0;
}

.btn-rr {
    background: #9490EE;
    color: #fff;
    border: 1px solid rgba(0, 0, 0, 0.09);
    margin: -10px 0px 30px 0px;
}

.btn-rr:hover {
    color: #fff;
}

.rr-splash {
    text-align: center;
    margin: 48px 45px 20px 45px;
    border: 1px solid #ddd;
    padding: 40px 30px;
    background: #f6f6f6;
    border-radius: 4px;
    display: flex;
    flex-direction: column;
    align-items: center;
}

.rr-splash-title {
    color: #666;
    font-size: 28px;
    margin-bottom: 30px;
    margin-top: 25px;
}

.rr-splash-img-container {
    padding: 20px;
    background: #fff;
    border: 1px solid steelblue;
    display: inline-block;
}

.rr-splash-img {
    margin-top: 3px;
    margin-left: 2px;
    height: 90%;
}

.rr-splash-description {
    font-size: 15px;
    color: #999;
    font-weight: 500;
}

.rr-splash-description:last-child {
    margin-bottom: 80px;
}

.rr-splash-help-link {
    margin: 20px 0px 50px 0px;
    font-size: 28px;
    color: steelblue;
}

.rr-splash-help-link:hover {
    cursor: pointer;
}

.report-expander {
    cursor: pointer;
    padding-left: 6px;
    font-weight: bold;
    font-size: 18px;
}



.create-resource-instance-card-component .card-component {
    border: none;
}

.workbench-card-sidepanel .create-resource-instance-card-component {
    top: 75px;
}

.new-instance-model-name {
    font-size: 15px;
    font-weight: 600;
    color: #004577;
    width: 100%;
}

.create-instance-header {
    height: 50px;
    background: #f1f1f1;
    position: relative;
    border-bottom: 1px solid #ddd;
    padding: 15px;
    font-size: 15px;
}

.create-instance-menu-header {
    height: 50px;
    background: #ebebeb;
    position: relative;
    border-bottom: 1px solid #ddd;
    padding: 15px;
    font-size: 15px;
}

.create-instance-header .close-new-step {
    position: absolute;
    right: 10px;
    top: 5px;
}

.create-instance-header .close-new-step:hover {
    cursor: pointer;
}

.create-resource-instance-card-component .card-component {
    padding-top: 10px;
}

.indent {
    text-indent: 10px;
    padding-left: 10px;
}

.mapboxgl-popup-content {
    width: 350px;
    padding: 0px;
}

.mapboxgl-popup-content .hover-feature-footer {
    padding: 10px 15px;
    height: auto;
}

.tabbed-report-header {
    border-bottom: 1px solid #ddd;
}

.tabbed-report-header .workbench-card-wrapper {
    height: 500px;
}

.tabbed-report-mainpanel {
    top: 25px;
    width: calc(100% - 50px);
}

.tabbed-report-mainpanel-content {
    width: calc(100% - 50px);
}

.tabbed-report-mainpanel-title {
    padding: 5px 15px;
    font-size: 12px;
    border-bottom: 1px solid #ddd;
    background-color: rgb(237, 237, 237);
}

.tabbed-tile-value {
    padding-left: 0px;
}

.tabbed-report-tile-title {
    margin-bottom: 0;
    padding: 12px 5px 0 0;
}

.tabbed-report-sidepanel {
    width: 300px;
    margin: 0 25px;
    position: -webkit-sticky;
    position: sticky;
    top: 25px;
}

.tabbed-report-sidepanel .tabbed-report-sidepanel-content {
    border: 1px solid #ddd;
}

.tabbed-report-sidepanel-title {
    padding: 5px 15px;
    font-size: 12px;
    border-bottom: 1px solid #ddd;
    background-color: rgb(237, 237, 237);
}

.tabbed-report-sidepanel-title.consultation-status-title {
    color: white;
    font-size: 15px;
    background-color: rgb(234, 141, 148);
}

.sidebar-section {
    padding: 0px 10px 20px 10px;
    border-bottom: 1px solid #ddd;
}

.sidebar-section:last-child {
    border-bottom: none;
}

.sidebar-single-line-group {
    margin-bottom: 0px;
    font-size: 14px;
}

.sidebar-single-line-type {
    color: #25476A;
}

.sidebar-single-line-value {
    color: #777;
}

.sidebar-double-line-group {
    margin-bottom: 6px;
    font-size: 14px;
}

.sidebar-double-line-type {
    color: #25476A;
}

.sidebar-double-line-value {
    color: #777;
}

.tabbed-report-sidepanel-title.consultation-status-title.completed {
    background-color: rgb(202, 247, 225);
    color: rgb(84, 84, 84);
}

.tabbed-report-sidepanel-subtitle {
    color: rgb(222, 222, 222);
    font-size: 13px;
    margin-top: -2px;
    margin-bottom: 2px;
}

.completed .tabbed-report-sidepanel-subtitle {
    color: rgb(167, 167, 167);
}

.tabbed-report-sidepanel-main {
    padding: 5px 15px 15px;
}

.tabbed-report-sidepanel-main dt {
    color: #2f527a;
    font-weight: normal;
    float: left;
    width: 130px;
    text-align: right;
    padding-right: 10px;
}

.report-map-header-component {
    height: 400px;
}

.search-result-details {
    background: #fff;
    height: 100%;
}

.search-result-details-splash {
    padding-top: 50px;
    padding-left: 2px;
    padding-right: 2px;
}

.search-result-details-splash .rr-splash {
    margin-top: 0;
}

.iiif-viewer-gallery,
.show-gallery-control {
    color: rgb(45, 70, 103);
    position: absolute;
    bottom: 0;
}

.iiif-gallery-content,
.show-gallery-control {
    background-color: rgb(242, 242, 242);
}

.show-gallery-control {
    left: 2px;
    bottom: 2px;
    padding: 15px 30px;
    z-index: 10000;
    color: #5b9bd7;
}

.show-gallery-control i {
    cursor: pointer;
    color: #2f527a;
    font-size: 15px;
}

.show-gallery-control a {
    cursor: pointer;
    color: #2f527a;
}

.show-gallery-control h3 {
    display: inline-block;
    margin: 0 2px;
    font-size: 13px;
}

.show-gallery-control a {
    font-size: 12px;
}

.iiif-gallery-content .panel-controls {
    width: 230px; 
    border-right: 1px solid #ddd;
}

.iiif-gallery-content .panel-controls .hide-gallery-control {
    width: 230px; 
    height: 50px; 
    border-bottom: 1px solid #ddd; 
    display: flex; 
    justify-content: center; 
    align-items: center; 
    font-weight: 650; 
    color: #5b9bd7; 
    cursor: pointer;
}

.iiif-gallery-content .panel-controls .mode-selector {
    width: 100%; 
    height: 108px; 
    padding: 5px;
}

.iiif-gallery-content .panel-controls .mode-selector-buttons {
    display: flex;
}

.iiif-gallery-content .panel-controls .mode-selector-buttons > div {
    margin-right: 10px;
    cursor: pointer;
}

.iiif-gallery-content .panel-controls .panel-selector-buttons {
    display: flex;
    margin-top: 5px;
}
.iiif-gallery-content .panel-controls .panel-selector-buttons > div {
    width: 65px;
    height: 55px;
    display: flex;
    align-items: center;
    justify-content: center;
    margin-right: 10px;
    background-color: #ddd;
    cursor: pointer;
}

.iiif-gallery-content .panel-controls .panel-selector-buttons > div.selected {
    background-color: #add8e6;
    border: 1px solid #5b9bd7; 
}

.iiif-gallery-content .panel-controls .panel-selector-buttons > div.hide {
    display: none;
}

.iiif-gallery-content .panel-controls .mode-selector-buttons > div > div {
    background-color: #ddd; 
    width: 40px; 
    height: 20px;
}


.iiif-gallery-content .panel-controls .mode-selector-buttons .two-panel {
    display: flex;
}

.iiif-gallery-content .panel-controls .mode-selector-buttons .two-panel > div {
    margin-right: 2px;
}

.iiif-gallery-content .panel-controls .mode-selector-buttons .selected > div {
    background-color: #5b9bd7;
}

.gallery-visible.show-gallery-control {
    display: none;
}

.show-gallery-control.gallery-expanded {
    top: 0;
    left: 0;
    right: 0;
    bottom: auto;
    border-bottom: solid 1px rgb(221, 221, 221);
    border-top: none;
    z-index: 2000;
    padding: 15px 0 15px 30px;
}

.workbench-card-container-sidepanel-active .show-gallery-control.gallery-expanded {
    right: 400px;
}

.iiif-viewer-gallery {
    right: 0;
    left: 0;
}

.iiif-viewer-gallery.gallery-expanded {
    top: 0px;
    z-index: 1000;
}

.iiif-viewer-gallery.gallery-expanded .iiif-gallery-sequence-canvases{
    margin-top: 10px;
    height: auto;
    z-index: 1000;
}

.workbench-card-container-sidepanel-active .iiif-viewer-gallery {
    right: 400px;
}

.workbench-card-container-sidepanel-active .workbench-card-container {
    margin-right: 400px;
}

.hidden-file-input {
    display: none;
}

.add-new-crumb {
    float: right;
    cursor: pointer;
    padding: 4px 12px;
    font-size: 13px;
    background: #6984A0;
    border: 1px solid #0A0737;
    border-radius: 2px;
    margin-top: -1px;
}

.map-data-drop-area {
    padding: 25px 15px;
    border: 1px dashed #bbb;
    background: #f9f9f9;
    text-align: center;
    color: #808080;
    margin: 5px 0px;
    border-radius: 1px;
    cursor: pointer;
}

.map-data-drop-area:hover,
.map-data-drop-area.drag-hover {
    border: 1px dashed black;
    color: black;
    background-color: #EEEEEE;
}

.iiif-gallery-content.compare {
    border-top: solid 1px rgb(221, 221, 221);
    height: 185px;
    width: 100%;
    padding: 10px;
    padding-bottom: 0px;
    white-space: nowrap;
    overflow-x: auto;
    display: flex;
}
.iiif-gallery-content {
    border-top: solid 1px rgb(221, 221, 221);
    width: 100%;
    padding-bottom: 0px;
    white-space: nowrap;
    overflow-x: auto;
    display: flex;
}

.gallery-expanded .iiif-gallery-content {
    border-top: none;
}

.iiif-gallery-content {
    height: 160px;
}

.gallery-expanded .iiif-gallery-content {
    height: 100%;
    background-color: rgb(250, 250, 250);
    padding: 5px 0px 20px 20px;
}

.workbench-card-wrapper .workbench-card-container-wrapper {
    height: 100%;
    width: calc(100% - 75px);
    position: absolute;
}

.workbench-card-wrapper .workbench-card-container-wrapper.wide {
    height: 100%;
    width: 100%;
}

.workbench-card-wrapper .workbench-card-container-wrapper.workbench-card-container-sidepanel-active {
    height: 100%;
    width: calc(100% - 75px);
    position: absolute;
}

.workbench-card-container.gallery-visible.compare {
    padding-bottom: 185px;
}

.workbench-card-container.gallery-visible {
    padding-bottom: 160px;
}


.iiif-leaflet {
    height: 100%;
    background: #fafafa;
}

.iiif-leaflet .leaflet-draw {
    display: none;
}

.iiif-leaflet .split-controls {
    display: flex; 
    position: absolute; 
    z-index: 2500; 
    top: 9px;
}

@media(max-width: 1150px){
    .iiif-leaflet .split-controls {
        display: none;
    }
}

.image-tools-floating.left, .image-tools-floating.right {
    position: absolute;
    display: block;
    width: 238px;
    border: 2px solid #ddd;
    padding: 10px;
    background-color: #fff;
    z-index: 10000;
    top: 45px;
}

.image-tools-floating.right {
    right: 9px;
}

.image-tools-floating.right.sidepanel {
    right: 409px;
}

.image-tools-floating.left {
    left: 45px;
}

.iiif-leaflet .split-controls.right {
    right: 9px;
}

.iiif-leaflet .split-controls.left {
    left: 45px;
}

.select2-drop.split-controls-drop {
    max-width: 238px;
    border: 2px solid #ddd;
    border-top: none;
}

.split-controls-drop .select2-result-label {
    display: flex;
    align-items: center;
}

.split-controls-drop .select2-result-label > div {
    margin-right: 5px;
}

.split-controls-drop .select2-result-label .image img {
    width: 50px;
}

.split-controls-drop .select2-result-label .title {
    width: 100%;
    text-overflow: ellipsis;
    overflow: hidden;
}

.select2-container.select2-container-active.select2-dropdown-open.split-controls-drop{
    border: 2px solid #ddd;
    border-radius: none;
}

.iiif-image-tools .layout .mode-selector {
    display: flex
}

.iiif-image-tools .layout .mode-selector > div {
    margin-right: 15px;
}

.iiif-image-tools .layout .mode-selector .selected {
    margin-right: 15px;
}
.iiif-image-tools .selected {
    background-color: inherit;
}

.iiif-image-tools .layout .mode-selector > div > div {
    display: flex;
}

.iiif-image-tools .layout .mode-selector .selector-button {
    width: 100px;
    height: 50px;
    border: 1px solid #ddd;
    margin-right: 5px;
}

.iiif-image-tools .layout .mode-selector .selected .selector-button {
    background-color: #5b9bd7;
}

.iiif-image-tools .layout .panel-selector{
    margin-top: 20px;
}

.iiif-image-tools .layout .panel-selector .selector {
    display: flex;
}

.iiif-image-tools .layout .panel-selector .selector > div {
    margin-right: 5px;
}

.iiif-image-tools .layout .panel-selector .selector > div > div {
    width: 100px;
    height: 100px;
    border: 1px solid #ddd;
    display: flex;
    justify-content: center;
    align-items: center;
}

.iiif-image-tools .layout .panel-selector .selector .selected > div {
    background-color: #add8e6;
    border: 1px solid #5b9bd7;
}

.iiif-leaflet .split-controls .button {
    width: 38px; 
    height: 38px; 
    background-color: #fff; 
    border: 2px solid #ddd; 
    border-left: none; 
    display: flex; 
    justify-content: center; 
    align-items: center;
    cursor: pointer;
    font-size: 27px;
}

.iiif-gallery-canvas,
.iiif-gallery-sequence,
.iiif-gallery-sequence-canvases {
    padding-left: 0px;
    display: inline-block;
    white-space: nowrap;
    vertical-align: top;
}
.iiif-gallery-sequence-canvases {
    height: 108px;
    display: flex;
    align-items: center;
}

.iiif-viewer-gallery.gallery-expanded .iiif-gallery-canvas,
.iiif-viewer-gallery.gallery-expanded .iiif-gallery-sequence,
.iiif-viewer-gallery.gallery-expanded .iiif-gallery-sequence-canvases {
    white-space: normal;
}

.iiif-gallery-sequence {
    padding-right: 20px;
}

.iiif-viewer-gallery.gallery-expanded .iiif-gallery-sequence {
    display: block;
}

.iiif-gallery-canvas-thumbnail img {
    margin: 1px;
    border: 1px solid rgb(162, 162, 162);
    height: 55px;
}

.annotated .iiif-gallery-canvas-thumbnail img {
    margin: 0px;
    border: 2px solid rgb(28, 62, 95);
}

.iiif-viewer-gallery.gallery-expanded .iiif-gallery-canvas-thumbnail img {
    height: 175px;
}

.iiif-gallery-sequence-label {
    cursor: pointer;
    color: rgb(91, 155, 215);
    font-weight: 600;
    text-decoration: none;
}

.iiif-gallery-sequence-labels {
    display: inline-flex;
    padding: 5px
}

.tabbed-workflow-step-container .iiif-gallery-sequence-labels {
    display: none;
}

.iiif-gallery-panel {
    display: flex;
    flex-direction: column;
    width: inherit;
}

.iiif-input {
    width: 316px;
    max-width: 316px;
    min-height: 36px;
}

.iiif-manifest-metadata-panel .iiif-input {
    width: 280px;
    max-width: 280px;
    min-height: 36px;
}


.gallery-expanded .iiif-gallery-panel {
    padding-left: 15px;
}

.iiif-gallery-header {
    padding-left: 10px;
    justify-content: space-between;
    width: 100%;
    border-bottom: 1px solid #ddd;
    height: 50px;
}

.iiif-widget-report {
    margin: 0 0 0 320px;
}

.iiif-widget-report .iiif-leaflet {
    height: 300px;
    margin: 0 20px 10px 0px;
    border: solid 1px #808080;
}

.manifest-metadata-title {
    margin-top: 8px;
    font-weight: 600;
}

.manifest-metadata-value {
    line-height: 1.2;
    color: #585858;
    overflow-wrap: break-word;
}

.manifest-metadata-value h4 {
    padding-top: 10px;
    font-size: 15px;
    color: #2f527a;
    font-weight: 600;
}

.manifest-metadata-value a {
    color: #4682b4;
}

.manifest-details {
    white-space: normal;
    width: 250px;
    border-right: 1px solid #ddd;
    background: #e9e9e9;
    margin-top: -15px;
    margin-left: -20px;
    padding: 15px 10px 150px 10px;
    height: 100%;
    position: absolute;
    overflow-y: scroll;
}

.manifest-details h3 {
    width: 225px;
    font-size: 16px;
    font-weight: 500;
}

.manifest-details h4 {
    padding-left: 0px;
    font-size: 13px;
    font-weight: 400;
    color: #585858;
}

.manifest-details-list,
.manifest-logo {
    padding-left: 0px;
    margin-top: 5px;
}

.manifest-attribution-key {
    padding-top: 10px;
    font-size: 15px !important;
    color: #2f527a !important;
}

.manifest-logo {
    max-width: 150px;
}

.manifest-editor-label {
    font-size: 1.2em;
    padding: 3px;
}

.iiif-manifest-metadata-panel {
    padding: 5px 8px;
    display: flex;
    background: #f9f9f9;
    border: 1px solid #ddd;
    margin-bottom: 5px;
}

.manifest-metadata-panel-drag {
    background: #e6e6e6;
    margin: -5px 5px -5px -10px;
}

.manifest-metadata-panel-drag i {
    padding: 42px 4px;
    font-size: 18px;
    color: #585858;
}

.manifest-metadata-panel-drag:hover {
    cursor: pointer;
}

.iiif-gallery-header .list-filter {
    display: inline-block;
    margin-bottom: 0px;
}

.iiif-gallery-header > div > div {
    margin-right: 20px;
}

.iiif-gallery-canvas {
    cursor: pointer;
    margin-left: 10px;
    padding: 6px;
    border: 1px solid transparent;
    min-width: 60px;
    height: 100px;
}

.iiif-viewer-gallery.gallery-expanded .iiif-gallery-canvas {
    height: 220px;
    min-width: 120px;
}

.iiif-gallery-canvas:hover,
.iiif-gallery-canvas.active {
    border: 1px solid rgb(180, 180, 180);
    background-color: rgb(230, 230, 230);
}

.iiif-gallery-canvas-label {
    font-size: 0.9em;
    font-weight: 650;
    color: rgb(91, 155, 215);
    width: 110px;
    white-space: nowrap;
    overflow: hidden;
    text-overflow: ellipsis;
    height: initial;
}

.gallery-expanded .iiif-gallery-canvas-label {
    width: 100%;
}


.iiif-gallery-canvas-label .annotation-count {
    font-size: 0.8em;
    font-weight: normal;
    color: rgb(142, 142, 142);
    display: block;
}

.iiif-gallery-manifest-label {
    max-width: 300px;
    display: inline-block;
    white-space: nowrap;
    overflow: hidden;
    text-overflow: ellipsis;
    vertical-align: text-bottom;
}

.gallery-expanded .iiif-gallery-manifest-label {
    display: none;
}

.iiif-canvas-links-panel {
    margin-bottom: 10px;
}

.iiif-canvas-links-panel a {
    font-size: 12px;
    color: #4682b4;
    margin-right: 5px;
    font-weight: 600;
    cursor: pointer;
}

.iiif-canvas-links-panel a:hover {
    color: #12548A;
}

.iiif-image-tools {
    padding: 10px;
    color: rgb(30, 63, 94);
    font-size: 0.9em;
}

.iiif-image-tool-slider {
    padding-bottom: 10px;
}

.iiif-image-tool-slider-wrap {
    margin: 0 20px;
}

.iiif-image-tool-value {
    padding: 0 20px;
    color: #777;
}

.iiif-image-tool-slider .toggle-container {
    padding: 5px;
}

.iiif-image-tool-slider .arches-toggle-sm {
    cursor: pointer;
    margin-top: -19px;
}

.manifest-editor {
    padding-bottom: 10px;
    width: 100%;
    padding-left: 20px;
    margin: 20px;
}

.gallery-expanded .manifest-editor {
    margin-left: -10px;
    margin-top: 20px;
}

.manifest-details+.manifest-editor {
    margin: 20px;
}

.manifest-editor-loading,
.manifest-editor-error {
    display: inline-block;
    padding-left: 10px;
}

.gallery-expanded .manifest-editor-loading {
    margin-top: 25px;
}

.manifest-editor-input {
    margin-bottom: 10px;
}

.manifest-editor-error {
    color: red;
}

.chart {
    margin-right: 105px;
    margin-left: 20px;
    margin-top: 20px;
}

.style-tools-collapser {
    cursor: pointer;
    padding: 5px;
    font-size: 0.9em;
}

.edtf-style-tools-collapser {
    cursor: pointer;
    padding: 5px;
    font-size: 0.9em;
    left: 510px;
    position: absolute;
    top: 6px;
}

.i18n-style-tools-collapser {
    cursor: pointer;
    font-size: 0.9em;
    position: absolute;
    padding: 0px 12px;
    right: 0px;
    z-index: 1;
}

.workbench-card-sidepanel .edtf-style-tools-collapser {
    left: 250px;
}

.style-tools-panel {
    background: #fbfbfb;
    border: 1px solid #ddd;
    padding: 15px 15px 5px 5px;
    margin-bottom: 5px;
    border-radius: 2px;
}

.edtf-style-tools-panel, .i18n-style-tools-panel {
    background: #fbfbfb;
    border: 1px solid #ddd;
    margin-bottom: 5px;
    border-radius: 2px;
    height: 200px;
}

.edtf-style-tools-panel{
    overflow-y: scroll;
    height: 200px;
    width: 600px;
    padding: 10px 15px 5px 5px;
}

.i18n-style-tools-panel {
    padding: 10px;
    height: 140px;
    position: relative;
    top: -10px;
    width: 100%;
}

.edtf-style-tools-panel::-webkit-scrollbar, .i18n-style-tools-panel::-webkit-scrollbar  {
    -webkit-appearance: none;
    width: 9px;
    border-left: 1px solid #ddd;
}

.edtf-style-tools-panel::-webkit-scrollbar-thumb, .i18n-style-tools-panel::-webkit-scrollbar-thumb  {
    border-radius: 1px;
    background-color: rgba(0, 0, 0, .1);
    -webkit-box-shadow: 0 0 1px rgba(255, 255, 255, .5);
}

.workbench-card-sidepanel .edtf-style-tools-panel, .workbench-card-sidepanel .i18n-style-tools-panel {
    width: 340px;
}

.widget-help-panel {
    padding: 5px 10px;
}

.widget-help-panel h2 {
    font-size: 1.0em;
    margin-top: 0px;
    margin-bottom: 5px;
}

.widget-help-panel a {
    color: steelblue;
    font-weight: 500;
    text-decoration: underline;
}

.widget-help-panel h3 {
    font-size: 1.0em;
    margin-top: 0px;
    color: #777;
}

.widget-help-panel .text-thin {
    color: #666;
    font-weight: 400;
}

.style-tools-color-visualizer {
    border: 1px solid #000;
}

.lang-switch .chosen-single {
    border: none;
    font-size: 12px;
    color: #454545;
    padding-top: 8px;
}

.lang-switch .chosen-drop {
    font-size: 12px;
    color: #454545;
}

.leaflet-popup-content-wrapper {
    border-radius: 3px;
    padding: 0;
}

.leaflet-popup-content {
    margin: 0;
}

.map-coordinate-editor {
    margin-top: 15px;
}

.map-coordinate-editor-crs-selector {
    position: fixed;
    margin-top: 25px;
    background: #fff;
    padding-bottom: 8px;
    border-bottom: 1px solid #ddd;
}

.map-coordinate-editor-crs-selector dt,
.map-coordinate-editor-crs-selector select {
    display: block;
    float: left;
}

.map-coordinate-editor-crs-selector dt {
    width: 150px;
    padding: 5px;
    margin-top: 2px;
    font-weight: 500;
}

.map-coordinate-editor-list {
    padding: 0 5px;
    margin-top: 70px;
}

.map-coordinate-editor-list a:focus i {
    color: #579ddb;
}

.map-coordinate-editor-pair {
    padding: 0px 0;
}

.map-coordinate-editor-pair input {
    margin: 0 5px;
    padding: 5px;
    width: 130px;
    display: inline-block;
}

.coordinate-entry-label {
    display: inline-block;
    color: #888;
    width: 15px;
    text-align: right;
}

.map-coordinate-editor hr {
    margin: 10px 4px 5px;
}

.map-coordinate-editor .map-coordinate-editor-pair hr {
    margin: 5px 0;
}

.map-coordinate-editor-drag-handler {
    cursor: grab;
    font-size: 16px;
}

.map-coordinate-editor-pair.ui-sortable-helper,
.map-coordinate-editor-pair.ui-sortable-helper .map-coordinate-editor-drag-handler {
    cursor: grabbing;
}

.map-coordinate-editor-header {
    position: fixed;
    background: #fff;
    padding: 6px 0;
    font-size: 1.2em;
    width: 370px;
    margin-top: -6px;
}

.map-coordinate-editor-pair.map-coordinate-editor-new-coordinates {
    padding: 0 0px 10px 4px;
}

.map-coordinate-editor-button-container {
    position: sticky;
    bottom: -17px;
    background: #fff;
    width: 400px;
    padding: 10px 5px;
}

.add-buffer-as-new-label {
    display: inline-block;
    position: relative;
    top: -12px;
    left: 5px;
}

.add-buffer-feature-header {
    padding: 6px 0;
    font-size: 1.2em;
}

.add-buffer-feature-input {
    padding: 5px 0;
}

.related-resources-filter {
    height: 100%;
}

.related-resources-graph-workbench {
    $sidebar-width: 400px;
    $controls-height: 36px;
    $controls-top: 10px;
    $icons-grey: #999;
    $controls-grey: #ddd;
    $controls-border: 1px solid $controls-grey;
    $controls-background: #f9f9f9;
    $controls-right: 10px;
    $accent-color: #9b97e3;
    $highlight-color: #2a446a;

    background: #fff;
    border-top: none;

    .related-resources-graph-cytoscape {
        height: 100%;
    }
    .workbench-card-container-sidepanel-active {
        padding-right: $sidebar-width;
    }
    .related-resources-graph-controls,
    .related-resources-graph-controls-instructions {
        z-index: 10000;
        position: absolute;
        right: $controls-right;
    }
    .workbench-card-container-sidepanel-active .related-resources-graph-controls,
    .workbench-card-container-sidepanel-active .related-resources-graph-controls-instructions {
        padding-right: $sidebar-width + $controls-right;
    }
    .related-resources-graph-controls {
        top: $controls-top;
        height: $controls-height;
        span {
            border: $controls-border;
            cursor: pointer;
            border-right: none;
            display: block;
            float: left;
            width: $controls-height - 2;
            height: $controls-height - 2;
            box-sizing: border-box;
            position: relative;
            color: $icons-grey;
            background-color: $controls-background;
        }
        span.active-graph-control {
            color: #2a446a;
            background-color: lighten($controls-background, 15%);
        }
        span:hover {
            background-color: lighten($controls-background, 8%);
            color: $highlight-color;
        }
        span:first-child {
            border-top-left-radius: 2px;
            border-bottom-left-radius: 2px;
        }
        span:last-child {
            border-right: $controls-border;
            border-top-right-radius: 2px;
            border-bottom-right-radius: 2px;
        }
        span:before {
            position: absolute;
            margin: 8px 0;
            font-size: 1.2em;
            display: block;
            width: 100%;
            text-align: center;
        }
    }
    .related-resources-graph-controls-instructions {
        background-color: rgba(256, 256, 256, 0.9);
        padding: 3px;
        border-radius: 3px;
        color: $accent-color;
        font-weight: 500;
        margin-top: 2px;
        top: $controls-height + $controls-top;
    }
    .edge-node-information {
        position: relative;
        .edge-node-graph-color {
            position: absolute;
            width: 50px;
            height: 50px;
            border-radius: 100%;
            border: solid black 1px;
            margin: 5px 10px;
        }
        .edge-node-title {
            margin-left: 74px;
            min-height: 70px;
            padding: 4px 0;
            .edge-node-display-name {
                color: #213e5f;
                cursor: pointer;
                font-size: 14px;
                font-weight: 550;
                line-height: 1.2;
            }
            .edge-node-graph-name {
                font-size: 13px;
            }
            .edge-node-links {
                margin-top: 0px;
                span {
                    cursor: pointer;
                    color: steelblue;
                    display: inline-block;
                    i {
                        padding-right: 4px;
                    }
                }
                span:hover {
                    color: #03162B;
                }
            }
        }
    }
    .edge-node-information.element-hover .edge-node-display-name {
        color: darken(#213e5f, 100%);
    }
    .related-resource-graph-information-content {
        height: 100%;
        padding: 16px;
        .edge-relationship-information {
            $edge-label-height: 150px;
            position: relative;
            .edge-relationship-arrow {
                display: inline-block;
                position: absolute;
                margin-left: 14px;
                div {
                    position: relative;
                    background: #aaa;
                    width: 2px;
                    margin-left: 20px;
                    height: $edge-label-height - 10;
                }
                div:before {
                    content: "";
                    position: absolute;
                    width: 0px;
                    height: 0px;
                    border: 5px solid transparent;
                    bottom: -15px;
                    border-top: 15px solid #aaa;
                    left: -4px;
                }
            }
            .edge-relationship-details {
                height: $edge-label-height;
                margin-left: 74px;
                border: 1px solid #ddd;
                margin-bottom: 5px;
                .edge-relationship-prefix,
                .edge-relationship-sufix {
                    padding: 10px;
                    background-color: #f8f8f8;
                }
                .edge-relationship-label {
                    height: 72px;
                    color: #213e5f;
                    font-size: 14px;
                    padding: 25px 0;
                    text-align: center;
                    border-bottom: 1px solid #ddd;
                    border-top: 1px solid #ddd;
                }
            }
        }
        .edge-relationship-information.element-hover .edge-relationship-label {
            font-weight: 400;
        }
    }
    .legend-listing {
        cursor: default;
        .edge-node-information {
            .edge-node-title {
                padding: 24px 0;
                .edge-node-display-name {
                    cursor: default;
                }
            }
        }
    }
    .legend-listing.related-resource-legend {
        padding: 8px 0px 0px 0px;
    }
    .edge-node-information.node-display-name-header {
        .edge-node-title {
            padding: 4px 0;
        }
    }
    .relationships-list-header {
        padding: 10px 0px 2px 0px;
        color: #213e5f;
        font-size: 14px;
        font-weight: 550;
        line-height: 0.9;
    }
    .relationships-list {
        height: calc(100% - 185px);
        border: 1px solid rgb(221, 221, 221);
        overflow-y: auto;
        .relationships-list-item {
            padding: 8px;
            font-size: 1.1em;
            border-bottom: 1px solid #e9e9e9;
            .relationships-list-item-type {
                font-size: 13px;
                color: #777;
                cursor: pointer;
            }
            .relationships-list-item-type:hover {
                color: darken(rgb(29, 61, 116), 100%);
            }
            .relationships-list-icon {
                padding-left: 5px;
            }
            .relationships-list-item-name {
                padding-left: 5px;
                font-size: 13px;
                cursor: pointer;
                span {
                    color: darken($accent-color, 20%);
                }
                span:hover {
                    color: darken($accent-color, 80%);
                }
            }
            .relationships-list-item-type.element-hover {
                color: darken($accent-color, 40%)
            }
            .relationships-list-item-name.element-hover {
                color: darken($accent-color, 40%)
            }
        }
        .relationships-list-item:nth-of-type(odd) {
            background-color: rgb(246, 250, 254);
        }
    }
    .relationships-list-count {
        color: rgb(120, 120, 120);
        font-size: 13px;
        padding: 0 0 5px 0;
        margin-top: -2px;
        a {
            color: steelblue;
            padding-left: 5px;
        }
        a:hover {
            color: darken($accent-color, 50%);
        }
        shim {
            margin-top: -2px;
        }
    }
    .related-resources-search-body {
        padding: 16px;
        height: 100%;
    }
    .related-reasources-search-container {
        position: relative;
    }
    .related-reasources-search-list {
        height: calc(100% - 110px);
        margin-top: 5px;
        border: solid 1px #ddd;
        overflow-y: auto;
        .edge-node-information {
            border-bottom: 1px solid #ddd;
            padding-top: 5px;
        }
        .edge-node-information.element-hover {
            background-color: #f9f9f9;
        }
    }
}

.rr-viewer-selector {
    background: #ddd;
}

.rr-viewer-selector-title {
    min-width: 200px;
    text-align: center;
    font-size: 13px;
    padding: 9px 15px;
    color: #666;
    background: #fff;
    display: table-cell;
    border-right: 1px solid #BBD1EA;
}

.rr-viewer-selector-title.selected {
    color: #25476A;
    cursor: default;
}

.rr-viewer-selector-title.disabled {
    cursor: pointer;
    background: #F7F9FB;
    border-bottom: 1px solid #BBD1EA;
}

.rr-viewer-selector-title.disabled:hover {
    cursor: pointer;
    background: #bbb;
}

@keyframes loader {
    0% {
        background: #ddd;
    }

    33% {
        background: #ccc;
        box-shadow: 0 0 1px #ccc, 15px 30px 1px #ccc, -15px 30px 1px #ddd;
    }

    66% {
        background: #ccc;
        box-shadow: 0 0 1px #ccc, 15px 30px 1px #ddd, -15px 30px 1px #ccc;
    }
}

@media (min-width: 992px) {
    #page-content {
        padding: 15px 15px 25px;
    }

    .rp-report-tile {
        padding-left: 0px;
    }

    .dl-horizontal dd {
        padding-right: 20px;
        margin: 0px;
    }

    .dl-horizontal dt {
        overflow: hidden;
        text-overflow: ellipsis;
        white-space: pre-wrap;
        padding: 0 20px;
    }

    .dl-horizontal dt a {
        font-weight: 600;
    }

    .rp-no-data {
        margin-left: 0px;
        margin-top: 0px;
        margin-bottom: 10px;
    }
}

@media (min-width: 1366px) {

    .dl-horizontal dt {
        margin-bottom: 0px;
        display: flex;
        flex-direction: row-reverse;
    }

    .dl-horizontal dd {
        padding: 0 20px;
        margin: 0px;
        word-break: break-word;
    }

    .rp-report-section-title {
        padding: 0 60px;
    }

    .rp-no-data {
        margin-left: 0px;
        color: #888;
    }

    .report-related-resources .rp-card-section{ 
        margin-left: 50px;
        div div .dl-horizontal { 
            dt {
                width: 500px;
            }
            
            dd {
                padding-right: 20px;
                margin-left: 520px;
                word-break: break-word;
            }
        }
    }
}

@media (min-width: 768px) {
    .dl-horizontal dt {
        white-space: pre-wrap;
        padding: 5px 20px;
        float: unset;
        margin: 0;
    }
}

@media screen and (max-width: 767px) {
    .rp-card-section 
    {
        .rp-card-section {
            margin: 0;
        }
        .rp-report-tile {
            .dl-horizontal {
                display: flex;
                flex-direction: column;
                align-items: start;
                margin: 10px 6px;

                .rp-no-data {
                    color: #888;
                    position: relative;
                    top: -30px;
                }
                dd {
                    margin: 0;
                }
            }
        }
    }
}

@media screen and (max-width: 768px) {
    #content-container {
        padding-top: 50px !important;
    }

    #navbar {
        width: 100%;
    }

    .resource-grid-main-container {
        height: 130px;
    }

    .resource-grid-tools-container {
        top: 70px;
        left: 70px;
    }

    .rp-report-tile dd {
        padding-left: 8px;
    }

}

@media screen and (max-width: 500px) {
    .resource-grid-subtitle {
        width: 300px;
    }
}

@media print {

    header,
    nav,
    footer,
    button,
    aside,
    .print-btn,
    .ep-tools,
    .geocode-container,
    .geometry-tools-container,
    .geometry-editing-notifications,
    #map-widget-container>.map-widget-container {
        display: none;
    }

    #content-container {
        padding: 0 !important;
    }

    .scroll-y {
        height: auto;
    }

    dt {
        text-decoration: underline;
        font-weight: bold;
        color: #808080 !important;
    }

    dd {
        margin-left: 2px;
    }

    a[href]:after {
        content: none;
    }

    .dl-horizontal dd {
        margin: 0px;
        padding-right: 100px;
        word-break: break-word;
    }

    .dl-horizontal dt {
        width: 260px;
        overflow: hidden;
        text-overflow: ellipsis;
        white-space: nowrap;
        float: unset;
    }

    .rp-report-section {
        border-bottom: 1px solid rgba(128, 128, 128, 0.5);
    }

    .mapboxgl-map {
        display: none;
    }

    .print-map {
        display: block;
        width: 100%;
        height: 100%;
    }

    .print-hide {
        display: none;
        height: 0;
    }

    .resource-report-abstract-container {
        height: auto !important;
    }

    .rp-card-section .rp-report-tile .dl-horizontal {
        display: block;

        dt {
            padding: 5px 0px;
            text-align: start;
        }
        
        dd {
            margin: 0px 20px;
            padding: 0px;
        }
    }

    .tabbed-report-tab-list {
        display: none;
    }

}

.report-toolbar-preview {
    .ep-form-toolbar-tools {
        display: flex;
        flex-direction: column;
        align-items: flex-end;
    }
    .report-print-date {
        margin: 0;
        
        .toggle-container {
            flex-direction: row;
            margin: 0;
            padding: 0px;
            padding-top: 5px;

            &>div {
                display: flex;
                flex-direction: row;
            }

            .arches-toggle-sm {
                margin: 0;
            }

            .arches-toggle-subtitle {
                margin-left: 0;
                padding-right: 0;
            }
        }
    }
    
}

#user-profile {
    .account-wrapper
    { 
        flex: 1;
        > .row {
            display: flex;

            .row-content {
                flex: 1;

                .row {
                    display: flex;
                }
            }
        }
    }

    .notif-table {
        width: 100%;
        
    }
    .widget-input-label-notif {
        padding: 0 20px;
        font-size: 12px;
        margin-top: 2px;
        font-weight: 500;
        color: #666;
    }
    
    .widget-input-label-notif .arches-switch {
        margin: 0 5px;
    }

    .notif-table th {
        font-size: 1.05em;
        font-weight: 600;
        border-bottom: 1px solid rgba(0, 0, 0, 0.07);
        color: #4d627b;
    }

    .profile-header {
        padding: 0 10px;
    }

    .profile-listt {
        display: flex;
        width: 100%;
        padding: 40px 100px;
        min-height: 170px;
        border-bottom: 1px solid #ccc;
        
        .profile-notif-settings{
            margin: 0 20px;
            padding: 0;
            width: 100%;
            float: none;
        }

        th {
            text-align: start;
        }
    }
}

.etl-manager-tabs {
    background: #F7F9FB;
    height: 45px;
    border-bottom: 1px solid #ddd;
}

.etl-manager-tab {
    min-width: 150px;
    padding: 12px 20px;
    border: 1px solid #BBD1EA;
    border-top: none;
    background: #F7F9FB;
    font-size: 13pt;
    display: inline-block;
    text-align: center;
    margin-right: -5px;
}

.etl-manager-tab:hover {
    cursor: pointer;
}

.etl-manager-tab.disabled {
    background-color: #f2f2f2;
    color: grey;
    cursor: default;
    pointer-events: none;
}

.etl-manager-tab.active {
    background-color: #fff;
    border-bottom: 1px solid #fff;
}

.etl-manager-filter-container {
    margin: 50px 50px 0px 50px;
}

.etl-manager-filter-button {
    min-width: 150px;
    padding: 12px 20px;
    border: 1px solid #BBD1EA;
    background: #F7F9FB;
    font-size: 14px;
    height: 45px;
    display: inline-block;
    text-align: center;
    margin-right: -5px;
}

.etl-manager-filter-button:hover {
    cursor: pointer;
}

.etl-manager-filter-button.active {
    background-color: #fff;
    font-weight: 600;
}

.etl-manager-filter-input {
    width: 100%;
    border: 1px solid #BBD1EA;
    border-radius: 1px;
    font-size: 12px;
    height: 36px;
    margin-left: 20px;
    margin-right: 20px;
    padding-left: 20px;
}

.etl-manager-filter-input.etl-model-filter {
    width: 350px;
    height: 45px;
}

.etl-manager-status-filter-container {
    padding: 20px 10px;
    display: flex;
    justify-content: space-between;
    border-bottom: 1px solid #ddd;
}

.etl-module-component-container {
    display: flex;
    flex-direction: column;
    justify-content: space-between;
    height: 100%;
    width: initial;
}

.etl-module-body {
    padding: 15px 25px;
    width: 100%;
    flex: 1 1 0px;
    overflow: auto;
}

.etl-module-status {
    border-right: 1px solid rgba(0,0,0,0.14);
    width: 446px;
}

.etl-module-status-container {
    height: calc(100vh - 95px);
    display: flex;
    flex-direction: column;
    align-content: space-around;
    width: auto;
}

.etl-jobs-container {
    background: #f9f9f9;
    height: calc(100vh - 225px);
    overflow: scroll;
}

.etl-job {
    margin: 10px 15px 10px 10px; 
    border: 1px solid #ddd; 
    border-radius: 2px;
    display: block; 
    background: #fff;
}

.etl-job.selected {
    border: 1px solid rgb(56, 110, 178);
}

.etl-job-task-bar {
    background: #eee; 
    display: flex;
    justify-content: space-between;
    height: 40px; 
    border-top: 1px solid #ddd;
}

.etl-job-task-bar .task {
    padding: 10px; 
}

.etl-job-task-bar .task a{
    padding: 7px; 
    text-decoration: none;
    color: steelblue; 
    cursor: pointer;
}

.etl-job-task-bar .task a:hover{
    background: rgba(156, 195, 228, 0.35);
    border: 1px solid #6AA0CC;
    padding: 6px;
    border-radius: 1px;
}

.etl-job-task-bar .status {
    float: right;
    padding: 3px;
}


.etl-job .btn-success, .btn-success:hover{
    background: #00ca4e;
    border-color: #00ca4e;
}

.etl-job .btn-warning, .btn-warning:hover{
    background: #ffbd44;
    border-color: #ffbd44;
}

.etl-job .btn-danger, .btn-danger:hover{
    background: #ff605c;
    border-color: #ff605c;
}

.etl-module-preview {
    height: calc(100vh - 95px); 
    width: calc(100vw - 450px); 
    padding: 20px 25px; 
    overflow: scroll;
    background: #fbfbfb;
}

.etl-module-info h4 {
    margin-bottom: 5px;
}

.etl-module-component.etl-module-status {
    width: 400px;
}

.etl-module-component {
    margin-top: 30px;
    padding-bottom: 5px;
}

.etl-module-footer .btn {
    border-radius: 2px;
    margin-right: 20px;
}

.etl-loading-metadata-key {
    font-size: 15px; 
    padding-right: 3px;
    color: #777;
}

.etl-loading-metadata-value {
    font-size: 15px; 
    padding-right: 3px;
    color: rgb(4, 4, 45);
}

.csv-mapping-table-container {
    overflow: auto;
    width: inherit;
    margin-top: 10px;
    margin-bottom: 5px;
    border: 1px solid rgba(0,0,0,0.14);
}

.csv-mapping-table-container .chosen-drop .chosen-results {
    max-height: 180px;
}

.csv-mapping-table {
    margin-bottom: 0;
}

table.csv-mapping-table thead tr {
    background: #f3f3f3;
    border-bottom: 1px solid #ddd;
}

table.csv-mapping-table thead {
    background: #f3f3f3;
    border-bottom: 1px solid #ddd;
}

table.csv-mapping-table thead tr.column-names {
    background: #fff;
}

table.csv-mapping-table thead th {
    border-bottom: 1px solid #ddd;
}

table.csv-mapping-table th {
    min-width: 200px;
    border-right: 1px solid #ddd;
}

table.csv-mapping-table td {
    vertical-align: text-top;
    border-right: 1px solid #ddd;
}<|MERGE_RESOLUTION|>--- conflicted
+++ resolved
@@ -709,7 +709,7 @@
 }
 
 .etl-manager-container {
-    display: flex; 
+    display: flex;
     flex-direction: column;
     background-color: #fff;
     width:100%;
@@ -767,14 +767,14 @@
 }
 
 h3.branch-xl-title {
-    margin-top: 15px; 
-    margin-bottom: 0px; 
+    margin-top: 15px;
+    margin-bottom: 0px;
     font-size: 19px;
     color: #454545;
 }
 
 h4.branch-xl-title {
-    margin-top: 0px; 
+    margin-top: 0px;
     margin-bottom: 0px;
     font-size: 16px;
     color: #454545;
@@ -2757,7 +2757,7 @@
             content: '';
             position: absolute;
             height: 6px;
-            width: 11px;    
+            width: 11px;
             left: 8px;
             top: 50%;
             margin-top: -5px;
@@ -3171,7 +3171,7 @@
         font-size: 17px;
         margin: 7px -30px;
     }
-    
+
     .clear-search:hover {
         cursor: pointer;
         color: rgba(0, 0, 0, 0.95);
@@ -3235,8 +3235,8 @@
     font-weight: 600;
 }
 
-.side-column-crud-container 
-{    
+.side-column-crud-container
+{
     flex: 0 0 275px;
     margin-top: -1px;
     margin-bottom: 0px;
@@ -3338,11 +3338,11 @@
                     text-overflow: ellipsis;
                     font-size: 13px;
                 }
-                
+
                 .crud-card-main a {
                     color: #1E6FB7;
                 }
-                
+
                 .crud-card-subtitle {
                     color: #888;
                     font-size: 11px;
@@ -3376,7 +3376,7 @@
                     }
                 }
             }
-        
+
             .library-card-main {
                 width: 255px;
                 position: absolute;
@@ -3386,7 +3386,7 @@
                 overflow: hidden;
                 text-overflow: ellipsis;
                 font-size: 12px;
-                
+
                 a {
                     color: #1E6FB7;
                 }
@@ -5923,7 +5923,7 @@
         text-decoration: none;
         outline: 0;
     }
-    
+
     &.btn-primary {
         background-color: #579ddb;
         border-color: #5fa2dd;
@@ -6444,7 +6444,7 @@
     .tabbed-workflow-step-container{
         margin-bottom: 108px;
     }
-    
+
     #content-container {
         .ep-tools .fa-sign-out {
             font-size: 17px;
@@ -6580,7 +6580,7 @@
             align-items: center;
             justify-content: center;
         }
-        
+
         i {
             font-size: 17px;
         }
@@ -6590,7 +6590,7 @@
         display: flex;
         flex-direction: row;
     }
-    
+
     .tabbed-workflow-title-bar .workflow-top-control {
         display: flex;
         flex: 1;
@@ -6607,8 +6607,8 @@
             justify-content: center;
             align-items: center;
         }
-    }        
-    
+    }
+
     .workflow-name-container {
         display: inherit;
         flex-direction: initial;
@@ -6627,13 +6627,13 @@
 
         h2 {
             margin-top: 10px;
-            font-weight: initial; 
+            font-weight: initial;
             font-size:17px
         }
     }
 
-    .ep-notifs-toggle, 
-    .ep-tools-search, 
+    .ep-notifs-toggle,
+    .ep-tools-search,
     .tabbed-workflow-step-information-box-container.seen,
     .workflow-nav-tab-container,
     .workflow-plugin .btn .verbose,
@@ -6719,8 +6719,8 @@
 .ep-graph-title {
     font-size: 1.6em;
     padding-top: 5px;
-    flex-wrap: wrap; 
-    align-items: center; 
+    flex-wrap: wrap;
+    align-items: center;
     margin: 0 15px;
 }
 
@@ -6807,7 +6807,7 @@
         &:not(.active) {
             cursor: pointer;
         }
-    } 
+    }
 
     .graph-find {
         margin-top: 0px;
@@ -8872,7 +8872,7 @@
     padding: 0px 0px 35px 0px;
     background: #fff;
     border-bottom: solid 1px lightgray;
-    
+
     &.rp-report-section-root {
         padding-top: 30px;
         background-color: #fff;
@@ -8956,35 +8956,35 @@
     justify-content: space-between;
 }
 
-.rp-card-section {        
-    
+.rp-card-section {
+
     padding-bottom: 10px;
     padding-top: 0px;
     position: relative;
     margin: 10px 20px;
-    
+
     .rp-report-container-tile{
         padding: 0;
     }
-    
+
     .rp-report-tile{
         &.provisional-edit-cards {
             padding-left: 0px;
             padding-bottom: 0px;
         }
-        
+
         .dl-horizontal {
             margin-bottom: 0px;
             display: grid;
             grid-template-columns: 260px 1fr;
             align-items: start;
-            
+
             dt {
                 grid-column: 1;
                 font-weight: 600;
                 text-align: end;
                 width: auto;
-                
+
             }
             dd {
                 grid-column: 2;
@@ -9010,7 +9010,7 @@
         display: inline-flex;
         justify-content: space-between;
         color: #597DBF;
-    
+
         i {
             padding: 10px 12px;
             border: 1px solid #ddd;
@@ -9018,7 +9018,7 @@
             width: 36px;
             margin-right: 0 2px;
             background: #D8FAF6;
-            
+
             &:hover{
                 cursor: pointer;
                 background: #fff;
@@ -9026,7 +9026,7 @@
             }
         }
     }
-    
+
 }
 
 .report-print-date {
@@ -9534,12 +9534,8 @@
     z-index: 10;
 }
 
-<<<<<<< HEAD
 .mainnav-container {
-=======
-#mainnav-container {
->>>>>>> 39c59348
-    display: flex; 
+    display: flex;
     flex-direction: column;
     z-index: 15;
     height: 100%;
@@ -10084,7 +10080,7 @@
             color: #fff;
             background: #1266AB;
         }
-        
+
         &:focus {
             color: #fff;
             background: #1266AB;
@@ -12832,25 +12828,25 @@
 }
 
 .iiif-gallery-content .panel-controls {
-    width: 230px; 
+    width: 230px;
     border-right: 1px solid #ddd;
 }
 
 .iiif-gallery-content .panel-controls .hide-gallery-control {
-    width: 230px; 
-    height: 50px; 
-    border-bottom: 1px solid #ddd; 
-    display: flex; 
-    justify-content: center; 
-    align-items: center; 
-    font-weight: 650; 
-    color: #5b9bd7; 
+    width: 230px;
+    height: 50px;
+    border-bottom: 1px solid #ddd;
+    display: flex;
+    justify-content: center;
+    align-items: center;
+    font-weight: 650;
+    color: #5b9bd7;
     cursor: pointer;
 }
 
 .iiif-gallery-content .panel-controls .mode-selector {
-    width: 100%; 
-    height: 108px; 
+    width: 100%;
+    height: 108px;
     padding: 5px;
 }
 
@@ -12880,7 +12876,7 @@
 
 .iiif-gallery-content .panel-controls .panel-selector-buttons > div.selected {
     background-color: #add8e6;
-    border: 1px solid #5b9bd7; 
+    border: 1px solid #5b9bd7;
 }
 
 .iiif-gallery-content .panel-controls .panel-selector-buttons > div.hide {
@@ -12888,8 +12884,8 @@
 }
 
 .iiif-gallery-content .panel-controls .mode-selector-buttons > div > div {
-    background-color: #ddd; 
-    width: 40px; 
+    background-color: #ddd;
+    width: 40px;
     height: 20px;
 }
 
@@ -13051,9 +13047,9 @@
 }
 
 .iiif-leaflet .split-controls {
-    display: flex; 
-    position: absolute; 
-    z-index: 2500; 
+    display: flex;
+    position: absolute;
+    z-index: 2500;
     top: 9px;
 }
 
@@ -13181,13 +13177,13 @@
 }
 
 .iiif-leaflet .split-controls .button {
-    width: 38px; 
-    height: 38px; 
-    background-color: #fff; 
-    border: 2px solid #ddd; 
-    border-left: none; 
-    display: flex; 
-    justify-content: center; 
+    width: 38px;
+    height: 38px;
+    background-color: #fff;
+    border: 2px solid #ddd;
+    border-left: none;
+    display: flex;
+    justify-content: center;
     align-items: center;
     cursor: pointer;
     font-size: 27px;
@@ -14157,13 +14153,13 @@
         color: #888;
     }
 
-    .report-related-resources .rp-card-section{ 
+    .report-related-resources .rp-card-section{
         margin-left: 50px;
-        div div .dl-horizontal { 
+        div div .dl-horizontal {
             dt {
                 width: 500px;
             }
-            
+
             dd {
                 padding-right: 20px;
                 margin-left: 520px;
@@ -14183,7 +14179,7 @@
 }
 
 @media screen and (max-width: 767px) {
-    .rp-card-section 
+    .rp-card-section
     {
         .rp-card-section {
             margin: 0;
@@ -14320,7 +14316,7 @@
             padding: 5px 0px;
             text-align: start;
         }
-        
+
         dd {
             margin: 0px 20px;
             padding: 0px;
@@ -14341,7 +14337,7 @@
     }
     .report-print-date {
         margin: 0;
-        
+
         .toggle-container {
             flex-direction: row;
             margin: 0;
@@ -14363,12 +14359,12 @@
             }
         }
     }
-    
+
 }
 
 #user-profile {
     .account-wrapper
-    { 
+    {
         flex: 1;
         > .row {
             display: flex;
@@ -14385,7 +14381,7 @@
 
     .notif-table {
         width: 100%;
-        
+
     }
     .widget-input-label-notif {
         padding: 0 20px;
@@ -14394,7 +14390,7 @@
         font-weight: 500;
         color: #666;
     }
-    
+
     .widget-input-label-notif .arches-switch {
         margin: 0 5px;
     }
@@ -14416,7 +14412,7 @@
         padding: 40px 100px;
         min-height: 170px;
         border-bottom: 1px solid #ccc;
-        
+
         .profile-notif-settings{
             margin: 0 20px;
             padding: 0;
@@ -14547,10 +14543,10 @@
 }
 
 .etl-job {
-    margin: 10px 15px 10px 10px; 
-    border: 1px solid #ddd; 
+    margin: 10px 15px 10px 10px;
+    border: 1px solid #ddd;
     border-radius: 2px;
-    display: block; 
+    display: block;
     background: #fff;
 }
 
@@ -14559,21 +14555,21 @@
 }
 
 .etl-job-task-bar {
-    background: #eee; 
+    background: #eee;
     display: flex;
     justify-content: space-between;
-    height: 40px; 
+    height: 40px;
     border-top: 1px solid #ddd;
 }
 
 .etl-job-task-bar .task {
-    padding: 10px; 
+    padding: 10px;
 }
 
 .etl-job-task-bar .task a{
-    padding: 7px; 
+    padding: 7px;
     text-decoration: none;
-    color: steelblue; 
+    color: steelblue;
     cursor: pointer;
 }
 
@@ -14606,9 +14602,9 @@
 }
 
 .etl-module-preview {
-    height: calc(100vh - 95px); 
-    width: calc(100vw - 450px); 
-    padding: 20px 25px; 
+    height: calc(100vh - 95px);
+    width: calc(100vw - 450px);
+    padding: 20px 25px;
     overflow: scroll;
     background: #fbfbfb;
 }
@@ -14632,13 +14628,13 @@
 }
 
 .etl-loading-metadata-key {
-    font-size: 15px; 
+    font-size: 15px;
     padding-right: 3px;
     color: #777;
 }
 
 .etl-loading-metadata-value {
-    font-size: 15px; 
+    font-size: 15px;
     padding-right: 3px;
     color: rgb(4, 4, 45);
 }
