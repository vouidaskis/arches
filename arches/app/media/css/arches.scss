@import url(fonts/openSans.css);
@import url(../node_modules/bootstrap/dist/css/bootstrap.min.css);
@import url(../node_modules/eonasdan-bootstrap-datetimepicker/build/css/bootstrap-datetimepicker.min.css);
@import url(../node_modules/bootstrap-colorpicker/dist/css/bootstrap-colorpicker.min.css);
@import url(nifty.min.css);
@import url(../node_modules/font-awesome/css/font-awesome.min.css);
@import url(../node_modules/ionicons/css/ionicons.min.css);
@import url(../node_modules/lt-themify-icons/themify-icons.css);
@import url(../node_modules/chosen-js/chosen.css);
@import url(../node_modules/select2/select2.css);
@import url(../node_modules/select2/select2-bootstrap.css);
@import url(../node_modules/mapbox-gl/dist/mapbox-gl.css);
@import url(../node_modules/nouislider/distribute/nouislider.min.css);
@import url(../node_modules/codemirror/lib/codemirror.css);
@import url(../node_modules/codemirror/theme/monokai.css);
@import url(../node_modules/datatables.net-bs/css/dataTables.bootstrap.css);
@import url(../node_modules/datatables.net-responsive-bs/css/responsive.bootstrap.css);
@import url(../node_modules/datatables.net-buttons-bs/css/buttons.bootstrap.min.css);
@import url(../node_modules/leaflet/dist/leaflet.css);
@import url(../node_modules/leaflet-draw/dist/leaflet.draw.css);
@import url(../css/tree/tree.css);
@import url(../node_modules/@mapbox/mapbox-gl-geocoder/dist/mapbox-gl-geocoder.css);
@import url(../node_modules/leaflet.fullscreen/Control.FullScreen.css);
@import url(../css/base-manager.css);
@import "sidenav.scss";
@import "edit-history.scss";
@import "tree.scss";
@import "jqtree.scss";
@import "rdm.scss";

img {
    image-orientation: from-image;
}

[class^="col-"]:not(.pad-no) {
    padding-left: 0px;
    padding-right: 0px;
}

.regular-link {
    color: #337ab7;
    text-decoration: none;
}

.regular-link:hover {
    text-decoration: underline;
}


/*.navbar-top-links:last-child>li {
    border-right: 1px solid rgba(0,0,0,0.07);
}*/

.btn:not(.disabled):not(:disabled).active {
    box-shadow: none;
}

.svg-container {
    display: inline-block;
    position: relative;
    width: 100%;
    padding-bottom: 100%;
    vertical-align: top;
    overflow: hidden;
}

.svg-content {
    display: inline-block;
    position: absolute;
    top: 0;
    left: 0;
}

dl.inline-flex {
    display: flex;
    flex-flow: row;
    flex-wrap: wrap;
    width: 300px;
    /* set the container width*/
    overflow: visible;
}

dl.inline-flex dt {
    flex: 0 0 50%;
    text-overflow: ellipsis;
    overflow: hidden;
}

dl.inline-flex dd {
    flex: 0 0 50%;
    margin-left: auto;
    text-align: left;
    text-overflow: ellipsis;
    overflow: hidden;
}

#navbar {
    width: 50px;
}

.nav-item-disabled {
    background-color: #9eacc1;
    color: black;
    pointer-events: none;
    cursor: default;
}

.nav-item-disabled i {
    color: black;
}

.navbar-header {
    height: 50px;
    border-bottom: 1px solid rgba(0, 0, 0, 0.4);
}

.username {
    margin: 0px;
    padding-left: 10px;
    padding-right: 10px;
    border-left: 1px solid #ddd;
}

.username:hover {
    background: #f2f2f2;
}

.navbar-top-links>.mega-dropdown>.dropdown-menu.mega-dropdown-menu {
    left: 0px;
    max-width: 100%;
    top: 39px;
    right: -10px;
    bottom: 0;
    padding: 0;
}

.one-page-header .navbar-nav>li>a:before {
    content: "";
}


/*Remove pointer from Mega drop panel button*/

.open.mega-dropdown>.mega-dropdown-toggle:before {
    display: none;
}

.open.mega-dropdown>.mega-dropdown-toggle:after {
    display: none;
}

.brand-icon {
    height: 20px !important;
    width: 20px !important;
    margin-top: 14px !important;
    margin-left: 15px !important;
    margin-right: 15px !important;
}

.list-group.bg-trans .list-group-item:not(.active):not(.disabled) {
    border-bottom: 1px solid #eee;
    background-color: rgba(0, 0, 0, 0.05);
}

.list-group.bg-trans a.list-group-item.active:hover {
    background-color: #fff;
}

.list-group-item.active {
    background-color: #fff;
    border-bottom: 1px solid #eee;
    border-top: 1px solid #eee;
    color: #5f5f5f;
    border-width: 0;
}

.card-grid-item .panel-footer .disabled {
    color: #ccc;
}

.card-grid-item.card-locked .mar-no {
    background-color: #fafafa;
}

.card-locked div div>.library-card-panel-title {
    color: #888;
}

.card-locked div div a.pull-right.disabled {
    color: #888;
}

.panel hr {
    border-color: rgba(0, 0, 0, 0.075);
}

.switchery {
    background-color: #fff;
    border: 1px solid #dfdfdf;
    border-radius: 20px;
    cursor: pointer;
    display: inline-block;
    height: 30px;
    position: relative;
    vertical-align: middle;
    width: 50px;
    -moz-user-select: none;
    -khtml-user-select: none;
    -webkit-user-select: none;
    -ms-user-select: none;
    user-select: none;
    box-sizing: content-box;
    background-clip: content-box;
}

.arches-toggle-sm.disabled {
    color: #888;
}

.iiif-image-tool-slider .switch.switch-small.switch-widget {
    width: 25px;
}

.iiif-image-tool-slider .switch.switch-widget.on>small {
    left: 12px;
}

#card-preview {
    margin-bottom: 10px;
}

.library-tools-icon.card-container-trash-icon {
    float: right;
    margin-top: -50px;
}

.card-container-trash-icon .record-delete {
    position: relative;
    top: 0;
    right: 0;
    color: lightcoral;
}

.card-main-title {
    font-size: 16px;
    font-weight: 500;
}

.card-panel {
    margin-bottom: 20px;
    border: 1px solid #ddd;
    border-bottom-width: 0;
}

.card-body {
    padding: 0 20px 0 20px;
}

.card-content-container {
    border: 0 solid #eee;
    position: relative;
    margin: -2px 0 18px 0px;
}

.outline {
    border: 1px solid #eee;
}

.outline.open-container {
    border: 1px solid #bbb;
}

.card-nav-container {
    background: #f4f4f4;
    margin-left: 0;
    margin-bottom: 5px;
}

.card-content-tab {
    min-height: 300px;
    margin-top: 15px;
    margin-left: -15px;
    box-shadow: none;
    padding: 5px 0 0;
}

.card-panel-body {
    background-color: #FFF;
    padding-top: 15px;
    padding-bottom: 10px;
    margin-top: 10px;
}

.card-instructions {
    color: #888;
    margin-bottom: 5px;
}

.card-content {
    margin: -20px -35px 20px -20px;
    padding: 0;
}

.card-tab-title {
    font-size: 14px;
}

.crud-record-item {
    background: #fbfbfb;
    padding: 0px;
}

.crud-record-item:nth-child(even) {
    background: #fefefe;
}

.data-card-alert {
    margin-bottom: 5px;
    margin-top: 5px;
}

.card-help {
    padding-right: 20px;
    font-size: 14px;
    margin-top: -34px;
}

.card-form-container {
    padding-bottom: 10px;
    padding-right: 20px;
}

.help-panel-title {
    padding: 0 10px 0 10px;
}

.card-help-panel {
    width: 495px;
    padding-top: 0;
    top: 0px;
    position: absolute;
    bottom: 0px;
    right: 0px;
    background: #fbfbfb;
    z-index: 500;
    overflow-y: scroll;
    color: #123;
    border-left: 1px solid #ddd;
}

.wizard-data-card-alert {
    box-shadow: none;
    margin: 1px 0 0;
}

.content-instructions {
    font-size: 13px;
    color: #8d8d8d;
    margin-top: -50px;
    line-height: 1.25;
    margin-bottom: 20px;
}

.record-delete {
    position: absolute;
    top: 8px;
    right: 8px;
    height: 20px;
    width: 20px;
    color: lightcoral;
}

.gsheets-title {
    font-size: 15px;
    font-weight: 600;
    color: #454545;
}

.gsheets-descr {
    font-size: 14px;
    color: #777;
}

.workflow-step-container {
    height: calc(100% + 41px);
}

.workflowstep-nav {
    display: flex;
    flex-direction: row;
    width: calc(100% - 220px);
    border-bottom: solid 1px #ddd;
    height: fit-content;
    padding: 12px 25px;
    background-color: #fff;
    overflow-x: scroll;
}

.workflowstep-nav div {
    padding: 0 20px;
}

.workflowstep-nav div.workflow-nav-controls {
    position: absolute;
    padding: 19px 0px;
    right: 0px;
    top: 0;
    font-size: 25px;
    width: 230px;
    background: #fafafa;
    border-left: 1px solid #f1f1f1;
    border-bottom: 1px solid #ddd;
}

.workflowstep-nav div .step-title {
    position: absolute;
    z-index: 2000;
    color: white;
    padding: 2px;
    margin-top: 30px;
    display: flex;
    align-items: center;
    flex-direction: column;
}

.workflowstep-nav .selectable i {
    cursor: pointer;
}

.arrow-up {
    width: 0;
    height: 0;
    border-left: 5px solid transparent;
    border-right: 5px solid transparent;
    border-bottom: 5px solid #000;
}

.workflowstep-nav div .step-title .arrow-up {
    padding: 0px;
}

.workflowstep-nav div .step-title .step-title-text {
    background-color: #000;
    padding: 3px 10px;
}

.workflowstep-nav .nav-group {
    display: flex;
    flex-direction: column;
    justify-content: flex-end;
    align-items: center;
}

.workflowstep-nav div.workflow-nav-controls button {
    font-weight: 800;
}

.workflowstep-nav div.workflow-nav-controls button:first-child {
    margin-right: 5px;
}

.workflow-nav-controls .btn-labeled:not(.btn-block):not(.form-icon) {
    color: #f9f9f9;
}

.workflow-step-body div .new-provisional-edit-card-container div .install-buttons button {
    font-weight: 800;
}

.workflow-step-icon {
    border-radius: 50%;
    display: block;
    margin: 0 auto;
    height: 45px;
    line-height: 43px;
    text-align: center;
    width: 45px;
    font-size: 17px;
    color: #bbb;
    border: 1px solid #ddd;
    background: #f4f4f4;
}

.selectable .workflow-step-icon {
    background-color: rgb(244, 244, 244);
    border: 1px solid rgb(221, 221, 221);
    color: #26476a;
}

.workflow-step-icon.active {
    background-color: rgb(110, 160, 216);
    border: 1px solid rgb(56, 110, 178);
    color: #fff;
    cursor: pointer;
}

.workflow-step-icon.complete {
    border: 1px solid #3A74B0;
    background-color: #B4D1F0;
    color: #fff;
}

.workflow-step-icon.can-advance {
    border: 1px solid rgb(110, 160, 216);
    ;
    background-color: rgb(189, 214, 241);
    color: #fff;
}

.workflow-step-description-container {
    width: 100%;
    display: flex;
    justify-content: space-between;
    min-height: 100px;
    border-bottom: solid 1px #ddd;
}

.workflow-step-description {
    display: flex;
    flex-direction: column;
    justify-content: center;
    background-color: #fff;
    padding: 10px 10px;
    overflow-x: hidden;
    overflow-y: hidden;
    width: 100%;
}

.workflow-step-description .title {
    font-size: 1.3em;
    font-weight: 600;
    color: #004577;
    padding-top: 10px;
}

.workflow-step-description .workflow-name {
    font-size: 1.2em;
    font-weight: 400;
    line-height: 1.01;
    color: #004577;
}

.workflow-step-description .subtitle {
    font-size: 14px;
    font-weight: 400;
    color: #004577;
}

.workflow-step-description .step {
    font-size: 1.1em;
    font-weight: 400;
    color: #999;
    padding-bottom: 15px;
}

.workflow-step-body {
    background-color: #f9f9f9;
    height: 100%;
    overflow-y: auto;
    padding: 0 0 218px 25px;
}

.tabbed-workflow {
    position: absolute;
    width: 100%;
    height: 100%;
    overflow: hidden;
    display: flex;
    flex-direction: column;
}

.tabbed-workflow-title-bar {
    display: flex;
    background-color: #eceef0;
    align-items: center;
    justify-content: space-between;
    border-bottom: 1px solid #ddd;
    padding: 6px 12px;
    font-size: medium;
    font-weight: 600;
}

.tabbed-workflow-step-body {
    background-color: #fff;
    height: 100%;
    overflow-y: auto;
}

.tabbed-workflow-step-body .search-selection-controls {
    display: none !important;
}

.tabbed-workflow-information-box-marker {
    font-size: 14px;
    padding-left: 2px;
    padding-right: 6px;
    margin-top: 3px;
    cursor: pointer;
    color: #454545;
}

.tabbed-workflow-information-box-marker.seen {
    visibility: visible;
    opacity: 1;
    transition: all 0.6s linear;
}

.tabbed-workflow-information-box-marker.unseen {
    visibility: hidden;
    position: absolute;
    opacity: 0;
}

.tabbed-workflow-step-information-box-container.seen {
    visibility: visible;
    opacity: 1;
    transition: all 0.6s linear;
}

.tabbed-workflow-step-information-box-container.unseen {
    visibility: hidden;
    position: absolute;
    width: 100%;
    opacity: 0;
}

.tabbed-workflow-step-information-box {
    padding: 10px 35px 20px 35px;
    background-color: #fafafa;
    border: 1px solid #ddd;
    color: grey;
    margin: -16px -21px 0px -21px;
    height: 100px;
    overflow-y: scroll;
    position: relative;
}

.workflow-information-box-toggle:hover {
    color: #454545;
}

.btn-workflow-tile {
    padding: 8px 20px;
    min-width: 100px;
}

.btn-workflow-tile.btn-success {
    border: 1px solid #508A14;
}

.btn-workflow-tile.btn-danger {
    border: 1px solid #B02107;
}

.tabbed-workflow-step-information-box h4 {
    font-size: 14px;
    margin-bottom: 2px;
}

.tabbed-workflow-step-information-box span {
    margin-bottom: 10px;
}

.tabbed-workflow-step-body .create-resource-instance-card-component .card-component {
    width: unset;
}

.tabbed-workflow-step-body .create-resource-instance-card-component .install-buttons {
    display: unset;
}

.card-title {
    flex-grow: 1;
}

.tabbed-workflow-step-body .card-title,
.tabbed-workflow-step-body .card-instructions {
    display: none;
}

.display-in-workflow-step {
    padding: 10px;
    background-color: #ececec;
    border-top: solid 1px #ddd;
}

.tabbed-workflow-step-body .display-in-workflow-step.install-buttons {
}

.tabbed-workflow-step-body>div {
    background-color: #fff !important;
    border: none !important;
}

.tabbed-workflow-step-body .install-buttons {
    display: none;
}

.tabbed-workflow-step-body .manifest-editor .install-buttons {
    display: unset;
}

.etl-manager-container {
    display: flex;
    flex-direction: column;
    background-color: #fff;
    width:100%;
}

.branch-csv-etl {
    background-color: white;
    width: 100%;
    display: flex;
    flex-direction: column;
    justify-content: space-between;
    height: inherit;

    .loader-select {
        height: calc(100% - 50px);
        text-align: center;
        background: #fff;
        justify-content: center;
        padding-top: 90px;
        height: 100%;
        width: 100%;
        display: flex;
    }

    .summary-header {
        padding: 5px 0px 3px;
        font-weight: 525;
        font-size: 15px;
        color: #2d5576;
    }

    .summary-title {
        padding: 5px 0px 3px;
        font-weight: 550;
        font-size: 16px;
        color: #2d5576;
    }
    h5 {
        font-size: 15px;
        color: #999;
        font-weight: 500;
    }

    .dropzone-photo-upload {
        margin-top: 0px;
    }
}

.branch-xl-metadata-container {
    padding: 0px 15px;
}

.branch-csv-etl-load-summmary {
    margin-top: -10px;
}

h3.branch-xl-title {
    margin-top: 15px;
    margin-bottom: 0px;
    font-size: 19px;
    color: #454545;
}

h4.branch-xl-title {
    margin-top: 0px;
    margin-bottom: 0px;
    font-size: 16px;
    color: #454545;
}

.branch-xl-file-contents-container {
    margin-top: 25px;
}

.tabbed-workflow-footer, .etl-module-footer {
    background-color: #445769;
    border-top: 1px solid #0E2031;
    color: #f9f9f9;
    padding: 10px 12px;
    display: flex;
    bottom: 0;
    width: 100%;
}

.tabbed-workflow-footer .step-counter {
    display: flex;
    align-items: center;
    border-right: 1px solid #ddd;
    padding-left: 12px;
    padding-right: 24px;
    margin-right: 18px;
}

.tabbed-workflow-footer .toggle-container {
    padding: unset;
    padding-top: 6px;
}

.tabbed-workflow-footer .toggle-container .arches-toggle-subtitle {
    display: none;
}

.tabbed-workflow-title-bar .btn {
    border-radius: 2px;
    padding: 8px 15px;
    margin-left: 5px;
}

.tabbed-workflow-footer .btn {
    border-radius: 2px;
    padding: 8px 15px;
}

.tabbed-workflow-title-bar .btn>i,
.tabbed-workflow-title-bar .btn>span,
.tabbed-workflow-footer .btn>i,
.tabbed-workflow-footer .btn>span {
    padding: 0px 2px;
}

.workflow-step-body .workbench-card-wrapper {
    margin-left: -25px;
}

.tabbed-workflow-step-body .card-component {
    border: none;
    /* padding: 0px;*/
    margin: 10px 35px;
}

.padded-workflow-step .card-component {
    border: none;
    padding: 0px;
    margin: 0px 15px;
}

.padded-workflow-step,
.workflow-step-body .card-component {
    padding: 20px 35px 82px 40px;
    border: none;
    background: #fafafa;
}

.workflow-step-body .padded-workflow-step .card-component {
    padding: 15px 25px;
}

.workflow-step-body div div .new-provisional-edit-card-container div .widgets div div .widget-wrapper div div .widget-input {
    max-width: 600px;
}

.workflow-step-body div .new-provisional-edit-card-container .card form div div .widget-wrapper .form-group .resource-instance-wrapper .select2-container {
    max-width: 600px !important;
}

.workflow-step-body div .new-provisional-edit-card-container .card form div div .widget-wrapper .form-group div .columns {
    border: 1px solid #ddd;
    padding: 20px;
}

.new-provisional-edit-card-container .card form div div .widget-wrapper .form-group div .select2-container {
    max-width: 600px !important;
}

.wf-multi-tile-step-container {
    display: flex;
    flex-direction: row;
}

.wf-multi-tile-step-form {
    display: flex;
    flex-direction: column;
    flex-grow: 3;
    position: relative;
}

.wf-multi-tile-btn-complete {
    position: absolute;
    bottom: 250px;
    right: 250px;
    font-weight: 800;
}

.wf-multi-tile-step-list {
    display: flex;
    flex-direction: column;
    padding: 24px 24px 0 24px;
    border-left: 1px solid #ddd;
    background: #eeeeee;
    height: 100%;
    width: 500px;
    overflow-y: scroll;
}

.wf-multi-tile-step-list-container {}

.wf-step-multi-tile-container {
    width: 60%;
    padding: 30px;
    border: 1px solid #ddd;
    border-radius: 2px;
    background-color: #f1f1f1;
    margin-top: 0px;
    margin-right: 0px;
    display: flex;
    flex-direction: column;
}

.wf-step-multi-tile-container h4 {
    font-size: 14px;
    font-weight: 500;
}

.wf-multi-tile-step-list-empty {
    border: #cfcfcf solid 1px;
    border-radius: 2px;
    background-color: #e9e9e9;
    padding: 80px 20px 120px 20px;
    text-align: center;
}

.wf-multi-tile-step-card {
    border: 1px solid #ddd;
    margin-bottom: 5px;
    border-radius: 2px;
    background-color: #fff;
}

.wf-multi-tile-card-info {
    display: flex;
    flex-direction: row;
    padding: 10px 15px;
}

.wf-multi-tile-card-info .workflow-step-icon {
    margin-top: 10px;
}

div.wf-multi-tile-card-info div {
    margin-left: 12px;
}

.wf-multi-tile-card-info-details {
    color: #5d768f;
    padding-left: 12px;
}

.wf-multi-tile-card-info-details>h4 {
    margin-bottom: 2px;
    /* margin-left: 12px; */
}

.wf-multi-tile-card-info-details dd a {
    color: #999;
}

.wf-multi-tile-card-info-details dd {
    margin-bottom: 3px;
    color: #999;
}

.wf-multi-tile-step-card div div {
    margin: 0;
    margin-right: 5px;
}

.wf-multi-tile-step-card>div.wf-multi-tile-card-info~div {
    display: flex;
    flex-direction: row;
    color: #4f9ce9;
    font-size: 13px;
    font-weight: 600;
    cursor: pointer;
    padding-top: 10px;
    height: 40px;
    /* align-self: flex-end; */
}

.wf-multi-tile-step-card>div.wf-multi-tile-card-info~div span {
    margin-right: 3px;
}

.wf-multi-tile-step-card>div.wf-multi-tile-card-info~div span:nth-child(2) {
    margin-right: 15px;
}

.wf-multi-tile-step-card>div.wf-multi-tile-card-info~div span:hover {
    color: #0D70CF;
}

.wf-multi-tile-step-card-controls {
    padding: 5px 15px;
    background: #f8f8f8;
    border-top: 1px solid #ddd;
}

.workflow-nav-tab-container {
    display: flex;
    width: inherit;
}

.workflow-tab-controls {
    min-width: 30px;
    display: flex;
    background-color: #eceef0;
    align-items: center;
    font-size: 30px;
    justify-content: center;
    border: solid 1px #ddd;
    color: #555;
    cursor: pointer;
}

.workflow-nav-tabs {
    overflow-x: scroll;
    min-height: 45px;
    width: 100%;
}

.tabbed-workflow-step-container {
    flex: 1 1 auto;
    overflow-y: scroll;
}

.workflow-nav-tab-list {
    background-color: #fafafa;
    display: flex;
    min-width: max-content;
}

.workflow-nav-tab-list-item {
    display: flex !important;
    /* override navs.less */
    align-items: center;
}

.workflow-nav-tab {
    min-width: 220px;
    padding: 12px 20px;
    border-left: 1px solid #BBD1EA;
    background: #F7F9FB;
    border-bottom: 1px solid #BBD1EA;
    height: 45px;
}

.workflow-nav-tab.active {
    background-color: #fff;
    border-bottom: 1px solid #fff;
    font-weight: 600;
    padding-top: 10px;
}

.workflow-nav-tab-list-item:last-child {
    border-right: 1px solid #ddd;
}

.workflow-nav-tab.inactive {
    cursor: pointer;
}

.workflow-nav-tab.disabled {
    color: darkgrey;
    cursor: not-allowed;
}

.workflow-nav-tab-arrow {
    display: flex;
    align-items: center;
    padding: 4px;
    padding-top: 6px;
    font-size: 15px;
}

.workflow-nav-tab-arrow.disabled {
    color: lightgrey;
    cursor: default;
}

.workflow-nav-controls {
    width: 60px;
    display: flex;
    background-color: #fff;
    align-items: center;
    font-size: 32px;
    justify-content: center;
    color: #004577;
}

.workflow-nav-controls:hover {
    color: #007799;
}

.card .install-buttons .btn-labeled {
    font-weight: 600;
}

.card .install-buttons {
    display: flex;
}

/*.workflow-nav-controls.left {
    border-left: solid 1px #aaa;
}*/


/*.workflow-nav-controls.right {
    border-right: solid 1px #aaa;
}*/

.workflow-nav-controls .inactive {
    color: #ccc;
}

.resource-component-abstract {
    overflow-y: scroll;
    height: 100%;
}

.workflow-plugin {
    flex-grow: inherit;
    background-color: #fff;
}

.workflow-select-plugin {
    padding: 0px 20px 20px 20px;
}

#workflow-container {
    display: flex;
    flex-direction: row;
}


/* general styling for all tabs */

.tabbed-report-tab-list {
    background-color: #ebeef0;
    display: flex;
    flex-direction: row;
    list-style-type: none;
    flex-wrap: wrap;
}

ul.tabbed-report-tab-list {
    margin: 0;
    padding: 0 20px;
}

.report-tab {
    background: #f4f4f4;
    border: #e9e9e9 solid 1px;
    border-radius: 100%;
    display: flex;
    height: 50px;
    width: 50px;
    line-height: 50px;
    flex-direction: column;
    align-items: center;
    justify-content: center;
    margin: 15px 25px;

    &:hover {
        cursor: pointer;
        background: #BADAF7;
        border: 1px solid #1E6FB7;
    }

    i {
        color: #bbbbbb;
        font-size: 19px;
        line-height: 23px;
        display: block;
        &:hover{
            color: #fff;
        }
    }

    &.active {
        border: #4389c9 solid 2px;
        border-radius: 100%;
        background: #5fa2dd;
        i {
            color: white;
        }
    }
}

.report-tab-form {
    height: 100%;
    display: flex;
    flex-direction: column;
    justify-content: space-evenly;
    margin: 15px 0px 15px;
    padding: 5px;
    background-color: #fff;

    &.active {
        border: #4389c9 solid 2px;
    }
}

.report-tab-form-title {
    display: flex;
    flex-direction: row;
    justify-content: space-between;
    padding: 5px;
}

.tab-banner {
    height: 50px;
    background: #5fa2dd;
    padding: 5px 20px 7px 20px;
}

.tab-banner>div+div span {
    font-size: 13px;
    padding: 0 20px;
}

.tab-banner span {
    font-size: 15px;
    color: white;
}

.tab-summary-container {
    display: flex;
    flex-direction: row;
}

.summary-panel {
    background: #f9f9f9;
    margin-top: -30px;
}

.mouse-pointer canvas {
    cursor: pointer;
}

.photo-workbench-photos::-webkit-scrollbar {
    -webkit-appearance: none;
    width: 9px;
    border-left: 1px solid #ddd;
}

.photo-workbench-photos::-webkit-scrollbar-thumb {
    border-radius: 2px;
    background-color: rgba(0, 0, 0, .28);
    -webkit-box-shadow: 0 0 1px rgba(255, 255, 255, .5);
}

.photo-workbench-photo {
    position: relative;
    padding: 4px;
}

.photo-workbench-photo:nth-child(even) {
    background: #fff;
    border-bottom: 1px solid #D3E5F4;
}

.photo-workbench-photo:nth-child(odd) {
    background: #F5FAFE;
    border-bottom: 1px solid #D3E5F4;
}

.photo-workbench-photo.selected-photo {
    background-color: #9CC3E4;
    color: #fff;
    font-weight: 600;
    padding: 4px;
}

.photo-workbench-photo:not(.selected-photo):hover {
    background: #CAE2F5;
    cursor: pointer;
}

.workbench-tile-picker-label {
    font-weight: 600;
    color: #666;
    margin-left: 10px;
}

.workbench-card-sidepanel-header-container.file-workbench {
    margin-right: 0px;
    margin-left: 0px;
}

.file-workbench-selected-buttons {
    display: flex;
    flex-direction: column;
    justify-content: space-between;
    margin-top: 5px;
}

.file-workbench-filter {
    position: relative;
    margin-top: 20px;
    margin-bottom: -10px;
}

.file-workbench-filter .clear-node-search {
    margin-top: 25px;
}

.file-workbench-filter-header {
    font-size: 15px;
    font-weight: 400;
}

.file-workbench-files {
    height: 136px;
    overflow-y: scroll;
    border: solid 1px #ddd;
    display: flex;
    flex-direction: column;
    margin: 15px 0px 5px 0px;
}

.file-workbench-filecount {
    color: steelblue;
    font-size: 11px;
    padding-left: 5px;
    padding-top: 5px;
}

.file-workbench-files::-webkit-scrollbar {
    -webkit-appearance: none;
    width: 9px;
    border-left: 1px solid #ddd;
}

.file-workbench-files::-webkit-scrollbar-thumb {
    border-radius: 2px;
    background-color: rgba(0, 0, 0, .1);
    -webkit-box-shadow: 0 0 1px rgba(255, 255, 255, .5);
}

.file-workbench-button-container {
    display: inline-flex;
    justify-content: space-between;
    width: 100%;
    padding-top: 15px;
    padding-bottom: 5px
}

.file-workbench-buttons {
    display: inline-flex;
    justify-content: space-between;
    width: 100%;
}

.file-workbench-links {
    display: inline-flex;
    justify-content: space-between;
    font-size: 12px;
}

.btn-workbench {
    width: 100%;
    font-size: 15px;
}

.file-workbench-file {
    position: relative;
    padding: 4px;
    display: inline-flex;
    justify-content: left;
    align-items: center;
}

.file-workbench-file .file-name {
    padding-left: 5px;
}

.file-workbench-file:nth-child(even) {
    background: #fff;
    border-bottom: 1px solid #D3E5F4;
}

.file-workbench-file:nth-child(odd) {
    background: #F5FAFE;
    border-bottom: 1px solid #D3E5F4;
}

.file-workbench-file.selected-photo {
    background-color: #9CC3E4;
    color: #fff;
    font-weight: 600;
    padding: 4px;
}

.file-workbench-file:not(.selected-photo):hover {
    background: #CAE2F5;
    cursor: pointer;
}

.file-workbench-file.chart-series-selector {
    display: inline-flex;
    width: 100%;
}

.file-workbench-file.chart-series-selector div {
    padding-left: 5px;
}

.chart-config-panel {
    margin-top: 50px;
}

.add-data-series {
    width: 27px;
    height: 27px;
    border-bottom: 1px solid #D3E5F4;
    background: #9CC3E4;
    color: #fff;
    margin: -4px 0px -5px -4px;
    padding-top: 4px;
    padding-left: 8px ! important;
}

.add-data-series:hover {
    background: #497DA9;
}

.selected-photo .add-data-series {
    border-bottom: 1px solid #D3E5F4;
    background: #497DA9;
    color: #fff;
}

.staged {
    background-color: #90DFFF;
}

.staged:hover {
    background-color: #7FC7E3;
}

.file-workbench-file.staged {
    background-color: #90DFFF;
    color: #fff;
    font-weight: 600;
    padding: 4px;
}

.file-workbench-file:not(.staged):hover {
    background: #CAE2F5;
    cursor: pointer;
}

.file-viewer {
    position: relative;
}

.file-viewer.chart-header {
    position: relative;
    padding-left: 20px;
    background: #f1f1f1;
    width: 100%;
    display: inline-block;
    border-left: 1px solid #ddd;
    border-bottom: 1px solid #ddd;
}

.chart-header h3 {
    font-size: 15px;
    margin-top: 15px;
    margin-bottom: 15px;
    font-size: 15px ! important;
}

.chart-style-panel h2 {
    font-size: 15px;
    margin-bottom: 0px;
}

.chart-style-panel .input-group-addon {
    background: #26d664;
    height: 40px;
    border: 1px solid black;
}

.file-viewer .loading-mask,
.search-result-details .loading-mask {
    position: relative;
    opacity: .5;
    background-color: gray;
    top: 0;
    bottom: 0;
    left: 0;
    right: 0;
    z-index: 240;
}

.file-viewer .loading-mask::before,
.search-result-details .loading-mask::before {
    position: fixed;
    opacity: .5;
    color: #7b7b7b;
    content: '\f110';
    -webkit-animation: fa-spin 2s infinite linear;
    animation: fa-spin 2s infinite linear;
    display: inline-block;
    font: normal normal normal 14px/1 FontAwesome;
    font-size: 10vw;
    margin-top: 42vh;
    margin-left: 32vw;
    text-rendering: auto;
    -webkit-font-smoothing: antialiased;
    -moz-osx-font-smoothing: grayscale;
    transform: translate(0, 0);
    z-index: 100000001;
}

.file-viewer .loading-mask:after,
.search-result-details .loading-mask::after {
    position: fixed;
    opacity: .5;
    color: #7b7b7b;
    content: '\f110';
    -webkit-animation: fa-spin 2s infinite linear;
    animation: fa-spin 2s infinite linear;
    display: inline-block;
    font: normal normal normal 14px/1 FontAwesome;
    font-size: 10vw;
    margin-top: 42vh;
    margin-left: 32vw;
    text-rendering: auto;
    -webkit-font-smoothing: antialiased;
    -moz-osx-font-smoothing: grayscale;
    transform: translate(0, 0);
    z-index: 100000001;
}

.chart .plotly {
    border: 1px solid #ddd;
    padding-top: 10px ! important;
    padding-bottom: 30px ! important;
    border-radius: 2px;
    background: #fff;
}

.plotly .legend .bg {
    fill: #fafafa ! important;
    transform: translate(-5px, -5px) scaleX(1.05)scaleY(1.2);
    stroke-width: 1px ! important;
    stroke: #eee ! important;
}

/* photo gallery */

.gallery-container .tab-container .tab-content {
    display: flex;
    flex-direction: column;
    align-items: center;
}

.thumbnail-gallery-controls {
    width: 35px;
    height: 105px;
    display: flex;
    background-color: rgba(0, 0, 0, 0.95);
    align-items: center;
    font-size: 41px;
    justify-content: center;
    border-top: 1px solid #000;
    color: #eee;
    cursor: pointer;
}

.thumbnail-gallery-controls.left {
    border-left: solid 1px #343434;
}

.thumbnail-gallery-controls.right {
    border-right: solid 1px #343434;
}

.thumbnail-container {
    display: flex;
    justify-content: space-between;
    width: inherit;
}

.workbench-card-container-sidepanel-active .thumbnail-container {
    display: flex;
    justify-content: space-between;
    width: calc(100% - 400px);
}

.show-thumbnails-btn {
    padding: 4px 10px;
    font-size: 14px;
    margin-left: 35px;
    width: 130px;
    color: #eee;
    font-weight: 600;
    background-color: rgba(0, 0, 0, 0.75);
    text-align: center;
    border-top-right-radius: 2px;
    border-top-left-radius: 2px;
}

.show-thumbnails-btn:hover {
    cursor: pointer;
}

.show-thumbnails-btn.open {
    position: relative;
}

.show-thumbnails-btn.closed {
    position: absolute;
    bottom: 0;
}

.thumbnail-gallery-container {
    display: flex;
    flex-direction: column;
    justify-content: space-between;
}

.workflow-step-body .thumbnail-gallery-container {
    display: flex;
    flex-direction: column;
    justify-content: space-between;
    position: fixed;
    bottom: 0px;
    width: calc(100% + 311px);
    left: 50px;
}

.workflow-step-container .thumbnail-gallery-container {
    bottom: 0px;
    left: 50px;
}

.workflow-panel {
    background: #26476a;
    /* width: 12%; */
    color: white;
}

div.workflow-panel {
    min-width: 250px;
}

.workflow-panel ul {
    /* text-decoration: none; */
    list-style-type: none;
    /* padding-left: 12px; */
    margin-bottom: 10px;
    margin-top: 10px;
    margin-bottom: 10px;
    /* min-height: 200px; */
    padding-left: 0;
    /* border-bottom: #fff; */
    border-width: 2px;
}

.workflow-panel i {
    margin-right: 0px;
    font-size: 13px;
    color: #ddd;
    width: 20px;
    text-align: center;
    margin-left: -5px;
}

.workflow-panel li {
    padding-top: 12px;
    padding-left: 20px;
    padding-bottom: 12px;
}

.workflow-panel li:hover {
    background: rgba(70, 130, 180, 0.4);
    border-left: 4px solid steelblue;
}

.workflow-panel:not(.navbarclosed) li:hover a {
    margin-left: -4px;
}

.workflow-panel:not(.navbarclosed) .active-sub:hover li {
    cursor: default;
    background: steelblue;
}

.workflow-panel .active-sub:hover a {
    cursor: default;
    background: steelblue;
}

.workflow-panel>hr {
    border-color: white;
    margin-left: 30px;
    margin-right: 30px;
    margin-bottom: 20px;
}

.workflow-panel.navbarclosed>hr {
    border-color: #0B0737;
    margin-left: 0px;
    margin-right: 0px;
    margin-top: 0px;
    margin-bottom: 0px;
}

.workflow-panel .navbarclosed>hr {
    border-color: white;
    margin-bottom: 0px;
}

.workflow-panel li a span {
    color: white;
    font-size: 15px;
    margin-top: 15px;
    margin-left: 5px;
}

.workflow-select-wf-icon {
    color: white;
    font-size: 28px;
    padding-top: 0px;
}

.widget-wrapper .col-xs-12.dropzone .dz-default.dz-message button {
    display: none;
}

.workflow-select-title {
    font-size: 1.4em;
    font-weight: 500;
}

.workflow-select-wf-circle {
    width: 70px;
    height: 70px;
    display: inline-block;
    text-align: center;
    padding: 18px 12px;
    border-radius: 40px;
    border: 1px solid #747474;
}

.workflow-select-desc {
    font-size: 12px;
    padding-top: 10px;
    font-weight: 600;
}

.workflow-select-card-container-title {
    font-size: 1.5em;
    font-weight: 500;
    padding-left: 30px;
    margin-top: 5px;
    margin-bottom: -15px;
}

.workflow-select-card-container {
    display: flex;
    flex-grow: inherit;
    flex-direction: row;
    flex-wrap: wrap;
    padding: 20px;
}

.workflow-select-card {
    width: 200px;
    height: 200px;
    padding: 10px;
    color: white;
    text-align: center;
    border: 1px solid #777;
    border-radius: 1px;
    margin: 5px;
    opacity: 0.85;
}

.workflow-select-card:hover {
    opacity: 1.0;
    border: 1px solid black;
}

.workflow-component-based-step {
    width: 100%;
    height: 100%;
    padding: 20px;
}

div.final-cons-step-splash {
    display: flex;
    flex-direction: column;
    justify-content: space-between;
    padding: 1%;
}

div.final-cons-step-splash>a {
    max-width: 180px;
}

div.final-cons-step-splash>button {
    border-radius: 2px;
}

div.final-cons-step-separator {
    display: flex;
    flex-direction: row;
    justify-content: space-evenly;
    align-items: stretch;
    margin-top: 15px;
    margin-bottom: 8px;
    color: #777;
}

div.final-cons-step-separator>hr {
    margin-top: 25px;
    margin-bottom: 8px;
    margin-left: 0;
    margin-right: 0;
    flex-grow: 9;
    border: 1px solid #ddd;
}

div.final-cons-step-separator>h4 {
    margin-left: 24px;
    margin-right: 24px;
    margin-top: 12px;
    font-size: 21px;
    font-weight: 500;
    flex-grow: 1;
    text-align: center;
}

.gallery-container {
    position: relative;
}

.gallery-thumbnails {
    display: inline-flex;
    align-items: center;
    text-align: center;
    background-color: rgba(0, 0, 0, 0.85);
    height: 105px;
    overflow-x: auto;
    overflow-y: hidden;
    width: 100%;
    border-top: solid 1px #000;
}

.gallery-thumbnails img {
    height: 80px;
    margin: 3px 6px;
    border: solid 1.5px #eee;
}

.gallery-thumbnails img:hover {
    cursor: pointer;
    border: 1.5px solid #FFF;
}

.gallery-thumbnails .dz-cancel {
    color: black;
    background-color: #ccc;
    position: absolute;
    right: 0;
    opacity: 0.75;
    position: absolute;
}

.gallery-thumbnails .dz-cancel:hover {
    background-color: #eee;
    opacity: 1;
}

.gallery-thumbnails .btn-xs {
    padding: 0.5px 3.5px;
}

.gallery-controls {
    display: flex;
    right: 0px;
    top: 0px;
    height: 100%;
}

.gallery-controls.new-tile {
    background: #ededed;
    justify-content: center;
    width: 100%
}

.gallery-controls.new-tile .dropzone-photo-upload {
    margin-top: 0;
    padding: 45px;
    background-color: #ffffff;
    width: 100%;
}

.iiif-image-tools .dropzone-photo-upload {
    padding: 25px 15px;
    border: 1px dashed #bbb;
    background: #f9f9f9;
    text-align: center;
    color: #808080;
    margin: 5px 0px 30px 0px;
    border-radius: 2px;
    cursor: pointer;
}

.iiif-image-tools .dropzone-photo-upload:hover {
    border-color: #787878;
    background: #f2f2f2;
}

.photo-workbench-photos {
    height: 136px;
    overflow-y: scroll;
    border: solid 1px #ddd;
    display: flex;
    flex-direction: column;
    margin: 40px 10px 10px 10px;
}

.photo-workbench-photo {
    position: relative;
    padding: 4px;
}

.photo-workbench-photo:nth-child(even) {
    background: #fff;
    border-bottom: 1px solid #D3E5F4;
}

.photo-workbench-photo:nth-child(odd) {
    background: #F5FAFE;
    border-bottom: 1px solid #D3E5F4;
}

.photo-workbench-photo.selected-photo {
    background-color: #9CC3E4;
    color: #fff;
    font-weight: 600;
    padding: 4px;
}

.photo-workbench-photo:not(.selected-photo):hover {
    background: #CAE2F5;
    cursor: pointer;
}

.gallery-controls.new-tile .dropzone-photo-upload {
    margin-top: 0;
    padding: 45px;
    background-color: #ffffff;
    width: 100%;
}

.workbench-card-sidepanel .gallery-controls.new-tile .dropzone-photo-upload {
    margin-top: 0;
    padding: 15px;
    background-color: #ffffff;
    width: 100%;
}

.workbench-card-sidepanel .gallery-controls.new-tile .dropzone-photo-upload {
    margin-top: 0;
    padding: 15px;
    background-color: #ffffff;
    width: 100%;
}

/* end photo gallery */

.workbench-model-card-container {
    margin-top: 50px;
    padding-bottom: 40px;
}

.workbench-card-sidebar {
    position: absolute;
    right: 0px;
    top: 0px;
    height: 100%;
    width: 75px;
    background-color: #f1f1f1;
    border-left: 1px solid #ddd;
    z-index: 1000;
}

.workbench-card-sidebar-tab.disabled {
    color: #aaa;
    cursor: auto;
    pointer-events: none;
}

.workbench-card-sidebar-tab i {
    font-size: 1.1em;
    display: block;
    padding-bottom: 2px;
}

.workbench-card-sidebar-tab:hover {
    background: #fbfbfb;
    color: #454545;
}

.workbench-card-sidebar-tab.disabled:hover {
    color: #aaa;
    background-color: #f1f1f1;
}

.workbench-card-sidebar-tab.active {
    z-index: 200;
    background-color: white;
    border-left: solid 1px white;
    margin-left: -1px;
    color: #454545;
}

.workbench-card-sidepanel.expanded {
    width: 600px;
    z-index: 1001;
}

.manifest-manager-canvas-name {
    width: 315px;
    white-space: nowrap;
    overflow: hidden;
    text-overflow: ellipsis;
}

.manifest-manager-nav-tab {
    height: 50px;
    min-width: 220px;
    padding: 10px 20px;
    border-right: 1px solid #f1f1f1;
    background-color: #ddd;
    display: flex;
    flex-direction: column;
    justify-content: center;
}

.manifest-manager-nav-tab.active {
    background-color: #f6f6f6;
    font-weight: 600;
    border-left: 1px solid #ddd;
    border-right: 1px solid #ddd;
}

.manifest-manager-nav-tab .tab-label {
    display: flex;
    flex-direction: row;
    justify-content: center;
    align-items: center;
    cursor: pointer;
}

.manifest-manager-main-menu-circle {
    width: 75px;
    height: 75px;
    display: inline-block;
    text-align: center;
    padding: 20px;
    border-radius: 50%;
    background-color: #ccc;
}

.manifest-manager .dropzone-photo-upload {
    margin-top: 15px;
}

.manifest-manager .loader-select {
    height: 100%;
}

.manifest-manager .rr-splash-description {
    width: 700px;
}

.basemap-listing,
.overlay-listing,
.legend-listing {
    padding: 20px;
    border-bottom: 1px solid rgb(216, 216, 216);
}

.basemap-listing,
.overlay-listing .overlay-opacity-control,
.overlay-listing .overlay-name {
    cursor: pointer;
}

.overlay-listing,
.legend-listing {
    cursor: grab;
}

.basemap-listing,
.overlay-listing {
    font-size: 16px;
    color: rgb(158, 158, 158);
    display: flex;

    span {
        padding-top: 3px;
    }
}

.basemap-listing:before,
.overlay-listing .overlay-name:before {
    margin: 0px 8px;
    font-family: FontAwesome;
    padding-top: 3px;
}

.basemap-listing:before {
    content: "\f10c";
}

.overlay-listing .overlay-name:before {
    content: "\f204";
}

.overlay-listing {
    position: relative;
    display: flex;
}

.overlay-listing.rr-map-card .overlay-name:before {
    content: "\f070";
}

.active-overlay .overlay-listing.rr-map-card .overlay-name {
    color: #666;
    content: "\f06e";
}

.active-overlay .overlay-listing.rr-map-card .overlay-name:before {
    color: #666;
    content: "\f06e";
}

.rr-map-card.related-instances .related-instance {
    color: #9e9e9e;
    font-size: 12px;
    padding: 3px 0 0 12px;
}

.active-overlay .rr-map-card.related-instances .related-instance {
    color: #666;
}

.active-overlay .rr-map-card.related-instances .related-instance.hovered {
    background-color: #eee;
}

.summary-panel {
    background: #f9f9f9;
    margin-top: -30px;
}

.mouse-pointer canvas {
    cursor: pointer;
}

.workbench-card-wrapper {
    flex: 1;
    height: 100%;
    position: relative;
    overflow: hidden;
    background-color: #fafafa;
    border-top: 1px solid #ddd;
}

.workbench-card-wrapper.autoheight {
    height: auto;
    min-height: 100%;
}

.card-component-wrapper-editor .workbench-card-wrapper {
    border-top: 1px solid #041B33;
}

.widgets .workbench-card-wrapper {
    border: 1px solid #a8a8a8;
}

.widgets .workbench-card-wrapper {
    height: 500px;
}

.workbench-card-container {
    height: 100%;
}

.workbench-card-container.workbench-card-container-sidepanel-active {
    margin-right: 400px;
}

.workbench-card-container-wrapper.workbench-card-container-sidepanel-active {
    z-index: 249;
}

.workbench-card-sidebar-tab {
    color: #787878;
    min-height: 65px;
    padding: 16px;
    text-align: center;
    font-size: 1.1em;
    border-bottom: 1px solid rgb(216, 216, 216);
    cursor: pointer;
}

.map-sidebar-text {
    font-size: 11px;
}

.workbench-card-sidepanel {
    position: absolute;
    z-index: 250;
    right: 75px;
    height: 100%;
    background: white;
    border-left: 1px solid rgb(216, 216, 216);
    overflow-y: hidden;
    display: flex;
    flex-direction: column;
    align-items: normal;
    width: 400px;
}

.workbench-sidepanel-body {
    margin-top: 50px;
}

.install-buttons .btn-warning {
    background: #f75d3f;
    border-color: #E53211;
}

.install-buttons .btn-warning:hover {
    background: #E53211;
    border-color: #B02107;
}

.install-buttons .btn-danger {
    background: #FF836C;
    border-color: #E53211;
}

.install-buttons .btn-danger:hover {
    background: #f75d3f;
    border-color: #E53211;
}

.install-buttons .btn-mint {
    background: #3acaa1;
    border-color: #42cca5;
}

.install-buttons .btn-mint:hover {
    background: #1ABA8E;
    border-color: #009E72;
}

.workbench-card-sidepanel .install-buttons {
    background: #f9f9f9;
    position: fixed;
    margin-right: 75px;
    bottom: 0px;
    border-top: 1px solid #ddd;
    padding: 10px 35px;
    right: 0;
    width: 399px;
    display: flex;
}

.workbench-card-sidepanel .resource-instance-card-component-content .install-buttons {
    bottom: auto;
    border: none;
    background: white;
    padding: unset;
}

.graph-designer .workbench-card-sidepanel .install-buttons {
    margin-right: 375px;
}

.workbench-card-sidepanel.expanded .install-buttons {
    width: 599px;
}

.workbench-card-sidepanel div .new-provisional-edit-card-container {
    padding-left: 10px;
}

.workbench-card-sidepanel .new-provisional-edit-card-container {
    padding-bottom: 40px;
}

.workbench-card-sidepanel-header-container {
    padding: 14px;
    margin-left: 0px;
    background: #fff;
    z-index: 20;
    width: 400px;
}

.workbench-card-sidepanel-border {
    border-bottom: 1px solid #ddd;
    margin: 0px 12px;
}

.workbench-card-sidepanel-body {
    overflow-y: scroll;
    width: inherit;
    height: -moz-available;
    height: -webkit-fill-available;
    height: fill-available;
    padding: 10px;
}

.expanded .workbench-card-sidepanel-header-container {
    width: 599px;
    margin-left: -16px;
    padding-left: 15px;
}

.workbench-card-sidepanel-header {
    position: relative;
    cursor: pointer;
    color: rgb(33, 62, 95);
    font-size: 15px;
}

.workbench-card-sidepanel-header:before {
    content: "\f00d";
    font-family: FontAwesome;
    margin-right: 6px;
    color: rgb(158, 158, 158);
    font-weight: lighter;
}

.workbench-card-sidepanel-header:hover:before {
    color: rgb(33, 62, 95);
}

.basemap-listing,
.overlay-listing,
.legend-listing {
    padding: 16px 20px;
    min-height: 60px;
    border-bottom: 1px solid rgb(216, 216, 216);
}

.basemap-listing,
.overlay-listing .overlay-opacity-control,
.overlay-listing .overlay-name {
    cursor: pointer;
}

.overlay-listing,
.legend-listing {
    cursor: grab;
}

.basemap-listing,
.overlay-listing {
    font-size: 14px;
    color: rgb(158, 158, 158);
}

.basemap-listing-container {
    padding: 0 16px 16px;
}

.overlays-listing-container {
    padding: 0 16px 16px;
}

.legend-listing-container {
    padding: 0 16px 16px;
}


.overlay-listing .overlay-name {
    display: flex;
    width: 300px;
    white-space: nowrap;
    overflow: hidden;
    text-overflow: ellipsis;
    position: relative;
    top: 4px;
}

.overlay-opacity-control .overlay-opacity-slider,
.overlay-opacity-control i {
    display: inline-block;
}

.overlay-opacity-control .overlay-opacity-slider {
    transition-property: width, opacity;
    transition-delay: 0ms;
    transition: 0ms;
    -webkit-transition-delay: 0ms;
    width: 0px;
    opacity: 0;
    position: relative;
    top: 2px;
    right: -8px;
}

.overlay-opacity-control .overlay-opacity-slider input {
    width: 0px;
    height: 0px;
}

.overlay-opacity-control:hover .overlay-opacity-slider input,
.overlay-opacity-control:focus .overlay-opacity-slider input {
    width: 150px;
    height: 20px;
}

.overlay-listing .overlay-opacity-control {
    transition: 300ms;
    transition-property: all;
    transition-delay: 100ms;
    position: absolute;
    padding: 6px 6px 6px 8px;
    right: 6px;
    width: 30px;
    height: 38px;
    border: 1px solid transparent;
    border-radius: 3px;
}

.overlay-listing .overlay-opacity-control:hover,
.overlay-listing .overlay-opacity-control:focus {
    border: 1px solid rgb(217, 217, 217);
    background-color: white;
    width: 200px;
}

.overlay-listing .overlay-opacity-control:hover .overlay-opacity-slider,
.overlay-listing .overlay-opacity-control:focus .overlay-opacity-slider {
    transition-delay: 400ms;
    transition: 200ms;
    -webkit-transition-delay: 400ms;
    width: 150px;
    opacity: 1;
}

.legend-listing .legend-name {
    font-size: 14px;
}

.legend-listing .legend-content {
    padding: 10px 10px 0;
}

.layer-listing-icon {
    display: inline-block;
    padding-inline-end: 4px;
}

.layer-listing-icon::before {
    display: flex;
    align-items: center;
    justify-content: center;
    width: 28px;
    height: 28px;
    border: solid 1px rgb(216, 216, 216);
    border-radius: 100%;
    background-color: rgb(247, 247, 247);
}

.basemap-listing.active-basemap,
.basemap-listing:hover,
.overlay-listing.active-overlay,
.overlay-listing:hover,
.legend-listing .legend-name {
    color: rgb(33, 62, 95);
}

.basemap-listing.active-basemap,
.basemap-listing:hover,
.overlay-listing:hover {
    background-color: rgb(247, 247, 247);
}

.basemap-listing.active-basemap:before {
    content: "\f05d";
}

.overlay-listing.active-overlay .overlay-name:before {
    content: "\f205";
}

.map-card-feature-item {
    cursor: zoom-in;
}

.map-card-feature-item:hover {
    background-color: rgb(250, 250, 250);
}

.map-card-feature-item.active .map-card-feature-name {
    font-weight: 600;
}

.geojson-card {
    margin-top: 65px;
}

.geojson-editor {
    border: 1px solid #808080;
    margin-bottom: 5px;
    margin-top: 5px;
}

.geojson-error-list {
    padding: 10px;
    color: rgb(161, 0, 0);
}

.map-card-feature-list .table {
    margin-bottom: 0;
}

.map-card-feature-tool {
    width: 65px;
}

.map-card-feature-tool.intersect {
    width: 80px;
}

.rr-map-card-intersect-panel {
    margin-top: 7px;
    margin-bottom: 32px;
}

.rr-map-card-intersect-panel .intersection-result {
    padding: 3px 0 0 12px;
}

.rr-map-card-intersect-panel .intersection-result.hovered {
    background-color: #ddd;
}

.map-card-zoom-tool,
.map-card-feature-tool {
    font-size: 0.9em;
}

.map-card-zoom-tool a,
.map-card-feature-tool a {
    color: #2f527a;
}

.map-card-zoom-tool {
    float: right;
    padding: 10px;
}

.map-card-zoom-tool a {
    display: inline-block;
    padding: 0px 3px;
}

#map-settings {
    position: relative;
    margin: -40px -35px 10px -20px;
}

.help-close {
    color: #868686;
    position: absolute;
    right: 10px;
    top: 20px;
    z-index: 600;
}

.scroll-y {
    height: calc(100vh - 50px);
    /* top-nav height */
    overflow-y: auto;
}

.scroll-y-hidden {
    overflow-y: hidden;
}

.scroll-y-auto {
    overflow-y: auto;
}

.tab-base .nav-tabs>li:not(.active)>a:hover {
    border-top: 1px solid #eee;
    border-right: 1px solid #eee;
    border-left: 1px solid #eee;
    border-bottom: 1px solid #fff;
    background: #eee;
}

.tab-base .tab-content {
    box-shadow: none;
    padding-bottom: 0;
    margin: 0;
}

.panel .panel-heading,
.panel>:first-child {
    border-top-left-radius: 0;
    border-top-right-radius: 0;
}

.columns{
    display: flex;
    flex-wrap: wrap;
}

span.icon-wrap.icon-circle.bg-gray-dark:hover {
    background: #94A6BC;
    color: #123;
}

.widget-config-container .widget-input-label {
    font-weight: inherit;
}

.widget-input {
    border-radius: 2px;
}

.widget-file {
    width: 100px;
}

.form-contol {
    height: 36px;
}

.date .form-control {
    height: 36px;
}

.tile {
    border-left: 2px solid #0594BC;
    border-right: 1px solid #ddd;
    border-top: 0 solid #ddd;
    border-bottom: 1px solid #ddd;
    background: #fbfbfb;
    color: #5f5f5f;
    width: 200px;
    height: 170px;
    position: relative;
    overflow-y: scroll;
    padding: 5px 5px 7px;
}

.help-text-small {
    font-size: 12px;
    padding-right: 5px;
}

.grid-container {
    overflow: scroll;
}

.list-wrapper {
    overflow-y: auto;
    height: calc(100% - 60px);
    /*60px accounts for header so list scrolls to bottom*/
}

.grid {
    background: #ebeef0;
    max-width: 1200px;
    margin-left: -8px;
    margin-right: -6px;
    border-top: 1px solid #ddd;
    overflow: auto;
}

.grid-item {
    float: left;
    width: 100px;
    height: 100px;
    background: #0D8;
    border: 1px solid #333;
    border-color: hsla(0, 0%, 0%, 0.7);
    margin: 3px;
}

.select2-container {
    width: 100% !important;
    border: 1px solid #ddd;
}

.form-group div input {
    max-width: 600px;
    border: 1px solid #eee;
}

.resource-instance-wrapper .select2-container {
    max-width: 600px !important;
    border: 1px solid #eee;
}

.select2-container.select2-container-active.select2-dropdown-open {
    border: 1px solid steelblue;
}

.select2-choice {
    border: 1px solid #E9E9E9 !important;
    border-radius: 2px !important;
    background-image: none !important;
    height: 36px !important;
    padding: 4px 0 0 16px !important;
}

.select2-container .select2-choice {
    display: flex;
    height: 26px;
    padding: 0 0 0 8px;
    overflow: hidden;
    position: relative;
    // border: 1px solid #aaa;
    border: none !important;
    white-space: nowrap;
    line-height: 26px;
    color: #444;
    text-decoration: none;
    border-radius: 4px;
    background-clip: padding-box;
    -webkit-touch-callout: none;
    -webkit-user-select: none;
    -moz-user-select: none;
    -ms-user-select: none;
    user-select: none;
    background-color: #fff;
    background-image: -webkit-gradient(linear, left bottom, left top, color-stop(0, #eee), color-stop(0.5, #fff));
    background-image: -webkit-linear-gradient(center bottom, #eee 0, #fff 50%);
    background-image: -moz-linear-gradient(center bottom, #eee 0, #fff 50%);
    // filter: progid: DXImageTransform.Microsoft.gradient(startColorstr='#ffffff', endColorstr='#eeeeee', GradientType=0);
    background-image: linear-gradient(to top, #eee 0, #fff 50%);
}

a.select2-choice {
    background: #42a5f5;
}

.select2-dropdown-open .select2-choice {
    background-color: #fff !important;
}

.select2-arrow {
    border: none !important;
    background: none !important;
    background-image: none !important;
    padding-top: 2px;
}

.select2-container .select2-choice .select2-arrow b:before {
    content: "";
}

.select2-container.select2-container-disabled .select2-choice {
    background: #eee;
}

.select2-container-multi .select2-choices {
    border: 1px solid #e1e5ea;
    background-image: none;
}

.select2-container-multi.select2-container-active .select2-choices {
    border: 1px solid #e1e5ea;
    box-shadow: none;
}

.select2-drop {
    border-radius: 0px;
    color: inherit;
}

.select2-drop-active {
    border: 1px solid steelblue;
    border-top: none;
    box-shadow: none;
}

.select2-result.disabled {
    background-color: #eee;
    color: #999;
    pointer-events: none;
}

.select2-results {
    padding: 0px;
    margin: 0px;
}

.select2-results li {
    /*padding: 4px 6px;*/
    padding: 0px;
    line-height: 22px;
    color: #595959;
}

.select2-results .select2-no-results,
.select2-results .select2-searching,
.select2-results .select2-results .select2-ajax-error {
    background: #f4f4f4;
    line-height: 30px;
    padding-left: 5px;
    padding-top: 2px;
    padding-bottom: 2px;
}

.select2-results .select2-ajax-error {
    color: #9e1515;
}

.select2-container-multi .select2-choices .select2-search-choice {
    padding: 3px 10px 5px 18px;
    margin: 4px 0 0px 5px;
    background: #42a5f5;
    position: relative;
    line-height: 13px;
    color: #fff;
    cursor: default;
    border: 1px solid #3b8dd5;
    border-radius: 2px;
    -webkit-box-shadow: none;
    -webkit-touch-callout: none;
    -moz-user-select: none;
    -ms-user-select: none;
    background-image: none;
    -webkit-touch-callout: none;
    -webkit-user-select: none;
    -moz-user-select: none;
    -ms-user-select: none;
    user-select: none;

    .fa-minus {
        margin: 0px 2px 0px 7px;
    }
}

.filter-flag {
    background: #30ad24 !important;
}

.select2-container-multi .select2-choices li {
    float: left;
    list-style: none;
}

.select2-container-multi .select2-search-choice-close {
    left: 3px;
    color: #fff;
}

a.select2-search-choice-close {
    background-color: #fff;
    border-radius: 3px;
}

.select2-search-choice div {
    margin-top: 1px;
}

.btn-display-toggle {
    height: 35px;
}

.btn-display-toggle:focus {
    background: #9490EE;
    color: #fff;
}

.time-wheel-display-toggle .btn-display-toggle:last-child {
    border-left-color: #fff;
}

.btn-group .btn+.btn {
    margin-left: 0px;
}

.library {
    position: absolute;
    top: 0;
    bottom: 0;
    opacity: .95;
    border-radius: 0;
    z-index: 200;
    padding: 0 20px 20px 0;
}

.icon-selector{
    .clear-search {
        color: #123;
        font-size: 17px;
        margin: 7px -30px;
    }

    .clear-search:hover {
        cursor: pointer;
        color: rgba(0, 0, 0, 0.95);
    }

    .icon-list{
        height: 300px;
        overflow-y: scroll;
        padding: 15px;
        border: 1px solid #e9e9e9;
    }

    .demo-icon-font {
        font-size: 14px;
        margin-bottom: 6px;
        padding: 4px 8px;
    }

    .demo-icon-font:hover {
        cursor: pointer;
        background: #eee;
    }

    .demo-icon-font .selected {
        background: #eee;
    }
}

.iiif-canvas-filter {
    height: 28px;
    margin: 0px 5px;
}


.key {
    margin-top: 98px;
}

.library-close-btn {
    position: absolute;
    right: 10px;
    top: -22px;
    font-size: 15px;
    color: #666;
}

.alert {
    padding: 15px;
}

.selected-card {
    opacity: 1.0;
    color: #fff;
    background-color: #fbfbfb;
}

.selected div .listitem_name {
    font-weight: 600;
}

.disabled .listitem_name {
    font-weight: 600;
    color: #999;
}

.selected div .name {
    font-weight: 600;
}

.side-column-crud-container
{
    flex: 0 0 275px;
    margin-top: -1px;
    margin-bottom: 0px;
    background-color: #fafafa;
    width: 275px;
    overflow-y: auto;
    overflow-x: hidden;
    border-right: 1px solid #ddd;

    .layer-list {
        height: 50px;
        padding: 10px;
        background: #f4f4f4;
        border-top: solid 1px #ddd;
    }

    .grid {
        margin: 0;
        .library-card {
            height: 60px;
            color: #666;
            border-bottom: 1px solid #ddd;
            background: #f8f8f8;
            border-left: 5px solid #f8f8f8;
            display: flex;
            align-items: center;

            &.active {
                background: #ffffff;
                border-left: 5px solid steelblue;
                &:hover {
                    background: #fff;
                    border-left: 5px solid steelblue;
                }
            }

            &.inactive {
                background: #f7f7f7;
            }

            &.selected.selected-card {
                background: #fff;
                border-left: 5px solid steelblue;
                cursor: default;
            }

            &.permissions.selected.selected-card {
                background: #fff;
                color: #656665;
                border-left: 0px;
                cursor: default;
            }

            &:hover {
                background-color: #fff;
                cursor: pointer;
                border-left: 5px solid steelblue;
                opacity: 1.0;
            }

            &.relative {
                transition: height 0.25s;

                &.selected {
                    height: 180px;
                    transition: height 0.25s;
                    background: #ffffff;
                    border-left: 5px solid steelblue;
                    overflow-y: hidden;

                    &.hovered {
                        background: #ffffff;
                        border-left: 5px solid steelBlue;
                    }
                }

                &.hovered {
                    background: #ffffff;
                    border-left: 5px solid #20CE05;
                }
            }

            .project-status {
                text-align: left;
            }

            .library-card-content {
                padding: 0 5px;
                flex: 1;
                overflow: hidden;
                text-overflow: ellipsis;
                display: flex;
                flex-direction: column;
                text-align: start;

                .crud-card-main {
                    white-space: nowrap;
                    overflow: hidden;
                    text-overflow: ellipsis;
                    font-size: 13px;
                }

                .crud-card-main a {
                    color: #1E6FB7;
                }

                .crud-card-subtitle {
                    color: #888;
                    font-size: 11px;
                    white-space: nowrap;
                    overflow: hidden;
                    text-overflow: ellipsis;
                }
            }
            .library-icon {
                margin: 0 10px;
                span {
                    width: 40px;
                    height: 40px;
                    display: flex;
                    align-items: center;
                    justify-content: center;
                    i {
                        display: block;
                        line-height: initial;
                        text-align: initial;
                        position: initial;
                        width: initial;
                        padding-top: initial;

                        &:before {
                            position: initial;
                            top: initial;
                            left: initial;
                            right: initial;
                        }
                    }
                }
            }

            .library-card-main {
                width: 255px;
                position: absolute;
                left: 58px;
                top: 12px;
                white-space: nowrap;
                overflow: hidden;
                text-overflow: ellipsis;
                font-size: 12px;

                a {
                    color: #1E6FB7;
                }
            }

            .library-card-subtitle {
                text-transform: capitalize;
                width: 225px;
                position: absolute;
                left: 58px;
                top: 25px;
                color: #888;
                font-size: 11px;
                white-space: nowrap;
                overflow: hidden;
                text-overflow: ellipsis;
                padding: 2px 2px 3px 0;
            }
        }
    }
}

#function-list {
    display: flex;
}

.branch-library {
    background-color: white;
    height: auto;
}

.branch-library-icon {
    font-size: 15px;
}

#branch-library {
    width: 100%;
    margin-left: 1px;
}

.middle-column-container.card-configuration.expanded {
    flex-basis: 450px;
}

.card-configuration.expanded+div div div div div .install-buttons {
    margin-right: 525px;
}

.constraint-selection {
    padding-top: 10px;
    border-bottom: solid 1px #eee;
}

.constraint-selection .dropdown {
    padding-top: 10px;
    padding-bottom: 10px;
}

.user-groups {
    font-size: 11px;
    color: #999;
}

.load-relations {
    color: #fff;
    padding: 3px 5px;
    background: steelblue;
    position: absolute;
    right: -5px;
    margin-right: 5px;
    top: 0px;
    border-radius: 2px;
    font-weight: 600;
}

.load-relations.disabled {
    color: #888;
    margin-left: 5px;
    background: #ddd;
}

.selected-group-user-permissions {
    position: absolute;
    left: 30px;
    width: 100%;
}

.permissions-options {
    display: flex;
    flex-direction: column;
}

.selected-group-user-permissions .library-icon-permissions {
    top: 0px;
}

.permission-manager {
    width: 100%;
}

.permissions-instructions-panel {
    border: 1px solid #ddd;
    padding: 30px;
    margin-bottom: 30px;
    background: #fbfbfb;
}

.settings-panel-heading+.permissions-instructions-panel {
    margin-top: 55px;
}

.permission-manager.panel-body {
    display: flex;
    background-color: white;
    margin: 1px;
    height: 675px;
}

.permission-manager .card-content-container {
    padding: 10px 50px 10px;
    background-color: white;
}

.permission-manager-filter {
    height: 58px;
    width: 100%;
    border-bottom-style: solid;
    border-bottom-width: 1px;
    border-bottom-color: #ccc;
    margin-bottom: 2px;
}

.permission-manager-filter .clear-selection a.clear-selection-link {
    padding-right: 5px;
    font-size: 13px;
}

.permission-manager-filter .clear-node-search {
    position: absolute;
    top: 22px;
    font-size: 14px;
    left: 46%;
    width: 15px;
}

.permission-manager-item-list .card-tree-container {
    margin-right: 0px;
}

.permission-manager .filter-bar {
    display: flex;
    flex-direction: row;
    padding: 15px;
}

.permission-manager-item-list {
    padding-left: 10px;
}

.permission-manager.header {
    position: relative;
    height: 100px;
    padding-left: 10px;
    color: #2b425b;
    background: #fff;
    border-bottom: 1px solid #eee;
}

.permission-manager .control-panel {
    display: flex;
    margin-left: 0px;
}

.permissions {
    background: rgb(240, 240, 240);
}

.permissions:hover {
    background: #fff;
}

.permissions.selected {
    background: #fff;
}

.confirmation-permissions {
    font-size: 12px;
    color: #888;
}

.permission-selector {
    margin: 20px 0px 30px 0px;
}

.permissions-readout {
    float: right;
    padding-right: 10px;
    font-size: 11px;
    font-weight: 600;
    color: #454545;
    padding-top: 10px;
    margin-top: -10px;
    margin-bottom: -10px;
    padding-left: 10px;
}

.permissions-node {
    font-size: 13px;
    color: #555;
}

.no-cards-selected {
    padding: 10px;
    font-size: 13px;
}

.permissions-node-row {
    display: inline-flex;
    background: #fff;
    border-bottom: 1px solid #D3E5F4;
    padding-top: 10px;
    padding-bottom: 10px;
    padding-left: 10px;
    margin-right: 0px;
    justify-content: space-between;
}

.permissions-node-row:nth-child(even) {
    background: #F5FAFE;
}

.permissions-title {
    font-size: 15px;
}

.permissions-title-panel {
    position: absolute;
    top: 3px;
    left: 50px;
}

.library-icon-permissions {
    position: absolute;
    left: 30px;
    top: 30px;
    width: 100%;
}

.permissions-default {
    height: 1px;
    color: #555;
    font-size: 16px;
}

.permissions-account-warning {
    padding: 4px 10px;
    background: #ffb54a;
    color: #fff;
    border: 1px solid #EF9A1F;
}

.permissions-list {
    padding-top: 10px;
    padding-bottom: 15px;
    margin-bottom: 10px;
    background: #fff;
    width: 100%;
}

.permissions-selected {
    display: flex;
    flex-direction: column;
    margin-top: 5px;
    list-style: none;
    color: #666;
    line-height: 1.2;
    padding-left: 0px;
    font-size: 15px;
    border: 1px solid #ddd;
}


/*------------------------------------------------*/

.permission-grid {
    display: grid;
    grid-template-columns: 40px 450px auto 40px;
    grid-template-rows: 25px auto auto auto;
    grid-column-gap: 10px;
    grid-row-gap: 10px;
}

.permission-grid .permission-header {
    grid-column-start: 2;
    grid-column-end: 4;
    grid-row-start: 2;
    grid-row-end: 2;
}

.permission-grid .permission-control {
    grid-column-start: 2;
    grid-column-end: 3;
    grid-row-start: 3;
    grid-row-end: 3;
}

.permission-grid .permission-list {
    grid-column-start: 2;
    grid-column-end: 4;
    grid-row-start: 4;
    grid-row-end: 4;
    overflow-y: auto;
}

.permission-grid .permissions-options {
    display: flex;
    flex-direction: row;
    margin-top: 5px;
    padding: 10px 0px 15px;
}

.permissions-list-table {
    height: 300px
}

.permissions-list-table-body {
    height: 400px;
    overflow-y: auto;
    border: solid 1px #ddd;
}

.permissions-list-table-body::-webkit-scrollbar {
    -webkit-appearance: none;
    width: 9px;
    border-left: 1px solid #eee;
}

.permissions-list-table-body::-webkit-scrollbar-thumb {
    border-radius: 2px;
    background-color: rgba(0, 0, 0, .1);
    -webkit-box-shadow: 0 0 1px rgba(255, 255, 255, .5);
}

.permissions-list-header {
    background: #579ddb;
    color: #fff;
    width: 100%;
    display: flex;
    padding: 9px 5px;
    border-bottom: 1px solid #D3E5F4;
    font-weight: 600;
}

.permission-control .clear-filter {
    align-self: center;
    font-size: 14px;
    margin-left: -20px;
    padding-right: 15px;
}

.permissions-table-row {
    display: flex;
    flex-direction: column;
    padding: 8px 5px;
    border-bottom: 1px solid #D3E5F4
}

.permissions-table-row:nth-child(odd) {
    background: #F5FAFE;
}

.permissions-table-row.selected {
    background-color: #F1F1FF;
}

.permissions-table-row.selected:hover {
    background-color: #F1F1FF;
    cursor: pointer;
}

.permissions-table-row:hover {
    background-color: #B6DEFF;
    cursor: pointer;
}

.permissions-table-row:first-child {
    background-color: #f8f8f8;
    color: #777;
    font-weight: 600;
}

.permissions-table-row:first-child:hover {
    cursor: default;
}

.permission-selection-panel {
    display: inline-flex;
    background: #fcfcfc;
    border-top: 1px solid #ddd;
    border-bottom: 1px solid #ddd;
    margin: 8px -5px -10px -5px;
}

.permission-selection-panel:hover {
    cursor: default;
}

.permission-list-table .identities-column {
    width: 35%;
}

.permission-list-table .permissions-column {
    width: 65%;
}

.permission-grid .permissions-buttons {
    grid-column-start: 2;
    grid-column-end: 3;
    grid-row-start: 5;
    grid-row-end: 5;
    height: 75px;
    align-items: baseline;
    display: flex;
}

.permission-grid .remove-permissions-btn {
    grid-column-start: 3;
    grid-column-end: 4;
    grid-row-start: 5;
    grid-row-end: 5;
    height: 75px;
    justify-self: end;
}


/*------------------------------------------------*/

.library-search {
    font-size: 11px;
    height: 32px;
    width: 100%;
}

.key-icon {
    width: 50px;
}

#library .nav-tabs li:not(active) a {
    opacity: 0.9;
    border-radius: 0;
    border: 0;
    border-bottom: 1px solid rgba(0, 0, 0, 0.05);
    background-color: #314151;
    color: rgba(255, 255, 255, 0.5);
    padding: 20px 0;
}

#library .nav-tabs .active a {
    border-left: 1px solid rgba(0, 0, 0, 0.1);
    border-right: 1px solid rgba(0, 0, 0, 0.1);
    border-bottom: 1px solid transparent;
    background-color: #37495b;
    color: inherit !important;
}

.branch-preview {
    height: 280px;
    width: 280px;
    background: #fff;
    border: 1px solid #ddd;
    color: #123;
}

.branch-icon {
    border: 1px solid rgba(0, 0, 0, 0.25);
}

.branch-icon:hover {
    border: 1px solid rgba(0, 0, 0, 0.25);
    background: #5fa2dd;
}

.clear-selection {
    width: 100%;
    height: 21px;
    padding-top: 4px;
    margin-bottom: 0;
    padding-bottom: 0;
    margin-top: 0;
}

.clear-selection-link {
    cursor: pointer;
    font-size: 9px;
    float: right;
    color: #555;
}

.clear-selection-link:hover {
    color: #333;
}

.clear-selection a.clear-selection-link {
    font-size: 11px;
}

.node circle {
    fill: #fff;
    stroke: #4682B4;
    stroke-width: 1px;
}

.node {
    font-size: 13px;
    transition: all .40s ease;
    stroke: #aaa;
    stroke-width: 1px;
}

.node .node-selected {
    fill: #3ACAA2;
    stroke: #009E72;
    stroke-width: 1px;
}

.node .node-filtered {
    /*    fill: #f0f0f0;
    stroke: #bbb;*/
}

.graph-node-text {
    text-overflow: ellipsis;
    stroke: steelblue;
}

.link {
    fill: none;
    stroke: #bbb;
    stroke-width: 2px;
}

.node .node-over {
    fill: #3ACAA2;
    stroke: #009E72;
    stroke-width: 1.5px;
    cursor: pointer;
    transition: all .40s ease;
}

.target-node circle {
    opacity: 0.2;
    fill: red;
    stroke: red;
    stroke-width: 25px;
}

.target-node circle.node-over {
    opacity: 0.5;
    fill: red;
    stroke: red;
    stroke-width: 32px;
}

#nodeCrud {
    position: absolute;
    width: 250px;
    left: 300px;
    top: 0;
    bottom: 0;
    color: #fff;
    z-index: 200;
    border-left: 1px solid #1E3143;
    border-right: 1px solid #1E3143;
    -webkit-border-radius: 12px;
    -moz-border-radius: 2px;
    border-radius: 0;
    -webkit-box-shadow: 1px 1px 2px rgba(0, 0, 0, 0.4);
    -moz-box-shadow: 1px 1px 4px rgba(0, 0, 0, 0.4);
    box-shadow: 1px 1px 4px rgba(0, 0, 0, 0.4);
    padding: 0 10px;
}

input[type="search"] {
    -webkit-box-sizing: border-box;
    box-sizing: border-box;
}

.round {
    border-radius: 50%;
}

.overlay {
    position: fixed;
    top: 0;
    left: 0;
    width: 100%;
    height: 100%;
    background: rgba(0, 0, 0, 0.5);
    opacity: 0;
    pointer-events: none;
    -webkit-transition: opacity .5s;
    transition: opacity .5s;
    -webkit-transition-timing-function: cubic-bezier(0.7, 0, 0.3, 1);
    transition-timing-function: cubic-bezier(0.7, 0, 0.3, 1);
}

.arches-form {
    background-color: #ebeef0;
    padding: 20px 0 40px;
}

#aside-container #aside .nav-tabs li:not(active) a {
    padding: 20px 0;
}

ul.nav.nav-tabs.nav-justified {
    height: 59px;
}

.v-menu {
    height: 100vh;
    width: 300px;
    background: #fff;
    border-right: 1px solid #ddd;
    padding: 0 0 0 12px;
}

.form-page {
    background-color: #e7ebee;
    width: 100%;
    padding: 20px 20px 100px 5px;
}

.node-configuration {
    background-color: #ffffff;
    display: flex;
    flex-direction: column;
    flex: 1 1 auto;
}

.set-variable-pixel-height {
    /* WRONg PLACE */
    /*
        Flexbox recalculates height on component load. This hack
        allows us the to assign a hard-pixel height to a flexy
        element, thus allowing pixel calculations on variable height.
        See https://stackoverflow.com/a/14965123
    */
    display: flex;
    flex: 1 1 auto;
    height: 0;
}

.settings-panel {
    display: flex;
    flex-direction: column;
    height: 100%;
}

.settings-panel-heading {
    background: #25476a;
    color: #fff;
    padding: 0px 15px;
    min-height: 50px;
    display: flex;
    align-items: center;
}

.settings-panel-body {
    flex-direction: column;
    overflow-y: scroll;
}

.graph-crm-class {
    font-size: 15px;
    color: #ddd;
    padding: 0px 10px;
}

.graph-type {
    font-size: 15px;
    color: #777;
    padding: 0px 10px;
}

.graph-designer {
    background: #fbfbfb;
}

.graph-designer-graph-content {
    width: 100%;
}

.graph-designer-graph-content .graph-designer-title {
    font-size: 17px;
    font-weight: 500;
    color: #fff;
    display: flex;
    flex-direction: row;
    align-items: center;
}

.graph-designer-title i {
    padding: 0px 5px;
}

.graph-designer-title .name {
    font-size: 17px;
}

.top-node-panel {
    display: flex;
    flex-direction: column;
    padding: 20px;
}

.graph-designer-header {
    color: #888;
    font-size: 16px;
    padding-bottom: 5px;
    border-bottom: solid 1px #ddd;
}

.form-radio.form-normal::before {
    left: 0px;
}

.widget-container.graph-settings-switch {
    padding-bottom: 0px;
}

.graph-settings-switch-label {
    margin-left: 40px;
    margin-right: 40px;
    margin-top: -20px;
    margin-bottom: 0px;
}

.graph-settings-switch-subtitle {
    margin-left: 40px;
    margin-right: 40px;
    margin-top: -5px;
    display: inline-block;
    color: #5F7D9A;
    position: relative;
    top: -5px;
    font-size: 13px;
    font-weight: 400;
}

.exportable-field-name {
    padding-left: 40px;
    padding-right: 40px;
}

.graph-settings-panel-body {
    padding: 5px 0px;
}

.graph-settings-panel-body .widgets .widget-container div div>input {
    max-width: 500px;
    min-width: 500px;
}

.graph-settings-panel-body .widgets .widget-container div .crm-selector div .chosen-drop .chosen-search>input {
    max-width: 490px;
    min-width: 490px;
}

.graph-settings-panel-body .widgets .widget-container div .colorpicker-component {
    max-width: 250px;
    min-width: 250px;
    padding-left: 5px;
    height: 32px;
}

.graph-settings-panel-body .widgets .widget-container div div div div div select .chosen-container {
    width: 500px;
}

.graph-settings-panel-body .widgets .widget-container div div .domain-input {
    max-width: 480px;
    min-width: 480px;
}

.graph-settings-panel-body .widgets .widget-container div div .domain-input-item {
    max-width: 468px;
    min-width: 468px;
}

.graph-active-switch-container {
    display: flex;
    align-items: center;
}
.graph-active-switch-container .toggle-container {
    padding: 0 !important;
    height: 20px;
    width: 40px;
}

.function-node-alert {
    display: inline-block;
    background: #A2EAE2;
    padding: 15px 30px;
    margin-top: -10px;
    margin-left: -5px;
    margin-bottom: 15px;
    font-size: 14px;
    font-weight: 400;
    color: #01766A;
}

.edtf-input {
    padding-bottom: 15px;
}

.node-config-item {
    padding: 5px 0px 12px 0px;
}

.node-config-item.pad-top {
    padding: 15px 0px 12px 0px;
}

.concept-label {
    padding-top: 0px;
}

body[dir="rtl"] #concept_report .dropdown-menu {
    left: 0;
    right: auto;
}

#concept_report {
    .concept-report-content>div{
        padding: 0 10px;
    }

    .dropdown-menu{
        right: 0;
        left: auto;
    }

    dt {
        display: flex;

        h5 {
            flex: 1;
        }
    }

    .arches-RDM-label-highlighted{
        margin: 0;
        padding: 0 8px;
    }

    .arches-RDM-headline {
        display: flex;
        &>div:first-child {
            flex: 1;
        }
    }

    .arches-concept-heirarchy {
        padding: 1px 0;
        margin: 0;
        display: flex;
        align-items: center;

        i {
            width: 13px;
            margin: 0 2px;
        }
        .arches-CRUD-delete{
            margin: 5px;
        }
        .text-muted, .is_padded {
            padding: 0 10px;
        }
    }
}

.tree-container {
    overflow-x: scroll;
    padding: 0 0 10px 10px;
}

#container .table-hover>tbody>tr:hover {
    background-color: #4682B4;
    color: #fff;
}

.bg-primary:hover {
    background-color: #3b8dd5;
}

div.dropdown-menu.open {
    min-height: 250px;
}

.underline {
    border-bottom: 1px solid #ddd;
}

.bg-green {
    background: #139F78;
}

.og-grid {
    list-style: none;
    text-align: left;
    width: 100%;
    margin: 0 auto;
    padding: 2px 0;
}

.og-grid li {
    display: inline-block;
    vertical-align: top;
    height: 200px;
    min-width: 180px;
    margin: 10px 5px 5px;
}

.og-grid li>a,
.og-grid li>a img {
    border: none;
    outline: none;
    display: block;
    position: relative;
}

.nav-tabs>li.active>a,
.nav-tabs>li.active>a:focus,
.nav-tabs>li.active>a:hover {
    border: 1px solid #fff;
}

.library-tools-icon {
    font-size: 17px;
    color: #999;
    padding-right: 5px;
}

.nav-tabs.library-tools>li>a {
    height: 40px;
    border: none;
    padding: 2px;
}

.nav-tabs.library-tools>li>a:hover {
    background-color: inherit;
}

.nav-tabs.library-tools>li.active>a {
    background-color: inherit;
    border: none;
}

.chosen-container {
    margin-bottom: 0px;
    color: #8d8d8d;
    line-height: 1.3333333;
}

.chosen-hide {
    display: none;
}

.chosen-container-multi .chosen-choices li.search-field {
    margin: 2px 3px 0 10px;
}

.chosen-container-single .chosen-single {
    height: 36px;
}

.chosen-container-multi .chosen-choices li.search-choice .search-choice-close {
    background-image: none !important;
}

.list-group-item.active:hover,
.list-group-item.active:active,
.list-group-item.active:focus {
    background-color: #f9f9f9;
    border-bottom: 1px solid #eee;
    border-top: 1px solid #eee;
    color: #5f5f5f;
}

.node .node-collected,
.link.link-collected {
    stroke-width: 3px;
}

.modal-background {
    position: fixed;
    background-color: rgba(200, 200, 200, 0.75);
    top: 0;
    right: 0;
    bottom: 0;
    left: 0;
    z-index: 9999;
    transition: all 0.3s;
    cursor: pointer;
}

.modal-content-container {
    cursor: default;
    background-color: #fafafa;
    margin: 15% auto;
<<<<<<< HEAD
    width: 680px;
    padding: 25px;
=======
    max-width: 600px;
    padding: 18px;
>>>>>>> a2f53ab4
    z-index: 9999;
    border: 1px solid #ddd;
    border-radius: 5px;
    min-height: 360px;
    display: flex;
    position: relative;
}

.loading-mask {
    position: fixed;
    background-color: #fafafa;
    top: 0;
    bottom: 0;
    left: 0;
    right: 0;
    z-index: 100000000;
}

.loading-mask:after {
    position: fixed;
    color: #454545;
    content: '\f110';
    -webkit-animation: fa-spin 2s infinite linear;
    animation: fa-spin 2s infinite linear;
    display: inline-block;
    font: normal normal normal 14px/1 FontAwesome;
    font-size: 10vw;
    margin-top: 42vh;
    margin-left: 45vw;
    text-rendering: auto;
    -webkit-font-smoothing: antialiased;
    -moz-osx-font-smoothing: grayscale;
    transform: translate(0, 0);
    z-index: 100000001;
}

.loading-mask-string {
    font-size: 22px;
    padding-top: 5%;
    font-weight: 600;
    width: 50%;
    text-align: center;
    top: 25%;
    left: 25%;
    height: 50%;
    position: absolute;
    color: #fff;
    background-color: #000;
    z-index: 8000;
}

.workflow-step-loading-mask {
    position: absolute;
    top: 95px;
    bottom: 58px;
    opacity: 1;
}

.workflow-step-loading-mask::after {
    margin-top: 34vh;
}

.branch-list-loading-mask {
    height: 100%;
    position: relative;
    margin: auto;
    width: 50%;
    padding: 36px;
    text-align: center;
    z-index: 100000001;
}

.branch-list-loading-mask:after {
    position: relative;
    content: '\f110';
    animation: fa-spin 2s infinite linear;
    -webkit-animation: fa-spin 2s infinite linear;
    display: inline-block;
    font: normal normal normal 14px/1 FontAwesome;
    font-size: 30px;
    text-rendering: auto;
    -webkit-font-smoothing: antialiased;
    -moz-osx-font-smoothing: grayscale;
    transform: translate(0, 0);
    z-index: 100000001;
}

.time-wheel-loading-mask {
    height: 100%;
    position: relative;
    margin: auto;
    width: 50%;
    padding: 36px;
    text-align: center;
    opacity: .5;
    z-index: 100000001;
}

.time-wheel-loading-mask:before {
    position: relative;
    content: '\f110';
    animation: fa-spin 2s infinite linear;
    -webkit-animation: fa-spin 2s infinite linear;
    display: inline-block;
    font: normal normal normal 14px/1 FontAwesome;
    font-size: 30px;
    text-rendering: auto;
    -webkit-font-smoothing: antialiased;
    -moz-osx-font-smoothing: grayscale;
    transform: translate(0, 0);
    z-index: 100000001;
}

.card-form-preview-container.loading-mask {
    position: relative;
    background-color: gray;
    top: 0;
    bottom: 0;
    left: 0;
    right: 0;
    z-index: 100000000;
}

.card-form-preview-container.loading-mask::before {
    position: fixed;
    color: #000;
    content: '\f110';
    -webkit-animation: fa-spin 2s infinite linear;
    animation: fa-spin 2s infinite linear;
    display: inline-block;
    font: normal normal normal 14px/1 FontAwesome;
    font-size: 14vw;
    margin-top: 42vh;
    margin-left: 32vw;
    text-rendering: auto;
    -webkit-font-smoothing: antialiased;
    -moz-osx-font-smoothing: grayscale;
    transform: translate(0, 0);
    z-index: 100000001;
}

.ep-help-body.loading-mask::before {
    position: fixed;
    opacity: .5;
    color: #000;
    content: '\f110';
    -webkit-animation: fa-spin 2s infinite linear;
    animation: fa-spin 2s infinite linear;
    display: inline-block;
    font: normal normal normal 10px/1 FontAwesome;
    font-size: 10vw;
    margin-top: 42vh;
    margin-left: 18vw;
    text-rendering: auto;
    -webkit-font-smoothing: antialiased;
    -moz-osx-font-smoothing: grayscale;
    transform: translate(0, 0);
    z-index: 100000001;
}

.ep-help-body.loading-mask:after {
    display: none;
}

.ep-help-body.loading-mask {
    position: relative;
    opacity: .5;
    background-color: gray;
    top: 0;
    bottom: 0;
    left: 0;
    right: 0;
    z-index: 100000000;
}

.ep-edits {
    position: absolute;
    top: 0px;
    display: table;
    right: 0;
    width: 500px;
    height: 100vh;
    border-left: 1px solid #ddd;
    z-index: 3900;
    background: #fefefe;
}

.ep-edits-body.loading-mask::before {
    position: fixed;
    opacity: .5;
    color: #000;
    content: '\f110';
    -webkit-animation: fa-spin 2s infinite linear;
    animation: fa-spin 2s infinite linear;
    display: inline-block;
    font: normal normal normal 10px/1 FontAwesome;
    font-size: 10vw;
    margin-top: 42vh;
    margin-left: 18vw;
    text-rendering: auto;
    -webkit-font-smoothing: antialiased;
    -moz-osx-font-smoothing: grayscale;
    transform: translate(0, 0);
    z-index: 100000001;
}

.ep-edits-body.loading-mask:after {
    display: none;
}

.ep-edits-body.loading-mask {
    position: relative;
    opacity: .5;
    background-color: gray;
    top: 0;
    bottom: 0;
    left: 0;
    right: 0;
    z-index: 100000000;
}

.ep-help {
    position: absolute;
    top: 0px;
    display: table;
    right: 0;
    width: 500px;
    height: 100vh;
    border-left: 1px solid #ddd;
    z-index: 3900;
    background: #fefefe;
}

.ep-notifs {
    position: absolute;
    top: 0px;
    display: table;
    right: 0;
    width: 500px;
    height: 100vh;
    border-left: 1px solid #ddd;
    z-index: 3900;
    background: #fefefe;
}

.notifications-container .btn.btn-notifs-download {
    color: #6494cc;
    background-color: transparent;
    border: 1px solid #ddd;
    margin-top: 5px;
}

.btn-notifs-dismiss-all {
    width: 100%;
    height: 50px;
    color: #fff;
    background-color: #579DDB;
    border: 1px solid #2A24C2;
}

.btn-notifs-dismiss-all.disabled {
    background-color: #B0D4F5;
    color: #6D69D5;
    border: 1px solid #6D69D5;
}

.btn-notifs-dismiss-all:hover {
    cursor: pointer;
    color: #fff;
    background: #3685CB;
}

#circle {
    width: 8px;
    height: 8px;
    background: #55AA55;
    border-radius: 50%;
    z-index: 10;
    position: absolute;
}

#circle-outline {
    width: 12px;
    height: 12px;
    background: #fff;
    border: 1px solid #6E7F93;
    border-radius: 50%;
    z-index: 9;
    position: absolute;
    margin-left: -2px;
    margin-top: -2px;
}

.ep-edits-header {
    display: inline-flex;
    width: 100%;
    justify-content: space-between;
    height: 50px;
    background: #fafafa;
    border-bottom: 1px solid #ddd;
}

.ep-edits-title {
    float: left;
    padding-left: 15px;
    padding-top: 10px;
}

.ep-edits-title span {
    font-size: 1.6em;
}

.ep-edits-close {
    float: right;
}

.ep-edits-body {
    height: calc(100vh - 50px);
    width: 100%;
    overflow-y: auto;
    display: table-row;
    float: left;
    padding: 0px;
}

.ep-edits-body img {
    max-width: 100%;
}

.ep-edits-body ul {
    padding-left: 20px;
}

.ep-edits-body a {
    color: #4765a0;
}

.ep-edits-toggle div .ion-help {
    padding-left: 3px;
}

.list-divider-dark {
    border-bottom: 1px solid rgba(0, 0, 0, 0.4);
}

.arches-panel-header {
    font-size: 1.6em;
    padding-left: 25px;
    border-right: 1px solid #ddd;
}

.resource-grid-item {
    border-bottom: 1px solid #ddd;
    border-left: 1px solid #ebeef0;
    border-right: 1px solid #ebeef0;
    margin: 0;

    &:first-of-type {
        border-top: 1px solid #ddd;
    }
    .dropdown-menu{
        left: auto;
        right: 0;
    }
}

.resource-grid-main-container {
    height: 90px;
    background: #ebeef0;
}

.graph-btn {
    display: none;
}

.resource-grid-item:hover .graph-btn {
    display: block;
}

.report-image-grid .resource-grid-item:last-of-type .resource-grid-tools-container .btn-group ul {
    margin-top: -331px;
}

.report-provisional-flag {
    padding: 15px;
    margin-top: 0px;
    padding-left: 25px;
    border-bottom-style: solid;
    border-bottom-color: #DF2E6A;
    border-bottom-width: 1px;
    background-color: #F799B9;
    color: #fff;
}

.resource-report .fullyprovisional {
    display: none;
}

.dl-horizontal.provisional {
    border-style: solid;
    margin-right: 25px;
    margin-left: -20px;
    background: #fdfdfd;
    padding: 10px;
    border-color: #ddd;
    border-width: 1px;
}

.report-card-provisional-flag {
    background-color: #f8f8f8;
    padding: 5px 10px;
    margin-left: -20px;
    margin-right: 25px;
    border-top: solid 1px #ddd;
    border-left: solid 1px #ddd;
    border-right: solid 1px #ddd;
}

.resource-grid-main {
    padding-top: 10px;
    padding-left: 0;
}

.resource-grid-main-container.active {
    background: #f8f8f8;
}

.resource-grid-icon {
    height: 42px;
    width: 42px;
    padding-top: 12px;
    color: #999;
    transform: translate(0px, 7px);
    background: #e2e2e2;
    border: 1px solid #ddd;
    margin: 7px 5px;
    text-align: center;
}

.resource-grid-icon-highlight {
    background: #fbfbfb;
    color: #777;
    border-color: #bbb;
}

.resource-grid-item:hover {
    cursor: pointer;
    border-left: 1px solid #d5d5d5;
    border-right: 1px solid #d5d5d5;
    opacity: 1.0;
    background: #f9f9f9;
}

.resource-grid-subtitle {
    margin: 0 78px;
    margin-top: -14px;
    color: #999;
    font-size: 12px;
    width: 500px;
    white-space: nowrap;
    overflow: hidden;
    text-overflow: ellipsis;
}

.resource-grid-item .resource-grid-tools-container {
    flex-direction: column;
    padding: 15px;
    display: flex;
    justify-content: flex-end;
    align-items: center;
}

.report-image-grid .resource-grid-item:last-of-type .resource-grid-tools-container .btn-group .manage-menu {
    margin-top: 0px;
}

.resource-grid-tools-container a:last-of-type {
    padding-right: 0;
}

.hightlight-tool {
    color: #4F49DB;
    font-weight: 600;
}

.eh-timeline-panel {
    overflow-y: auto;
    height: calc(100vh - 60px);
    background: #ebeef0;
}

.eh-timeline-time {
    max-width: 150px;
    margin-top: 7px;
}

.eh-timeline-stat {
    width: 140px;
}

.eh-timeline-label {
    margin-left: 150px;
}

.panel .eh-timeline-label:after {
    border-right-color: #fff;
}

.eh-timeline-header {
    padding-left: 20px;
}

.eh-timeline {
    margin-left: 20px;
    padding-right: 25px;
}

.eh_resource_descriptors {
    display: flex;
    flex-direction: column;
    margin-top: -6px;
}

.eh_resource_descriptors h4.report-toolbar-title {
    margin-top: -10px;
}

.eh_description {
    font-size: 11px;
    color: #777;
    padding-left: 25px;
    margin-top: -15px;
}

.timeline:before {
    left: 69px
}

.timeline:after {
    left: 67px
}

.panel .timeline,
.panel .timeline-time .eh-timeline-time {
    background: #ebeef0;
}

.panel .eh-timeline-time {
    background: #ebeef0;
}

.panel .eh-timeline-label {
    box-shadow: none;
    background-color: #fff;
    border: 1px solid #e3e3e3;
}

.panel .eh-timeline-stat .timeline-icon {
    box-shadow: 0 0 0 7px #ddd;
}

.eh-timeline:before {
    margin-left: 20px;
}

.eh-timeline:after {
    margin-left: 20px;
}

.eh-footer {
    padding: 10px;
    margin: 20px -10px -10px -10px;
    background: #f8f8f8;
    border-top: 1px solid #ddd;
}

.eh-edit-title {
    font-size: 14px;
    font-weight: 600;
    color: #666;
}

.eh-node-group {
    padding-left: 10px;
}

.tile-data-list {
    list-style: none;
    padding-left: 20px;
}

.tile-data-item {
    font-weight: 600;
    color: #777;
}

.tile-node-name {
    width: 245px;
    display: table-cell;
    text-align: right;
    text-overflow: ellipsis;
    white-space: nowrap;
    overflow: hidden;
}

.tile-node-value {
    font-weight: 400;
    padding-left: 10px;
    display: table-cell;
}

.flex {
    display: -ms-flexbox;
    display: -webkit-flex;
    display: flex;
    -ms-flex: 1;
    -webkit-flex: 1;
    flex: 1;
}

.content-panel {
    display: -ms-flexbox;
    display: -webkit-flex;
    display: flex;
    -webkit-flex-direction: column;
    -ms-flex-direction: column;
    flex-direction: column;
    width: 100%;
    height: calc(100vh - 50px);
    position: relative;
}

.flexrow {
    -webkit-flex-direction: row;
    -ms-flex-direction: row;
    flex-direction: row;
}

.resource-search-container {
    /* display: flex; */
}

.resource-search-container .row.widget-wrapper {
    padding: 0px;
    min-width: 250px;
    max-width: 550px;
}

.edit-panel {
    position: absolute;
    top: 0;
    height: 100vh;
    width: 100%;
    background: #ebeef0;
    z-index: 900;
    opacity: 1.0;
    transition: all .25s ease;
}

.edit-panel-search-bar{
    display: flex;
    align-items: center;
}

.edit-menu {
    position: absolute;
    top: 36px;
    left: 220px;
    height: 100vh;
    width: 50px;
}

.edit-menu-item {
    height: 60px;
    padding-right: 20px;
    border-left: 3px solid #ebeef0;
    border-bottom: 1px solid #ddd;
    background: #fff;
    opacity: .99;
    position: relative;
}

.edit-menu-item.disabled {
    margin-left: 0.5px;
}

.edit-menu-item:hover {
    background: #f8f8f8;
    border-left: 3px solid #579ddb;
    cursor: pointer;
    opacity: 1.0;
    color: #666;
}

.edit-menu-item a i {
    margin-left: 15px;
    margin-top: 13px;
}

.menu-item-title {
    font-size: 14px;
    color: #777;
}

.menu-item-subtitle {
    font-size: 11px;
    padding-left: 33px;
    padding-right: 5px;
    width: 220px;
    white-space: nowrap;
    overflow: hidden;
    text-overflow: ellipsis;
}

.edit-menu-item.selected {
    background: #f4f4f4;
    border-left: 3px solid #579ddb;
    opacity: 1.0;
}

.edit-menu-item.disabled:before {
    content: "";
    position: absolute;
    top: 0;
    background: rgba(255, 255, 255, 0.66);
    bottom: 0;
    left: -4px;
    right: 0;
    z-index: 1;
    cursor: not-allowed;
}

.edit-menu-item.disable:hover {
    border-left: 3px solid #ebeef0;
    background: #fff;
    opacity: .99;
}

.find-widget {
    width: 450px;
    z-index: 10;
}

.publication {
    cursor: pointer;
    justify-content: left;
    min-height: 60px; 
    display: grid;
    grid-auto-flow: column;
    align-items: center;
    border-bottom: 1px solid #ddd;
    padding: 0 8px; 
}

.publication:hover {
    background-color: #fff;
    border-left: 1px solid #ddd;
    border-right: 1px solid #ddd;
}

.active-publication {
    justify-content: left;
    background-color: #fff;
    border-left: 1px solid #ddd;
    border-right: 1px solid #ddd;
}

.graph-list-header {
    position: sticky;
    top: 0px;
    z-index: 10;
}

.graph-list-header .find-widget {
    z-index: 1;
}

.o-pane {
    background: rgba(17, 17, 17, 0.5);
    height: 690px;
}

.list-group-item:hover {
    cursor: pointer;
}

.effect:hover {
    cursor: default;
}

.bg-trans {
    background: transparent;
}

.btn-flat {
    height: 38px;
    color: #fff;
    background: #ddd;
    font-size: 14px;
    padding-top: 5px;
}

.btn-flat:active {
    box-shadow: none;
}

.btn-flat:hover {
    color: #fff;
    background: #8ce196;
}

.library-in {
    position: absolute;
    top: -10px;
    height: 100vh;
    left: 0;
    width: 300px;
    background: #fff;
    border-left: 1px solid #ddd;
    border-right: 1px solid #ddd;
    overflow-y: scroll;
    transition: all .5s;
}

.library-item {
    height: 103px;
    background: #fdfdfd;
    border-bottom: 1px solid #ddd;
    margin-left: -10px;
    padding: 0 10px 10px 20px;
}

.library-item-subtitle {
    margin-top: 0;
    margin-bottom: 0;
    font-size: 12px;
    color: #888;
    overflow: hidden;
    text-overflow: ellipsis;
    max-height: 89px;
}

.library-card-body {
    height: 116px;
    padding: 5px 20px 25px;
    color: #888;
    margin-top: -10px;
    overflow-y: hidden;
}

.library-card-panel-title {
    font-size: 1.2em;
    margin-bottom: -10px;
}

.list-item-name {
    font-size: 14px;
    margin-top: -5px;
    text-overflow: ellipsis;
    white-space: nowrap;
    overflow: hidden;
}

.list-item-model-name {
    font-size: 12px;
    font-size: 12px;
    margin-top: 1px;
    padding-left: 3px;
}

.node-list-details {
    position: absolute;
    font-size: 11px;
    top: 70px;
    width: 100%;
    padding: 5px;
    margin-left: -5px;
    background: #fff;
    overflow-y: hidden;
    height: 108px;
}

.rr-fdg-description {
    font-size: 12px;
    line-height: 1.35;
    color: #888;
    background: #fff;
    overflow: scroll;
    text-overflow: ellipsis;
    display: -webkit-box;
    -webkit-box-orient: vertical;
    -webkit-line-clamp: 3;
    height: 70px;
}

.node-list-footer {
    position: absolute;
    font-size: 11px;
    top: 70px;
    width: 100%;
    border-top: 1px solid #ddd;
    padding-left: 5px;
    padding-top: 10px;
    padding-bottom: 11px;
    margin-left: -5px;
    background: #fafafa;
}

.resource-graph-node-icon {
    display: block;
    height: 20px;
    width: 20px;
    line-height: 20px;
    border-radius: 50%;
    color: white;
    text-align: center;
    font-size: 0.7em;
}

.related-node-details .graph-name {
    display: flex;
    flex-direction: row;
    padding-top: 1px;
}

.node-list-footer a {
    color: steelblue;
    font-weight: 500;
    padding-right: 10px;
    height: 38px;
}

.node-list-footer a i {
    padding-right: 2px;
}

.resource-list a.chosen-single {
    background: transparent;
    color: #333;
    font-size: 22px;
    height: 40px;
    padding-top: 0;
    border-color: transparent;
}

.resource-list a.chosen-single div b {
    margin-top: -8px;
}

.resource-list .chosen-drop .chosen-results {
    background: #fff;
    color: #555;
    border-width: 1px;
}

.resource-list .chosen-drop {
    border-width: 1px;
}

.resource-list .chosen-container-active .chosen-with-drop {
    border: 1px solid #ddd;
}

.form-toolbar {
    position: absolute;
    height: 60px;
    right: 0;
    left: 0;
    border-left-width: 0;
    border-bottom: 1px solid #ddd;
    z-index: 2;
    background: #f8f8f8;
    transition: all .5s;
}

.form-container {
    position: absolute;
    left: 0;
    top: 56px;
    width: 100%;
    padding-left: 10px;
    padding-right: 10px;
    border-right: 1px solid #ddd;
    transition: all .5s;
}

.card-preview {
    position: absolute;
    top: 56px;
    left: 0;
    right: 0;
    padding: 10px;
}

.concept_tree {
    padding: 13px;
}

.concept_result {
    font-weight: 700;
}

.term-search-item {
    font-weight: 400;
}

.term-search-group {
    font-weight: 700;
}

.concept_result_schemaname {
    font-size: 11px;
    padding: 0px 10px;
}

.node-current {
    stroke: #454545;
    stroke-width: 2px;
    fill: #dcecfa;
    opacity: 1;
    cursor: pointer;
}

.node-current-selected {
    fill: #dcecfa;
    stroke: #454545;
    stroke-width: 2px;
}

.node-current-neighbor {
    fill: #dcecfa;
    stroke: #454545;
    stroke-width: 4px;
}

.node-current-label {
    stroke: #999;
    font-size: 21px;
    font-weight: 900;
    fill: #fcfcfc;
    opacity: 1;
    text-anchor: middle;
    pointer-events: none;
}

.node-descendent {
    stroke: #ededed;
    fill: #fefefe;
    opacity: 1;
    stroke-width: 4px;
    cursor: pointer;
}

.node-descendent-label {
    font-size: 12px;
    font-weight: 400;
    fill: #c2c2c2;
    opacity: 1;
    text-anchor: middle;
    pointer-events: none;
}

.node-ancestor {
    /* Nodes that are unselected or not highlighted as neighbors during mousover */
    stroke: #454545;
    fill: #dcecfa;
    opacity: 1;
    stroke-width: 1px;
    cursor: pointer;
}

.node-ancestor-neighbor {
    stroke-width: 4px;
    stroke: #454545;
    fill: #dcecfa;
}

.node-ancestor-label {
    font-size: 16px;
    font-weight: 300;
    fill: #a2a2a2;
    opacity: 1;
    text-anchor: middle;
    pointer-events: none;
}

.node-ancestor-selected {
    stroke: rgb(17, 95, 165);
    stroke-width: 5px;
    stroke-dasharray: 5, 1;
    fill: rgb(220, 236, 250);
    opacity: 1;
    cursor: pointer;
    z-index: 200000;
}

.relatedlink {
    stroke: #4291d7;
    stroke-width: 3px;
    stroke-dasharray: 8, 5;
}

.linkMouseover {
    /*Styles the link between selected/moused-over nodes*/
    stroke: #063967;
    stroke-opacity: .6;
    stroke-width: 5px;
}

.nodeLabels {
    font-size: 14px;
    fill: #454545;
    text-anchor: middle;
    font-weight: 600;
}

.node_info {
    width: 320px;
    height: auto;
    background-color: #FFF;
    -webkit-border-radius: 12px;
    -moz-border-radius: 2px;
    border-radius: 2px;
    -webkit-box-shadow: 1px 1px 2px rgba(0, 0, 0, 0.4);
    -moz-box-shadow: 1px 1px 4px rgba(0, 0, 0, 0.4);
    box-shadow: 1px 1px 4px rgba(0, 0, 0, 0.4);
    padding: 15px;
}

.node-selected {
    fill: #aacdec;
    stroke: #115fa5;
}

.node-current-over,
.node-ancestor-over {
    /* The currently moused-over node */
    stroke: #115fa5;
    stroke-width: 5px;
    fill: #dcecfa;
    opacity: 1.0;
    cursor: pointer;
}

.node-descendent-over {
    stroke: #115fa5;
    stroke-width: 8px;
    fill: #dcecfa;
    opacity: 1;
    cursor: pointer;
}

#nodeCrud p,
.node_info p {
    font-family: sans-serif;
    line-height: 20px;
    margin: 0;
}

#nodeCrud.hidden,
.node_info.hidden {
    display: none;
}

.config-panel {
    position: absolute;
    top: 0;
    right: 0;
    bottom: 5px;
    height: 100vh;
    padding: 10px;
}

.item-selected {
    background-color: #fafafa;
}

.card-item {
    position: relative;
    height: 24px;
    width: 220px;
    font-weight: 700;
    font-size: 1.25px;
    margin-left: -20px;
    padding: 5px 5px 5px 10px;
}

.card-item:hover {
    background-color: #fafafa;
    cursor: pointer;
}

.primary-descriptors-card-container {
    margin-top: -5px;
    margin-left: 0px;
    padding-left: 15px;
    padding-right: 15px
}

.primary-descriptors-container {
    border: 1px solid #ddd;
    min-height: 450px;
}

.panel-padding-bottom {
    padding-bottom: 20px;
}

.widget-container {
    padding: 10px 15px 25px;
}

.widget-container.data-type {
    padding-bottom: 5px;
}

.widget-container.data-type-config {
    padding-bottom: 0px;
}

a.selected {
    font-weight: 600;
    font-size: 13px;
    color: #123;
}

.tile-record {
    display: inline-block;
    font-size: 11px;
}

.dark-colored-text {
    color: #25256b;
}

.panel-section-title {
    font-size: 1.3em;
    font-weight: 400;
}

.form-divider {
    border-top: 1px solid #eee;
    margin-top: 10px;
}

.cd-dark .panel-body .form-divider {
    border-top: 1px solid rgba(0, 0, 0, 0.1);
}

.functions .chosen-choices {
    height: 32px;
    background: #314151;
    border: 1px solid #314151;
    color: #fff;
}

textarea:placeholder {
    top: 0;
}

.design a.chosen-single {
    height: 36px;
    background: #fff;
    border: 1px solid #ddd;
    color: #999;
}

.design .chosen-drop .chosen-results {
    background: #fff;
    color: #123;
    margin-bottom: 0;
}

.editable {
    border: 1px solid #4682B4;
    display: inline-block;
    margin-bottom: 7px;
    margin-top: 7px;
    margin-left: 20px;
}

.editable-card {
    margin-left: -10px;
    margin-right: -10px;
    padding: 5px 15px;
}

span.editable-card i.fa.fa-align-justify:hover {
    cursor: move;
}

.report li {
    margin-left: -10px;
    padding-left: 5px;
}

.report li:not(:first-child) {
    margin-top: 20px;
    padding-top: 10px;
    padding-bottom: 20px;
    border-top: 1px solid #ddd;
}

.report li:nth-child(2) {
    background-color: #fafafa;
    margin-left: -40px;
    padding-left: 35px;
}

.report-image-grid {
    width: 100%;
    margin-bottom: 20px;
}

.dataTables_scrollBody {
    max-height: 65vh !important;
}

.dataTables_scrollHead, .dataTables_scrollHeadInner {
    width: 100%;
}

.card-grid {
    -ms-flex: 1;
    -webkit-flex: 1;
    flex: 1;
    margin: 5px
}

.r-grid-item {
    float: left;
    width: 275px;
    height: 250px;
    margin: 5px;
    border: 1px solid #7847CE;
}

#resource-list .r-grid-item:hover {
    cursor: default;
    border: 1px solid #333;
}

.ep-form-toolbar-tools {
    flex-direction: row;
    display: flex;
}

.btn.btn-labeled {
    display: flex;
    flex-direction: row;
    align-items: center;
    justify-content: center;
    margin: 0 2px;
    font-family: inherit;
    font-size: 13px;
    line-height: 1.42857;
    color: #fff;
    border-radius: 0;
    cursor: pointer;
    padding: 0;
    vertical-align: middle;
    transition: all .25s;

    &:not(.btn-block):not(.form-icon) {
        font-family: inherit;
        font-size: 13px;
        line-height: 1.42857;
        padding-bottom: 0;
        padding-top: 0;
    }

    &.btn-mint {
        background-color: #3acaa1;
        border-color: #42cca5;
        color: #fff;
    }

    &a {
        text-decoration: none;
        outline: 0;
    }

    &.btn-primary {
        background-color: #579ddb;
        border-color: #5fa2dd;
        color: #fff;
    }

    &.btn-danger {
        background-color: #f75d3f;
        border-color: #f76549;
        color: #fff;
    }

    &.btn-lg::before {
        padding: 10px 16px;
    }
    &.btn-sm::before {
        padding: 5px 10px;
    }

    &.fa::before{
        font-family: fontAwesome;
    }

    &::before {
        margin: 0;
        display: flex;
        background-color: rgba(0,0,0,0.05);
        padding: 6px 12px;
        box-sizing: border-box;
    }
    &.btn-lg span {
        padding: 0 15px;
    }
    span {
        padding: 0 7.5px;
    }
}

.graph-settings {
    display: flex;
}

.r-select-card {
    background: #8BC3EB;
    padding: 10px;
    color: #440EA2;
    font-weight: 500;
    height: 200px;
    opacity: .8;
    text-align: center;
}

.r-grid-item:hover .r-select-card,
.r-select-card:hover {
    opacity: 1;
}

.r-select-card-footer {
    height: 50px;
    position: absolute;
    bottom: 0px;
    width: 100%;
    background: #62A8DB;
}

.r-select-title {
    font-size: 19px;
    font-weight: 500;
    color: #440EA2;
    text-align: center;
    overflow-wrap: break-word;
}

.r-desc-container {
    position: absolute;
    bottom: 55px;
    left: 5px;
    right: 5px;
    padding: 0px 5px;
}

.r-select-desc {
    text-align: center;
    overflow: hidden;
    text-overflow: ellipsis;
    display: -webkit-box;
    -webkit-box-orient: vertical;
    -webkit-line-clamp: 2;
}

.r-select-circle {
    position: absolute;
    top: 67px;
    left: 97px;
    width: 70px;
    height: 70px;
    display: inline-block;
    text-align: center;
    padding: 18px;
    border-radius: 50%;
    background: #BFE0F7;
    border: 1px solid #454545;
}

.r-select-circle.loader-button {
    background: #C85FDA;
    border: 1px solid #86039D;
}

.r-select-icon {
    color: #fff;
    font-size: 28px;
    line-height: 32px;
}

.r-warning {
    padding: 5px;
    background: #FFE947;
    color: #5E29BA;
    height: 50px;
    text-align: center;
    border-top: 1px solid #5E29BA;
}

.r-warning .form-warning {
    color: #5E29BA;
}

.btn-resource-select {
    height: 50px;
    width: 100%;
    font-size: 14px;
    font-weight: 600;
    padding-top: 12px;
    border-top: 1px solid #7847CE;
}

.btn-resource-select:hover {
    border-top: 1px solid #0859A1;
}

.card-grid-item {
    float: left;
    width: 290px;
    border: 1px solid #ddd;
    background: #fff;
    opacity: .9;
    margin: 3px;
}

.card-grid-item:hover {
    cursor: pointer;
    opacity: 1.0;
    border: 1px solid #aaa;
}

.card-grid-item.disabled {
    float: left;
    width: 290px;
    border: 1px solid #ddd;
    opacity: .79;
    margin: 3px;
}

.card-grid-item.disabled:hover {
    cursor: default;
}

div.card-grid-item.selected {
    border: 1px solid #aaa;
    opacity: 1.0;
}

.form-warning {
    font-size: 12px;
    color: #b20000;
}

.card-search {
    margin-top: 3px;
    height: 48px;
    min-width: 300px;
    max-width: 600px;
}

#container #profile-table td {
    border-top: 1px solid rgba(0, 0, 0, 0.0);
}

.profile-summary-page {
    width: 100%;
    background: #fff;
}

.profile-summary-page .img-responsive {
    max-height: 249px;
}

.profile-report {
    height: 150px;
    background: #102F4F;
    width: 100%;
    padding: 40px 100px 0px 100px;
    border-bottom: 1px solid #520008;
}

.profile-sections {
    padding: 60px 30px;
    min-height: 450px;
}

div.profile-notif-settings {
    padding-top: 12px;
    float: none;
    margin: 0px 25%;
}

th.notif-type {
    width: 150px;
}

.profile-notif-settings td {
    padding: 8px 10px;
    color: #666;
}

.profile-notif-settings th {
    padding: 4px 6px 4px 6px;
}

.profile-projects {
    height: 100vh;
}

.btn-profile {
    width: 65px;
}

.profile-full-name {
    color: #fff;
    font-size: 2.6em;
}

.profile-e-mail {
    color: #fff;
    font-size: 16px;
    color: #ddd;
    font-weight: 500;
}

.profile-header {
    font-size: 21px;
}

.account-summary {
    margin-top: -30px;
    height: 200px;
    background: #a1f1f1;
}

.profile-label-shim {
    margin-top: -5px;
    color: #777;
}

.btn-profile-password {
    background: #fff;
    border-width: 0px;
    margin-top: -20px;
    margin-left: -12px;
    color: #579ddb;
}

.account-tips {
    margin-top: 10px;
    font-size: 13px;
    color: #888;
}

.account-input {
    max-width: 300px;
}

.account-label {
    font-size: 14px;
    font-weight: 500;
}

.btn-profile-password:hover {
    background: #fff;
    color: #579ddb;
}

.btn-profile-password:focus {
    background: #fff;
    color: #579ddb;
}

.btn-profile-password.btn-default:active {
    background-color: #fff;
    border-width: 0px;
    color: #579ddb;
}

.btn-profile-password.btn:not(.disabled):not(:disabled):active,
.btn:not(.disabled):not(:disabled).active {
    box-shadow: none;
}

.device-summary {
    font-size: 13px;
    margin-bottom: -5px;
}

.device-listing {
    float: left;
    margin-top: -20px;
    padding-left: 0px;
}

.device-listing li:not(:first-child) {
    margin-left: 20px;
}

.device-list-item {
    display: inline-block;
    padding: 10px;
}

.project-search-widget {
    position: absolute;
    top: -40px;
    width: 250px;
}

.profile-default-message-panel {
    text-align: center;
    padding-top: 10px;
    padding-bottom: 20px;
    font-size: 17px;
    color: #888;
}

.apple_app_store_icon {
    height: 50px;
    padding-top: 10px;
}

.android_app_store_icon {
    height: 58px;
    margin-top: 11px;
}

.library-tools {
    padding-left: 15px;
    margin-top: -3px;
    border-bottom: none;
}

.library-tools-icon:hover {
    cursor: pointer;
    color: #123;
}

.graph-container {
    position: absolute;
    top: 0;
    left: 0;
    width: calc(100%-220px);
}

.no-icon {
    left: 10px;
    width: 300px;
    font-size: 13px;
    cursor: move;
}

.editable-help {
    display: inline-block;
    margin-right: 20px;
    padding: 7px 12px;
}

.ep-toolbar {
    display: flex;
    align-items: center;
    width: 100%;
    height: 50px;
    background: #fff;
    border-bottom: 1px solid #ddd;
    z-index: 3000;
}

.ep-menu {
    position: absolute;
    top: 50px;
    bottom: 0;
    z-index: 4000;
}

.ep-menu-panel {
    position: absolute;
    top: 0;
    bottom: 0;
    width: 250px;
    background: #fff;
    border-right: 1px solid #ddd;
    margin: 0;
}

.ep-toolbar .top-right-nav {
    display: flex;
    float: right;
}

.editor-tools {
    width: 274px;
}

.ep-menu-list {
    position: absolute;
    top: 0;
    left: 0;
    list-style: none;
    height: 100vh;
    border-right: 1px solid #ddd;
    background: #fcfcfc;
}

.ep-menu-footer {
    position: absolute;
    bottom: 0;
    width: 100%;
    height: 50px;
}

#menu-control {
    background: #9490EE;
    color: #eee;
}

#menu-control:hover {
    color: #fff;
    border-left: 1px solid #9490EE;
    border-bottom: 1px solid #9490EE;
}


.file-select {
    text-align: center;
    padding: 70px 0;
    background: #f6f6f6;
}

.ep-tools {
    cursor: pointer;
    border-right: 1px solid #514CCA;
    border-bottom: 1px solid transparent;
    height: 50px;
    display: -ms-flexbox;
    display: -webkit-flex;
    display: flex;
    -ms-flex-align: center;
    -webkit-align-items: center;
    align-items: center;
    padding-left: 10px;
    padding-right: 20px;
}

.file-select-window {
    min-width: 350px;
    border: 1px solid #c4c4c4;
    border-radius: 2px;
}


.tabbed-workflow-title-bar {
    .workflow-name-container {
        display: flex;
        flex-direction: row;
    }

    .workflow-top-control {
        display: inline-flex;
        max-width: 335px;
        justify-content: flex-end;
    }
}

.step-metadata {
    display: flex;
}

.workflow-step-title,
.workflow-plugin .btn .succinct,
.ep-tools .fa-sign-out {
    display: none
}


@media only screen and (max-width : 768px) {
    .tabbed-workflow-step-container{
        margin-bottom: 108px;
    }

    #content-container {
        .ep-tools .fa-sign-out {
            font-size: 17px;
            display: inherit;
        }
        .ep-toolbar {
            position: fixed;
            z-index: 10;
        }
        .content-panel {
            padding: 17px 0px;
        }
    }

    .dropzone {
        min-width: auto;
        width: auto;
    }
    .file-select {
        padding: 0px;

        div {
            display: none;
        }
        button {
            margin: 0px;
        }
    }

    .workflow-step-loading-mask {
        bottom: 109px;
    }

    .file-select-window {
        min-width: auto;
        border: none;

        .file-upload-footer{
            display: none;
        }
    }

    #container.mainnav-lg #mainnav-container{
        left: 0;
        width: 100%;

        i {
            font-size: 1.95em;
        }

        span.menu-title {
            font-size: 17px;
        }

        .expanded-nav{
            display: none;
        }

        .list-header{
            font-size: 19px;
        }
    }

    #card-alert-panel {
        display: flex;
        flex-direction: column;
        height: auto;

        .ep-form-alert-text {
            display: none;
        }

        .ep-form-alert-default-dismiss {
            display: none;
        }

        h4 {
            display: flex;
            justify-content: center;
            align-items: center;
            padding: 10px;
            font-size: 15px;
        }

        .ep-form-alert-buttons {
            display: flex;
            flex-direction: row;
            position: relative;
            bottom: auto;
            right: auto;

            button {
                display: flex;
                flex: 1;
                margin: 5px;
                align-items: center;
                justify-content: center;
                font-size: 17px;
                padding: 3px;
            }
            button.btn-labeled:before {
                background-color: transparent;
            }
        }
    }

    .tabbed-workflow-step-body {
        .card-component{
            padding: 0px;
            margin: 0px;
        }
        label {
            font-size: 15px;
        }
    }

    .tabbed-workflow-footer{
        position: fixed;
        bottom: 0px;
        width: 100%;
        z-index: 11;
        display: flex;
        flex-direction: column-reverse;
        padding: 10px 5px;

        .btn > i, .btn > span {
            padding: 0px 5px;
        }

        .btn {
            padding: 12px;
            font-size: 17px;
            align-items: center;
            justify-content: center;
        }

        i {
            font-size: 17px;
        }
    }

    .tabbed-workflow-footer-button-container {
        display: flex;
        flex-direction: row;
    }

    .tabbed-workflow-title-bar .workflow-top-control {
        display: flex;
        flex: 1;
        flex-direction: row;
        margin-top: 33px;
        display: inherit;
        max-width: none;

        button {
            display: flex;
            flex: 1;
            font-size: 17px;
            padding: 12px;
            justify-content: center;
            align-items: center;
        }
    }

    .workflow-name-container {
        display: inherit;
        flex-direction: initial;
    }

    .tabbed-workflow-footer-button-container button {
        margin: 10px 5px;
        flex: 1;
        display: flex;
    }

    .workflow-step-title {
        padding: 0px 5px;
        border-bottom: 1px solid #ddd;
        display: inherit;

        h2 {
            margin-top: 10px;
            font-weight: initial;
            font-size:17px
        }
    }

    .ep-notifs-toggle,
    .ep-tools-search,
    .tabbed-workflow-step-information-box-container.seen,
    .workflow-nav-tab-container,
    .workflow-plugin .btn .verbose,
    .tabbed-workflow-footer .step-metadata,
    .tabbed-workflow-title-bar .workflow-name-container,
    .workflow-select-desc,
    .ep-form-alert-title .verbose
    {
        display: none;
    }

    .workflow-plugin .btn .succinct {
        display: inherit;
    }
}

.ep-tools:hover {
    background: #fafafa;
    border-left: 1px solid #ddd;
}

.navbar-top-links>li>a.navbar-button {
    height: 49px;
    width: 50px;
    background: #fff;
    text-align: center;
    border-left: 1px solid #ddd;
}

.navbar-top-links>li>a.navbar-button:hover {
    border-left: 1px solid #ddd;
    background: #f8f8f8;
}

.navbar-top-links>li>a.navbar-button:active {
    border-left: 1px solid #ddd;
    background: #f8f8f8;
}

.navbar-top-links>li>a.navbar-button:focus {
    border-left: 1px solid #ddd;
    background: #f8f8f8;
}

.ep-tools-right {
    border-right: none;
    border-left: 1px solid #ddd;
    background: #fff;
    font-size: 17px;
    padding-left: 18px;
    padding-right: 20px;
    max-width: 50px;
    height: 49px;
}

.ep-tools-right a:first-child {
    margin: auto;
}

#lang_dd_chosen {
    border: 1px solid #fff;
}

.ep-tools-login {
    border: none;
    padding-left: 16px;
    padding-right: 16px;
    vertical-align: middle;
    background: #fff;
    border-left: 1px solid #ddd;
    height: 47px;
}

.aside-left .ep-tools-login {
    border-right: 1px solid #ddd;
    margin-right: -1px;
}

.ep-tool-title {
    font-size: 14px;
    font-weight: 600;
    color: #666;
    border-left: 1px solid transparent;
}

.ep-tools-title {
    width: 100%;
    height: 50px;
    overflow: hidden;
}

.ep-graph-title {
    font-size: 1.3em;
    padding: 5px;
    flex-wrap: wrap;
    align-items: center;
}

.ep-graph-title-icon {
    height: 40px;
    width: 40px;
    transform: translate(0px, 0px);
    color: #666;
    background: #f4f4f4;
    border: 1px solid #ddd;
}

.ep-content {
    color: #666;
    transition: all .25s ease;
}

.ep-form-toolbar {
    display: -ms-flexbox;
    display: -webkit-flex;
    display: flex;
    -ms-flex-align: center;
    -webkit-align-items: center;
    align-items: center;
    width: 100%;
    min-height: 55px;
    background: #f6f6f6;
    border-bottom: 1px solid #ddd;
    padding: 0px 14px;
}

.ep-form-toolbar div:nth-last-child(2) {
    // margin-right: auto;
}

.ep-form-toolbar-title {
    font-size: 16px;
    font-weight: 400;
    color: #666;
    flex-grow: 1;
}

.ep-form-toolbar-tools {
    -ms-justify-content: flex-end;
    -webkit-justify-content: flex-end;
    justify-content: flex-end;
}

.ep-form-content {
    z-index: 1;
    padding: 12px;
    transition: all .30s ease;
    -ms-flex: 1;
    -webkit-flex: 1;
    flex: 1;
    overflow-y: scroll;
}

.alert-active .ep-form-content {
    top: 140px;
}

.ep-card-search {
    width: 400px;
    padding: 5px 15px;
}

.resource-toolbar {
    min-height: 60px;
    background: #f6f6f6;
    border-bottom: 1px solid #e4e4e4;
    display: flex;
    padding: 0 55px;
    align-items: center;
    &>div:first-child{
        flex: 1;
        display: flex;
        align-items: center;
    }

    .resource-tools .resource-grid-title {
        margin: 0 5px;

        &:not(.active) {
            cursor: pointer;
        }
    }

    .graph-find {
        margin-top: 0px;
        font-size: 19px;
        color: #999;
        padding: 0;
        margin: 0 20px;
        cursor: pointer;
    }

    .dropdown-menu {
        font-size: 13px;
        border-radius: 0;
        box-shadow: 0 4px 8px 0 RGB(0 0 0 / 15%);
        margin: 0;
        padding: 0;
        border: 1px solid #e9e9e9;
        left: auto;
        right: 0;
    }

}

.resource-selector {
    height: 60px;
    background: #fff;
    border-bottom: 1px solid #ddd;
    padding: 10px;
}

.ep-help {
    position: absolute;
    top: 0px;
    display: table;
    right: 0;
    width: 500px;
    height: 100vh;
    border-left: 1px solid #ddd;
    z-index: 3900;
    background: #fefefe;
}

.ep-help-header {
    border: none;
    display: table-row;
    height: 50px;
}

.ep-help-title {
    padding: 10px 15px;
}

.ep-help-title span {
    font-size: 1.6em;
}

.ep-help-close {
    float: right;
    background: #f8f8f8;
    border-bottom: 1px solid #ddd !important;
    border-left: 1px solid #ddd !important;
}

.ep-help-close:hover {
    background: #f2f2f2;
}

.ep-help-body {
    width: 100%;
    overflow-y: auto;
    padding: 0px 15px;
    position: absolute;
    bottom: 0;
    top: 50px;
}

.ep-help-body img {
    max-width: 100%;
}

.ep-help-body ul {
    padding-left: 20px;
}

.ep-help-body a {
    color: #4765a0;
}

.ep-help-topic-content {
    display: none;
}

.ep-help-toggle div .ion-help {
    padding-left: 3px;
}

.ep-help-table {
    width: 100%;
    margin-top: 5px;
    margin-bottom: 10px;
}

.ep-help-table tr th {
    border-bottom: solid grey 1px;
}

.ep-help-table tr {
    border-bottom: dashed grey 1px;
}

.ep-help-table tr td {
    vertical-align: top;
    color: grey;
    padding: 5px 3px 5px 3px;
}

.ep-help-table tr td:first-of-type {
    color: red;
}

.ep-help-table-header {
    font-weight: 700;
}

.ep-help-topic-toggle>h4 {
    display: inline-block;
}

.reloadable-img {
    border: 2px solid #eee;
}

.ep-help-img-link {
    float: right;
    font-weight: 600;
}

.ep-card-tools-panel {
    padding: 7px;
    background: #fdfdfd;
    border-right: 1px solid #e9e9e9;
}

.left-column-container.ep-card-tools-panel {
    margin-bottom: 0px;
}

.card-tree-container {
    margin-right: -9px;
    margin-left: -9px;
}

.card-tree-list {
    list-style: none;
    font-size: 12px;
    color: #888;
    padding-top: 0px;
    margin-top: 1px;
}

ul.card-tree-list-item {
    margin-left: -40px;
}

li.card-tree-list:last-of-type {
    margin-bottom: 0px;
}

.card-tree-list a {
    color: #777;
}

.card-tree-list.selected a {
    color: #666;
    font-weight: 600;
}

ul div .card-tree-list .cc-link {
    margin-left: 0px;
}

ul div .card-tree-list span {
    margin-left: 15px;
}

ul div .card-tree-list span .card-tree-list-item .card-tree-list-icon {
    margin-left: 30px;
}

.report-tree-list {
    margin-bottom: 0px;
}

.node-indent a {
    padding-left: 30px;
}

.arches-translations,
.arches-data,
.arches-urls {
    display: none;
}

.expando {
    position: absolute;
    font-size: 14px;
    cursor: pointer;
    display: none;
    right: 13px;
    top: 10px;
}

.card-tree-list a:hover .expando {
    display: block;
}

.bg-card {
    background: #46bbdc;
    color: #fff;
}

.bg-report-card {
    background: #9EE0F3;
    color: #fff;
    font-weight: 400;
}

.ep-card-crud {
    position: absolute;
    top: 100px;
    bottom: 0;
    left: 200px;
    width: 250px;
}

.ep-card-crud-container {
    margin: 10px;
}

.ep-card-crud-container>div.panel {
    border: 1px solid #3b8dd5;
}

.dz-cancel {
    border-radius: 50%;
    background: #FFA08E;
}

.ep-card-crud-container:last-of-type {
    margin-bottom: 200px;
}

.flex.relative {
    max-width: calc(100% - 1px);
}

.left-column-container {
    -ms-flex: 0 0 250px;
    -webkit-flex: 0 0 250px;
    flex: 0 0 250px;
    margin-bottom: 0px;
    background-color: #f0f0f0;
    width: 200px;
    padding: 0px 7px 7px 7px;
    border-right: solid 1px #dddddd;
    overflow-y: auto;
    overflow-x: hidden;
}

.left-column-container.graph-designer {
    overflow-y: hidden;
}

.form-list {
    padding-top: 0px;
    background: #f0f0f0;
    padding-bottom: 31px;
}

.form-list .grid {
    border-top: none;
}

.provisional-edits {
    pointer-events: none;
    cursor: default;
    padding: 3px 5px 5px 5px;
    margin-right: 10px;
    background: #FFB700;
    color: #fff;
}

.has-provisional-edits {
    color: #FFD15B;
}

.provisional-edits-list {
    width: 0px;
    background-color: #f0f0f0;
    padding: 0px;
    border-style: solid;
    border-color: #ccc;
    border-width: 1px;
    margin-top: 0px;
}

.edit-message-container {
    background: #FFD15B;
    color: #fff;
    font-weight: 700;
    border-bottom: 1px solid #FFB700;
    height: 50px;
    margin-top: -15px;
    margin-left: -25px;
    margin-right: -25px;
    padding: 15px 25px;
}

.edit-message-container.provisional-editor {
    /* margin-right: -42px; */
}

.workbench-card-sidepanel.expanded .edit-message-container {
    z-index: 5000;
    width: 600px;
    margin-top: 8px;
    margin-left: -16px;
}

.edit-message-container .reset-authoritative {
    float: right;
    color: #fff;
    font-weight: 600;
    background: #db9a00;
    padding: 5px;
    margin-top: -3px;
}

.edit-message-container.approved {
    background: #C8F89A;
    border-bottom: 1px solid #9CEC4F;
    border-top: 1px solid #9CEC4F;
    color: #24B06D;
}

.edit-message-container-user {
    font-weight: 700;
}

.new-provisional-edits-list {
    display: flex;
    flex-direction: column;
    position: relative;
    margin-right: -25px;
    width: 250px;
    padding: 5px 5px 0px 5px;
    border-left: 1px solid #ddd;
    height: 100vh;
    background: #fafafa;
}

.workbench-card-sidepanel.expanded .new-provisional-edits-list {
    margin-right: -16px;
}

.new-provisional-edit-card-container {
    display: flex;
    flex-direction: row-reverse;
    /*    align-items: baseline;*/
}

.new-provisional-edit-card-container .card {
    width: 100%;
}

.new-provisional-edit-entry {
    border-bottom: 1px solid #ddd;
    color: #777;
    background: #fafafa;
    padding: 5px;
    margin-left: -5px;
    width: 200px;
    position: relative;
}

.new-provisional-edit-entry .title {
    display: flex;
    flex-direction: row;
    justify-content: space-between;
}

.new-provisional-edits-title {
    font-size: 14px;
    margin-bottom: 5px;
    font-weight: 400;
    color: #2f527a;
}

.new-delete-provisional-edit {
    position: absolute;
    top: 10px;
    right: -140px;
    color: red;
    font-size: 16px;
}

.new-provisional-edits-header {
    background: #f9f9f9;
    border-bottom: 1px solid #ddd;
    height: 40px;
    margin-left: -5px;
    /*margin-right: -40px;*/
    /* margin-top: -5px; */
    padding: 10px 25px 10px 10px;
    height: 80px;
}

.new-provisional-edit-entry:hover {
    background-color: #fff;
    color: #111;
    cursor: pointer;
}

.new-provisional-edit-entry.selected {
    background-color: #fff;
    color: #111;
}

.new-provisional-edit-entry.selected:hover {
    cursor: initial;
}

.new-provisional-edit-entry .field {
    padding: 5px;
    font-size: 13px;
    font-weight: 500;
    width: 170px;
}

.field.timestamp {
    font-weight: 400;
    font-size: 11px;
    color: #777;
    margin-top: -10px;
}

.notifications-container {
    display: flex;
    flex-direction: row;
    border-bottom: solid #e4e4e4 1px;
    padding: 8px 25px 15px 25px;
    background-color: #fcfcfc;
}

.notification-message {
    padding-bottom: 5px;
    color: #777;
}

.notification-message span {
    font-weight: 600;
    color: #454545;
}

.entry .time-label {
    font-weight: 600;
}

.ep-notifs-close {
    position: absolute;
    top: 0px;
    right: 0px;
    font-size: 17px;
    background: #f8f8f8;
    border-left: 1px solid #ddd;
}

.entry .ep-notifs-close {
    right: -10px;
}

.ep-notifs-close:hover {
    color: #1B3974;
    border-left: 1px solid #ddd;
    background: #f2f2f2;
}

.ep-edits-body.provisional-edit-history {
    overflow: visible;
}

.new-provisional-edits-header .new-provisional-edits-delete-all {
    width: 100%;
    padding: 3px 0px;
    margin: 3px;
}

.new-provisional-edit-history {
    display: flex;
    flex-direction: column;
    border-bottom: solid #e4e4e4 1px;
    padding: 8px 25px 15px 25px;
    background-color: #fcfcfc;
}

.new-provisional-edit-history.selected-card,
.notifications-container.selected-card {
    color: #454545;
    background-color: #f0f0f0;
}

.new-provisional-edit-history:hover,
.notifications-container:hover {
    background-color: #fff;
}

.new-provisional-edit-history .entry,
.notifications-container .entry {
    flex-direction: row;
    display: flex;
    color: #6494cc;
    align-items: baseline;
    justify-content: left;
    width: 400px;
}

.new-provisional-edit-history .entry-label,
.notifications-container .entry-label {
    padding-right: 5px;
    font-weight: 600;
    font-size: 13px;
}

.new-provisional-edit-history .entry-label-resource {
    padding-right: 5px;
    font-weight: 600;
    font-size: 15px;
    color: #454545;
    text-overflow: ellipsis;
    white-space: nowrap;
    overflow: hidden;
}

.new-provisional-edit-history .entry .resource-edit-link {
    font-size: 11px;
    padding-right: 5px;
}

.provisional-edits-list-header {
    display: inline-flex;
    width: 100%;
    align-items: center;
    background-color: #f8f8f8;
    height: 35px;
    margin-top: 0px;
    margin-bottom: 1px;
}

.grid-list.provisional-edit-history {
    height: 100%;
    position: absolute;
    width: 100%;
    overflow-y: scroll;
}

.provisional-edit-history-filter {
    display: flex;
    justify-content: space-between;
    align-items: baseline;
    padding-left: 5px;
    padding-bottom: 5px;
    border-bottom: 1px solid #ddd;
}

.provisional-edit-history-filter .calendar {
    display: flex;
    width: 220px;
    padding-left: 10px;
    align-items: baseline;
    justify-content: space-between;
}

.provisional-edit-history-filter .toggle-container {
    padding-bottom: 0px;
}

.provisional-edit-history-filter {
    font-size: 12px;
    color: inherit;
    padding: 5px;
}

.provisional-review-pending {
    padding: 2px 10px 3px 10px;
    background: #F5BB25;
    color: #fff;
    font-size: 12px;
}

.provisional-review-declined {
    padding: 2px 10px 3px 10px;
    background: red;
    color: #fff;
    font-size: 12px;
}

.provisional-review-accepted {
    padding: 2px 10px 3px 10px;
    background: #64bd63;
    color: #fff;
    font-size: 12px;
}

.ep-edits-body.provisional-edit-history {
    height: 100%;
}

.provisional-edits-list-header span {
    padding-left: 4px;
}

.provisional-edit-qa-tool {
    height: 28px;
}

.provisional-edit-qa-tool .toggle-container {
    padding-left: 0px;
}

.provisional-edits-list.expanded {
    width: 350px;
    transition: all .30s ease;
    padding: 0px;
    border-top-width: 0px;
}

.provisional-edits-list.closed {
    width: 0px;
    transition: all .30s ease;
    padding: 0px
}

.provisional-edit {
    padding: 15px;
    background-color: #fafafa;
}

.provisional-edit .content-title {
    font-weight: 600;
}

.provisional-edit-cards dd {
    position: relative;
    padding-left: 15px;
    word-wrap: break-word;
}

.middle-column-container {
    flex: 1;
    padding: 12px;
    background: #fbfbfb;
    color: #666;
    overflow-y: auto;
    border-right: solid 1px #ddd;
    border-left: 1px solid #ddd;
    min-width: 200px;
}


/* Color changes if you want to use a dark (#2d3c4b) background panel color
    for the .panel-config .middle-column-container classes

    .panel-config .panel-section-title {
        color: #f1f1f1;
    }

    .panel-config .form-radio.form-normal:hover:after {
        background: #fff;
    }

    .panel-config .form-radio.form-normal.active:after {
        background: #fff;
    }

    .panel-config .tertiary-panel-content .control-label {
        color: #2d3c4b;
    }

    .panel-config .accordion-body .control-label {
        color: #2d3c4b;
    }

    .panel-config .accordion .panel-title a:focus {
        color: #2d3c4b;
    }

    .panel-config .accordion .panel-title a:hover {
        color: #2d3c4b;
    }

    .panel-config .input-group-addon {
        color: #f1f1f1;
    }

    .panel-config .bootstrap-datetimepicker-widget {
        color: #2d3c4b;
    }

    End color changes if you want to use a dark (#2d3c4b) background panel color */


/*End card/widget manager Classes*/

.card-form-preview-container {
    -ms-flex: 1;
    -webkit-flex: 1;
    flex: 1;
    background: #ebeef0;
    overflow-y: auto;
    overflow-x: hidden;
}

.title-block-title {
    font-size: 15px;
    font-weight: 400;
    margin: 0;
    color: #222;
    padding: 6px 5px;
    white-space: nowrap;
    overflow: hidden;
    text-overflow: ellipsis;
}

.sortable-placeholder {
    border: dotted 2px #d4d4d4;
}

.data-widget-library {
    width: 280px;
    margin-bottom: 0px;
}

.resource-status-label {
    display: flex;
    font-size: 11px;
    float: right;
    color: #555;
    margin-top: 5px;
}

.list-filter {
    margin-bottom: 8px;
    margin-right: 0px;
    display: flex;

    .clear-node-search {
        display: flex;
        flex-direction: column;
        justify-content: center;
        margin: 5px -20px;
        font-size: 14px;
    }
}

.new-card.disabled {
    background-color: #ccc;
}

.new-card.disabled #add-card {
    cursor: default;
}

.card-library {
    display: -webkit-flex;
    display: -ms-flexbox;
    display: flex;
    width: 100%;
}

.hide-card-library {
    width: 0px;
    transition: all .30s ease;
}

.show-card-library {
    width: 282px;
    transition: all .30s ease;
}

.data-widget-container {
    padding-top: 10px;
    padding-left: 10px;
}

.data-widget-grid-item {
    float: left;
    width: 250px;
    border: 1px solid #ddd;
    opacity: .9;
    margin: 3px;
}

.data-widget-grid-item .disabled {
    color: #999;
}

.data-widget-grid-item.disabled {
    color: #999;
}

.data-widget-grid-item:hover {
    cursor: move;
    opacity: 1.0;
}

.dismiss-card-library {
    position: absolute;
    right: 15px;
    top: 12px;
    color: #123;
    font-size: 17px;
}

.cc-link {
    display: inline-block;
    width: 100%;
    height: 60px;
    margin-top: -3px;
    margin-bottom: -2px;
    background: #f8f8f8;
    white-space: nowrap;
    overflow: hidden;
    text-overflow: ellipsis;
    padding: 10px 0px 5px 10px;
    border-bottom: 1px solid #ddd;
}

.cc-link:hover {
    background: #fff;
}

.cc-link.active:hover {
    cursor: default;
}

.card-tree-list a.cc-link.active:hover {
    cursor: pointer;
}

.cc-link.active {
    color: #666;
    font-weight: 600;
    background: #fff;
}

.node-name {
    display: block;
    margin-top: -40px;
    font-size: 13px;
    color: #1E6FB7;
}

.node-form.node-name {
    font-size: 13px;
    color: #777;
    margin-top: 1px;
    display: inline;
    padding-right: 5px;
}

.node-form.ontology {
    padding-right: 5px;
    font-size: 14px;
    font-weight: 600;
}

.node-semantic-description {
    display: flex;
    height: 75px;
    padding: 25px 20px;
    border-style: solid;
    border-width: 1px;
    border-color: #ccc;
    background-color: #f9f9f9;
}

.node-subname {
    font-size: 11px;
    color: #888;
}

.node-permissions {
    padding-right: 10px;
    margin-top: 2px;
}

.node-permission-icon {
    padding-right: 3px;
}

.expand-icon {
    padding: 5px;
    margin-right: -5px;
}

.card-tree-list a .node-name {
    margin-left: 40px;
    width: 180px;
    white-space: nowrap;
    overflow: hidden;
    text-overflow: ellipsis;
}

.card-tree-list a .node-subname {
    margin-left: 40px;
}

ul .card-tree-list a .node-name {
    margin-left: 60px;
    width: 150px;
    white-space: nowrap;
    overflow: hidden;
    text-overflow: ellipsis;
}

ul .card-tree-list a .node-subname {
    margin-left: 60px;
}

.tertiary-panel-content {
    background: #f5f5f5;
    height: 100%;
    overflow-y: scroll;
}

.accordion-body {
    padding-top: 0px;
}

.panel-group.accordion .panel-title a {
    font-weight: 400;
    color: #777;
}

#card-crud-advanced {
    padding-top: 20px;
}

.toggle-container {
    padding-bottom: 15px;
    padding-right: 15px;
    padding-top: 0px;
    padding-left: 5px;
}

.arches-toggle-sm {
    margin-left: 40px;
    margin-right: 40px;
    margin-top: -17px;
    margin-bottom: 0;
    font-size: 12px;
}

.arches-toggle-subtitle {
    margin-left: 40px;
    margin-right: 40px;
    display: inline-block;
    color: #5F7D9A;
    font-size: 12px;
}

.note-editor .note-toolbar {
    background: #fcfcfc;
}

.note-editor .note-editable {
    background: #fff;
    color: #666;
}

.cardinality-form {
    padding: 7px;
}

.card-tree-list-icon {
    padding-left: 3px;
}

li.search-field {
    width: 190px;
    font-size: 11px;
}

#graph {
    background: #fdfdfd;
}

.help-close:hover,
.library-close-btn:hover,
#aside .nav-tabs a i:hover,
.btn-flat:focus,
.help-close:hover,
#aside .nav-tabs a i:hover,
.btn-flat:focus,
.help-close:hover,
#aside .nav-tabs a i:hover,
.btn-flat:focus,
.help-close:hover {
    color: #123;
}

.nav-tabs.library-tools>li.active>a>i {
    color: #123;
}

.ltr,
.ltr {
    direction: ltr;
}

.resource-grid-tools-container a:hover,
.card-tree-list a:hover {
    color: #333;
}

.list-group-item .selected,
.card-tree-list.selected {
    background: #f8f8f8;
}

.bg-gray-dark,
.bg-gray-dark a,
.design a.chosen-single:hover,
.design a.chosen-single:hover,
.bg-gray-dark,
.bg-gray-dark a {
    color: #999;
}

.btn-shim,
.control-label,
.control-label,
.btn-shim {
    margin-bottom: 3px;
}

.grid:after,
.report-image-grid:after,
.report-image-grid:after,
.grid:after {
    content: '';
    display: block;
    clear: both;
}

#aside-container #aside .tab-content,
#aside-container #aside .tab-content,
#aside-container #aside .tab-content {
    padding-top: 0;
}

a.list-group-item:not(.active):hover,
div .switch label:hover,
#demo-dt-selection tbody tr:hover,
.highlight,
div .switch label:hover,
#demo-dt-selection tbody tr:hover,
.highlight,
div .switch label:hover,
#demo-dt-selection tbody tr:hover,
.highlight,
.editable-card:hover,
.clear-node-search:hover,
.dismiss-card-library:hover {
    cursor: pointer;
}

.select2-search,
.dropdown-shim,
.dropdown-shim,
.dropdown-shim {
    margin-top: 10px;
}

.select2-drop.select2-drop-above .select2-search input {
    margin-bottom: 10px;
}

.select2-results {
    margin-top: 10px;
}

.relative,
.slide,
.relative,
.slide,
.relative,
.slide,
.relative {
    position: relative;
}

.tile-record:hover,
.note-editable,
.note-editable,
.tile-record:hover,
.note-editable,
.tile-record:hover,
.note-editable,
.tile-record:hover,
.library-tools-icon.active,
.library-close-btn:hover {
    color: #123;
}

.resource-grid-tools-container a,
.resource-grid-tools-container a,
.resource-grid-tools-container a {
    color: #777;
}

.selected,
.selected,
.selected {
    background: #f4f4f4;
}

.btn-flat.selected {
    background: #8ce196;
    color: #fff;
}

.editable:hover,
.editable.selected,
.editable:hover,
.editable.selected {
    background: #C1F8E9;
}

.ep-form-alert {
    position: absolute;
    top: 0px;
    z-index: 5000;
    width: 100%;
    height: 100px;
    padding: 10px 25px;
    color: #fff;
    transition: all .40s ease;
    overflow: hidden;
    display: flex;
    flex-direction: column;

    .ep-form-alert-buttons {
        display: flex;
        justify-content: flex-end;
        align-items: center;
    }
}

.alert-active .ep-form-alert {
    display: block;
    height: 90px;
    top: 0px;
}

.ep-alert-red {
    background: #f87359;
    border: 1px solid #B72F16;
    border-right-width: 0px;
    border-left-width: 0px;
    z-index: 5000;
}

.ep-alert-blue {
    background: #57c1df;
    border: 1px solid #1495B9;
    border-right-width: 0px;
    border-left-width: 0px;
}

.ep-form-alert-shim {
    margin-top: 90px;
    transition: all .40s ease;
}

.ep-form-alert-title {
    font-size: 15px;
    font-weight: 600;
    margin-top: 0px;
    margin-bottom: 3px;
}

.ep-form-alert-text {
    font-size: 12px;
    font-weight: 400;
    overflow: hidden;
}

.ep-form-alert-default-dismiss {
    font-size: 16px;
}

.ep-form-alert-default-dismiss:hover {
    cursor: pointer;
    color: #f9f9f9;
}

.graph-list-header .ep-form-alert {
    position: relative;
    top: 0px;
}

.loader-select {
    text-align: center;
    padding: 40px 0;
    background: #f6f6f6;
}

.loader-select .r-select-title {
    padding: 5px 10px;
    text-align: center;
    overflow: hidden;
    text-overflow: ellipsis;
    display: -webkit-box;
    -webkit-box-orient: vertical;
    -webkit-line-clamp: 2;
}

.card-component-panel .loader-select h4 {
    font-weight: 400;
}

.loader-error-message {
    background: #E94484;
    color: #fff ! important;
    padding: 20px 0px;
    margin-top: -46px;
    margin-bottom: 45px;
}

.loader-error-message span {
    font-weight: 800;
}

.file-chart-upload-panel {
    height: inherit;
}


.file-select-window h2 {
    font-weight: 400;
}

.btn-file-select {
    background: rgb(138, 115, 255);
    color: #fff;
    border: 1px solid rgb(89, 56, 255);
    border-radius: 2px;
    width: 240px;
    margin: 30px 0;
}

.btn-file-select:hover {
    color: #fff;
}

.btn-file-select:focus {
    color: #fff;
}

div.hide-file-list>div>div>div>div>form>div>div:nth-child(3) {
    visibility: hidden;
}

.resource-grid-title {
    font-weight: normal;
    padding: 0 20px;
    font-size: 1.416em;
    line-height: 50px;
    display: inline-block;
}

.resource-tools a.resource-grid-title.active {
    color: #333;
    background: #ddd;
}

.resource-tools a.resource-grid-title {
    color: #999;
    margin-top: 6px;
    margin-left: 3px;
    padding: 3px 20px 6px 20px;
    line-height: 35px;
}

.resource-tools a.resource-grid-title:first-of-type {
    margin-left: 10px;
}

.resource-tools a.resource-grid-title:not(.active):hover {
    color: #666;
    background: #ececec;
}

.resource-tools a.resource-grid-title.active:hover {
    color: #333;
    cursor: default;
}

.resource-grid-title:nth-child(2) {
    padding-left: 0px;
}


.switch-panel {
    padding: 5px
}

.switch-panel.disabled {
    background: rgba(214, 214, 214, 0.3);
}

.wizard-card-tools {
    float: right;
    padding-left: 10px;
    margin-top: 7px;
    font-size: 19px;
}


.map-filter-panel div.row.widget-wrapper {
    padding: 5px 5px 25px 5px;
}

.input-group .form-control {
    position: relative;
    z-index: 0;
    float: inherit;
    width: 100%;
    margin-bottom: 0;
}

.input-group.date {
    max-width: 300px;
}

.select2-container.select2-allowclear .select2-choice abbr {
    margin-top: 0px;
    padding: 6px 7px 6px 6px;
    border: 1px solid #ccc;
}

.widget-preview {
    border: 1px solid transparent;
}

.widget-preview * {
    cursor: pointer;
}

.widget-preview.active {
    background: #fcfcfc;
    border: 1px solid #ddd;
    margin-left: -10px;
    padding-left: 10px;
    margin-right: -10px;
    padding-right: 10px;
}

.widget-preview.hover {
    background: #fafafa;
    margin-left: -10px;
    padding-left: 10px;
    margin-right: -10px;
    padding-right: 10px;
}

.panel-heading.note-toolbar {
    height: auto;
}

.no-instructions-shim {
    margin-top: -40px;
}

.arches-menu-icon {
    font-size: 10px;
    color: #abb1b7;
    transform: translate(0, -2px);
}

.related-resources-container {
    -ms-flex: 0 0 calc(100% - 400px);
    -webkit-flex: 0 0 calc(100% - 400px);
    flex: 0 0 calc(100% - 400px);
    margin-bottom: 0px;
    margin-left: -1px;
    padding: 0px;
    overflow-y: scroll;
    overflow-x: hidden;
    transition: all .5s;
}

.related-resources-container .pagination .active a {
    z-index: 1;
}

.dataTables_info {
    margin-top: 10px;
}

.dataTables_paginate {
    margin-bottom: 140px;
}

.relation-properties-buttons {
    display: flex;
    flex-direction: row;
    position: absolute;
    right: 15px;
    align-content: flex-end;
}

.relation-properties-model-name {
    padding-left: 5px;
}

a.mega-dropdown-toggle.disabled {
    pointer-events: none;
    cursor: default;
    color: #aaa;
}

.relation-properties-button {
    padding-left: 5px;
}

.related-resources-title-container {
    display: flex;
    flex-direction: row;
}

.search-candidate-link.unrelatable-search-result {
    color: #999;
}

.dropdown-menu.mega-dropdown-menu.display-related-resource-properties {
    display: block;
    margin-top: 5px;
}

.rr-panel-note {
    text-align: center;
    font-size: 27px;
    margin-top: 150px;
}

.rr-drag-panel-target {
    border-bottom-width: 0px;
    background: white;
    border: 1px solid white;
    border-radius: 2px;
    padding: 0px 12px 0px 7px;
    margin-top: -1px;
    overflow-y: hidden;
}

#container .table-bordered td,
#container .table-bordered th.rr-tab-field {
    font-size: 13px;
    font-weight: 400;
    color: #666;
}

.settings-config-panel {
    padding: 5px;
}

.data-table-selected {
    text-align: center;
}

.data-table-selected.sorting_asc::after {
    visibility: hidden;
}

.center-header {
    text-align: center;
}

.shim {
    margin-top: -25px;
}

.resource-relation-description {
    color: #888;
    padding: 10px;
    font-size: 13px;
    margin-top: 15px;
    margin-right: 10px;
    height: 145px;
    border: 1px solid #ddd;
}

.settings-crud-panel {
    margin-top: 10px;
    margin-left: -20px;
}

.no-instructions-shim {
    margin-top: -60px;
}

.report-image-grid {
    width: 100%;
    margin-bottom: 20px;
}

.search .grid .library-card {
    background: #fafafa;
}

.search .grid .library-card.selected {
    background: #fff;
    font-weight: 600;
}

.search .grid .library-card:hover {
    background: #fff;
    border-left: 5px solid #20ce05;
}

#related-resources-drag-panel .card-header {
    margin: -1px -30px 0px -30px;
}

#related-resources-drag-panel .card-header h2 {
    margin-top: 5px;
    color: #f1f1f1;
    font-size: 17px;
    font-weight: 400;
}

.rr-table {
    max-height: 450px;
    overflow-y: scroll;
    overflow-x: hidden;
    border: 1px solid #ddd;
    max-width: 600px;
}

.rr-table.rr-summary-page {
    max-height: 556px;
    max-width: 100%;
}

.rr-table::-webkit-scrollbar {
    -webkit-appearance: none;
    width: 9px;
    border-left: 1px solid #ddd;
}

.rr-table::-webkit-scrollbar-thumb {
    border-radius: 2px;
    background-color: rgba(0, 0, 0, .1);
    -webkit-box-shadow: 0 0 1px rgba(255, 255, 255, .5);
}

.rr-table-border {
    border: solid 1px #e0e0e0;
}

.rr-table-row {
    min-height: 36px;
    display: flex;
    border-bottom: solid 1px #ddd;
    flex-direction: column;
}

.rr-table-row:hover {
    background: #F6F6FE;
    border-color: #B0AFE3;
    cursor: pointer;
}

.rr-table-row:hover .rr-table-column {
    border-color: #B0AFE3;
    border-right: none;
}

.rr-table-row:nth-last-child(odd) {
    background: #F5FAFE;
}

.rr-table-row:nth-last-child(odd):hover {
    background: #F6F6FE;
    border-color: #B0AFE3;
    cursor: pointer;
}

.rr-table-row:nth-last-child {
    border-bottom: none;
}

.rr-table-row:last-child {
    border-bottom: none;
}

.rr-table-row-initial {
    display: flex;
    flex-direction: row;
    height: 36px;
}

.rr-table-row-panel {
    background: #fff;
    border: none;
    border-top: 1px solid #ddd;
    padding: 20px 30px;
}

.rr-table-row-panel .control-label {
    font-weight: bold;
    margin-bottom: 10px;
}

.rr-table-row-panel .node-config-item {
    margin: 5px 0px 15px -7.5px;
}

.rr-table-column {
    padding-top: 8px;
    padding-right: 10px;
    border-left: solid 1px #ddd;
}

.rr-table-column:first-child {
    border-left: none;
}

.rr-table-column:last-child {
    border-right: none;
}

.rr-table-column button {
    padding: 0px;
    width: 36px;
    color: #25476a;
    border: none;
    background: none;
}

.rr-table-column button i {
    margin-left: 0px;
    padding: 12px;
}

.rr-table-column.icon-column {
    width: 36px;
    padding: 0px;
}

.rr-table-column.icon-column:hover {
    background: #D9D9F5;
}

.rr-table-column a {
    color: steelblue;
}

.rr-relationship-icon {
    font-size: 17px;
    padding-left: 49%;
}

.rr-table-instance-label {
    width: 430px;
    overflow: hidden;
    text-overflow: ellipsis;
    white-space: nowrap;
}

.create-resource-instance-card-component {
    position: fixed;
    background: #fcfcfc;
    z-index: 11;
    height: 95%;
    overflow-y: auto;
    top: 10px;
    left: -100%;
    width: calc(100% - 25px);
    padding-bottom: 20px;
}

.create-resource-instance-card-component.rr-table-pop {
    height: 100vh;
    width: 100%;
    padding: 0px;
    background: #fff;
    top: 0px;
    left: 0%;
    overflow-x: hidden;
    transform: translate(100%, 0);
    transition: all 0.3s ease-out;
    padding-left: 50px;
}

.create-resource-instance-card-component.rr-table-pop .rp-edit-buttons {
    display: none;
}

.resource-instance-card-component-container {
    display: flex;
    overflow-x: hidden;
}

.resource-instance-card-component-container .card-component {
    width: 100%;
    top: 50px;
    padding-top: 0px !important;
}

.resource-instance-card-component-toc {
    width: 300px;
    border-right: 1px solid #ddd;
    height: 100vh;
    background: #fbfbfb;
}

.resource-instance-card-component-content {
    flex: 2 0 0;
}

.resource-instance-card-menu-item {
    height: 50px;
    background: #f8f8f8;
    padding: 15px;
    border-bottom: 1px solid #ddd;
    font-size: 13px;
}

.resource-instance-card-menu-item:not(.selected):hover {
    cursor: pointer;
    background: #fff;
}

.resource-instance-card-menu-item.selected {
    background: #fff;
    margin-right: -1px;
}

.resource-instance-card-component-content .workbench-card-wrapper {
    height: calc(100vh - 100px);
}

.resource-instance-card-component-content .workbench-card-wrapper .workbench-card-sidepanel {
    height: calc(100vh - 100px);
}

.workbench-card-sidepanel .create-resource-instance-card-component.rr-table-pop {
    top: 50px;
    z-index: 30;
    height: 100vh;
    position: fixed;
    left: 50px;
    width: calc(100% - 50px);
}

.sidenav-lg .workbench-card-sidepanel .create-resource-instance-card-component.rr-table-pop {
    left: 220px;
}

.workbench-card-sidepanel .create-resource-instance-card-component.rr-table-pop .card-component {
    margin-top: 15px;
    margin-left: 0px;
    margin-right: 0px;
    border-radius: 0px;
    height: 100vh;
    overflow-y: auto;
}

.create-resource-instance-card-component.rr-table-pop .card-component {
    margin-top: 15px;
    margin-left: 0px;
    margin-right: 0px;
    border-radius: 0px;
    padding: 20px;
    width: 100%;
}

.workbench-card-sidepanel .create-resource-instance-card-component.rr-table-pop .card-component .install-buttons {
    right: 21px;
    width: 357px;
}

.workbench-card-sidepanel .create-resource-instance-card-component.rr-table-pop .create-instance-panel {
    background: #fff;
    min-height: 67%;
}

.workbench-card-sidepanel .create-resource-instance-card-component.rr-table-pop .create-instance-panel .loading-mask {
    left: 100%;
    width: 450px;
    display: none;
}

.create-resource-instance-card-component.rr-table-pop .create-instance-panel {
    background: #fff;
    min-height: 60%;
}

.new-provisional-edit-card-container .rr-table-instance-label {
    width: 475px;
}

.workbench-card-sidepanel .rr-table-instance-label {
    width: 220px;
}

.workbench-card-sidepanel .create-resource-instance-card-component.rr-table-pop .install-buttons {
    width: calc(100% - 350px) !important;
    left: 350px;
    text-align: left;
    position: unset;
}

.sidenav-lg .workbench-card-sidepanel .create-resource-instance-card-component.rr-table-pop .install-buttons {
    left: 520px;
}

.unselectable {
    color: #ff0000;
}

#container .table-bordered .unselectable td {
    color: #ddd;
}

.rr-text-notes {}

.rr-result-grid-container {
    position: relative;
    margin-top: 15px;
    width: 100%;
    font-size: 16px;
    padding-left: 0px;
    padding-right: 0px;
    font-weight: 300;
    color: #999;
}


.rr-widget-filter-panel {
    margin-top: -5px;
    height: 40px;
    background: #f2f2f2;
    padding: 6px;
    max-width: 600px;
    border: 1px solid #ddd;
    border-bottom: none;
}

.rr-widget-filter-panel .clear-node-search {
    position: absolute;
    left: 205px;
    top: 5px;
}

.rp-report-container {
    color: #666;
    padding-top: 100px;
    padding-bottom: 50px;
    transition: all .25s ease;
}

.graph-designer .rp-report-container-preview {
    color: #666;
    padding-bottom: 50px;
    transition: all .25s ease;
    background-color: white;
}

.card-component-panel .editor-report .rp-report-container-preview {
    margin-top: 0px;
}

.rp-report-section {
    padding: 0px 0px 35px 0px;
    background: #fff;
    border-bottom: solid 1px lightgray;

    &.rp-report-section-root {
        padding-top: 30px;
        background-color: #fff;
        display: flex;
    }
}

.rp-report-section-title {
    font-size: 14px;
    font-weight: 400;
    margin-top: -1px;
    margin-bottom: 5px;
    color: #666;
    padding-bottom: 0px;
    background: #fff;
    width: 100%
}

.rp-section-title {
    font-size: 17px;
    font-weight: 500;
    margin-top: 2px;
    margin-bottom: 5px;
    padding: 14px 0 5px 0px;
    color: #666;
}

.rp-tile-separator {
    border: 1px solid #ddd;
}

.rp-tile-title {
    font-size: 15px;
    font-weight: 500;
    margin-top: 2px;
    margin-bottom: 5px;
    padding: 0px 0 5px 0px;
    color: #666;
    white-space: nowrap;
    overflow: hidden;
    text-overflow: ellipsis;
}

.rp-report-tile {
    padding-bottom: 15px;
    padding-left: 8px;
    margin-top: 0px;

    &.related {
        padding-bottom: 0px;
    }

    .reported-relationship {
        padding-left: 5px;
        color: #888;
    }
}

.rp-report-container-tile .rp-report-tile {
    padding-bottom: 0;
}

.rp-report-container-tile {
    padding-bottom: 15px;
    padding-top: 15px;
}

.rp-image-grid-item {
    float: left;
    margin: 3px;
    max-width: 200px;
}

.dl-horizontal {
    margin-bottom: 0px;
}

.resource-report-abstract-container {
    display: flex;
    flex-direction: column;
    justify-content: space-between;
}

.rp-card-section {

    padding-bottom: 10px;
    padding-top: 0px;
    position: relative;
    margin: 10px 20px;

    .rp-report-container-tile{
        padding: 0;
    }

    .rp-report-tile{
        &.provisional-edit-cards {
            padding-left: 0px;
            padding-bottom: 0px;
        }

        .dl-horizontal {
            margin-bottom: 0px;
            display: grid;
            grid-template-columns: 260px 1fr;
            align-items: start;

            dt {
                grid-column: 1;
                font-weight: 600;
                text-align: end;
                width: auto;

            }
            dd {
                grid-column: 2;
                margin: 0px;
                padding-top: 5px;
                padding-bottom: 5px;
                padding-inline-start: 20px;
                padding-inline-end: 50px;
                word-break: break-word;
            }
        }
    }

    .rp-no-data {
        margin: 10px 0;
        position: unset;
        color: #888;
        margin-top: 0px;
    }

    .rp-edit-buttons {
        min-width: 34px;
        display: inline-flex;
        justify-content: space-between;
        color: #597DBF;

        i {
            padding: 10px 12px;
            border: 1px solid #ddd;
            height: 36px;
            width: 36px;
            margin-right: 0 2px;
            background: #D8FAF6;

            &:hover{
                cursor: pointer;
                background: #fff;
                color: #3A5FA4;
            }
        }
    }

}

.report-print-date {
    font-size: 11px;
    color: #999;
}

.report-print-date .toggle-container {
    display: flex;
    flex-direction: column;
    margin: 0 -25px;
}

.report-toolbar {
    top: 50px;
    width: calc(100% - 50px);
    height: 50px;
    background: #f8f8f8;
    border-bottom: 1px solid #ddd;
}

.stamp {
    position: absolute;
    background: orange;
    border: 4px dotted black;
}

.report-toolbar a {
    width: 500px;
}

.report-toolbar-preview {
    width: 100%;
    height: 50px;
    background: #f8f8f8;
    border-bottom: 1px solid #ddd;
    z-index: 10;
}

.report-toolbar-title {
    font-size: 17px;
    font-weight: 500;
    margin-top: 0px;
    width: 400px;
    padding: 14px 0 5px 25px;
    color: #555;
}

h4.report-toolbar-title {
    width: 500px;
}

.dataTable tr:hover {
    background-color: #dbf1f5 !important;
    /*cursor: pointer;*/
}

#container .table td {
    vertical-align: middle;
}

.disabled-link {
    pointer-events: none;
    cursor: default;
    color: grey;
}

.map-widget-container {
    position: absolute;
    top: 6px;
    right: 10px;
    padding-top: 5px;
    font-size: 17px;
    color: #fff;
    background: #706BE2;
    opacity: 0.75;
    width: 36px;
    height: 36px;
    border-radius: 2px;
    border: 1px solid #332DC1;
    transition: all .2s ease;
    z-index: 10;
    line-height: 1.5;
}

.panel-group.accordion .panel-heading.map-widget-config-accoridan-item {
    display: flex;
    flex-direction: row;
    align-items: center;
    justify-content: space-between;
    padding-right: 5px;
}

.panel-heading.map-widget-config-accoridan-item .panel-title {
    width: 100%;
}

.map-widget-config-accoridan-item i {
    float: right;
    padding-top: 15px;
}

.map-disabled {
    background-color: black;
    height: 500px;
    opacity: 0.2;
    margin-bottom: -500px;
    position: relative;
    z-index: 100;
}

.map-widget-container a {
    color: #fff;
}

div.row.widget-wrapper.report-header {
    margin-right: 5px;
    padding: 0px;
    padding-bottom: 10px;
    width: 100%;
}

div.row.widget-wrapper.report-header:hover {
    background: #ebeef0;
}

.report-header .control-label.widget-input-label {
    display: none;
}

.map-service-manage-control-label {
    display: flex;
    justify-content: flex-end;
    margin: 0 20px;
}

.permission-user-group-container {
    display: flex;
    flex-direction: column;
}

.map-widget-container-expanded {
    top: 6px;
    right: 10px;
    background: rgba(17, 17, 17, 0.21);
    opacity: .9;
    width: 300px;
    height: calc(100vh - 35px);
    border: 1px solid #999;
    transition: all .2s ease;
}

.map-widget-container.hide-maptools {
    display: none;
}

.overlay-selection-container {
    position: absolute;
    top: 6px;
    left: 10px;
    padding: 10px 25px;
    width: calc(100% - 325px);
    background: #fcfcfc;
    /*height: calc(100vh - 35px);*/
    border: 1px solid #bbb;
    z-index: 1100;
}

#overlay-grid {
    margin-left: 10px;
    margin-right: 0px;
    border-top-width: 0px;
}

#overlay-grid.grid {
    height: 1600px;
    overflow-y: scroll;
}

.overlay-selection-container.selector-closed {
    visibility: hidden;
}

.overlay-close {
    font-size: 19px;
    color: #888;
}

.overlay-close:hover {
    cursor: pointer;
    color: #555;
}

.overlay-title {
    font-size: 16px;
    padding: 10px;
}

.overlay-filter-container {
    position: relative;
    padding-top: 5px;
    padding-left: 10px;
    padding-bottom: 10px;
}

.overlay-list-container {
    padding-top: 0px;
    padding-left: 0px;
    padding-bottom: 5px;
    height: 1000px;
    overflow-y: scroll;
}

.overlay-filter {
    height: 38px;
}

.overlay-card {
    float: left;
    width: 100%;
    height: 50px;
    margin-bottom: -2px;
    position: relative;
    padding: 0px;
    border: 1px solid #ddd;
    border-top-width: 1px;
    background: #fcfcfc;
}

.overlay-card:hover {
    background: #fff;
    cursor: pointer;
}

.overlay-card:first-of-type {
    border-top: 1px solid #ddd;
}

.overlay-card.selected {
    background: #fff;
}

.overlay-card-item {
    position: relative;
}

.overlay-card-main {
    position: absolute;
    left: 67px;
    top: 15px;
    white-space: nowrap;
    overflow: hidden;
    text-overflow: ellipsis;
    font-size: 14px;
}

.overlay-card-vis-toggle {
    position: absolute;
    top: 0px;
    left: 0px;
    text-align: center;
    width: 50px;
    height: 50px;
    padding-top: 15px;
    font-size: 17px;
    border-right: 1px solid #ddd;
    color: #ccc;
    vertical-align: middle;
    display: table-cell;
}

.overlay-card-main a {
    color: #aaa;
}

.overlay-card.selected div div a {
    color: #555;
}

.overlay-card.selected div div i {
    color: #666;
}

.overlay-card:hover div div i not:selected {
    color: rgb(102, 102, 102);
}

.overlay-card:hover div div {
    color: rgb(102, 102, 102);
}

.overlay-filter {
    height: 38px;
}

.resource-color-swatch {
    font-size: 21px;
}

.geometry-tools-container {
    position: absolute;
    top: 50px;
    left: 0px;
    padding: 0px;
}

.map-search-container div.geometry-tools-container {
    top: 0px;
    left: 0px;
}

.geocode-container-shim {
    margin-right: 265px;
}

.geocode-container {
    position: absolute;
    top: 6px;
    right: 55px;
    padding: 0px;
    background: #fff;
    opacity: .9;
    width: 250px;
    height: 36px;
    border-radius: 2px;
    transition: all .450s ease;
    z-index: 10;
    visibility: hidden;
}

.geocode-container input {
    border-color: #aaa;
}

.geometry-editing-notifications {
    position: absolute;
    top: 0px;
    left: 0px;
    z-index: 2;
    width: -webkit-calc(100% - 55px);
    width: -moz-calc(100% - 55px);
    width: 100%;
    opacity: .85;
}

.notifications-minimized {
    width: auto;
}

.geometry-editing-notifications span.arrow {
    color: white;
    position: absolute;
    left: 10px;
    top: 15px;
}

.geometry-editing-notifications span.arrow:hover {
    cursor: pointer;
}

.alert-wrap>.alert>.media {
    padding-left: 5px;
}

.geocode-container.hide-geocoder {
    visibility: visible;
}

.relative {
    position: relative;
}

.text-center {
    text-align: center;
}

.map-widget-panel {
    position: absolute;
    top: 56px;
    width: 299px;
    height: 450px;
    overflow-y: auto;
    right: 10px;
    padding: 0px;
    box-shadow: none;
    background: transparent;
    border-top: 1px solid #ddd;
    /*transition: all .40s .15s ease;*/
    z-index: 10;
}

#map-widget-basemaps.panel.map-widget-panel {
    border-left: 1px solid #999;
    right: 11px;
}

#overlays-panel.panel.map-widget-panel {
    border-left: 1px solid #999;
    right: 11px;
}

.map-search-container,
.map-search-container div .map-widget-panel {
    height: calc(100vh - 100px);
}

.map-widget-panel.map-panel-inactive {
    visibility: hidden;
}

.map-widget-panel-title {
    height: 50px;
    width: 298px;
    padding: 8px;
    background: #fff;
    border-bottom: 1px solid #ddd;
}

.map-widget-panel-title h4 {
    font-weight: 400;
    color: #444;
}

.map-crud-container {
    top: 0px;
    height: 500px;
    background: #fbfbfb;
    border: 1px solid #bbb;
}

.map-search-container {
    background: #fbfbfb;
}

.map-report-header-container {
    height: 500px;
    background: #fbfbfb;
}

.plugin-main .map-report-header-container {
    height: 100%;
}

.plugin-main .row.widget-wrapper.report-header {
    padding: 0;
    margin: 0;
}

.expanded-edit-map {
    position: fixed;
    border-width: 0px;
    top: 0px;
    left: 50px;
    bottom: 0px;
    right: 0px;
    height: auto;
}

.map-search-container.expanded-edit-map {
    top: 51px;
}

.expanded-buttons {
    z-index: 1000;
    position: absolute;
    top: 5px;
    right: 315px;
    transition-duration: .3s;
    background: #f2b251;
    width: 213px;
    height: 40px;
}

.effect>.install-buttons.expanded-buttons {
    position: absolute;
    top: -130px;
    right: 250px;
}

.map-search-container.expanded-map {
    margin-top: -25px;
    margin-right: -15px;
}

.report-header .expanded-map {
    margin-top: 0px;
    margin-right: 0px;
}

.ui-sortable div div .expanded-map {
    margin-top: 0px;
    margin-left: 0px;
    margin-right: 0px;
}

.map-widget-toolbar {
    position: absolute;
    background: #fff;
    width: 298px;
    height: 50px;
    right: 11px;
    top: 6px;
    display: table-cell;
    border-top: 1px solid #999;
    z-index: 10;
}

.mainnav-container {
    display: flex;
    flex-direction: column;
    z-index: 15;
    height: 100%;
    justify-content: space-between;
}

.debug-notice {
    padding-bottom: 4px;
    padding-right: 2px;
    font-size: x-small;
    color: #999;
    display: flex;
    flex-direction: column;
    align-items: center;
    margin-bottom: 50px;
}

.debug-notice {
    padding-bottom: 4px;
    padding-right: 2px;
    font-size: x-small;
    color: #999;
    display: flex;
    flex-direction: column;
    align-items: center;
}

#navbar {
    z-index: 16;
}

.map-widget-icon {
    color: rgba(255, 255, 255, 1);
    opacity: 1.0;
}

.map-widget-toolbar-list {
    list-style: none;
    padding-left: 0px;
    display: inline-block;
    width: 250px;
}

.map-widget-toolbar-item {
    padding: 5px 10px 5px 10px;
    font-size: 15px;
    height: 50px;
    color: #777;
    vertical-align: middle;
    text-align: left;
    display: table-cell;
}

.map-widget-toolbar-item:hover {
    cursor: pointer;
    color: #444;
}

.map-widget-toolbar-item.active {
    color: #444;
}

.map-widget-toolbar-item.active:focus {
    color: #444;
}

.map-widget-toolbar-item.active:active {
    color: #444;
}

.map-widget-icon {
    color: #888;
}

li.active .map-widget-icon {
    color: #444;
}

a#close-map-tools.map-widget-icon {
    position: absolute;
    right: 10px;
    top: 17px;
    font-size: 13px;
    color: steelblue;
}

.basemap-unselected {
    color: #ccc;
}

span.basemap-unselected {
    color: #aaa;
}

.map-widget-overlay-item {
    width: 298px;
    height: 50px;
    padding: 7px;
    background: #fafafa;
    border-bottom: 1px solid #ddd;
}

a#close-map-tools.map-widget-icon:hover {
    color: #311557;
}

.map-widget-overlay-item.selected {
    background: #fff;
}

.map-widget-overlay-item:hover {
    background: #fff;
    cursor: pointer;
}

.map-widget-overlay-item:hover div i {
    color: #666;
}

.map-widget-overlay-item:hover div a span {
    color: #454545;
}

.map-overlay-item-tools {
    position: absolute;
    top: 15px;
    right: 10px;
    padding: 0px 5px;
}

.overlay-toggle-icon {
    font-size: 17px;
}

#overlays-panel div .map-widget-overlay-item {
    background: #fff;
}

#overlays-panel div .overlay-invisible {
    background: #fafafa;
    border-bottom: 1px solid #ddd;
}

.show-tools {
    height: 100px;
    transition: all .40s ease;
}

.map-overlay-vis-toogle {
    position: absolute;
    top: 0px;
    left: 0px;
    width: 50px;
    height: 50px;
    padding-top: 13px;
    font-size: 19px;
    border-right: 1px solid #ddd;
    color: #666;
    vertical-align: middle;
    display: table-cell;
}

.map-overlay-item-tools-panel {
    position: absolute;
    top: 50px;
    left: 0px;
    height: 50px;
    width: 290px;
    padding: 12px 7px 7px 17px;
    font-size: 17px;
    color: #888;
    border-top: 1px solid #f4f4f4;
    border-bottom: 1px solid #ddd;
    /*transition: all .40s ease;*/
    display: none;
}

.overlay-tool-icon {
    padding-right: 3px;
}

.overlay-tool-group {
    float: right;
}

.map-overlay-name {
    position: absolute;
    top: 14px;
    left: 60px;
    width: 220px;
    font-size: 14px;
    white-space: nowrap;
    overflow: hidden;
    text-overflow: ellipsis;
}

.leaflet-draw-toolbar .active {
    background-color: #efefef;
}

.map-query-tool {
    display: flex;
    flex-direction: row;
    justify-content: left;
}

.map-query-tool-input {
    width: 140px;
    font-size: 14px;
    white-space: nowrap;
    overflow: hidden;
    text-overflow: ellipsis;
}

.map-query-tool-input.buffer {
    height: 40px;
}

.map-json-tool {
    position: absolute;
    height: 120px;
    top: 10px;
    left: 60px;
    width: 180px;
    font-size: 14px;
    white-space: nowrap;
    overflow: hidden;
    text-overflow: ellipsis;
}

.spatial-filter-container {
    padding: 10px 5px 15px 5px;
    border-bottom: 1px solid #ddd;
}

.buffer-control {
    color: #4d627b;
    border: none;
    padding: 5px;
    padding-left: 12px;
    border-radius: 3px;
    margin-bottom: 5px;
    height: 75px;
}

.buffer-control h5 {
    font-size: 13px;
}

.buffer-input {
    width: 75px;
}

.map-tool-container {
    position: absolute;
    top: 75px;
    left: 30px;
    font-size: 14px;
    white-space: nowrap;
    overflow: hidden;
    text-overflow: ellipsis;
}

.map-tool-container.buffer {
    position: absolute;
    top: 0px;
    width: 220px;
}

.map-tool-container.buffer select {
    height: 28px;
    width: 75px;
}

.map-tool-item {
    background: #aaa;
}

.map-tool-item.geojson {
    padding: 1px;
    background: #aaa;
    color: #aaa;
}

.map-tool-item.xy {
    background: #fff;
    width: 220px;
    top: 0px;
}

.map-tool-item.xy.buffer {
    top: 44px;
}

.map-tool-item.xy .tool-header {
    padding-bottom: 10px;
    font-size: 15px;
    color: #555;
}

.map-tool-item.xy select {
    height: 24px;
    min-width: 195px;
    margin-bottom: 7px;
}

.map-tool-item.xy input {
    height: 28px;
    margin-bottom: 2px;
    padding: 5px;
}

a.clear-geojson-button {
    background-image: none;
    position: absolute;
    top: 7px;
    right: 15px;
    font-size: 12px;
    color: steelblue;
}

.xy a.clear-geojson-button {
    border-bottom: none;
    top: 7px;
    right: 15px;
    color: steelblue;
    font-size: 12px;
}

.xy a.clear-geojson-button:hover {
    cursor: pointer;
    color: #555;
}

a.clear-geojson-button.enabled {
    color: steelblue;
}

a.clear-geojson-button:hover {
    background-color: #fff;
    cursor: pointer;
}

.form-control.map-json-tool-input {
    width: 220px;
    height: 120px;
    font-size: 14px;
    white-space: nowrap;
    overflow: scroll;
    text-overflow: ellipsis;
}

.map-style-panel-body-form-group {
    display: flex;
}

.map-style-panel-body-control-label {
    display: flex;
    flex-direction: row-reverse;
    margin: 0px 5px;
    text-align: end;
}

.clustering-pane-form-group {
    display: flex;
}

.mapboxgl-canvas:focus {
    outline: none;
}

.map-widget-tool:nth-child(1) {
    padding-left: 0px;
    width: 50px;
}

.map-widget-tool.active {
    background: steelblue;
}

.mapboxgl-ctrl-top-left .mapboxgl-ctrl {
    visibility: hidden;
}

.mapboxgl-ctrl-geocoder--input {
    font-size: 13px;
}

.workbench-card-container .mapboxgl-ctrl-geocoder {
    margin-right: 90px;
}

.workbench-card-wrapper .mapboxgl-ctrl-top-left .mapboxgl-ctrl {
    visibility: visible;
}

.widget-wrapper .mapboxgl-map {
    z-index: 10;
    margin-bottom: -10px;
}

.map-overlay-item-tools-panel .noUi-base {
    background: #489EED;
    /*-webkit-transition: background 450ms;*/
    /*transition: background 450ms;*/
}

.map-overlay-item-tools-panel .noUi-horizontal {
    height: 10px;
}

.map-overlay-item-tools-panel .noUi-horizontal .noUi-handle {
    width: 20px;
    height: 20px;
    left: -9px;
    top: -6px;
}

.map-overlay-item-tools-panel .noUi-stacking .noUi-handle {
    z-index: 10;
}

.map-overlay-item-tools-panel .noUi-handle {
    border: 1px solid #e1e5ea;
    border-radius: 2px;
    background: #FFF;
    cursor: default;
    box-shadow: inset 0 0 1px #FFF, inset 0 1px 7px #EBEBEB, 0 3px 4px -3px #AAA;
}

.map-overlay-item-tools-panel .overlay-slider {
    width: 150px;
    margin-top: -5px;
}

.map-overlay-item-tools-panel .pips.noUi-horizontal {
    margin-bottom: 70px;
}

.map-thumbnail {
    padding-top: 5px;
}

.overlay-invisible .relative {
    background-color: #f8f8f8;
}

.overlay-invisible a {
    color: #999;
}

.overlay-invisible i {
    color: #999;
}

#overlays-panel .map-widget-panel-title:hover {
    cursor: pointer;
}

.noUi-target {
    position: relative;
    margin-top: 10px;
    margin-bottom: -12px;
}

.new-option-field input {
    display: inline;
    width: 90%;
}

.new-option-field i {
    padding-top: 10px;
}

.added-domain-option {
    padding-bottom: 4px;
}

.domain-container {
    width: 500px;
}

#widget-crud-settings div div .domain-container .domain-input {
    width: 254px;
}

#widget-crud-settings div div .domain-container {
    width: 270px;
}

.domain-input {
    height: 32px;
    margin-bottom: 5px;
    padding-left: 5px;
}

.domain-input-item {
    height: 32px;
    padding-left: 5px;
}

.domain-drag-handle {
    background: #f4f4f4;
    padding-left: 4px;
    padding-right: 1px;
    padding-top: 6px;
    padding-bottom: 6px;
    border: 1px solid #ddd;
    border-right-width: 0px;
}

.option-drag-handle {
    color: #999;
    cursor: move
}

.content-instructions {
    font-size: 13px;
    color: #8d8d8d;
    margin-top: -30px;
    line-height: 1.25;
    margin-bottom: 20px;
}


/* Function Manager Page */

.href-toolbar {
    text-align: center;

    .href-button {
        color: #f4f4f4;
        font-size: 11px;
        padding: 5px 0px;
        /*margin: -5px 0px 15px 0px;*/
        background: #5393C8;
        border: 1px solid #1561A1;
        display: inline-block;
        width: 100%;

        &:hover {
            color: #fff;
            background: #1266AB;
        }

        &:focus {
            color: #fff;
            background: #1266AB;
        }
    }
}

/* Hide "Full Screen" button for map tools widget in card manager */


/* End Disable "Full Screen" button for map tools widget in card manager */

.left-column-message {
    padding: 10px 15px;
    color: #777;
    font-size: 15px;
}

.library-container {
    padding: 0px;
    border-left: 1px solid #e8e8e8;
}

.library-header {
    display: flex;
    align-items: center;
    height: 40px;
    font-size: 15px;
    background: #f4f4f4;
    border-bottom: 1px solid #e4e4e4;
}

.library-find {
    margin-right: 25px;
    font-size: 15px;
    color: #999;
    width: 80px;
    display: block;
    text-align: center;
}

.library-grid {
    padding: 10px 15px;
}

.library-grid-title {
    font-weight: normal;
    font-size: 15px;
    display: inline-block;
}

/* End Function Manager Page */

.category-header {
    display: flex;
    align-items: center;
    height: 50px;
    padding: 0 10px;
    font-size: 15px;
    background: #f4f4f4;
    border-bottom: 1px solid #e4e4e4;
}

.category-title {
    font-weight: normal;
    font-size: 15px;
    padding: 9px 15px;
    color: #999;
    display: inline-block;
}

.category-title.active {
    color: #123;
    background: #ddd;
    cursor: default;
}

.category-title:not(.active):hover {
    cursor: pointer;
    background: #ececec;
}

.carousel,
.carousel .item {
    height: 500px;
    text-align: center;
}

.carousel-caption {
    z-index: 10;
}

.carousel .container {
    width: auto;
}

.carousel-inner>.item>img {
    position: absolute;
    top: 0;
    left: 0;
    min-width: 100%;
    height: inherit;
    max-width: 100%;
    object-fit: contain;
}

.dz-img {
    object-fit: contain;
}

.dz-img-main {
    width: 100%;
    height: 100%;
}

.geocoder-results {
    max-height: 410px;
    width: 250px;
    margin-left: 0px;
    overflow-y: auto;
}

.geocoder-result-item {
    min-height: 40px;
    border: 1px solid #e2e2e2;
    border-top-width: 0px;
    background: #fbfbfb;
    padding: 10px;
    cursor: pointer;
}

.geocode-clear {
    position: absolute;
    right: 10px;
    top: 10px;
    cursor: pointer;
}

.focused-geocoder-result {
    background-color: #dbf1f5;
}

.selected-geocoder-result {
    font-weight: bold;
    background: #dbf1f5;
}

.hover-panel-small {}

.hover-feature-info {
    position: absolute;
    z-index: 1000;
    left: 35px;
    margin: 10px;
    width: 400px;
    padding: 0px;
    border: solid 1px #999;
    border-radius: 2px;
    box-shadow: 0 5px 15px rgba(0, 0, 0, 0.3);
    background-color: rgb(249, 249, 249);
    opacity: 0.9;
}

.hover-rr-node-info {
    z-index: 999999;
    margin: 10px;
    width: 300px;
    padding: 0px;
    border: solid 1px #999;
    border-radius: 2px;
    box-shadow: 0 5px 15px rgba(0, 0, 0, 0.3);
    background-color: rgb(249, 249, 249);
    display: flex;
    flex-direction: column;
}

.rr-fdg-details {
    display: flex;
    flex-direction: column;
}

.rr-fdg-details span {
    flex-direction: row;
}

.rr-number {
    font-weight: bold;
    padding-right: 5px
}

.rr-number.fdg {
    font-weight: bold;
    font-size: 22px;
    text-shadow: 0px 0px 0.08em #fff;
}

.rr-fdg-name {
    display: flex;
    flex-direction: row;
    padding: 5px;
    background-color: #fff;
    border-bottom-style: solid;
    border-color: #ddd;
    border-width: 1px;
}

.rr-fdg-model-name {
    display: flex;
    flex-direction: row;
    padding-top: 3px;
    background-color: #fff;
}

.rr-fdg-edge {
    padding-left: 25px;
    font-style: italic;
    padding-top: 3px;
    padding-bottom: 3px;
    border-bottom-style: solid;
    border-color: #ddd;
    border-width: 1px;
}

.related-node-details {
    display: flex;
    flex-direction: column;
}

.hover-feature-title-bar {
    height: 40px;
    padding: 10px;
    background: #fff;
    border: 1px solid #ddd;
    border-bottom: 1px solid #ddd;
    max-width: 311px;
}

.mapboxgl-popup-content .hover-feature-title-bar {
    margin-bottom: 0px;
    padding: 0px;
}

.mapboxgl-popup-close-button {
    position: absolute;
    right: 0px;
    top: 0px;
    height: 40px;
    width: 40px;
    border: 1px solid #ddd;
    padding-bottom: 4px;
    cursor: pointer;
    background-color: #fafafa;
    color: #676767;
    font-size: 23px;
    font-weight: 600;
}

.mapboxgl-popup-close-button:hover {
    cursor: pointer;
    background-color: #f4f4f4;
    color: #454545;
    font-size: 23px;
    font-weight: 600;
}

.hover-feature-title {
    font-size: 14px;
    font-weight: 500;
    color: #25476A;
    white-space: nowrap;
    overflow: hidden;
    text-overflow: ellipsis;
    padding: 10px;
}

.hover-feature-nav-right+.hover-feature-title {
    width: 250px;
    margin-left: -4px;
}

.hover-feature-nav-left {
    height: 28px;
    width: 28px;
    background: #fbfbfb;
    margin-top: 5px;
    margin-right: 2px;
    margin-left: 5px;
    padding-left: 10px;
    padding-top: 3px;
    border: 1px solid #ddd;
    border-radius: 50%;
}

.hover-feature-nav-left:hover {
    background-color: #f2f2f2;
    cursor: pointer;
}

.hover-feature-nav-right:hover {
    background-color: #f2f2f2;
    cursor: pointer;
}

.hover-feature-nav-left.disabled {
    display: none;
}

.hover-feature-nav-right {
    height: 28px;
    width: 28px;
    background: #fbfbfb;
    margin-top: 5px;
    padding-left: 12px;
    padding-top: 3px;
    border: 1px solid #ddd;
    border-radius: 50%;
}

.hover-feature-nav-right i {
    font-size: 14px;
    font-weight: 600;
}

.hover-feature-nav-left i {
    font-size: 14px;
    font-weight: 600;
}


.hover-feature-nav-right.disabled {
    display: none;
}

.hover-feature-instance-counter {
    background: #9DC4E4;
    border: 1px solid #4783B4;
    color: #fff;
    padding-top: 1px;
    padding-left: 1px;
    margin-top: -2px;
    border-radius: 50%;
    margin-right: 2px;
    height: 24px;
    width: 24px;
    text-align: center;
}

.hover-feature-body {
    padding: 10px 15px 15px 15px;
    display: flex;
    flex-direction: column;
    justify-content: space-between;
    width: 350px;
    border-left: 1px solid #ddd;
    border-right: 1px solid #ddd;
}

.hover-feature {
    font-size: 13px;
    color: #555;
    margin-bottom: 10px;
    overflow: hidden;
    text-overflow: ellipsis;
    display: -webkit-box;
    -webkit-box-orient: vertical;
    -webkit-line-clamp: 4;
    /* number of lines to show */
    line-height: 1.2em;
    /* fallback */
    max-height: 12em;
    min-height: 3em;
    /* fallback */
}

.hover-panel-dismiss {
    position: absolute;
    top: 10px;
    right: 10px;
    font-size: 19px;
}

.hover-feature-metadata {
    margin-bottom: -4px;
    color: #888;
}

.hover-feature-metadata span {
    color: steelblue;
}

.saved-search-container {
    padding: 5px;
    background: #fff;
}

.saved-search-grid {
    height: calc(100vh - 105px);
    width: 100%;
    min-height: 400px;
    overflow-y: scroll;
}

.ss-grid-item:last-child {
    margin-bottom: 40px;
}

.ss-grid-item {
    border: 1px solid #ddd;
    width: 224px;
    height: 164px;
    float: left;
    -webkit-transition: .6s all ease;
    -moz-transition: .6s all ease;
    -o-transition: .6s all ease;
    transition: .6s all ease;
    -webkit-background-size: cover;
    -moz-background-size: cover;
    -o-background-size: cover;
    background-size: cover;
    background-color: white;
    margin-top: 5px;
}

.search-caption-activeWrap {
    position: absolute;
    z-index: 2;
    height: 100%;
    width: 100%;
}

.search-caption-alignCenter {
    display: table;
    width: 100%;
    height: 100%;
}

.search-caption-body {
    display: table-cell;
    vertical-align: middle;
    text-align: center
}

.search-caption-activeWrap {
    z-index: 2;
    height: 100%;
    width: 100%;
}

.search-caption-alignCenter {
    display: table;
    width: 100%;
    height: 100%;
}

.search-caption-body {
    display: table-cell;
    vertical-align: middle;
    text-align: center
}

.search-query-link-captions {
    padding-left: 0;
    color: #123;
    font-size: 16px;
    font-weight: 600;
    letter-spacing: 1px;
    text-transform: uppercase;
    margin: 0 0 20px;
    list-style: none;
    text-align: center;
    cursor: pointer;
}

.search-query {
    padding-top: 15px;
    padding-bottom: 10px;
    margin-top: -20px;
    margin-left: 20px;
    margin-right: 30px;
    margin-bottom: 10px;
    background: rgba(250, 250, 250, 0.66);
}

a.search-query-link-captions:hover {
    font-weight: 600;
    color: #25476A;
}

a.search-query-link-captions:active {
    font-weight: 600;
    color: #fff;
}

a.search-query-link-captions:focus {
    font-weight: 600;
    color: #fff;
}

.search-query-desc {
    color: #444;
    font-size: 13px;
}

.search-results {
    -ms-flex: 0 0 400px;
    -webkit-flex: 0 0 400px;
    flex: 0 0 400px;
}

.search-inline-filters {
    /*display: flex;
        flex-direction: row;
        justify-content: right;*/
    margin-top: 10px;
    margin-left: -5px;
    margin-bottom: 5px;
}

.search-inline-filters div {
    padding-left: 2px;
    margin-bottom: 2px;
}

.qa-filter .resource-selector-button div .btn {
    padding: 2px 47px;
}

.resource-filter .resource-selector-button div .btn {
    padding: 2px 59px;
}

.search-control-container {
    -ms-flex: 0 0 400px;
    -webkit-flex: 0 0 400px;
    flex: 1 0 400px;
    margin-bottom: 0px;
    background-color: #fafafa;
    border-top: 1px solid #ddd;
    overflow-y: scroll;
    overflow-x: hidden;
    transition: all .5s;
    margin-top: inherit;
    z-index: 5;
    display: flex;
    flex-direction: column;
    justify-content: space-between;
}

.search-tools-container {
    background: #f4f4f4;
    border-bottom: 1px solid #ddd;
    height: 50px;
    width: 399px;
    padding: 4px 0px;
    margin-top: -1px;
    border-top: 1px solid #ddd;
}

.search-tools-container .clear-filter {
    margin-right: 5px;
}

.search-count-container {
    padding: 10px 5px 10px 10px;
    text-align-last: justify;
    height: 40px;
    display: inline-flex;
    justify-content: space-between;
    align-items: center;
}

.search-controls-container {
    display: inline-flex;
    float: right;
    padding: 4px 10px;
}

.search-title {
    font-size: 16px;
    font-weight: 500;
    margin-top: 0px;
    display: inline-block;
    margin-bottom: 0px;
}

.search-candidate-title,
.search-candidate-link {
    color: steelblue;
    padding-right: 7px;
}

.search-control-container.slide {
    margin-left: -400px;
    transition: all .5s;
}

.search-results-panel {
    -webkit-flex-direction: column;
    -ms-flex-direction: column;
    flex-direction: column;
    max-width: 400px;
    border-right: solid 1px #dcdcdc;
}

.clear-filter {
    padding: 0px 9px !important;
    margin-top: 1px;
    height: 30px;
    border-radius: 2px;
    border: 1px solid #1ABA8E;
}

.search-listing-icon {
    transform: translate(0, -2px);
    font-size: 12px;
}

.search-footer {
    background: #f4f4f4;
    border-top: 1px solid #ddd;
    height: 50px;
    justify-content: center;
    display: flex;
    align-items: center;

    #paginator {
        .pagination {
            padding: 0px;
            margin: 5px 0px 0px 0px;
        }
    }
}

.search-footer .pagination {
    margin-top: 10px;
}

.pagination>li>a.disabled {
    cursor: default;
    color: rgb(160, 160, 160);
}

.pagination>li>a.disabled:hover,
.pagination>li>a.disabled:focus {
    border-color: #dcdcdc;
    box-shadow: none;
    background-color: transparent;
}

ul.pagination {
    font-size: 12px;
}

.map-filter-panel {
    /*margin-left: 10px;*/
    position: absolute;
    left: -5px;
    right: -15px;
    top: -22px;
    z-index: 1;
}

.arches-select2 .select2-choices .select2-search-field {
    height: 34px;
}

.select2-container-multi .select2-choices {
    min-height: 36px !important;
    z-index: 10;
}

.select2-container-multi .select2-choices .select2-search-field input {
    margin: 3px 10px;
}

.arches-select2 .select2-choices .select2-search-field input {
    margin-top: 3px;
}

.select2-container.select2-container-multi.select2-container-disabled.select2-container-disabled .select2-search-choice {
    color: #999;
}

.time-search-container {
    padding: 20px;
    background: #fff;
}

.time-search-container .calendar {
    display: block;
    width: inherit;
    padding-left: 5px;
    max-width: 152px;
}

.time-search-container #calendar {
    display: flex;
    flex-wrap: wrap;
}

.time-search-container #calendar .calendar .search-label {
    margin-top: 10px;
}

.hide-datepicker-time-option .bootstrap-datetimepicker-widget table td span {
    display: none;
}

.calendar.picker {
    max-width: 175px;
    min-width: 175px;
    position: relative;
}

.dropdown-crud {
    right: 0px;
    padding-left: 15px;
    min-height: 500px;
    overflow-y: scroll;
}

.resource-selector-button {
    padding-bottom: 0px;
}

.search-results-container {
    padding: 10px 10px 60px 10px;
    bottom: 50px;
    overflow-y: scroll;
    width: 400px;
}

.calendar {
    display: table-cell;
    width: 180px;
    padding-left: 5px;
}

.calendar div .form-control[disabled] {
    background: #f7f7f7;
    border: 1px solid #ddd;
    color: #777;
}

.datepicker-inline {
    background: #fff;
    border-width: 0px;
}

.search-label {
    font-weight: 400;
    font-size: 15px;
    margin-bottom: 3px;
}

#calendar .chosen-container-single .chosen-single {
    height: 35px;
    padding-top: 8px;
}

#calendar .chosen-container-single .chosen-single div b:before {
    vertical-align: -70%;
}

.rr-display-toggle {
    width: 100px;
}

.rr-display-toggle>button {
    border-radius: 10px;
}

.rr-display-toggle.open-graph {
    right: 20px;
}

.related-resources-title {
    font-size: 19px;
    font-weight: 500;
}

.related-resources-relationship {}

.related-resources-relationship .dropdown-menu {
    left: auto;
    width: 600px;
}

.related-resources-delete {
    padding-right: 12px;
}

.selected-resource-list {
    position: absolute;
    top: 85px;
    right: 25px;
    left: 15px;
    padding: 5px;
    height: 100px;
    background: #f8f8f8;
    overflow-y: scroll;
}

.selected-resource {
    margin-left: 5px;
    margin-bottom: 3px;
}

.related-resources-crud-link {
    background: #ddd;
    border: 1px solid #ccc;
    height: 33px;
    padding: 5px 8px;
    margin-left: 15px;
}

.search-filter {
    transform: translate(0, -2px);
    font-size: 21px;
    padding: 6px;
    margin-top: -10px;
    color: #888;
    border: 1px solid transparent;
}

.search-filter.active {
    background: #f2f2f2;
    color: #555;
    border: 1px solid #ddd;
}

.search-filter:hover {
    cursor: pointer;
    background: #f2f2f2;
    color: #555;
    border: 1px solid #ddd;
}

.search-listing {
    width: 370px;
    background: #fff;
    border: 1px solid #ddd;
    margin-bottom: 10px;
}

.search-listing:hover {
    border: 1px solid steelblue;
}

.search-listing:active {
    border: 1px solid steelblue;
}

.search-listing.selected {
    border: 1px solid steelblue;
}

.search-listing-title {
    font-size: 15px;
    font-weight: 500;
    background: #fff;
    color: #666;
    margin-top: 0px;
    margin-bottom: 0px;
    padding: 10px 5px 0px 10px;
}

.search-listing-title.i18n-alt a span {
    font-size: 13px;
}
.search-listing-title.i18n-alt a span::before {
    content: "(";
}

.search-listing-title.i18n-alt a span::after {
    content: ")";
}

.search-listing-title.provisional-edits {
    font-size: 12px;
    color: #888;
}

.provisional-tile.qa-btn {
    float: right;
    margin-right: 30px;
    margin-top: 3px;
    font-weight: 500;
}

.provisional-tile.qa-btn:hover {
    cursor: pointer;
}

.selected-provisional-tile {
    border-color: #3B8DD5;
    z-index: 1;
    border-style: solid;
    border-width: 1px;
    padding-top: 5px;
    padding-left: 5px;
    padding-bottom: 3px;
}

.provisional-tile.icon {
    padding-left: 7px;
    font-size: 11px;
    color: #f1b202;
}

.provisional-tile.icon.submitted {
    color: green;
}

.provisional-tile.icon.authoritative {
    padding-left: 7px;
    font-size: 11px;
    color: #ccc;
}

.search-listing-body {
    height: 4.6em;
    font-size: 12px;
    line-height: 1.35;
    color: #888;
    background: #fff;
    padding: 5px 10px;
    margin-bottom: 10px;
    overflow: hidden;
    text-overflow: ellipsis;
    display: -webkit-box;
    -webkit-box-orient: vertical;
    -webkit-line-clamp: 3;
    /* number of lines to show */
}

.search-listing-footer {
    display: flex;
    height: 40px;
    font-size: 11px;
    padding: 10px 10px 0px 10px;
    background: #f5f5f5;
    border-top: 1px solid #ddd;

    a {
        margin-top: -5px;
        padding: 5px 5px;

        &:focus {
            background: #d6d6d6;
            border-radius: 1px;
        }
    }

}

.time-wheel-wrap {
    width: 100%;
}

.filter-title {
    display: flex;
    font-size: 17px;
    margin-top: 3px 0px 15px 0px;
}

.filter-title>span {
    flex-grow: 1;
}

.title-underline {
    margin: 3px 0px;
    background: #ddd;
}

.time-wheel-title {
    margin-top: 20px;
    font-size: 17px;
    font-weight: 400;
}

.time-wheel-instructions {
    font-size: 12px;
    color: #777;
}

.time-wheel-wrap .sequence {
    font-size: 14px;
    color: #25476A;
    font-weight: 600;
    position: absolute;
}

.time-wheel-wrap .sequence text {
    font-weight: 600;
    fill: #123;
}

.time-wheel-wrap .chart {
    position: relative;
    margin: 60px 0px 0px 0px;
}

.time-wheel-wrap .chart path {
    cursor: pointer;
    stroke: #fff;
    stroke-width: 0.5px;
}

.time-wheel-wrap .trail {
    height: 30px;
}

.time-wheel-wrap .explanation {
    position: absolute;
    top: 260px;
    left: 305px;
    width: 140px;
    text-align: center;
    color: #666;
    z-index: 1;
}

.time-wheel-wrap .percentage {
    font-size: 2.5em;
}

table.table.dataTable {
    margin-bottom: 0;
}

.arches-related-resource-panel {
    position: absolute;
    top: 50px;
    right: 0;
    left: 0;
    z-index: 1;
}

.related-resource-management {
    display: flex;
    justify-content: space-between;
}

.related-resources-header {
    display: flex;
    justify-content: space-between;
    position: relative;
    top: 0;
    margin-top: 15px;
    height: 40px;
    margin-bottom: 35px;
    width: 100%;
    z-index: 2;
}

.tab-pane.active .related-resources-header {
    display: none;
}

.related-resources-header .editor-elements {
    display: flex;
    justify-content: space-between;
    position: relative;
    top: 0;
    margin-top: 0px;
    height: 35px;
    width: 100%;
    z-index: 2;
}

.related-resources-header .editor-elements h2 {
    font-size: 16px;
    margin-top: 0px;
    margin-bottom: 5px;
}

.related-resources-header .editor-elements h3 {
    font-size: 13px;
    margin-top: 0px;
    margin-bottom: 5px;
}


.related-resources-header .btn-group>.btn:hover {
    z-index: 0;
}

.related-resources-header.open-graph {
    width: calc(100% - 245px);
}

.root-node-label {
    stroke: #999;
    font-size: 32px;
    font-weight: 900;
    fill: #fcfcfc;
    opacity: 1;
    text-anchor: middle;
    pointer-events: none;
}

.map-preview-panel {
    padding-top: 5px;
    height: calc(100vh - 175px);
    overflow: scroll;
}

.panel>.panel-heading {
    display: flex;
    align-items: center;

    .panel-title {
        flex: 1;
    }
    .service-buttons-heading {
        margin: 0 20px;
    }
    &::after{
        border: none;
        position: inherit;

    }
}

.config-title {
    font-weight: normal;
    padding: 0 20px 0 0px;
    margin-top: 10px;
    font-size: 1.216em;
    line-height: 40px;
    white-space: nowrap;
    overflow: hidden;
    text-overflow: ellipsis;
}

.config-title-tab {
    font-weight: normal;
    padding: 0 20px 0 0px;
    margin-top: 10px;
    font-size: 1.15em;
    line-height: 40px;
    white-space: nowrap;
    overflow: hidden;
    text-overflow: ellipsis;
}

/**********
*  Axes
*/

.axis path {
    fill: none;
    stroke: #000;
    stroke-opacity: .75;
    shape-rendering: crispEdges;
}

.axis path.domain {
    stroke-opacity: .75;
}

.axis line {
    fill: none;
    stroke: #000;
    stroke-opacity: .25;
    shape-rendering: crispEdges;
}

.axis line.zero {
    stroke-opacity: .75;
}


/**********
*  Line chart
*/

.point-paths path {
    /*
  fill: #eee;
  stroke: #aaa;
  */
    stroke-opacity: 0;
    fill-opacity: 0;
}

.lines path {
    fill: none;
    stroke-width: 1.5px;
    stroke-linecap: round;
    transition: stroke-width 250ms linear;
    -moz-transition: stroke-width 250ms linear;
    -webkit-transition: stroke-width 250ms linear;
    transition-delay: 250ms;
    -moz-transition-delay: 250ms;
    -webkit-transition-delay: 250ms;
}

.line.hover path {
    stroke-width: 6px;
}

.lines .point {
    transition: stroke-width 250ms linear;
    -moz-transition: stroke-width 250ms linear;
    -webkit-transition: stroke-width 250ms linear;
}

.lines .point.hover {
    stroke-width: 20px;
    stroke-opacity: .5;
}

.hover-feature-body .row.widget-wrapper {
    margin-right: 0;
    padding-left: 0;
    padding-right: 0;
}

.hover-feature-body .row.widget-wrapper .col-xs-12 {
    padding: 0;
}

.hover-feature-body .row.widget-wrapper label {
    display: none;
}

.hover-feature-footer {
    height: 50px;
    border-top: 1px solid #ddd;
    border-left: 1px solid #ddd;
    border-right: 1px solid #ddd;
    background: #f8f8f8;
    padding: 10px;
    padding-top: 15px;
    display: inline-flex;
    width: 100%;
    justify-content: space-between;
    color: steelblue;
}

.hover-feature-footer a {
    color: steelblue;
    font-weight: 500;
    padding-right: 10px;
}

.search-attribute-widget {
    display: inline-block;
    margin: 7px 8px;
}

.search-dropdown {
    /*max-height: 36px;*/
}

.search-toolbar {
    display: -webkit-flex;
    display: flex;
    width: 100%;
    height: 51px;
    background: #f4f4f4;
    border-bottom: solid 1px #bbd1ea;
}

.search-type-btn-panel {
    height: 50px;
    background: #f2f2f2;
    margin-left: 4px;
    flex: 1;
}

.search-type-btn.relative:hover {
    background: #fff;
    color: #25476A;
}

.search-type-btn.relative:active {
    border-style: solid;
    border-top: 0px solid #BBD1EA;
    border-bottom: 0px solid transparent;
}

.search-type-btn.relative.active {
    background: #fff;
    color: #25476A;
    border-bottom: 1px solid #fff;
    cursor: default;
}

.search-type-btn {
    height: 50px;
    padding: 0px;
    font-size: 12px;
    font-weight: 600;
    color: #888;
    min-width: 150px;
    border-color: #BBD1EA;
    border-top: none;
    border-right: 1px solid;
    background: #F7F9FB;
    z-index: 1000;
    margin-left: -5px;
    border-width: 1px;
    border-bottom: none;
    border-right: 1px solid #BBD1EA;
}

.term-search-btn {
    font-weight: 700;
    font-size: 13px;
    height: 30px;
    padding-left: 0px;
    border: none;
}

.resource_search_widget_dropdown ul .select2-disabled {
    background: #eee;
    height: 35px;
}

.resource_search_widget_dropdown ul .select2-disabled .group {
    padding: 0px;
    border-top: 1px solid #C1D4F3;
    width: 383px;
}

.resource_search_widget_dropdown ul .select2-disabled div span span button {
    width: 195px;
    height: 35px;
}

.resource_search_widget_dropdown ul .select2-disabled div span span button.active {
    background: #8EAFE3;
}

.resource_search_widget_dropdown ul .select2-disabled div span span button.term-search-btn:not(.active) {
    background: #BBD1EA;
    color: #658CC9;
}

.resource_search_widget_dropdown ul .select2-disabled div span span button:not(.active):hover {
    background: #B9D0F4;
    color: #4330A4;
}

.resource_search_widget_dropdown ul .select2-disabled div span span button:first-child {
    border-right: 1px solid steelblue;
}

.resource_search_widget_dropdown .select2-results {
    background: #fdfdfd;
    z-index: 10;
    margin-top: 0px;
    border-top: 1px solid steelblue;
}

.resource_search_widget_dropdown.select2-drop-active {
    border-color: steelblue;
}

.resource_search_widget_dropdown ul li:not(.select2-no-results) {
    color: #0A449F;
}

.resource_search_widget_dropdown ul .select2-highlighted {
    background: #E5EFFD;
}

.term-search-btn.active {
    color: #4330A4;
}

.search-type-btn i {
    font-size: 15px;
}

.search-type-btn p {
    padding-top: 5px;
}

.search-type-btn-popup-panel {
    margin-top: 0px;
    display: inline-block;
    flex-direction: row;
}

.popup-panel-row {
    display: inline-flex;
    margin-left: 1px;
}

.search-type-btn-popup {
    height: 50px;
    width: 50px;
    padding: 0px;
    font-size: 12px;
    font-weight: 600;
    color: #888;
    border: 1px solid #BBD1EA;
    border-top: none;
    border-bottom: none;
    border-right: none;
    background: #F7F9FB;
    z-index: 1000;
}

.search-export {
    padding: 5px 15px;
}

.search-export .parameters {
    display: inline-flex;
    justify-content: space-around;
}

.search-export .precision {
    width: 75px;
}

.search-export .instruction {
    font-size: 15px;
}

.search-export .instruction h2 {
    font-size: 15px;
    margin-top: 5px;
}

.search-export .instruction h4 {
    font-size: 13px;
    padding-left: 15px;
    color: #888;
    font-weight: 400;
    margin-top: -5px;
}

.search-export .parameter {
    padding: 0px 15px;
    margin-bottom: 20px;
}

.search-export.download {
    padding: 12px;
}

.download-message {
    padding: 0px 15px;
    font-size: 14px;
}

.search-type-btn-popup.relative:hover {
    background: #fff;
    color: #25476A;
}

.search-type-btn-popup.relative:active {
    border-style: solid;
    border-right: 0px solid #BBD1EA;
    border-top: 0px solid #BBD1EA;
    border-bottom: 0px solid #BBD1EA;
}

.search-type-btn-popup.relative.active {
    background: #fff;
    color: #25476A;
    border-bottom: 1px solid #fff;
    height: 51px;
    line-height: 1;
}

.search-popup-panel {
    position: absolute;
    top: 0;
    right: 0px;
    z-index: 1100;
    background-color: #fff;
    width: 400px;
    height: calc(100vh - 100px);
    border-left: solid 1px #dcdcdc;
}

.rr-splash-img-container .fa {
    font-size: 42px;
    margin: 8px 5px;
    color: steelblue;
}

.search-popup-panel .tab-pane.active div.saved-search-container div .rr-splash .rr-splash-img-container {
    height: 50px;
    width: 50px;
}

.search-popup-panel .tab-pane.active div.saved-search-container div .rr-splash .rr-splash-title {
    font-size: 24px;
    margin-bottom: 20px;
}

.search-popup-panel .tab-pane.active div.saved-search-container div .rr-splash .rr-splash-img-container .rr-splash-img {
    height: 325%;
    margin-top: -13px;
    margin-left: -8px;
}

.facets-container {
    width: 275px;
    border-inline-start: 1px solid #ddd;
}

.facets-search-container {
    width: calc(100% - 275px);
    height: calc(100vh - 115px);
    overflow-y: auto;
    padding: 2px;
    background: white;
    border-inline-start: 1px #e0e0e0 solid;
}

.faceted-search-card-container {
    border: 1px solid #ddd;
    padding: 20px;
    margin: 15px;
    background: #f9f9f9;
}

.search-facets {
    height: calc(100vh - 115px);
    overflow-y: auto;
    background: #fbfbfb;
}

.list-group.search-facets {
    margin: 0;
}

.search-facet-item {
    position: relative;
    display: block;
    padding: 10px 15px;
    margin-bottom: -1px;
    background-color: #fff;
    border: 1px solid #ddd;
    border-right-width: 0px;
    border-left-width: 0px;
}

.search-facet-item:first-of-type {
    border-top-width: 1px;
}

a.search-facet-item:not(.active):hover {
    cursor: pointer;
    background: #fbfbfb;
}

a.search-facet-item:hover,
a.search-facet-item:focus {
    background-color: #f8f8f8;
}

.search-facet-item.header {
    background: #f2f2f2;
    padding-top: 5px;
    border-top: none;
    position: sticky;
    top: 0px;
    z-index: 10;
}

.search-facet-item.header .search-facet-item-heading {
    font-weight: 600;
    margin-bottom: 5px;
}

div.search-facet-item.disabled {
    border-bottom: 1px solid #ddd;
    padding-left: 10px;
    padding-right: 10px;
}

.search-facet-item-heading {
    font-weight: 400;
    font-size: 13px;
}

.search-facet-item.header input {
    border-color: #bbb;
}

a.search-facet-item .search-facet-item-heading {
    color: #666;
}

a.search-facet-item {
    color: #777;
}

.search-facet-item.disabled {
    background: #f6f6f6;
    color: #666;
    cursor: pointer;
}

a.search-facet-item.disabled {
    cursor: default;
}

.facet-name {
    font-size: 15px;
    color: #333;
}

.facet-search-criteria {
    position: relative;
    padding: 10px 0px 0px 0px;
}

.facet-search-button {
    margin: 10px;
    display: flex;
    justify-content: flex-end;
}

.facet-btn-group {
    display: block;
    margin: 10px 15px 50px 15px;
}

.facet-btn {
    width: 50%;
    height: 40px;
}

.facet-btn:focus,
.facet-btn.selected {
    background: #ee9818;
}

.facet-label {
    margin-left: 5px;
    margin-bottom: 5px;
}

.facet-body {
    padding-top: 5px;
    padding-bottom: 45px;
    margin-left: 10px;
}

.facet-body .col-md-4.col-lg-3 {
    padding-right: 5px;
}
.facet-body .col-md-3.col-lg-2 {
    padding-right: 5px;
}

.facet-body div div .select2-container {
    border: none;
}

.facet-body .chosen-container-single .chosen-single {
    height: 36px;
}

.related-resources-header .resource-instance-wrapper {
    padding: 0;
}

#widget-crud-settings div.row.widget-wrapper {
    padding-left: 0px;
    padding-right: 0px;
    margin-right: -5px;
    margin-left: -5px;
}

#widget-crud-settings div.row.widget-wrapper div div .select2-container {
    height: 32px;
}

.resource-instance-search .row.widget-wrapper {
    padding-top: 0;
    padding-left: 0;
    padding-right: 0;
    margin-left: 0;
    margin-right: 0;
}

.print-map {
    display: none;
}

.hidden-map {
    overflow: hidden;
    height: 0;
    width: 0;
    position: fixed;
}

.print-map-container {
    width: 576px;
    height: 360px;
}

.default-message {
    font-size: 13px;
    padding-top: 5px;
    color: #777;
}

.sm-icon-wrap {
    display: inline-block;
    padding: 5px;
    border-radius: 2px;
}

.select2-search-choice .sm-icon-wrap {
    padding: 0px;
    padding-left: 5px;
    padding-right: 2px;
}

a.filter-tools {
    margin-left: 0px;
    padding: 3px 6px;
    color: #888;
    font-size: 12px;
}

a.filter-tools:hover {
    cursor: pointer;
    background: #ddd;
    color: #454545;
}

.account-wrapper {
    padding-top: 0px;
}

.map-search-container div .map-widget-panel {
    height: calc(100vh - 110px);
}

.nav-tabs li a.graph-designer-tab {
    padding: 15px 10px 15px 10px;
}

.graph-selector-panel {
    height: 60px;
}

.graph-selector {
    width: 350px;
}

.graph-designer-tab-container {
    background: #C9D4E1;
    font-weight: 600;
}

.graph-designer-tab-container .nav-tabs>li.active>a {
    background: #ecf0f5;
    border: 1px solid #f4f4f4;
}

.graph-designer-tab-container .nav-tabs>li:not(.active)>a {
    color: #777;
}

.graph-designer-tab-container .nav-tabs>li:not(.active)>a:hover {
    cursor: pointer;
    color: #666;
    background: #ecf0f5;
}

.viewstate-btn {
    width: 100px;
    height: 30px;
    padding-top: 3px;
    background: #fcfcfc;
}

.btn-group-toggle .viewstate-btn {
    border-radius: 2px 0px 0px 2px;
}

.btn-group-toggle .viewstate-btn:nth-child(2) {
    margin-left: -1px;
    border-radius: 0px 2px 2px 0px;
}

.viewstate-btn.active {
    background-color: #9490EE;
    color: #fff;
    font-weight: 600;
    cursor: default;
}

.viewstate-btn:not(.active):hover {
    background: #f4f4f4;
}

.row .left-inner.arches-box-grey-border {
    padding-left: 0;
}
.rdm {
    &.flex.row > div {
        margin: 0 5px;
    }

    &.tab-content {
        display: flex;
        flex-direction: column-reverse;

        .btn-group {
            display: flex;
            justify-content: flex-end;
            padding: 2px 8px;
        }
    }

    &.tabs {
        display: flex;
        background: #f6f6f6;
        align-items: center;
        padding: 0 5px;
        border-bottom: 1px solid #ddd;

        .nav.nav-tabs {
            flex: 1;
            margin-bottom: 0;
            border-bottom: none;

            & > li {
                margin-bottom: -1px;
            }
        }
    }
}

#custom-download-panel {
    padding-top: 20px;
    padding-left: 15px;
}

.report-title-bar {
}

.editor-report {
    background: white;
    width: 100%;
    overflow-y: auto;
    height: 100%;
}

.editor-report .rp-report-section {
    border-bottom: none;
    padding-bottom: 0;
}

.report-related-resources {
    padding: 0px 30px;
}

.report-related-resources .rp-card-section {
    margin-left: -15px;
}

.report-related-resources .rp-card-section .rp-report-container-tile {
    padding-top: 0px;
    padding-bottom: 10px;
    margin-top: -5px;
}

.editor-report .report-related-resources,
.editor-report .report-title-bar {
    display: none;
}

.card-panel-body {
    /*height: 500px;
    overflow-y: scroll;*/
}

.node-value-select-tile {
    padding: 5px;
    font-size: 0.9em;
}

.selected-node-value {
    font-size: 1.3em;
}

.node-value-select-label {
    font-weight: bold;
}

.node-value-widget-ontology {
    padding: 15px 20px;
    background: #fafafa;
    border: 1px solid #ddd;
    border-radius: 2px;
}

.chosen-container-single .chosen-single {
    background: #fff;
    color: #4d627b;
    border: 1px solid #ddd;
    box-shadow: none;
    border-radius: 3px;
    display: block;
    height: 32px;
    line-height: 1.42857;
    overflow: hidden;
    padding: 6px 12px;
    white-space: nowrap;
}

.chosen-container-single .chosen-single div b {
    background-image: none !important;
}

.chosen-container-single .chosen-single .search-choice-close {
    top: 10px;
}

.chosen-container-single .chosen-single div b:before {
    border-bottom: 0 solid transparent;
    border-left: 5px solid transparent;
    border-right: 5px solid transparent;
    border-style: solid;
    border-width: 5px 4px 0;
    color: #4d627b;
    content: "";
    display: inline-block;
    height: 0;
    margin: 1em -2px;
    vertical-align: middle;
    width: 0;
}

.chosen-container .chosen-drop {
    background: #fff;
    border-color: currentcolor rgba(0, 0, 0, 0.09) rgba(0, 0, 0, 0.09);
    border-style: none solid solid;
    border-width: 0 1px 1px;
    border-radius: 3px;
}

.chosen-container .chosen-search {
    background: #fff;
}

.chosen-container-active.chosen-with-drop .chosen-single {
    background: #fff;
    border: 1px solid rgba(0, 0, 0, 0.09);
    border-bottom-left-radius: 0;
    border-bottom-right-radius: 0;
}

.chosen-container .chosen-results li.highlighted {
    background-color: #177bbb;
    background-image: none;
    color: #fff;
}

.chosen-container-multi .chosen-choices {
    background: #fff;
    color: #8f9ea6;
    border: 1px solid rgba(0, 0, 0, 0.09);
    box-shadow: none;
    border-radius: 3px;
    min-height: 32px;
}

.chosen-container-active .chosen-choices,
.chosen-container-single .chosen-search input[type="text"] {
    border: 1px solid rgba(0, 0, 0, 0.09);
}

.chosen-container-multi .chosen-choices li.search-choice {
    background-color: #177bbb;
    background-image: none;
    color: #fff;
    border: 0;
    border-radius: 2px;
    box-shadow: none;
    line-height: 16px
}

.chosen-container-multi .chosen-choices li.search-choice .search-choice-close::after,
.chosen-container-multi .chosen-choices li.search-choice .search-choice-close::before {
    box-shadow: 0 0 0 1px inset;
    content: "";
    left: 50%;
    position: absolute;
    top: 50%;
    transform: translate(-50%, -50%);
}

.chosen-container-multi .chosen-choices li.search-choice .search-choice-close::after {
    height: 0.8em;
    width: 2px;
}

.chosen-container-multi .chosen-choices li.search-choice .search-choice-close::before {
    height: 2px;
    width: 0.8em;
}

.chosen-container-multi .chosen-choices li.search-choice .search-choice-close {
    display: block;
    height: 1.5em;
    transform: rotate(45deg);
    width: 1em;
    color: #fff;
    font-size: inherit;
    top: 2px
}

.chosen-container .chosen-results li {
    padding: 8px 6px
}

ul.select2-choices {
    padding-right: 30px !important;
}

ul.select2-choices:after {
    content: "";
    position: absolute;
    right: 10px;
    top: 50%;
    transform: translateY(-50%);
    border-top: 5px solid #333;
    border-left: 5px solid transparent;
    border-right: 5px solid transparent;
}

.sidepanel-draggable {
    background-color: #f7f7f7;
    border-left: solid 1px gainsboro;
    border-right: solid 1px gainsboro;
    height: 100%;
    z-index: 3;
    font-size: 10px;
    display: flex;
    align-items: center;
}

.sidepanel-draggable div {
    cursor: col-resize;
    margin: 2px;
}

.sidepanel-draggable div i {
    display: block;
    color: rgb(190, 190, 190);
}

.left-panel-inner-container {
    height: 100%;
    min-width: 300px;
    display: flex;
    flex-direction: column;
}

.left-panel {
    flex: 0 0 300px;
    overflow: hidden;
    z-index: 3;
}

.left-panel-overflow {
    background: #ecf0f5;
    height: 100%;
    overflow-y: auto;
    overflow-x: hidden;
    padding-bottom: 20px;
}

.left-panel-overflow>* {
    background: inherit;
}

.main-panel {
    background-color: #ffffff;
    flex: 1
}

.rich-text {
    padding: 20px;
}

.jstree .rich-text {
    padding: 0px;
    display: inline;
}

.graph-designer .card-component {
    /*width: 100%;*/
    background-color: #fff;
}

.graph-designer .card-component .install-buttons {
    display: none;
}

.card-component {
    padding: 15px 25px 25px 25px;
    margin: 15px;
    background: #fff;
    border: 1px solid #ddd;
    border-radius: 3px;
}

.graph-designer .card-component-panel {
    overflow-y: scroll;
}

.card-component-panel {
    width: 100%;
    padding: 0px;
    border-radius: 3px;
    background-color: white;
}

.graph-designer .card-component-panel {
    background: #fafafa;
}

.card-component-panel h3,
.card-component-panel-h3 {
    color: #2f527a;
    font-size: 1.2em;
    font-weight: 400;
}

.card-component-panel h3.rr-splash-description {
    font-size: 16px;
    padding: 0px 20px;
    color: #888;
    margin: 0px;
}

.file-select .rr-splash-img {
    margin-top: 0px;
    margin-left: 2px;
    height: 90%;
}

.card-component-panel h4,
.card-component-panel-h4 {
    color: #2f527a;
    font-size: 15px;
    font-weight: 550;
}

.card-component-panel .card-component h4 {
    margin-top: 5px;
}

.card-component-panel .card-component .is-function-node {
    display: inline-block;
    background: #A2EAE2;
    color: #01766A;
    padding: 10px 15px;
    margin-bottom: 15px;
    font-size: 13px;
    font-weight: 600;
    margin-top: 5px;
    margin-bottom: 15px;
    border-radius: 2px;
}

.card-component-panel hr {
    border-color: #e9e9e9;
}

.card-component-panel h5 {
    color: #999;
    margin-top: 5px;
    margin-bottom: 5px;
}

.card-component-wrapper-editor {
    height: 100%;
    padding-bottom: 50px;
    overflow-y: auto;
    background: #fafafa;
}

.card-header {
    height: 50px;
    padding: 10px 20px;
    background: #25476a;
}

.card-header-title {
    margin-top: -15px;
}

.card-breadcrumbs,
.card-breadcrumbs a {
    color: #f1f1f1;
    margin-top: 17px;
    font-size: 17px;
}

.card-breadcrumbs span.dropdown.open .dropdown-menu>li>a {
    display: block;
    padding: 5px 20px;
    margin-top: 5px;
    clear: both;
    font-size: 13px;
    font-weight: 400;
    line-height: 1.1;
    color: #333;
    white-space: nowrap;
}

.card-breadcrumbs span.dropdown.open .dropdown-menu>li>a:hover {
    color: #fff;
}

.card-breadcrumbs a.toggle-tree {
    font-size: 13px;
}

.current-crumb {
    font-weight: 400;
}

.card-summary-section li {
    list-style: none;
}

.card-summary-section h4 {
    font-size: 1.1em;
}

.card-summary-section .card-summary {
    padding-bottom: 5px;
}

.card-summary-section.disabled h4 {
    color: #7a7a7a;
}

.card-summary-section.disabled a {
    cursor: default;
}

.card-summary-section .card-summary .card-summary-add {
    margin-left: 2px;
}

.card-summary-section .card-summary .card-summary-add:hover {
    cursor: pointer;
}

.card-summary-section .card-summary {
    margin-bottom: 10px;
}

.card-summary-section .tile-summary {
    padding: 2px;
}

.card-summary-section .tile-summary a {
    color: #6494cc;
}

.card-summary-section .tile-summary .tile-summary-label {
    font-weight: 600;
}

.card-summary-name {
    margin-bottom: 2px;
}

.tile-summary-item {
    padding-left: 5px;
}

.card-summary-section {
    padding: 20px 0 10px 0;
}

.btn-rr {
    background: #9490EE;
    color: #fff;
    border: 1px solid rgba(0, 0, 0, 0.09);
    margin: -10px 0px 30px 0px;
}

.btn-rr:hover {
    color: #fff;
}

.rr-splash {
    text-align: center;
    margin: 48px 45px 20px 45px;
    border: 1px solid #ddd;
    padding: 40px 30px;
    background: #f6f6f6;
    border-radius: 4px;
    display: flex;
    flex-direction: column;
    align-items: center;
}

.rr-splash-title {
    color: #666;
    font-size: 28px;
    margin-bottom: 30px;
    margin-top: 25px;
}

.rr-splash-img-container {
    padding: 20px;
    background: #fff;
    border: 1px solid steelblue;
    display: inline-block;
}

.rr-splash-img {
    margin-top: 3px;
    margin-left: 2px;
    height: 90%;
}

.rr-splash-description {
    font-size: 15px;
    color: #999;
    font-weight: 500;
}

.rr-splash-description:last-child {
    margin-bottom: 80px;
}

.rr-splash-help-link {
    margin: 20px 0px 50px 0px;
    font-size: 28px;
    color: steelblue;
}

.rr-splash-help-link:hover {
    cursor: pointer;
}

.report-expander {
    cursor: pointer;
    padding-left: 6px;
    font-weight: bold;
    font-size: 18px;
}



.create-resource-instance-card-component .card-component {
    border: none;
}

.workbench-card-sidepanel .create-resource-instance-card-component {
    top: 75px;
}

.new-instance-model-name {
    font-size: 15px;
    font-weight: 600;
    color: #004577;
    width: 100%;
}

.create-instance-header {
    height: 50px;
    background: #f1f1f1;
    position: relative;
    border-bottom: 1px solid #ddd;
    padding: 15px;
    font-size: 15px;
}

.create-instance-menu-header {
    height: 50px;
    background: #ebebeb;
    position: relative;
    border-bottom: 1px solid #ddd;
    padding: 15px;
    font-size: 15px;
}

.create-instance-header .close-new-step {
    position: absolute;
    right: 10px;
    top: 5px;
}

.create-instance-header .close-new-step:hover {
    cursor: pointer;
}

.create-resource-instance-card-component .card-component {
    padding-top: 10px;
}

.indent {
    text-indent: 10px;
    padding-left: 10px;
}

.mapboxgl-popup-content {
    width: 350px;
    padding: 0px;
}

.mapboxgl-popup-content .hover-feature-footer {
    padding: 10px 15px;
    height: auto;
}

.tabbed-report-header {
    border-bottom: 1px solid #ddd;
}

.tabbed-report-header .workbench-card-wrapper {
    height: 500px;
}

.tabbed-report-mainpanel {
    top: 25px;
    width: calc(100% - 50px);
}

.tabbed-report-mainpanel-content {
    width: calc(100% - 50px);
}

.tabbed-report-mainpanel-title {
    padding: 5px 15px;
    font-size: 12px;
    border-bottom: 1px solid #ddd;
    background-color: rgb(237, 237, 237);
}

.tabbed-tile-value {
    padding-left: 0px;
}

.tabbed-report-tile-title {
    margin-bottom: 0;
    padding: 12px 5px 0 0;
}

.tabbed-report-sidepanel {
    width: 300px;
    margin: 0 25px;
    position: -webkit-sticky;
    position: sticky;
    top: 25px;
}

.tabbed-report-sidepanel .tabbed-report-sidepanel-content {
    border: 1px solid #ddd;
}

.tabbed-report-sidepanel-title {
    padding: 5px 15px;
    font-size: 12px;
    border-bottom: 1px solid #ddd;
    background-color: rgb(237, 237, 237);
}

.tabbed-report-sidepanel-title.consultation-status-title {
    color: white;
    font-size: 15px;
    background-color: rgb(234, 141, 148);
}

.sidebar-section {
    padding: 0px 10px 20px 10px;
    border-bottom: 1px solid #ddd;
}

.sidebar-section:last-child {
    border-bottom: none;
}

.sidebar-single-line-group {
    margin-bottom: 0px;
    font-size: 14px;
}

.sidebar-single-line-type {
    color: #25476A;
}

.sidebar-single-line-value {
    color: #777;
}

.sidebar-double-line-group {
    margin-bottom: 6px;
    font-size: 14px;
}

.sidebar-double-line-type {
    color: #25476A;
}

.sidebar-double-line-value {
    color: #777;
}

.tabbed-report-sidepanel-title.consultation-status-title.completed {
    background-color: rgb(202, 247, 225);
    color: rgb(84, 84, 84);
}

.tabbed-report-sidepanel-subtitle {
    color: rgb(222, 222, 222);
    font-size: 13px;
    margin-top: -2px;
    margin-bottom: 2px;
}

.completed .tabbed-report-sidepanel-subtitle {
    color: rgb(167, 167, 167);
}

.tabbed-report-sidepanel-main {
    padding: 5px 15px 15px;
}

.tabbed-report-sidepanel-main dt {
    color: #2f527a;
    font-weight: normal;
    float: left;
    width: 130px;
    text-align: right;
    padding-right: 10px;
}

.report-map-header-component {
    height: 400px;
}

.search-result-details {
    background: #fff;
    height: 100%;
}

.search-result-details-splash {
    padding-top: 50px;
    padding-left: 2px;
    padding-right: 2px;
}

.search-result-details-splash .rr-splash {
    margin-top: 0;
}

.iiif-viewer-gallery,
.show-gallery-control {
    color: rgb(45, 70, 103);
    position: absolute;
    bottom: 0;
}

.iiif-gallery-content,
.show-gallery-control {
    background-color: rgb(242, 242, 242);
}

.show-gallery-control {
    left: 2px;
    bottom: 2px;
    padding: 15px 30px;
    z-index: 10000;
    color: #5b9bd7;
}

.show-gallery-control i {
    cursor: pointer;
    color: #2f527a;
    font-size: 15px;
}

.show-gallery-control a {
    cursor: pointer;
    color: #2f527a;
}

.show-gallery-control h3 {
    display: inline-block;
    margin: 0 2px;
    font-size: 13px;
}

.show-gallery-control a {
    font-size: 12px;
}

.iiif-gallery-content .panel-controls {
    width: 230px;
    border-right: 1px solid #ddd;
}

.iiif-gallery-content .panel-controls .hide-gallery-control {
    width: 230px;
    height: 50px;
    border-bottom: 1px solid #ddd;
    display: flex;
    justify-content: center;
    align-items: center;
    font-weight: 650;
    color: #5b9bd7;
    cursor: pointer;
}

.iiif-gallery-content .panel-controls .mode-selector {
    width: 100%;
    height: 108px;
    padding: 5px;
    background: #fafbfb;
}

.iiif-gallery-content .panel-controls .mode-selector-buttons {
    display: flex;
}

.iiif-gallery-content .panel-controls .mode-selector-buttons > div {
    margin-right: 10px;
    cursor: pointer;
}

.iiif-gallery-content .panel-controls .panel-selector-buttons {
    display: flex;
    margin-top: 5px;
}
.iiif-gallery-content .panel-controls .panel-selector-buttons > div {
    width: 65px;
    height: 55px;
    display: flex;
    align-items: center;
    justify-content: center;
    margin-right: 10px;
    background-color: #ddd;
    cursor: pointer;
}

.iiif-gallery-content .panel-controls .panel-selector-buttons > div.selected {
    background-color: #add8e6;
    border: 1px solid #5b9bd7;
}

.iiif-gallery-content .panel-controls .panel-selector-buttons > div.hide {
    display: none;
}

.iiif-gallery-content .panel-controls .mode-selector-buttons > div > div {
    background-color: #ddd;
    width: 40px;
    height: 20px;
}


.iiif-gallery-content .panel-controls .mode-selector-buttons .two-panel {
    display: flex;
}

.iiif-gallery-content .panel-controls .mode-selector-buttons .two-panel > div {
    margin-right: 2px;
}

.iiif-gallery-content .panel-controls .mode-selector-buttons .selected > div {
    background-color: #5b9bd7;
}

.gallery-visible.show-gallery-control {
    display: none;
}

.show-gallery-control.gallery-expanded {
    top: 0;
    left: 0;
    right: 0;
    bottom: auto;
    border-bottom: solid 1px rgb(221, 221, 221);
    border-top: none;
    z-index: 2000;
    padding: 15px 0 15px 30px;
}

.workbench-card-container-sidepanel-active .show-gallery-control.gallery-expanded {
    right: 400px;
}

.iiif-viewer-gallery {
    right: 0;
    left: 0;
}

.iiif-viewer-gallery.gallery-expanded {
    top: 0px;
    z-index: 1000;
}

.iiif-viewer-gallery.gallery-expanded .iiif-gallery-sequence-canvases{
    margin-top: 10px;
    height: auto;
    z-index: 1000;
}

.workbench-card-container-sidepanel-active .iiif-viewer-gallery {
    right: 400px;
}

.workbench-card-container-sidepanel-active .workbench-card-container {
    margin-right: 400px;
}

.hidden-file-input {
    display: none;
}

.add-new-crumb {
    cursor: pointer;
    float: right;
    padding: 4px 12px;
    font-size: 13px;
    background: #6984A0;
    border: 1px solid #0A0737;
    border-radius: 2px;
    margin-top: -1px;
}

.map-data-drop-area {
    padding: 25px 15px;
    border: 1px dashed #bbb;
    background: #f9f9f9;
    text-align: center;
    color: #808080;
    margin: 5px 0px;
    border-radius: 1px;
    cursor: pointer;
}

.map-data-drop-area:hover,
.map-data-drop-area.drag-hover {
    border: 1px dashed black;
    color: black;
    background-color: #EEEEEE;
}

.iiif-gallery-content.compare {
    border-top: solid 1px rgb(221, 221, 221);
    height: 185px;
    width: 100%;
    padding: 10px;
    padding-bottom: 0px;
    white-space: nowrap;
    overflow-x: auto;
    display: flex;
}
.iiif-gallery-content {
    border-top: solid 1px rgb(221, 221, 221);
    width: 100%;
    padding-bottom: 0px;
    white-space: nowrap;
    overflow-x: auto;
    display: flex;
}

.gallery-expanded .iiif-gallery-content {
    border-top: none;
}

.iiif-gallery-content {
    height: 160px;
}

.gallery-expanded .iiif-gallery-content {
    height: 100%;
    background-color: rgb(250, 250, 250);
    padding: 5px 0px 20px 20px;
}

.workbench-card-wrapper .workbench-card-container-wrapper {
    height: 100%;
    width: calc(100% - 75px);
    position: absolute;
    left: 0px;
}

.workbench-card-wrapper .workbench-card-container-wrapper.wide {
    height: 100%;
    width: 100%;
}

.workbench-card-wrapper .workbench-card-container-wrapper.workbench-card-container-sidepanel-active {
    height: 100%;
    width: calc(100% - 75px);
    position: absolute;
}

.workbench-card-container.gallery-visible.compare {
    padding-bottom: 185px;
}

.workbench-card-container.gallery-visible {
    padding-bottom: 160px;
}


.iiif-leaflet {
    height: 100%;
    background: #fafafa;
}

.iiif-leaflet .leaflet-draw {
    display: none;
}

.iiif-leaflet .split-controls {
    display: flex;
    position: absolute;
    z-index: 2500;
    top: 9px;
}

@media(max-width: 1150px){
    .iiif-leaflet .split-controls {
        display: none;
    }
}

.image-tools-floating.left, .image-tools-floating.right {
    position: absolute;
    display: block;
    width: 238px;
    border: 2px solid #ddd;
    padding: 10px;
    background-color: #fff;
    z-index: 10000;
    top: 45px;
}

.image-tools-floating.right {
    right: 9px;
}

.image-tools-floating.right.sidepanel {
    right: 409px;
}

.image-tools-floating.left {
    left: 45px;
}

.iiif-leaflet .split-controls.right {
    right: 9px;
}

.iiif-leaflet .split-controls.left {
    left: 45px;
}

.select2-drop.split-controls-drop {
    max-width: 238px;
    border: 2px solid #ddd;
    border-top: none;
}

.split-controls-drop .select2-result-label {
    display: flex;
    align-items: center;
}

.split-controls-drop .select2-result-label > div {
    margin-right: 5px;
}

.split-controls-drop .select2-result-label .image img {
    width: 50px;
}

.split-controls-drop .select2-result-label .title {
    width: 100%;
    text-overflow: ellipsis;
    overflow: hidden;
}

.select2-container.select2-container-active.select2-dropdown-open.split-controls-drop{
    border: 2px solid #ddd;
    border-radius: none;
}

.iiif-image-tools .layout .mode-selector {
    display: flex
}

.iiif-image-tools .layout .mode-selector > div {
    margin-right: 15px;
}

.iiif-image-tools .layout .mode-selector .selected {
    margin-right: 15px;
}
.iiif-image-tools .selected {
    background-color: inherit;
}

.iiif-image-tools .layout .mode-selector > div > div {
    display: flex;
}

.iiif-image-tools .layout .mode-selector .selector-button {
    width: 100px;
    height: 50px;
    border: 1px solid #ddd;
    margin-right: 5px;
}

.iiif-image-tools .layout .mode-selector .selected .selector-button {
    background-color: #5b9bd7;
}

.iiif-image-tools .layout .panel-selector{
    margin-top: 20px;
}

.iiif-image-tools .layout .panel-selector .selector {
    display: flex;
}

.iiif-image-tools .layout .panel-selector .selector > div {
    margin-right: 5px;
}

.iiif-image-tools .layout .panel-selector .selector > div > div {
    width: 100px;
    height: 100px;
    border: 1px solid #ddd;
    display: flex;
    justify-content: center;
    align-items: center;
}

.iiif-image-tools .layout .panel-selector .selector .selected > div {
    background-color: #add8e6;
    border: 1px solid #5b9bd7;
}

.iiif-leaflet .split-controls .button {
    width: 38px;
    height: 38px;
    background-color: #fff;
    border: 2px solid #ddd;
    border-left: none;
    display: flex;
    justify-content: center;
    align-items: center;
    cursor: pointer;
    font-size: 27px;
}

.iiif-gallery-canvas,
.iiif-gallery-sequence,
.iiif-gallery-sequence-canvases {
    padding-left: 0px;
    display: inline-block;
    white-space: nowrap;
    vertical-align: top;
    background: #fafbfb;
}
.iiif-gallery-sequence-canvases {
    height: 108px;
    display: flex;
    align-items: center;
}

.iiif-viewer-gallery.gallery-expanded .iiif-gallery-canvas,
.iiif-viewer-gallery.gallery-expanded .iiif-gallery-sequence,
.iiif-viewer-gallery.gallery-expanded .iiif-gallery-sequence-canvases {
    white-space: normal;
}

.iiif-gallery-sequence {
    padding-right: 20px;
}

.iiif-viewer-gallery.gallery-expanded .iiif-gallery-sequence {
    display: block;
}

.iiif-gallery-canvas-thumbnail img {
    margin: 1px;
    border: 1px solid rgb(162, 162, 162);
    height: 55px;
}

.annotated .iiif-gallery-canvas-thumbnail img {
    margin: 0px;
    border: 2px solid rgb(28, 62, 95);
}

.iiif-viewer-gallery.gallery-expanded .iiif-gallery-canvas-thumbnail img {
    height: 175px;
}

.iiif-gallery-sequence-label {
    cursor: pointer;
    color: rgb(91, 155, 215);
    font-weight: 600;
    text-decoration: none;
}

.iiif-gallery-sequence-labels {
    display: inline-flex;
    padding: 5px
}

.tabbed-workflow-step-container .iiif-gallery-sequence-labels {
    display: none;
}

.tabbed-workflow-step-container .install-buttons {
    display: none;
}

.iiif-gallery-panel {
    display: flex;
    flex-direction: column;
    width: inherit;
}

.iiif-input {
    width: 316px;
    max-width: 316px;
    min-height: 36px;
}

.iiif-manifest-metadata-panel .iiif-input {
    width: 280px;
    max-width: 280px;
    min-height: 36px;
}


.gallery-expanded .iiif-gallery-panel {
    padding-left: 15px;
}

.iiif-gallery-header {
    padding-left: 10px;
    justify-content: space-between;
    width: 100%;
    border-bottom: 1px solid #ddd;
    height: 50px;
}

.iiif-widget-report {
    width: 425px;
    margin: 0 20px 10px 0px;
}

.iiif-widget-report .iiif-leaflet {
    height: 300px;
    margin: 0 20px 10px 0px;
    border: solid 1px #808080;
}

.manifest-metadata-title {
    margin-top: 8px;
    font-weight: 600;
}

.manifest-metadata-value {
    line-height: 1.2;
    color: #585858;
    overflow-wrap: break-word;
}

.manifest-metadata-value h4 {
    padding-top: 10px;
    font-size: 15px;
    color: #2f527a;
    font-weight: 600;
}

.manifest-metadata-value a {
    color: #4682b4;
}

.manifest-details {
    white-space: normal;
    width: 250px;
    border-right: 1px solid #ddd;
    background: #e9e9e9;
    margin-top: -15px;
    margin-left: -20px;
    padding: 15px 10px 150px 10px;
    height: 100%;
    position: absolute;
    overflow-y: scroll;
}

.manifest-details h3 {
    width: 225px;
    font-size: 16px;
    font-weight: 500;
}

.manifest-details h4 {
    padding-left: 0px;
    font-size: 13px;
    font-weight: 400;
    color: #585858;
}

.manifest-details-list,
.manifest-logo {
    padding-left: 0px;
    margin-top: 5px;
}

.manifest-attribution-key {
    padding-top: 10px;
    font-size: 15px !important;
    color: #2f527a !important;
}

.manifest-logo {
    max-width: 150px;
}

.manifest-editor-label {
    font-size: 1.2em;
    padding: 3px;
}

.iiif-manifest-metadata-panel {
    padding: 5px 8px;
    display: flex;
    background: #f9f9f9;
    border: 1px solid #ddd;
    margin-bottom: 5px;
}

.manifest-metadata-panel-drag {
    background: #e6e6e6;
    margin: -5px 5px -5px -10px;
}

.manifest-metadata-panel-drag i {
    padding: 42px 4px;
    font-size: 18px;
    color: #585858;
}

.manifest-metadata-panel-drag:hover {
    cursor: pointer;
}

.iiif-gallery-header .list-filter {
    margin-bottom: 0px;
}

.iiif-gallery-header > div > div {
    margin-right: 20px;
}

.iiif-list-filter {
    display: inline-flex;
    align-items: center;
}

.iiif-gallery-canvas {
    cursor: pointer;
    margin-left: 10px;
    padding: 6px;
    border: 1px solid transparent;
    min-width: 60px;
    height: 100px;
}

.iiif-viewer-gallery.gallery-expanded .iiif-gallery-canvas {
    height: 220px;
    min-width: 120px;
}

.iiif-gallery-canvas:hover,
.iiif-gallery-canvas.active {
    border: 1px solid rgb(180, 180, 180);
    background-color: rgb(230, 230, 230);
}

.iiif-gallery-canvas-label {
    font-size: 0.9em;
    font-weight: 650;
    color: rgb(91, 155, 215);
    width: 110px;
    white-space: nowrap;
    overflow: hidden;
    text-overflow: ellipsis;
    height: initial;
}

.gallery-expanded .iiif-gallery-canvas-label {
    width: 100%;
}


.iiif-gallery-canvas-label .annotation-count {
    font-size: 0.8em;
    font-weight: normal;
    color: rgb(142, 142, 142);
    display: block;
}

.iiif-gallery-manifest-label {
    max-width: 300px;
    display: inline-block;
    white-space: nowrap;
    overflow: hidden;
    text-overflow: ellipsis;
    vertical-align: text-bottom;
}

.gallery-expanded .iiif-gallery-manifest-label {
    display: none;
}

.iiif-canvas-links-panel {
    margin-bottom: 10px;
}

.iiif-canvas-links-panel a {
    font-size: 12px;
    color: #4682b4;
    margin-right: 5px;
    font-weight: 600;
    cursor: pointer;
}

.iiif-canvas-links-panel a:hover {
    color: #12548A;
}

.iiif-image-tools {
    padding: 10px;
    color: rgb(30, 63, 94);
    font-size: 0.9em;
}

.iiif-image-tool-slider {
    padding-bottom: 10px;
}

.iiif-image-tool-slider-wrap {
    margin: 0 20px;
}

.iiif-image-tool-value {
    padding: 0 20px;
    color: #777;
}

.iiif-image-tool-slider .toggle-container {
    padding: 5px;
}

.iiif-image-tool-slider .arches-toggle-sm {
    cursor: pointer;
    margin-top: -19px;
}

.manifest-editor {
    padding-bottom: 10px;
    width: 100%;
    padding-left: 20px;
    margin: 20px;
}

.gallery-expanded .manifest-editor {
    margin-left: -10px;
    margin-top: 20px;
}

.manifest-details+.manifest-editor {
    margin: 20px;
}

.manifest-editor-loading,
.manifest-editor-error {
    display: inline-block;
    padding-left: 10px;
}

.gallery-expanded .manifest-editor-loading {
    margin-top: 25px;
}

.manifest-editor-input {
    margin-bottom: 10px;
}

.manifest-editor-error {
    color: red;
}

.chart {
    margin-right: 105px;
    margin-left: 20px;
    margin-top: 20px;
}

.style-tools-collapser {
    cursor: pointer;
    padding: 5px;
    font-size: 0.9em;
}

.style-tools-panel {
    background: #fbfbfb;
    border: 1px solid #ddd;
    padding: 15px 15px 5px 5px;
    margin-bottom: 5px;
    border-radius: 2px;
}

.style-tools-color-visualizer {
    border: 1px solid #000;
}

.lang-switch .chosen-single {
    border: 1px solid #fff;
    font-size: 12px;
    color: #454545;
    padding-top: 8px;
}

.lang-switch .chosen-drop {
    font-size: 12px;
    color: #454545;
}

.leaflet-popup-content-wrapper {
    border-radius: 3px;
    padding: 0;
}

.leaflet-popup-content {
    margin: 0;
}

.map-coordinate-editor {
    margin-top: 15px;
}

.map-coordinate-editor-crs-selector {
    position: fixed;
    margin-top: 25px;
    background: #fff;
    padding-bottom: 8px;
    border-bottom: 1px solid #ddd;
}

.map-coordinate-editor-crs-selector dt,
.map-coordinate-editor-crs-selector select {
    display: block;
    float: left;
}

.map-coordinate-editor-crs-selector dt {
    width: 150px;
    padding: 5px;
    margin-top: 2px;
    font-weight: 500;
}

.map-coordinate-editor-list {
    padding: 0 5px;
    margin-top: 70px;
}

.map-coordinate-editor-list a:focus i {
    color: #579ddb;
}

.map-coordinate-editor-pair {
    padding: 0px 0;
}

.map-coordinate-editor-pair input {
    margin: 0 5px;
    padding: 5px;
    width: 130px;
    display: inline-block;
}

.coordinate-entry-label {
    display: inline-block;
    color: #888;
    width: 15px;
    text-align: right;
}

.map-coordinate-editor hr {
    margin: 10px 4px 5px;
}

.map-coordinate-editor .map-coordinate-editor-pair hr {
    margin: 5px 0;
}

.map-coordinate-editor-drag-handler {
    cursor: grab;
    font-size: 16px;
}

.map-coordinate-editor-pair.ui-sortable-helper,
.map-coordinate-editor-pair.ui-sortable-helper .map-coordinate-editor-drag-handler {
    cursor: grabbing;
}

.map-coordinate-editor-header {
    position: fixed;
    background: #fff;
    padding: 6px 0;
    font-size: 1.2em;
    width: 370px;
    margin-top: -6px;
}

.map-coordinate-editor-pair.map-coordinate-editor-new-coordinates {
    padding: 0 0px 10px 4px;
}

.map-coordinate-editor-button-container {
    position: sticky;
    bottom: -17px;
    background: #fff;
    width: 400px;
    padding: 10px 5px;
}

.add-buffer-as-new-label {
    display: inline-block;
    position: relative;
    top: -12px;
    left: 5px;
}

.add-buffer-feature-header {
    padding: 6px 0;
    font-size: 1.2em;
}

.add-buffer-feature-input {
    padding: 5px 0;
}

.related-resources-filter {
    height: 100%;
}

.related-resources-graph-workbench {
    $sidebar-width: 400px;
    $controls-height: 36px;
    $controls-top: 10px;
    $icons-grey: #999;
    $controls-grey: #ddd;
    $controls-border: 1px solid $controls-grey;
    $controls-background: #f9f9f9;
    $controls-right: 10px;
    $accent-color: #9b97e3;
    $highlight-color: #2a446a;

    background: #fff;
    border-top: none;

    .related-resources-graph-cytoscape {
        height: 100%;
    }
    .workbench-card-container-sidepanel-active {
        padding-right: $sidebar-width;
    }
    .related-resources-graph-controls,
    .related-resources-graph-controls-instructions {
        z-index: 10000;
        position: absolute;
        right: $controls-right;
    }
    .workbench-card-container-sidepanel-active .related-resources-graph-controls,
    .workbench-card-container-sidepanel-active .related-resources-graph-controls-instructions {
        padding-right: $sidebar-width;
    }
    .related-resources-graph-controls {
        top: $controls-top;
        height: $controls-height;
        span {
            border: $controls-border;
            cursor: pointer;
            border-right: none;
            display: block;
            float: left;
            width: $controls-height - 2;
            height: $controls-height - 2;
            box-sizing: border-box;
            position: relative;
            color: $icons-grey;
            background-color: $controls-background;
        }
        span.active-graph-control {
            color: #2a446a;
            background-color: lighten($controls-background, 15%);
        }
        span:hover {
            background-color: lighten($controls-background, 8%);
            color: $highlight-color;
        }
        span:first-child {
            border-top-left-radius: 2px;
            border-bottom-left-radius: 2px;
        }
        span:last-child {
            border-right: $controls-border;
            border-top-right-radius: 2px;
            border-bottom-right-radius: 2px;
        }
        span:before {
            position: absolute;
            margin: 8px 0;
            font-size: 1.2em;
            display: block;
            width: 100%;
            text-align: center;
        }
    }
    .related-resources-graph-controls-instructions {
        background-color: rgba(256, 256, 256, 0.9);
        padding: 3px;
        border-radius: 3px;
        color: $accent-color;
        font-weight: 500;
        margin-top: 2px;
        top: $controls-height + $controls-top;
    }
    .edge-node-information {
        position: relative;
        display: flex;
        .edge-node-graph-color {
            width: 50px;
            height: 50px;
            border-radius: 100%;
            border: solid black 1px;
            margin: 5px 10px;
        }
        .edge-node-title {
            min-height: 70px;
            padding: 4px 0;
            .edge-node-display-name {
                color: #213e5f;
                cursor: pointer;
                font-size: 14px;
                font-weight: 550;
                line-height: 1.2;
            }
            .edge-node-graph-name {
                font-size: 13px;
            }
            .edge-node-links {
                margin-top: 0px;
                span {
                    cursor: pointer;
                    color: steelblue;
                    display: inline-block;
                    i {
                        padding-right: 4px;
                    }
                }
                span:hover {
                    color: #03162B;
                }
            }
        }
    }
    .edge-node-information.element-hover .edge-node-display-name {
        color: darken(#213e5f, 100%);
    }
    .related-resource-graph-information-content {
        height: 100%;
        padding: 16px;
        .edge-relationship-information {
            $edge-label-height: 150px;
            position: relative;
            .edge-relationship-arrow {
                display: inline-block;
                position: absolute;
                margin-left: 14px;
                div {
                    position: relative;
                    background: #aaa;
                    width: 2px;
                    margin-left: 20px;
                    height: $edge-label-height - 10;
                }
                div:before {
                    content: "";
                    position: absolute;
                    width: 0px;
                    height: 0px;
                    border: 5px solid transparent;
                    bottom: -15px;
                    border-top: 15px solid #aaa;
                    left: -4px;
                }
            }
            .edge-relationship-details {
                height: $edge-label-height;
                margin-left: 74px;
                border: 1px solid #ddd;
                margin-bottom: 5px;
                .edge-relationship-prefix,
                .edge-relationship-sufix {
                    padding: 10px;
                    background-color: #f8f8f8;
                }
                .edge-relationship-label {
                    height: 72px;
                    color: #213e5f;
                    font-size: 14px;
                    padding: 25px 0;
                    text-align: center;
                    border-bottom: 1px solid #ddd;
                    border-top: 1px solid #ddd;
                }
            }
        }
        .edge-relationship-information.element-hover .edge-relationship-label {
            font-weight: 400;
        }
    }
    .legend-listing {
        cursor: default;
        .edge-node-information {
            .edge-node-title {
                padding: 24px 0;
                .edge-node-display-name {
                    cursor: default;
                }
            }
        }
    }
    .legend-listing.related-resource-legend {
        padding: 8px 0px 0px 0px;
    }
    .edge-node-information.node-display-name-header {
        .edge-node-title {
            padding: 4px 0;
        }
    }
    .relationships-list-header {
        padding: 10px 0px 2px 0px;
        color: #213e5f;
        font-size: 14px;
        font-weight: 550;
        line-height: 0.9;
    }
    .relationships-list {
        height: calc(100% - 185px);
        border: 1px solid rgb(221, 221, 221);
        overflow-y: auto;
        .relationships-list-item {
            padding: 8px;
            font-size: 1.1em;
            border-bottom: 1px solid #e9e9e9;
            .relationships-list-item-type {
                font-size: 13px;
                color: #777;
                cursor: pointer;
            }
            .relationships-list-item-type:hover {
                color: darken(rgb(29, 61, 116), 100%);
            }
            .relationships-list-icon {
                padding-left: 5px;
            }
            .relationships-list-item-name {
                padding-left: 5px;
                font-size: 13px;
                cursor: pointer;
                span {
                    color: darken($accent-color, 20%);
                }
                span:hover {
                    color: darken($accent-color, 80%);
                }
            }
            .relationships-list-item-type.element-hover {
                color: darken($accent-color, 40%)
            }
            .relationships-list-item-name.element-hover {
                color: darken($accent-color, 40%)
            }
        }
        .relationships-list-item:nth-of-type(odd) {
            background-color: rgb(246, 250, 254);
        }
    }
    .relationships-list-count {
        color: rgb(120, 120, 120);
        font-size: 13px;
        padding: 0 0 5px 0;
        margin-top: -2px;
        a {
            color: steelblue;
            padding-left: 5px;
        }
        a:hover {
            color: darken($accent-color, 50%);
        }
        shim {
            margin-top: -2px;
        }
    }
    .related-resources-search-body {
        padding: 16px;
        height: 100%;
    }
    .related-reasources-search-container {
        position: relative;
    }
    .related-reasources-search-list {
        height: calc(100% - 110px);
        margin-top: 5px;
        border: solid 1px #ddd;
        overflow-y: auto;
        .edge-node-information {
            border-bottom: 1px solid #ddd;
            padding-top: 5px;
        }
        .edge-node-information.element-hover {
            background-color: #f9f9f9;
        }
    }
}

.rr-viewer-selector {
    background: #ddd;
}

.rr-viewer-selector-title {
    min-width: 200px;
    text-align: center;
    font-size: 13px;
    padding: 9px 15px;
    color: #666;
    background: #fff;
    display: table-cell;
    border-right: 1px solid #BBD1EA;
}

.rr-viewer-selector-title.selected {
    color: #25476A;
    cursor: default;
}

.rr-viewer-selector-title.disabled {
    cursor: pointer;
    background: #F7F9FB;
    border-bottom: 1px solid #BBD1EA;
}

.rr-viewer-selector-title.disabled:hover {
    cursor: pointer;
    background: #bbb;
}

.jstree-container-ul {
    .filtered {
        font-weight: 600;
        color: #fff;
        background: #3acaa1;
        span, i {
            color: #fff;
        }
    }
}

@keyframes loader {
    0% {
        background: #ddd;
    }

    33% {
        background: #ccc;
        box-shadow: 0 0 1px #ccc, 15px 30px 1px #ccc, -15px 30px 1px #ddd;
    }

    66% {
        background: #ccc;
        box-shadow: 0 0 1px #ccc, 15px 30px 1px #ddd, -15px 30px 1px #ccc;
    }
}

@media (min-width: 992px) {
    #page-content {
        padding: 15px 15px 25px;
    }

    .rp-report-tile {
        padding-left: 0px;
    }

    .dl-horizontal dd {
        padding-right: 20px;
        margin: 0px;
    }

    .dl-horizontal dt {
        overflow: hidden;
        text-overflow: ellipsis;
        white-space: pre-wrap;
        padding: 0 20px;
    }

    .dl-horizontal dt a {
        font-weight: 600;
    }

    .rp-no-data {
        margin-left: 0px;
        margin-top: 0px;
        margin-bottom: 10px;
    }
}

@media (min-width: 1366px) {

    .dl-horizontal dt {
        margin-bottom: 0px;
        display: flex;
        flex-direction: row-reverse;
    }

    .dl-horizontal dd {
        padding: 0 20px;
        margin: 0px;
        word-break: break-word;
    }

    .rp-report-section-title {
        padding: 0 60px;
    }

    .rp-no-data {
        margin-left: 0px;
        color: #888;
    }

    .report-related-resources .rp-card-section{
        margin-left: 50px;
        div div .dl-horizontal {
            dt {
                width: 500px;
            }

            dd {
                padding-right: 20px;
                margin-left: 520px;
                word-break: break-word;
            }
        }
    }
}

@media (min-width: 768px) {
    .dl-horizontal dt {
        white-space: pre-wrap;
        padding: 5px 20px;
        float: unset;
        margin: 0;
    }
}

@media screen and (max-width: 767px) {
    .rp-card-section
    {
        .rp-card-section {
            margin: 0;
        }
        .rp-report-tile {
            .dl-horizontal {
                display: flex;
                flex-direction: column;
                align-items: start;
                margin: 10px 6px;

                .rp-no-data {
                    color: #888;
                    position: relative;
                    top: -30px;
                }
                dd {
                    margin: 0;
                }
            }
        }
    }
}

@media screen and (max-width: 768px) {
    #content-container {
        padding-top: 50px !important;
    }

    #navbar {
        width: 100%;
    }

    .resource-grid-main-container {
        height: 130px;
    }

    .resource-grid-tools-container {
        top: 70px;
        left: 70px;
    }

    .rp-report-tile dd {
        padding-left: 8px;
    }

}

@media screen and (max-width: 500px) {
    .resource-grid-subtitle {
        width: 300px;
    }
}

@media print {

    header,
    nav,
    footer,
    button,
    aside,
    .print-btn,
    .ep-tools,
    .geocode-container,
    .geometry-tools-container,
    .geometry-editing-notifications,
    #map-widget-container>.map-widget-container {
        display: none;
    }

    #content-container {
        padding: 0 !important;
    }

    .scroll-y {
        height: auto;
    }

    dt {
        text-decoration: underline;
        font-weight: bold;
        color: #808080 !important;
    }

    dd {
        margin-left: 2px;
    }

    a[href]:after {
        content: none;
    }

    .dl-horizontal dd {
        margin: 0px;
        padding-right: 100px;
        word-break: break-word;
    }

    .dl-horizontal dt {
        width: 260px;
        overflow: hidden;
        text-overflow: ellipsis;
        white-space: nowrap;
        float: unset;
    }

    .rp-report-section {
        border-bottom: 1px solid rgba(128, 128, 128, 0.5);
    }

    .mapboxgl-map {
        display: none;
    }

    .print-map {
        display: block;
        width: 100%;
        height: 100%;
    }

    .print-hide {
        display: none;
        height: 0;
    }

    .resource-report-abstract-container {
        height: auto !important;
    }

    .rp-card-section .rp-report-tile .dl-horizontal {
        display: block;

        dt {
            padding: 5px 0px;
            text-align: start;
        }

        dd {
            margin: 0px 20px;
            padding: 0px;
        }
    }

    .tabbed-report-tab-list {
        display: none;
    }

}

.report-toolbar-preview {
    .ep-form-toolbar-tools {
        display: flex;
        flex-direction: column;
        align-items: flex-end;
    }
    .report-print-date {
        margin: 0;

        .toggle-container {
            flex-direction: row;
            margin: 0;
            padding: 0px;
            padding-top: 5px;

            &>div {
                display: flex;
                flex-direction: row;
            }

            .arches-toggle-sm {
                margin: 0;
            }

            .arches-toggle-subtitle {
                margin-left: 0;
                padding-right: 0;
            }
        }
    }

}

#user-profile {
    .account-wrapper
    {
        flex: 1;
        > .row {
            display: flex;

            .row-content {
                flex: 1;

                .row {
                    display: flex;
                }
            }
        }
    }

    .notif-table {
        width: 100%;

    }
    .widget-input-label-notif {
        padding: 0 20px;
        font-size: 12px;
        margin-top: 2px;
        font-weight: 500;
        color: #666;
    }

    .widget-input-label-notif .arches-switch {
        margin: 0 5px;
    }

    .notif-table th {
        font-size: 1.05em;
        font-weight: 600;
        border-bottom: 1px solid rgba(0, 0, 0, 0.07);
        color: #4d627b;
    }

    .profile-header {
        padding: 0 10px;
    }

    .profile-listt {
        display: flex;
        width: 100%;
        padding: 40px 100px;
        min-height: 170px;
        border-bottom: 1px solid #ccc;

        .profile-notif-settings{
            margin: 0 20px;
            padding: 0;
            width: 100%;
            float: none;
        }

        th {
            text-align: start;
        }
    }
}

.etl-manager-tabs {
    background: #F7F9FB;
    height: 45px;
    border-bottom: 1px solid #ddd;
}

.etl-manager-tab {
    min-width: 150px;
    padding: 12px 20px;
    border: 1px solid #BBD1EA;
    border-top: none;
    background: #F7F9FB;
    font-size: 13pt;
    display: inline-block;
    text-align: center;
    margin-right: -5px;
}

.etl-manager-tab:hover {
    cursor: pointer;
}

.etl-manager-tab.disabled {
    background-color: #f2f2f2;
    color: grey;
    cursor: default;
    pointer-events: none;
}

.etl-manager-tab.active {
    background-color: #fff;
    border-bottom: 1px solid #fff;
}

.etl-manager-filter-container {
    margin: 25px 50px 0px 50px;
}

.etl-manager-filter-button {
    min-width: 150px;
    padding: 12px 20px;
    border: 1px solid #BBD1EA;
    background: #F7F9FB;
    font-size: 14px;
    height: 45px;
    display: inline-block;
    text-align: center;
    margin-right: -5px;
}

.etl-manager-filter-button:hover {
    cursor: pointer;
}

.etl-manager-filter-button.active {
    background-color: #fff;
    font-weight: 600;
}

.etl-manager-filter-input {
    width: 100%;
    border: 1px solid #BBD1EA;
    border-radius: 1px;
    font-size: 12px;
    height: 36px;
    margin-left: 20px;
    margin-right: 20px;
    padding-left: 20px;
}

.etl-manager-filter-input.etl-model-filter {
    width: 350px;
    height: 45px;
}

.etl-manager-status-filter-container {
    padding: 20px 10px;
    display: flex;
    justify-content: space-between;
    border-bottom: 1px solid #ddd;
}

.etl-module-component-container {
    display: flex;
    flex-direction: column;
    justify-content: space-between;
    height: 100%;
    width: initial;
}

.etl-module-body {
    padding: 15px 45px;
    width: 100%;
    flex: 1 1 0px;
    overflow: auto;
}

.etl-module-body h2 {
    font-size: 17px;
    color: #565656;
    font-weight: 400;
    margin-bottom: 5px;
}

.etl-module-body p {
    font-size: 14px;
    color: #999;
    font-weight: 400;
}

.etl-module-body section h3 {
    font-size: 15px;
    color: #565656;
    font-weight: 300;
    margin: 10px 0px 5px 0px;
}

.etl-module-body section .etl-module-component-block {
    padding-bottom: 15px;
}

.etl-module-component-block .form-check {
    padding: 5px 0px 0px 5px;
}

.etl-module-component-block label {
    margin-bottom: 0px;
}

.etl-module-body p.pad-btm {
    padding-bottom: 5px;
}


.etl-module-status {
    border-right: 1px solid rgba(0,0,0,0.14);
    width: 446px;
}

.etl-module-status-container {
    height: calc(100vh - 95px);
    display: flex;
    flex-direction: column;
    align-content: space-around;
    width: auto;
}

.etl-jobs-container {
    background: #f9f9f9;
    height: calc(100vh - 225px);
    overflow: scroll;
}

.etl-job {
    margin: 10px 15px 10px 10px;
    border: 1px solid #ddd;
    border-radius: 2px;
    display: block;
    background: #fff;
}

.etl-job.selected {
    border: 1px solid rgb(56, 110, 178);
}

.etl-job-task-bar {
    background: #eee;
    display: flex;
    justify-content: space-between;
    height: 40px;
    border-top: 1px solid #ddd;
}

.etl-job-task-bar .task {
    padding: 10px;
}

.etl-job-task-bar .task a{
    padding: 7px;
    text-decoration: none;
    color: steelblue;
    cursor: pointer;
}

.etl-error-report-link {
    color: steelblue;
    cursor: pointer;
}

.etl-job-task-bar .task a:hover{
    background: rgba(156, 195, 228, 0.35);
    border: 1px solid #6AA0CC;
    padding: 6px;
    border-radius: 1px;
}

.etl-job-task-bar .status {
    float: right;
    padding: 3px;
}


.etl-job .btn-success, .btn-success:hover{
    background: #00ca4e;
    border-color: #00ca4e;
}

.etl-job .btn-warning, .btn-warning:hover{
    background: #ffbd44;
    border-color: #ffbd44;
}

.etl-job .btn-danger, .btn-danger:hover{
    background: #ff605c;
    border-color: #ff605c;
}

.etl-module-preview {
    height: calc(100vh - 95px);
    width: calc(100vw - 490px);
    padding: 20px 25px;
    overflow: scroll;
    background: #fbfbfb;
}

.etl-module-info h4 {
    margin-bottom: 5px;
}

.etl-module-component.etl-module-status {
    width: 400px;
}

.etl-module-component {
    padding-top: 0px;
    padding-bottom: 5px;
}

.etl-module-footer .btn, .etl-module-component .btn {
    border-radius: 2px;
    margin-right: 20px;
    min-width: 100px;
}

.etl-loading-metadata-key {
    font-size: 15px;
    padding-right: 3px;
    color: #777;
}

.etl-loading-metadata-value {
    font-size: 15px;
    padding-right: 3px;
    color: rgb(4, 4, 45);
}

.etl-preview {
    padding-top: 10px;
    padding-bottom: 15px;
}

.etl-preview h3 {
    padding-top: 0px;
    padding-bottom: 5px;
    color: #454545;
}

section .etl-preview table {
    padding-top: 5px;
}

.etl-from-to {
    display: inline-block;
    width: 240px;
}

.csv-mapping-table-container {
    overflow: auto;
    width: calc(100vw - 100px);
    margin-top: 10px;
    margin-bottom: 5px;
    border: 1px solid rgba(0,0,0,0.14);
}

.csv-mapping-table-container .chosen-drop .chosen-results {
    max-height: 180px;
}

.csv-mapping-table {
    margin-bottom: 0;
}

table.csv-mapping-table thead tr {
    background: #f3f3f3;
    border-bottom: 1px solid #ddd;
}

table.csv-mapping-table thead {
    background: #f3f3f3;
    border-bottom: 1px solid #ddd;
}

table.csv-mapping-table thead tr.column-names {
    background: #fff;
}

table.csv-mapping-table thead th {
    border-bottom: 1px solid #ddd;
}

table.csv-mapping-table th {
    min-width: 200px;
    border-right: 1px solid #ddd;
}

table.csv-mapping-table td {
    vertical-align: text-top;
    border-right: 1px solid #ddd;
}

.notif-table th{
    text-align: start;
}<|MERGE_RESOLUTION|>--- conflicted
+++ resolved
@@ -4145,13 +4145,8 @@
     cursor: default;
     background-color: #fafafa;
     margin: 15% auto;
-<<<<<<< HEAD
     width: 680px;
     padding: 25px;
-=======
-    max-width: 600px;
-    padding: 18px;
->>>>>>> a2f53ab4
     z-index: 9999;
     border: 1px solid #ddd;
     border-radius: 5px;
