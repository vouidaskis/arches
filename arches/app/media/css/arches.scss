--- conflicted
+++ resolved
@@ -15042,7 +15042,6 @@
         display: none;
         height: 0;
     }
-<<<<<<< HEAD
 
     .resource-report-abstract-container {
         height: auto !important;
@@ -15167,7 +15166,6 @@
             text-align: start;
         }
     }
-=======
 }
 
 .etl-manager-tabs {
@@ -15402,5 +15400,4 @@
 table.csv-mapping-table td {
     vertical-align: text-top;
     border-right: 1px solid #ddd;
->>>>>>> 14524285
 }