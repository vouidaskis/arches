@import url(fonts/openSans.css);
@import url(../node_modules/bootstrap/dist/css/bootstrap.min.css);
@import url(../node_modules/eonasdan-bootstrap-datetimepicker/build/css/bootstrap-datetimepicker.min.css);
@import url(../node_modules/bootstrap-colorpicker/dist/css/bootstrap-colorpicker.min.css);
@import url(nifty.min.css);
@import url(../node_modules/font-awesome/css/font-awesome.min.css);
@import url(../node_modules/ionicons/css/ionicons.min.css);
@import url(../node_modules/lt-themify-icons/themify-icons.css);
@import url(../node_modules/chosen-js/chosen.css);
@import url(../node_modules/select2/select2.css);
@import url(../node_modules/select2/select2-bootstrap.css);
@import url(../node_modules/mapbox-gl/dist/mapbox-gl.css);
@import url(../node_modules/nouislider/distribute/nouislider.min.css);
@import url(../node_modules/codemirror/lib/codemirror.css);
@import url(../node_modules/codemirror/theme/monokai.css);
@import url(../node_modules/datatables.net-bs/css/dataTables.bootstrap.css);
@import url(../node_modules/datatables.net-responsive-bs/css/responsive.bootstrap.css);
@import url(../node_modules/datatables.net-buttons-bs/css/buttons.bootstrap.min.css);
@import url(../node_modules/leaflet/dist/leaflet.css);
@import url(../node_modules/leaflet-draw/dist/leaflet.draw.css);
@import url(../css/tree/tree.css);
@import url(../node_modules/@mapbox/mapbox-gl-geocoder/dist/mapbox-gl-geocoder.css);
@import url(../node_modules/leaflet.fullscreen/Control.FullScreen.css);
@import url(../css/base-manager.css);
@import "sidenav.scss";
@import "edit-history.scss";
@import "tree.scss";
@import "jqtree.scss";
@import "rdm.scss";

html {
    font-size: 0.62rem;
}

body {
    font-size: 1.6rem;
}

img {
    image-orientation: from-image;
}

[class^="col-"]:not(.pad-no) {
    padding-left: 0px;
    padding-right: 0px;
}

.regular-link {
    color: #337ab7;
    text-decoration: none;
}

.regular-link:hover {
    text-decoration: underline;
}


/*.navbar-top-links:last-child>li {
    border-right: 1px solid rgba(0,0,0,0.07);
}*/

.btn:not(.disabled):not(:disabled).active {
    box-shadow: none;
}

.svg-container {
    display: inline-block;
    position: relative;
    width: 100%;
    padding-bottom: 100%;
    vertical-align: top;
    overflow: hidden;
}

.svg-content {
    display: inline-block;
    position: absolute;
    top: 0;
    left: 0;
}

dl.inline-flex {
    display: flex;
    flex-flow: row;
    flex-wrap: wrap;
    width: 300px;
    /* set the container width*/
    overflow: visible;
}

dl.inline-flex dt {
    flex: 0 0 50%;
    text-overflow: ellipsis;
    overflow: hidden;
}

dl.inline-flex dd {
    flex: 0 0 50%;
    margin-left: auto;
    text-align: left;
    text-overflow: ellipsis;
    overflow: hidden;
}

#navbar {
    width: 50px;
}

.nav-item-disabled {
    background-color: #9eacc1;
    color: black;
    pointer-events: none;
    cursor: default;
}

.nav-item-disabled i {
    color: black;
}

.navbar-header {
    height: 50px;
    border-bottom: 1px solid rgba(0, 0, 0, 0.4);
}

.username {
    margin: 0px;
    padding-left: 10px;
    padding-right: 10px;
    border-left: 1px solid #ddd;
}

.username:hover {
    background: #f2f2f2;
}

.navbar-top-links>.mega-dropdown>.dropdown-menu.mega-dropdown-menu {
    left: 0px;
    max-width: 100%;
    top: 39px;
    right: -10px;
    bottom: 0;
    padding: 0;
}

.one-page-header .navbar-nav>li>a:before {
    content: "";
}


/*Remove pointer from Mega drop panel button*/

.open.mega-dropdown>.mega-dropdown-toggle:before {
    display: none;
}

.open.mega-dropdown>.mega-dropdown-toggle:after {
    display: none;
}

.brand-icon {
    height: 20px !important;
    width: 20px !important;
    margin-top: 14px !important;
    margin-left: 15px !important;
    margin-right: 15px !important;
}

.list-group.bg-trans .list-group-item:not(.active):not(.disabled) {
    border-bottom: 1px solid #eee;
    background-color: rgba(0, 0, 0, 0.05);
}

.list-group.bg-trans a.list-group-item.active:hover {
    background-color: #fff;
}

.list-group-item.active {
    background-color: #fff;
    border-bottom: 1px solid #eee;
    border-top: 1px solid #eee;
    color: #5f5f5f;
    border-width: 0;
}

.card-grid-item .panel-footer .disabled {
    color: #ccc;
}

.card-grid-item.card-locked .mar-no {
    background-color: #fafafa;
}

.card-locked div div>.library-card-panel-title {
    color: #888;
}

.card-locked div div a.pull-right.disabled {
    color: #888;
}

.panel hr {
    border-color: rgba(0, 0, 0, 0.075);
}

.switchery {
    background-color: #fff;
    border: 1px solid #dfdfdf;
    border-radius: 20px;
    cursor: pointer;
    display: inline-block;
    height: 30px;
    position: relative;
    vertical-align: middle;
    width: 50px;
    -moz-user-select: none;
    -khtml-user-select: none;
    -webkit-user-select: none;
    -ms-user-select: none;
    user-select: none;
    box-sizing: content-box;
    background-clip: content-box;
}

.arches-toggle-sm.disabled {
    color: #888;
}

.iiif-image-tool-slider .switch.switch-small.switch-widget {
    width: 25px;
}

.iiif-image-tool-slider .switch.switch-widget.on>small {
    left: 12px;
}

#card-preview {
    margin-bottom: 10px;
}

.library-tools-icon.card-container-trash-icon {
    float: right;
    margin-top: -50px;
}

.card-container-trash-icon .record-delete {
    position: relative;
    top: 0;
    right: 0;
    color: lightcoral;
}

.card-main-title {
    font-size: 1.6rem;
    font-weight: 500;
}

.card-panel {
    margin-bottom: 20px;
    border: 1px solid #ddd;
    border-bottom-width: 0;
}

.card-body {
    padding: 0 20px 0 20px;
}

.card-content-container {
    border: 0 solid #eee;
    position: relative;
    margin: -2px 0 18px 0px;
}

.outline {
    border: 1px solid #eee;
}

.outline.open-container {
    border: 1px solid #bbb;
}

.card-nav-container {
    background: #f4f4f4;
    margin-left: 0;
    margin-bottom: 5px;
}

.card-content-tab {
    min-height: 300px;
    margin-top: 15px;
    margin-left: -15px;
    box-shadow: none;
    padding: 5px 0 0;
}

.card-panel-body {
    background-color: #FFF;
    padding-top: 15px;
    padding-bottom: 10px;
    margin-top: 10px;
}

.card-instructions {
    color: #888;
    margin-bottom: 5px;
}

.card-content {
    margin: -20px -35px 20px -20px;
    padding: 0;
}

.card-tab-title {
    font-size: 1.4rem;
}

.crud-record-item {
    background: #fbfbfb;
    padding: 0px;
}

.crud-record-item:nth-child(even) {
    background: #fefefe;
}

.data-card-alert {
    margin-bottom: 5px;
    margin-top: 5px;
}

.card-help {
    padding-right: 20px;
    font-size: 1.4rem;
    margin-top: -34px;
}

.card-form-container {
    padding-bottom: 10px;
    padding-right: 20px;
}

.help-panel-title {
    padding: 0 10px 0 10px;
}

.card-help-panel {
    width: 495px;
    padding-top: 0;
    top: 0px;
    position: absolute;
    bottom: 0px;
    right: 0px;
    background: #fbfbfb;
    z-index: 500;
    overflow-y: scroll;
    color: #123;
    border-left: 1px solid #ddd;
}

.wizard-data-card-alert {
    box-shadow: none;
    margin: 1px 0 0;
}

.content-instructions {
    font-size: 1.3rem;
    color: #8d8d8d;
    margin-top: -50px;
    line-height: 1.25;
    margin-bottom: 20px;
}

.record-delete {
    position: absolute;
    top: 8px;
    right: 8px;
    height: 20px;
    width: 20px;
    color: lightcoral;
}

.gsheets-title {
    font-size: 1.5rem;
    font-weight: 600;
    color: #454545;
}

.gsheets-descr {
    font-size: 1.4rem;
    color: #777;
}

.workflow-step-container {
    height: calc(100% + 41px);
}

.workflowstep-nav {
    display: flex;
    flex-direction: row;
    width: calc(100% - 220px);
    border-bottom: solid 1px #ddd;
    height: fit-content;
    padding: 12px 25px;
    background-color: #fff;
    overflow-x: scroll;
}

.workflowstep-nav div {
    padding: 0 20px;
}

.workflowstep-nav div.workflow-nav-controls {
    position: absolute;
    padding: 19px 0px;
    right: 0px;
    top: 0;
    font-size: 2.5rem;
    width: 230px;
    background: #fafafa;
    border-left: 1px solid #f1f1f1;
    border-bottom: 1px solid #ddd;
}

.workflowstep-nav div .step-title {
    position: absolute;
    z-index: 2000;
    color: white;
    padding: 2px;
    margin-top: 30px;
    display: flex;
    align-items: center;
    flex-direction: column;
}

.workflowstep-nav .selectable i {
    cursor: pointer;
}

.arrow-up {
    width: 0;
    height: 0;
    border-left: 5px solid transparent;
    border-right: 5px solid transparent;
    border-bottom: 5px solid #000;
}

.workflowstep-nav div .step-title .arrow-up {
    padding: 0px;
}

.workflowstep-nav div .step-title .step-title-text {
    background-color: #000;
    padding: 3px 10px;
}

.workflowstep-nav .nav-group {
    display: flex;
    flex-direction: column;
    justify-content: flex-end;
    align-items: center;
}

.workflowstep-nav div.workflow-nav-controls button {
    font-weight: 800;
}

.workflowstep-nav div.workflow-nav-controls button:first-child {
    margin-right: 5px;
}

.workflow-nav-controls .btn-labeled:not(.btn-block):not(.form-icon) {
    color: #f9f9f9;
}

.workflow-step-body div .new-provisional-edit-card-container div .install-buttons button {
    font-weight: 800;
}

.workflow-step-icon {
    border-radius: 50%;
    display: block;
    margin: 0 auto;
    height: 45px;
    line-height: 43px;
    text-align: center;
    width: 45px;
    font-size: 1.7rem;
    color: #bbb;
    border: 1px solid #ddd;
    background: #f4f4f4;
}

.selectable .workflow-step-icon {
    background-color: rgb(244, 244, 244);
    border: 1px solid rgb(221, 221, 221);
    color: #26476a;
}

.workflow-step-icon.active {
    background-color: rgb(110, 160, 216);
    border: 1px solid rgb(56, 110, 178);
    color: #fff;
    cursor: pointer;
}

.workflow-step-icon.complete {
    border: 1px solid #3A74B0;
    background-color: #B4D1F0;
    color: #fff;
}

.workflow-step-icon.can-advance {
    border: 1px solid rgb(110, 160, 216);
    ;
    background-color: rgb(189, 214, 241);
    color: #fff;
}

.workflow-step-description-container {
    width: 100%;
    display: flex;
    justify-content: space-between;
    min-height: 100px;
    border-bottom: solid 1px #ddd;
}

.workflow-step-description {
    display: flex;
    flex-direction: column;
    justify-content: center;
    background-color: #fff;
    padding: 10px 10px;
    overflow-x: hidden;
    overflow-y: hidden;
    width: 100%;
}

.workflow-step-description .title {
    font-size: 1.6rem;
    font-weight: 600;
    color: #004577;
    padding-top: 10px;
}

.workflow-step-description .workflow-name {
    font-size: 1.4rem;
    font-weight: 400;
    line-height: 1.01;
    color: #004577;
}

.workflow-step-description .subtitle {
    font-size: 1.4rem;
    font-weight: 400;
    color: #004577;
}

.workflow-step-description .step {
    font-size: 1.3rem;
    font-weight: 400;
    color: #999;
    padding-bottom: 15px;
}

.workflow-step-body {
    background-color: #f9f9f9;
    height: 100%;
    overflow-y: auto;
    padding: 0 0 218px 25px;
}

.tabbed-workflow {
    position: absolute;
    width: 100%;
    height: 100%;
    overflow: hidden;
    display: flex;
    flex-direction: column;
}

.tabbed-workflow-title-bar {
    display: flex;
    background-color: #eceef0;
    align-items: center;
    justify-content: space-between;
    border-bottom: 1px solid #ddd;
    padding: 6px 12px;
    font-size: medium;
    font-weight: 600;
}

.tabbed-workflow-step-body {
    background-color: #fff;
    height: 100%;
    overflow-y: auto;
}

.tabbed-workflow-step-body .search-selection-controls {
    display: none !important;
}

.tabbed-workflow-information-box-marker {
    font-size: 1.4rem;
    padding-left: 2px;
    padding-right: 6px;
    margin-top: 3px;
    cursor: pointer;
    color: #454545;
}

.tabbed-workflow-information-box-marker.seen {
    visibility: visible;
    opacity: 1;
    transition: all 0.6s linear;
}

.tabbed-workflow-information-box-marker.unseen {
    visibility: hidden;
    position: absolute;
    opacity: 0;
}

.tabbed-workflow-step-information-box-container.seen {
    visibility: visible;
    opacity: 1;
    transition: all 0.6s linear;
}

.tabbed-workflow-step-information-box-container.unseen {
    visibility: hidden;
    position: absolute;
    width: 100%;
    opacity: 0;
}

.tabbed-workflow-step-information-box {
    padding: 10px 35px 20px 35px;
    background-color: #fafafa;
    border: 1px solid #ddd;
    color: grey;
    margin: -16px -21px 0px -21px;
    height: 100px;
    overflow-y: scroll;
    position: relative;
}

.workflow-information-box-toggle:hover {
    color: #454545;
}

.btn-workflow-tile {
    padding: 8px 20px;
    min-width: 100px;
}

.btn-workflow-tile.btn-success {
    border: 1px solid #508A14;
}

.btn-workflow-tile.btn-danger {
    border: 1px solid #B02107;
}

.tabbed-workflow-step-information-box h4 {
    font-size: 1.4rem;
    margin-bottom: 2px;
}

.tabbed-workflow-step-information-box span {
    margin-bottom: 10px;
}

.tabbed-workflow-step-body .create-resource-instance-card-component .card-component {
    width: unset;
}

.tabbed-workflow-step-body .create-resource-instance-card-component .install-buttons {
    display: unset;
}

.card-title {
    flex-grow: 1;
}

.tabbed-workflow-step-body .card-title,
.tabbed-workflow-step-body .card-instructions {
    display: none;
}

.display-in-workflow-step {
    padding: 10px;
    background-color: #ececec;
    border-top: solid 1px #ddd;
}

.tabbed-workflow-step-body .display-in-workflow-step.install-buttons {
}

.tabbed-workflow-step-body>div {
    background-color: #fff !important;
    border: none !important;
}

.tabbed-workflow-step-body .install-buttons {
    display: none;
}

.tabbed-workflow-step-body .manifest-editor .install-buttons {
    display: unset;
}

.etl-manager-container {
    display: flex;
    flex-direction: column;
    background-color: #fff;
    width:100%;
}

.branch-csv-etl {
    background-color: white;
    width: 100%;
    display: flex;
    flex-direction: column;
    justify-content: space-between;
    height: inherit;

    .loader-select {
        height: calc(100% - 50px);
        text-align: center;
        background: #fff;
        justify-content: center;
        padding-top: 90px;
        height: 100%;
        width: 100%;
        display: flex;
    }

    .summary-header {
        padding: 5px 0px 3px;
        font-weight: 525;
        font-size: 1.5rem;
        color: #2d5576;
    }

    .summary-title {
        padding: 5px 0px 3px;
        font-weight: 550;
        font-size: 1.6rem;
        color: #2d5576;
    }
    h5 {
        font-size: 1.5rem;
        color: #999;
        font-weight: 500;
    }

    .dropzone-photo-upload {
        margin-top: 0px;
    }
}

.branch-xl-metadata-container {
    padding: 0px 15px;
}

.branch-csv-etl-load-summmary {
    margin-top: -10px;
}

h3.branch-xl-title {
    margin-top: 15px;
    margin-bottom: 0px;
    font-size: 1.9rem;
    color: #454545;
}

h4.branch-xl-title {
    margin-top: 0px;
    margin-bottom: 0px;
    font-size: 1.6rem;
    color: #454545;
}

.branch-xl-file-contents-container {
    margin-top: 25px;
}

.tabbed-workflow-footer, .etl-module-footer {
    background-color: #445769;
    border-top: 1px solid #0E2031;
    color: #f9f9f9;
    padding: 10px 12px;
    display: flex;
    bottom: 0;
    width: 100%;
}

.tabbed-workflow-footer .step-counter {
    display: flex;
    align-items: center;
    border-right: 1px solid #ddd;
    padding-left: 12px;
    padding-right: 24px;
    margin-right: 18px;
}

.tabbed-workflow-footer .toggle-container {
    padding: unset;
    padding-top: 6px;
}

.tabbed-workflow-footer .toggle-container .arches-toggle-subtitle {
    display: none;
}

.tabbed-workflow-title-bar .btn {
    border-radius: 2px;
    padding: 8px 15px;
    margin-left: 5px;
}

.tabbed-workflow-footer .btn {
    border-radius: 2px;
    padding: 8px 15px;
}

.tabbed-workflow-title-bar .btn>i,
.tabbed-workflow-title-bar .btn>span,
.tabbed-workflow-footer .btn>i,
.tabbed-workflow-footer .btn>span {
    padding: 0px 2px;
}

.workflow-step-body .workbench-card-wrapper {
    margin-left: -25px;
}

.tabbed-workflow-step-body .card-component {
    border: none;
    /* padding: 0px;*/
    margin: 10px 35px;
}

.padded-workflow-step .card-component {
    border: none;
    padding: 0px;
    margin: 0px 15px;
}

.padded-workflow-step,
.workflow-step-body .card-component {
    padding: 20px 35px 82px 40px;
    border: none;
    background: #fafafa;
}

.workflow-step-body .padded-workflow-step .card-component {
    padding: 15px 25px;
}

.workflow-step-body div div .new-provisional-edit-card-container div .widgets div div .widget-wrapper div div .widget-input {
    max-width: 600px;
}

.workflow-step-body div .new-provisional-edit-card-container .card form div div .widget-wrapper .form-group .resource-instance-wrapper .select2-container {
    max-width: 600px !important;
}

.workflow-step-body div .new-provisional-edit-card-container .card form div div .widget-wrapper .form-group div .columns {
    border: 1px solid #ddd;
    padding: 20px;
}

.new-provisional-edit-card-container .card form div div .widget-wrapper .form-group div .select2-container {
    max-width: 600px !important;
}

.wf-multi-tile-step-container {
    display: flex;
    flex-direction: row;
}

.wf-multi-tile-step-form {
    display: flex;
    flex-direction: column;
    flex-grow: 3;
    position: relative;
}

.wf-multi-tile-btn-complete {
    position: absolute;
    bottom: 250px;
    right: 250px;
    font-weight: 800;
}

.wf-multi-tile-step-list {
    display: flex;
    flex-direction: column;
    padding: 24px 24px 0 24px;
    border-left: 1px solid #ddd;
    background: #eeeeee;
    height: 100%;
    width: 500px;
    overflow-y: scroll;
}

.wf-multi-tile-step-list-container {}

.wf-step-multi-tile-container {
    width: 60%;
    padding: 30px;
    border: 1px solid #ddd;
    border-radius: 2px;
    background-color: #f1f1f1;
    margin-top: 0px;
    margin-right: 0px;
    display: flex;
    flex-direction: column;
}

.wf-step-multi-tile-container h4 {
    font-size: 1.4rem;
    font-weight: 500;
}

.wf-multi-tile-step-list-empty {
    border: #cfcfcf solid 1px;
    border-radius: 2px;
    background-color: #e9e9e9;
    padding: 80px 20px 120px 20px;
    text-align: center;
}

.wf-multi-tile-step-card {
    border: 1px solid #ddd;
    margin-bottom: 5px;
    border-radius: 2px;
    background-color: #fff;
}

.wf-multi-tile-card-info {
    display: flex;
    flex-direction: row;
    padding: 10px 15px;
}

.wf-multi-tile-card-info .workflow-step-icon {
    margin-top: 10px;
}

div.wf-multi-tile-card-info div {
    margin-left: 12px;
}

.wf-multi-tile-card-info-details {
    color: #5d768f;
    padding-left: 12px;
}

.wf-multi-tile-card-info-details>h4 {
    margin-bottom: 2px;
    /* margin-left: 12px; */
}

.wf-multi-tile-card-info-details dd a {
    color: #999;
}

.wf-multi-tile-card-info-details dd {
    margin-bottom: 3px;
    color: #999;
}

.wf-multi-tile-step-card div div {
    margin: 0;
    margin-right: 5px;
}

.wf-multi-tile-step-card>div.wf-multi-tile-card-info~div {
    display: flex;
    flex-direction: row;
    color: #4f9ce9;
    font-size: 1.3rem;
    font-weight: 600;
    cursor: pointer;
    padding-top: 10px;
    height: 40px;
    /* align-self: flex-end; */
}

.wf-multi-tile-step-card>div.wf-multi-tile-card-info~div span {
    margin-right: 3px;
}

.wf-multi-tile-step-card>div.wf-multi-tile-card-info~div span:nth-child(2) {
    margin-right: 15px;
}

.wf-multi-tile-step-card>div.wf-multi-tile-card-info~div span:hover {
    color: #0D70CF;
}

.wf-multi-tile-step-card-controls {
    padding: 5px 15px;
    background: #f8f8f8;
    border-top: 1px solid #ddd;
}

.workflow-nav-tab-container {
    display: flex;
    width: inherit;
}

.workflow-tab-controls {
    min-width: 30px;
    display: flex;
    background-color: #eceef0;
    align-items: center;
    font-size: 3rem;
    justify-content: center;
    border: solid 1px #ddd;
    color: #555;
    cursor: pointer;
}

.workflow-nav-tabs {
    overflow-x: scroll;
    min-height: 45px;
    width: 100%;
}

.tabbed-workflow-step-container {
    flex: 1 1 auto;
    overflow-y: scroll;
}

.workflow-nav-tab-list {
    background-color: #fafafa;
    display: flex;
    min-width: max-content;
}

.workflow-nav-tab-list-item {
    display: flex !important;
    /* override navs.less */
    align-items: center;
}

.workflow-nav-tab {
    min-width: 220px;
    padding: 12px 20px;
    border-left: 1px solid #BBD1EA;
    background: #F7F9FB;
    border-bottom: 1px solid #BBD1EA;
    height: 45px;
}

.workflow-nav-tab.active {
    background-color: #fff;
    border-bottom: 1px solid #fff;
    font-weight: 600;
    padding-top: 10px;
}

.workflow-nav-tab-list-item:last-child {
    border-right: 1px solid #ddd;
}

.workflow-nav-tab.inactive {
    cursor: pointer;
}

.workflow-nav-tab.disabled {
    color: darkgrey;
    cursor: not-allowed;
}

.workflow-nav-tab-arrow {
    display: flex;
    align-items: center;
    padding: 4px;
    padding-top: 6px;
    font-size: 1.5rem;
}

.workflow-nav-tab-arrow.disabled {
    color: lightgrey;
    cursor: default;
}

.workflow-nav-controls {
    width: 60px;
    display: flex;
    background-color: #fff;
    align-items: center;
    font-size: 3.2rem;
    justify-content: center;
    color: #004577;
}

.workflow-nav-controls:hover {
    color: #007799;
}

.card .install-buttons .btn-labeled {
    font-weight: 600;
}

.card .install-buttons {
    display: flex;
}

/*.workflow-nav-controls.left {
    border-left: solid 1px #aaa;
}*/


/*.workflow-nav-controls.right {
    border-right: solid 1px #aaa;
}*/

.workflow-nav-controls .inactive {
    color: #ccc;
}

.resource-component-abstract {
    overflow-y: scroll;
    height: 100%;
}

.workflow-plugin {
    flex-grow: inherit;
    background-color: #fff;
}

.workflow-select-plugin {
    padding: 0px 20px 20px 20px;
}

#workflow-container {
    display: flex;
    flex-direction: row;
}


/* general styling for all tabs */

.tabbed-report-tab-list {
    background-color: #ebeef0;
    display: flex;
    flex-direction: row;
    list-style-type: none;
    flex-wrap: wrap;
}

ul.tabbed-report-tab-list {
    margin: 0;
    padding: 0 20px;
}

.report-tab {
    background: #f4f4f4;
    border: #e9e9e9 solid 1px;
    border-radius: 100%;
    display: flex;
    height: 50px;
    width: 50px;
    line-height: 50px;
    flex-direction: column;
    align-items: center;
    justify-content: center;
    margin: 15px 25px;

    &:hover {
        cursor: pointer;
        background: #BADAF7;
        border: 1px solid #1E6FB7;
    }

    i {
        color: #bbbbbb;
        font-size: 1.9rem;
        line-height: 23px;
        display: block;
        &:hover{
            color: #fff;
        }
    }

    &.active {
        border: #4389c9 solid 2px;
        border-radius: 100%;
        background: #5fa2dd;
        i {
            color: white;
        }
    }
}

.report-tab-form {
    height: 100%;
    display: flex;
    flex-direction: column;
    justify-content: space-evenly;
    margin: 15px 0px 15px;
    padding: 5px;
    background-color: #fff;

    &.active {
        border: #4389c9 solid 2px;
    }
}

.report-tab-form-title {
    display: flex;
    flex-direction: row;
    justify-content: space-between;
    padding: 5px;
}

.tab-banner {
    height: 50px;
    background: #5fa2dd;
    padding: 5px 20px 7px 20px;
}

.tab-banner>div+div span {
    font-size: 1.3rem;
    padding: 0 20px;
}

.tab-banner span {
    font-size: 1.5rem;
    color: white;
}

.tab-summary-container {
    display: flex;
    flex-direction: row;
}

.summary-panel {
    background: #f9f9f9;
    margin-top: -30px;
}

.mouse-pointer canvas {
    cursor: pointer;
}

.photo-workbench-photos::-webkit-scrollbar {
    -webkit-appearance: none;
    width: 9px;
    border-left: 1px solid #ddd;
}

.photo-workbench-photos::-webkit-scrollbar-thumb {
    border-radius: 2px;
    background-color: rgba(0, 0, 0, .28);
    -webkit-box-shadow: 0 0 1px rgba(255, 255, 255, .5);
}

.photo-workbench-photo {
    position: relative;
    padding: 4px;
}

.photo-workbench-photo:nth-child(even) {
    background: #fff;
    border-bottom: 1px solid #D3E5F4;
}

.photo-workbench-photo:nth-child(odd) {
    background: #F5FAFE;
    border-bottom: 1px solid #D3E5F4;
}

.photo-workbench-photo.selected-photo {
    background-color: #9CC3E4;
    color: #fff;
    font-weight: 600;
    padding: 4px;
}

.photo-workbench-photo:not(.selected-photo):hover {
    background: #CAE2F5;
    cursor: pointer;
}

.workbench-tile-picker-label {
    font-weight: 600;
    color: #666;
    margin-left: 10px;
}

.workbench-card-sidepanel-header-container.file-workbench {
    margin-right: 0px;
    margin-left: 0px;
}

.file-workbench-selected-buttons {
    display: flex;
    flex-direction: column;
    justify-content: space-between;
    margin-top: 5px;
}

.file-workbench-filter {
    position: relative;
    margin-top: 20px;
    margin-bottom: -10px;
}

.file-workbench-filter .clear-node-search {
    margin-top: 25px;
}

.file-workbench-filter-header {
    font-size: 1.5rem;
    font-weight: 400;
}

.file-workbench-files {
    height: 136px;
    overflow-y: scroll;
    border: solid 1px #ddd;
    display: flex;
    flex-direction: column;
    margin: 15px 0px 5px 0px;
}

.file-workbench-filecount {
    color: steelblue;
    font-size: 1.1rem;
    padding-left: 5px;
    padding-top: 5px;
}

.file-workbench-files::-webkit-scrollbar {
    -webkit-appearance: none;
    width: 9px;
    border-left: 1px solid #ddd;
}

.file-workbench-files::-webkit-scrollbar-thumb {
    border-radius: 2px;
    background-color: rgba(0, 0, 0, .1);
    -webkit-box-shadow: 0 0 1px rgba(255, 255, 255, .5);
}

.file-workbench-button-container {
    display: inline-flex;
    justify-content: space-between;
    width: 100%;
    padding-top: 15px;
    padding-bottom: 5px
}

.file-workbench-buttons {
    display: inline-flex;
    justify-content: space-between;
    width: 100%;
}

.file-workbench-links {
    display: inline-flex;
    justify-content: space-between;
    font-size: 1.2rem;
}

.btn-workbench {
    width: 100%;
    font-size: 1.5rem;
}

.file-workbench-file {
    position: relative;
    padding: 4px;
    display: inline-flex;
    justify-content: left;
    align-items: center;
}

.file-workbench-file .file-name {
    padding-left: 5px;
}

.file-workbench-file:nth-child(even) {
    background: #fff;
    border-bottom: 1px solid #D3E5F4;
}

.file-workbench-file:nth-child(odd) {
    background: #F5FAFE;
    border-bottom: 1px solid #D3E5F4;
}

.file-workbench-file.selected-photo {
    background-color: #9CC3E4;
    color: #fff;
    font-weight: 600;
    padding: 4px;
}

.file-workbench-file:not(.selected-photo):hover {
    background: #CAE2F5;
    cursor: pointer;
}

.file-workbench-file.chart-series-selector {
    display: inline-flex;
    width: 100%;
}

.file-workbench-file.chart-series-selector div {
    padding-left: 5px;
}

.chart-config-panel {
    margin-top: 50px;
}

.add-data-series {
    width: 27px;
    height: 27px;
    border-bottom: 1px solid #D3E5F4;
    background: #9CC3E4;
    color: #fff;
    margin: -4px 0px -5px -4px;
    padding-top: 4px;
    padding-left: 8px ! important;
}

.add-data-series:hover {
    background: #497DA9;
}

.selected-photo .add-data-series {
    border-bottom: 1px solid #D3E5F4;
    background: #497DA9;
    color: #fff;
}

.staged {
    background-color: #90DFFF;
}

.staged:hover {
    background-color: #7FC7E3;
}

.file-workbench-file.staged {
    background-color: #90DFFF;
    color: #fff;
    font-weight: 600;
    padding: 4px;
}

.file-workbench-file:not(.staged):hover {
    background: #CAE2F5;
    cursor: pointer;
}

.file-viewer {
    position: relative;
}

.file-viewer.chart-header {
    position: relative;
    padding-left: 20px;
    background: #f1f1f1;
    width: 100%;
    display: inline-block;
    border-left: 1px solid #ddd;
    border-bottom: 1px solid #ddd;
}

.chart-header h3 {
    font-size: 1.5rem;
    margin-top: 15px;
    margin-bottom: 15px;
    font-size: 1.5rem ! important;
}

.chart-style-panel h2 {
    font-size: 1.5rem;
    margin-bottom: 0px;
}

.chart-style-panel .input-group-addon {
    background: #26d664;
    height: 40px;
    border: 1px solid black;
}

.file-viewer .loading-mask,
.search-result-details .loading-mask {
    position: relative;
    opacity: .5;
    background-color: gray;
    top: 0;
    bottom: 0;
    left: 0;
    right: 0;
    z-index: 240;
}

.file-viewer .loading-mask::before,
.search-result-details .loading-mask::before {
    position: fixed;
    opacity: .5;
    color: #7b7b7b;
    content: '\f110';
    -webkit-animation: fa-spin 2s infinite linear;
    animation: fa-spin 2s infinite linear;
    display: inline-block;
    font: normal normal normal 14px/1 FontAwesome;
    font-size: 10vw;
    margin-top: 42vh;
    margin-left: 32vw;
    text-rendering: auto;
    -webkit-font-smoothing: antialiased;
    -moz-osx-font-smoothing: grayscale;
    transform: translate(0, 0);
    z-index: 100000001;
}

.file-viewer .loading-mask:after,
.search-result-details .loading-mask::after {
    position: fixed;
    opacity: .5;
    color: #7b7b7b;
    content: '\f110';
    -webkit-animation: fa-spin 2s infinite linear;
    animation: fa-spin 2s infinite linear;
    display: inline-block;
    font: normal normal normal 14px/1 FontAwesome;
    font-size: 10vw;
    margin-top: 42vh;
    margin-left: 32vw;
    text-rendering: auto;
    -webkit-font-smoothing: antialiased;
    -moz-osx-font-smoothing: grayscale;
    transform: translate(0, 0);
    z-index: 100000001;
}

.chart .plotly {
    border: 1px solid #ddd;
    padding-top: 10px ! important;
    padding-bottom: 30px ! important;
    border-radius: 2px;
    background: #fff;
}

.plotly .legend .bg {
    fill: #fafafa ! important;
    transform: translate(-5px, -5px) scaleX(1.05)scaleY(1.2);
    stroke-width: 1px ! important;
    stroke: #eee ! important;
}

/* photo gallery */

.gallery-container .tab-container .tab-content {
    display: flex;
    flex-direction: column;
    align-items: center;
}

.thumbnail-gallery-controls {
    width: 35px;
    height: 105px;
    display: flex;
    background-color: rgba(0, 0, 0, 0.95);
    align-items: center;
    font-size: 4.1rem;
    justify-content: center;
    border-top: 1px solid #000;
    color: #eee;
    cursor: pointer;
}

.thumbnail-gallery-controls.left {
    border-left: solid 1px #343434;
}

.thumbnail-gallery-controls.right {
    border-right: solid 1px #343434;
}

.thumbnail-container {
    display: flex;
    justify-content: space-between;
    width: inherit;
}

.workbench-card-container-sidepanel-active .thumbnail-container {
    display: flex;
    justify-content: space-between;
    width: calc(100% - 400px);
}

.show-thumbnails-btn {
    padding: 4px 10px;
    font-size: 1.4rem;
    margin-left: 35px;
    width: 130px;
    color: #eee;
    font-weight: 600;
    background-color: rgba(0, 0, 0, 0.75);
    text-align: center;
    border-top-right-radius: 2px;
    border-top-left-radius: 2px;
}

.show-thumbnails-btn:hover {
    cursor: pointer;
}

.show-thumbnails-btn.open {
    position: relative;
}

.show-thumbnails-btn.closed {
    position: absolute;
    bottom: 0;
}

.thumbnail-gallery-container {
    display: flex;
    flex-direction: column;
    justify-content: space-between;
}

.workflow-step-body .thumbnail-gallery-container {
    display: flex;
    flex-direction: column;
    justify-content: space-between;
    position: fixed;
    bottom: 0px;
    width: calc(100% + 311px);
    left: 50px;
}

.workflow-step-container .thumbnail-gallery-container {
    bottom: 0px;
    left: 50px;
}

.workflow-panel {
    background: #26476a;
    /* width: 12%; */
    color: white;
}

div.workflow-panel {
    min-width: 250px;
}

.workflow-panel ul {
    /* text-decoration: none; */
    list-style-type: none;
    /* padding-left: 12px; */
    margin-bottom: 10px;
    margin-top: 10px;
    margin-bottom: 10px;
    /* min-height: 200px; */
    padding-left: 0;
    /* border-bottom: #fff; */
    border-width: 2px;
}

.workflow-panel i {
    margin-right: 0px;
    font-size: 1.3rem;
    color: #ddd;
    width: 20px;
    text-align: center;
    margin-left: -5px;
}

.workflow-panel li {
    padding-top: 12px;
    padding-left: 20px;
    padding-bottom: 12px;
}

.workflow-panel li:hover {
    background: rgba(70, 130, 180, 0.4);
    border-left: 4px solid steelblue;
}

.workflow-panel:not(.navbarclosed) li:hover a {
    margin-left: -4px;
}

.workflow-panel:not(.navbarclosed) .active-sub:hover li {
    cursor: default;
    background: steelblue;
}

.workflow-panel .active-sub:hover a {
    cursor: default;
    background: steelblue;
}

.workflow-panel>hr {
    border-color: white;
    margin-left: 30px;
    margin-right: 30px;
    margin-bottom: 20px;
}

.workflow-panel.navbarclosed>hr {
    border-color: #0B0737;
    margin-left: 0px;
    margin-right: 0px;
    margin-top: 0px;
    margin-bottom: 0px;
}

.workflow-panel .navbarclosed>hr {
    border-color: white;
    margin-bottom: 0px;
}

.workflow-panel li a span {
    color: white;
    font-size: 1.5rem;
    margin-top: 15px;
    margin-left: 5px;
}

.workflow-select-wf-icon {
    color: white;
    font-size: 2.8rem;
    padding-top: 0px;
}

.widget-wrapper .col-xs-12.dropzone .dz-default.dz-message button {
    display: none;
}

.workflow-select-title {
    font-size: 1.4em;
    font-weight: 500;
}

.workflow-select-wf-circle {
    width: 70px;
    height: 70px;
    display: inline-block;
    text-align: center;
    padding: 18px 12px;
    border-radius: 40px;
    border: 1px solid #747474;
}

.workflow-select-desc {
    font-size: 1.2rem;
    padding-top: 10px;
    font-weight: 600;
}

.workflow-select-card-container-title {
    font-size: 1.5em;
    font-weight: 500;
    padding-left: 30px;
    margin-top: 5px;
    margin-bottom: -15px;
}

.workflow-select-card-container {
    display: flex;
    flex-grow: inherit;
    flex-direction: row;
    flex-wrap: wrap;
    padding: 20px;
}

.workflow-select-card {
    width: 200px;
    height: 200px;
    padding: 10px;
    color: white;
    text-align: center;
    border: 1px solid #777;
    border-radius: 1px;
    margin: 5px;
    opacity: 0.85;
}

.workflow-select-card:hover {
    opacity: 1.0;
    border: 1px solid black;
}

.workflow-component-based-step {
    width: 100%;
    height: 100%;
    padding: 20px;
}

div.final-cons-step-splash {
    display: flex;
    flex-direction: column;
    justify-content: space-between;
    padding: 1%;
}

div.final-cons-step-splash>a {
    max-width: 180px;
}

div.final-cons-step-splash>button {
    border-radius: 2px;
}

div.final-cons-step-separator {
    display: flex;
    flex-direction: row;
    justify-content: space-evenly;
    align-items: stretch;
    margin-top: 15px;
    margin-bottom: 8px;
    color: #777;
}

div.final-cons-step-separator>hr {
    margin-top: 25px;
    margin-bottom: 8px;
    margin-left: 0;
    margin-right: 0;
    flex-grow: 9;
    border: 1px solid #ddd;
}

div.final-cons-step-separator>h4 {
    margin-left: 24px;
    margin-right: 24px;
    margin-top: 12px;
    font-size: 2.1rem;
    font-weight: 500;
    flex-grow: 1;
    text-align: center;
}

.gallery-container {
    position: relative;
}

.gallery-thumbnails {
    display: inline-flex;
    align-items: center;
    text-align: center;
    background-color: rgba(0, 0, 0, 0.85);
    height: 105px;
    overflow-x: auto;
    overflow-y: hidden;
    width: 100%;
    border-top: solid 1px #000;
}

.gallery-thumbnails img {
    height: 80px;
    margin: 3px 6px;
    border: solid 1.5px #eee;
}

.gallery-thumbnails img:hover {
    cursor: pointer;
    border: 1.5px solid #FFF;
}

.gallery-thumbnails .dz-cancel {
    color: black;
    background-color: #ccc;
    position: absolute;
    right: 0;
    opacity: 0.75;
    position: absolute;
}

.gallery-thumbnails .dz-cancel:hover {
    background-color: #eee;
    opacity: 1;
}

.gallery-thumbnails .btn-xs {
    padding: 0.5px 3.5px;
}

.gallery-controls {
    display: flex;
    right: 0px;
    top: 0px;
    height: 100%;
}

.gallery-controls.new-tile {
    background: #ededed;
    justify-content: center;
    width: 100%
}

.gallery-controls.new-tile .dropzone-photo-upload {
    margin-top: 0;
    padding: 45px;
    background-color: #ffffff;
    width: 100%;
}

.iiif-image-tools .dropzone-photo-upload {
    padding: 25px 15px;
    border: 1px dashed #bbb;
    background: #f9f9f9;
    text-align: center;
    color: #808080;
    margin: 5px 0px 30px 0px;
    border-radius: 2px;
    cursor: pointer;
}

.iiif-image-tools .dropzone-photo-upload:hover {
    border-color: #787878;
    background: #f2f2f2;
}

.photo-workbench-photos {
    height: 136px;
    overflow-y: scroll;
    border: solid 1px #ddd;
    display: flex;
    flex-direction: column;
    margin: 40px 10px 10px 10px;
}

.photo-workbench-photo {
    position: relative;
    padding: 4px;
}

.photo-workbench-photo:nth-child(even) {
    background: #fff;
    border-bottom: 1px solid #D3E5F4;
}

.photo-workbench-photo:nth-child(odd) {
    background: #F5FAFE;
    border-bottom: 1px solid #D3E5F4;
}

.photo-workbench-photo.selected-photo {
    background-color: #9CC3E4;
    color: #fff;
    font-weight: 600;
    padding: 4px;
}

.photo-workbench-photo:not(.selected-photo):hover {
    background: #CAE2F5;
    cursor: pointer;
}

.gallery-controls.new-tile .dropzone-photo-upload {
    margin-top: 0;
    padding: 45px;
    background-color: #ffffff;
    width: 100%;
}

.workbench-card-sidepanel .gallery-controls.new-tile .dropzone-photo-upload {
    margin-top: 0;
    padding: 15px;
    background-color: #ffffff;
    width: 100%;
}

.workbench-card-sidepanel .gallery-controls.new-tile .dropzone-photo-upload {
    margin-top: 0;
    padding: 15px;
    background-color: #ffffff;
    width: 100%;
}

/* end photo gallery */

.workbench-model-card-container {
    margin-top: 50px;
    padding-bottom: 40px;
}

.workbench-card-sidebar {
    position: absolute;
    right: 0px;
    top: 0px;
    height: 100%;
    width: 75px;
    background-color: #f1f1f1;
    border-left: 1px solid #ddd;
    z-index: 1000;
}

.workbench-card-sidebar-tab.disabled {
    color: #aaa;
    cursor: auto;
    pointer-events: none;
}

.workbench-card-sidebar-tab i {
    font-size: 1.6rem;
    display: block;
    padding-bottom: 2px;
}

.workbench-card-sidebar-tab:hover {
    background: #fbfbfb;
    color: #454545;
}

.workbench-card-sidebar-tab.disabled:hover {
    color: #aaa;
    background-color: #f1f1f1;
}

.workbench-card-sidebar-tab.active {
    z-index: 200;
    background-color: white;
    border-left: solid 1px white;
    margin-left: -1px;
    color: #454545;
}

.workbench-card-sidepanel.expanded {
    width: 600px;
    z-index: 1001;
}

.manifest-manager-canvas-name {
    width: 315px;
    white-space: nowrap;
    overflow: hidden;
    text-overflow: ellipsis;
}

.manifest-manager-nav-tab {
    height: 50px;
    min-width: 220px;
    padding: 10px 20px;
    border-right: 1px solid #f1f1f1;
    background-color: #ddd;
    display: flex;
    flex-direction: column;
    justify-content: center;
}

.manifest-manager-nav-tab.active {
    background-color: #f6f6f6;
    font-weight: 600;
    border-left: 1px solid #ddd;
    border-right: 1px solid #ddd;
}

.manifest-manager-nav-tab .tab-label {
    display: flex;
    flex-direction: row;
    justify-content: center;
    align-items: center;
    cursor: pointer;
}

.manifest-manager-main-menu-circle {
    width: 75px;
    height: 75px;
    display: inline-block;
    text-align: center;
    padding: 20px;
    border-radius: 50%;
    background-color: #ccc;
}

.manifest-manager .dropzone-photo-upload {
    margin-top: 15px;
}

.manifest-manager .loader-select {
    height: 100%;
}

.manifest-manager .rr-splash-description {
    width: 700px;
}

.overlay-listing.rr-map-card .overlay-name:before {
    content: "\f070";
}

.active-overlay .overlay-listing.rr-map-card .overlay-name {
    color: #666;
    content: "\f06e";
}

.active-overlay .overlay-listing.rr-map-card .overlay-name:before {
    color: #666;
    content: "\f06e";
}

.rr-map-card.related-instances .related-instance {
    color: #9e9e9e;
    font-size: 1.2rem;
    padding: 3px 0 0 12px;
}

.active-overlay .rr-map-card.related-instances .related-instance {
    color: #666;
}

.active-overlay .rr-map-card.related-instances .related-instance.hovered {
    background-color: #eee;
}

.summary-panel {
    background: #f9f9f9;
    margin-top: -30px;
}

.mouse-pointer canvas {
    cursor: pointer;
}

.workbench-card-wrapper {
    flex: 1;
    height: 100%;
    position: relative;
    overflow: hidden;
    background-color: #fafafa;
    border-top: 1px solid #ddd;
}

.workbench-card-wrapper.autoheight {
    height: auto;
    min-height: 100%;
}

.card-component-wrapper-editor .workbench-card-wrapper {
    border-top: 1px solid #041B33;
}

.widgets .workbench-card-wrapper {
    border: 1px solid #a8a8a8;
}

.widgets .workbench-card-wrapper {
    height: 500px;
}

.workbench-card-container {
    height: 100%;
}

.workbench-card-container.workbench-card-container-sidepanel-active {
    margin-right: 400px;
}

.workbench-card-container-wrapper.workbench-card-container-sidepanel-active {
    z-index: 249;
}

.workbench-card-sidebar-tab {
    color: #787878;
    min-height: 65px;
    padding: 16px;
    text-align: center;
    font-size: 1.6rem;
    border-bottom: 1px solid rgb(216, 216, 216);
    cursor: pointer;
}

.map-sidebar-text {
    font-size: 1.1rem;
}

.workbench-card-sidepanel {
    position: absolute;
    z-index: 250;
    right: 75px;
    height: 100%;
    background: white;
    border-left: 1px solid rgb(216, 216, 216);
    overflow-y: hidden;
    display: flex;
    flex-direction: column;
    align-items: normal;
    width: 400px;
}

.workbench-sidepanel-body {
    margin-top: 50px;
}

.install-buttons .btn-warning {
    background: #f75d3f;
    border-color: #E53211;
}

.install-buttons .btn-warning:hover {
    background: #E53211;
    border-color: #B02107;
}

.install-buttons .btn-danger {
    background: #FF836C;
    border-color: #E53211;
}

.install-buttons .btn-danger:hover {
    background: #f75d3f;
    border-color: #E53211;
}

.install-buttons .btn-mint {
    background: #3acaa1;
    border-color: #42cca5;
}

.install-buttons .btn-mint:hover {
    background: #1ABA8E;
    border-color: #009E72;
}

.rr-map-card-intersect-panel {
    margin-top: 7px;
    margin-bottom: 32px;
}

.rr-map-card-intersect-panel .intersection-result {
    padding: 3px 0 0 12px;
}

.rr-map-card-intersect-panel .intersection-result.hovered {
    background-color: #ddd;
}

.help-close {
    color: #868686;
    position: absolute;
    right: 10px;
    top: 20px;
    z-index: 600;
}

.scroll-y {
    height: calc(100vh - 50px);
    /* top-nav height */
    overflow-y: auto;
}

.scroll-y-hidden {
    overflow-y: hidden;
}

.scroll-y-auto {
    overflow-y: auto;
}

.tab-base .nav-tabs>li:not(.active)>a:hover {
    border-top: 1px solid #eee;
    border-right: 1px solid #eee;
    border-left: 1px solid #eee;
    border-bottom: 1px solid #fff;
    background: #eee;
}

.tab-base .tab-content {
    box-shadow: none;
    padding-bottom: 0;
    margin: 0;
}

.panel .panel-heading,
.panel>:first-child {
    border-top-left-radius: 0;
    border-top-right-radius: 0;
}

.columns{
    display: flex;
    flex-wrap: wrap;
}

span.icon-wrap.icon-circle.bg-gray-dark:hover {
    background: #94A6BC;
    color: #123;
}

.widget-config-container .widget-input-label {
    font-weight: inherit;
}

.widget-input {
    border-radius: 2px;
}

.widget-file {
    width: 100px;
}

.form-contol {
    height: 36px;
    font-size: 1.3rem;
}

.date .form-control {
    height: 36px;
}

.tile {
    border-left: 2px solid #0594BC;
    border-right: 1px solid #ddd;
    border-top: 0 solid #ddd;
    border-bottom: 1px solid #ddd;
    background: #fbfbfb;
    color: #5f5f5f;
    width: 200px;
    height: 170px;
    position: relative;
    overflow-y: scroll;
    padding: 5px 5px 7px;
}

.help-text-small {
    font-size: 1.2rem;
    padding-right: 5px;
}

.grid-container {
    overflow: scroll;
}

.list-wrapper {
    overflow-y: auto;
    height: calc(100% - 60px);
    /*60px accounts for header so list scrolls to bottom*/
}

.grid {
    background: #ebeef0;
    max-width: 1200px;
    margin-left: -8px;
    margin-right: -6px;
    border-top: 1px solid #ddd;
    overflow: auto;
}

.grid-item {
    float: left;
    width: 100px;
    height: 100px;
    background: #0D8;
    border: 1px solid #333;
    border-color: hsla(0, 0%, 0%, 0.7);
    margin: 3px;
}

.select2-container {
    width: 100% !important;
    border: 1px solid #ddd;
}

.form-group div input {
    max-width: 600px;
    border: 1px solid #eee;
}

.resource-instance-wrapper .select2-container {
    max-width: 600px !important;
    border: 1px solid #eee;
}

.select2-container.select2-container-active.select2-dropdown-open {
    border: 1px solid steelblue;
}

.select2-choice {
    border: 1px solid #E9E9E9 !important;
    border-radius: 2px !important;
    background-image: none !important;
    height: 36px !important;
    padding: 4px 0 0 16px !important;
}

.select2-container .select2-choice {
    display: flex;
    height: 26px;
    padding: 0 0 0 8px;
    overflow: hidden;
    position: relative;
    // border: 1px solid #aaa;
    border: none !important;
    white-space: nowrap;
    line-height: 26px;
    color: #444;
    text-decoration: none;
    border-radius: 4px;
    background-clip: padding-box;
    -webkit-touch-callout: none;
    -webkit-user-select: none;
    -moz-user-select: none;
    -ms-user-select: none;
    user-select: none;
    background-color: #fff;
    background-image: -webkit-gradient(linear, left bottom, left top, color-stop(0, #eee), color-stop(0.5, #fff));
    background-image: -webkit-linear-gradient(center bottom, #eee 0, #fff 50%);
    background-image: -moz-linear-gradient(center bottom, #eee 0, #fff 50%);
    // filter: progid: DXImageTransform.Microsoft.gradient(startColorstr='#ffffff', endColorstr='#eeeeee', GradientType=0);
    background-image: linear-gradient(to top, #eee 0, #fff 50%);
}

a.select2-choice {
    background: #42a5f5;
}

.select2-dropdown-open .select2-choice {
    background-color: #fff !important;
}

.select2-arrow {
    border: none !important;
    background: none !important;
    background-image: none !important;
    padding-top: 2px;
}

.select2-container .select2-choice .select2-arrow b:before {
    content: "";
}

.select2-container.select2-container-disabled .select2-choice {
    background: #eee;
}

.select2-container-multi .select2-choices {
    border: 1px solid #e1e5ea;
    background-image: none;
}

.select2-container-multi.select2-container-active .select2-choices {
    border: 1px solid #e1e5ea;
    box-shadow: none;
}

.select2-drop {
    border-radius: 0px;
    color: inherit;
}

.select2-drop-active {
    border: 1px solid steelblue;
    border-top: none;
    box-shadow: none;
}

.select2-result.disabled {
    background-color: #eee;
    color: #999;
    pointer-events: none;
}

.select2-results {
    padding: 0px;
    margin: 0px;
}

.select2-results li {
    /*padding: 4px 6px;*/
    padding: 0px;
    line-height: 22px;
    color: #595959;
}

.select2-results .select2-no-results,
.select2-results .select2-searching,
.select2-results .select2-results .select2-ajax-error {
    background: #f4f4f4;
    line-height: 30px;
    padding-left: 5px;
    padding-top: 2px;
    padding-bottom: 2px;
}

.select2-results .select2-ajax-error {
    color: #9e1515;
}

.select2-results .select2-no-results {
    font-size: 1.3rem;
}

.select2-container-multi .select2-choices .select2-search-choice {
    padding: 3px 10px 5px 18px;
    margin: 4px 0 0px 5px;
    background: #42a5f5;
    position: relative;
    line-height: 13px;
    color: #fff;
    cursor: default;
    border: 1px solid #3b8dd5;
    border-radius: 2px;
    -webkit-box-shadow: none;
    -webkit-touch-callout: none;
    -moz-user-select: none;
    -ms-user-select: none;
    background-image: none;
    -webkit-touch-callout: none;
    -webkit-user-select: none;
    -moz-user-select: none;
    -ms-user-select: none;
    user-select: none;
    .fa-minus {
        margin: 0px 2px 0px 7px;
    }
}

.filter-flag {
    background: #30ad24 !important;
    font-size: 1.3rem;
}

.select2-container-multi .select2-choices li {
    float: left;
    list-style: none;
}

.select2-container-multi .select2-search-choice-close {
    left: 3px;
    color: #fff;
}

a.select2-search-choice-close {
    background-color: #fff;
    border-radius: 3px;
}

.select2-search-choice div {
    margin-top: 1px;
}

.btn-display-toggle {
    height: 35px;
}

.btn-display-toggle:focus {
    background: #9490EE;
    color: #fff;
}

.time-wheel-display-toggle .btn-display-toggle:last-child {
    border-left-color: #fff;
}

.btn-group .btn+.btn {
    margin-left: 0px;
}

.btn-group-xs>.btn, .btn-xs {
    font-size: 1.2rem;
}

.library {
    position: absolute;
    top: 0;
    bottom: 0;
    opacity: .95;
    border-radius: 0;
    z-index: 200;
    padding: 0 20px 20px 0;
}

.icon-selector{
    .clear-search {
        color: #123;
        font-size: 1.7rem;
        margin: 7px -30px;
    }

    .clear-search:hover {
        cursor: pointer;
        color: rgba(0, 0, 0, 0.95);
    }

    .icon-list{
        height: 300px;
        overflow-y: scroll;
        padding: 15px;
        border: 1px solid #e9e9e9;
    }

    .demo-icon-font {
        font-size: 1.4rem;
        margin-bottom: 6px;
        padding: 4px 8px;
    }

    .demo-icon-font:hover {
        cursor: pointer;
        background: #eee;
    }

    .demo-icon-font .selected {
        background: #eee;
    }
}

.iiif-canvas-filter {
    height: 28px;
    margin: 0px 5px;
}


.key {
    margin-top: 98px;
}

.library-close-btn {
    position: absolute;
    right: 10px;
    top: -22px;
    font-size: 1.5rem;
    color: #666;
}

.alert {
    padding: 15px;
}

.selected-card {
    opacity: 1.0;
    color: #fff;
    background-color: #fbfbfb;
}

.selected div .listitem_name {
    font-weight: 600;
}

.disabled .listitem_name {
    font-weight: 600;
    color: #999;
}

.selected div .name {
    font-weight: 600;
}

.side-column-crud-container
{
    flex: 0 0 275px;
    margin-top: -1px;
    margin-bottom: 0px;
    background-color: #fafafa;
    width: 275px;
    overflow-y: auto;
    overflow-x: hidden;
    border-right: 1px solid #ddd;

    .layer-list {
        height: 50px;
        padding: 10px;
        background: #f4f4f4;
        border-top: solid 1px #ddd;
    }

    .grid {
        margin: 0;
        .library-card {
            height: 60px;
            color: #666;
            border-bottom: 1px solid #ddd;
            background: #f8f8f8;
            border-left: 5px solid #f8f8f8;
            display: flex;
            align-items: center;

            &.active {
                background: #ffffff;
                border-left: 5px solid steelblue;
                &:hover {
                    background: #fff;
                    border-left: 5px solid steelblue;
                }
            }

            &.inactive {
                background: #f7f7f7;
            }

            &.selected.selected-card {
                background: #fff;
                border-left: 5px solid steelblue;
                cursor: default;
            }

            &.permissions.selected.selected-card {
                background: #fff;
                color: #656665;
                border-left: 0px;
                cursor: default;
            }

            &:hover {
                background-color: #fff;
                cursor: pointer;
                border-left: 5px solid steelblue;
                opacity: 1.0;
            }

            &.relative {
                transition: height 0.25s;

                &.selected {
                    height: 180px;
                    transition: height 0.25s;
                    background: #ffffff;
                    border-left: 5px solid steelblue;
                    overflow-y: hidden;

                    &.hovered {
                        background: #ffffff;
                        border-left: 5px solid steelBlue;
                    }
                }

                &.hovered {
                    background: #ffffff;
                    border-left: 5px solid #20CE05;
                }
            }

            .project-status {
                text-align: left;
            }

            .library-card-content {
                padding: 0 5px;
                flex: 1;
                overflow: hidden;
                text-overflow: ellipsis;
                display: flex;
                flex-direction: column;
                text-align: start;

                .crud-card-main {
                    white-space: nowrap;
                    overflow: hidden;
                    text-overflow: ellipsis;
                    font-size: 1.3rem;
                }

                .crud-card-main a {
                    color: #1E6FB7;
                }

                .crud-card-subtitle {
                    color: #888;
                    font-size: 1.1rem;
                    white-space: nowrap;
                    overflow: hidden;
                    text-overflow: ellipsis;
                }
            }
            .library-icon {
                margin: 0 10px;
                span {
                    width: 40px;
                    height: 40px;
                    display: flex;
                    align-items: center;
                    justify-content: center;
                    i {
                        display: block;
                        line-height: initial;
                        text-align: initial;
                        position: initial;
                        width: initial;
                        padding-top: initial;

                        &:before {
                            position: initial;
                            top: initial;
                            left: initial;
                            right: initial;
                        }
                    }
                }
            }

            .library-card-main {
                width: 255px;
                position: absolute;
                left: 58px;
                top: 12px;
                white-space: nowrap;
                overflow: hidden;
                text-overflow: ellipsis;
                font-size: 1.2rem;

                a {
                    color: #1E6FB7;
                }
            }

            .library-card-subtitle {
                text-transform: capitalize;
                width: 225px;
                position: absolute;
                left: 58px;
                top: 25px;
                color: #888;
                font-size: 1.1rem;
                white-space: nowrap;
                overflow: hidden;
                text-overflow: ellipsis;
                padding: 2px 2px 3px 0;
            }
        }
    }
}

#function-list {
    display: flex;
}

.branch-library {
    background-color: white;
    height: auto;
}

.branch-library-icon {
    font-size: 1.5rem;
}

#branch-library {
    width: 100%;
    margin-left: 1px;
}

.middle-column-container.card-configuration.expanded {
    flex-basis: 450px;
}

.card-configuration.expanded+div div div div div .install-buttons {
    margin-right: 525px;
}

.constraint-selection {
    padding-top: 10px;
    border-bottom: solid 1px #eee;
}

.constraint-selection .dropdown {
    padding-top: 10px;
    padding-bottom: 10px;
}

.user-groups {
    font-size: 1.1rem;
    color: #999;
}

.load-relations {
    color: #fff;
    padding: 3px 5px;
    background: steelblue;
    position: absolute;
    right: -5px;
    margin-right: 5px;
    top: 0px;
    border-radius: 2px;
    font-weight: 600;
}

.load-relations.disabled {
    color: #888;
    margin-left: 5px;
    background: #ddd;
}

.selected-group-user-permissions {
    position: absolute;
    left: 30px;
    width: 100%;
}

.permissions-options {
    display: flex;
    flex-direction: column;
}

.selected-group-user-permissions .library-icon-permissions {
    top: 0px;
}

.permission-manager {
    width: 100%;
}

.permissions-instructions-panel {
    border: 1px solid #ddd;
    padding: 30px;
    margin-bottom: 30px;
    background: #fbfbfb;
}

.settings-panel-heading+.permissions-instructions-panel {
    margin-top: 55px;
}

.permission-manager.panel-body {
    display: flex;
    background-color: white;
    margin: 1px;
    height: 675px;
}

.permission-manager .card-content-container {
    padding: 10px 50px 10px;
    background-color: white;
}

.permission-manager-filter {
    height: 58px;
    width: 100%;
    border-bottom-style: solid;
    border-bottom-width: 1px;
    border-bottom-color: #ccc;
    margin-bottom: 2px;
}

.permission-manager-filter .clear-selection a.clear-selection-link {
    padding-right: 5px;
    font-size: 1.3rem;
}

.permission-manager-filter .clear-node-search {
    position: absolute;
    top: 22px;
    font-size: 1.4rem;
    left: 46%;
    width: 15px;
}

.permission-manager-item-list .card-tree-container {
    margin-right: 0px;
}

.permission-manager .filter-bar {
    display: flex;
    flex-direction: row;
    padding: 15px;
}

.permission-manager-item-list {
    padding-left: 10px;
}

.permission-manager.header {
    position: relative;
    height: 100px;
    padding-left: 10px;
    color: #2b425b;
    background: #fff;
    border-bottom: 1px solid #eee;
}

.permission-manager .control-panel {
    display: flex;
    margin-left: 0px;
}

.permissions {
    background: rgb(240, 240, 240);
}

.permissions:hover {
    background: #fff;
}

.permissions.selected {
    background: #fff;
}

.confirmation-permissions {
    font-size: 1.2rem;
    color: #888;
}

.permission-selector {
    margin: 20px 0px 30px 0px;
}

.permissions-readout {
    float: right;
    padding-right: 10px;
    font-size: 1.1rem;
    font-weight: 600;
    color: #454545;
    padding-top: 10px;
    margin-top: -10px;
    margin-bottom: -10px;
    padding-left: 10px;
}

.permissions-node {
    font-size: 1.3rem;
    color: #555;
}

.no-cards-selected {
    padding: 10px;
    font-size: 1.3rem;
}

.permissions-node-row {
    display: inline-flex;
    background: #fff;
    border-bottom: 1px solid #D3E5F4;
    padding-top: 10px;
    padding-bottom: 10px;
    padding-left: 10px;
    margin-right: 0px;
    justify-content: space-between;
}

.permissions-node-row:nth-child(even) {
    background: #F5FAFE;
}

.permissions-title {
    font-size: 1.5rem;
}

.permissions-title-panel {
    position: absolute;
    top: 3px;
    left: 50px;
}

.library-icon-permissions {
    position: absolute;
    left: 30px;
    top: 30px;
    width: 100%;
}

.permissions-default {
    height: 1px;
    color: #555;
    font-size: 1.6rem;
}

.permissions-account-warning {
    padding: 4px 10px;
    background: #ffb54a;
    color: #fff;
    border: 1px solid #EF9A1F;
}

.permissions-list {
    padding-top: 10px;
    padding-bottom: 15px;
    margin-bottom: 10px;
    background: #fff;
    width: 100%;
}

.permissions-selected {
    display: flex;
    flex-direction: column;
    margin-top: 5px;
    list-style: none;
    color: #666;
    line-height: 1.2;
    padding-left: 0px;
    font-size: 1.5rem;
    border: 1px solid #ddd;
}


/*------------------------------------------------*/

.permission-grid {
    display: grid;
    grid-template-columns: 40px 450px auto 40px;
    grid-template-rows: 25px auto auto auto;
    grid-column-gap: 10px;
    grid-row-gap: 10px;
}

.permission-grid .permission-header {
    grid-column-start: 2;
    grid-column-end: 4;
    grid-row-start: 2;
    grid-row-end: 2;
}

.permission-grid .permission-control {
    grid-column-start: 2;
    grid-column-end: 3;
    grid-row-start: 3;
    grid-row-end: 3;
}

.permission-grid .permission-list {
    grid-column-start: 2;
    grid-column-end: 4;
    grid-row-start: 4;
    grid-row-end: 4;
    overflow-y: auto;
}

.permission-grid .permissions-options {
    display: flex;
    flex-direction: row;
    margin-top: 5px;
    padding: 10px 0px 15px;
}

.permissions-list-table {
    height: 300px
}

.permissions-list-table-body {
    height: 400px;
    overflow-y: auto;
    border: solid 1px #ddd;
}

.permissions-list-table-body::-webkit-scrollbar {
    -webkit-appearance: none;
    width: 9px;
    border-left: 1px solid #eee;
}

.permissions-list-table-body::-webkit-scrollbar-thumb {
    border-radius: 2px;
    background-color: rgba(0, 0, 0, .1);
    -webkit-box-shadow: 0 0 1px rgba(255, 255, 255, .5);
}

.permissions-list-header {
    background: #579ddb;
    color: #fff;
    width: 100%;
    display: flex;
    padding: 9px 5px;
    border-bottom: 1px solid #D3E5F4;
    font-weight: 600;
}

.permission-control .clear-filter {
    align-self: center;
    font-size: 1.4rem;
    margin-left: -20px;
    padding-right: 15px;
}

.permissions-table-row {
    display: flex;
    flex-direction: column;
    padding: 8px 5px;
    border-bottom: 1px solid #D3E5F4
}

.permissions-table-row:nth-child(odd) {
    background: #F5FAFE;
}

.permissions-table-row.selected {
    background-color: #F1F1FF;
}

.permissions-table-row.selected:hover {
    background-color: #F1F1FF;
    cursor: pointer;
}

.permissions-table-row:hover {
    background-color: #B6DEFF;
    cursor: pointer;
}

.permissions-table-row:first-child {
    background-color: #f8f8f8;
    color: #777;
    font-weight: 600;
}

.permissions-table-row:first-child:hover {
    cursor: default;
}

.permission-selection-panel {
    display: inline-flex;
    background: #fcfcfc;
    border-top: 1px solid #ddd;
    border-bottom: 1px solid #ddd;
    margin: 8px -5px -10px -5px;
}

.permission-selection-panel:hover {
    cursor: default;
}

.permission-list-table .identities-column {
    width: 35%;
}

.permission-list-table .permissions-column {
    width: 65%;
}

.permission-grid .permissions-buttons {
    grid-column-start: 2;
    grid-column-end: 3;
    grid-row-start: 5;
    grid-row-end: 5;
    height: 75px;
    align-items: baseline;
    display: flex;
}

.permission-grid .remove-permissions-btn {
    grid-column-start: 3;
    grid-column-end: 4;
    grid-row-start: 5;
    grid-row-end: 5;
    height: 75px;
    justify-self: end;
}


/*------------------------------------------------*/

.library-search {
    font-size: 1.1rem;
    height: 32px;
    width: 100%;
}

.key-icon {
    width: 50px;
}

#library .nav-tabs li:not(active) a {
    opacity: 0.9;
    border-radius: 0;
    border: 0;
    border-bottom: 1px solid rgba(0, 0, 0, 0.05);
    background-color: #314151;
    color: rgba(255, 255, 255, 0.5);
    padding: 20px 0;
}

#library .nav-tabs .active a {
    border-left: 1px solid rgba(0, 0, 0, 0.1);
    border-right: 1px solid rgba(0, 0, 0, 0.1);
    border-bottom: 1px solid transparent;
    background-color: #37495b;
    color: inherit !important;
}

.branch-preview {
    height: 280px;
    width: 280px;
    background: #fff;
    border: 1px solid #ddd;
    color: #123;
}

.branch-icon {
    border: 1px solid rgba(0, 0, 0, 0.25);
}

.branch-icon:hover {
    border: 1px solid rgba(0, 0, 0, 0.25);
    background: #5fa2dd;
}

.clear-selection {
    width: 100%;
    height: 21px;
    padding-top: 4px;
    margin-bottom: 0;
    padding-bottom: 0;
    margin-top: 0;
}

.clear-selection-link {
    cursor: pointer;
    font-size: 0.9rem;
    float: right;
    color: #555;
}

.clear-selection-link:hover {
    color: #333;
}

.clear-selection a.clear-selection-link {
    font-size: 1.1rem;
}

.node circle {
    fill: #fff;
    stroke: #4682B4;
    stroke-width: 1px;
}

.node {
    font-size: 1.3rem;
    transition: all .40s ease;
    stroke: #aaa;
    stroke-width: 1px;
}

.node .node-selected {
    fill: #3ACAA2;
    stroke: #009E72;
    stroke-width: 1px;
}

.node .node-filtered {
    /*    fill: #f0f0f0;
    stroke: #bbb;*/
}

.graph-node-text {
    text-overflow: ellipsis;
    stroke: steelblue;
}

.link {
    fill: none;
    stroke: #bbb;
    stroke-width: 2px;
}

.node .node-over {
    fill: #3ACAA2;
    stroke: #009E72;
    stroke-width: 1.5px;
    cursor: pointer;
    transition: all .40s ease;
}

.target-node circle {
    opacity: 0.2;
    fill: red;
    stroke: red;
    stroke-width: 25px;
}

.target-node circle.node-over {
    opacity: 0.5;
    fill: red;
    stroke: red;
    stroke-width: 32px;
}

#nodeCrud {
    position: absolute;
    width: 250px;
    left: 300px;
    top: 0;
    bottom: 0;
    color: #fff;
    z-index: 200;
    border-left: 1px solid #1E3143;
    border-right: 1px solid #1E3143;
    -webkit-border-radius: 12px;
    -moz-border-radius: 2px;
    border-radius: 0;
    -webkit-box-shadow: 1px 1px 2px rgba(0, 0, 0, 0.4);
    -moz-box-shadow: 1px 1px 4px rgba(0, 0, 0, 0.4);
    box-shadow: 1px 1px 4px rgba(0, 0, 0, 0.4);
    padding: 0 10px;
}

input[type="search"] {
    -webkit-box-sizing: border-box;
    box-sizing: border-box;
}

.round {
    border-radius: 50%;
}

.overlay {
    position: fixed;
    top: 0;
    left: 0;
    width: 100%;
    height: 100%;
    background: rgba(0, 0, 0, 0.5);
    opacity: 0;
    pointer-events: none;
    -webkit-transition: opacity .5s;
    transition: opacity .5s;
    -webkit-transition-timing-function: cubic-bezier(0.7, 0, 0.3, 1);
    transition-timing-function: cubic-bezier(0.7, 0, 0.3, 1);
}

.arches-form {
    background-color: #ebeef0;
    padding: 20px 0 40px;
}

#aside-container #aside .nav-tabs li:not(active) a {
    padding: 20px 0;
}

ul.nav.nav-tabs.nav-justified {
    height: 59px;
}

.v-menu {
    height: 100vh;
    width: 300px;
    background: #fff;
    border-right: 1px solid #ddd;
    padding: 0 0 0 12px;
}

.form-page {
    background-color: #e7ebee;
    width: 100%;
    padding: 20px 20px 100px 5px;
}

.node-configuration {
    background-color: #ffffff;
    display: flex;
    flex-direction: column;
    flex: 1 1 auto;
}

.set-variable-pixel-height {
    /* WRONg PLACE */
    /*
        Flexbox recalculates height on component load. This hack
        allows us the to assign a hard-pixel height to a flexy
        element, thus allowing pixel calculations on variable height.
        See https://stackoverflow.com/a/14965123
    */
    display: flex;
    flex: 1 1 auto;
    height: 0;
}

.settings-panel {
    display: flex;
    flex-direction: column;
    height: 100%;
}

.settings-panel-heading {
    background: #25476a;
    color: #fff;
    padding: 0px 15px;
    min-height: 50px;
    display: flex;
    align-items: center;
}

.settings-panel-body {
    flex-direction: column;
    overflow-y: scroll;
}

.graph-crm-class {
    font-size: 1.5rem;
    color: #ddd;
    padding: 0px 10px;
}

.graph-type {
    font-size: 1.5rem;
    color: #777;
    padding: 0px 10px;
}

.graph-designer {
    background: #fbfbfb;
}

.graph-designer-graph-content {
    width: 100%;
}

.graph-designer-graph-content .graph-designer-title {
    font-size: 1.7rem;
    font-weight: 500;
    color: #fff;
    display: flex;
    flex-direction: row;
    align-items: center;
}

.graph-designer-title i {
    padding: 0px 5px;
}

.graph-designer-title .name {
    font-size: 1.7rem;
}

.top-node-panel {
    display: flex;
    flex-direction: column;
    padding: 20px;
}

.graph-designer-header {
    color: #888;
    font-size: 1.6rem;
    padding-bottom: 5px;
    border-bottom: solid 1px #ddd;
}

.form-radio.form-normal::before {
    left: 0px;
}

.widget-container.graph-settings-switch {
    padding-bottom: 0px;
}

.graph-settings-switch-label {
    margin-left: 40px;
    margin-right: 40px;
    margin-top: -20px;
    margin-bottom: 0px;
}

.graph-settings-switch-subtitle {
    margin-left: 40px;
    margin-right: 40px;
    margin-top: -5px;
    display: inline-block;
    color: #5F7D9A;
    position: relative;
    top: -5px;
    font-size: 1.3rem;
    font-weight: 400;
}

.exportable-field-name {
    padding-left: 40px;
    padding-right: 40px;
}

.graph-settings-panel-body {
    padding: 5px 0px;
}

.graph-settings-panel-body .widgets .widget-container div div>input {
    max-width: 500px;
    min-width: 500px;
}

.graph-settings-panel-body .widgets .widget-container div .crm-selector div .chosen-drop .chosen-search>input {
    max-width: 490px;
    min-width: 490px;
}

.graph-settings-panel-body .widgets .widget-container div .colorpicker-component {
    max-width: 250px;
    min-width: 250px;
    padding-left: 5px;
    height: 32px;
}

.graph-settings-panel-body .widgets .widget-container div div div div div select .chosen-container {
    width: 500px;
}

.graph-settings-panel-body .widgets .widget-container div div .domain-input {
    max-width: 480px;
    min-width: 480px;
}

.graph-settings-panel-body .widgets .widget-container div div .domain-input-item {
    max-width: 468px;
    min-width: 468px;
}

.function-node-alert {
    display: inline-block;
    background: #A2EAE2;
    padding: 15px 30px;
    margin-top: -10px;
    margin-left: -5px;
    margin-bottom: 15px;
    font-size: 1.4rem;
    font-weight: 400;
    color: #01766A;
}

.edtf-input {
    padding-bottom: 15px;
}

.node-config-item {
    padding: 5px 0px 12px 0px;
}

.node-config-item.pad-top {
    padding: 15px 0px 12px 0px;
}

.concept-label {
    padding-top: 0px;
}

body[dir="rtl"] #concept_report .dropdown-menu {
    left: 0;
    right: auto;
}

#concept_report {
    .concept-report-content>div{
        padding: 0 10px;
    }

    .dropdown-menu{
        right: 0;
        left: auto;
    }

    dt {
        display: flex;

        h5 {
            flex: 1;
        }
    }

    .arches-RDM-label-highlighted{
        margin: 0;
        padding: 0 8px;
    }

    .arches-RDM-headline {
        display: flex;
        &>div:first-child {
            flex: 1;
        }
    }

    .arches-concept-heirarchy {
        padding: 1px 0;
        margin: 0;
        display: flex;
        align-items: center;

        i {
            width: 13px;
            margin: 0 2px;
        }
        .arches-CRUD-delete{
            margin: 5px;
        }
        .text-muted, .is_padded {
            padding: 0 10px;
        }
    }
}

.tree-container {
    overflow-x: scroll;
    padding: 0 0 10px 10px;
}

#container .table-hover>tbody>tr:hover {
    background-color: #4682B4;
    color: #fff;
}

.bg-primary:hover {
    background-color: #3b8dd5;
}

div.dropdown-menu.open {
    min-height: 250px;
}

.underline {
    border-bottom: 1px solid #ddd;
}

.bg-green {
    background: #139F78;
}

.og-grid {
    list-style: none;
    text-align: left;
    width: 100%;
    margin: 0 auto;
    padding: 2px 0;
}

.og-grid li {
    display: inline-block;
    vertical-align: top;
    height: 200px;
    min-width: 180px;
    margin: 10px 5px 5px;
}

.og-grid li>a,
.og-grid li>a img {
    border: none;
    outline: none;
    display: block;
    position: relative;
}

.nav-tabs>li.active>a,
.nav-tabs>li.active>a:focus,
.nav-tabs>li.active>a:hover {
    border: 1px solid #fff;
}

.library-tools-icon {
    font-size: 1.7rem;
    color: #999;
    padding-right: 5px;
}

.nav-tabs.library-tools>li>a {
    height: 40px;
    border: none;
    padding: 2px;
}

.nav-tabs.library-tools>li>a:hover {
    background-color: inherit;
}

.nav-tabs.library-tools>li.active>a {
    background-color: inherit;
    border: none;
}

.chosen-container {
    margin-bottom: 0px;
    color: #8d8d8d;
    line-height: 1.3333333;
}

.chosen-hide {
    display: none;
}

.chosen-container-multi .chosen-choices li.search-field {
    margin: 2px 3px 0 10px;
}

.chosen-container-single .chosen-single {
    height: 36px;
}

.chosen-container-multi .chosen-choices li.search-choice .search-choice-close {
    background-image: none !important;
}

.list-group-item.active:hover,
.list-group-item.active:active,
.list-group-item.active:focus {
    background-color: #f9f9f9;
    border-bottom: 1px solid #eee;
    border-top: 1px solid #eee;
    color: #5f5f5f;
}

.node .node-collected,
.link.link-collected {
    stroke-width: 3px;
}

.modal-background {
    position: fixed;
    background-color: rgba(200, 200, 200, 0.75);
    top: 0;
    right: 0;
    bottom: 0;
    left: 0;
    z-index: 999;
    transition: all 0.3s;
    cursor: pointer;
}

.modal-content-container {
    cursor: default;
    background-color: #fafafa;
    margin: 15% auto;
    max-width: 600px;
    padding: 18px;
    border: 1px solid #ddd;
    border-radius: 5px;
    width: 70%;
}

.loading-mask {
    position: fixed;
    background-color: #fafafa;
    top: 0;
    bottom: 0;
    left: 0;
    right: 0;
    z-index: 100000000;
}

.loading-mask:after {
    position: fixed;
    color: #454545;
    content: '\f110';
    -webkit-animation: fa-spin 2s infinite linear;
    animation: fa-spin 2s infinite linear;
    display: inline-block;
    font: normal normal normal 14px/1 FontAwesome;
    font-size: 10vw;
    margin-top: 42vh;
    margin-left: 45vw;
    text-rendering: auto;
    -webkit-font-smoothing: antialiased;
    -moz-osx-font-smoothing: grayscale;
    transform: translate(0, 0);
    z-index: 100000001;
}

.loading-mask-string {
    font-size: 2.2rem;
    padding-top: 5%;
    font-weight: 600;
    width: 50%;
    text-align: center;
    top: 25%;
    left: 25%;
    height: 50%;
    position: absolute;
    color: #fff;
    background-color: #000;
    z-index: 8000;
}

.workflow-step-loading-mask {
    position: absolute;
    top: 95px;
    bottom: 58px;
    opacity: 1;
}

.workflow-step-loading-mask::after {
    margin-top: 34vh;
}

.branch-list-loading-mask {
    height: 100%;
    position: relative;
    margin: auto;
    width: 50%;
    padding: 36px;
    text-align: center;
    z-index: 100000001;
}

.branch-list-loading-mask:after {
    position: relative;
    content: '\f110';
    animation: fa-spin 2s infinite linear;
    -webkit-animation: fa-spin 2s infinite linear;
    display: inline-block;
    font: normal normal normal 14px/1 FontAwesome;
    font-size: 3rem;
    text-rendering: auto;
    -webkit-font-smoothing: antialiased;
    -moz-osx-font-smoothing: grayscale;
    transform: translate(0, 0);
    z-index: 100000001;
}

.time-wheel-loading-mask {
    height: 100%;
    position: relative;
    margin: auto;
    width: 50%;
    padding: 36px;
    text-align: center;
    opacity: .5;
    z-index: 100000001;
}

.time-wheel-loading-mask:before {
    position: relative;
    content: '\f110';
    animation: fa-spin 2s infinite linear;
    -webkit-animation: fa-spin 2s infinite linear;
    display: inline-block;
    font: normal normal normal 14px/1 FontAwesome;
    font-size: 3rem;
    text-rendering: auto;
    -webkit-font-smoothing: antialiased;
    -moz-osx-font-smoothing: grayscale;
    transform: translate(0, 0);
    z-index: 100000001;
}

.card-form-preview-container.loading-mask {
    position: relative;
    background-color: gray;
    top: 0;
    bottom: 0;
    left: 0;
    right: 0;
    z-index: 100000000;
}

.card-form-preview-container.loading-mask::before {
    position: fixed;
    color: #000;
    content: '\f110';
    -webkit-animation: fa-spin 2s infinite linear;
    animation: fa-spin 2s infinite linear;
    display: inline-block;
    font: normal normal normal 14px/1 FontAwesome;
    font-size: 14vw;
    margin-top: 42vh;
    margin-left: 32vw;
    text-rendering: auto;
    -webkit-font-smoothing: antialiased;
    -moz-osx-font-smoothing: grayscale;
    transform: translate(0, 0);
    z-index: 100000001;
}

.ep-help-body.loading-mask::before {
    position: fixed;
    opacity: .5;
    color: #000;
    content: '\f110';
    -webkit-animation: fa-spin 2s infinite linear;
    animation: fa-spin 2s infinite linear;
    display: inline-block;
    font: normal normal normal 10px/1 FontAwesome;
    font-size: 10vw;
    margin-top: 42vh;
    margin-left: 18vw;
    text-rendering: auto;
    -webkit-font-smoothing: antialiased;
    -moz-osx-font-smoothing: grayscale;
    transform: translate(0, 0);
    z-index: 100000001;
}

.ep-help-body.loading-mask:after {
    display: none;
}

.ep-help-body.loading-mask {
    position: relative;
    opacity: .5;
    background-color: gray;
    top: 0;
    bottom: 0;
    left: 0;
    right: 0;
    z-index: 100000000;
}

.ep-edits {
    position: absolute;
    top: 0px;
    display: table;
    right: 0;
    width: 500px;
    height: 100vh;
    border-left: 1px solid #ddd;
    z-index: 3900;
    background: #fefefe;
}

.ep-edits-body.loading-mask::before {
    position: fixed;
    opacity: .5;
    color: #000;
    content: '\f110';
    -webkit-animation: fa-spin 2s infinite linear;
    animation: fa-spin 2s infinite linear;
    display: inline-block;
    font: normal normal normal 10px/1 FontAwesome;
    font-size: 10vw;
    margin-top: 42vh;
    margin-left: 18vw;
    text-rendering: auto;
    -webkit-font-smoothing: antialiased;
    -moz-osx-font-smoothing: grayscale;
    transform: translate(0, 0);
    z-index: 100000001;
}

.ep-edits-body.loading-mask:after {
    display: none;
}

.ep-edits-body.loading-mask {
    position: relative;
    opacity: .5;
    background-color: gray;
    top: 0;
    bottom: 0;
    left: 0;
    right: 0;
    z-index: 100000000;
}

.ep-help {
    position: absolute;
    top: 0px;
    display: table;
    right: 0;
    width: 500px;
    height: 100vh;
    border-left: 1px solid #ddd;
    z-index: 3900;
    background: #fefefe;
}

.ep-notifs {
    position: absolute;
    top: 0px;
    display: table;
    right: 0;
    width: 500px;
    height: 100vh;
    border-left: 1px solid #ddd;
    z-index: 3900;
    background: #fefefe;
}

.notifications-container .btn.btn-notifs-download {
    color: #6494cc;
    background-color: transparent;
    border: 1px solid #ddd;
    margin-top: 5px;
}

.btn-notifs-dismiss-all {
    width: 100%;
    height: 50px;
    color: #fff;
    background-color: #579DDB;
    border: 1px solid #2A24C2;
}

.btn-notifs-dismiss-all.disabled {
    background-color: #B0D4F5;
    color: #6D69D5;
    border: 1px solid #6D69D5;
}

.btn-notifs-dismiss-all:hover {
    cursor: pointer;
    color: #fff;
    background: #3685CB;
}

#circle {
    width: 8px;
    height: 8px;
    background: #55AA55;
    border-radius: 50%;
    z-index: 10;
    position: absolute;
}

#circle-outline {
    width: 12px;
    height: 12px;
    background: #fff;
    border: 1px solid #6E7F93;
    border-radius: 50%;
    z-index: 9;
    position: absolute;
    margin-left: -2px;
    margin-top: -2px;
}

.ep-edits-header {
    display: inline-flex;
    width: 100%;
    justify-content: space-between;
    height: 50px;
    background: #fafafa;
    border-bottom: 1px solid #ddd;
    font-size: 1.2rem;  
}

.ep-edits-title {
    float: left;
    padding-left: 15px;
    padding-top: 10px;
}

.ep-edits-title span {
    font-size: 1.6em;
}

.ep-edits-close {
    float: right;
}

.ep-edits-body {
    height: calc(100vh - 50px);
    width: 100%;
    overflow-y: auto;
    display: table-row;
    float: left;
    padding: 0px;
}

.ep-edits-body img {
    max-width: 100%;
}

.ep-edits-body ul {
    padding-left: 20px;
}

.ep-edits-body a {
    color: #4765a0;
}

.ep-edits-toggle div .ion-help {
    padding-left: 3px;
}

.list-divider-dark {
    border-bottom: 1px solid rgba(0, 0, 0, 0.4);
}

.arches-panel-header {
    font-size: 1.6em;
    padding-left: 25px;
    border-right: 1px solid #ddd;
}

.resource-grid-item {
    border-bottom: 1px solid #ddd;
    border-left: 1px solid #ebeef0;
    border-right: 1px solid #ebeef0;
    margin: 0;

    &:first-of-type {
        border-top: 1px solid #ddd;
    }
    .dropdown-menu{
        left: auto;
        right: 0;
    }
}

.resource-grid-main-container {
    height: 90px;
    background: #ebeef0;
}

.graph-btn {
    display: none;
}

.resource-grid-item:hover .graph-btn {
    display: block;
}

.report-image-grid .resource-grid-item:last-of-type .resource-grid-tools-container .btn-group ul {
    margin-top: -331px;
}

.report-provisional-flag {
    padding: 15px;
    margin-top: 0px;
    padding-left: 25px;
    border-bottom-style: solid;
    border-bottom-color: #DF2E6A;
    border-bottom-width: 1px;
    background-color: #F799B9;
    color: #fff;
}

.resource-report .fullyprovisional {
    display: none;
}

.dl-horizontal.provisional {
    border-style: solid;
    margin-right: 25px;
    margin-left: -20px;
    background: #fdfdfd;
    padding: 10px;
    border-color: #ddd;
    border-width: 1px;
}

.report-card-provisional-flag {
    background-color: #f8f8f8;
    padding: 5px 10px;
    margin-left: -20px;
    margin-right: 25px;
    border-top: solid 1px #ddd;
    border-left: solid 1px #ddd;
    border-right: solid 1px #ddd;
}

.resource-grid-main {
    padding-top: 10px;
    padding-left: 0;
}

.resource-grid-main-container.active {
    background: #f6f6f6;
}

.resource-grid-icon {
    height: 42px;
    width: 42px;
    padding-top: 12px;
    color: #999;
    transform: translate(0px, 7px);
    background: #e2e2e2;
    border: 1px solid #ddd;
    margin: 7px 5px;
    text-align: center;
}

.resource-grid-icon-highlight {
    background: #fbfbfb;
    color: #777;
    border-color: #bbb;
}

.resource-grid-item:hover {
    cursor: pointer;
    border-left: 1px solid #d5d5d5;
    border-right: 1px solid #d5d5d5;
    opacity: 1.0;
    background: #f9f9f9;
}

.resource-grid-subtitle {
    margin: 0 78px;
    margin-top: -14px;
    color: #999;
    font-size: 1.2rem;
    width: 500px;
    white-space: nowrap;
    overflow: hidden;
    text-overflow: ellipsis;
}

.resource-grid-item .resource-grid-tools-container {
    flex-direction: column;
    margin: 15px;
    display: flex;
    width: 76px;
}

.report-image-grid .resource-grid-item:last-of-type .resource-grid-tools-container .btn-group .manage-menu {
    margin-top: 0px;
}

.resource-grid-tools-container a:last-of-type {
    padding-right: 0;
}

.hightlight-tool {
    color: #4F49DB;
    font-weight: 600;
}

.eh-timeline-panel {
    overflow-y: auto;
    height: calc(100vh - 60px);
    background: #ebeef0;
}

.eh-timeline-time {
    max-width: 150px;
    margin-top: 7px;
}

.eh-timeline-stat {
    width: 140px;
}

.eh-timeline-label {
    margin-left: 150px;
}

.panel .eh-timeline-label:after {
    border-right-color: #fff;
}

.eh-timeline-header {
    padding-left: 20px;
}

.eh-timeline {
    margin-left: 20px;
    padding-right: 25px;
}

.eh_resource_descriptors {
    display: flex;
    flex-direction: column;
    margin-top: -6px;
}

.eh_resource_descriptors h4.report-toolbar-title {
    margin-top: -10px;
}

.eh_description {
    font-size: 1.1rem;
    color: #777;
    padding-left: 25px;
    margin-top: -15px;
}

.timeline:before {
    left: 69px
}

.timeline:after {
    left: 67px
}

.panel .timeline,
.panel .timeline-time .eh-timeline-time {
    background: #ebeef0;
}

.panel .eh-timeline-time {
    background: #ebeef0;
}

.panel .eh-timeline-label {
    box-shadow: none;
    background-color: #fff;
    border: 1px solid #e3e3e3;
}

.panel .eh-timeline-stat .timeline-icon {
    box-shadow: 0 0 0 7px #ddd;
}

.eh-timeline:before {
    margin-left: 20px;
}

.eh-timeline:after {
    margin-left: 20px;
}

.eh-footer {
    padding: 10px;
    margin: 20px -10px -10px -10px;
    background: #f8f8f8;
    border-top: 1px solid #ddd;
}

.eh-edit-title {
    font-size: 1.4rem;
    font-weight: 600;
    color: #666;
}

.eh-node-group {
    padding-left: 10px;
}

.tile-data-list {
    list-style: none;
    padding-left: 20px;
}

.tile-data-item {
    font-weight: 600;
    color: #777;
}

.tile-node-name {
    width: 245px;
    display: table-cell;
    text-align: right;
    text-overflow: ellipsis;
    white-space: nowrap;
    overflow: hidden;
}

.tile-node-value {
    font-weight: 400;
    padding-left: 10px;
    display: table-cell;
}

.flex {
    display: -ms-flexbox;
    display: -webkit-flex;
    display: flex;
    -ms-flex: 1;
    -webkit-flex: 1;
    flex: 1;
}

.content-panel {
    display: -ms-flexbox;
    display: -webkit-flex;
    display: flex;
    -webkit-flex-direction: column;
    -ms-flex-direction: column;
    flex-direction: column;
    width: 100%;
    height: calc(100vh - 50px);
    position: relative;
}

.flexrow {
    -webkit-flex-direction: row;
    -ms-flex-direction: row;
    flex-direction: row;
}

.resource-search-container {
    /* display: flex; */
}

.resource-search-container .row.widget-wrapper {
    padding: 0px;
    min-width: 250px;
    max-width: 550px;
}

.edit-panel {
    position: absolute;
    top: 0;
    height: 100vh;
    width: 100%;
    background: #ebeef0;
    z-index: 900;
    opacity: 1.0;
    transition: all .25s ease;
}

.edit-panel-search-bar{
    display: flex;
    align-items: center;
}

.edit-menu {
    position: absolute;
    top: 36px;
    left: 220px;
    height: 100vh;
    width: 50px;
}

.edit-menu-item {
    height: 60px;
    border-left: 3px solid #ebeef0;
    border-bottom: 1px solid #ddd;
    background: #fff;
    opacity: .99;
    position: relative;
}

.edit-menu-item.disabled {
    margin-left: 0.5px;
}

.edit-menu-item:hover {
    background: #f8f8f8;
    border-left: 3px solid #579ddb;
    cursor: pointer;
    opacity: 1.0;
    color: #666;
}

.edit-menu-item a i {
    margin-left: 15px;
    margin-top: 13px;
}

.menu-item-title {
    font-size: 1.4rem;
    color: #777;
}

.menu-item-subtitle {
    font-size: 1.1rem;
    padding-left: 33px;
    padding-right: 5px;
    width: 220px;
    white-space: nowrap;
    overflow: hidden;
    text-overflow: ellipsis;
}

.edit-menu-item.selected {
    background: #f4f4f4;
    border-left: 3px solid #579ddb;
    opacity: 1.0;
}

.edit-menu-item.disabled:before {
    content: "";
    position: absolute;
    top: 0;
    background: rgba(255, 255, 255, 0.66);
    bottom: 0;
    left: -4px;
    right: 0;
    z-index: 1;
    cursor: not-allowed;
}

.edit-menu-item.disable:hover {
    border-left: 3px solid #ebeef0;
    background: #fff;
    opacity: .99;
}

.find-widget {
    width: 450px;
    z-index: 10;
}

.graph-list-header {
    position: sticky;
    top: 0px;
    z-index: 10;
}

.graph-list-header .find-widget {
    z-index: 1;
}

.o-pane {
    background: rgba(17, 17, 17, 0.5);
    height: 690px;
}

.list-group-item:hover {
    cursor: pointer;
}

.effect:hover {
    cursor: default;
}

.bg-trans {
    background: transparent;
}

.btn-flat {
    height: 38px;
    color: #fff;
    background: #ddd;
    font-size: 1.4rem;
    padding-top: 5px;
}

.btn-flat:active {
    box-shadow: none;
}

.btn-flat:hover {
    color: #fff;
    background: #8ce196;
}

.library-in {
    position: absolute;
    top: -10px;
    height: 100vh;
    left: 0;
    width: 300px;
    background: #fff;
    border-left: 1px solid #ddd;
    border-right: 1px solid #ddd;
    overflow-y: scroll;
    transition: all .5s;
}

.library-item {
    height: 103px;
    background: #fdfdfd;
    border-bottom: 1px solid #ddd;
    margin-left: -10px;
    padding: 0 10px 10px 20px;
}

.library-item-subtitle {
    margin-top: 0;
    margin-bottom: 0;
    font-size: 1.2rem;
    color: #888;
    overflow: hidden;
    text-overflow: ellipsis;
    max-height: 89px;
}

.library-card-body {
    height: 116px;
    padding: 5px 20px 25px;
    color: #888;
    margin-top: -10px;
    overflow-y: hidden;
}

.library-card-panel-title {
    font-size: 1.2em;
    margin-bottom: -10px;
}

.list-item-name {
    font-size: 1.4rem;
    margin-top: -5px;
    text-overflow: ellipsis;
    white-space: nowrap;
    overflow: hidden;
}

.list-item-model-name {
    font-size: 1.2rem;
    font-size: 1.2rem;
    margin-top: 1px;
    padding-left: 3px;
}

.node-list-details {
    position: absolute;
    font-size: 1.1rem;
    top: 70px;
    width: 100%;
    padding: 5px;
    margin-left: -5px;
    background: #fff;
    overflow-y: hidden;
    height: 108px;
}

.rr-fdg-description {
    font-size: 1.2rem;
    line-height: 1.35;
    color: #888;
    background: #fff;
    overflow: scroll;
    text-overflow: ellipsis;
    display: -webkit-box;
    -webkit-box-orient: vertical;
    -webkit-line-clamp: 3;
    height: 70px;
}

.node-list-footer {
    position: absolute;
    font-size: 1.1rem;
    top: 70px;
    width: 100%;
    border-top: 1px solid #ddd;
    padding-left: 5px;
    padding-top: 10px;
    padding-bottom: 11px;
    margin-left: -5px;
    background: #fafafa;
}

.resource-graph-node-icon {
    display: block;
    height: 20px;
    width: 20px;
    line-height: 20px;
    border-radius: 50%;
    color: white;
    text-align: center;
    font-size: 0.7em;
}

.related-node-details .graph-name {
    display: flex;
    flex-direction: row;
    padding-top: 1px;
}

.node-list-footer a {
    color: steelblue;
    font-weight: 500;
    padding-right: 10px;
    height: 38px;
}

.node-list-footer a i {
    padding-right: 2px;
}

.resource-list a.chosen-single {
    background: transparent;
    color: #333;
    font-size: 2.2rem;
    height: 40px;
    padding-top: 0;
    border-color: transparent;
}

.resource-list a.chosen-single div b {
    margin-top: -8px;
}

.resource-list .chosen-drop .chosen-results {
    background: #fff;
    color: #555;
    border-width: 1px;
}

.resource-list .chosen-drop {
    border-width: 1px;
}

.resource-list .chosen-container-active .chosen-with-drop {
    border: 1px solid #ddd;
}

.form-toolbar {
    position: absolute;
    height: 60px;
    right: 0;
    left: 0;
    border-left-width: 0;
    border-bottom: 1px solid #ddd;
    z-index: 2;
    background: #f8f8f8;
    transition: all .5s;
}

.form-container {
    position: absolute;
    left: 0;
    top: 56px;
    width: 100%;
    padding-left: 10px;
    padding-right: 10px;
    border-right: 1px solid #ddd;
    transition: all .5s;
}

.card-preview {
    position: absolute;
    top: 56px;
    left: 0;
    right: 0;
    padding: 10px;
}

.concept_tree {
    padding: 13px;
}

.concept_result {
    font-weight: 700;
}

.term-search-item {
    font-weight: 400;
}

.term-search-group {
    font-weight: 700;
}

.concept_result_schemaname {
    font-size: 1.1rem;
    padding: 0px 10px;
}

.node-current {
    stroke: #454545;
    stroke-width: 2px;
    fill: #dcecfa;
    opacity: 1;
    cursor: pointer;
}

.node-current-selected {
    fill: #dcecfa;
    stroke: #454545;
    stroke-width: 2px;
}

.node-current-neighbor {
    fill: #dcecfa;
    stroke: #454545;
    stroke-width: 4px;
}

.node-current-label {
    stroke: #999;
    font-size: 2.1rem;
    font-weight: 900;
    fill: #fcfcfc;
    opacity: 1;
    text-anchor: middle;
    pointer-events: none;
}

.node-descendent {
    stroke: #ededed;
    fill: #fefefe;
    opacity: 1;
    stroke-width: 4px;
    cursor: pointer;
}

.node-descendent-label {
    font-size: 1.2rem;
    font-weight: 400;
    fill: #c2c2c2;
    opacity: 1;
    text-anchor: middle;
    pointer-events: none;
}

.node-ancestor {
    /* Nodes that are unselected or not highlighted as neighbors during mousover */
    stroke: #454545;
    fill: #dcecfa;
    opacity: 1;
    stroke-width: 1px;
    cursor: pointer;
}

.node-ancestor-neighbor {
    stroke-width: 4px;
    stroke: #454545;
    fill: #dcecfa;
}

.node-ancestor-label {
    font-size: 1.6rem;
    font-weight: 300;
    fill: #a2a2a2;
    opacity: 1;
    text-anchor: middle;
    pointer-events: none;
}

.node-ancestor-selected {
    stroke: rgb(17, 95, 165);
    stroke-width: 5px;
    stroke-dasharray: 5, 1;
    fill: rgb(220, 236, 250);
    opacity: 1;
    cursor: pointer;
    z-index: 200000;
}

.relatedlink {
    stroke: #4291d7;
    stroke-width: 3px;
    stroke-dasharray: 8, 5;
}

.linkMouseover {
    /*Styles the link between selected/moused-over nodes*/
    stroke: #063967;
    stroke-opacity: .6;
    stroke-width: 5px;
}

.nodeLabels {
    font-size: 1.4rem;
    fill: #454545;
    text-anchor: middle;
    font-weight: 600;
}

.node_info {
    width: 320px;
    height: auto;
    background-color: #FFF;
    -webkit-border-radius: 12px;
    -moz-border-radius: 2px;
    border-radius: 2px;
    -webkit-box-shadow: 1px 1px 2px rgba(0, 0, 0, 0.4);
    -moz-box-shadow: 1px 1px 4px rgba(0, 0, 0, 0.4);
    box-shadow: 1px 1px 4px rgba(0, 0, 0, 0.4);
    padding: 15px;
}

.node-selected {
    fill: #aacdec;
    stroke: #115fa5;
}

.node-current-over,
.node-ancestor-over {
    /* The currently moused-over node */
    stroke: #115fa5;
    stroke-width: 5px;
    fill: #dcecfa;
    opacity: 1.0;
    cursor: pointer;
}

.node-descendent-over {
    stroke: #115fa5;
    stroke-width: 8px;
    fill: #dcecfa;
    opacity: 1;
    cursor: pointer;
}

#nodeCrud p,
.node_info p {
    font-family: sans-serif;
    line-height: 20px;
    margin: 0;
}

#nodeCrud.hidden,
.node_info.hidden {
    display: none;
}

.config-panel {
    position: absolute;
    top: 0;
    right: 0;
    bottom: 5px;
    height: 100vh;
    padding: 10px;
}

.item-selected {
    background-color: #fafafa;
}

.card-item {
    position: relative;
    height: 24px;
    width: 220px;
    font-weight: 700;
    font-size: 1.25px;
    margin-left: -20px;
    padding: 5px 5px 5px 10px;
}

.card-item:hover {
    background-color: #fafafa;
    cursor: pointer;
}

.primary-descriptors-card-container {
    margin-top: -5px;
    margin-left: 0px;
    padding-left: 15px;
    padding-right: 15px
}

.primary-descriptors-container {
    border: 1px solid #ddd;
    min-height: 450px;
}

.panel-padding-bottom {
    padding-bottom: 20px;
}

.widget-container {
    padding: 10px 15px 25px;
}

.widget-container.data-type {
    padding-bottom: 5px;
}

.widget-container.data-type-config {
    padding-bottom: 0px;
}

a.selected {
    font-weight: 600;
    font-size: 1.3rem;
    color: #123;
}

.tile-record {
    display: inline-block;
    font-size: 1.1rem;
}

.dark-colored-text {
    color: #25256b;
}

.panel-section-title {
    font-size: 1.3em;
    font-weight: 400;
}

.form-divider {
    border-top: 1px solid #eee;
    margin-top: 10px;
}

.cd-dark .panel-body .form-divider {
    border-top: 1px solid rgba(0, 0, 0, 0.1);
}

.functions .chosen-choices {
    height: 32px;
    background: #314151;
    border: 1px solid #314151;
    color: #fff;
}

textarea:placeholder {
    top: 0;
}

.design a.chosen-single {
    height: 36px;
    background: #fff;
    border: 1px solid #ddd;
    color: #999;
}

.design .chosen-drop .chosen-results {
    background: #fff;
    color: #123;
    margin-bottom: 0;
}

.editable {
    border: 1px solid #4682B4;
    display: inline-block;
    margin-bottom: 7px;
    margin-top: 7px;
    margin-left: 20px;
}

.editable-card {
    margin-left: -10px;
    margin-right: -10px;
    padding: 5px 15px;
}

span.editable-card i.fa.fa-align-justify:hover {
    cursor: move;
}

.report li {
    margin-left: -10px;
    padding-left: 5px;
}

.report li:not(:first-child) {
    margin-top: 20px;
    padding-top: 10px;
    padding-bottom: 20px;
    border-top: 1px solid #ddd;
}

.report li:nth-child(2) {
    background-color: #fafafa;
    margin-left: -40px;
    padding-left: 35px;
}

.report-image-grid {
    width: 100%;
    margin-bottom: 20px;
}

.dataTables_scrollBody {
    max-height: 65vh !important;
}

.dataTables_scrollHead, .dataTables_scrollHeadInner {
    width: 100%;
}

.card-grid {
    -ms-flex: 1;
    -webkit-flex: 1;
    flex: 1;
    margin: 5px
}

.r-grid-item {
    float: left;
    width: 275px;
    height: 250px;
    margin: 5px;
    border: 1px solid #7847CE;
}

#resource-list .r-grid-item:hover {
    cursor: default;
    border: 1px solid #333;
}

.ep-form-toolbar-tools {
    flex-direction: row;
    display: flex;
}

.btn.btn-labeled {
    display: flex;
    flex-direction: row;
    align-items: center;
    justify-content: center;
    margin: 0 2px;
    font-family: inherit;
    font-size: 1.3rem;
    line-height: 1.42857;
    color: #fff;
    border-radius: 0;
    cursor: pointer;
    padding: 0;
    vertical-align: middle;
    transition: all .25s;

    &:not(.btn-block):not(.form-icon) {
        font-family: inherit;
        font-size: 1.3rem;
        line-height: 1.42857;
        padding-bottom: 0;
        padding-top: 0;
    }

    &.btn-mint {
        background-color: #3acaa1;
        border-color: #42cca5;
        color: #fff;
    }

    &a {
        text-decoration: none;
        outline: 0;
    }

    &.btn-primary {
        background-color: #579ddb;
        border-color: #5fa2dd;
        color: #fff;
    }

    &.btn-danger {
        background-color: #f75d3f;
        border-color: #f76549;
        color: #fff;
    }

    &.btn-lg::before {
        padding: 10px 16px;
    }
    &.btn-sm::before {
        padding: 5px 10px;
    }

    &.fa::before{
        font-family: fontAwesome;
    }

    &::before {
        margin: 0;
        display: flex;
        background-color: rgba(0,0,0,0.05);
        padding: 6px 12px;
        box-sizing: border-box;
    }
    &.btn-lg span {
        padding: 0 15px;
    }
    span {
        padding: 0 7.5px;
    }
}

.graph-settings {
    display: flex;
}

.r-select-card {
    background: #8BC3EB;
    padding: 10px;
    color: #440EA2;
    font-weight: 500;
    height: 200px;
    opacity: .8;
    text-align: center;
}

.r-grid-item:hover .r-select-card,
.r-select-card:hover {
    opacity: 1;
}

.r-select-card-footer {
    height: 50px;
    position: absolute;
    bottom: 0px;
    width: 100%;
    background: #62A8DB;
}

.r-select-title {
    font-size: 1.9rem;
    font-weight: 500;
    color: #440EA2;
    text-align: center;
    overflow-wrap: break-word;
}

.r-desc-container {
    position: absolute;
    bottom: 55px;
    left: 5px;
    right: 5px;
    padding: 0px 5px;
}

.r-select-desc {
    text-align: center;
    overflow: hidden;
    text-overflow: ellipsis;
    display: -webkit-box;
    -webkit-box-orient: vertical;
    -webkit-line-clamp: 2;
}

.r-select-circle {
    position: absolute;
    top: 67px;
    left: 97px;
    width: 70px;
    height: 70px;
    display: inline-block;
    text-align: center;
    padding: 18px;
    border-radius: 50%;
    background: #BFE0F7;
    border: 1px solid #454545;
}

.r-select-circle.loader-button {
    background: #C85FDA;
    border: 1px solid #86039D;
}

.r-select-icon {
    color: #fff;
    font-size: 2.8rem;
    line-height: 32px;
}

.r-warning {
    padding: 5px;
    background: #FFE947;
    color: #5E29BA;
    height: 50px;
    text-align: center;
    border-top: 1px solid #5E29BA;
}

.r-warning .form-warning {
    color: #5E29BA;
}

.btn-resource-select {
    height: 50px;
    width: 100%;
    font-size: 1.4rem;
    font-weight: 600;
    padding-top: 12px;
    border-top: 1px solid #7847CE;
}

.btn-resource-select:hover {
    border-top: 1px solid #0859A1;
}

.card-grid-item {
    float: left;
    width: 290px;
    border: 1px solid #ddd;
    background: #fff;
    opacity: .9;
    margin: 3px;
}

.card-grid-item:hover {
    cursor: pointer;
    opacity: 1.0;
    border: 1px solid #aaa;
}

.card-grid-item.disabled {
    float: left;
    width: 290px;
    border: 1px solid #ddd;
    opacity: .79;
    margin: 3px;
}

.card-grid-item.disabled:hover {
    cursor: default;
}

div.card-grid-item.selected {
    border: 1px solid #aaa;
    opacity: 1.0;
}

.form-warning {
    font-size: 1.2rem;
    color: #b20000;
}

.card-search {
    margin-top: 3px;
    height: 48px;
    min-width: 300px;
    max-width: 600px;
}

.library-tools {
    padding-left: 15px;
    margin-top: -3px;
    border-bottom: none;
}

.library-tools-icon:hover {
    cursor: pointer;
    color: #123;
}

.graph-container {
    position: absolute;
    top: 0;
    left: 0;
    width: calc(100%-220px);
}

.no-icon {
    left: 10px;
    width: 300px;
    font-size: 1.3rem;
    cursor: move;
}

.editable-help {
    display: inline-block;
    margin-right: 20px;
    padding: 7px 12px;
}

.ep-toolbar {
    display: flex;
    align-items: center;
    width: 100%;
    height: 50px;
    background: #fff;
    border-bottom: 1px solid #ddd;
    z-index: 3000;
}

.ep-menu {
    position: absolute;
    top: 50px;
    bottom: 0;
    z-index: 4000;
}

.ep-menu-panel {
    position: absolute;
    top: 0;
    bottom: 0;
    width: 250px;
    background: #fff;
    border-right: 1px solid #ddd;
    margin: 0;
}

.ep-toolbar .top-right-nav {
    display: flex;
    float: right;
    list-style-type: none;
    margin-bottom: 0;
}

.editor-tools {
    width: 274px;
}

.ep-menu-list {
    position: absolute;
    top: 0;
    left: 0;
    list-style: none;
    height: 100vh;
    border-right: 1px solid #ddd;
    background: #fcfcfc;
}

.ep-menu-footer {
    position: absolute;
    bottom: 0;
    width: 100%;
    height: 50px;
}

#menu-control {
    background: #9490EE;
    color: #eee;
}

#menu-control:hover {
    color: #fff;
    border-left: 1px solid #9490EE;
    border-bottom: 1px solid #9490EE;
}


.file-select {
    text-align: center;
    padding: 70px 0;
    background: #f6f6f6;
}

.ep-tools {
    cursor: pointer;
    border-right: 1px solid #514CCA;
    border-bottom: 1px solid transparent;
    height: 50px;
    display: -ms-flexbox;
    display: -webkit-flex;
    display: flex;
    -ms-flex-align: center;
    -webkit-align-items: center;
    align-items: center;
    padding-left: 10px;
    padding-right: 20px;
}

.file-select-window {
    min-width: 350px;
    border: 1px solid #c4c4c4;
    border-radius: 2px;
}


.tabbed-workflow-title-bar {
    .workflow-name-container {
        display: flex;
        flex-direction: row;
    }

    .workflow-top-control {
        display: inline-flex;
        max-width: 335px;
        justify-content: flex-end;
    }
}

.step-metadata {
    display: flex;
}

.workflow-step-title,
.workflow-plugin .btn .succinct,
.ep-tools .fa-sign-out {
    display: none
}


@media only screen and (max-width : 768px) {
    .tabbed-workflow-step-container{
        margin-bottom: 108px;
    }

    #content-container {
        .ep-tools .fa-sign-out {
            font-size: 1.7rem;
            display: inherit;
        }
        .ep-toolbar {
            position: fixed;
            z-index: 10;
        }
        .content-panel {
            padding: 17px 0px;
        }
    }

    .dropzone {
        min-width: auto;
        width: auto;
    }
    .file-select {
        padding: 0px;

        div {
            display: none;
        }
        button {
            margin: 0px;
        }
    }

    .workflow-step-loading-mask {
        bottom: 109px;
    }

    .file-select-window {
        min-width: auto;
        border: none;

        .file-upload-footer{
            display: none;
        }
    }

    #container.mainnav-lg #mainnav-container{
        left: 0;
        width: 100%;

        i {
            font-size: 1.95em;
        }

        span.menu-title {
            font-size: 1.7rem;
        }

        .expanded-nav{
            display: none;
        }

        .list-header{
            font-size: 1.9rem;
        }
    }

    #card-alert-panel {
        display: flex;
        flex-direction: column;
        height: auto;

        .ep-form-alert-text {
            display: none;
        }

        .ep-form-alert-default-dismiss {
            display: none;
        }

        h4 {
            display: flex;
            justify-content: center;
            align-items: center;
            padding: 10px;
            font-size: 1.5rem;
        }

        .ep-form-alert-buttons {
            display: flex;
            flex-direction: row;
            position: relative;
            bottom: auto;
            right: auto;

            button {
                display: flex;
                flex: 1;
                margin: 5px;
                align-items: center;
                justify-content: center;
                font-size: 1.7rem;
                padding: 3px;
            }
            button.btn-labeled:before {
                background-color: transparent;
            }
        }
    }

    .tabbed-workflow-step-body {
        .card-component{
            padding: 0px;
            margin: 0px;
        }
        label {
            font-size: 1.5rem;
        }
    }

    .tabbed-workflow-footer{
        position: fixed;
        bottom: 0px;
        width: 100%;
        z-index: 11;
        display: flex;
        flex-direction: column-reverse;
        padding: 10px 5px;

        .btn > i, .btn > span {
            padding: 0px 5px;
        }

        .btn {
            padding: 12px;
            font-size: 1.7rem;
            align-items: center;
            justify-content: center;
        }

        i {
            font-size: 1.7rem;
        }
    }

    .tabbed-workflow-footer-button-container {
        display: flex;
        flex-direction: row;
    }

    .tabbed-workflow-title-bar .workflow-top-control {
        display: flex;
        flex: 1;
        flex-direction: row;
        margin-top: 33px;
        display: inherit;
        max-width: none;

        button {
            display: flex;
            flex: 1;
            font-size: 1.7rem;
            padding: 12px;
            justify-content: center;
            align-items: center;
        }
    }

    .workflow-name-container {
        display: inherit;
        flex-direction: initial;
    }

    .tabbed-workflow-footer-button-container button {
        margin: 10px 5px;
        flex: 1;
        display: flex;
    }

    .workflow-step-title {
        padding: 0px 5px;
        border-bottom: 1px solid #ddd;
        display: inherit;

        h2 {
            margin-top: 10px;
            font-weight: initial;
            font-size:17px
        }
    }

    .ep-tools-search,
    .tabbed-workflow-step-information-box-container.seen,
    .workflow-nav-tab-container,
    .workflow-plugin .btn .verbose,
    .tabbed-workflow-footer .step-metadata,
    .tabbed-workflow-title-bar .workflow-name-container,
    .workflow-select-desc,
    .ep-form-alert-title .verbose
    {
        display: none;
    }

    .workflow-plugin .btn .succinct {
        display: inherit;
    }
}

.ep-tools:hover {
    background: #fafafa;
    border-left: 1px solid #ddd;
}

.navbar-top-links>li>a.navbar-button {
    height: 49px;
    width: 50px;
    background: #fff;
    text-align: center;
    border-left: 1px solid #ddd;
}

.navbar-top-links>li>a.navbar-button:hover {
    border-left: 1px solid #ddd;
    background: #f8f8f8;
}

.navbar-top-links>li>a.navbar-button:active {
    border-left: 1px solid #ddd;
    background: #f8f8f8;
}

.navbar-top-links>li>a.navbar-button:focus {
    border-left: 1px solid #ddd;
    background: #f8f8f8;
}

.ep-tools-right {
    border-right: none;
    border-top: none;
    border-left: 1px solid #ddd;
    background: #fff;
    font-size: 1.7rem;
    padding-left: 18px;
    padding-right: 20px;
    max-width: 50px;
    height: 49px;
}

.ep-tools-right a:first-child {
    margin: auto;
}

#lang_dd_chosen {
    border: 1px solid #fff;
}

.ep-tools-login {
    border: none;
    padding-left: 16px;
    padding-right: 16px;
    vertical-align: middle;
    background: #fff;
    border-left: 1px solid #ddd;
    height: 47px;
}

.aside-left .ep-tools-login {
    border-right: 1px solid #ddd;
    margin-right: -1px;
}

.ep-tool-title {
    font-size: 1.4rem;
    font-weight: 600;
    color: #666;
    border-left: 1px solid transparent;
}

.ep-tools-title {
    width: 100%;
    height: 50px;
    overflow: hidden;
}

.ep-graph-title {
    font-size: 1.6rem;
    padding: 5px;
    flex-wrap: wrap;
    align-items: center;
}

.ep-graph-title-icon {
    height: 40px;
    width: 40px;
    transform: translate(0px, 0px);
    color: #666;
    background: #f4f4f4;
    border: 1px solid #ddd;
}

.ep-content {
    color: #666;
    transition: all .25s ease;
}

.ep-form-toolbar {
    display: -ms-flexbox;
    display: -webkit-flex;
    display: flex;
    -ms-flex-align: center;
    -webkit-align-items: center;
    align-items: center;
    width: 100%;
    min-height: 55px;
    background: #f6f6f6;
    border-bottom: 1px solid #ddd;
    padding: 0px 14px;
}

.ep-form-toolbar div:nth-last-child(2) {
    // margin-right: auto;
}

.ep-form-toolbar-title {
    font-size: 1.6rem;
    font-weight: 400;
    color: #666;
    flex-grow: 1;
}

.ep-form-toolbar-tools {
    -ms-justify-content: flex-end;
    -webkit-justify-content: flex-end;
    justify-content: flex-end;
}

.ep-form-content {
    z-index: 1;
    padding: 12px;
    transition: all .30s ease;
    -ms-flex: 1;
    -webkit-flex: 1;
    flex: 1;
    overflow-y: scroll;
}

.alert-active .ep-form-content {
    top: 140px;
}

.ep-card-search {
    width: 400px;
    padding: 5px 15px;
}

.resource-toolbar {
    min-height: 60px;
    background: #f6f6f6;
    border-bottom: 1px solid #e4e4e4;
    display: flex;
    padding: 0 55px;
    align-items: center;
    &>div:first-child{
        flex: 1;
        display: flex;
        align-items: center;
    }

    .resource-tools .resource-grid-title {
        margin: 0 5px;

        &:not(.active) {
            cursor: pointer;
        }
    }

    .graph-find {
        margin-top: 0px;
        font-size: 1.9rem;
        color: #999;
        padding: 0;
        margin: 0 20px;
        cursor: pointer;
    }

    .dropdown-menu {
        font-size: 1.3rem;
        border-radius: 0;
        box-shadow: 0 4px 8px 0 RGB(0 0 0 / 15%);
        margin: 0;
        padding: 0;
        border: 1px solid #e9e9e9;
        left: auto;
        right: 0;
    }

}

.resource-selector {
    height: 60px;
    background: #fff;
    border-bottom: 1px solid #ddd;
    padding: 10px;
}

.ep-help {
    position: absolute;
    top: 0px;
    display: table;
    right: 0;
    width: 500px;
    height: 100vh;
    border-left: 1px solid #ddd;
    z-index: 3900;
    background: #fefefe;
}

.ep-help-header {
    border: none;
    display: table-row;
    height: 50px;
}

.ep-help-title {
    padding: 10px 15px;
}

.ep-help-title span {
    font-size: 1.6em;
}

.ep-help-close {
    float: right;
    background: #f8f8f8;
    border-bottom: 1px solid #ddd !important;
    border-left: 1px solid #ddd !important;
}

.ep-help-close:hover {
    background: #f2f2f2;
}

.ep-help-body {
    width: 100%;
    overflow-y: auto;
    padding: 0px 15px;
    position: absolute;
    bottom: 0;
    top: 50px;
    .h5 {
        font-size: 1.2rem;
    }
}

.ep-help-body img {
    max-width: 100%;
}

.ep-help-body ul {
    padding-left: 20px;
}

.ep-help-body a {
    color: #4765a0;
}

.ep-help-topic-content {
    display: none;
}

.ep-help-toggle div .ion-help {
    padding-left: 3px;
}

.ep-help-table {
    width: 100%;
    margin-top: 5px;
    margin-bottom: 10px;
}

.ep-help-table tr th {
    border-bottom: solid grey 1px;
}

.ep-help-table tr {
    border-bottom: dashed grey 1px;
}

.ep-help-table tr td {
    vertical-align: top;
    color: grey;
    padding: 5px 3px 5px 3px;
}

.ep-help-table tr td:first-of-type {
    color: red;
}

.ep-help-table-header {
    font-weight: 700;
}

.ep-help-topic-toggle>.h4 {
    display: inline-block;
}

.reloadable-img {
    border: 2px solid #eee;
}

.ep-help-img-link {
    float: right;
    font-weight: 600;
}

.ep-card-tools-panel {
    padding: 7px;
    background: #fdfdfd;
    border-right: 1px solid #e9e9e9;
}

.left-column-container.ep-card-tools-panel {
    margin-bottom: 0px;
}

.card-tree-container {
    margin-right: -9px;
    margin-left: -9px;
}

.card-tree-list {
    list-style: none;
    font-size: 1.2rem;
    color: #888;
    padding-top: 0px;
    margin-top: 1px;
}

ul.card-tree-list-item {
    margin-left: -40px;
}

li.card-tree-list:last-of-type {
    margin-bottom: 0px;
}

.card-tree-list a {
    color: #777;
}

.card-tree-list.selected a {
    color: #666;
    font-weight: 600;
}

ul div .card-tree-list .cc-link {
    margin-left: 0px;
}

ul div .card-tree-list span {
    margin-left: 15px;
}

ul div .card-tree-list span .card-tree-list-item .card-tree-list-icon {
    margin-left: 30px;
}

.report-tree-list {
    margin-bottom: 0px;
}

.node-indent a {
    padding-left: 30px;
}

.arches-translations,
.arches-data,
.arches-urls {
    display: none;
}

.expando {
    position: absolute;
    font-size: 1.4rem;
    cursor: pointer;
    display: none;
    right: 13px;
    top: 10px;
}

.card-tree-list a:hover .expando {
    display: block;
}

.bg-card {
    background: #46bbdc;
    color: #fff;
}

.bg-report-card {
    background: #9EE0F3;
    color: #fff;
    font-weight: 400;
}

.ep-card-crud {
    position: absolute;
    top: 100px;
    bottom: 0;
    left: 200px;
    width: 250px;
}

.ep-card-crud-container {
    margin: 10px;
}

.ep-card-crud-container>div.panel {
    border: 1px solid #3b8dd5;
}

.dz-cancel {
    border-radius: 50%;
    background: #FFA08E;
}

.ep-card-crud-container:last-of-type {
    margin-bottom: 200px;
}

.flex.relative {
    max-width: calc(100% - 1px);
}

.left-column-container {
    -ms-flex: 0 0 250px;
    -webkit-flex: 0 0 250px;
    flex: 0 0 250px;
    margin-bottom: 0px;
    background-color: #f0f0f0;
    width: 200px;
    padding: 0px 7px 7px 7px;
    border-right: solid 1px #dddddd;
    overflow-y: auto;
    overflow-x: hidden;
}

.left-column-container.graph-designer {
    overflow-y: hidden;
}

.form-list {
    padding-top: 0px;
    background: #f0f0f0;
    padding-bottom: 31px;
}

.form-list .grid {
    border-top: none;
}

.provisional-edits {
    pointer-events: none;
    cursor: default;
    padding: 3px 5px 5px 5px;
    margin-right: 10px;
    background: #FFB700;
    color: #fff;
}

.has-provisional-edits {
    color: #FFD15B;
}

.provisional-edits-list {
    width: 0px;
    background-color: #f0f0f0;
    padding: 0px;
    border-style: solid;
    border-color: #ccc;
    border-width: 1px;
    margin-top: 0px;
}

.edit-message-container {
    background: #FFD15B;
    color: #fff;
    font-weight: 700;
    border-bottom: 1px solid #FFB700;
    height: 50px;
    margin-top: -15px;
    margin-left: -25px;
    margin-right: -25px;
    padding: 15px 25px;
}

.edit-message-container.provisional-editor {
    /* margin-right: -42px; */
}

.workbench-card-sidepanel.expanded .edit-message-container {
    z-index: 5000;
    width: 600px;
    margin-top: 8px;
    margin-left: -16px;
}

.edit-message-container .reset-authoritative {
    float: right;
    color: #fff;
    font-weight: 600;
    background: #db9a00;
    padding: 5px;
    margin-top: -3px;
}

.edit-message-container.approved {
    background: #C8F89A;
    border-bottom: 1px solid #9CEC4F;
    border-top: 1px solid #9CEC4F;
    color: #24B06D;
}

.edit-message-container-user {
    font-weight: 700;
}

.new-provisional-edits-list {
    display: flex;
    flex-direction: column;
    position: relative;
    margin-right: -25px;
    width: 250px;
    padding: 5px 5px 0px 5px;
    border-left: 1px solid #ddd;
    height: 100vh;
    background: #fafafa;
}

.workbench-card-sidepanel.expanded .new-provisional-edits-list {
    margin-right: -16px;
}

.new-provisional-edit-card-container {
    display: flex;
    flex-direction: row-reverse;
    /*    align-items: baseline;*/
}

.new-provisional-edit-card-container .card {
    width: 100%;
}

.new-provisional-edit-entry {
    border-bottom: 1px solid #ddd;
    color: #777;
    background: #fafafa;
    padding: 5px;
    margin-left: -5px;
    width: 200px;
    position: relative;
}

.new-provisional-edit-entry .title {
    display: flex;
    flex-direction: row;
    justify-content: space-between;
}

.new-provisional-edits-title {
    font-size: 1.4rem;
    margin-bottom: 5px;
    font-weight: 400;
    color: #2f527a;
}

.new-delete-provisional-edit {
    position: absolute;
    top: 10px;
    right: -140px;
    color: red;
    font-size: 1.6rem;
}

.new-provisional-edits-header {
    background: #f9f9f9;
    border-bottom: 1px solid #ddd;
    height: 40px;
    margin-left: -5px;
    /*margin-right: -40px;*/
    /* margin-top: -5px; */
    padding: 10px 25px 10px 10px;
    height: 80px;
}

.new-provisional-edit-entry:hover {
    background-color: #fff;
    color: #111;
    cursor: pointer;
}

.new-provisional-edit-entry.selected {
    background-color: #fff;
    color: #111;
}

.new-provisional-edit-entry.selected:hover {
    cursor: initial;
}

.new-provisional-edit-entry .field {
    padding: 5px;
    font-size: 1.3rem;
    font-weight: 500;
    width: 170px;
}

.field.timestamp {
    font-weight: 400;
    font-size: 1.1rem;
    color: #777;
    margin-top: -10px;
}

.notifications-container {
    display: flex;
    flex-direction: row;
    border-bottom: solid #e4e4e4 1px;
    padding: 8px 25px 15px 25px;
    background-color: #fcfcfc;
}

.notification-message {
    padding-bottom: 5px;
    color: #777;
}

.notification-message span {
    font-weight: 600;
    color: #454545;
}

.entry .time-label {
    font-weight: 600;
}

.ep-notifs-close {
    position: absolute;
    top: 0px;
    right: 0px;
    font-size: 1.7rem;
    background: #f8f8f8;
    border-left: 1px solid #ddd;
}

.entry .ep-notifs-close {
    right: -10px;
}

.ep-notifs-close:hover {
    color: #1B3974;
    border-left: 1px solid #ddd;
    background: #f2f2f2;
}

.ep-edits-body.provisional-edit-history {
    overflow: visible;
}

.new-provisional-edits-header .new-provisional-edits-delete-all {
    width: 100%;
    padding: 3px 0px;
    margin: 3px;
}

.new-provisional-edit-history {
    display: flex;
    flex-direction: column;
    border-bottom: solid #e4e4e4 1px;
    padding: 8px 25px 15px 25px;
    background-color: #fcfcfc;
    font-size: 1.3rem;
}

.new-provisional-edit-history.selected-card,
.notifications-container.selected-card {
    color: #454545;
    background-color: #f0f0f0;
}

.new-provisional-edit-history:hover,
.notifications-container:hover {
    background-color: #fff;
}

.new-provisional-edit-history .entry,
.notifications-container .entry {
    flex-direction: row;
    display: flex;
    color: #6494cc;
    align-items: baseline;
    justify-content: left;
    width: 400px;
}

.new-provisional-edit-history .entry-label,
.notifications-container .entry-label {
    padding-right: 5px;
    font-weight: 600;
    font-size: 1.3rem;
}

.new-provisional-edit-history .entry-label-resource {
    padding-right: 5px;
    font-weight: 600;
    font-size: 1.5rem;
    color: #454545;
    text-overflow: ellipsis;
    white-space: nowrap;
    overflow: hidden;
}

.new-provisional-edit-history .entry .resource-edit-link {
    font-size: 1.1rem;
    padding-right: 5px;
}

.provisional-edits-list-header {
    display: inline-flex;
    width: 100%;
    align-items: center;
    background-color: #f8f8f8;
    height: 35px;
    margin-top: 0px;
    margin-bottom: 1px;
}

.grid-list.provisional-edit-history {
    height: 100%;
    position: absolute;
    width: 100%;
    overflow-y: scroll;
}

.provisional-edit-history-filter {
    display: flex;
    justify-content: space-between;
    align-items: baseline;
    padding-left: 5px;
    padding-bottom: 5px;
    border-bottom: 1px solid #ddd;
}

.provisional-edit-history-filter .calendar {
    display: flex;
    width: 220px;
    padding-left: 10px;
    align-items: baseline;
    justify-content: space-between;
}

.provisional-edit-history-filter .toggle-container {
    padding-bottom: 0px;
}

.provisional-edit-history-filter {
    font-size: 1.2rem;
    color: inherit;
    padding: 5px;
}

.provisional-review-pending {
    padding: 2px 10px 3px 10px;
    background: #F5BB25;
    color: #fff;
    font-size: 1.2rem;
}

.provisional-review-declined {
    padding: 2px 10px 3px 10px;
    background: red;
    color: #fff;
    font-size: 1.2rem;
}

.provisional-review-accepted {
    padding: 2px 10px 3px 10px;
    background: #64bd63;
    color: #fff;
    font-size: 1.2rem;
}

.ep-edits-body.provisional-edit-history {
    height: 100%;
}

.provisional-edits-list-header span {
    padding-left: 4px;
}

.provisional-edit-qa-tool {
    height: 28px;
}

.provisional-edit-qa-tool .toggle-container {
    padding-left: 0px;
}

.provisional-edits-list.expanded {
    width: 350px;
    transition: all .30s ease;
    padding: 0px;
    border-top-width: 0px;
}

.provisional-edits-list.closed {
    width: 0px;
    transition: all .30s ease;
    padding: 0px
}

.provisional-edit {
    padding: 15px;
    background-color: #fafafa;
}

.provisional-edit .content-title {
    font-weight: 600;
}

.provisional-edit-cards dd {
    position: relative;
    padding-left: 15px;
    word-wrap: break-word;
}

.middle-column-container {
    flex: 1;
    padding: 12px;
    background: #fbfbfb;
    color: #666;
    overflow-y: auto;
    border-right: solid 1px #ddd;
    border-left: 1px solid #ddd;
    min-width: 200px;
}


/* Color changes if you want to use a dark (#2d3c4b) background panel color
    for the .panel-config .middle-column-container classes

    .panel-config .panel-section-title {
        color: #f1f1f1;
    }

    .panel-config .form-radio.form-normal:hover:after {
        background: #fff;
    }

    .panel-config .form-radio.form-normal.active:after {
        background: #fff;
    }

    .panel-config .tertiary-panel-content .control-label {
        color: #2d3c4b;
    }

    .panel-config .accordion-body .control-label {
        color: #2d3c4b;
    }

    .panel-config .accordion .panel-title a:focus {
        color: #2d3c4b;
    }

    .panel-config .accordion .panel-title a:hover {
        color: #2d3c4b;
    }

    .panel-config .input-group-addon {
        color: #f1f1f1;
    }

    .panel-config .bootstrap-datetimepicker-widget {
        color: #2d3c4b;
    }

    End color changes if you want to use a dark (#2d3c4b) background panel color */


/*End card/widget manager Classes*/

.card-form-preview-container {
    -ms-flex: 1;
    -webkit-flex: 1;
    flex: 1;
    background: #ebeef0;
    overflow-y: auto;
    overflow-x: hidden;
}

.title-block-title {
    font-size: 1.5rem;
    font-weight: 400;
    margin: 0;
    color: #222;
    padding: 6px 5px;
    white-space: nowrap;
    overflow: hidden;
    text-overflow: ellipsis;
}

.sortable-placeholder {
    border: dotted 2px #d4d4d4;
}

.data-widget-library {
    width: 280px;
    margin-bottom: 0px;
}

.resource-status {
    font-size: 1.3rem;
    font-weight: 600;
    color: #123;
    margin-top: 3px;
}

.resource-status-label {
    font-size: 1.1rem;
    float: right;
    color: #555;
    margin-top: 3px;
}

.list-filter {
    margin-bottom: 8px;
    margin-right: 0px;
    display: flex;

    .clear-node-search {
        display: flex;
        flex-direction: column;
        justify-content: center;
        margin: 5px -20px;
        font-size: 1.4rem;
    }
}

.iiif-clear-search.clear-node-search {
    position: absolute;
    top: 4px;
    right: 2px;
    font-size: 1.4rem;
}

.new-card.disabled {
    background-color: #ccc;
}

.new-card.disabled #add-card {
    cursor: default;
}

.card-library {
    display: -webkit-flex;
    display: -ms-flexbox;
    display: flex;
    width: 100%;
}

.hide-card-library {
    width: 0px;
    transition: all .30s ease;
}

.show-card-library {
    width: 282px;
    transition: all .30s ease;
}

.data-widget-container {
    padding-top: 10px;
    padding-left: 10px;
}

.data-widget-grid-item {
    float: left;
    width: 250px;
    border: 1px solid #ddd;
    opacity: .9;
    margin: 3px;
}

.data-widget-grid-item .disabled {
    color: #999;
}

.data-widget-grid-item.disabled {
    color: #999;
}

.data-widget-grid-item:hover {
    cursor: move;
    opacity: 1.0;
}

.dismiss-card-library {
    position: absolute;
    right: 15px;
    top: 12px;
    color: #123;
    font-size: 1.7rem;
}

.cc-link {
    display: inline-block;
    width: 100%;
    height: 60px;
    margin-top: -3px;
    margin-bottom: -2px;
    background: #f8f8f8;
    white-space: nowrap;
    overflow: hidden;
    text-overflow: ellipsis;
    padding: 10px 0px 5px 10px;
    border-bottom: 1px solid #ddd;
}

.cc-link:hover {
    background: #fff;
}

.cc-link.active:hover {
    cursor: default;
}

.card-tree-list a.cc-link.active:hover {
    cursor: pointer;
}

.cc-link.active {
    color: #666;
    font-weight: 600;
    background: #fff;
}

.node-name {
    display: block;
    margin-top: -40px;
    font-size: 1.3rem;
    color: #1E6FB7;
}

.node-form.node-name {
    font-size: 1.3rem;
    color: #777;
    margin-top: 1px;
    display: inline;
    padding-right: 5px;
}

.node-form.ontology {
    padding-right: 5px;
    font-size: 1.4rem;
    font-weight: 600;
}

.node-semantic-description {
    display: flex;
    height: 75px;
    padding: 25px 20px;
    border-style: solid;
    border-width: 1px;
    border-color: #ccc;
    background-color: #f9f9f9;
}

.node-subname {
    font-size: 1.1rem;
    color: #888;
}

.node-permissions {
    padding-right: 10px;
    margin-top: 2px;
}

.node-permission-icon {
    padding-right: 3px;
}

.expand-icon {
    padding: 5px;
    margin-right: -5px;
}

.card-tree-list a .node-name {
    margin-left: 40px;
    width: 180px;
    white-space: nowrap;
    overflow: hidden;
    text-overflow: ellipsis;
}

.card-tree-list a .node-subname {
    margin-left: 40px;
}

ul .card-tree-list a .node-name {
    margin-left: 60px;
    width: 150px;
    white-space: nowrap;
    overflow: hidden;
    text-overflow: ellipsis;
}

ul .card-tree-list a .node-subname {
    margin-left: 60px;
}

.tertiary-panel-content {
    background: #f5f5f5;
    height: 100%;
    overflow-y: scroll;
}

.accordion-body {
    padding-top: 0px;
}

.panel-group.accordion .panel-title a {
    font-weight: 400;
    color: #777;
}

#card-crud-advanced {
    padding-top: 20px;
}

.toggle-container {
    padding-bottom: 15px;
    padding-right: 15px;
    padding-top: 0px;
    padding-left: 5px;
}

.arches-toggle-sm {
    margin-left: 40px;
    margin-right: 40px;
    margin-top: -17px;
    margin-bottom: 0;
    font-size: 1.2rem;
}

.arches-toggle-subtitle {
    margin-left: 40px;
    margin-right: 40px;
    display: inline-block;
    color: #5F7D9A;
    font-size: 1.2rem;
}

.note-editor .note-toolbar {
    background: #fcfcfc;
}

.note-editor .note-editable {
    background: #fff;
    color: #666;
}

.cardinality-form {
    padding: 7px;
}

.card-tree-list-icon {
    padding-left: 3px;
}

li.search-field {
    width: 190px;
    font-size: 1.1rem;
}

#graph {
    background: #fdfdfd;
}

.help-close:hover,
.library-close-btn:hover,
#aside .nav-tabs a i:hover,
.btn-flat:focus,
.help-close:hover,
#aside .nav-tabs a i:hover,
.btn-flat:focus,
.help-close:hover,
#aside .nav-tabs a i:hover,
.btn-flat:focus,
.help-close:hover {
    color: #123;
}

.nav-tabs.library-tools>li.active>a>i {
    color: #123;
}

.ltr,
.ltr {
    direction: ltr;
}

.resource-grid-tools-container a:hover,
.card-tree-list a:hover {
    color: #333;
}

.list-group-item .selected,
.card-tree-list.selected {
    background: #f8f8f8;
}

.bg-gray-dark,
.bg-gray-dark a,
.design a.chosen-single:hover,
.design a.chosen-single:hover,
.bg-gray-dark,
.bg-gray-dark a {
    color: #999;
}

.btn-shim,
.control-label,
.control-label,
.btn-shim {
    margin-bottom: 3px;
}

.grid:after,
.report-image-grid:after,
.report-image-grid:after,
.grid:after {
    content: '';
    display: block;
    clear: both;
}

#aside-container #aside .tab-content,
#aside-container #aside .tab-content,
#aside-container #aside .tab-content {
    padding-top: 0;
}

a.list-group-item:not(.active):hover,
div .switch label:hover,
#demo-dt-selection tbody tr:hover,
.highlight,
div .switch label:hover,
#demo-dt-selection tbody tr:hover,
.highlight,
div .switch label:hover,
#demo-dt-selection tbody tr:hover,
.highlight,
.editable-card:hover,
.clear-node-search:hover,
.dismiss-card-library:hover {
    cursor: pointer;
}

.select2-search,
.dropdown-shim,
.dropdown-shim,
.dropdown-shim {
    margin-top: 10px;
}

.select2-drop.select2-drop-above .select2-search input {
    margin-bottom: 10px;
}

.select2-results {
    margin-top: 10px;
}

.relative,
.slide,
.relative,
.slide,
.relative,
.slide,
.relative {
    position: relative;
}

.tile-record:hover,
.note-editable,
.note-editable,
.tile-record:hover,
.note-editable,
.tile-record:hover,
.note-editable,
.tile-record:hover,
.library-tools-icon.active,
.library-close-btn:hover {
    color: #123;
}

.resource-grid-tools-container a,
.resource-grid-tools-container a,
.resource-grid-tools-container a {
    color: #777;
}

.selected,
.selected,
.selected {
    background: #f4f4f4;
}

.btn-flat.selected {
    background: #8ce196;
    color: #fff;
}

.editable:hover,
.editable.selected,
.editable:hover,
.editable.selected {
    background: #C1F8E9;
}

.ep-form-alert {
    position: absolute;
    top: 0px;
    z-index: 5000;
    width: 100%;
    height: 100px;
    padding: 10px 25px;
    color: #fff;
    transition: all .40s ease;
    overflow: hidden;
    display: flex;
    flex-direction: column;

    .ep-form-alert-buttons {
        display: flex;
        justify-content: flex-end;
        align-items: center;
    }
}

.alert-active .ep-form-alert {
    display: block;
    height: 90px;
    top: 0px;
}

.ep-alert-red {
    background: #f87359;
    border: 1px solid #B72F16;
    border-right-width: 0px;
    border-left-width: 0px;
    z-index: 5000;
}

.ep-alert-blue {
    background: #57c1df;
    border: 1px solid #1495B9;
    border-right-width: 0px;
    border-left-width: 0px;
}

.ep-form-alert-shim {
    margin-top: 90px;
    transition: all .40s ease;
}

.ep-form-alert-title {
    font-size: 1.5rem;
    font-weight: 600;
    margin-top: 0px;
    margin-bottom: 3px;
}

.ep-form-alert-text {
    font-size: 1.2rem;
    font-weight: 400;
    overflow: hidden;
}

.ep-form-alert-default-dismiss {
    font-size: 1.6rem;
}

.ep-form-alert-default-dismiss:hover {
    cursor: pointer;
    color: #f9f9f9;
}

.graph-list-header .ep-form-alert {
    position: relative;
    top: 0px;
}

.loader-select {
    text-align: center;
    padding: 40px 0;
    background: #f6f6f6;
}

.loader-select .r-select-title {
    padding: 5px 10px;
    text-align: center;
    overflow: hidden;
    text-overflow: ellipsis;
    display: -webkit-box;
    -webkit-box-orient: vertical;
    -webkit-line-clamp: 2;
}

.card-component-panel .loader-select h4 {
    font-weight: 400;
}

.loader-error-message {
    background: #E94484;
    color: #fff ! important;
    padding: 20px 0px;
    margin-top: -46px;
    margin-bottom: 45px;
}

.loader-error-message span {
    font-weight: 800;
}

.file-chart-upload-panel {
    height: inherit;
}


.file-select-window h2 {
    font-weight: 400;
}

.file-select-window .h2 {
    font-size: 2.8rem;
}

.btn-file-select {
    background: rgb(138, 115, 255);
    color: #fff;
    border: 1px solid rgb(89, 56, 255);
    border-radius: 2px;
    width: 240px;
    margin: 30px 0;
}

.btn-file-select:hover {
    color: #fff;
}

.btn-file-select:focus {
    color: #fff;
}

div.hide-file-list>div>div>div>div>form>div>div:nth-child(3) {
    visibility: hidden;
}

.resource-grid-title {
    font-weight: normal;
    padding: 0 20px;
    font-size: 1.416em;
    line-height: 50px;
    display: inline-block;
}

.resource-tools a.resource-grid-title.active {
    color: #333;
    background: #ddd;
}

.resource-tools a.resource-grid-title {
    color: #999;
    margin-top: 6px;
    margin-left: 3px;
    padding: 3px 20px 6px 20px;
    line-height: 35px;
}

.resource-tools a.resource-grid-title:first-of-type {
    margin-left: 10px;
}

.resource-tools a.resource-grid-title:not(.active):hover {
    color: #666;
    background: #ececec;
}

.resource-tools a.resource-grid-title.active:hover {
    color: #333;
    cursor: default;
}

.resource-grid-title:nth-child(2) {
    padding-left: 0px;
}


.switch-panel {
    padding: 5px
}

.switch-panel.disabled {
    background: rgba(214, 214, 214, 0.3);
}

.wizard-card-tools {
    float: right;
    padding-left: 10px;
    margin-top: 7px;
    font-size: 1.9rem;
}


.map-filter-panel div.row.widget-wrapper {
    padding: 5px 5px 25px 5px;
}

.input-group .form-control {
    position: relative;
    z-index: 0;
    float: inherit;
    width: 100%;
    margin-bottom: 0;
    font-size: 1.3rem;
}

.input-group.date {
    max-width: 300px;
}

.select2-container.select2-allowclear .select2-choice abbr {
    margin-top: 0px;
    padding: 6px 7px 6px 6px;
    border: 1px solid #ccc;
}

.widget-preview {
    border: 1px solid transparent;
}

.widget-preview * {
    cursor: pointer;
}

.widget-preview.active {
    background: #fcfcfc;
    border: 1px solid #ddd;
    margin-left: -10px;
    padding-left: 10px;
    margin-right: -10px;
    padding-right: 10px;
}

.widget-preview.hover {
    background: #fafafa;
    margin-left: -10px;
    padding-left: 10px;
    margin-right: -10px;
    padding-right: 10px;
}

.panel-heading.note-toolbar {
    height: auto;
}

.no-instructions-shim {
    margin-top: -40px;
}

.arches-menu-icon {
    font-size: 1rem;
    color: #abb1b7;
    transform: translate(0, -2px);
}

.related-resources-container {
    -ms-flex: 0 0 calc(100% - 400px);
    -webkit-flex: 0 0 calc(100% - 400px);
    flex: 0 0 calc(100% - 400px);
    margin-bottom: 0px;
    margin-left: -1px;
    padding: 0px;
    overflow-y: scroll;
    overflow-x: hidden;
    transition: all .5s;
}

.related-resources-container .pagination .active a {
    z-index: 1;
}

.dataTables_info {
    margin-top: 10px;
}

.dataTables_paginate {
    margin-bottom: 140px;
}

.relation-properties-buttons {
    display: flex;
    flex-direction: row;
    position: absolute;
    right: 15px;
    align-content: flex-end;
}

.relation-properties-model-name {
    padding-left: 5px;
}

a.mega-dropdown-toggle.disabled {
    pointer-events: none;
    cursor: default;
    color: #aaa;
}

.relation-properties-button {
    padding-left: 5px;
}

.related-resources-title-container {
    display: flex;
    flex-direction: row;
}

.search-candidate-link.unrelatable-search-result {
    color: #999;
}

.dropdown-menu.mega-dropdown-menu.display-related-resource-properties {
    display: block;
    margin-top: 5px;
}

.rr-panel-note {
    text-align: center;
    font-size: 2.7rem;
    margin-top: 150px;
}

.rr-drag-panel-target {
    border-bottom-width: 0px;
    background: white;
    border: 1px solid white;
    border-radius: 2px;
    padding: 0px 12px 0px 7px;
    margin-top: -1px;
    overflow-y: hidden;
}

#container .table-bordered td,
#container .table-bordered th.rr-tab-field {
    font-size: 1.3rem;
    font-weight: 400;
    color: #666;
}

.settings-config-panel {
    padding: 5px;
}

.data-table-selected {
    text-align: center;
}

.data-table-selected.sorting_asc::after {
    visibility: hidden;
}

.center-header {
    text-align: center;
}

.shim {
    margin-top: -25px;
}

.resource-relation-description {
    color: #888;
    padding: 10px;
    font-size: 1.3rem;
    margin-top: 15px;
    margin-right: 10px;
    height: 145px;
    border: 1px solid #ddd;
}

.settings-crud-panel {
    margin-top: 10px;
    margin-left: -20px;
}

.no-instructions-shim {
    margin-top: -60px;
}

.report-image-grid {
    width: 100%;
    margin-bottom: 20px;
}

.search .grid .library-card {
    background: #fafafa;
}

.search .grid .library-card.selected {
    background: #fff;
    font-weight: 600;
}

.search .grid .library-card:hover {
    background: #fff;
    border-left: 5px solid #20ce05;
}

#related-resources-drag-panel .card-header {
    margin: -1px -30px 0px -30px;
}

#related-resources-drag-panel .card-header h2 {
    margin-top: 5px;
    color: #f1f1f1;
    font-size: 1.7rem;
    font-weight: 400;
}

.rr-table {
    max-height: 450px;
    overflow-y: scroll;
    overflow-x: hidden;
    border: 1px solid #ddd;
    max-width: 600px;
}

.rr-table.rr-summary-page {
    max-height: 556px;
    max-width: 100%;
}

.rr-table::-webkit-scrollbar {
    -webkit-appearance: none;
    width: 9px;
    border-left: 1px solid #ddd;
}

.rr-table::-webkit-scrollbar-thumb {
    border-radius: 2px;
    background-color: rgba(0, 0, 0, .1);
    -webkit-box-shadow: 0 0 1px rgba(255, 255, 255, .5);
}

.rr-table-border {
    border: solid 1px #e0e0e0;
}

.rr-table-row {
    min-height: 36px;
    display: flex;
    border-bottom: solid 1px #ddd;
    flex-direction: column;
}

.rr-table-row:hover {
    background: #F6F6FE;
    border-color: #B0AFE3;
    cursor: pointer;
}

.rr-table-row:hover .rr-table-column {
    border-color: #B0AFE3;
    border-right: none;
}

.rr-table-row:nth-last-child(odd) {
    background: #F5FAFE;
}

.rr-table-row:nth-last-child(odd):hover {
    background: #F6F6FE;
    border-color: #B0AFE3;
    cursor: pointer;
}

.rr-table-row:nth-last-child {
    border-bottom: none;
}

.rr-table-row:last-child {
    border-bottom: none;
}

.rr-table-row-initial {
    display: flex;
    flex-direction: row;
    height: 36px;
}

.rr-table-row-panel {
    background: #fff;
    border: none;
    border-top: 1px solid #ddd;
    padding: 20px 30px;
}

.rr-table-row-panel .control-label {
    font-weight: bold;
    margin-bottom: 10px;
}

.rr-table-row-panel .node-config-item {
    margin: 5px 0px 15px -7.5px;
}

.rr-table-column {
    padding-top: 8px;
    padding-right: 10px;
    border-left: solid 1px #ddd;
}

.rr-table-column:first-child {
    border-left: none;
}

.rr-table-column:last-child {
    border-right: none;
}

.rr-table-column button {
    padding: 0px;
    width: 36px;
    color: #25476a;
    border: none;
    background: none;
}

.rr-table-column button i {
    margin-left: 0px;
    padding: 12px;
}

.rr-table-column.icon-column {
    width: 36px;
    padding: 0px;
}

.rr-table-column.icon-column:hover {
    background: #D9D9F5;
}

.rr-table-column a {
    color: steelblue;
}

.rr-relationship-icon {
    font-size: 1.7rem;
    padding-left: 49%;
}

.rr-table-instance-label {
    width: 430px;
    overflow: hidden;
    text-overflow: ellipsis;
    white-space: nowrap;
}

.create-resource-instance-card-component {
    position: fixed;
    background: #fcfcfc;
    z-index: 11;
    height: 95%;
    overflow-y: auto;
    top: 10px;
    left: -100%;
    width: calc(100% - 25px);
    padding-bottom: 20px;
}

.create-resource-instance-card-component.rr-table-pop {
    height: 100vh;
    width: 100%;
    padding: 0px;
    background: #fff;
    top: 0px;
    left: 0%;
    overflow-x: hidden;
    transform: translate(100%, 0);
    transition: all 0.3s ease-out;
    padding-left: 50px;
}

.create-resource-instance-card-component.rr-table-pop .rp-edit-buttons {
    display: none;
}

.resource-instance-card-component-container {
    display: flex;
    overflow-x: hidden;
}

.resource-instance-card-component-container .card-component {
    width: 100%;
    top: 50px;
    padding-top: 0px !important;
}

.resource-instance-card-component-toc {
    width: 300px;
    border-right: 1px solid #ddd;
    height: 100vh;
    background: #fbfbfb;
}

.resource-instance-card-component-content {
    flex: 2 0 0;
}

.resource-instance-card-menu-item {
    height: 50px;
    background: #f8f8f8;
    padding: 15px;
    border-bottom: 1px solid #ddd;
    font-size: 1.3rem;
}

.resource-instance-card-menu-item:not(.selected):hover {
    cursor: pointer;
    background: #fff;
}

.resource-instance-card-menu-item.selected {
    background: #fff;
    margin-right: -1px;
}

.resource-instance-card-component-content .workbench-card-wrapper {
    height: calc(100vh - 100px);
}

.resource-instance-card-component-content .workbench-card-wrapper .workbench-card-sidepanel {
    height: calc(100vh - 100px);
}

.workbench-card-sidepanel .create-resource-instance-card-component.rr-table-pop {
    top: 50px;
    z-index: 30;
    height: 100vh;
    position: fixed;
    left: 50px;
    width: calc(100% - 50px);
}

.sidenav-lg .workbench-card-sidepanel .create-resource-instance-card-component.rr-table-pop {
    left: 220px;
}

.workbench-card-sidepanel .create-resource-instance-card-component.rr-table-pop .card-component {
    margin-top: 15px;
    margin-left: 0px;
    margin-right: 0px;
    border-radius: 0px;
    height: 100vh;
    overflow-y: auto;
}

.create-resource-instance-card-component.rr-table-pop .card-component {
    margin-top: 15px;
    margin-left: 0px;
    margin-right: 0px;
    border-radius: 0px;
    padding: 20px;
    width: 100%;
}

.workbench-card-sidepanel .create-resource-instance-card-component.rr-table-pop .card-component .install-buttons {
    right: 21px;
    width: 357px;
}

.workbench-card-sidepanel .create-resource-instance-card-component.rr-table-pop .create-instance-panel {
    background: #fff;
    min-height: 67%;
}

.workbench-card-sidepanel .create-resource-instance-card-component.rr-table-pop .create-instance-panel .loading-mask {
    left: 100%;
    width: 450px;
    display: none;
}

.create-resource-instance-card-component.rr-table-pop .create-instance-panel {
    background: #fff;
    min-height: 60%;
}

.new-provisional-edit-card-container .rr-table-instance-label {
    width: 475px;
}

.workbench-card-sidepanel .rr-table-instance-label {
    width: 220px;
}

.workbench-card-sidepanel .create-resource-instance-card-component.rr-table-pop .install-buttons {
    width: calc(100% - 350px) !important;
    left: 350px;
    text-align: left;
    position: unset;
}

.sidenav-lg .workbench-card-sidepanel .create-resource-instance-card-component.rr-table-pop .install-buttons {
    left: 520px;
}

.unselectable {
    color: #ff0000;
}

#container .table-bordered .unselectable td {
    color: #ddd;
}

.rr-text-notes {}

.rr-result-grid-container {
    position: relative;
    margin-top: 15px;
    width: 100%;
    font-size: 1.6rem;
    padding-left: 0px;
    padding-right: 0px;
    font-weight: 300;
    color: #999;
}


.rr-widget-filter-panel {
    margin-top: -5px;
    height: 40px;
    background: #f2f2f2;
    padding: 6px;
    max-width: 600px;
    border: 1px solid #ddd;
    border-bottom: none;
}

.rr-widget-filter-panel .clear-node-search {
    position: absolute;
    left: 205px;
    top: 5px;
}

.rp-report-container {
    color: #666;
    padding-top: 100px;
    padding-bottom: 50px;
    transition: all .25s ease;
}

.graph-designer .rp-report-container-preview {
    color: #666;
    padding-bottom: 50px;
    transition: all .25s ease;
    background-color: white;
}

.card-component-panel .editor-report .rp-report-container-preview {
    margin-top: 0px;
}

.rp-report-section {
    padding: 0px 0px 35px 0px;
    background: #fff;
    border-bottom: solid 1px lightgray;

    &.rp-report-section-root {
        padding-top: 30px;
        background-color: #fff;
        display: flex;
    }
}

.rp-report-section-title {
    font-size: 1.4rem;
    font-weight: 400;
    margin-top: -1px;
    margin-bottom: 5px;
    color: #666;
    padding-bottom: 0px;
    background: #fff;
    width: 100%
}

.rp-section-title {
    font-size: 1.7rem;
    font-weight: 500;
    margin-top: 2px;
    margin-bottom: 5px;
    padding: 14px 0 5px 0px;
    color: #666;
}

.rp-tile-separator {
    border: 1px solid #ddd;
}

.rp-tile-title {
    font-size: 1.5rem;
    font-weight: 500;
    margin-top: 2px;
    margin-bottom: 5px;
    padding: 0px 0 5px 0px;
    color: #666;
    white-space: nowrap;
    overflow: hidden;
    text-overflow: ellipsis;
}

.rp-report-tile {
    padding-bottom: 15px;
    padding-left: 8px;
    margin-top: 0px;

    &.related {
        padding-bottom: 0px;
    }

    .reported-relationship {
        padding-left: 5px;
        color: #888;
    }
}

.rp-report-container-tile .rp-report-tile {
    padding-bottom: 0;
}

.rp-report-container-tile {
    padding-bottom: 15px;
    padding-top: 15px;
}

.rp-image-grid-item {
    float: left;
    margin: 3px;
    max-width: 200px;
}

.dl-horizontal {
    margin-bottom: 0px;
}

.resource-report-abstract-container {
    display: flex;
    flex-direction: column;
    justify-content: space-between;
}

.rp-card-section {

    padding-bottom: 10px;
    padding-top: 0px;
    position: relative;
    margin: 10px 20px;

    .rp-report-container-tile{
        padding: 0;
    }

    .rp-report-tile{
        &.provisional-edit-cards {
            padding-left: 0px;
            padding-bottom: 0px;
        }

        .dl-horizontal {
            margin-bottom: 0px;
            display: grid;
            grid-template-columns: 260px 1fr;
            align-items: start;

            dt {
                grid-column: 1;
                font-weight: 600;
                text-align: end;
                width: auto;

            }
            dd {
                grid-column: 2;
                margin: 0px;
                padding-top: 5px;
                padding-bottom: 5px;
                padding-inline-start: 20px;
                padding-inline-end: 50px;
                word-break: break-word;
            }
        }
    }

    .rp-no-data {
        margin: 10px 0;
        position: unset;
        color: #888;
        margin-top: 0px;
    }

    .rp-edit-buttons {
        min-width: 34px;
        display: inline-flex;
        justify-content: space-between;
        color: #597DBF;

        i {
            padding: 10px 12px;
            border: 1px solid #ddd;
            height: 36px;
            width: 36px;
            margin-right: 0 2px;
            background: #D8FAF6;

            &:hover{
                cursor: pointer;
                background: #fff;
                color: #3A5FA4;
            }
        }
    }

}

.report-print-date {
    font-size: 1.1rem;
    color: #999;
}

.report-print-date .toggle-container {
    display: flex;
    flex-direction: column;
    margin: 0 -25px;
}

.report-toolbar {
    top: 50px;
    width: calc(100% - 50px);
    height: 50px;
    background: #f8f8f8;
    border-bottom: 1px solid #ddd;
}

.stamp {
    position: absolute;
    background: orange;
    border: 4px dotted black;
}

.report-toolbar a {
    width: 500px;
}

.report-toolbar-preview {
    width: 100%;
    height: 50px;
    background: #f8f8f8;
    border-bottom: 1px solid #ddd;
    z-index: 10;
}

.report-toolbar-title {
    font-size: 1.7rem;
    font-weight: 500;
    margin-top: 0px;
    width: 400px;
    padding: 14px 0 5px 25px;
    color: #555;
}

h4.report-toolbar-title {
    width: 500px;
}

.dataTable tr:hover {
    background-color: #dbf1f5 !important;
    /*cursor: pointer;*/
}

#container .table td {
    vertical-align: middle;
}

.disabled-link {
    pointer-events: none;
    cursor: default;
    color: grey;
}

.map-widget-container {
    position: absolute;
    top: 6px;
    right: 10px;
    padding-top: 5px;
    font-size: 1.7rem;
    color: #fff;
    background: #706BE2;
    opacity: 0.75;
    width: 36px;
    height: 36px;
    border-radius: 2px;
    border: 1px solid #332DC1;
    transition: all .2s ease;
    z-index: 10;
    line-height: 1.5;
}

.panel-group.accordion .panel-heading.map-widget-config-accoridan-item {
    display: flex;
    flex-direction: row;
    align-items: center;
    justify-content: space-between;
    padding-right: 5px;
}

.panel-heading.map-widget-config-accoridan-item .panel-title {
    width: 100%;
}

.map-widget-config-accoridan-item i {
    float: right;
    padding-top: 15px;
}

.map-disabled {
    background-color: black;
    height: 500px;
    opacity: 0.2;
    margin-bottom: -500px;
    position: relative;
    z-index: 100;
}

.map-widget-container a {
    color: #fff;
}

div.row.widget-wrapper.report-header {
    margin-right: 5px;
    padding: 0px;
    padding-bottom: 10px;
    width: 100%;
}

div.row.widget-wrapper.report-header:hover {
    background: #ebeef0;
}

.report-header .control-label.widget-input-label {
    display: none;
}

.map-service-manage-control-label {
    display: flex;
    justify-content: flex-end;
    margin: 0 20px;
}

.permission-user-group-container {
    display: flex;
    flex-direction: column;
}

.map-widget-container-expanded {
    top: 6px;
    right: 10px;
    background: rgba(17, 17, 17, 0.21);
    opacity: .9;
    width: 300px;
    height: calc(100vh - 35px);
    border: 1px solid #999;
    transition: all .2s ease;
}

.map-widget-container.hide-maptools {
    display: none;
}

.overlay-selection-container {
    position: absolute;
    top: 6px;
    left: 10px;
    padding: 10px 25px;
    width: calc(100% - 325px);
    background: #fcfcfc;
    /*height: calc(100vh - 35px);*/
    border: 1px solid #bbb;
    z-index: 1100;
}

#overlay-grid {
    margin-left: 10px;
    margin-right: 0px;
    border-top-width: 0px;
}

#overlay-grid.grid {
    height: 1600px;
    overflow-y: scroll;
}

.overlay-selection-container.selector-closed {
    visibility: hidden;
}

.overlay-close {
    font-size: 1.9rem;
    color: #888;
}

.overlay-close:hover {
    cursor: pointer;
    color: #555;
}

.overlay-title {
    font-size: 1.6rem;
    padding: 10px;
}

.overlay-filter-container {
    position: relative;
    padding-top: 5px;
    padding-left: 10px;
    padding-bottom: 10px;
}

.overlay-list-container {
    padding-top: 0px;
    padding-left: 0px;
    padding-bottom: 5px;
    height: 1000px;
    overflow-y: scroll;
}

.overlay-filter {
    height: 38px;
}

.overlay-card {
    float: left;
    width: 100%;
    height: 50px;
    margin-bottom: -2px;
    position: relative;
    padding: 0px;
    border: 1px solid #ddd;
    border-top-width: 1px;
    background: #fcfcfc;
}

.overlay-card:hover {
    background: #fff;
    cursor: pointer;
}

.overlay-card:first-of-type {
    border-top: 1px solid #ddd;
}

.overlay-card.selected {
    background: #fff;
}

.overlay-card-item {
    position: relative;
}

.overlay-card-main {
    position: absolute;
    left: 67px;
    top: 15px;
    white-space: nowrap;
    overflow: hidden;
    text-overflow: ellipsis;
    font-size: 1.4rem;
}

.overlay-card-vis-toggle {
    position: absolute;
    top: 0px;
    left: 0px;
    text-align: center;
    width: 50px;
    height: 50px;
    padding-top: 15px;
    font-size: 1.7rem;
    border-right: 1px solid #ddd;
    color: #ccc;
    vertical-align: middle;
    display: table-cell;
}

.overlay-card-main a {
    color: #aaa;
}

.overlay-card.selected div div a {
    color: #555;
}

.overlay-card.selected div div i {
    color: #666;
}

.overlay-card:hover div div i not:selected {
    color: rgb(102, 102, 102);
}

.overlay-card:hover div div {
    color: rgb(102, 102, 102);
}

.overlay-filter {
    height: 38px;
}

.resource-color-swatch {
    font-size: 2.1rem;
}

.geometry-tools-container {
    position: absolute;
    top: 50px;
    left: 0px;
    padding: 0px;
}

.map-search-container div.geometry-tools-container {
    top: 0px;
    left: 0px;
}

.geocode-container-shim {
    margin-right: 265px;
}

.geocode-container {
    position: absolute;
    top: 6px;
    right: 55px;
    padding: 0px;
    background: #fff;
    opacity: .9;
    width: 250px;
    height: 36px;
    border-radius: 2px;
    transition: all .450s ease;
    z-index: 10;
    visibility: hidden;
}

.geocode-container input {
    border-color: #aaa;
}

.geometry-editing-notifications {
    position: absolute;
    top: 0px;
    left: 0px;
    z-index: 2;
    width: -webkit-calc(100% - 55px);
    width: -moz-calc(100% - 55px);
    width: 100%;
    opacity: .85;
}

.notifications-minimized {
    width: auto;
}

.geometry-editing-notifications span.arrow {
    color: white;
    position: absolute;
    left: 10px;
    top: 15px;
}

.geometry-editing-notifications span.arrow:hover {
    cursor: pointer;
}

.alert-wrap>.alert>.media {
    padding-left: 5px;
}

.geocode-container.hide-geocoder {
    visibility: visible;
}

.relative {
    position: relative;
}

.text-center {
    text-align: center;
}

.map-widget-panel {
    position: absolute;
    top: 56px;
    width: 299px;
    height: 450px;
    overflow-y: auto;
    right: 10px;
    padding: 0px;
    box-shadow: none;
    background: transparent;
    border-top: 1px solid #ddd;
    /*transition: all .40s .15s ease;*/
    z-index: 10;
}

#map-widget-basemaps.panel.map-widget-panel {
    border-left: 1px solid #999;
    right: 11px;
}

#overlays-panel.panel.map-widget-panel {
    border-left: 1px solid #999;
    right: 11px;
}

.map-search-container,
.map-search-container div .map-widget-panel {
    height: calc(100vh - 100px);
}

.map-widget-panel.map-panel-inactive {
    visibility: hidden;
}

.map-widget-panel-title {
    height: 50px;
    width: 298px;
    padding: 8px;
    background: #fff;
    border-bottom: 1px solid #ddd;
}

.map-widget-panel-title h4 {
    font-weight: 400;
    color: #444;
}

.map-crud-container {
    top: 0px;
    height: 500px;
    background: #fbfbfb;
    border: 1px solid #bbb;
}

.map-search-container {
    background: #fbfbfb;
}

.map-report-header-container {
    height: 500px;
    background: #fbfbfb;
}

.plugin-main .map-report-header-container {
    height: 100%;
}

.plugin-main .row.widget-wrapper.report-header {
    padding: 0;
    margin: 0;
}

.expanded-edit-map {
    position: fixed;
    border-width: 0px;
    top: 0px;
    left: 50px;
    bottom: 0px;
    right: 0px;
    height: auto;
}

.map-search-container.expanded-edit-map {
    top: 51px;
}

.expanded-buttons {
    z-index: 1000;
    position: absolute;
    top: 5px;
    right: 315px;
    transition-duration: .3s;
    background: #f2b251;
    width: 213px;
    height: 40px;
}

.effect>.install-buttons.expanded-buttons {
    position: absolute;
    top: -130px;
    right: 250px;
}

.map-search-container.expanded-map {
    margin-top: -25px;
    margin-right: -15px;
}

.report-header .expanded-map {
    margin-top: 0px;
    margin-right: 0px;
}

.ui-sortable div div .expanded-map {
    margin-top: 0px;
    margin-left: 0px;
    margin-right: 0px;
}

.map-widget-toolbar {
    position: absolute;
    background: #fff;
    width: 298px;
    height: 50px;
    right: 11px;
    top: 6px;
    display: table-cell;
    border-top: 1px solid #999;
    z-index: 10;
}

.mainnav-container {
    display: flex;
    flex-direction: column;
    z-index: 15;
    height: 100%;
    justify-content: space-between;
}

.debug-notice {
    padding-bottom: 4px;
    padding-right: 2px;
    font-size: x-small;
    color: #999;
    display: flex;
    flex-direction: column;
    align-items: center;
    margin-bottom: 50px;
}

.debug-notice {
    padding-bottom: 4px;
    padding-right: 2px;
    font-size: x-small;
    color: #999;
    display: flex;
    flex-direction: column;
    align-items: center;
}

#navbar {
    z-index: 16;
}

.map-widget-icon {
    color: rgba(255, 255, 255, 1);
    opacity: 1.0;
}

.map-widget-toolbar-list {
    list-style: none;
    padding-left: 0px;
    display: inline-block;
    width: 250px;
}

.map-widget-toolbar-item {
    padding: 5px 10px 5px 10px;
    font-size: 1.5rem;
    height: 50px;
    color: #777;
    vertical-align: middle;
    text-align: left;
    display: table-cell;
}

.map-widget-toolbar-item:hover {
    cursor: pointer;
    color: #444;
}

.map-widget-toolbar-item.active {
    color: #444;
}

.map-widget-toolbar-item.active:focus {
    color: #444;
}

.map-widget-toolbar-item.active:active {
    color: #444;
}

.map-widget-icon {
    color: #888;
}

li.active .map-widget-icon {
    color: #444;
}

a#close-map-tools.map-widget-icon {
    position: absolute;
    right: 10px;
    top: 17px;
    font-size: 1.3rem;
    color: steelblue;
}

.basemap-unselected {
    color: #ccc;
}

span.basemap-unselected {
    color: #aaa;
}

.map-widget-overlay-item {
    width: 298px;
    height: 50px;
    padding: 7px;
    background: #fafafa;
    border-bottom: 1px solid #ddd;
}

a#close-map-tools.map-widget-icon:hover {
    color: #311557;
}

.map-widget-overlay-item.selected {
    background: #fff;
}

.map-widget-overlay-item:hover {
    background: #fff;
    cursor: pointer;
}

.map-widget-overlay-item:hover div i {
    color: #666;
}

.map-widget-overlay-item:hover div a span {
    color: #454545;
}

.map-overlay-item-tools {
    position: absolute;
    top: 15px;
    right: 10px;
    padding: 0px 5px;
}

.overlay-toggle-icon {
    font-size: 1.7rem;
}

#overlays-panel div .map-widget-overlay-item {
    background: #fff;
}

#overlays-panel div .overlay-invisible {
    background: #fafafa;
    border-bottom: 1px solid #ddd;
}

.show-tools {
    height: 100px;
    transition: all .40s ease;
}

.map-overlay-vis-toogle {
    position: absolute;
    top: 0px;
    left: 0px;
    width: 50px;
    height: 50px;
    padding-top: 13px;
    font-size: 1.9rem;
    border-right: 1px solid #ddd;
    color: #666;
    vertical-align: middle;
    display: table-cell;
}

.map-overlay-item-tools-panel {
    position: absolute;
    top: 50px;
    left: 0px;
    height: 50px;
    width: 290px;
    padding: 12px 7px 7px 17px;
    font-size: 1.7rem;
    color: #888;
    border-top: 1px solid #f4f4f4;
    border-bottom: 1px solid #ddd;
    /*transition: all .40s ease;*/
    display: none;
}

.overlay-tool-icon {
    padding-right: 3px;
}

.overlay-tool-group {
    float: right;
}

.map-overlay-name {
    position: absolute;
    top: 14px;
    left: 60px;
    width: 220px;
    font-size: 1.4rem;
    white-space: nowrap;
    overflow: hidden;
    text-overflow: ellipsis;
}

.leaflet-draw-toolbar .active {
    background-color: #efefef;
}

.map-query-tool {
    display: flex;
    flex-direction: row;
    justify-content: left;
}

.map-query-tool-input {
    width: 140px;
    font-size: 1.4rem;
    white-space: nowrap;
    overflow: hidden;
    text-overflow: ellipsis;
}

.map-query-tool-input.buffer {
    height: 40px;
}

.map-json-tool {
    position: absolute;
    height: 120px;
    top: 10px;
    left: 60px;
    width: 180px;
    font-size: 1.4rem;
    white-space: nowrap;
    overflow: hidden;
    text-overflow: ellipsis;
}

.spatial-filter-container {
    padding: 10px 5px 15px 5px;
    border-bottom: 1px solid #ddd;
}

.buffer-control {
    color: #4d627b;
    border: none;
    padding: 5px;
    padding-left: 12px;
    border-radius: 3px;
    margin-bottom: 5px;
    height: 75px;
}

.buffer-control .h5 {
    font-size: 1.3rem;
}

.buffer-input {
    width: 75px;
}

.map-tool-container {
    position: absolute;
    top: 75px;
    left: 30px;
    font-size: 1.4rem;
    white-space: nowrap;
    overflow: hidden;
    text-overflow: ellipsis;
}

.map-tool-container.buffer {
    position: absolute;
    top: 0px;
    width: 220px;
}

.map-tool-container.buffer select {
    height: 28px;
    width: 75px;
}

.map-tool-item {
    background: #aaa;
}

.map-tool-item.geojson {
    padding: 1px;
    background: #aaa;
    color: #aaa;
}

.map-tool-item.xy {
    background: #fff;
    width: 220px;
    top: 0px;
}

.map-tool-item.xy.buffer {
    top: 44px;
}

.map-tool-item.xy .tool-header {
    padding-bottom: 10px;
    font-size: 1.5rem;
    color: #555;
}

.map-tool-item.xy select {
    height: 24px;
    min-width: 195px;
    margin-bottom: 7px;
}

.map-tool-item.xy input {
    height: 28px;
    margin-bottom: 2px;
    padding: 5px;
}

a.clear-geojson-button {
    background-image: none;
    position: absolute;
    top: 7px;
    right: 15px;
    font-size: 1.2rem;
    color: steelblue;
}

.xy a.clear-geojson-button {
    border-bottom: none;
    top: 7px;
    right: 15px;
    color: steelblue;
    font-size: 1.2rem;
}

.xy a.clear-geojson-button:hover {
    cursor: pointer;
    color: #555;
}

a.clear-geojson-button.enabled {
    color: steelblue;
}

a.clear-geojson-button:hover {
    background-color: #fff;
    cursor: pointer;
}

.form-control.map-json-tool-input {
    width: 220px;
    height: 120px;
    font-size: 1.4rem;
    white-space: nowrap;
    overflow: scroll;
    text-overflow: ellipsis;
}

.map-style-panel-body-form-group {
    display: flex;
}

.map-style-panel-body-control-label {
    display: flex;
    flex-direction: row-reverse;
    margin: 0px 5px;
    text-align: end;
}

.clustering-pane-form-group {
    display: flex;
}

.mapboxgl-canvas:focus {
    outline: none;
}

.map-widget-tool:nth-child(1) {
    padding-left: 0px;
    width: 50px;
}

.map-widget-tool.active {
    background: steelblue;
}

.mapboxgl-ctrl-top-left .mapboxgl-ctrl {
    visibility: hidden;
}

.mapboxgl-ctrl-geocoder--input {
    font-size: 1.3rem;
}

.workbench-card-container .mapboxgl-ctrl-geocoder {
    margin-right: 90px;
}

.workbench-card-wrapper .mapboxgl-ctrl-top-left .mapboxgl-ctrl {
    visibility: visible;
}

.widget-wrapper .mapboxgl-map {
    z-index: 10;
    margin-bottom: -10px;
}

.map-overlay-item-tools-panel .noUi-base {
    background: #489EED;
    /*-webkit-transition: background 450ms;*/
    /*transition: background 450ms;*/
}

.map-overlay-item-tools-panel .noUi-horizontal {
    height: 10px;
}

.map-overlay-item-tools-panel .noUi-horizontal .noUi-handle {
    width: 20px;
    height: 20px;
    left: -9px;
    top: -6px;
}

.map-overlay-item-tools-panel .noUi-stacking .noUi-handle {
    z-index: 10;
}

.map-overlay-item-tools-panel .noUi-handle {
    border: 1px solid #e1e5ea;
    border-radius: 2px;
    background: #FFF;
    cursor: default;
    box-shadow: inset 0 0 1px #FFF, inset 0 1px 7px #EBEBEB, 0 3px 4px -3px #AAA;
}

.map-overlay-item-tools-panel .overlay-slider {
    width: 150px;
    margin-top: -5px;
}

.map-overlay-item-tools-panel .pips.noUi-horizontal {
    margin-bottom: 70px;
}

.map-thumbnail {
    padding-top: 5px;
}

.overlay-invisible .relative {
    background-color: #f8f8f8;
}

.overlay-invisible a {
    color: #999;
}

.overlay-invisible i {
    color: #999;
}

#overlays-panel .map-widget-panel-title:hover {
    cursor: pointer;
}

.noUi-target {
    position: relative;
    margin-top: 10px;
    margin-bottom: -12px;
}

.new-option-field input {
    display: inline;
    width: 90%;
}

.new-option-field i {
    padding-top: 10px;
}

.added-domain-option {
    padding-bottom: 4px;
}

.domain-container {
    width: 500px;
}

#widget-crud-settings div div .domain-container .domain-input {
    width: 254px;
}

#widget-crud-settings div div .domain-container {
    width: 270px;
}

.domain-input {
    height: 32px;
    margin-bottom: 5px;
    padding-left: 5px;
}

.domain-input-item {
    height: 32px;
    padding-left: 5px;
}

.domain-drag-handle {
    background: #f4f4f4;
    padding-left: 4px;
    padding-right: 1px;
    padding-top: 6px;
    padding-bottom: 6px;
    border: 1px solid #ddd;
    border-right-width: 0px;
}

.option-drag-handle {
    color: #999;
    cursor: move
}

.content-instructions {
    font-size: 1.3rem;
    color: #8d8d8d;
    margin-top: -30px;
    line-height: 1.25;
    margin-bottom: 20px;
}


/* Function Manager Page */

.href-toolbar {
    text-align: center;

    .href-button {
        color: #f4f4f4;
        font-size: 1.1rem;
        padding: 5px 0px;
        /*margin: -5px 0px 15px 0px;*/
        background: #5393C8;
        border: 1px solid #1561A1;
        display: inline-block;
        width: 100%;

        &:hover {
            color: #fff;
            background: #1266AB;
        }

        &:focus {
            color: #fff;
            background: #1266AB;
        }
    }
}

/* Hide "Full Screen" button for map tools widget in card manager */


/* End Disable "Full Screen" button for map tools widget in card manager */

.left-column-message {
    padding: 10px 15px;
    color: #777;
    font-size: 1.5rem;
}

.library-container {
    padding: 0px;
    border-left: 1px solid #e8e8e8;
}

.library-header {
    display: flex;
    align-items: center;
    height: 40px;
    font-size: 1.5rem;
    background: #f4f4f4;
    border-bottom: 1px solid #e4e4e4;
}

.library-find {
    margin-right: 25px;
    font-size: 1.5rem;
    color: #999;
    width: 80px;
    display: block;
    text-align: center;
}

.library-grid {
    padding: 10px 15px;
}

.library-grid-title {
    font-weight: normal;
    font-size: 1.5rem;
    display: inline-block;
}

/* End Function Manager Page */

.category-header {
    display: flex;
    align-items: center;
    height: 50px;
    padding: 0 10px;
    font-size: 1.5rem;
    background: #f4f4f4;
    border-bottom: 1px solid #e4e4e4;
}

.category-title {
    font-weight: normal;
    font-size: 1.5rem;
    padding: 9px 15px;
    color: #999;
    display: inline-block;
}

.category-title.active {
    color: #123;
    background: #ddd;
    cursor: default;
}

.category-title:not(.active):hover {
    cursor: pointer;
    background: #ececec;
}

.carousel,
.carousel .item {
    height: 500px;
    text-align: center;
}

.carousel-caption {
    z-index: 10;
}

.carousel .container {
    width: auto;
}

.carousel-inner>.item>img {
    position: absolute;
    top: 0;
    left: 0;
    min-width: 100%;
    height: inherit;
    max-width: 100%;
    object-fit: contain;
}

.dz-img {
    object-fit: contain;
}

.dz-img-main {
    width: 100%;
    height: 100%;
}

.geocoder-results {
    max-height: 410px;
    width: 250px;
    margin-left: 0px;
    overflow-y: auto;
}

.geocoder-result-item {
    min-height: 40px;
    border: 1px solid #e2e2e2;
    border-top-width: 0px;
    background: #fbfbfb;
    padding: 10px;
    cursor: pointer;
}

.geocode-clear {
    position: absolute;
    right: 10px;
    top: 10px;
    cursor: pointer;
}

.focused-geocoder-result {
    background-color: #dbf1f5;
}

.selected-geocoder-result {
    font-weight: bold;
    background: #dbf1f5;
}

.hover-panel-small {}

.hover-feature-info {
    position: absolute;
    z-index: 1000;
    left: 35px;
    margin: 10px;
    width: 400px;
    padding: 0px;
    border: solid 1px #999;
    border-radius: 2px;
    box-shadow: 0 5px 15px rgba(0, 0, 0, 0.3);
    background-color: rgb(249, 249, 249);
    opacity: 0.9;
}

.hover-rr-node-info {
    z-index: 999999;
    margin: 10px;
    width: 300px;
    padding: 0px;
    border: solid 1px #999;
    border-radius: 2px;
    box-shadow: 0 5px 15px rgba(0, 0, 0, 0.3);
    background-color: rgb(249, 249, 249);
    display: flex;
    flex-direction: column;
}

.rr-fdg-details {
    display: flex;
    flex-direction: column;
}

.rr-fdg-details span {
    flex-direction: row;
}

.rr-number {
    font-weight: bold;
    padding-right: 5px
}

.rr-number.fdg {
    font-weight: bold;
    font-size: 2.2rem;
    text-shadow: 0px 0px 0.08em #fff;
}

.rr-fdg-name {
    display: flex;
    flex-direction: row;
    padding: 5px;
    background-color: #fff;
    border-bottom-style: solid;
    border-color: #ddd;
    border-width: 1px;
}

.rr-fdg-model-name {
    display: flex;
    flex-direction: row;
    padding-top: 3px;
    background-color: #fff;
}

.rr-fdg-edge {
    padding-left: 25px;
    font-style: italic;
    padding-top: 3px;
    padding-bottom: 3px;
    border-bottom-style: solid;
    border-color: #ddd;
    border-width: 1px;
}

.related-node-details {
    display: flex;
    flex-direction: column;
}

.hover-feature-title-bar {
    height: 40px;
    padding: 10px;
    background: #fff;
    border: 1px solid #ddd;
    border-bottom: 1px solid #ddd;
    max-width: 311px;
}

.mapboxgl-popup-content .hover-feature-title-bar {
    margin-bottom: 0px;
    padding: 0px;
}

.mapboxgl-popup-close-button {
    position: absolute;
    right: 0px;
    top: 0px;
    height: 40px;
    width: 40px;
    border: 1px solid #ddd;
    padding-bottom: 4px;
    cursor: pointer;
    background-color: #fafafa;
    color: #676767;
    font-size: 2.3rem;
    font-weight: 600;
}

.mapboxgl-popup-close-button:hover {
    cursor: pointer;
    background-color: #f4f4f4;
    color: #454545;
    font-size: 2.3rem;
    font-weight: 600;
}

.hover-feature-title {
    font-size: 1.4rem;
    font-weight: 500;
    color: #25476A;
    white-space: nowrap;
    overflow: hidden;
    text-overflow: ellipsis;
    padding: 10px;
}

.hover-feature-nav-right+.hover-feature-title {
    width: 250px;
    margin-left: -4px;
}

.hover-feature-nav-left {
    height: 28px;
    width: 28px;
    background: #fbfbfb;
    margin-top: 5px;
    margin-right: 2px;
    margin-left: 5px;
    padding-left: 10px;
    padding-top: 3px;
    border: 1px solid #ddd;
    border-radius: 50%;
}

.hover-feature-nav-left:hover {
    background-color: #f2f2f2;
    cursor: pointer;
}

.hover-feature-nav-right:hover {
    background-color: #f2f2f2;
    cursor: pointer;
}

.hover-feature-nav-left.disabled {
    display: none;
}

.hover-feature-nav-right {
    height: 28px;
    width: 28px;
    background: #fbfbfb;
    margin-top: 5px;
    padding-left: 12px;
    padding-top: 3px;
    border: 1px solid #ddd;
    border-radius: 50%;
}

.hover-feature-nav-right i {
    font-size: 1.4rem;
    font-weight: 600;
}

.hover-feature-nav-left i {
    font-size: 1.4rem;
    font-weight: 600;
}


.hover-feature-nav-right.disabled {
    display: none;
}

.hover-feature-instance-counter {
    background: #9DC4E4;
    border: 1px solid #4783B4;
    color: #fff;
    padding-top: 1px;
    padding-left: 1px;
    margin-top: -2px;
    border-radius: 50%;
    margin-right: 2px;
    height: 24px;
    width: 24px;
    text-align: center;
}

.hover-feature-body {
    padding: 10px 15px 15px 15px;
    display: flex;
    flex-direction: column;
    justify-content: space-between;
    width: 350px;
    border-left: 1px solid #ddd;
    border-right: 1px solid #ddd;
}

.hover-feature {
    font-size: 1.3rem;
    color: #555;
    margin-bottom: 10px;
    overflow: hidden;
    text-overflow: ellipsis;
    display: -webkit-box;
    -webkit-box-orient: vertical;
    -webkit-line-clamp: 4;
    /* number of lines to show */
    line-height: 1.2em;
    /* fallback */
    max-height: 12em;
    min-height: 3em;
    /* fallback */
}

.hover-panel-dismiss {
    position: absolute;
    top: 10px;
    right: 10px;
    font-size: 1.9rem;
}

.hover-feature-metadata {
    margin-bottom: -4px;
    color: #888;
}

.hover-feature-metadata span {
    color: steelblue;
}

.saved-search-grid {
    height: calc(100vh - 105px);
    width: 100%;
    min-height: 400px;
    overflow-y: scroll;
}

.ss-grid-item:last-child {
    margin-bottom: 40px;
}

.ss-grid-item {
    border: 1px solid #ddd;
    width: 224px;
    height: 164px;
    float: left;
    -webkit-transition: .6s all ease;
    -moz-transition: .6s all ease;
    -o-transition: .6s all ease;
    transition: .6s all ease;
    -webkit-background-size: cover;
    -moz-background-size: cover;
    -o-background-size: cover;
    background-size: cover;
    background-color: white;
    margin-top: 5px;
}

.search-caption-activeWrap {
    position: absolute;
    z-index: 2;
    height: 100%;
    width: 100%;
}

.search-caption-alignCenter {
    display: table;
    width: 100%;
    height: 100%;
}

.search-caption-body {
    display: table-cell;
    vertical-align: middle;
    text-align: center
}

.search-caption-activeWrap {
    z-index: 2;
    height: 100%;
    width: 100%;
}

.search-caption-alignCenter {
    display: table;
    width: 100%;
    height: 100%;
}

.search-caption-body {
    display: table-cell;
    vertical-align: middle;
    text-align: center
}

.search-query-link-captions {
    padding-left: 0;
    color: #123;
    font-size: 1.6rem;
    font-weight: 600;
    letter-spacing: 1px;
    text-transform: uppercase;
    margin: 0 0 20px;
    list-style: none;
    text-align: center;
    cursor: pointer;
}

.search-query {
    padding-top: 15px;
    padding-bottom: 10px;
    margin-top: -20px;
    margin-left: 20px;
    margin-right: 30px;
    margin-bottom: 10px;
    background: rgba(250, 250, 250, 0.66);
}

a.search-query-link-captions:hover {
    font-weight: 600;
    color: #25476A;
}

a.search-query-link-captions:active {
    font-weight: 600;
    color: #fff;
}

a.search-query-link-captions:focus {
    font-weight: 600;
    color: #fff;
}

.search-query-desc {
    color: #444;
    font-size: 1.3rem;
}

.search-results {
    -ms-flex: 0 0 400px;
    -webkit-flex: 0 0 400px;
    flex: 0 0 400px;
}

.search-inline-filters {
    /*display: flex;
        flex-direction: row;
        justify-content: right;*/
    margin-top: 10px;
    margin-left: -5px;
    margin-bottom: 5px;
}

.search-inline-filters div {
    padding-left: 2px;
    margin-bottom: 2px;
}

.qa-filter .resource-selector-button div .btn {
    padding: 2px 47px;
}

.resource-filter .resource-selector-button div .btn {
    padding: 2px 59px;
}

.search-control-container {
    -ms-flex: 0 0 400px;
    -webkit-flex: 0 0 400px;
    flex: 1 0 400px;
    margin-bottom: 0px;
    background-color: #fafafa;
    border-top: 1px solid #ddd;
    overflow-y: scroll;
    overflow-x: hidden;
    transition: all .5s;
    margin-top: inherit;
    z-index: 5;
    display: flex;
    flex-direction: column;
    justify-content: space-between;
}

.search-tools-container {
    background: #f4f4f4;
    border-bottom: 1px solid #ddd;
    height: 50px;
    width: 100%;
    padding: 4px 0px;
    margin-top: -1px;
    border-top: 1px solid #ddd;
    .clear-filter {
        margin-right: 5px;
    }
    .row {
        margin: 0;
    }
}

.search-count-container {
    padding: 10px 5px 10px 10px;
    text-align-last: justify;
    height: 40px;
    display: inline-flex;
    justify-content: space-between;
    align-items: center;
}

.search-controls-container {
    display: inline-flex;
    float: right;
    padding: 4px 10px;
}

.search-title {
    font-weight: 500;
    margin-top: 0px;
    display: inline-block;
    margin-bottom: 0px;
}

.search-candidate-title,
.search-candidate-link {
    color: steelblue;
    padding-right: 7px;
    background: none;
    border: none;
}

.search-control-container.slide {
    margin-left: -400px;
    transition: all .5s;
}

.search-results-panel {
    -webkit-flex-direction: column;
    -ms-flex-direction: column;
    flex-direction: column;
    max-width: 400px;
    border-right: solid 1px #dcdcdc;
}

.clear-filter {
    padding: 0px 9px !important;
    margin-top: 1px;
    height: 30px;
    border-radius: 2px;
    border: 1px solid #1ABA8E;
}

.search-listing-icon {
    transform: translate(0, -2px);
    font-size: 1.2rem;
}

.search-footer {
    background: #f4f4f4;
    border-top: 1px solid #ddd;
    height: 50px;
    justify-content: center;
    display: flex;
    align-items: center;

    #paginator {
        .pagination {
            padding: 0px;
            margin: 5px 0px 0px 0px;
        }
    }
}

.search-footer .pagination {
    margin-top: 10px;
}

.pagination>li>a.disabled {
    cursor: default;
    color: rgb(160, 160, 160);
}

.pagination>li>a.disabled:hover,
.pagination>li>a.disabled:focus {
    border-color: #dcdcdc;
    box-shadow: none;
    background-color: transparent;
}

ul.pagination {
    font-size: 1.2rem;
}

.map-filter-panel {
    /*margin-left: 10px;*/
    position: absolute;
    left: -5px;
    right: -15px;
    top: -22px;
    z-index: 1;
}

.arches-select2 .select2-choices .select2-search-field {
    height: 34px;
}

.select2-container-multi .select2-choices {
    min-height: 36px !important;
    z-index: 10;
}

.select2-container-multi .select2-choices .select2-search-field input {
    margin: 3px 10px;
    font-size: 1.3rem;
}

.arches-select2 .select2-choices .select2-search-field input {
    margin-top: 3px;
}

.select2-container.select2-container-multi.select2-container-disabled.select2-container-disabled .select2-search-choice {
    color: #999;
}

.dropdown-crud {
    right: 0px;
    padding-left: 15px;
    min-height: 500px;
    overflow-y: scroll;
}

.resource-selector-button {
    padding-bottom: 0px;
}

.search-results-container {
    padding: 10px 10px 60px 10px;
    bottom: 50px;
    overflow-y: auto;
    width: 100%;
}

.rr-display-toggle {
    width: 100px;
}

.rr-display-toggle>button {
    border-radius: 10px;
}

.rr-display-toggle.open-graph {
    right: 20px;
}

.related-resources-title {
    font-size: 1.9rem;
    font-weight: 500;
}

.related-resources-relationship .dropdown-menu {
    left: auto;
    width: 600px;
}

.related-resources-delete {
    padding-right: 12px;
}

.selected-resource-list {
    position: absolute;
    top: 85px;
    right: 25px;
    left: 15px;
    padding: 5px;
    height: 100px;
    background: #f8f8f8;
    overflow-y: scroll;
}

.selected-resource {
    margin-left: 5px;
    margin-bottom: 3px;
}

.related-resources-crud-link {
    background: #ddd;
    border: 1px solid #ccc;
    height: 33px;
    padding: 5px 8px;
    margin-left: 15px;
}

.search-filter {
    transform: translate(0, -2px);
    font-size: 2.1rem;
    padding: 6px;
    margin-top: -10px;
    color: #888;
    border: 1px solid transparent;
}

.search-filter.active {
    background: #f2f2f2;
    color: #555;
    border: 1px solid #ddd;
}

.search-filter:hover {
    cursor: pointer;
    background: #f2f2f2;
    color: #555;
    border: 1px solid #ddd;
}

.search-listing {
    width: 100%;
    background: #fff;
    border: 1px solid #ddd;
    margin-bottom: 10px;
    &:hover {
        border: 1px solid steelblue;
    }
    &:active {
        border: 1px solid steelblue;
    }
    &.selected {
        border: 1px solid steelblue;
    }
}

.search-listing-title {
    font-size: 1.5rem;
    font-weight: 500;
    background: #fff;
    color: #666;
    margin-top: 0px;
    margin-bottom: 0px;
    padding: 10px 5px 0px 10px;
    line-height: 1.1;
}

.search-listing-title.i18n-alt a span {
    font-size: 1.3rem;
}
.search-listing-title.i18n-alt a span::before {
    content: "(";
}

.search-listing-title.i18n-alt a span::after {
    content: ")";
}

.search-listing-title.provisional-edits {
    font-size: 1.2rem;
    color: #888;
}

.provisional-tile.qa-btn {
    float: right;
    margin-right: 30px;
    margin-top: 3px;
    font-weight: 500;
}

.provisional-tile.qa-btn:hover {
    cursor: pointer;
}

.selected-provisional-tile {
    border-color: #3B8DD5;
    z-index: 1;
    border-style: solid;
    border-width: 1px;
    padding-top: 5px;
    padding-left: 5px;
    padding-bottom: 3px;
}

.provisional-tile.icon {
    padding-left: 7px;
    font-size: 1.1rem;
    color: #f1b202;
}

.provisional-tile.icon.submitted {
    color: green;
}

.provisional-tile.icon.authoritative {
    padding-left: 7px;
    font-size: 1.1rem;
    color: #ccc;
}

.search-listing-body {
    height: 4.6em;
    font-size: 1.2rem;
    line-height: 1.35;
    color: #888;
    background: #fff;
    padding: 5px 10px;
    margin-bottom: 10px;
    overflow: hidden;
    text-overflow: ellipsis;
    display: -webkit-box;
    -webkit-box-orient: vertical;
    -webkit-line-clamp: 3;
    /* number of lines to show */
}

.search-listing-footer {
    display: flex;
    height: 40px;
    font-size: 1.1rem;
    padding: 10px 10px 0px 10px;
    background: #f5f5f5;
    border-top: 1px solid #ddd;

    a {
        margin-top: -5px;
        padding: 5px 5px;

        &:focus {
            background: #d6d6d6;
            border-radius: 1px;
        }
    }

}

.time-wheel-wrap {
    width: 100%;
}

<<<<<<< HEAD
.filter-title {
    display: flex;
    font-size: 1.7rem;
    margin-top: 3px 0px 15px 0px;
}

.filter-title>span {
    flex-grow: 1;
}

=======
>>>>>>> 3d64964f
.close-popup-panel:before {
    content: "\f00d";
    font-family: FontAwesome;
    margin-right: 6px;
    color: rgb(158, 158, 158);
    font-weight: lighter;
}

.close-popup-panel:hover:before {
    color: rgb(33, 62, 95);
}

.close-popup-panel-container {
    display: flex;
    font-size: 1.7rem;
    margin-bottom: 15px;
}

.title-underline {
    margin: 3px 0px;
    background: #ddd;
}

.time-wheel-title {
    margin-top: 20px;
    font-size: 1.7rem;
    font-weight: 400;
}

.time-wheel-instructions {
    font-size: 1.2rem;
    color: #777;
}

.time-wheel-wrap .sequence {
    font-size: 1.4rem;
    color: #25476A;
    font-weight: 600;
    position: absolute;
}

.time-wheel-wrap .sequence text {
    font-weight: 600;
    fill: #123;
}

.time-wheel-wrap .chart {
    position: relative;
    margin: 60px 0px 0px 0px;
}

.time-wheel-wrap .chart path {
    cursor: pointer;
    stroke: #fff;
    stroke-width: 0.5px;
}

.time-wheel-wrap .trail {
    height: 30px;
}

.time-wheel-wrap .explanation {
    position: absolute;
    top: 260px;
    left: 305px;
    width: 140px;
    text-align: center;
    color: #666;
    z-index: 1;
}

.time-wheel-wrap .percentage {
    font-size: 2.5em;
}

table.table.dataTable {
    margin-bottom: 0;
}

.arches-related-resource-panel {
    position: absolute;
    top: 50px;
    right: 0;
    left: 0;
    z-index: 1;
}

.related-resource-management {
    display: flex;
    justify-content: space-between;
}

.related-resources-header {
    display: flex;
    justify-content: space-between;
    position: relative;
    top: 0;
    margin-top: 15px;
    height: 40px;
    margin-bottom: 35px;
    width: 100%;
    z-index: 2;
}

.tab-pane.active .related-resources-header {
    display: none;
}

.related-resources-header .editor-elements {
    display: flex;
    justify-content: space-between;
    position: relative;
    top: 0;
    margin-top: 0px;
    height: 35px;
    width: 100%;
    z-index: 2;
}

.related-resources-header .editor-elements h2 {
    font-size: 1.6rem;
    margin-top: 0px;
    margin-bottom: 5px;
}

.related-resources-header .editor-elements h3 {
    font-size: 1.3rem;
    margin-top: 0px;
    margin-bottom: 5px;
}


.related-resources-header .btn-group>.btn:hover {
    z-index: 0;
}

.related-resources-header.open-graph {
    width: calc(100% - 245px);
}

.root-node-label {
    stroke: #999;
    font-size: 3.2rem;
    font-weight: 900;
    fill: #fcfcfc;
    opacity: 1;
    text-anchor: middle;
    pointer-events: none;
}

.map-preview-panel {
    padding-top: 5px;
    height: calc(100vh - 175px);
    overflow: scroll;
}

.panel>.panel-heading {
    display: flex;
    align-items: center;

    .panel-title {
        flex: 1;
        font-size: 1.84rem;
    }
    .service-buttons-heading {
        margin: 0 20px;
    }
    &::after{
        border: none;
        position: inherit;

    }
}

.config-title {
    font-weight: normal;
    padding: 0 20px 0 0px;
    margin-top: 10px;
    font-size: 1.216em;
    line-height: 40px;
    white-space: nowrap;
    overflow: hidden;
    text-overflow: ellipsis;
}

.config-title-tab {
    font-weight: normal;
    padding: 0 20px 0 0px;
    margin-top: 10px;
    font-size: 1.15em;
    line-height: 40px;
    white-space: nowrap;
    overflow: hidden;
    text-overflow: ellipsis;
}

/**********
*  Axes
*/

.axis path {
    fill: none;
    stroke: #000;
    stroke-opacity: .75;
    shape-rendering: crispEdges;
}

.axis path.domain {
    stroke-opacity: .75;
}

.axis line {
    fill: none;
    stroke: #000;
    stroke-opacity: .25;
    shape-rendering: crispEdges;
}

.axis line.zero {
    stroke-opacity: .75;
}


/**********
*  Line chart
*/

.point-paths path {
    /*
  fill: #eee;
  stroke: #aaa;
  */
    stroke-opacity: 0;
    fill-opacity: 0;
}

.lines path {
    fill: none;
    stroke-width: 1.5px;
    stroke-linecap: round;
    transition: stroke-width 250ms linear;
    -moz-transition: stroke-width 250ms linear;
    -webkit-transition: stroke-width 250ms linear;
    transition-delay: 250ms;
    -moz-transition-delay: 250ms;
    -webkit-transition-delay: 250ms;
}

.line.hover path {
    stroke-width: 6px;
}

.lines .point {
    transition: stroke-width 250ms linear;
    -moz-transition: stroke-width 250ms linear;
    -webkit-transition: stroke-width 250ms linear;
}

.lines .point.hover {
    stroke-width: 20px;
    stroke-opacity: .5;
}

.hover-feature-body .row.widget-wrapper {
    margin-right: 0;
    padding-left: 0;
    padding-right: 0;
}

.hover-feature-body .row.widget-wrapper .col-xs-12 {
    padding: 0;
}

.hover-feature-body .row.widget-wrapper label {
    display: none;
}

.hover-feature-footer {
    height: 50px;
    border-top: 1px solid #ddd;
    border-left: 1px solid #ddd;
    border-right: 1px solid #ddd;
    background: #f8f8f8;
    padding: 10px;
    padding-top: 15px;
    display: inline-flex;
    width: 100%;
    justify-content: space-between;
    color: steelblue;
}

.hover-feature-footer a {
    color: steelblue;
    font-weight: 500;
    padding-right: 10px;
}

.search-attribute-widget {
    display: inline-block;
    margin: 7px 8px;
}

.search-dropdown {
    /*max-height: 36px;*/
}

.search-toolbar {
    display: -webkit-flex;
    display: flex;
    width: 100%;
    height: 51px;
    background: #f4f4f4;
    border-bottom: solid 1px #bbd1ea;
}

.search-type-btn-panel {
    height: 50px;
    background: #f2f2f2;
    margin-left: 4px;
    flex: 1;
}

.search-type-btn.relative:hover {
    background: #fff;
    color: #25476A;
}

.search-type-btn.relative:active {
    border-style: solid;
    border-top: 0px solid #BBD1EA;
    border-bottom: 0px solid transparent;
}

.search-type-btn.relative.active {
    background: #fff;
    color: #25476A;
    border-bottom: 1px solid #fff;
    cursor: default;
}

.search-type-btn {
    height: 50px;
    padding: 0px;
    font-size: 1.2rem;
    font-weight: 600;
    color: #888;
    min-width: 100px;
    border-color: #BBD1EA;
    border-top: none;
    border-right: 1px solid;
    background: #F7F9FB;
    z-index: 1000;
    margin-left: -5px;
    border-width: 1px;
    border-bottom: none;
    border-right: 1px solid #BBD1EA;
}

.term-search-btn {
    font-weight: 700;
    font-size: 1.3rem;
    height: 30px;
    padding-left: 0px;
    border: none;
}

.resource_search_widget_dropdown ul .select2-disabled {
    background: #eee;
    height: 35px;
}

.resource_search_widget_dropdown ul .select2-disabled .group {
    padding: 0px;
    border-top: 1px solid #C1D4F3;
    width: 383px;
}

.resource_search_widget_dropdown ul .select2-disabled div span span button {
    width: 195px;
    height: 35px;
}

.resource_search_widget_dropdown ul .select2-disabled div span span button.active {
    background: #8EAFE3;
}

.resource_search_widget_dropdown ul .select2-disabled div span span button.term-search-btn:not(.active) {
    background: #BBD1EA;
    color: #658CC9;
}

.resource_search_widget_dropdown ul .select2-disabled div span span button:not(.active):hover {
    background: #B9D0F4;
    color: #4330A4;
}

.resource_search_widget_dropdown ul .select2-disabled div span span button:first-child {
    border-right: 1px solid steelblue;
}

.resource_search_widget_dropdown .select2-results {
    background: #fdfdfd;
    z-index: 10;
    margin-top: 0px;
    border-top: 1px solid steelblue;
}

.resource_search_widget_dropdown.select2-drop-active {
    border-color: steelblue;
}

.resource_search_widget_dropdown ul li:not(.select2-no-results) {
    color: #0A449F;
}

.resource_search_widget_dropdown ul .select2-highlighted {
    background: #E5EFFD;
}

.term-search-btn.active {
    color: #4330A4;
}

.search-type-btn i {
    font-size: 1.5rem;
}

.search-type-btn p {
    padding-top: 5px;
}

.search-type-btn-popup-panel {
    margin-top: 0px;
    display: inline-block;
    flex-direction: row;
}

.popup-panel-row {
    display: inline-flex;
    margin-left: 1px;
}

.search-type-btn-popup {
    height: 50px;
    width: 50px;
    padding: 0px;
    font-size: 1.2rem;
    font-weight: 600;
    color: #888;
    border: 1px solid #BBD1EA;
    border-top: none;
    border-bottom: none;
    border-right: none;
    background: #F7F9FB;
    z-index: 1000;
}

.search-export {
    padding: 5px 15px;
}

.search-export .parameters {
    display: inline-flex;
    justify-content: space-around;
}

.search-export .precision {
    width: 75px;
}

.search-export .instruction {
    font-size: 1.5rem;
}

.search-export .instruction h2,
.search-export-instruction-h2 {
    font-size: 1.5rem;
    margin-top: 5px;
}

.search-export .instruction h4,
.search-export-instruction-h4 {
    font-size: 1.3rem;
    padding-left: 15px;
    color: #888;
    font-weight: 400;
    margin-top: -5px;
}

.search-export .parameter {
    padding: 0px 15px;
    margin-bottom: 20px;
}

.search-export.download {
    padding: 12px;
}

.download-message {
    padding: 0px 15px;
    font-size: 1.4rem;
}

.search-type-btn-popup.relative:hover {
    background: #fff;
    color: #25476A;
}

.search-type-btn-popup.relative:active {
    border-style: solid;
    border-right: 0px solid #BBD1EA;
    border-top: 0px solid #BBD1EA;
    border-bottom: 0px solid #BBD1EA;
}

.search-type-btn-popup.relative.active {
    background: #fff;
    color: #25476A;
    border-bottom: 1px solid #fff;
    height: 51px;
    line-height: 1;
}

.search-popup-panel {
    position: absolute;
    top: 0;
    right: 0px;
    z-index: 11000;
    background-color: #fff;
    width: 400px;
    height: calc(100vh - 100px);
    border-left: solid 1px #dcdcdc;
    padding: 20px;
}

.rr-splash-img-container .fa {
    font-size: 4.2rem;
    margin: 8px 5px;
    color: steelblue;
}

.search-popup-panel .tab-pane.active div.saved-search-container div .rr-splash .rr-splash-img-container {
    height: 50px;
    width: 50px;
}

.search-popup-panel .tab-pane.active div.saved-search-container div .rr-splash .rr-splash-title {
    font-size: 2.4rem;
    margin-bottom: 20px;
}

.search-popup-panel .tab-pane.active div.saved-search-container div .rr-splash .rr-splash-img-container .rr-splash-img {
    height: 325%;
    margin-top: -13px;
    margin-left: -8px;
}

.facets-container {
    width: 275px;
    border-inline-start: 1px solid #ddd;
}

.facets-search-container {
    width: calc(100% - 275px);
    height: calc(100vh - 115px);
    overflow-y: auto;
    padding: 2px;
    background: white;
    border-inline-start: 1px #e0e0e0 solid;
}

.faceted-search-card-container {
    border: 1px solid #ddd;
    padding: 20px;
    margin: 15px;
    background: #f9f9f9;
}

.search-facets {
    height: calc(100vh - 115px);
    overflow-y: auto;
    background: #fbfbfb;
}

.list-group.search-facets {
    margin: 0;
}

.search-facet-item {
    position: relative;
    display: block;
    padding: 10px 15px;
    margin-bottom: -1px;
    background-color: #fff;
    border: 1px solid #ddd;
    border-right-width: 0px;
    border-left-width: 0px;
}

.search-facet-item:first-of-type {
    border-top-width: 1px;
}

a.search-facet-item:not(.active):hover {
    cursor: pointer;
    background: #fbfbfb;
}

a.search-facet-item:hover,
a.search-facet-item:focus {
    background-color: #f8f8f8;
}

.search-facet-item.header {
    background: #f2f2f2;
    padding-top: 5px;
    border-top: none;
    position: sticky;
    top: 0px;
    z-index: 10;
}

.search-facet-item.header .search-facet-item-heading {
    font-weight: 600;
    margin-bottom: 5px;
}

div.search-facet-item.disabled {
    border-bottom: 1px solid #ddd;
    padding-left: 10px;
    padding-right: 10px;
}

.search-facet-item-heading {
    font-weight: 400;
    font-size: 1.3rem;
}

.search-facet-item.header input {
    border-color: #bbb;
}

a.search-facet-item .search-facet-item-heading {
    color: #666;
}

a.search-facet-item {
    color: #777;
}

.search-facet-item.disabled {
    background: #f6f6f6;
    color: #666;
    cursor: pointer;
}

a.search-facet-item.disabled {
    cursor: default;
}

.facet-name {
    font-size: 1.5rem;
    color: #333;
}

.facet-search-criteria {
    position: relative;
    padding: 10px 0px 0px 0px;
}

.facet-search-button {
    margin: 10px;
    display: flex;
    justify-content: flex-end;
}

.facet-btn-group {
    display: block;
    margin: 10px 15px 50px 15px;
}

.facet-btn {
    width: 50%;
    height: 40px;
}

.facet-btn:focus,
.facet-btn.selected {
    background: #ee9818;
}

.facet-label {
    margin-left: 5px;
    margin-bottom: 5px;
}

.facet-body {
    padding-top: 5px;
    padding-bottom: 45px;
    margin-left: 10px;
}

.facet-body .col-md-4.col-lg-3 {
    padding-right: 5px;
}
.facet-body .col-md-3.col-lg-2 {
    padding-right: 5px;
}

.facet-body div div .select2-container {
    border: none;
}

.facet-body .chosen-container-single .chosen-single {
    height: 36px;
}

.related-resources-header .resource-instance-wrapper {
    padding: 0;
}

#widget-crud-settings div.row.widget-wrapper {
    padding-left: 0px;
    padding-right: 0px;
    margin-right: -5px;
    margin-left: -5px;
}

#widget-crud-settings div.row.widget-wrapper div div .select2-container {
    height: 32px;
}

.resource-instance-search .row.widget-wrapper {
    padding-top: 0;
    padding-left: 0;
    padding-right: 0;
    margin-left: 0;
    margin-right: 0;
}

.print-map {
    display: none;
}

.hidden-map {
    overflow: hidden;
    height: 0;
    width: 0;
    position: fixed;
}

.print-map-container {
    width: 576px;
    height: 360px;
}

.default-message {
    font-size: 1.3rem;
    padding-top: 5px;
    color: #777;
}

.sm-icon-wrap {
    display: inline-block;
    padding: 5px;
    border-radius: 2px;
}

.select2-search-choice .sm-icon-wrap {
    padding: 0px;
    padding-left: 5px;
    padding-right: 2px;
}

a.filter-tools {
    margin-left: 0px;
    padding: 3px 6px;
    color: #888;
    font-size: 1.2rem;
}

a.filter-tools:hover {
    cursor: pointer;
    background: #ddd;
    color: #454545;
}

.map-search-container div .map-widget-panel {
    height: calc(100vh - 110px);
}

.nav-tabs li a.graph-designer-tab {
    padding: 15px 10px 15px 10px;
    font-size: 1.3rem;
}

.graph-selector-panel {
    height: 60px;
}

.graph-selector {
    width: 350px;
}

.graph-designer-tab-container {
    background: #C9D4E1;
    font-weight: 600;
}

.graph-designer-tab-container .nav-tabs>li.active>a {
    background: #ecf0f5;
    border: 1px solid #f4f4f4;
}

.graph-designer-tab-container .nav-tabs>li:not(.active)>a {
    color: #777;
}

.graph-designer-tab-container .nav-tabs>li:not(.active)>a:hover {
    cursor: pointer;
    color: #666;
    background: #ecf0f5;
}

.viewstate-btn {
    width: 100px;
    height: 30px;
    padding-top: 3px;
    background: #fcfcfc;
}

.btn-group-toggle .viewstate-btn {
    border-radius: 2px 0px 0px 2px;
}

.btn-group-toggle .viewstate-btn:nth-child(2) {
    margin-left: -1px;
    border-radius: 0px 2px 2px 0px;
}

.viewstate-btn.active {
    background-color: #9490EE;
    color: #fff;
    font-weight: 600;
    cursor: default;
}

.viewstate-btn:not(.active):hover {
    background: #f4f4f4;
}

.row .left-inner.arches-box-grey-border {
    padding-left: 0;
}
.rdm {
    &.flex.row > div {
        margin: 0 5px;
    }

    &.tab-content {
        display: flex;
        flex-direction: column-reverse;

        .btn-group {
            display: flex;
            justify-content: flex-end;
            padding: 2px 8px;
        }
    }

    &.tabs {
        display: flex;
        background: #f6f6f6;
        align-items: center;
        padding: 0 5px;
        border-bottom: 1px solid #ddd;

        .nav.nav-tabs {
            flex: 1;
            margin-bottom: 0;
            border-bottom: none;

            & > li {
                margin-bottom: -1px;
            }
        }
    }
}

#custom-download-panel {
    padding-top: 20px;
    padding-left: 15px;
}

.report-title-bar {
}

.editor-report {
    background: white;
    width: 100%;
    overflow-y: auto;
    height: 100%;
}

.editor-report .rp-report-section {
    border-bottom: none;
    padding-bottom: 0;
}

.report-related-resources {
    padding: 0px 30px;
}

.report-related-resources .rp-card-section {
    margin-left: -15px;
}

.report-related-resources .rp-card-section .rp-report-container-tile {
    padding-top: 0px;
    padding-bottom: 10px;
    margin-top: -5px;
}

.editor-report .report-related-resources,
.editor-report .report-title-bar {
    display: none;
}

.card-panel-body {
    /*height: 500px;
    overflow-y: scroll;*/
}

.node-value-select-tile {
    padding: 5px;
    font-size: 0.9em;
}

.selected-node-value {
    font-size: 1.3em;
}

.node-value-select-label {
    font-weight: bold;
}

.node-value-widget-ontology {
    padding: 15px 20px;
    background: #fafafa;
    border: 1px solid #ddd;
    border-radius: 2px;
}

.chosen-container-single .chosen-single {
    background: #fff;
    color: #4d627b;
    border: 1px solid #ddd;
    box-shadow: none;
    border-radius: 3px;
    display: block;
    height: 32px;
    line-height: 1.42857;
    overflow: hidden;
    padding: 6px 12px;
    white-space: nowrap;
    font-size: 1.3rem;
}

.chosen-container-single .chosen-single div b {
    background-image: none !important;
}

.chosen-container-single .chosen-single .search-choice-close {
    top: 10px;
}

.chosen-container-single .chosen-single div b:before {
    border-bottom: 0 solid transparent;
    border-left: 5px solid transparent;
    border-right: 5px solid transparent;
    border-style: solid;
    border-width: 5px 4px 0;
    color: #4d627b;
    content: "";
    display: inline-block;
    height: 0;
    margin: 1em -2px;
    vertical-align: middle;
    width: 0;
}

.chosen-container .chosen-drop {
    background: #fff;
    border-color: currentcolor rgba(0, 0, 0, 0.09) rgba(0, 0, 0, 0.09);
    border-style: none solid solid;
    border-width: 0 1px 1px;
    border-radius: 3px;
}

.chosen-container .chosen-search {
    background: #fff;
}

.chosen-container-active.chosen-with-drop .chosen-single {
    background: #fff;
    border: 1px solid rgba(0, 0, 0, 0.09);
    border-bottom-left-radius: 0;
    border-bottom-right-radius: 0;
}

.chosen-container .chosen-results li.highlighted {
    background-color: #177bbb;
    background-image: none;
    color: #fff;
}

.chosen-container-multi .chosen-choices {
    background: #fff;
    color: #8f9ea6;
    border: 1px solid rgba(0, 0, 0, 0.09);
    box-shadow: none;
    border-radius: 3px;
    min-height: 32px;
}

.chosen-container-active .chosen-choices,
.chosen-container-single .chosen-search input[type="text"] {
    border: 1px solid rgba(0, 0, 0, 0.09);
}

.chosen-container-multi .chosen-choices li.search-choice {
    background-color: #177bbb;
    background-image: none;
    color: #fff;
    border: 0;
    border-radius: 2px;
    box-shadow: none;
    line-height: 16px
}

.chosen-container-multi .chosen-choices li.search-choice .search-choice-close::after,
.chosen-container-multi .chosen-choices li.search-choice .search-choice-close::before {
    box-shadow: 0 0 0 1px inset;
    content: "";
    left: 50%;
    position: absolute;
    top: 50%;
    transform: translate(-50%, -50%);
}

.chosen-container-multi .chosen-choices li.search-choice .search-choice-close::after {
    height: 0.8em;
    width: 2px;
}

.chosen-container-multi .chosen-choices li.search-choice .search-choice-close::before {
    height: 2px;
    width: 0.8em;
}

.chosen-container-multi .chosen-choices li.search-choice .search-choice-close {
    display: block;
    height: 1.5em;
    transform: rotate(45deg);
    width: 1em;
    color: #fff;
    font-size: inherit;
    top: 2px
}

.chosen-container .chosen-results li {
    padding: 8px 6px
}

ul.select2-choices {
    padding-right: 30px !important;
}

ul.select2-choices:after {
    content: "";
    position: absolute;
    right: 10px;
    top: 50%;
    transform: translateY(-50%);
    border-top: 5px solid #333;
    border-left: 5px solid transparent;
    border-right: 5px solid transparent;
}

.sidepanel-draggable {
    background-color: #f7f7f7;
    border-left: solid 1px gainsboro;
    border-right: solid 1px gainsboro;
    height: 100%;
    z-index: 3;
    font-size: 1rem;
    display: flex;
    align-items: center;
}

.sidepanel-draggable div {
    cursor: col-resize;
    margin: 2px;
}

.sidepanel-draggable div i {
    display: block;
    color: rgb(190, 190, 190);
}

.left-panel-inner-container {
    height: 100%;
    min-width: 300px;
    display: flex;
    flex-direction: column;
}

.left-panel {
    flex: 0 0 300px;
    overflow: hidden;
    z-index: 3;
}

.left-panel-overflow {
    background: #ecf0f5;
    height: 100%;
    overflow-y: auto;
    overflow-x: hidden;
    padding-bottom: 20px;
}

.left-panel-overflow>* {
    background: inherit;
}

.main-panel {
    background-color: #ffffff;
    flex: 1
}

.rich-text {
    padding: 20px;
}

.jstree .rich-text {
    padding: 0px;
    display: inline;
}

.graph-designer .card-component {
    /*width: 100%;*/
    background-color: #fff;
}

.graph-designer .card-component .install-buttons {
    display: none;
}

.card-component {
    padding: 15px 25px 25px 25px;
    margin: 15px;
    background: #fff;
    border: 1px solid #ddd;
    border-radius: 3px;
}

.graph-designer .card-component-panel {
    overflow-y: scroll;
}

.card-component-panel {
    width: 100%;
    padding: 0px;
    border-radius: 3px;
    background-color: white;
}

.graph-designer .card-component-panel {
    background: #fafafa;
}

.card-component-panel h3,
.card-component-panel-h3 {
    color: #2f527a;
    font-size: 1.2em;
    font-weight: 400;
}

.card-component-panel h3.rr-splash-description {
    font-size: 1.6rem;
    padding: 0px 20px;
    color: #888;
    margin: 0px;
}

.file-select .rr-splash-img {
    margin-top: 0px;
    margin-left: 2px;
    height: 90%;
}

.card-component-panel h4,
.card-component-panel-h4 {
    color: #2f527a;
    font-size: 1.5rem;
    font-weight: 550;
}

.card-component-panel .card-component h4 {
    margin-top: 5px;
}

.card-component-panel .card-component .is-function-node {
    display: inline-block;
    background: #A2EAE2;
    color: #01766A;
    padding: 10px 15px;
    margin-bottom: 15px;
    font-size: 1.3rem;
    font-weight: 600;
    margin-top: 5px;
    margin-bottom: 15px;
    border-radius: 2px;
}

.card-component-panel hr {
    border-color: #e9e9e9;
}

.card-component-panel h5 {
    color: #999;
    margin-top: 5px;
    margin-bottom: 5px;
}

.card-component-wrapper-editor {
    height: 100%;
    padding-bottom: 50px;
    overflow-y: auto;
    background: #fafafa;
}

.card-header {
    height: 50px;
    padding: 10px 20px;
    background: #25476a;
}

.card-header-title {
    margin-top: -15px;
}

.card-breadcrumbs,
.card-breadcrumbs a {
    color: #f1f1f1;
    margin-top: 17px;
    font-size: 1.7rem;
}

.card-breadcrumbs span.dropdown.open .dropdown-menu>li>a {
    display: block;
    padding: 5px 20px;
    margin-top: 5px;
    clear: both;
    font-size: 1.3rem;
    font-weight: 400;
    line-height: 1.1;
    color: #333;
    white-space: nowrap;
}

.card-breadcrumbs span.dropdown.open .dropdown-menu>li>a:hover {
    color: #fff;
}

.card-breadcrumbs a.toggle-tree {
    font-size: 1.3rem;
}

.current-crumb {
    font-weight: 400;
}

.card-summary-section li {
    list-style: none;
}

.card-summary-section h4 {
    font-size: 1.1em;
}

.card-summary-section .card-summary {
    padding-bottom: 5px;
}

.card-summary-section.disabled h4 {
    color: #7a7a7a;
}

.card-summary-section.disabled a {
    cursor: default;
}

.card-summary-section .card-summary .card-summary-add {
    margin-left: 2px;
}

.card-summary-section .card-summary .card-summary-add:hover {
    cursor: pointer;
}

.card-summary-section .card-summary {
    margin-bottom: 10px;
}

.card-summary-section .tile-summary {
    padding: 2px;
}

.card-summary-section .tile-summary a {
    color: #6494cc;
}

.card-summary-section .tile-summary .tile-summary-label {
    font-weight: 600;
}

.card-summary-name {
    margin-bottom: 2px;
}

.tile-summary-item {
    padding-left: 5px;
}

.card-summary-section {
    padding: 20px 0 10px 0;
}

.btn-rr {
    background: #9490EE;
    color: #fff;
    border: 1px solid rgba(0, 0, 0, 0.09);
    margin: -10px 0px 30px 0px;
}

.btn-rr:hover {
    color: #fff;
}

.rr-splash {
    text-align: center;
    margin: 48px 45px 20px 45px;
    border: 1px solid #ddd;
    padding: 40px 30px;
    background: #f6f6f6;
    border-radius: 4px;
    display: flex;
    flex-direction: column;
    align-items: center;
}

.rr-splash-title {
    color: #666;
    font-size: 2.8rem;
    margin-bottom: 30px;
    margin-top: 25px;
}

.rr-splash-img-container {
    padding: 20px;
    background: #fff;
    border: 1px solid steelblue;
    display: inline-block;
}

.rr-splash-img {
    margin-top: 3px;
    margin-left: 2px;
    height: 90%;
}

.rr-splash-description {
    font-size: 1.5rem;
    color: #999;
    font-weight: 500;
}

.rr-splash-description:last-child {
    margin-bottom: 80px;
}

.rr-splash-help-link {
    margin: 20px 0px 50px 0px;
    font-size: 2.8rem;
    color: steelblue;
}

.rr-splash-help-link:hover {
    cursor: pointer;
}

.report-expander {
    cursor: pointer;
    padding-left: 6px;
    font-weight: bold;
    font-size: 1.8rem;
}



.create-resource-instance-card-component .card-component {
    border: none;
}

.workbench-card-sidepanel .create-resource-instance-card-component {
    top: 75px;
}

.new-instance-model-name {
    font-size: 1.5rem;
    font-weight: 600;
    color: #004577;
    width: 100%;
}

.create-instance-header {
    height: 50px;
    background: #f1f1f1;
    position: relative;
    border-bottom: 1px solid #ddd;
    padding: 15px;
    font-size: 1.5rem;
}

.create-instance-menu-header {
    height: 50px;
    background: #ebebeb;
    position: relative;
    border-bottom: 1px solid #ddd;
    padding: 15px;
    font-size: 1.5rem;
}

.create-instance-header .close-new-step {
    position: absolute;
    right: 10px;
    top: 5px;
}

.create-instance-header .close-new-step:hover {
    cursor: pointer;
}

.create-resource-instance-card-component .card-component {
    padding-top: 10px;
}

.indent {
    text-indent: 10px;
    padding-left: 10px;
}

.mapboxgl-popup-content {
    width: 350px;
    padding: 0px;
}

.mapboxgl-popup-content .hover-feature-footer {
    padding: 10px 15px;
    height: auto;
}

.tabbed-report-header {
    border-bottom: 1px solid #ddd;
}

.tabbed-report-header .workbench-card-wrapper {
    height: 500px;
}

.tabbed-report-mainpanel {
    top: 25px;
    width: calc(100% - 50px);
}

.tabbed-report-mainpanel-content {
    width: calc(100% - 50px);
}

.tabbed-report-mainpanel-title {
    padding: 5px 15px;
    font-size: 1.2rem;
    border-bottom: 1px solid #ddd;
    background-color: rgb(237, 237, 237);
}

.tabbed-tile-value {
    padding-left: 0px;
}

.tabbed-report-tile-title {
    margin-bottom: 0;
    padding: 12px 5px 0 0;
}

.tabbed-report-sidepanel {
    width: 300px;
    margin: 0 25px;
    position: -webkit-sticky;
    position: sticky;
    top: 25px;
}

.tabbed-report-sidepanel .tabbed-report-sidepanel-content {
    border: 1px solid #ddd;
}

.tabbed-report-sidepanel-title {
    padding: 5px 15px;
    font-size: 1.2rem;
    border-bottom: 1px solid #ddd;
    background-color: rgb(237, 237, 237);
}

.tabbed-report-sidepanel-title.consultation-status-title {
    color: white;
    font-size: 1.5rem;
    background-color: rgb(234, 141, 148);
}

.sidebar-section {
    padding: 0px 10px 20px 10px;
    border-bottom: 1px solid #ddd;
}

.sidebar-section:last-child {
    border-bottom: none;
}

.sidebar-single-line-group {
    margin-bottom: 0px;
    font-size: 1.4rem;
}

.sidebar-single-line-type {
    color: #25476A;
}

.sidebar-single-line-value {
    color: #777;
}

.sidebar-double-line-group {
    margin-bottom: 6px;
    font-size: 1.4rem;
}

.sidebar-double-line-type {
    color: #25476A;
}

.sidebar-double-line-value {
    color: #777;
}

.tabbed-report-sidepanel-title.consultation-status-title.completed {
    background-color: rgb(202, 247, 225);
    color: rgb(84, 84, 84);
}

.tabbed-report-sidepanel-subtitle {
    color: rgb(222, 222, 222);
    font-size: 1.3rem;
    margin-top: -2px;
    margin-bottom: 2px;
}

.completed .tabbed-report-sidepanel-subtitle {
    color: rgb(167, 167, 167);
}

.tabbed-report-sidepanel-main {
    padding: 5px 15px 15px;
}

.tabbed-report-sidepanel-main dt {
    color: #2f527a;
    font-weight: normal;
    float: left;
    width: 130px;
    text-align: right;
    padding-right: 10px;
}

.report-map-header-component {
    height: 400px;
}

.search-result-details {
    background: #fff;
    height: 100%;
}

.search-result-details-splash {
    padding-top: 50px;
    padding-left: 2px;
    padding-right: 2px;
}

.search-result-details-splash .rr-splash {
    margin-top: 0;
}

.iiif-viewer-gallery,
.show-gallery-control {
    color: rgb(45, 70, 103);
    position: absolute;
    bottom: 0;
}

.iiif-gallery-content,
.show-gallery-control {
    background-color: rgb(242, 242, 242);
}

.show-gallery-control {
    left: 2px;
    bottom: 2px;
    padding: 15px 30px;
    z-index: 10000;
    color: #5b9bd7;
}

.show-gallery-control i {
    cursor: pointer;
    color: #2f527a;
    font-size: 1.5rem;
}

.show-gallery-control a {
    cursor: pointer;
    color: #2f527a;
}

.show-gallery-control h3 {
    display: inline-block;
    margin: 0 2px;
    font-size: 1.3rem;
}

.show-gallery-control a {
    font-size: 1.2rem;
}

.iiif-gallery-content .panel-controls {
    width: 230px;
    border-right: 1px solid #ddd;
}

.iiif-gallery-content .panel-controls .hide-gallery-control {
    width: 230px;
    height: 50px;
    border-bottom: 1px solid #ddd;
    display: flex;
    justify-content: center;
    align-items: center;
    font-weight: 650;
    color: #5b9bd7;
    cursor: pointer;
}

.iiif-gallery-content .panel-controls .mode-selector {
    width: 100%;
    height: 108px;
    padding: 5px;
    background: #fafbfb;
}

.iiif-gallery-content .panel-controls .mode-selector-buttons {
    display: flex;
}

.iiif-gallery-content .panel-controls .mode-selector-buttons > div {
    margin-right: 10px;
    cursor: pointer;
}

.iiif-gallery-content .panel-controls .panel-selector-buttons {
    display: flex;
    margin-top: 5px;
}
.iiif-gallery-content .panel-controls .panel-selector-buttons > div {
    width: 65px;
    height: 55px;
    display: flex;
    align-items: center;
    justify-content: center;
    margin-right: 10px;
    background-color: #ddd;
    cursor: pointer;
}

.iiif-gallery-content .panel-controls .panel-selector-buttons > div.selected {
    background-color: #add8e6;
    border: 1px solid #5b9bd7;
}

.iiif-gallery-content .panel-controls .panel-selector-buttons > div.hide {
    display: none;
}

.iiif-gallery-content .panel-controls .mode-selector-buttons > div > div {
    background-color: #ddd;
    width: 40px;
    height: 20px;
}


.iiif-gallery-content .panel-controls .mode-selector-buttons .two-panel {
    display: flex;
}

.iiif-gallery-content .panel-controls .mode-selector-buttons .two-panel > div {
    margin-right: 2px;
}

.iiif-gallery-content .panel-controls .mode-selector-buttons .selected > div {
    background-color: #5b9bd7;
}

.gallery-visible.show-gallery-control {
    display: none;
}

.show-gallery-control.gallery-expanded {
    top: 0;
    left: 0;
    right: 0;
    bottom: auto;
    border-bottom: solid 1px rgb(221, 221, 221);
    border-top: none;
    z-index: 2000;
    padding: 15px 0 15px 30px;
}

.workbench-card-container-sidepanel-active .show-gallery-control.gallery-expanded {
    right: 400px;
}

.iiif-viewer-gallery {
    right: 0;
    left: 0;
}

.iiif-viewer-gallery.gallery-expanded {
    top: 0px;
    z-index: 1000;
}

.iiif-viewer-gallery.gallery-expanded .iiif-gallery-sequence-canvases{
    margin-top: 10px;
    height: auto;
    z-index: 1000;
}

.workbench-card-container-sidepanel-active .iiif-viewer-gallery {
    right: 400px;
}

.workbench-card-container-sidepanel-active .workbench-card-container {
    margin-right: 400px;
}

.hidden-file-input {
    display: none;
}

.add-new-crumb {
    cursor: pointer;
    float: right;
    padding: 4px 12px;
    font-size: 1.3rem;
    background: #6984A0;
    border: 1px solid #0A0737;
    border-radius: 2px;
    margin-top: -1px;
}

.map-data-drop-area {
    padding: 25px 15px;
    border: 1px dashed #bbb;
    background: #f9f9f9;
    text-align: center;
    color: #808080;
    margin: 5px 0px;
    border-radius: 1px;
    cursor: pointer;
}

.map-data-drop-area:hover,
.map-data-drop-area.drag-hover {
    border: 1px dashed black;
    color: black;
    background-color: #EEEEEE;
}

.iiif-gallery-content.compare {
    border-top: solid 1px rgb(221, 221, 221);
    height: 185px;
    width: 100%;
    padding: 10px;
    padding-bottom: 0px;
    white-space: nowrap;
    overflow-x: auto;
    display: flex;
}
.iiif-gallery-content {
    border-top: solid 1px rgb(221, 221, 221);
    width: 100%;
    padding-bottom: 0px;
    white-space: nowrap;
    overflow-x: auto;
    display: flex;
}

.gallery-expanded .iiif-gallery-content {
    border-top: none;
}

.iiif-gallery-content {
    height: 160px;
}

.gallery-expanded .iiif-gallery-content {
    height: 100%;
    background-color: rgb(250, 250, 250);
    padding: 5px 0px 20px 20px;
}

.workbench-card-wrapper .workbench-card-container-wrapper {
    height: 100%;
    width: calc(100% - 75px);
    position: absolute;
    left: 0px;
}

.workbench-card-wrapper .workbench-card-container-wrapper.wide {
    height: 100%;
    width: 100%;
}

.workbench-card-wrapper .workbench-card-container-wrapper.workbench-card-container-sidepanel-active {
    height: 100%;
    width: calc(100% - 75px);
    position: absolute;
}

.workbench-card-container.gallery-visible.compare {
    padding-bottom: 185px;
}

.workbench-card-container.gallery-visible {
    padding-bottom: 160px;
}


.iiif-leaflet {
    height: 100%;
    background: #fafafa;
}

.iiif-leaflet .leaflet-draw {
    display: none;
}

.iiif-leaflet .split-controls {
    display: flex;
    position: absolute;
    z-index: 2500;
    top: 9px;
}

@media(max-width: 1150px){
    .iiif-leaflet .split-controls {
        display: none;
    }
}

.image-tools-floating.left, .image-tools-floating.right {
    position: absolute;
    display: block;
    width: 238px;
    border: 2px solid #ddd;
    padding: 10px;
    background-color: #fff;
    z-index: 10000;
    top: 45px;
}

.image-tools-floating.right {
    right: 9px;
}

.image-tools-floating.right.sidepanel {
    right: 409px;
}

.image-tools-floating.left {
    left: 45px;
}

.iiif-leaflet .split-controls.right {
    right: 9px;
}

.iiif-leaflet .split-controls.left {
    left: 45px;
}

.select2-drop.split-controls-drop {
    max-width: 238px;
    border: 2px solid #ddd;
    border-top: none;
}

.split-controls-drop .select2-result-label {
    display: flex;
    align-items: center;
}

.split-controls-drop .select2-result-label > div {
    margin-right: 5px;
}

.split-controls-drop .select2-result-label .image img {
    width: 50px;
}

.split-controls-drop .select2-result-label .title {
    width: 100%;
    text-overflow: ellipsis;
    overflow: hidden;
}

.select2-container.select2-container-active.select2-dropdown-open.split-controls-drop{
    border: 2px solid #ddd;
    border-radius: none;
}

.iiif-image-tools .layout .mode-selector {
    display: flex
}

.iiif-image-tools .layout .mode-selector > div {
    margin-right: 15px;
}

.iiif-image-tools .layout .mode-selector .selected {
    margin-right: 15px;
}
.iiif-image-tools .selected {
    background-color: inherit;
}

.iiif-image-tools .layout .mode-selector > div > div {
    display: flex;
}

.iiif-image-tools .layout .mode-selector .selector-button {
    width: 100px;
    height: 50px;
    border: 1px solid #ddd;
    margin-right: 5px;
}

.iiif-image-tools .layout .mode-selector .selected .selector-button {
    background-color: #5b9bd7;
}

.iiif-image-tools .layout .panel-selector{
    margin-top: 20px;
}

.iiif-image-tools .layout .panel-selector .selector {
    display: flex;
}

.iiif-image-tools .layout .panel-selector .selector > div {
    margin-right: 5px;
}

.iiif-image-tools .layout .panel-selector .selector > div > div {
    width: 100px;
    height: 100px;
    border: 1px solid #ddd;
    display: flex;
    justify-content: center;
    align-items: center;
}

.iiif-image-tools .layout .panel-selector .selector .selected > div {
    background-color: #add8e6;
    border: 1px solid #5b9bd7;
}

.iiif-leaflet .split-controls .button {
    width: 38px;
    height: 38px;
    background-color: #fff;
    border: 2px solid #ddd;
    border-left: none;
    display: flex;
    justify-content: center;
    align-items: center;
    cursor: pointer;
    font-size: 2.7rem;
}

.iiif-gallery-canvas,
.iiif-gallery-sequence,
.iiif-gallery-sequence-canvases {
    padding-left: 0px;
    display: inline-block;
    white-space: nowrap;
    vertical-align: top;
    background: #fafbfb;
}
.iiif-gallery-sequence-canvases {
    height: 108px;
    display: flex;
    align-items: center;
}

.iiif-viewer-gallery.gallery-expanded .iiif-gallery-canvas,
.iiif-viewer-gallery.gallery-expanded .iiif-gallery-sequence,
.iiif-viewer-gallery.gallery-expanded .iiif-gallery-sequence-canvases {
    white-space: normal;
}

.iiif-gallery-sequence {
    padding-right: 20px;
}

.iiif-viewer-gallery.gallery-expanded .iiif-gallery-sequence {
    display: block;
}

.iiif-gallery-canvas-thumbnail img {
    margin: 1px;
    border: 1px solid rgb(162, 162, 162);
    height: 55px;
}

.annotated .iiif-gallery-canvas-thumbnail img {
    margin: 0px;
    border: 2px solid rgb(28, 62, 95);
}

.iiif-viewer-gallery.gallery-expanded .iiif-gallery-canvas-thumbnail img {
    height: 175px;
}

.iiif-gallery-sequence-label {
    cursor: pointer;
    color: rgb(91, 155, 215);
    font-weight: 600;
    text-decoration: none;
}

.iiif-gallery-sequence-labels {
    display: inline-flex;
    padding: 5px
}

.tabbed-workflow-step-container .iiif-gallery-sequence-labels {
    display: none;
}

.tabbed-workflow-step-container .install-buttons {
    display: none;
}

.iiif-gallery-panel {
    display: flex;
    flex-direction: column;
    width: inherit;
}

.iiif-input {
    width: 316px;
    max-width: 316px;
    min-height: 36px;
}

.iiif-manifest-metadata-panel .iiif-input {
    width: 280px;
    max-width: 280px;
    min-height: 36px;
}


.gallery-expanded .iiif-gallery-panel {
    padding-left: 15px;
}

.iiif-gallery-header {
    padding-left: 10px;
    justify-content: space-between;
    width: 100%;
    border-bottom: 1px solid #ddd;
    height: 50px;
}

.iiif-widget-report {
    width: 425px;
    margin: 0 20px 10px 0px;
}

.iiif-widget-report .iiif-leaflet {
    height: 300px;
    margin: 0 20px 10px 0px;
    border: solid 1px #808080;
}

.manifest-metadata-title {
    margin-top: 8px;
    font-weight: 600;
}

.manifest-metadata-value {
    line-height: 1.2;
    color: #585858;
    overflow-wrap: break-word;
}

.manifest-metadata-value h4 {
    padding-top: 10px;
    font-size: 1.5rem;
    color: #2f527a;
    font-weight: 600;
}

.manifest-metadata-value a {
    color: #4682b4;
}

.manifest-details {
    white-space: normal;
    width: 250px;
    border-right: 1px solid #ddd;
    background: #e9e9e9;
    margin-top: -15px;
    margin-left: -20px;
    padding: 15px 10px 150px 10px;
    height: 100%;
    position: absolute;
    overflow-y: scroll;
}

.manifest-details h3 {
    width: 225px;
    font-size: 1.6rem;
    font-weight: 500;
}

.manifest-details h4 {
    padding-left: 0px;
    font-size: 1.3rem;
    font-weight: 400;
    color: #585858;
}

.manifest-details-list,
.manifest-logo {
    padding-left: 0px;
    margin-top: 5px;
}

.manifest-attribution-key {
    padding-top: 10px;
    font-size: 1.5rem !important;
    color: #2f527a !important;
}

.manifest-logo {
    max-width: 150px;
}

.manifest-editor-label {
    font-size: 1.2em;
    padding: 3px;
}

.iiif-manifest-metadata-panel {
    padding: 5px 8px;
    display: flex;
    background: #f9f9f9;
    border: 1px solid #ddd;
    margin-bottom: 5px;
}

.manifest-metadata-panel-drag {
    background: #e6e6e6;
    margin: -5px 5px -5px -10px;
}

.manifest-metadata-panel-drag i {
    padding: 42px 4px;
    font-size: 1.8rem;
    color: #585858;
}

.manifest-metadata-panel-drag:hover {
    cursor: pointer;
}

.iiif-gallery-header .list-filter {
    display: inline-block;
    margin-bottom: 0px;
}

.iiif-gallery-header > div > div {
    margin-right: 20px;
}

.iiif-gallery-canvas {
    cursor: pointer;
    margin-left: 10px;
    padding: 6px;
    border: 1px solid transparent;
    min-width: 60px;
    height: 100px;
}

.iiif-viewer-gallery.gallery-expanded .iiif-gallery-canvas {
    height: 220px;
    min-width: 120px;
}

.iiif-gallery-canvas:hover,
.iiif-gallery-canvas.active {
    border: 1px solid rgb(180, 180, 180);
    background-color: rgb(230, 230, 230);
}

.iiif-gallery-canvas-label {
    font-size: 0.9em;
    font-weight: 650;
    color: rgb(91, 155, 215);
    width: 110px;
    white-space: nowrap;
    overflow: hidden;
    text-overflow: ellipsis;
    height: initial;
}

.gallery-expanded .iiif-gallery-canvas-label {
    width: 100%;
}


.iiif-gallery-canvas-label .annotation-count {
    font-size: 0.8em;
    font-weight: normal;
    color: rgb(142, 142, 142);
    display: block;
}

.iiif-gallery-manifest-label {
    max-width: 300px;
    display: inline-block;
    white-space: nowrap;
    overflow: hidden;
    text-overflow: ellipsis;
    vertical-align: text-bottom;
}

.gallery-expanded .iiif-gallery-manifest-label {
    display: none;
}

.iiif-canvas-links-panel {
    margin-bottom: 10px;
}

.iiif-canvas-links-panel a {
    font-size: 1.2rem;
    color: #4682b4;
    margin-right: 5px;
    font-weight: 600;
    cursor: pointer;
}

.iiif-canvas-links-panel a:hover {
    color: #12548A;
}

.iiif-image-tools {
    padding: 10px;
    color: rgb(30, 63, 94);
    font-size: 0.9em;
}

.iiif-image-tool-slider {
    padding-bottom: 10px;
}

.iiif-image-tool-slider-wrap {
    margin: 0 20px;
}

.iiif-image-tool-value {
    padding: 0 20px;
    color: #777;
}

.iiif-image-tool-slider .toggle-container {
    padding: 5px;
}

.iiif-image-tool-slider .arches-toggle-sm {
    cursor: pointer;
    margin-top: -19px;
}

.manifest-editor {
    padding-bottom: 10px;
    width: 100%;
    padding-left: 20px;
    margin: 20px;
}

.gallery-expanded .manifest-editor {
    margin-left: -10px;
    margin-top: 20px;
}

.manifest-details+.manifest-editor {
    margin: 20px;
}

.manifest-editor-loading,
.manifest-editor-error {
    display: inline-block;
    padding-left: 10px;
}

.gallery-expanded .manifest-editor-loading {
    margin-top: 25px;
}

.manifest-editor-input {
    margin-bottom: 10px;
}

.manifest-editor-error {
    color: red;
}

.chart {
    margin-right: 105px;
    margin-left: 20px;
    margin-top: 20px;
}

.style-tools-collapser {
    cursor: pointer;
    padding: 5px;
    font-size: 0.9em;
}

.style-tools-panel {
    background: #fbfbfb;
    border: 1px solid #ddd;
    padding: 15px 15px 5px 5px;
    margin-bottom: 5px;
    border-radius: 2px;
}

.style-tools-color-visualizer {
    border: 1px solid #000;
}

.lang-switch .chosen-single {
    border: 1px solid #fff;
    font-size: 1.2rem;
    color: #454545;
    padding-top: 8px;
}

.lang-switch .chosen-drop {
    font-size: 1.2rem;
    color: #454545;
}

.leaflet-popup-content-wrapper {
    border-radius: 3px;
    padding: 0;
}

.leaflet-popup-content {
    margin: 0;
}

.map-coordinate-editor {
    margin-top: 15px;
}

.map-coordinate-editor-crs-selector {
    position: fixed;
    margin-top: 25px;
    background: #fff;
    padding-bottom: 8px;
    border-bottom: 1px solid #ddd;
}

.map-coordinate-editor-crs-selector dt,
.map-coordinate-editor-crs-selector select {
    display: block;
    float: left;
}

.map-coordinate-editor-crs-selector dt {
    width: 150px;
    padding: 5px;
    margin-top: 2px;
    font-weight: 500;
}

.map-coordinate-editor-list {
    padding: 0 5px;
    margin-top: 70px;
}

.map-coordinate-editor-list a:focus i {
    color: #579ddb;
}

.map-coordinate-editor-pair {
    padding: 0px 0;
}

.map-coordinate-editor-pair input {
    margin: 0 5px;
    padding: 5px;
    width: 130px;
    display: inline-block;
}

.coordinate-entry-label {
    display: inline-block;
    color: #888;
    width: 15px;
    text-align: right;
}

.map-coordinate-editor hr {
    margin: 10px 4px 5px;
}

.map-coordinate-editor .map-coordinate-editor-pair hr {
    margin: 5px 0;
}

.map-coordinate-editor-drag-handler {
    cursor: grab;
    font-size: 1.6rem;
}

.map-coordinate-editor-pair.ui-sortable-helper,
.map-coordinate-editor-pair.ui-sortable-helper .map-coordinate-editor-drag-handler {
    cursor: grabbing;
}

.map-coordinate-editor-header {
    position: fixed;
    background: #fff;
    padding: 6px 0;
    font-size: 1.2em;
    width: 370px;
    margin-top: -6px;
}

.map-coordinate-editor-pair.map-coordinate-editor-new-coordinates {
    padding: 0 0px 10px 4px;
}

.map-coordinate-editor-button-container {
    position: sticky;
    bottom: -17px;
    background: #fff;
    width: 400px;
    padding: 10px 5px;
}

.add-buffer-as-new-label {
    display: inline-block;
    position: relative;
    top: -12px;
    left: 5px;
}

.add-buffer-feature-header {
    padding: 6px 0;
    font-size: 1.2em;
}

.add-buffer-feature-input {
    padding: 5px 0;
}

.related-resources-filter {
    height: 100%;
}

.related-resources-graph-workbench {
    $sidebar-width: 400px;
    $controls-height: 36px;
    $controls-top: 10px;
    $icons-grey: #999;
    $controls-grey: #ddd;
    $controls-border: 1px solid $controls-grey;
    $controls-background: #f9f9f9;
    $controls-right: 10px;
    $accent-color: #9b97e3;
    $highlight-color: #2a446a;

    background: #fff;
    border-top: none;

    .related-resources-graph-cytoscape {
        height: 100%;
    }
    .workbench-card-container-sidepanel-active {
        padding-right: $sidebar-width;
    }
    .related-resources-graph-controls,
    .related-resources-graph-controls-instructions {
        z-index: 1000;
        position: absolute;
        right: $controls-right;
    }
    .workbench-card-container-sidepanel-active .related-resources-graph-controls,
    .workbench-card-container-sidepanel-active .related-resources-graph-controls-instructions {
        padding-right: $sidebar-width;
    }
    .related-resources-graph-controls {
        top: $controls-top;
        height: $controls-height;
        span {
            border: $controls-border;
            cursor: pointer;
            border-right: none;
            display: block;
            float: left;
            width: $controls-height - 2;
            height: $controls-height - 2;
            box-sizing: border-box;
            position: relative;
            color: $icons-grey;
            background-color: $controls-background;
        }
        span.active-graph-control {
            color: #2a446a;
            background-color: lighten($controls-background, 15%);
        }
        span:hover {
            background-color: lighten($controls-background, 8%);
            color: $highlight-color;
        }
        span:first-child {
            border-top-left-radius: 2px;
            border-bottom-left-radius: 2px;
        }
        span:last-child {
            border-right: $controls-border;
            border-top-right-radius: 2px;
            border-bottom-right-radius: 2px;
        }
        span:before {
            position: absolute;
            margin: 8px 0;
            font-size: 1.2em;
            display: block;
            width: 100%;
            text-align: center;
        }
    }
    .related-resources-graph-controls-instructions {
        background-color: rgba(256, 256, 256, 0.9);
        padding: 3px;
        border-radius: 3px;
        color: $accent-color;
        font-weight: 500;
        margin-top: 2px;
        top: $controls-height + $controls-top;
    }
    .edge-node-information {
        position: relative;
        display: flex;
        .edge-node-graph-color {
            width: 50px;
            height: 50px;
            border-radius: 100%;
            border: solid black 1px;
            margin: 5px 10px;
        }
        .edge-node-title {
            min-height: 70px;
            padding: 4px 0;
            .edge-node-display-name {
                color: #213e5f;
                cursor: pointer;
                font-size: 1.4rem;
                font-weight: 550;
                line-height: 1.2;
            }
            .edge-node-graph-name {
                font-size: 1.3rem;
            }
            .edge-node-links {
                margin-top: 0px;
                span {
                    cursor: pointer;
                    color: steelblue;
                    display: inline-block;
                    i {
                        padding-right: 4px;
                    }
                }
                span:hover {
                    color: #03162B;
                }
            }
        }
    }
    .edge-node-information.element-hover .edge-node-display-name {
        color: darken(#213e5f, 100%);
    }
    .related-resource-graph-information-content {
        height: 100%;
        padding: 16px;
        .edge-relationship-information {
            $edge-label-height: 150px;
            position: relative;
            .edge-relationship-arrow {
                display: inline-block;
                position: absolute;
                margin-left: 14px;
                div {
                    position: relative;
                    background: #aaa;
                    width: 2px;
                    margin-left: 20px;
                    height: $edge-label-height - 10;
                }
                div:before {
                    content: "";
                    position: absolute;
                    width: 0px;
                    height: 0px;
                    border: 5px solid transparent;
                    bottom: -15px;
                    border-top: 15px solid #aaa;
                    left: -4px;
                }
            }
            .edge-relationship-details {
                height: $edge-label-height;
                margin-left: 74px;
                border: 1px solid #ddd;
                margin-bottom: 5px;
                .edge-relationship-prefix,
                .edge-relationship-sufix {
                    padding: 10px;
                    background-color: #f8f8f8;
                }
                .edge-relationship-label {
                    height: 72px;
                    color: #213e5f;
                    font-size: 1.4rem;
                    padding: 25px 0;
                    text-align: center;
                    border-bottom: 1px solid #ddd;
                    border-top: 1px solid #ddd;
                }
            }
        }
        .edge-relationship-information.element-hover .edge-relationship-label {
            font-weight: 400;
        }
    }
    .legend-listing {
        cursor: default;
        .edge-node-information {
            .edge-node-title {
                padding: 24px 0;
                .edge-node-display-name {
                    cursor: default;
                }
            }
        }
    }
    .legend-listing.related-resource-legend {
        padding: 8px 0px 0px 0px;
    }
    .edge-node-information.node-display-name-header {
        .edge-node-title {
            padding: 4px 0;
        }
    }
    .relationships-list-header {
        padding: 10px 0px 2px 0px;
        color: #213e5f;
        font-size: 1.4rem;
        font-weight: 550;
        line-height: 0.9;
    }
    .relationships-list {
        height: calc(100% - 185px);
        border: 1px solid rgb(221, 221, 221);
        overflow-y: auto;
        .relationships-list-item {
            padding: 8px;
            font-size: 1.1em;
            border-bottom: 1px solid #e9e9e9;
            .relationships-list-item-type {
                font-size: 1.3rem;
                color: #777;
                cursor: pointer;
            }
            .relationships-list-item-type:hover {
                color: darken(rgb(29, 61, 116), 100%);
            }
            .relationships-list-icon {
                padding-left: 5px;
            }
            .relationships-list-item-name {
                padding-left: 5px;
                font-size: 1.3rem;
                cursor: pointer;
                span {
                    color: darken($accent-color, 20%);
                }
                span:hover {
                    color: darken($accent-color, 80%);
                }
            }
            .relationships-list-item-type.element-hover {
                color: darken($accent-color, 40%)
            }
            .relationships-list-item-name.element-hover {
                color: darken($accent-color, 40%)
            }
        }
        .relationships-list-item:nth-of-type(odd) {
            background-color: rgb(246, 250, 254);
        }
    }
    .relationships-list-count {
        color: rgb(120, 120, 120);
        font-size: 1.3rem;
        padding: 0 0 5px 0;
        margin-top: -2px;
        a {
            color: steelblue;
            padding-left: 5px;
        }
        a:hover {
            color: darken($accent-color, 50%);
        }
        shim {
            margin-top: -2px;
        }
    }
    .related-resources-search-body {
        padding: 16px;
        height: 100%;
    }
    .related-reasources-search-container {
        position: relative;
    }
    .related-reasources-search-list {
        height: calc(100% - 110px);
        margin-top: 5px;
        border: solid 1px #ddd;
        overflow-y: auto;
        .edge-node-information {
            border-bottom: 1px solid #ddd;
            padding-top: 5px;
        }
        .edge-node-information.element-hover {
            background-color: #f9f9f9;
        }
    }
}

.rr-viewer-selector {
    background: #ddd;
}

.rr-viewer-selector-title {
    min-width: 200px;
    text-align: center;
    font-size: 1.3rem;
    padding: 9px 15px;
    color: #666;
    background: #fff;
    display: table-cell;
    border-right: 1px solid #BBD1EA;
}

.rr-viewer-selector-title.selected {
    color: #25476A;
    cursor: default;
}

.rr-viewer-selector-title.disabled {
    cursor: pointer;
    background: #F7F9FB;
    border-bottom: 1px solid #BBD1EA;
}

.rr-viewer-selector-title.disabled:hover {
    cursor: pointer;
    background: #bbb;
}

.jstree-container-ul {
    .filtered {
        font-weight: 600;
        color: #fff;
        background: #3acaa1;
        span, i {
            color: #fff;
        }
    }
}

@keyframes loader {
    0% {
        background: #ddd;
    }

    33% {
        background: #ccc;
        box-shadow: 0 0 1px #ccc, 15px 30px 1px #ccc, -15px 30px 1px #ddd;
    }

    66% {
        background: #ccc;
        box-shadow: 0 0 1px #ccc, 15px 30px 1px #ddd, -15px 30px 1px #ccc;
    }
}

@media (min-width: 992px) {
    #page-content {
        padding: 15px 15px 25px;
    }

    .rp-report-tile {
        padding-left: 0px;
    }

    .dl-horizontal dd {
        padding-right: 20px;
        margin: 0px;
    }

    .dl-horizontal dt {
        overflow: hidden;
        text-overflow: ellipsis;
        white-space: pre-wrap;
        padding: 0 20px;
    }

    .dl-horizontal dt a {
        font-weight: 600;
    }

    .rp-no-data {
        margin-left: 0px;
        margin-top: 0px;
        margin-bottom: 10px;
    }
}

@media (min-width: 1366px) {

    .dl-horizontal dt {
        margin-bottom: 0px;
        display: flex;
        flex-direction: row-reverse;
    }

    .dl-horizontal dd {
        padding: 0 20px;
        margin: 0px;
        word-break: break-word;
    }

    .rp-report-section-title {
        padding: 0 60px;
    }

    .rp-no-data {
        margin-left: 0px;
        color: #888;
    }

    .report-related-resources .rp-card-section{
        margin-left: 50px;
        div div .dl-horizontal {
            dt {
                width: 500px;
            }

            dd {
                padding-right: 20px;
                margin-left: 520px;
                word-break: break-word;
            }
        }
    }
}

@media (min-width: 768px) {
    .dl-horizontal dt {
        white-space: pre-wrap;
        padding: 5px 20px;
        float: unset;
        margin: 0;
    }
}

@media screen and (max-width: 767px) {
    .rp-card-section
    {
        .rp-card-section {
            margin: 0;
        }
        .rp-report-tile {
            .dl-horizontal {
                display: flex;
                flex-direction: column;
                align-items: start;
                margin: 10px 6px;

                .rp-no-data {
                    color: #888;
                    position: relative;
                    top: -30px;
                }
                dd {
                    margin: 0;
                }
            }
        }
    }
}

@media screen and (max-width: 768px) {
    #content-container {
        padding-top: 50px !important;
    }

    #navbar {
        width: 100%;
    }

    .resource-grid-main-container {
        height: 130px;
    }

    .resource-grid-tools-container {
        top: 70px;
        left: 70px;
    }

    .rp-report-tile dd {
        padding-left: 8px;
    }

}

@media screen and (max-width: 500px) {
    .resource-grid-subtitle {
        width: 300px;
    }
}

@media print {

    header,
    nav,
    footer,
    button,
    aside,
    .print-btn,
    .ep-tools,
    .geocode-container,
    .geometry-tools-container,
    .geometry-editing-notifications,
    #map-widget-container>.map-widget-container {
        display: none;
    }

    #content-container {
        padding: 0 !important;
    }

    .scroll-y {
        height: auto;
    }

    dt {
        text-decoration: underline;
        font-weight: bold;
        color: #808080 !important;
    }

    dd {
        margin-left: 2px;
    }

    a[href]:after {
        content: none;
    }

    .dl-horizontal dd {
        margin: 0px;
        padding-right: 100px;
        word-break: break-word;
    }

    .dl-horizontal dt {
        width: 260px;
        overflow: hidden;
        text-overflow: ellipsis;
        white-space: nowrap;
        float: unset;
    }

    .rp-report-section {
        border-bottom: 1px solid rgba(128, 128, 128, 0.5);
    }

    .mapboxgl-map {
        display: none;
    }

    .print-map {
        display: block;
        width: 100%;
        height: 100%;
    }

    .print-hide {
        display: none;
        height: 0;
    }

    .resource-report-abstract-container {
        height: auto !important;
    }

    .rp-card-section .rp-report-tile .dl-horizontal {
        display: block;

        dt {
            padding: 5px 0px;
            text-align: start;
        }

        dd {
            margin: 0px 20px;
            padding: 0px;
        }
    }

    .tabbed-report-tab-list {
        display: none;
    }

}

.report-toolbar-preview {
    .ep-form-toolbar-tools {
        display: flex;
        flex-direction: column;
        align-items: flex-end;
    }
    .report-print-date {
        margin: 0;

        .toggle-container {
            flex-direction: row;
            margin: 0;
            padding: 0px;
            padding-top: 5px;

            &>div {
                display: flex;
                flex-direction: row;
            }

            .arches-toggle-sm {
                margin: 0;
            }

            .arches-toggle-subtitle {
                margin-left: 0;
                padding-right: 0;
            }
        }
    }

}

.etl-manager-tabs {
    background: #F7F9FB;
    height: 45px;
    border-bottom: 1px solid #ddd;
}

.etl-manager-tab {
    min-width: 150px;
    padding: 12px 20px;
    border: 1px solid #BBD1EA;
    border-top: none;
    background: #F7F9FB;
    font-size: 13pt;
    display: inline-block;
    text-align: center;
    margin-right: -5px;
}

.etl-manager-tab:hover {
    cursor: pointer;
}

.etl-manager-tab.disabled {
    background-color: #f2f2f2;
    color: grey;
    cursor: default;
    pointer-events: none;
}

.etl-manager-tab.active {
    background-color: #fff;
    border-bottom: 1px solid #fff;
}

.etl-manager-filter-container {
    margin: 25px 50px 0px 50px;
}

.etl-manager-filter-button {
    min-width: 150px;
    padding: 12px 20px;
    border: 1px solid #BBD1EA;
    background: #F7F9FB;
    font-size: 1.4rem;
    height: 45px;
    display: inline-block;
    text-align: center;
    margin-right: -5px;
}

.etl-manager-filter-button:hover {
    cursor: pointer;
}

.etl-manager-filter-button.active {
    background-color: #fff;
    font-weight: 600;
}

.etl-manager-filter-input {
    width: 100%;
    border: 1px solid #BBD1EA;
    border-radius: 1px;
    font-size: 1.2rem;
    height: 36px;
    margin-left: 20px;
    margin-right: 20px;
    padding-left: 20px;
}

.etl-manager-filter-input.etl-model-filter {
    width: 350px;
    height: 45px;
}

.etl-manager-status-filter-container {
    padding: 20px 10px;
    display: flex;
    justify-content: space-between;
    border-bottom: 1px solid #ddd;
}

.etl-module-component-container {
    display: flex;
    flex-direction: column;
    justify-content: space-between;
    height: 100%;
    width: initial;
}

.etl-module-body {
    padding: 15px 45px;
    width: 100%;
    flex: 1 1 0px;
    overflow: auto;
}

.etl-module-body h2 {
    font-size: 1.7rem;
    color: #565656;
    font-weight: 400;
    margin-bottom: 5px;
}

.etl-module-body p {
    font-size: 1.4rem;
    color: #999;
    font-weight: 400;
}

.etl-module-body section h3 {
    font-size: 1.5rem;
    color: #565656;
    font-weight: 300;
    margin: 10px 0px 5px 0px;
}

.etl-module-body section .etl-module-component-block {
    padding-bottom: 15px;
}

.etl-module-component-block .form-check {
    padding: 5px 0px 0px 5px;
}

.etl-module-component-block label {
    margin-bottom: 0px;
}

.etl-module-body p.pad-btm {
    padding-bottom: 5px;
}


.etl-module-status {
    border-right: 1px solid rgba(0,0,0,0.14);
    width: 446px;
}

.etl-module-status-container {
    height: calc(100vh - 95px);
    display: flex;
    flex-direction: column;
    align-content: space-around;
    width: auto;
}

.etl-jobs-container {
    background: #f9f9f9;
    height: calc(100vh - 225px);
    overflow: scroll;
}

.etl-job {
    margin: 10px 15px 10px 10px;
    border: 1px solid #ddd;
    border-radius: 2px;
    display: block;
    background: #fff;
}

.etl-job.selected {
    border: 1px solid rgb(56, 110, 178);
}

.etl-job-task-bar {
    background: #eee;
    display: flex;
    justify-content: space-between;
    height: 40px;
    border-top: 1px solid #ddd;
}

.etl-job-task-bar .task {
    padding: 10px;
}

.etl-job-task-bar .task a{
    padding: 7px;
    text-decoration: none;
    color: steelblue;
    cursor: pointer;
}

.etl-error-report-link {
    color: steelblue;
    cursor: pointer;
}

.etl-job-task-bar .task a:hover{
    background: rgba(156, 195, 228, 0.35);
    border: 1px solid #6AA0CC;
    padding: 6px;
    border-radius: 1px;
}

.etl-job-task-bar .status {
    float: right;
    padding: 3px;
}


.etl-job .btn-success, .btn-success:hover{
    background: #00ca4e;
    border-color: #00ca4e;
}

.etl-job .btn-warning, .btn-warning:hover{
    background: #ffbd44;
    border-color: #ffbd44;
}

.etl-job .btn-danger, .btn-danger:hover{
    background: #ff605c;
    border-color: #ff605c;
}

.etl-module-preview {
    height: calc(100vh - 95px);
    width: calc(100vw - 490px);
    padding: 20px 25px;
    overflow: scroll;
    background: #fbfbfb;
}

.etl-module-info h4 {
    margin-bottom: 5px;
}

.etl-module-component.etl-module-status {
    width: 400px;
}

.etl-module-component {
    padding-top: 0px;
    padding-bottom: 5px;
}

.etl-module-footer .btn, .etl-module-component .btn {
    border-radius: 2px;
    margin-right: 20px;
    min-width: 100px;
}

.etl-loading-metadata-key {
    font-size: 1.5rem;
    padding-right: 3px;
    color: #777;
}

.etl-loading-metadata-value {
    font-size: 1.5rem;
    padding-right: 3px;
    color: rgb(4, 4, 45);
}

.etl-preview {
    padding-top: 10px;
    padding-bottom: 15px;
}

.etl-preview h3 {
    padding-top: 0px;
    padding-bottom: 5px;
    color: #454545;
}

section .etl-preview table {
    padding-top: 5px;
}

.etl-from-to {
    display: inline-block;
    width: 240px;
}

.csv-mapping-table-container {
    overflow: auto;
    width: calc(100vw - 100px);
    margin-top: 10px;
    margin-bottom: 5px;
    border: 1px solid rgba(0,0,0,0.14);
}

.csv-mapping-table-container .chosen-drop .chosen-results {
    max-height: 180px;
}

.csv-mapping-table {
    margin-bottom: 0;
}

table.csv-mapping-table thead tr {
    background: #f3f3f3;
    border-bottom: 1px solid #ddd;
}

table.csv-mapping-table thead {
    background: #f3f3f3;
    border-bottom: 1px solid #ddd;
}

table.csv-mapping-table thead tr.column-names {
    background: #fff;
}

table.csv-mapping-table thead th {
    border-bottom: 1px solid #ddd;
}

table.csv-mapping-table th {
    min-width: 200px;
    border-right: 1px solid #ddd;
}

table.csv-mapping-table td {
    vertical-align: text-top;
    border-right: 1px solid #ddd;
}

.notif-table th{
    text-align: start;
}<|MERGE_RESOLUTION|>--- conflicted
+++ resolved
@@ -9886,7 +9886,6 @@
     width: 100%;
 }
 
-<<<<<<< HEAD
 .filter-title {
     display: flex;
     font-size: 1.7rem;
@@ -9897,8 +9896,6 @@
     flex-grow: 1;
 }
 
-=======
->>>>>>> 3d64964f
 .close-popup-panel:before {
     content: "\f00d";
     font-family: FontAwesome;
