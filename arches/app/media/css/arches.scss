@import url(fonts/openSans.css);
@import url(../packages/bootstrap/dist/css/bootstrap.min.css);
@import url(../packages/eonasdan-bootstrap-datetimepicker/build/css/bootstrap-datetimepicker.min.css);
@import url(../packages/bootstrap-colorpicker/dist/css/bootstrap-colorpicker.min.css);
@import url(nifty.min.css);
@import url(../packages/font-awesome/css/font-awesome.min.css);
@import url(../packages/ionicons/css/ionicons.min.css);
@import url(../packages/lt-themify-icons/themify-icons.css);
@import url(../packages/chosen-js/chosen.css);
@import url(../packages/select2/select2.css);
@import url(../packages/select2/select2-bootstrap.css);
@import url(../packages/mapbox-gl/dist/mapbox-gl.css);
@import url(../packages/nouislider/distribute/nouislider.min.css);
@import url(../packages/codemirror/lib/codemirror.css);
@import url(../packages/codemirror/theme/monokai.css);
@import url(../packages/datatables.net-bs/css/dataTables.bootstrap.css);
@import url(../packages/datatables.net-responsive-bs/css/responsive.bootstrap.css);
@import url(../packages/datatables.net-buttons-bs/css/buttons.bootstrap.min.css);
@import url(../packages/leaflet/dist/leaflet.css);
@import url(../packages/leaflet-draw/dist/leaflet.draw.css);
@import url(../css/tree/tree.css);
@import url(../packages/@mapbox/mapbox-gl-geocoder/dist/mapbox-gl-geocoder.css);
@import url(../packages/leaflet.fullscreen/Control.FullScreen.css);

#topskip {
	position: absolute;
	top: 0;
	clip: rect(1px,1px,1px,1px);
	width: 1px;
	height: 1px;
	margin: -1px;
	overflow: hidden;
	padding: 0;
	background-color: #fae619;
	color: #101010;
	font-weight: bold;
	opacity: .95;
	text-align: center;
}

#topskip:active, #topskip:focus {
	clip: auto;
	overflow: visible;
	width: 100%;
	height: auto;
	padding: 10px;
	z-index: 9999;
	outline: none !important;
	text-decoration: underline !important;
}

img {
    image-orientation: from-image;
}

[class^="col-"]:not(.pad-no):not(.need-padding) {
    padding-left: 0px;
    padding-right: 0px;
}

.regular-link {
    color: #337ab7;
    text-decoration: none;
}

.regular-link:hover {
    text-decoration: underline;
}


/*.navbar-top-links:last-child>li {
    border-right: 1px solid rgba(0,0,0,0.07);
}*/

.btn:not(.disabled):not(:disabled).active {
    box-shadow: none;
}

.svg-container {
    display: inline-block;
    position: relative;
    width: 100%;
    padding-bottom: 100%;
    vertical-align: top;
    overflow: hidden;
}

.svg-content {
    display: inline-block;
    position: absolute;
    top: 0;
    left: 0;
}

dl.inline-flex {
    display: flex;
    flex-flow: row;
    flex-wrap: wrap;
    width: 300px;
    /* set the container width*/
    overflow: visible;
}

dl.inline-flex dt {
    flex: 0 0 50%;
    text-overflow: ellipsis;
    overflow: hidden;
}

dl.inline-flex dd {
    flex: 0 0 50%;
    margin-left: auto;
    text-align: left;
    text-overflow: ellipsis;
    overflow: hidden;
}

#navbar {
    width: 50px;
}

.nav-item-disabled {
    background-color: #9eacc1;
    color: black;
    pointer-events: none;
    cursor: default;
}

.nav-item-disabled i {
    color: black;
}

.navbar-header {
    height: 50px;
    border-bottom: 1px solid rgba(0, 0, 0, 0.4);
}

.username {
    margin: 0px;
    padding-left: 10px;
    padding-right: 10px;
    border-left: 1px solid #ddd;
}

.username:hover {
    background: #f2f2f2;
}

.navbar-top-links>.mega-dropdown>.dropdown-menu.mega-dropdown-menu {
    left: 0px;
    max-width: 100%;
    top: 39px;
    right: -10px;
    bottom: 0;
    padding: 0;
}

.top-right-nav {
    display: flex;
    float: right;
    margin-right: -8px;
}

.one-page-header .navbar-nav>li>a:before {
    content: "";
}

.page-header {
    padding: 5px;
}


/*Remove pointer from Mega drop panel button*/

.open.mega-dropdown>.mega-dropdown-toggle:before {
    display: none;
}

.open.mega-dropdown>.mega-dropdown-toggle:after {
    display: none;
}

.brand-icon {
    height: 20px !important;
    width: 20px !important;
    margin: 0 !important;
    float: left;
    line-height: inherit;
    display: inline !important;
}

.brand-title {
    position: relative;
    top: -10px;
    left: 15px;
    min-height: 47px;
}

.brand-title .brand-text {
    font-size: 0.85em;
}

#mainnav-container {
    padding-top: 0;
    background-color: #2d3c4b;
}

.toggle-leftnav-container {
    position: fixed;
    left: 0;
    top: 0;
    z-index: 4000;
    height: 50px;
    width: 50px;
    background-color: #2d3c4b;
    padding: 14px 0 12px 15px;
}

.toggle-leftnav-container .navbar-brand {
    float: none;
}

#container.mainnav-sm .toggle-leftnav-container .brand-title {
    display: none;
    top: -30px;
    left: 35px;
}

#mainnav-menu {
    position: relative;
    top: 50px;
}

#mainnav-menu .arches {
    margin-left: -25px;
}

.list-group.bg-trans .list-group-item:not(.active):not(.disabled) {
    border-bottom: 1px solid #eee;
    background-color: rgba(0, 0, 0, 0.05);
}

.list-group.bg-trans a.list-group-item.active:hover {
    background-color: #fff;
}

.list-group-item.active {
    background-color: #fff;
    border-bottom: 1px solid #eee;
    border-top: 1px solid #eee;
    color: #5f5f5f;
    border-width: 0;
}

.card-grid-item .panel-footer .disabled {
    color: #ccc;
}

.card-grid-item.card-locked .mar-no {
    background-color: #fafafa;
}

.card-locked div div>.library-card-panel-title {
    color: #888;
}

.card-locked div div a.pull-right.disabled {
    color: #888;
}

.panel hr {
    border-color: rgba(0, 0, 0, 0.075);
}

.switchery {
    background-color: #fff;
    border: 1px solid #dfdfdf;
    border-radius: 20px;
    cursor: pointer;
    display: inline-block;
    height: 30px;
    position: relative;
    vertical-align: middle;
    width: 50px;
    -moz-user-select: none;
    -khtml-user-select: none;
    -webkit-user-select: none;
    -ms-user-select: none;
    user-select: none;
    box-sizing: content-box;
    background-clip: content-box;
}

.arches-toggle-sm.disabled {
    color: #888;
}

.switch.switch-small.switch-widget {
    width: 35px;
}

.iiif-image-tool-slider .switch.switch-small.switch-widget {
    width: 25px;
}

.switch.switch-widget.on>small {
    left: 22px;
}

.iiif-image-tool-slider .switch.switch-widget.on>small {
    left: 12px;
}

.switch.switch-widget.null>small {
    left: 12px;
}

#card-preview {
    margin-bottom: 10px;
}

.library-tools-icon.card-container-trash-icon {
    float: right;
    margin-top: -50px;
}

.card-container-trash-icon .record-delete {
    position: relative;
    top: 0;
    right: 0;
    color: lightcoral;
}

.card-main-title {
    font-size: 16px;
    font-weight: 500;
}

.card-panel {
    margin-bottom: 20px;
    border: 1px solid #ddd;
    border-bottom-width: 0;
}

.card-body {
    padding: 0 20px 0 20px;
}

.card-content-container {
    border: 0 solid #eee;
    position: relative;
    margin: -2px 0 18px 0px;
}

.outline {
    border: 1px solid #eee;
}

.outline.open-container {
    border: 1px solid #bbb;
}

.card-nav-container {
    background: #f4f4f4;
    margin-left: 0;
    margin-bottom: 5px;
}

.card-content-tab {
    min-height: 300px;
    margin-top: 15px;
    margin-left: -15px;
    box-shadow: none;
    padding: 5px 0 0;
}

.card-panel-body {
    background-color: #FFF;
    padding-top: 15px;
    padding-bottom: 10px;
    margin-top: 10px;
}

.card-instructions {
    color: #888;
    margin-bottom: 5px;
}

.card-content {
    margin: -20px -35px 20px -20px;
    padding: 0;
}

.card-tab-title {
    font-size: 14px;
}

.crud-record-item {
    background: #fbfbfb;
    padding: 0px;
}

.crud-record-item:nth-child(even) {
    background: #fefefe;
}

.data-card-alert {
    margin-bottom: 5px;
    margin-top: 5px;
}

.card-help {
    padding-right: 20px;
    font-size: 14px;
    margin-top: -34px;
}

.card-form-container {
    padding-bottom: 10px;
    padding-right: 20px;
}

.help-panel-title {
    padding: 0 10px 0 10px;
}

.card-help-panel {
    width: 495px;
    padding-top: 0;
    top: 0px;
    position: absolute;
    bottom: 0px;
    right: 0px;
    background: #fbfbfb;
    z-index: 500;
    overflow-y: scroll;
    color: #123;
    border-left: 1px solid #ddd;
}

input[type="checkbox"] {
    width: 30px;
    height: 30px;
}

.wizard-data-card-alert {
    box-shadow: none;
    margin: 1px 0 0;
}

.content-instructions {
    font-size: 13px;
    color: #8d8d8d;
    margin-top: -50px;
    line-height: 1.25;
    margin-bottom: 20px;
}

.record-delete {
    position: absolute;
    top: 8px;
    right: 8px;
    height: 20px;
    width: 20px;
    color: lightcoral;
}

.gsheets-title {
    font-size: 15px;
    font-weight: 600;
    color: #454545;
}

.gsheets-descr {
    font-size: 14px;
    color: #777;
}

.graph-settings-crud {
    margin-right: 0px;
    position: absolute;
    right: 10px;
}

.workflow-step-container {
    height: calc(100% + 41px);
}

.workflowstep-nav {
    display: flex;
    flex-direction: row;
    width: calc(100% - 220px);
    border-bottom: solid 1px #ddd;
    height: fit-content;
    padding: 12px 25px;
    background-color: #fff;
    overflow-x: scroll;
}

.workflowstep-nav div {
    padding: 0 20px;
}

.workflowstep-nav div.workflow-nav-controls {
    position: absolute;
    padding: 19px 0px;
    right: 0px;
    top: 0;
    font-size: 25px;
    width: 230px;
    background: #fafafa;
    border-left: 1px solid #f1f1f1;
    border-bottom: 1px solid #ddd;
}

.workflowstep-nav div .step-title {
    position: absolute;
    z-index: 2000;
    color: white;
    padding: 2px;
    margin-top: 30px;
    display: flex;
    align-items: center;
    flex-direction: column;
}

.workflowstep-nav .selectable i {
    cursor: pointer;
}

.arrow-up {
    width: 0;
    height: 0;
    border-left: 5px solid transparent;
    border-right: 5px solid transparent;
    border-bottom: 5px solid #000;
}

.workflowstep-nav div .step-title .arrow-up {
    padding: 0px;
}

.workflowstep-nav div .step-title .step-title-text {
    background-color: #000;
    padding: 3px 10px;
}

.workflowstep-nav .nav-group {
    display: flex;
    flex-direction: column;
    justify-content: flex-end;
    align-items: center;
}

.workflowstep-nav div.workflow-nav-controls button {
    font-weight: 800;
}

.workflowstep-nav div.workflow-nav-controls button:first-child {
    margin-right: 5px;
}

.workflow-nav-controls .btn-labeled:not(.btn-block):not(.form-icon) {
    color: #f9f9f9;
}

.workflow-step-body div .new-provisional-edit-card-container div .install-buttons button {
    font-weight: 800;
}

.workflow-step-icon {
    border-radius: 50%;
    display: block;
    margin: 0 auto;
    height: 45px;
    line-height: 43px;
    text-align: center;
    width: 45px;
    font-size: 17px;
    color: #bbb;
    border: 1px solid #ddd;
    background: #f4f4f4;
}

.selectable .workflow-step-icon {
    background-color: rgb(244, 244, 244);
    border: 1px solid rgb(221, 221, 221);
    color: #26476a;
}

.workflow-step-icon.active {
    background-color: rgb(110, 160, 216);
    border: 1px solid rgb(56, 110, 178);
    color: #fff;
    cursor: pointer;
}

.workflow-step-icon.complete {
    border: 1px solid #3A74B0;
    background-color: #B4D1F0;
    color: #fff;
}

.workflow-step-icon.can-advance {
    border: 1px solid rgb(110, 160, 216);
    ;
    background-color: rgb(189, 214, 241);
    color: #fff;
}

.workflow-step-description-container {
    width: 100%;
    display: flex;
    justify-content: space-between;
    min-height: 100px;
    border-bottom: solid 1px #ddd;
}

.workflow-step-description {
    display: flex;
    flex-direction: column;
    justify-content: center;
    background-color: #fff;
    padding: 10px 10px;
    overflow-x: hidden;
    overflow-y: hidden;
    width: 100%;
}

.workflow-step-description .title {
    font-size: 1.3em;
    font-weight: 600;
    color: #004577;
    padding-top: 10px;
}

.workflow-step-description .workflow-name {
    font-size: 1.2em;
    font-weight: 400;
    line-height: 1.01;
    color: #004577;
}

.workflow-step-description .subtitle {
    font-size: 14px;
    font-weight: 400;
    color: #004577;
}

.workflow-step-description .step {
    font-size: 1.1em;
    font-weight: 400;
    color: #999;
    padding-bottom: 15px;
}

.workflow-step-body {
    background-color: #f9f9f9;
    height: 100%;
    overflow-y: auto;
    padding: 0 0 218px 25px;
}

.tabbed-workflow {
    position: absolute;
    width: 100%;
    height: 100%;
    overflow: hidden;
    display: flex;
    flex-direction: column;
}

.tabbed-workflow-title-bar {
    display: flex;
    background-color: #eceef0;
    align-items: center;
    justify-content: space-between;
    border-bottom: 1px solid #ddd;
    padding: 6px 12px;
    font-size: medium;
    font-weight: 600;
}

.tabbed-workflow-step-body {
    background-color: #fff;
    height: 100%;
    overflow-y: auto;
}

.tabbed-workflow-step-body .search-selection-controls {
    display: none !important;
}

.tabbed-workflow-information-box-marker {
    font-size: 14px;
    padding-left: 2px;
    padding-right: 6px;
    margin-top: 3px;
    cursor: pointer;
    color: #454545;
}

.tabbed-workflow-information-box-marker.seen {
    visibility: visible;
    opacity: 1;
    transition: all 0.6s linear;
}

.tabbed-workflow-information-box-marker.unseen {
    visibility: hidden;
    position: absolute;
    opacity: 0;
}

.tabbed-workflow-step-information-box-container.seen {
    visibility: visible;
    opacity: 1;
    transition: all 0.6s linear;
}

.tabbed-workflow-step-information-box-container.unseen {
    visibility: hidden;
    position: absolute;
    width: 100%;
    opacity: 0;
}

.tabbed-workflow-step-information-box {
    padding: 10px 35px 20px 35px;
    background-color: #fafafa;
    border: 1px solid #ddd;
    color: grey;
    margin: -16px -21px 0px -21px;
    height: 100px;
    overflow-y: scroll;
    position: relative;
}

.workflow-information-box-toggle:hover {
    color: #454545;
}

.btn-workflow-tile {
    padding: 8px 20px;
    min-width: 100px;
}

.btn-workflow-tile.btn-success {
    border: 1px solid #508A14;
}

.btn-workflow-tile.btn-danger {
    border: 1px solid #B02107;
}

.tabbed-workflow-step-information-box h4 {
    font-size: 14px;
    margin-bottom: 2px;
}

.tabbed-workflow-step-information-box span {
    margin-bottom: 10px;
}

.tabbed-workflow-step-body .create-resource-instance-card-component .card-component {
    width: unset;
}

.tabbed-workflow-step-body .create-resource-instance-card-component .install-buttons {
    display: unset;
}

.tabbed-workflow-step-body .card-title,
.tabbed-workflow-step-body .card-instructions {
    display: none;
}

.display-in-workflow-step {
    padding: 10px;
    background-color: #ececec;
    border-top: solid 1px #ddd;
}

.tabbed-workflow-step-body .display-in-workflow-step.install-buttons {
}

.tabbed-workflow-step-body>div {
    background-color: #fff !important;
    border: none !important;
}

.tabbed-workflow-step-body .install-buttons {
    display: none;
}

.tabbed-workflow-step-body .manifest-editor .install-buttons {
    display: unset;
}

.tabbed-workflow-footer {
    background-color: #445769;
    border-top: 1px solid #0E2031;
    color: #f9f9f9;
    padding: 10px 12px;
    display: flex;
    justify-content: space-between;
}

.tabbed-workflow-footer .step-counter {
    display: flex;
    align-items: center;
    border-right: 1px solid #ddd;
    padding-left: 12px;
    padding-right: 24px;
    margin-right: 18px;
}

.tabbed-workflow-footer .toggle-container {
    padding: unset;
    padding-top: 6px;
}

.tabbed-workflow-footer .toggle-container .arches-toggle-subtitle {
    display: none;
}

.tabbed-workflow-title-bar .btn {
    border-radius: 2px;
    padding: 8px 15px;
    margin-left: 5px;
}

.tabbed-workflow-footer .btn {
    border-radius: 2px;
    padding: 8px 15px;
}

.tabbed-workflow-title-bar .btn>i,
.tabbed-workflow-title-bar .btn>span,
.tabbed-workflow-footer .btn>i,
.tabbed-workflow-footer .btn>span {
    padding: 0px 2px;
}

.workflow-step-body .workbench-card-wrapper {
    margin-left: -25px;
}

.tabbed-workflow-step-body .card-component {
    border: none;
    /* padding: 0px;*/
    margin: 10px 35px;
}

.padded-workflow-step .card-component {
    border: none;
    padding: 0px;
    margin: 0px 15px;
}

.padded-workflow-step,
.workflow-step-body .card-component {
    padding: 20px 35px 82px 40px;
    border: none;
    background: #fafafa;
}

.workflow-step-body .padded-workflow-step .card-component {
    padding: 15px 25px;
}

.workflow-step-body div div .new-provisional-edit-card-container div .widgets div div .widget-wrapper div div .widget-input {
    max-width: 600px;
}

.workflow-step-body div .new-provisional-edit-card-container .card form div div .widget-wrapper .form-group .resource-instance-wrapper .select2-container {
    max-width: 600px !important;
}

.workflow-step-body div .new-provisional-edit-card-container .card form div div .widget-wrapper .form-group div .columns {
    border: 1px solid #ddd;
    padding: 20px;
}

.new-provisional-edit-card-container .card form div div .widget-wrapper .form-group div .select2-container {
    max-width: 600px !important;
}

.wf-multi-tile-step-container {
    display: flex;
    flex-direction: row;
}

.wf-multi-tile-step-form {
    display: flex;
    flex-direction: column;
    flex-grow: 3;
    position: relative;
}

.wf-multi-tile-btn-complete {
    position: absolute;
    bottom: 250px;
    right: 250px;
    font-weight: 800;
}

.wf-multi-tile-step-list {
    display: flex;
    flex-direction: column;
    padding: 24px 24px 0 24px;
    border-left: 1px solid #ddd;
    background: #eeeeee;
    height: 100%;
    width: 500px;
    overflow-y: scroll;
}

.wf-multi-tile-step-list-container {}

.wf-step-multi-tile-container {
    width: 60%;
    padding: 30px;
    border: 1px solid #ddd;
    border-radius: 2px;
    background-color: #f1f1f1;
    margin-top: 0px;
    margin-right: 0px;
    display: flex;
    flex-direction: column;
}

.wf-step-multi-tile-container h4 {
    font-size: 14px;
    font-weight: 500;
}

.wf-multi-tile-step-list-empty {
    border: #cfcfcf solid 1px;
    border-radius: 2px;
    background-color: #e9e9e9;
    padding: 80px 20px 120px 20px;
    text-align: center;
}

.wf-multi-tile-step-card {
    border: 1px solid #ddd;
    margin-bottom: 5px;
    border-radius: 2px;
    background-color: #fff;
}

.wf-multi-tile-card-info {
    display: flex;
    flex-direction: row;
    padding: 10px 15px;
}

.wf-multi-tile-card-info .workflow-step-icon {
    margin-top: 10px;
}

div.wf-multi-tile-card-info div {
    margin-left: 12px;
}

.wf-multi-tile-card-info-details {
    color: #5d768f;
    padding-left: 12px;
}

.wf-multi-tile-card-info-details>h4 {
    margin-bottom: 2px;
    /* margin-left: 12px; */
}

.wf-multi-tile-card-info-details dd a {
    color: #999;
}

.wf-multi-tile-card-info-details dd {
    margin-bottom: 3px;
    color: #999;
}

.wf-multi-tile-step-card div div {
    margin: 0;
    margin-right: 5px;
}

.wf-multi-tile-step-card>div.wf-multi-tile-card-info~div {
    display: flex;
    flex-direction: row;
    color: #4f9ce9;
    font-size: 13px;
    font-weight: 600;
    cursor: pointer;
    padding-top: 10px;
    height: 40px;
    /* align-self: flex-end; */
}

.wf-multi-tile-step-card>div.wf-multi-tile-card-info~div span {
    margin-right: 3px;
}

.wf-multi-tile-step-card>div.wf-multi-tile-card-info~div span:nth-child(2) {
    margin-right: 15px;
}

.wf-multi-tile-step-card>div.wf-multi-tile-card-info~div span:hover {
    color: #0D70CF;
}

.wf-multi-tile-step-card-controls {
    padding: 5px 15px;
    background: #f8f8f8;
    border-top: 1px solid #ddd;
}

.workflow-nav-tab-container {
    display: flex;
    width: inherit;
}

.workflow-tab-controls {
    min-width: 30px;
    display: flex;
    background-color: #eceef0;
    align-items: center;
    font-size: 30px;
    justify-content: center;
    border: solid 1px #ddd;
    color: #555;
    cursor: pointer;
}

.workflow-nav-tabs {
    overflow-x: scroll;
    min-height: 45px;
    width: 100%;
}

.tabbed-workflow-step-container {
    flex: 1 1 auto;
    overflow-y: scroll;
}

.workflow-nav-tab-list {
    background-color: #fafafa;
    display: flex;
    min-width: max-content;
}

.workflow-nav-tab-list-item {
    display: flex !important;
    /* override navs.less */
    align-items: center;
}

.workflow-nav-tab {
    min-width: 220px;
    padding: 12px 20px;
    border-left: 1px solid #BBD1EA;
    background: #F7F9FB;
    border-bottom: 1px solid #BBD1EA;
    height: 45px;
}

.workflow-nav-tab.active {
    background-color: #fff;
    border-bottom: 1px solid #fff;
    font-weight: 600;
    padding-top: 10px;
}

.workflow-nav-tab-list-item:last-child {
    border-right: 1px solid #ddd;
}

.workflow-nav-tab.inactive {
    cursor: pointer;
}

.workflow-nav-tab.disabled {
    color: darkgrey;
    cursor: not-allowed;
}

.workflow-nav-tab-arrow {
    display: flex;
    align-items: center;
    padding: 4px;
    padding-top: 6px;
    font-size: 15px;
}

.workflow-nav-tab-arrow.disabled {
    color: lightgrey;
    cursor: default;
}

.workflow-nav-controls {
    width: 60px;
    display: flex;
    background-color: #fff;
    align-items: center;
    font-size: 32px;
    justify-content: center;
    color: #004577;
}

.workflow-nav-controls:hover {
    color: #007799;
}

.card .install-buttons .btn-labeled {
    font-weight: 600;
}


/*.workflow-nav-controls.left {
    border-left: solid 1px #aaa;
}*/


/*.workflow-nav-controls.right {
    border-right: solid 1px #aaa;
}*/

.workflow-nav-controls .inactive {
    color: #ccc;
}

.resource-component-abstract-container {
    display: flex;
    flex-direction: column;
    justify-content: space-between;
    height: calc(100vh - 50px);
}

.resource-component-abstract-container .has-summary {
    height: inherit;
}

.resource-component-abstract {
    overflow-y: scroll;
    height: 100%;
}

.resource-component-abstract-container footer {
    background: #f8f8f8; 
    display: flex;
    height: 50px;
    justify-content: space-between;
    align-items: center;
    padding: 0 20px;
}

.workflow-plugin {
    flex-grow: inherit;
    background-color: #fff;
}

.workflow-select-plugin {
    padding: 20px;
}

#workflow-container {
    display: flex;
    flex-direction: row;
}


/* general styling for all tabs */

.tabbed-report-tab-list {
    background-color: #ebeef0;
    display: flex;
    flex-direction: row;
    list-style-type: none;
    flex-wrap: wrap;
}

ul.tabbed-report-tab-list {
    margin: 0;
    padding: 0 20px;
}

.report-tab {
    background: #f4f4f4;
    border: #e9e9e9 solid 1px;
    border-radius: 100%;
    display: flex;
    height: 50px;
    width: 50px;
    line-height: 50px;
    flex-direction: column;
    margin: 15px 50px 15px 0px;
}

.report-tab:hover {
    cursor: pointer;
    background: #BADAF7;
    border: 1px solid #1E6FB7;
}

.report-tab i {
    color: #bbbbbb;
    font-size: 19px;
    line-height: 23px;
    display: block;
    margin: 0 4px;
    text-align: center;
    padding: 13px;
}

.report-tab i:hover {
    color: #fff;
}

.report-tab.active {
    border: #4389c9 solid 2px;
    border-radius: 100%;
    background: #5fa2dd;
}

.report-tab.active i {
    color: white;
}

.report-tab-form.active {
    border: #4389c9 solid 2px;
}

.report-tab-form {
    height: 100%;
    display: flex;
    flex-direction: column;
    justify-content: space-evenly;
    margin: 15px 0px 15px;
    padding: 5px;
    background-color: #fff;
}

.report-tab-form-title {
    display: flex;
    flex-direction: row;
    justify-content: space-between;
    padding: 5px;
}

.tab-banner {
    height: 50px;
    background: #5fa2dd;
    padding: 5px 20px 7px 20px;
}

.tab-banner>div+div span {
    font-size: 13px;
    padding-left: 20px;
}

.tab-banner span {
    font-size: 15px;
    color: white;
}

.tab-summary-container {
    display: flex;
    flex-direction: row;
}

.summary-panel {
    background: #f9f9f9;
    margin-top: -30px;
}

.mouse-pointer canvas {
    cursor: pointer;
}

.photo-workbench-photos::-webkit-scrollbar {
    -webkit-appearance: none;
    width: 9px;
    border-left: 1px solid #ddd;
}

.photo-workbench-photos::-webkit-scrollbar-thumb {
    border-radius: 2px;
    background-color: rgba(0, 0, 0, .28);
    -webkit-box-shadow: 0 0 1px rgba(255, 255, 255, .5);
}

.photo-workbench-photo {
    position: relative;
    padding: 4px;
}

.photo-workbench-photo:nth-child(even) {
    background: #fff;
    border-bottom: 1px solid #D3E5F4;
}

.photo-workbench-photo:nth-child(odd) {
    background: #F5FAFE;
    border-bottom: 1px solid #D3E5F4;
}

.photo-workbench-photo.selected-photo {
    background-color: #9CC3E4;
    color: #fff;
    font-weight: 600;
    padding: 4px;
}

.photo-workbench-photo:not(.selected-photo):hover {
    background: #CAE2F5;
    cursor: pointer;
}

.workbench-tile-picker-label {
    font-weight: 600;
    color: #666;
    margin-left: 10px;
}

.workbench-card-sidepanel-header-container.file-workbench {
    margin-right: 0px;
    margin-left: 0px;
}

.file-workbench-selected-buttons {
    display: flex;
    flex-direction: column;
    justify-content: space-between;
    margin-top: 5px;
}

.file-workbench-filter {
    position: relative;
    margin-top: 20px;
    margin-bottom: -10px;
}

.file-workbench-filter .clear-node-search {
    margin-top: 25px;
}

.file-workbench-filter-header {
    font-size: 15px;
    font-weight: 400;
}

.file-workbench-files {
    height: 136px;
    overflow-y: scroll;
    border: solid 1px #ddd;
    display: flex;
    flex-direction: column;
    margin: 15px 0px 5px 0px;
}

.file-workbench-filecount {
    color: steelblue;
    font-size: 11px;
    padding-left: 5px;
    padding-top: 5px;
}

.file-workbench-files::-webkit-scrollbar {
    -webkit-appearance: none;
    width: 9px;
    border-left: 1px solid #ddd;
}

.file-workbench-files::-webkit-scrollbar-thumb {
    border-radius: 2px;
    background-color: rgba(0, 0, 0, .1);
    -webkit-box-shadow: 0 0 1px rgba(255, 255, 255, .5);
}

.file-workbench-button-container {
    display: inline-flex;
    justify-content: space-between;
    width: 100%;
    padding-top: 15px;
    padding-bottom: 5px
}

.file-workbench-buttons {
    display: inline-flex;
    justify-content: space-between;
    width: 100%;
}

.file-workbench-links {
    display: inline-flex;
    justify-content: space-between;
    font-size: 12px;
}

.btn-workbench {
    width: 100%;
    font-size: 15px;
}

.file-workbench-file {
    position: relative;
    padding: 4px;
    display: inline-flex;
    justify-content: left;
    align-items: center;
}

.file-workbench-file .file-name {
    padding-left: 5px;
}

.file-workbench-file:nth-child(even) {
    background: #fff;
    border-bottom: 1px solid #D3E5F4;
}

.file-workbench-file:nth-child(odd) {
    background: #F5FAFE;
    border-bottom: 1px solid #D3E5F4;
}

.file-workbench-file.selected-photo {
    background-color: #9CC3E4;
    color: #fff;
    font-weight: 600;
    padding: 4px;
}

.file-workbench-file:not(.selected-photo):hover {
    background: #CAE2F5;
    cursor: pointer;
}

.file-workbench-file.chart-series-selector {
    display: inline-flex;
    width: 100%;
}

.file-workbench-file.chart-series-selector div {
    padding-left: 5px;
}

.chart-config-panel {
    margin-top: 50px;
}

.add-data-series {
    width: 27px;
    height: 27px;
    border-bottom: 1px solid #D3E5F4;
    background: #9CC3E4;
    color: #fff;
    margin: -4px 0px -5px -4px;
    padding-top: 4px;
    padding-left: 8px ! important;
}

.add-data-series:hover {
    background: #497DA9;
}

.selected-photo .add-data-series {
    border-bottom: 1px solid #D3E5F4;
    background: #497DA9;
    color: #fff;
}

.staged {
    background-color: #90DFFF;
}

.staged:hover {
    background-color: #7FC7E3;
}

.file-workbench-file.staged {
    background-color: #90DFFF;
    color: #fff;
    font-weight: 600;
    padding: 4px;
}

.file-workbench-file:not(.staged):hover {
    background: #CAE2F5;
    cursor: pointer;
}

.file-viewer {
    position: relative;
}

.file-viewer.chart-header {
    position: relative;
    padding-left: 20px;
    background: #f1f1f1;
    width: 100%;
    display: inline-block;
    border-left: 1px solid #ddd;
    border-bottom: 1px solid #ddd;
}

.chart-header h3 {
    font-size: 15px;
    margin-top: 15px;
    margin-bottom: 15px;
    font-size: 15px ! important;
}

.chart-style-panel h2 {
    font-size: 15px;
    margin-bottom: 0px;
}

.chart-style-panel .input-group-addon {
    background: #26d664;
    height: 40px;
    border: 1px solid black;
}

.file-viewer .loading-mask,
.search-result-details .loading-mask {
    position: relative;
    opacity: .5;
    background-color: gray;
    top: 0;
    bottom: 0;
    left: 0;
    right: 0;
    z-index: 240;
}

.file-viewer .loading-mask::before,
.search-result-details .loading-mask::before {
    position: fixed;
    opacity: .5;
    color: #7b7b7b;
    content: '\f110';
    -webkit-animation: fa-spin 2s infinite linear;
    animation: fa-spin 2s infinite linear;
    display: inline-block;
    font: normal normal normal 14px/1 FontAwesome;
    font-size: 10vw;
    margin-top: 42vh;
    margin-left: 32vw;
    text-rendering: auto;
    -webkit-font-smoothing: antialiased;
    -moz-osx-font-smoothing: grayscale;
    transform: translate(0, 0);
    z-index: 100000001;
}

.file-viewer .loading-mask:after,
.search-result-details .loading-mask::after {
    position: fixed;
    opacity: .5;
    color: #7b7b7b;
    content: '\f110';
    -webkit-animation: fa-spin 2s infinite linear;
    animation: fa-spin 2s infinite linear;
    display: inline-block;
    font: normal normal normal 14px/1 FontAwesome;
    font-size: 10vw;
    margin-top: 42vh;
    margin-left: 32vw;
    text-rendering: auto;
    -webkit-font-smoothing: antialiased;
    -moz-osx-font-smoothing: grayscale;
    transform: translate(0, 0);
    z-index: 100000001;
}

.chart .plotly {
    border: 1px solid #ddd;
    padding-top: 10px ! important;
    padding-bottom: 30px ! important;
    border-radius: 2px;
    background: #fff;
}

.plotly .legend .bg {
    fill: #fafafa ! important;
    transform: translate(-5px, -5px) scaleX(1.05)scaleY(1.2);
    stroke-width: 1px ! important;
    stroke: #eee ! important;
}

/* photo gallery */

.gallery-container .tab-container .tab-content {
    display: flex;
    flex-direction: column;
    align-items: center;
}

.thumbnail-gallery-controls {
    width: 35px;
    height: 105px;
    display: flex;
    background-color: rgba(0, 0, 0, 0.95);
    align-items: center;
    font-size: 41px;
    justify-content: center;
    border-top: 1px solid #000;
    color: #eee;
    cursor: pointer;
}

.thumbnail-gallery-controls.left {
    border-left: solid 1px #343434;
}

.thumbnail-gallery-controls.right {
    border-right: solid 1px #343434;
}

.thumbnail-container {
    display: flex;
    justify-content: space-between;
    width: inherit;
}

.workbench-card-container-sidepanel-active .thumbnail-container {
    display: flex;
    justify-content: space-between;
    width: calc(100% - 400px);
}

.show-thumbnails-btn {
    padding: 4px 10px;
    font-size: 14px;
    margin-left: 35px;
    width: 130px;
    color: #eee;
    font-weight: 600;
    background-color: rgba(0, 0, 0, 0.75);
    text-align: center;
    border-top-right-radius: 2px;
    border-top-left-radius: 2px;
}

.show-thumbnails-btn:hover {
    cursor: pointer;
}

.show-thumbnails-btn.open {
    position: relative;
}

.show-thumbnails-btn.closed {
    position: absolute;
    bottom: 0;
}

.thumbnail-gallery-container {
    display: flex;
    flex-direction: column;
    justify-content: space-between;
}

.workflow-step-body .thumbnail-gallery-container {
    display: flex;
    flex-direction: column;
    justify-content: space-between;
    position: fixed;
    bottom: 0px;
    width: calc(100% + 311px);
    left: 50px;
}

.workflow-step-container .thumbnail-gallery-container {
    bottom: 0px;
    left: 50px;
}

.workflow-panel {
    background: #26476a;
    /* width: 12%; */
    color: white;
}

div.workflow-panel {
    min-width: 250px;
}

.workflow-panel ul {
    /* text-decoration: none; */
    list-style-type: none;
    /* padding-left: 12px; */
    margin-bottom: 10px;
    margin-top: 10px;
    margin-bottom: 10px;
    /* min-height: 200px; */
    padding-left: 0;
    /* border-bottom: #fff; */
    border-width: 2px;
}

.workflow-panel i {
    margin-right: 0px;
    font-size: 13px;
    color: #ddd;
    width: 20px;
    text-align: center;
    margin-left: -5px;
}

.workflow-panel li {
    padding-top: 12px;
    padding-left: 20px;
    padding-bottom: 12px;
}

.workflow-panel li:hover {
    background: rgba(70, 130, 180, 0.4);
    border-left: 4px solid steelblue;
}

.workflow-panel:not(.navbarclosed) li:hover a {
    margin-left: -4px;
}

.workflow-panel:not(.navbarclosed) .active-sub:hover li {
    cursor: default;
    background: steelblue;
}

.workflow-panel .active-sub:hover a {
    cursor: default;
    background: steelblue;
}

.workflow-panel>hr {
    border-color: white;
    margin-left: 30px;
    margin-right: 30px;
    margin-bottom: 20px;
}

.workflow-panel.navbarclosed>hr {
    border-color: #0B0737;
    margin-left: 0px;
    margin-right: 0px;
    margin-top: 0px;
    margin-bottom: 0px;
}

.workflow-panel .navbarclosed>hr {
    border-color: white;
    margin-bottom: 0px;
}

.workflow-panel li a span {
    color: white;
    font-size: 15px;
    margin-top: 15px;
    margin-left: 5px;
}

.workflow-select-wf-icon {
    color: white;
    font-size: 28px;
    padding-top: 0px;
}

.widget-wrapper .col-xs-12.dropzone .dz-default.dz-message button {
    display: none;
}

.workflow-select-title {
    font-size: 1.4em;
    font-weight: 500;
}

.workflow-select-wf-circle {
    width: 70px;
    height: 70px;
    display: inline-block;
    text-align: center;
    padding: 18px 12px;
    border-radius: 40px;
    border: 1px solid #747474;
}

.workflow-select-desc {
    font-size: 12px;
    padding-top: 10px;
    font-weight: 600;
}

.workflow-select-card-container-title {
    font-size: 1.5em;
    font-weight: 500;
    padding-left: 30px;
    margin-top: 5px;
    margin-bottom: -15px;
}

.workflow-select-card-container {
    display: flex;
    flex-grow: inherit;
    flex-direction: row;
    flex-wrap: wrap;
    padding: 20px;
}

.workflow-select-card {
    width: 200px;
    height: 200px;
    padding: 10px;
    color: white;
    text-align: center;
    border: 1px solid #777;
    border-radius: 1px;
    margin: 5px;
    opacity: 0.85;
}

.workflow-select-card:hover {
    opacity: 1.0;
    border: 1px solid black;
}

.workflow-component-based-step {
    width: 100%;
    height: 100%;
    padding: 20px;
}

div.final-cons-step-splash {
    display: flex;
    flex-direction: column;
    justify-content: space-between;
    padding: 1%;
}

div.final-cons-step-splash>a {
    max-width: 180px;
}

div.final-cons-step-splash>button {
    border-radius: 2px;
}

div.final-cons-step-separator {
    display: flex;
    flex-direction: row;
    justify-content: space-evenly;
    align-items: stretch;
    margin-top: 15px;
    margin-bottom: 8px;
    color: #777;
}

div.final-cons-step-separator>hr {
    margin-top: 25px;
    margin-bottom: 8px;
    margin-left: 0;
    margin-right: 0;
    flex-grow: 9;
    border: 1px solid #ddd;
}

div.final-cons-step-separator>h4 {
    margin-left: 24px;
    margin-right: 24px;
    margin-top: 12px;
    font-size: 21px;
    font-weight: 500;
    flex-grow: 1;
    text-align: center;
}

.gallery-container {
    position: relative;
}

.gallery-thumbnails {
    display: inline-flex;
    align-items: center;
    text-align: center;
    background-color: rgba(0, 0, 0, 0.85);
    height: 105px;
    overflow-x: auto;
    overflow-y: hidden;
    width: 100%;
    border-top: solid 1px #000;
}

.gallery-thumbnails img {
    height: 80px;
    margin: 3px 6px;
    border: solid 1.5px #eee;
}

.gallery-thumbnails img:hover {
    cursor: pointer;
    border: 1.5px solid #FFF;
}

.gallery-thumbnails .dz-cancel {
    color: black;
    background-color: #ccc;
    position: absolute;
    right: 0;
    opacity: 0.75;
    position: absolute;
}

.gallery-thumbnails .dz-cancel:hover {
    background-color: #eee;
    opacity: 1;
}

.gallery-thumbnails .btn-xs {
    padding: 0.5px 3.5px;
}

.gallery-controls {
    display: flex;
    right: 0px;
    top: 0px;
    height: 100%;
}

.gallery-controls.new-tile {
    background: #ededed;
    justify-content: center;
    width: 100%
}

.gallery-controls.new-tile .dropzone-photo-upload {
    margin-top: 0;
    padding: 45px;
    background-color: #ffffff;
    width: 100%;
}

.iiif-image-tools .dropzone-photo-upload {
    padding: 25px 15px;
    border: 1px dashed #bbb;
    background: #f9f9f9;
    text-align: center;
    color: #808080;
    margin: 5px 0px 30px 0px;
    border-radius: 2px;
    cursor: pointer;
}

.iiif-image-tools .dropzone-photo-upload:hover {
    border-color: #787878;
    background: #f2f2f2;
}

.photo-workbench-photos {
    height: 136px;
    overflow-y: scroll;
    border: solid 1px #ddd;
    display: flex;
    flex-direction: column;
    margin: 40px 10px 10px 10px;
}

.photo-workbench-photo {
    position: relative;
    padding: 4px;
}

.photo-workbench-photo:nth-child(even) {
    background: #fff;
    border-bottom: 1px solid #D3E5F4;
}

.photo-workbench-photo:nth-child(odd) {
    background: #F5FAFE;
    border-bottom: 1px solid #D3E5F4;
}

.photo-workbench-photo.selected-photo {
    background-color: #9CC3E4;
    color: #fff;
    font-weight: 600;
    padding: 4px;
}

.photo-workbench-photo:not(.selected-photo):hover {
    background: #CAE2F5;
    cursor: pointer;
}

.gallery-controls.new-tile .dropzone-photo-upload {
    margin-top: 0;
    padding: 45px;
    background-color: #ffffff;
    width: 100%;
}

.workbench-card-sidepanel .gallery-controls.new-tile .dropzone-photo-upload {
    margin-top: 0;
    padding: 15px;
    background-color: #ffffff;
    width: 100%;
}

.workbench-card-sidepanel .gallery-controls.new-tile .dropzone-photo-upload {
    margin-top: 0;
    padding: 15px;
    background-color: #ffffff;
    width: 100%;
}

/* end photo gallery */

.workbench-model-card-container {
    margin-top: 50px;
    padding-bottom: 40px;
}

.workbench-card-sidebar {
    position: absolute;
    right: 0;
    height: 100%;
    width: 92px;
    background-color: rgb(247, 247, 247);
    border-left: 1px solid rgb(216, 216, 216);
    z-index: 200;
}

.workbench-card-sidebar-tab.disabled {
    color: #aaa;
    cursor: auto;
    pointer-events: none;
}

.workbench-card-sidebar-tab i {
    font-size: 1.1em;
    display: block;
    padding-bottom: 2px;
}

.workbench-card-sidebar-tab:hover {
    background: #fbfbfb;
    color: #454545;
}

.workbench-card-sidebar-tab.disabled:hover {
    color: #aaa;
    background-color: #f1f1f1;
}

.workbench-card-sidebar-tab.active {
    z-index: 200;
    background-color: white;
    border-left: solid 1px white;
    margin-left: -1px;
    color: #454545;
}

.workbench-card-sidepanel.expanded {
    width: 600px;
    z-index: 1001;
}

.manifest-manager-canvas-name {
    width: 315px;
    white-space: nowrap;
    overflow: hidden;
    text-overflow: ellipsis;
}

.manifest-manager-nav-tab {
    height: 50px;
    min-width: 220px;
    padding: 10px 20px;
    border-right: 1px solid #f1f1f1;
    background-color: #ddd;
    display: flex;
    flex-direction: column;
    justify-content: center;
}

.manifest-manager-nav-tab.active {
    background-color: #f6f6f6;
    font-weight: 600;
    border-left: 1px solid #ddd;
    border-right: 1px solid #ddd;
}

.manifest-manager-nav-tab .tab-label {
    display: flex;
    flex-direction: row;
    justify-content: center;
    align-items: center;
    cursor: pointer;
}

.manifest-manager-main-menu-circle {
    width: 75px;
    height: 75px;
    display: inline-block;
    text-align: center;
    padding: 20px;
    border-radius: 50%;
    background-color: #ccc;
}

.manifest-manager .dropzone-photo-upload {
    margin-top: 15px;
}

.manifest-manager .loader-select {
    height: 100%;
}

.manifest-manager .rr-splash-description {
    width: 700px;
}

.basemap-listing,
.overlay-listing,
.legend-listing {
    padding: 20px;
    border-bottom: 1px solid rgb(216, 216, 216);
}

.basemap-listing,
.overlay-listing .overlay-opacity-control,
.overlay-listing .overlay-name {
    cursor: pointer;
}

.overlay-listing,
.legend-listing {
    cursor: grab;
}

.basemap-listing,
.overlay-listing {
    font-size: 16px;
    color: rgb(158, 158, 158);
}

.basemap-listing:before,
.overlay-listing .overlay-name:before {
    margin-right: 4px;
    font-family: FontAwesome;
}

.basemap-listing:before {
    content: "\f10c";
}

.overlay-listing .overlay-name:before {
    content: "\f204";
}

.overlay-listing {
    position: relative;
}

.overlay-listing.rr-map-card .overlay-name:before {
    content: "\f070";
}

.active-overlay .overlay-listing.rr-map-card .overlay-name {
    color: #666;
    content: "\f06e";
}

.active-overlay .overlay-listing.rr-map-card .overlay-name:before {
    color: #666;
    content: "\f06e";
}

.rr-map-card.related-instances .related-instance {
    color: #9e9e9e;
    font-size: 12px;
    padding: 3px 0 0 12px;
}

.active-overlay .rr-map-card.related-instances .related-instance {
    color: #666;
}

.active-overlay .rr-map-card.related-instances .related-instance.hovered {
    background-color: #eee;
}

.summary-panel {
    background: #f9f9f9;
    margin-top: -30px;
}

.mouse-pointer canvas {
    cursor: pointer;
}

.workbench-card-wrapper {
    flex: 1;
    height: 100%;
    position: relative;
    overflow: hidden;
    background-color: #fafafa;
    border-top: 1px solid #ddd;
}

.workbench-card-wrapper.autoheight {
    height: auto;
    min-height: 100%;
}

.card-component-wrapper-editor .workbench-card-wrapper {
    border-top: 1px solid #041B33;
}

.widgets .workbench-card-wrapper {
    border: 1px solid #a8a8a8;
}

.widgets .workbench-card-wrapper {
    height: 500px;
}

.workbench-card-container {
    height: 100%;
}

.workbench-card-container.workbench-card-container-sidepanel-active {
    margin-right: 400px;
}

.workbench-card-container-wrapper.workbench-card-container-sidepanel-active {
    z-index: 249;
}

.workbench-card-sidebar {
    position: absolute;
    right: 0;
    top: 0px;
    height: 100%;
    width: 75px;
    background-color: #f1f1f1;
    border-left: 1px solid #ddd;
}

.workbench-card-sidebar-tab {
    color: #787878;
    height: 65px;
    padding: 16px;
    text-align: center;
    font-size: 1.1em;
    border-bottom: 1px solid rgb(216, 216, 216);
    cursor: pointer;
}

.map-sidebar-text {
    font-size: 11px;
}

.workbench-card-sidepanel {
    position: absolute;
    z-index: 250;
    right: 75px;
    height: 100%;
    background: white;
    border-left: 1px solid rgb(216, 216, 216);
    overflow-y: auto;
    overflow-x: hidden;
    display: flex;
    flex-direction: column;
    align-items: normal;
    width: 400px;
}

.workbench-sidepanel-body {
    margin-top: 50px;
}

.install-buttons .btn-warning {
    background: #f75d3f;
    border-color: #E53211;
}

.install-buttons .btn-warning:hover,
.install-buttons .btn-warning:focus {
    background: #E53211;
    border-color: #B02107;
}

.install-buttons .btn-warning:focus {
    text-decoration: underline;
}

.install-buttons .btn-danger {
    background: #FF836C;
    border-color: #E53211;
}

.install-buttons .btn-danger:hover {
    background: #f75d3f;
    border-color: #E53211;
}

.install-buttons .btn-mint {
    background: #3acaa1;
    border-color: #42cca5;
}

.install-buttons .btn-mint:hover {
    background: #1ABA8E;
    border-color: #009E72;
}

.workbench-card-sidepanel .install-buttons {
    background: #f9f9f9;
    position: fixed;
    margin-right: 75px;
    bottom: 0px;
    border-top: 1px solid #ddd;
    padding: 10px 35px;
    right: 0;
    width: 399px;
}

.workbench-card-sidepanel .resource-instance-card-component-content .install-buttons {
    bottom: auto;
    border: none;
    background: white;
    padding: unset;
}

.graph-designer .workbench-card-sidepanel .install-buttons {
    margin-right: 375px;
}

.workbench-card-sidepanel.expanded .install-buttons {
    width: 599px;
}

.workbench-card-sidepanel div .new-provisional-edit-card-container {
    padding-left: 5px;
}

.workbench-card-sidepanel .new-provisional-edit-card-container {
    padding-bottom: 40px;
}

.workbench-card-sidepanel-header-container {
    padding: 14px;
    margin-left: 0px;
    background: #fff;
    z-index: 20;
    width: 400px;
}

.workbench-card-sidepanel-border {
    border-bottom: 1px solid #ddd;
    margin: 0px 12px;
}

.workbench-card-sidepanel-body {
    overflow-y: auto;
    width: inherit;
    height: -moz-available;
    height: -webkit-fill-available;
    height: fill-available;
    padding: 10px;
}

.expanded .workbench-card-sidepanel-header-container {
    width: 599px;
    margin-left: -16px;
    padding-left: 15px;
}

.workbench-card-sidepanel-header {
    position: relative;
    cursor: pointer;
    color: rgb(33, 62, 95);
    font-size: 15px;
}

.workbench-card-sidepanel-header:before {
    content: "\f00d";
    font-family: FontAwesome;
    margin-right: 6px;
    color: rgb(158, 158, 158);
    font-weight: lighter;
}

.workbench-card-sidepanel-header:hover:before {
    color: rgb(33, 62, 95);
}

.basemap-listing,
.overlay-listing,
.legend-listing {
    padding: 16px 0;
    min-height: 60px;
    border-bottom: 1px solid rgb(216, 216, 216);
}

.basemap-listing,
.overlay-listing .overlay-opacity-control,
.overlay-listing .overlay-name {
    cursor: pointer;
}

.overlay-listing,
.legend-listing {
    cursor: grab;
}

.basemap-listing,
.overlay-listing {
    font-size: 14px;
    color: rgb(158, 158, 158);
}

.basemap-listing-container {
    padding: 0 16px 16px;
}

.overlays-listing-container {
    padding: 0 16px 16px;
}

.legend-listing-container {
    padding: 0 16px 16px;
}

.basemap-listing:before,
.overlay-listing .overlay-name:before {
    margin-right: 4px;
    font-family: FontAwesome;
}

.basemap-listing:before {
    content: "\f10c";
}

.overlay-listing .overlay-name:before {
    content: "\f204";
}

.overlay-listing {
    position: relative;
}

.overlay-listing .overlay-name {
    display: inline-block;
    width: 300px;
    white-space: nowrap;
    overflow: hidden;
    text-overflow: ellipsis;
    position: relative;
    top: 4px;
}

.overlay-opacity-control .overlay-opacity-slider,
.overlay-opacity-control i {
    display: inline-block;
}

.overlay-opacity-control .overlay-opacity-slider {
    transition-property: width, opacity;
    transition-delay: 0ms;
    transition: 0ms;
    -webkit-transition-delay: 0ms;
    width: 0px;
    opacity: 0;
    position: relative;
    top: 2px;
    right: -8px;
}

.overlay-opacity-control .overlay-opacity-slider input {
    width: 0px;
    height: 0px;
}

.overlay-opacity-control:hover .overlay-opacity-slider input,
.overlay-opacity-control:focus .overlay-opacity-slider input {
    width: 150px;
    height: 20px;
}

.overlay-listing .overlay-opacity-control {
    transition: 300ms;
    transition-property: all;
    transition-delay: 100ms;
    position: absolute;
    padding: 6px 6px 6px 8px;
    top: 16px;
    right: 6px;
    width: 30px;
    height: 38px;
    border: 1px solid transparent;
    border-radius: 3px;
}

.overlay-listing .overlay-opacity-control:hover,
.overlay-listing .overlay-opacity-control:focus {
    border: 1px solid rgb(217, 217, 217);
    background-color: white;
    width: 200px;
}

.overlay-listing .overlay-opacity-control:hover .overlay-opacity-slider,
.overlay-listing .overlay-opacity-control:focus .overlay-opacity-slider {
    transition-delay: 400ms;
    transition: 200ms;
    -webkit-transition-delay: 400ms;
    width: 150px;
    opacity: 1;
}

.legend-listing .legend-name {
    font-size: 14px;
}

.legend-listing .legend-content {
    padding: 10px 10px 0;
}

.layer-listing-icon {
    display: inline-block;
}

.layer-listing-icon::before {
    display: flex;
    align-items: center;
    justify-content: center;
    width: 28px;
    height: 28px;
    border: solid 1px rgb(216, 216, 216);
    border-radius: 100%;
    background-color: rgb(247, 247, 247);
}

.basemap-listing.active-basemap,
.basemap-listing:hover,
.overlay-listing.active-overlay,
.overlay-listing:hover,
.legend-listing .legend-name {
    color: rgb(33, 62, 95);
}

.basemap-listing.active-basemap,
.basemap-listing:hover,
.overlay-listing:hover {
    background-color: rgb(247, 247, 247);
}

.basemap-listing.active-basemap:before {
    content: "\f05d";
}

.overlay-listing.active-overlay .overlay-name:before {
    content: "\f205";
}

.map-card-feature-item {
    cursor: zoom-in;
}

.map-card-feature-item:hover {
    background-color: rgb(250, 250, 250);
}

.map-card-feature-item.active .map-card-feature-name {
    font-weight: 600;
}

.geojson-card {
    margin-top: 65px;
}

.geojson-editor {
    border: 1px solid #808080;
    margin-bottom: 5px;
    margin-top: 5px;
}

.geojson-error-list {
    padding: 10px;
    color: rgb(161, 0, 0);
}

.map-card-feature-list .table {
    margin-bottom: 0;
}

.map-card-feature-tool {
    width: 65px;
}

.map-card-feature-tool.intersect {
    width: 80px;
}

.rr-map-card-intersect-panel {
    margin-top: 7px;
    margin-bottom: 32px;
}

.rr-map-card-intersect-panel .intersection-result {
    padding: 3px 0 0 12px;
}

.rr-map-card-intersect-panel .intersection-result.hovered {
    background-color: #ddd;
}

.map-card-zoom-tool,
.map-card-feature-tool {
    font-size: 0.9em;
}

.map-card-zoom-tool a,
.map-card-feature-tool a {
    color: #2f527a;
}

.map-card-zoom-tool {
    float: right;
    padding: 10px;
}

.map-card-zoom-tool a {
    display: inline-block;
    padding: 0px 3px;
}

#map-settings {
    position: relative;
    margin: -40px -35px 10px -20px;
}

.help-close {
    color: #868686;
    position: absolute;
    right: 10px;
    top: 20px;
    z-index: 600;
}

.scroll-y {
    height: calc(100vh - 50px);
    /* top-nav height */
    overflow-y: auto;
}

.scroll-y-hidden {
    overflow-y: hidden;
}

.scroll-y-auto {
    overflow-y: auto;
}

.tab-base .nav-tabs>li:not(.active)>a:hover {
    border-top: 1px solid #eee;
    border-right: 1px solid #eee;
    border-left: 1px solid #eee;
    border-bottom: 1px solid #fff;
    background: #eee;
}

.tab-base .tab-content {
    box-shadow: none;
    padding-bottom: 0;
    margin: 0;
}

.panel .panel-heading,
.panel>:first-child {
    border-top-left-radius: 0;
    border-top-right-radius: 0;
}

.form-text.form-checkbox:not(.btn),
.form-text.form-radio:not(.btn) {
    padding-right: 25px;
    padding-top: 5px;
    padding-left: 22px;
}

.option-input {
    display: flex;
    flex-wrap: wrap;
    max-width: 100%;
}

.option-input-config {
    display: flex;
    flex-direction: column;
}

span.icon-wrap.icon-circle.bg-gray-dark:hover {
    background: #94A6BC;
    color: #123;
}

.input-group.date .input-group-addon {
    background: #fafafa;
}

.widget-input-label {
    font-size: 12px;
    margin-top: 2px;
    font-weight: 600;
    color: #666;
}

.widget-input {
    border-radius: 2px;
}

.widget-file {
    width: 100px;
}

.form-contol {
    height: 36px;
}

.form-control.input-lg.widget-input {
    height: 36px;
}

.date .form-control {
    height: 36px;
}

.tile {
    border-left: 2px solid #0594BC;
    border-right: 1px solid #ddd;
    border-top: 0 solid #ddd;
    border-bottom: 1px solid #ddd;
    background: #fbfbfb;
    color: #5f5f5f;
    width: 200px;
    height: 170px;
    position: relative;
    overflow-y: scroll;
    padding: 5px 5px 7px;
}

.help-text-small {
    font-size: 12px;
    padding-right: 5px;
}

.grid-container {
    overflow: scroll;
}

.list-wrapper {
    overflow-y: auto;
    height: calc(100% - 60px);
    /*60px accounts for header so list scrolls to bottom*/
}

.grid {
    background: #ebeef0;
    max-width: 1200px;
    margin-left: -8px;
    margin-right: -6px;
    border-top: 1px solid #ddd;
    overflow: auto;
}

.grid-item {
    float: left;
    width: 100px;
    height: 100px;
    background: #0D8;
    border: 1px solid #333;
    border-color: hsla(0, 0%, 0%, 0.7);
    margin: 3px;
}

.select2-container {
    width: 100% !important;
    border: 1px solid #ddd;
}

.form-group div input {
    max-width: 600px;
    border: 1px solid #eee;
}

.resource-instance-wrapper .select2-container {
    max-width: 600px !important;
    border: 1px solid #eee;
}

.select2-container.select2-container-active.select2-dropdown-open {
    border: 1px solid steelblue;
}

.mpm-resource-selection .select2-container {
    height: 32px;
}

.select2-choice {
    border: 1px solid #E9E9E9 !important;
    border-radius: 2px !important;
    background-image: none !important;
    height: 36px !important;
    padding: 4px 0 0 16px !important;
}

.select2-container .select2-choice {
    display: block;
    height: 26px;
    padding: 0 0 0 8px;
    overflow: hidden;
    position: relative;
    border: 1px solid #aaa;
    white-space: nowrap;
    line-height: 26px;
    color: #444;
    text-decoration: none;
    border-radius: 4px;
    background-clip: padding-box;
    -webkit-touch-callout: none;
    -webkit-user-select: none;
    -moz-user-select: none;
    -ms-user-select: none;
    user-select: none;
    background-color: #fff;
    background-image: -webkit-gradient(linear, left bottom, left top, color-stop(0, #eee), color-stop(0.5, #fff));
    background-image: -webkit-linear-gradient(center bottom, #eee 0, #fff 50%);
    background-image: -moz-linear-gradient(center bottom, #eee 0, #fff 50%);
    // filter: progid: DXImageTransform.Microsoft.gradient(startColorstr='#ffffff', endColorstr='#eeeeee', GradientType=0);
    background-image: linear-gradient(to top, #eee 0, #fff 50%);
}

a.select2-choice {
    background: #42a5f5;
}

.select2-dropdown-open .select2-choice {
    background-color: #fff !important;
}

.select2-arrow {
    border: none !important;
    background: none !important;
    background-image: none !important;
    padding-top: 2px;
}

.select2-container .select2-choice .select2-arrow b:before {
    content: "";
}

.select2-container.select2-container-disabled .select2-choice {
    background: #eee;
}

.select2-container-multi .select2-choices {
    border: 1px solid #e1e5ea;
    background-image: none;
}

.select2-container-multi.select2-container-active .select2-choices {
    border: 1px solid #e1e5ea;
    box-shadow: none;
}

.select2-drop {
    border-radius: 0px;
    color: inherit;
}

.select2-drop-active {
    border: 1px solid steelblue;
    border-top: none;
    box-shadow: none;
}

.select2-result.disabled {
    background-color: #eee;
    color: #999;
    pointer-events: none;
}

.select2-results {
    padding: 0px;
    margin: 0px;
}

.select2-results li {
    /*padding: 4px 6px;*/
    padding: 0px;
    line-height: 22px;
    color: #595959;
}

.select2-results .select2-no-results,
.select2-results .select2-searching,
.select2-results .select2-results .select2-ajax-error {
    background: #f4f4f4;
    line-height: 30px;
    padding-left: 5px;
    padding-top: 2px;
    padding-bottom: 2px;
}

.select2-results .select2-ajax-error {
    color: #9e1515;
}

.select2-container-multi .select2-choices .select2-search-choice {
    padding: 3px 10px 5px 18px;
    margin: 4px 0 0px 5px;
    background: #42a5f5;
    position: relative;
    line-height: 13px;
    color: #fff;
    cursor: default;
    border: 1px solid #3b8dd5;
    border-radius: 2px;
    -webkit-box-shadow: none;
    -webkit-touch-callout: none;
    -moz-user-select: none;
    -ms-user-select: none;
    background-image: none;
    -webkit-touch-callout: none;
    -webkit-user-select: none;
    -moz-user-select: none;
    -ms-user-select: none;
    user-select: none;
}

.filter-flag {
    background: #30ad24 !important;
}

.select2-container-multi .select2-choices li {
    float: left;
    list-style: none;
}

.select2-container-multi .select2-search-choice-close {
    left: 3px;
    color: #fff;
}

a.select2-search-choice-close {
    background-color: #fff;
    border-radius: 3px;
}

.select2-search-choice div {
    margin-top: 1px;
}

.btn-display-toggle {
    height: 35px;
}

.btn-display-toggle:focus {
    background: #9490EE;
    color: #fff;
}

.time-wheel-display-toggle .btn-display-toggle:last-child {
    border-left-color: #fff;
}

.btn-group .btn+.btn {
    margin-left: 0px;
}

.switch {
    background-color: #fff;
    border: 1px solid #dfdfdf;
    border-radius: 20px;
    cursor: pointer;
    display: inline-block;
    height: 30px;
    position: relative;
    vertical-align: middle;
    width: 50px;
    -moz-user-select: none;
    -khtml-user-select: none;
    -webkit-user-select: none;
    -ms-user-select: none;
    user-select: none;
    box-sizing: content-box;
    background-clip: content-box;
    transition-duration: .1s;
}

.switch>small {
    transition-duration: .1s;
    left: 0;
}

.switch.on {
    background-color: #64bd63;
    border-color: #64bd63;
}

.switch.null {
    background-color: #ddd;
    border-color: #ddd;
}

.switch.on>small {
    left: 13px;
}

.switch.disabled {
    background-color: #f1f1f1;
    border-color: #ddd;
}

.switch.disabled.on {
    background-color: #87c586;
    border-color: #87c586;
}

.switch.disabled>small {
    background-color: #f1f1f1;
}

.library {
    position: absolute;
    top: 0;
    bottom: 0;
    opacity: .95;
    border-radius: 0;
    z-index: 200;
    padding: 0 20px 20px 0;
}

.clear-search {
    position: absolute;
    right: -5px;
    top: 3px;
    color: #123;
    font-size: 19px;
}

.clear-search:hover {
    cursor: pointer;
    color: rgba(0, 0, 0, 0.95);
}

.list-filter {
    position: relative;
    margin-bottom: 8px;
    margin-right: 0px;
}

.key {
    margin-top: 98px;
}

.library-close-btn {
    position: absolute;
    right: 10px;
    top: -22px;
    font-size: 15px;
    color: #666;
}

.alert {
    padding: 15px;
}

.library-card {
    height: 60px;
    margin-left: -1px;
    position: relative;
    padding: 5px;
    color: #666;
    border-bottom: 1px solid #ddd;
    /*border-right: 1px solid #e9e9e9;*/
    background: #f8f8f8;
    border-left: 5px solid #f8f8f8;
}

.related-resources-nodes .library-card {
    height: 80px;
}

.library-card.active {
    background: #ffffff;
    border-left: 5px solid steelblue;
}

.library-card.active:hover {
    background: #fff;
    border-left: 5px solid steelblue;
}

.selected-card {
    opacity: 1.0;
    color: #fff;
    background-color: #fbfbfb;
}

.selected div .listitem_name {
    font-weight: 600;
}

.disabled .listitem_name {
    font-weight: 600;
    color: #999;
}

.selected div .name {
    font-weight: 600;
}

.library-card.selected.selected-card {
    background: #fff;
    border-left: 5px solid steelblue;
    cursor: default;
}

.library-card.permissions.selected.selected-card {
    background: #fff;
    color: #656665;
    border-left: 0px;
    cursor: default;
}

.library-card:hover {
    background-color: #fff;
    cursor: pointer;
    border-left: 5px solid steelblue;
    opacity: 1.0;
}

.branch-library {
    background-color: white;
    height: auto;
}

.branch-library-icon {
    font-size: 15px;
}

#branch-library,
#card-crud-permissions .library-card {
    width: 100%;
    margin-left: 1px;
}

.middle-column-container.card-configuration.expanded {
    flex-basis: 450px;
}

.card-configuration.expanded+div div div div div .install-buttons {
    margin-right: 525px;
}

.constraint-selection {
    padding-top: 10px;
    border-bottom: solid 1px #eee;
}

.constraint-selection .dropdown {
    padding-top: 10px;
    padding-bottom: 10px;
}

.library-icon {
    width: 30px;
    position: absolute;
    left: 10px;
    top: 10px;
}

.user-groups {
    font-size: 11px;
    color: #999;
}

.library-card-main {
    width: 255px;
    position: absolute;
    left: 58px;
    top: 12px;
    white-space: nowrap;
    overflow: hidden;
    text-overflow: ellipsis;
    font-size: 12px;
}

.library-card-main a {
    color: #1E6FB7;
}

.library-card-subtitle {
    text-transform: capitalize;
    width: 225px;
    position: absolute;
    left: 58px;
    top: 25px;
    color: #888;
    font-size: 11px;
    white-space: nowrap;
    overflow: hidden;
    text-overflow: ellipsis;
    padding: 2px 2px 3px 0;
}

.crud-card {
    float: left;
    width: 274px;
    height: 58px;
    margin: -5px 0 0 0;
    position: relative;
    padding: 5px;
    color: #666;
    background: #fcfcfc;
    opacity: .7;
}

.crud-card:not(.selected):hover {
    background: #fff;
    cursor: pointer;
    opacity: 1.0;
    color: #123;
    border-bottom: 1px solid #eee;
}

.crud-card-main {
    width: 200px;
    position: absolute;
    left: 60px;
    top: 12px;
    white-space: nowrap;
    overflow: hidden;
    text-overflow: ellipsis;
    font-size: 13px;
    height: 36px;
}

.crud-card-main a {
    color: #1E6FB7;
}

.crud-card-subtitle {
    width: 200px;
    position: absolute;
    left: 60px;
    top: 27px;
    padding: 2px 2px 3px 0px;
    color: #888;
    font-size: 11px;
    white-space: nowrap;
    overflow: hidden;
    text-overflow: ellipsis;
    height: 19px;
}

.related-resources-nodes .crud-card-subtitle {
    top: 50px;
    display: flex;
    flex-direction: row;
    color: #25476A;
    margin-left: -2px;
    padding-bottom: 2px;
    width: 250px;
    height: 25px;
    margin-top: -3px;
}

.related-resources-nodes .crud-card-subtitle span {
    padding-left: 2px;
    padding-right: 2px;
    padding-top: 2px;
}

.related-resources-nodes .crud-card-main {
    width: 250px;
}

.related-resources-nodes.form-list .header {
    border-left: 1px solid #e0e0e0;
}

.load-relations {
    color: #fff;
    padding: 3px 5px;
    background: steelblue;
    position: absolute;
    right: -5px;
    margin-right: 5px;
    top: 0px;
    border-radius: 2px;
    font-weight: 600;
}

.load-relations.disabled {
    color: #888;
    margin-left: 5px;
    background: #ddd;
}

.selected-group-user-permissions {
    position: absolute;
    left: 30px;
    width: 100%;
}

.permissions-options {
    display: flex;
    flex-direction: column;
}

.form-checkbox.form-normal.form-primary.permission-option {
    padding-left: 22px;
    padding-bottom: 5px;
}

.selected-group-user-permissions .library-icon-permissions {
    top: 0px;
}

.permission-manager {
    width: 100%;
}

.permissions-instructions-panel {
    border: 1px solid #ddd;
    padding: 30px;
    margin-bottom: 30px;
    background: #fbfbfb;
}

.mpm-instruction-title {
    font-size: 15px;
}

.mpm-instruction {
    padding: 2px 15px;
}

.settings-panel-heading+.permissions-instructions-panel {
    margin-top: 55px;
}

.permission-manager.panel-body {
    display: flex;
    background-color: white;
    margin: 1px;
    height: 675px;
}

.permission-manager .card-content-container {
    padding: 10px 50px 10px;
    background-color: white;
}

.permission-manager-filter {
    height: 58px;
    width: 100%;
    border-bottom-style: solid;
    border-bottom-width: 1px;
    border-bottom-color: #ccc;
    margin-bottom: 2px;
}

.permission-manager-filter .clear-selection a.clear-selection-link {
    padding-right: 5px;
    font-size: 13px;
}

.permission-manager-filter .clear-node-search {
    position: absolute;
    top: 22px;
    font-size: 14px;
    left: 46%;
    width: 15px;
}

.permission-manager-item-list .card-tree-container {
    margin-right: 0px;
}

.permission-manager .filter-bar {
    display: flex;
    flex-direction: row;
    padding: 15px;
}

.permission-manager-item-list {
    padding-left: 10px;
}

.permission-manager.header {
    position: relative;
    height: 100px;
    padding-left: 10px;
    color: #2b425b;
    background: #fff;
    border-bottom: 1px solid #eee;
}

.permission-manager .control-panel {
    display: flex;
    margin-left: 0px;
}

.permissions {
    background: rgb(240, 240, 240);
}

.permissions:hover {
    background: #fff;
}

.permissions.selected {
    background: #fff;
}

.confirmation-permissions {
    font-size: 12px;
    color: #888;
}

.permission-selector {
    margin: 20px 0px 30px 0px;
}

.permissions-readout {
    float: right;
    padding-right: 10px;
    font-size: 11px;
    font-weight: 600;
    color: #454545;
    padding-top: 10px;
    margin-top: -10px;
    margin-bottom: -10px;
    padding-left: 10px;
}

.permissions-node {
    font-size: 13px;
    color: #555;
}

.no-cards-selected {
    padding: 10px;
    font-size: 13px;
}

.permissions-node-row {
    display: inline-flex;
    background: #fff;
    border-bottom: 1px solid #D3E5F4;
    padding-top: 10px;
    padding-bottom: 10px;
    padding-left: 10px;
    margin-right: 0px;
    justify-content: space-between;
}

.permissions-node-row:nth-child(even) {
    background: #F5FAFE;
}

.permissions-title {
    font-size: 15px;
}

.permissions-title-panel {
    position: absolute;
    top: 3px;
    left: 50px;
}

.library-icon-permissions {
    position: absolute;
    left: 30px;
    top: 30px;
    width: 100%;
}

.permissions-default {
    height: 1px;
    color: #555;
    font-size: 16px;
}

.permissions-account-warning {
    padding: 4px 10px;
    background: #ffb54a;
    color: #fff;
    border: 1px solid #EF9A1F;
}

.permissions-list {
    padding-top: 10px;
    padding-bottom: 15px;
    margin-bottom: 10px;
    background: #fff;
    width: 100%;
}

.permissions-selected {
    display: flex;
    flex-direction: column;
    margin-top: 5px;
    list-style: none;
    color: #666;
    line-height: 1.2;
    padding-left: 0px;
    font-size: 15px;
    border: 1px solid #ddd;
}


/*------------------------------------------------*/

.permission-grid {
    display: grid;
    grid-template-columns: 40px 450px auto 40px;
    grid-template-rows: 25px auto auto auto;
    grid-column-gap: 10px;
    grid-row-gap: 10px;
}

.permission-grid .permission-header {
    grid-column-start: 2;
    grid-column-end: 4;
    grid-row-start: 2;
    grid-row-end: 2;
}

.permission-grid .permission-control {
    grid-column-start: 2;
    grid-column-end: 3;
    grid-row-start: 3;
    grid-row-end: 3;
}

.permission-grid .permission-list {
    grid-column-start: 2;
    grid-column-end: 4;
    grid-row-start: 4;
    grid-row-end: 4;
    overflow-y: auto;
}

.permission-grid .permissions-options {
    display: flex;
    flex-direction: row;
    margin-top: 5px;
    padding: 10px 0px 15px;
}

.permission-filter {
    display: inline-flex;
    justify-content: space-between;
    width: 250px;
}

.permissions-list-table {
    height: 300px
}

.permissions-list-table-body {
    height: 400px;
    overflow-y: auto;
    border: solid 1px #ddd;
}

.permissions-list-table-body::-webkit-scrollbar {
    -webkit-appearance: none;
    width: 9px;
    border-left: 1px solid #eee;
}

.permissions-list-table-body::-webkit-scrollbar-thumb {
    border-radius: 2px;
    background-color: rgba(0, 0, 0, .1);
    -webkit-box-shadow: 0 0 1px rgba(255, 255, 255, .5);
}

.permissions-list-header {
    background: #579ddb;
    color: #fff;
    width: 100%;
    display: flex;
    padding: 9px 5px;
    border-bottom: 1px solid #D3E5F4;
    font-weight: 600;
}

.permission-control .clear-filter {
    align-self: center;
    font-size: 14px;
    margin-left: -20px;
    padding-right: 15px;
}

.permissions-table-row {
    display: flex;
    flex-direction: column;
    padding: 8px 5px;
    border-bottom: 1px solid #D3E5F4
}

.permissions-table-row:nth-child(odd) {
    background: #F5FAFE;
}

.permissions-table-row.selected {
    background-color: #F1F1FF;
}

.permissions-table-row.selected:hover {
    background-color: #F1F1FF;
    cursor: pointer;
}

.permissions-table-row:hover {
    background-color: #B6DEFF;
    cursor: pointer;
}

.permissions-table-row:first-child {
    background-color: #f8f8f8;
    color: #777;
    font-weight: 600;
}

.permissions-table-row:first-child:hover {
    cursor: default;
}

.permission-selection-panel {
    display: inline-flex;
    background: #fcfcfc;
    border-top: 1px solid #ddd;
    border-bottom: 1px solid #ddd;
    margin: 8px -5px -10px -5px;
}

.permission-selection-panel:hover {
    cursor: default;
}

.permission-list-table .identities-column {
    width: 35%;
}

.permission-list-table .permissions-column {
    width: 65%;
}

.permission-grid .permissions-buttons {
    grid-column-start: 2;
    grid-column-end: 3;
    grid-row-start: 5;
    grid-row-end: 5;
    height: 75px;
    align-items: baseline;
}

.permission-grid .remove-permissions-btn {
    grid-column-start: 3;
    grid-column-end: 4;
    grid-row-start: 5;
    grid-row-end: 5;
    height: 75px;
    justify-self: end;
}


/*------------------------------------------------*/

.library-search {
    font-size: 11px;
    height: 32px;
    width: 100%;
}

.key-icon {
    width: 50px;
}

#library .nav-tabs li:not(active) a {
    opacity: 0.9;
    border-radius: 0;
    border: 0;
    border-bottom: 1px solid rgba(0, 0, 0, 0.05);
    background-color: #314151;
    color: rgba(255, 255, 255, 0.5);
    padding: 20px 0;
}

#library .nav-tabs .active a {
    border-left: 1px solid rgba(0, 0, 0, 0.1);
    border-right: 1px solid rgba(0, 0, 0, 0.1);
    border-bottom: 1px solid transparent;
    background-color: #37495b;
    color: inherit !important;
}

.branch-preview {
    height: 280px;
    width: 280px;
    background: #fff;
    border: 1px solid #ddd;
    color: #123;
}

.branch-icon {
    border: 1px solid rgba(0, 0, 0, 0.25);
}

.branch-icon:hover {
    border: 1px solid rgba(0, 0, 0, 0.25);
    background: #5fa2dd;
}

.clear-selection {
    width: 100%;
    height: 21px;
    padding-top: 4px;
    margin-bottom: 0;
    padding-bottom: 0;
    margin-top: 0;
}

.clear-selection-link {
    cursor: pointer;
    font-size: 9px;
    float: right;
    color: #555;
}

.clear-selection-link:hover {
    color: #333;
}

.clear-selection a.clear-selection-link {
    font-size: 11px;
}

.node circle {
    fill: #fff;
    stroke: #4682B4;
    stroke-width: 1px;
}

.node {
    font-size: 13px;
    transition: all .40s ease;
    stroke: #aaa;
    stroke-width: 1px;
}

.node .node-selected {
    fill: #3ACAA2;
    stroke: #009E72;
    stroke-width: 1px;
}

.node .node-filtered {
    /*    fill: #f0f0f0;
    stroke: #bbb;*/
}

.graph-node-text {
    text-overflow: ellipsis;
    stroke: steelblue;
}

.link {
    fill: none;
    stroke: #bbb;
    stroke-width: 2px;
}

.node .node-over {
    fill: #3ACAA2;
    stroke: #009E72;
    stroke-width: 1.5px;
    cursor: pointer;
    transition: all .40s ease;
}

.target-node circle {
    opacity: 0.2;
    fill: red;
    stroke: red;
    stroke-width: 25px;
}

.target-node circle.node-over {
    opacity: 0.5;
    fill: red;
    stroke: red;
    stroke-width: 32px;
}

#nodeCrud {
    position: absolute;
    width: 250px;
    left: 300px;
    top: 0;
    bottom: 0;
    color: #fff;
    z-index: 200;
    border-left: 1px solid #1E3143;
    border-right: 1px solid #1E3143;
    -webkit-border-radius: 12px;
    -moz-border-radius: 2px;
    border-radius: 0;
    -webkit-box-shadow: 1px 1px 2px rgba(0, 0, 0, 0.4);
    -moz-box-shadow: 1px 1px 4px rgba(0, 0, 0, 0.4);
    box-shadow: 1px 1px 4px rgba(0, 0, 0, 0.4);
    padding: 0 10px;
}

input[type="search"] {
    -webkit-box-sizing: border-box;
    box-sizing: border-box;
}

.round {
    border-radius: 50%;
}

.overlay {
    position: fixed;
    top: 0;
    left: 0;
    width: 100%;
    height: 100%;
    background: rgba(0, 0, 0, 0.5);
    opacity: 0;
    pointer-events: none;
    -webkit-transition: opacity .5s;
    transition: opacity .5s;
    -webkit-transition-timing-function: cubic-bezier(0.7, 0, 0.3, 1);
    transition-timing-function: cubic-bezier(0.7, 0, 0.3, 1);
}

.arches-form {
    background-color: #ebeef0;
    padding: 20px 0 40px;
}

#aside-container #aside .nav-tabs li:not(active) a {
    padding: 20px 0;
}

ul.nav.nav-tabs.nav-justified {
    height: 59px;
}

.v-menu {
    height: 100vh;
    width: 300px;
    background: #fff;
    border-right: 1px solid #ddd;
    padding: 0 0 0 12px;
}

.form-page {
    background-color: #e7ebee;
    width: 100%;
    padding: 20px 20px 100px 5px;
}

.node-configuration {
    background-color: #ffffff;
    display: flex;
    flex-direction: column;
    flex: 1 1 auto;
}

.set-variable-pixel-height {
    /* WRONg PLACE */
    /*
        Flexbox recalculates height on component load. This hack
        allows us the to assign a hard-pixel height to a flexy
        element, thus allowing pixel calculations on variable height.
        See https://stackoverflow.com/a/14965123
    */
    display: flex;
    flex: 1 1 auto;
    height: 0;
}

.settings-panel {
    display: flex;
    flex-direction: column;
    height: 100%;
}

.settings-panel-heading {
    background: #25476a;
    color: #fff;
    padding-left: 15px;
    min-height: 50px;
    display: flex;
    align-items: center;
}

.settings-panel-body {
    flex-direction: column;
    overflow-y: scroll;
}

.graph-crm-class {
    font-size: 15px;
    color: #ddd;
    padding-left: 10px;
}

.graph-type {
    font-size: 15px;
    color: #777;
    padding-left: 10px;
}

.graph-designer {
    background: #fbfbfb;
}

.graph-designer-graph-content {
    width: 100%;
}

.graph-designer-graph-content .graph-designer-title {
    font-size: 17px;
    font-weight: 500;
    color: #fff;
    display: flex;
    flex-direction: row;
    align-items: center;
}

.graph-designer-title i {
    padding-right: 5px;
}

.graph-designer-title .name {
    font-size: 17px;
}

.top-node-panel {
    display: flex;
    flex-direction: column;
    padding: 20px;
}

.graph-designer-header {
    color: #888;
    font-size: 16px;
    padding-bottom: 5px;
    border-bottom: solid 1px #ddd;
}

.columns label.form-checkbox.form-normal:before,
.form-radio.form-normal::before {
    left: 1px;
}

.pad-hor.columns {
    background: #fff;
    padding: 8px 5px 6px 10px;
    /*border: 1px solid #ddd;*/
}

.form-radio.form-normal::before {
    left: 0px;
}

.widget-container.graph-settings-switch {
    padding-bottom: 0px;
}

.graph-settings-switch-label {
    margin-left: 40px;
    margin-top: -20px;
    margin-bottom: 0px;
}

.graph-settings-switch-subtitle {
    margin-left: 40px;
    margin-top: -5px;
    display: inline-block;
    color: #5F7D9A;
    position: relative;
    top: -5px;
    font-size: 13px;
    font-weight: 400;
}

.exportable-field-name {
    padding-left: 40px;
}

.graph-settings-panel-body {
    padding: 5px 0px;
}

.graph-settings-panel-body .widgets .widget-container div div>input {
    max-width: 500px;
    min-width: 500px;
}

.graph-settings-panel-body .widgets .widget-container div .crm-selector div .chosen-drop .chosen-search>input {
    max-width: 490px;
    min-width: 490px;
}

.graph-settings-panel-body .widgets .widget-container div .colorpicker-component {
    max-width: 250px;
    min-width: 250px;
    padding-left: 5px;
    height: 32px;
}

.graph-settings-panel-body .widgets .widget-container div div div div div select .chosen-container {
    width: 500px;
}

.graph-settings-panel-body .widgets .widget-container div div .domain-input {
    max-width: 480px;
    min-width: 480px;
}

.graph-settings-panel-body .widgets .widget-container div div .domain-input-item {
    max-width: 468px;
    min-width: 468px;
}

.function-node-alert {
    display: inline-block;
    background: #A2EAE2;
    padding: 15px 30px;
    margin-top: -10px;
    margin-left: -5px;
    margin-bottom: 15px;
    font-size: 14px;
    font-weight: 400;
    color: #01766A;
}

.edtf-input {
    padding-bottom: 15px;
}

.node-config-item {
    padding: 5px 0px 12px 0px;
}

.node-config-item.pad-top {
    padding: 15px 0px 12px 0px;
}

.concept-label {
    padding-top: 0px;
}

.tree-container {
    overflow-x: scroll;
    padding: 0 0 10px 10px;
}

#container .table-hover>tbody>tr:hover {
    background-color: #4682B4;
    color: #fff;
}

.bg-primary:hover {
    background-color: #3b8dd5;
}

div.dropdown-menu.open {
    min-height: 250px;
}

.underline {
    border-bottom: 1px solid #ddd;
}

.bg-green {
    background: #139F78;
}

.og-grid {
    list-style: none;
    text-align: left;
    width: 100%;
    margin: 0 auto;
    padding: 2px 0;
}

.og-grid li {
    display: inline-block;
    vertical-align: top;
    height: 200px;
    min-width: 180px;
    margin: 10px 5px 5px;
}

.og-grid li>a,
.og-grid li>a img {
    border: none;
    outline: none;
    display: block;
    position: relative;
}

.nav-tabs>li.active>a,
.nav-tabs>li.active>a:focus,
.nav-tabs>li.active>a:hover {
    border: 1px solid #fff;
}

.library-tools-icon {
    font-size: 17px;
    color: #999;
    padding-right: 5px;
}

.nav-tabs.library-tools>li>a {
    height: 40px;
    border: none;
    padding: 2px;
}

.nav-tabs.library-tools>li>a:hover {
    background-color: inherit;
}

.nav-tabs.library-tools>li.active>a {
    background-color: inherit;
    border: none;
}

.chosen-container {
    margin-bottom: 0px;
    color: #8d8d8d;
    line-height: 1.3333333;
}

.chosen-container-multi .chosen-choices li.search-field {
    margin: 2px 3px 0 10px;
}

.chosen-container-single .chosen-single {
    height: 36px;
}

.chosen-container-multi .chosen-choices li.search-choice .search-choice-close {
    background-image: none !important;
}

.list-group-item.active:hover,
.list-group-item.active:active,
.list-group-item.active:focus {
    background-color: #f9f9f9;
    border-bottom: 1px solid #eee;
    border-top: 1px solid #eee;
    color: #5f5f5f;
}

.switchery>small,
.switch>small {
    background: #fff;
    border-radius: 100%;
    box-shadow: 0 1px 3px rgba(0, 0, 0, 0.4);
    height: 30px;
    position: absolute;
    top: 0;
    width: 30px;
}

.switch-small {
    border-radius: 13px;
    height: 13px;
    width: 25px;
}

.switch-small>small {
    height: 13px;
    width: 13px;
}

.node .node-collected,
.link.link-collected {
    stroke-width: 3px;
}

.loading-mask {
    position: fixed;
    background-color: grey;
    top: 0;
    bottom: 0;
    left: 0;
    right: 0;
    z-index: 100000000;
}

.loading-mask:after {
    position: fixed;
    color: #454545;
    content: '\f110';
    -webkit-animation: fa-spin 2s infinite linear;
    animation: fa-spin 2s infinite linear;
    display: inline-block;
    font: normal normal normal 14px/1 FontAwesome;
    font-size: 10vw;
    margin-top: 42vh;
    margin-left: 45vw;
    text-rendering: auto;
    -webkit-font-smoothing: antialiased;
    -moz-osx-font-smoothing: grayscale;
    transform: translate(0, 0);
    z-index: 100000001;
}

.loading-mask-string {
    font-size: 22px;
    padding-top: 5%;
    font-weight: 600;
    width: 50%;
    text-align: center;
    top: 25%;
    left: 25%;
    height: 50%;
    position: absolute;
    color: #fff;
    background-color: #000;
    z-index: 8000;
}

.workflow-step-loading-mask {
    position: absolute;
    top: 94px;
    bottom: 58px;
    opacity: 1;
}

.workflow-step-loading-mask::after {
    margin-top: 34vh;
}

.branch-list-loading-mask {
    height: 100%;
    position: relative;
    margin: auto;
    width: 50%;
    padding: 36px;
    text-align: center;
    z-index: 100000001;
}

.branch-list-loading-mask:after {
    position: relative;
    content: '\f110';
    animation: fa-spin 2s infinite linear;
    -webkit-animation: fa-spin 2s infinite linear;
    display: inline-block;
    font: normal normal normal 14px/1 FontAwesome;
    font-size: 30px;
    text-rendering: auto;
    -webkit-font-smoothing: antialiased;
    -moz-osx-font-smoothing: grayscale;
    transform: translate(0, 0);
    z-index: 100000001;
}

.time-wheel-loading-mask {
    height: 100%;
    position: relative;
    margin: auto;
    width: 50%;
    padding: 36px;
    text-align: center;
    opacity: .5;
    z-index: 100000001;
}

.time-wheel-loading-mask:before {
    position: relative;
    content: '\f110';
    animation: fa-spin 2s infinite linear;
    -webkit-animation: fa-spin 2s infinite linear;
    display: inline-block;
    font: normal normal normal 14px/1 FontAwesome;
    font-size: 30px;
    text-rendering: auto;
    -webkit-font-smoothing: antialiased;
    -moz-osx-font-smoothing: grayscale;
    transform: translate(0, 0);
    z-index: 100000001;
}

.card-form-preview-container.loading-mask {
    position: relative;
    background-color: gray;
    top: 0;
    bottom: 0;
    left: 0;
    right: 0;
    z-index: 100000000;
}

.card-form-preview-container.loading-mask::before {
    position: fixed;
    color: #000;
    content: '\f110';
    -webkit-animation: fa-spin 2s infinite linear;
    animation: fa-spin 2s infinite linear;
    display: inline-block;
    font: normal normal normal 14px/1 FontAwesome;
    font-size: 14vw;
    margin-top: 42vh;
    margin-left: 32vw;
    text-rendering: auto;
    -webkit-font-smoothing: antialiased;
    -moz-osx-font-smoothing: grayscale;
    transform: translate(0, 0);
    z-index: 100000001;
}

.ep-help-body.loading-mask::before {
    position: fixed;
    opacity: .5;
    color: #000;
    content: '\f110';
    -webkit-animation: fa-spin 2s infinite linear;
    animation: fa-spin 2s infinite linear;
    display: inline-block;
    font: normal normal normal 10px/1 FontAwesome;
    font-size: 10vw;
    margin-top: 42vh;
    margin-left: 18vw;
    text-rendering: auto;
    -webkit-font-smoothing: antialiased;
    -moz-osx-font-smoothing: grayscale;
    transform: translate(0, 0);
    z-index: 100000001;
}

.ep-help-body.loading-mask:after {
    display: none;
}

.ep-help-body.loading-mask {
    position: relative;
    opacity: .5;
    background-color: gray;
    top: 0;
    bottom: 0;
    left: 0;
    right: 0;
    z-index: 100000000;
}

.ep-edits {
    position: absolute;
    top: 0px;
    display: table;
    right: 0;
    width: 500px;
    height: 100vh;
    border-left: 1px solid #ddd;
    z-index: 3900;
    background: #fefefe;
}

.ep-edits-body.loading-mask::before {
    position: fixed;
    opacity: .5;
    color: #000;
    content: '\f110';
    -webkit-animation: fa-spin 2s infinite linear;
    animation: fa-spin 2s infinite linear;
    display: inline-block;
    font: normal normal normal 10px/1 FontAwesome;
    font-size: 10vw;
    margin-top: 42vh;
    margin-left: 18vw;
    text-rendering: auto;
    -webkit-font-smoothing: antialiased;
    -moz-osx-font-smoothing: grayscale;
    transform: translate(0, 0);
    z-index: 100000001;
}

.ep-edits-body.loading-mask:after {
    display: none;
}

.ep-edits-body.loading-mask {
    position: relative;
    opacity: .5;
    background-color: gray;
    top: 0;
    bottom: 0;
    left: 0;
    right: 0;
    z-index: 100000000;
}

.ep-help {
    position: absolute;
    top: 0px;
    display: table;
    right: 0;
    width: 500px;
    height: 100vh;
    border-left: 1px solid #ddd;
    z-index: 3900;
    background: #fefefe;
}

.ep-notifs {
    position: absolute;
    top: 0px;
    display: table;
    right: 0;
    width: 500px;
    height: 100vh;
    border-left: 1px solid #ddd;
    z-index: 3900;
    background: #fefefe;
}

.btn-notifs-download {
    color: #6494cc;
    background-color: transparent;
    border: 1px solid #ddd;
    margin-top: 5px;
}

.btn-notifs-dismiss-all {
    width: 100%;
    height: 50px;
    color: #fff;
    background-color: #579DDB;
    border: 1px solid #2A24C2;
}

.btn-notifs-dismiss-all.disabled {
    background-color: #B0D4F5;
    color: #6D69D5;
    border: 1px solid #6D69D5;
}

.btn-notifs-dismiss-all:hover {
    cursor: pointer;
    color: #fff;
    background: #3685CB;
}

#circle {
    width: 8px;
    height: 8px;
    background: #55AA55;
    border-radius: 50%;
    z-index: 10;
    position: absolute;
}

#circle-outline {
    width: 12px;
    height: 12px;
    background: #fff;
    border: 1px solid #6E7F93;
    border-radius: 50%;
    z-index: 9;
    position: absolute;
    margin-left: -2px;
    margin-top: -2px;
}

.ep-edits-header {
    display: inline-flex;
    width: 100%;
    justify-content: space-between;
    height: 50px;
    background: #fafafa;
    border-bottom: 1px solid #ddd;
}

.ep-edits-title {
    float: left;
    padding-left: 15px;
    padding-top: 10px;
}

.ep-edits-title span {
    font-size: 1.6em;
}

.ep-edits-close {
    float: right;
}

.ep-edits-body {
    height: calc(100vh - 50px);
    width: 100%;
    overflow-y: auto;
    display: table-row;
    float: left;
    padding: 0px;
}

.ep-edits-body img {
    max-width: 100%;
}

.ep-edits-body ul {
    padding-left: 20px;
}

.ep-edits-body a {
    color: #4765a0;
}

.ep-edits-toggle div .ion-help {
    padding-left: 3px;
}

.list-divider-dark {
    border-bottom: 1px solid rgba(0, 0, 0, 0.4);
}

.nano>.nano-content {
    font-size: 11px;
    overflow-y: auto;
}

ul .collapse li {
    height: 25px;
}

ul .collapse li:first-of-type {
    margin-top: -10px;
}

ul .collapse li:last-of-type {
    height: 35px;
}

.arches-panel-header {
    font-size: 1.6em;
    padding-left: 25px;
    border-right: 1px solid #ddd;
}

.resource-grid-item {
    float: left;
    width: 100%;
    border-bottom: 1px solid #ddd;
    border-left: 1px solid #ebeef0;
    border-right: 1px solid #ebeef0;
    margin: 0;
}

.resource-grid-item:first-of-type {
    border-top: 1px solid #ddd;
}

.resource-grid-main-container {
    height: 90px;
    background: #ebeef0;
}

.graph-btn {
    display: none;
}

.resource-grid-item:hover .graph-btn {
    display: block;
}

.report-image-grid .resource-grid-item:last-of-type .resource-grid-tools-container .btn-group ul {
    margin-top: -331px;
}

.report-provisional-flag {
    padding: 15px;
    margin-top: 0px;
    padding-left: 25px;
    border-bottom-style: solid;
    border-bottom-color: #DF2E6A;
    border-bottom-width: 1px;
    background-color: #F799B9;
    color: #fff;
}

.resource-report .fullyprovisional {
    display: none;
}

.dl-horizontal.provisional {
    border-style: solid;
    margin-right: 25px;
    margin-left: -20px;
    background: #fdfdfd;
    padding: 10px;
    border-color: #ddd;
    border-width: 1px;
}

.report-card-provisional-flag {
    background-color: #f8f8f8;
    padding: 5px 10px;
    margin-left: -20px;
    margin-right: 25px;
    border-top: solid 1px #ddd;
    border-left: solid 1px #ddd;
    border-right: solid 1px #ddd;
}

.resource-grid-main {
    padding-top: 10px;
    padding-left: 0;
}

.resource-grid-main-container.active {
    background: #f6f6f6;
}

.resource-grid-icon {
    height: 42px;
    width: 42px;
    padding-top: 12px;
    color: #999;
    transform: translate(0px, 7px);
    background: #e2e2e2;
    border: 1px solid #ddd;
    margin-bottom: 10px;
    text-align: center;
}

.resource-grid-icon-highlight {
    background: #fbfbfb;
    color: #777;
    border-color: #bbb;
}

.resource-grid-item:hover {
    cursor: pointer;
    border-left: 1px solid #d5d5d5;
    border-right: 1px solid #d5d5d5;
    opacity: 1.0;
    background: #f9f9f9;
}

.resource-grid-title {
    font-weight: normal;
    padding: 3px 20px 0 20px;
    font-size: 1.416em;
    line-height: 50px;
    display: inline-block;
}

.resource-grid-subtitle {
    padding-left: 69px;
    margin-top: -20px;
    color: #999;
    font-size: 12px;
    width: 500px;
    white-space: nowrap;
    overflow: hidden;
    text-overflow: ellipsis;
}

.resource-grid-tools-container {
    position: absolute;
    right: 20px;
    top: 48px;
}

.resource-grid-item:hover .resource-grid-tools-container {
    top: 20px;
}

.report-image-grid .resource-grid-item:last-of-type .resource-grid-tools-container .btn-group .manage-menu {
    margin-top: 0px;
}

.resource-grid-tools-container a:last-of-type {
    padding-right: 0;
}

.hightlight-tool {
    color: #4F49DB;
    font-weight: 600;
}

.eh-timeline-panel {
    overflow-y: auto;
    height: calc(100vh - 60px);
    background: #ebeef0;
}

.eh-timeline-time {
    max-width: 150px;
    margin-top: 7px;
}

.eh-timeline-stat {
    width: 140px;
}

.eh-timeline-label {
    margin-left: 150px;
}

.panel .eh-timeline-label:after {
    border-right-color: #fff;
}

.eh-timeline-header {
    padding-left: 20px;
}

.eh-timeline {
    margin-left: 20px;
    padding-right: 25px;
}

.eh_resource_descriptors {
    display: flex;
    flex-direction: column;
    margin-top: -6px;
}

.eh_resource_descriptors h4.report-toolbar-title {
    margin-top: -10px;
}

.eh_description {
    font-size: 11px;
    color: #777;
    padding-left: 25px;
    margin-top: -15px;
}

.timeline:before {
    left: 69px
}

.timeline:after {
    left: 67px
}

.panel .timeline,
.panel .timeline-time .eh-timeline-time {
    background: #ebeef0;
}

.panel .eh-timeline-time {
    background: #ebeef0;
}

.panel .eh-timeline-label {
    box-shadow: none;
    background-color: #fff;
    border: 1px solid #e3e3e3;
}

.panel .eh-timeline-stat .timeline-icon {
    box-shadow: 0 0 0 7px #ddd;
}

.eh-timeline:before {
    margin-left: 20px;
}

.eh-timeline:after {
    margin-left: 20px;
}

.eh-footer {
    padding: 10px;
    margin: 20px -10px -10px -10px;
    background: #f8f8f8;
    border-top: 1px solid #ddd;
}

.eh-edit-title {
    font-size: 14px;
    font-weight: 600;
    color: #666;
}

.eh-node-group {
    padding-left: 10px;
}

.tile-data-list {
    list-style: none;
    padding-left: 20px;
}

.tile-data-item {
    font-weight: 600;
    color: #777;
}

.tile-node-name {
    width: 245px;
    display: table-cell;
    text-align: right;
    text-overflow: ellipsis;
    white-space: nowrap;
    overflow: hidden;
}

.tile-node-value {
    font-weight: 400;
    padding-left: 10px;
    display: table-cell;
}

.flex {
    display: -ms-flexbox;
    display: -webkit-flex;
    display: flex;
    -ms-flex: 1;
    -webkit-flex: 1;
    flex: 1;
}

.content-panel {
    display: -ms-flexbox;
    display: -webkit-flex;
    display: flex;
    -webkit-flex-direction: column;
    -ms-flex-direction: column;
    flex-direction: column;
    width: 100%;
    height: calc(100vh - 50px);
    position: relative;
}

.flexrow {
    -webkit-flex-direction: row;
    -ms-flex-direction: row;
    flex-direction: row;
}

.resource-search-container {
    /* display: flex; */
}

.resource-search-container .row.widget-wrapper {
    padding: 0px;
    min-width: 250px;
    max-width: 550px;
}

.edit-panel {
    position: absolute;
    top: 0;
    height: 100vh;
    width: 100%;
    background: #ebeef0;
    z-index: 900;
    opacity: 1.0;
    transition: all .25s ease;
}

.edit-panel-search-bar {
    position: absolute;
    left: 40px;
    padding-top: 10px;
}

.edit-panel-search-bar+.edit-panel-menu-bar {
    left: 170px;
}

.edit-menu {
    position: absolute;
    top: 36px;
    left: 220px;
    height: 100vh;
    width: 50px;
}

.edit-menu-item {
    height: 60px;
    border-left: 3px solid #ebeef0;
    border-bottom: 1px solid #ddd;
    background: #fff;
    opacity: .99;
    position: relative;
}

.edit-menu-item.disabled {
    margin-left: 0.5px;
}

.edit-menu-item:hover {
    background: #f8f8f8;
    border-left: 3px solid #579ddb;
    cursor: pointer;
    opacity: 1.0;
    color: #666;
}

.edit-menu-item a i {
    margin-left: 15px;
    margin-top: 13px;
}

.menu-item-title {
    font-size: 14px;
    color: #777;
}

.menu-item-subtitle {
    font-size: 11px;
    padding-left: 33px;
    padding-right: 5px;
    width: 220px;
    white-space: nowrap;
    overflow: hidden;
    text-overflow: ellipsis;
}

.menu-expanded {
    left: 0 !important;
    z-index: 3500 !important;
}

.edit-menu-item.selected {
    background: #f4f4f4;
    border-left: 3px solid #579ddb;
    opacity: 1.0;
}

.edit-menu-item.disabled:before {
    content: "";
    position: absolute;
    top: 0;
    background: rgba(255, 255, 255, 0.66);
    bottom: 0;
    left: -4px;
    right: 0;
    z-index: 1;
    cursor: not-allowed;
}

.edit-menu-item.disable:hover {
    border-left: 3px solid #ebeef0;
    background: #fff;
    opacity: .99;
}

.find-widget {
    position: absolute;
    left: 100px;
    top: 10px;
    width: 450px;
    z-index: 10;
}

.graph-list-header {
    position: sticky;
    top: 0px;
    z-index: 10;
}

.graph-list-header .find-widget {
    z-index: 1;
}

.o-pane {
    background: rgba(17, 17, 17, 0.5);
    height: 690px;
}

.list-group-item:hover {
    cursor: pointer;
}

.effect:hover {
    cursor: default;
}

.bg-trans {
    background: transparent;
}

.btn-flat {
    height: 38px;
    color: #fff;
    background: #ddd;
    font-size: 14px;
    padding-top: 5px;
}

.btn-flat:active {
    box-shadow: none;
}

.btn-flat:hover {
    color: #fff;
    background: #8ce196;
}

.demo-icon-font {
    font-size: 14px;
    margin-bottom: 6px;
    padding-top: 4px;
    padding-bottom: 4px;
}

.demo-icon-font:hover {
    cursor: pointer;
    background: #eee;
}

.demo-icon-font .selected {
    background: #eee;
}

.library-in {
    position: absolute;
    top: -10px;
    height: 100vh;
    left: 0;
    width: 300px;
    background: #fff;
    border-left: 1px solid #ddd;
    border-right: 1px solid #ddd;
    overflow-y: scroll;
    transition: all .5s;
}

.library-item {
    height: 103px;
    background: #fdfdfd;
    border-bottom: 1px solid #ddd;
    margin-left: -10px;
    padding: 0 10px 10px 20px;
}

.library-item-subtitle {
    margin-top: 0;
    margin-bottom: 0;
    font-size: 12px;
    color: #888;
    overflow: hidden;
    text-overflow: ellipsis;
    max-height: 89px;
}

.library-card-body {
    height: 116px;
    padding: 5px 20px 25px;
    color: #888;
    margin-top: -10px;
    overflow-y: hidden;
}

.library-card-panel-title {
    font-size: 1.2em;
    margin-bottom: -10px;
}

.list-item-name {
    font-size: 14px;
    margin-top: -5px;
    text-overflow: ellipsis;
    white-space: nowrap;
    overflow: hidden;
}

.list-item-model-name {
    font-size: 12px;
    font-size: 12px;
    margin-top: 1px;
    padding-left: 3px;
}

.node-list-details {
    position: absolute;
    font-size: 11px;
    top: 70px;
    width: 100%;
    padding: 5px;
    margin-left: -5px;
    background: #fff;
    overflow-y: hidden;
    height: 108px;
}

.rr-fdg-description {
    font-size: 12px;
    line-height: 1.35;
    color: #888;
    background: #fff;
    overflow: scroll;
    text-overflow: ellipsis;
    display: -webkit-box;
    -webkit-box-orient: vertical;
    -webkit-line-clamp: 3;
    height: 70px;
}

.node-list-footer {
    position: absolute;
    font-size: 11px;
    top: 70px;
    width: 100%;
    border-top: 1px solid #ddd;
    padding-left: 5px;
    padding-top: 10px;
    padding-bottom: 11px;
    margin-left: -5px;
    background: #fafafa;
}

.resource-graph-node-icon {
    display: block;
    height: 20px;
    width: 20px;
    line-height: 20px;
    border-radius: 50%;
    color: white;
    text-align: center;
    font-size: 0.7em;
}

.related-node-details .graph-name {
    display: flex;
    flex-direction: row;
    padding-top: 1px;
}

.node-list-footer a {
    color: steelblue;
    font-weight: 500;
    padding-right: 10px;
    height: 38px;
}

.node-list-footer a i {
    padding-right: 2px;
}

.resource-list a.chosen-single {
    background: transparent;
    color: #333;
    font-size: 22px;
    height: 40px;
    padding-top: 0;
    border-color: transparent;
}

.resource-list a.chosen-single div b {
    margin-top: -8px;
}

.resource-list .chosen-drop .chosen-results {
    background: #fff;
    color: #555;
    border-width: 1px;
}

.resource-list .chosen-drop {
    border-width: 1px;
}

.resource-list .chosen-container-active .chosen-with-drop {
    border: 1px solid #ddd;
}

.form-toolbar {
    position: absolute;
    height: 60px;
    right: 0;
    left: 0;
    border-left-width: 0;
    border-bottom: 1px solid #ddd;
    z-index: 2;
    background: #f8f8f8;
    transition: all .5s;
}

.form-container {
    position: absolute;
    left: 0;
    top: 56px;
    width: 100%;
    padding-left: 10px;
    padding-right: 10px;
    border-right: 1px solid #ddd;
    transition: all .5s;
}

.card-preview {
    position: absolute;
    top: 56px;
    left: 0;
    right: 0;
    padding: 10px;
}

.ion-asterisk.widget-label-required {
    padding-left: 3px;
    font-size: 9px;
    margin-top: 2px;
    position: absolute;
}

#container.cls-container.arches-login {
    background: rgb(236, 238, 241);
}

.arches-login>.cls-header {
    background: rgb(236, 238, 241);
}

.arches-login div .cls-brand:after {
    background: rgb(236, 238, 241);
}

.cls-content.arches-signin {
    padding-top: 20px;
}

.login-panel-header.arches-signin {
    font-size: 28px;
}

.arches-signin-subtext {
    padding: 0 5px 10px 5px;
    color: #595959;
    font-size: 1em;
    font-weight: normal;
}

.arches-signin .login-panel {
    border: 1px solid #ddd;
    width: auto;
    max-width: 350px;
}

.arches-signin .panel-footer {
    color: #888;
    padding: 15px 0px;
}

.arches-signin .panel-footer a {
    color: steelblue;
    font-weight: 600;
}

.arches-signin-btn {
    padding-top: 0px;
    padding-bottom: 10px;
}

.account-management {
    margin-top: 10px;
    margin-bottom: 20px;
    border-top: 1px solid #ddd;
}

.cls-container .account-management a {
    color: steelblue;
}

.account-link {
    padding: 5px 0px;
    display: block;
}

.account-link:first-child {
    padding-top: 25px;
}

#login-form {
    padding: 10px 5px;
}

.login-panel {
    opacity: .9;
}

.login-panel-header {
    font-size: 2.4em;
    margin-top: 0;
    padding-bottom: 5px;
    font-weight: 300;
}

.reqlabel {
    width: 100%;
    text-align: left;
}

#login-form .alert h2 {
    margin-top: 0;
    margin-bottom: 10px;
    color: inherit;
    font-weight: 600;
    font-size: 1.2em;
}

.change-password-form.popover {
    display: block;
    margin-top: 80px;
    font-size: 14px;
    width: auto;
    max-width: 330px;
    border: 1px solid rgba(0, 0, 0, .2);
}

.change-password-form.popover legend {
    font-size: 0.9em;
    padding: 0 0 10px 0;
}

.popover.bottom>.arrow {
    left: 20%;
}

.change-password-form .panel {
    margin-bottom: 0px;
}

.profile-summary-page .password-success {
    color: green;
    position: absolute;
    top: 50px;
}

.profile-toolbar {
    top: 50px;
    width: 100%;
    height: 50px;
    background: #f8f8f8;
    border-bottom: 1px solid #ddd;
}

.change-password-form .error-message {
    font-size: 11px;
    color: #880000;
    padding: 2px;
}

.change-password-form .error-message-container {
    display: flex;
    flex-direction: column;
    align-content: center;
}

.change-password-form .panel-body {
    padding: 20px 15px;
}

.change-password-form .panel-heading {
    text-align: left;
    position: relative;
    padding-top: 10px;
    height: 40px;
    background-color: #f5f6f7;
    color: #5c7174;
    padding-left: 15px;
    line-height: 1.1;
    border-bottom: solid 0.5px #babebf;
    font-weight: 300;
}

.change-password-buttons {
    display: flex;
    flex-direction: row;
    justify-content: space-between;
    width: 100%;
}

.img-login {
    background-image: url(../img/backgrounds/easter_island_night.jpg);
}

.concept_tree {
    padding: 13px;
}

ul.jqtree-tree div.jqtree_common {
    display: block;
    color: #333;
    border: 1px solid #ccc;
    text-decoration: none;
    font-weight: 700;
    background: linear-gradient(top, #fafafa, #eee100);
    -webkit-border-radius: 3px !important;
    border-radius: 3px !important;
    box-sizing: border-box;
    -moz-box-sizing: border-box;
    margin: 5px 0;
    padding: 5px 10px;
}

ul.jqtree-tree li.jqtree-selected>.jqtree-element,
ul.jqtree-tree li.jqtree-selected>.jqtree-element:hover {
    background-color: #ddd;
    text-shadow: 0 1px 0 rgba(255, 255, 255, 0.7);
}

ul.jqtree-tree div.jqtree_common:hover {
    color: #2ea8e5;
    background: #fff;
}

ul.jqtree-tree .jqtree-toggler {
    position: absolute;
}

.jqtree-tree li.jqtree-folder {
    display: block;
    position: relative;
    font-size: 13px;
    line-height: 20px;
    margin: 0;
    padding: 0;
}

.jqtree-tree .jqtree-title.jqtree-title-folder {
    position: relative;
    left: 1.5em;
}

.jqtree-tree .jqtree-title {
    color: #1C4257;
    vertical-align: middle;
    margin-left: 0;
}

.jqtree-tree .jqtree-loading>div a {
    content: url(../img/select2-spinner.gif);
}

ul.jqtree-tree li.jqtree-ghost {
    margin: 0;
}

.jqtree-border {
    border: dashed 1px #00f;
    -webkit-border-radius: 3px !important;
    border-radius: 3px !important;
    box-sizing: border-box;
    -moz-box-sizing: border-box;
    padding: 0 5px;
}

ul.jqtree-tree li.jqtree-ghost span.jqtree-line {
    background-color: #fff;
    opacity: 0.6;
    border: dashed 1px #00f;
    height: 35px;
    width: 100%;
    position: relative;
    left: 0;
    top: 0;
}

.concept_result {
    font-weight: 700;
}

.term-search-item {
    font-weight: 400;
}

.term-search-group {
    font-weight: 700;
}

.concept_result_schemaname {
    font-size: 11px;
    padding-left: 10px;
}

.node-current {
    stroke: #454545;
    stroke-width: 2px;
    fill: #dcecfa;
    opacity: 1;
    cursor: pointer;
}

.node-current-selected {
    fill: #dcecfa;
    stroke: #454545;
    stroke-width: 2px;
}

.node-current-neighbor {
    fill: #dcecfa;
    stroke: #454545;
    stroke-width: 4px;
}

.node-current-label {
    stroke: #999;
    font-size: 21px;
    font-weight: 900;
    fill: #fcfcfc;
    opacity: 1;
    text-anchor: middle;
    pointer-events: none;
}

.node-descendent {
    stroke: #ededed;
    fill: #fefefe;
    opacity: 1;
    stroke-width: 4px;
    cursor: pointer;
}

.node-descendent-label {
    font-size: 12px;
    font-weight: 400;
    fill: #c2c2c2;
    opacity: 1;
    text-anchor: middle;
    pointer-events: none;
}

.node-ancestor {
    /* Nodes that are unselected or not highlighted as neighbors during mousover */
    stroke: #454545;
    fill: #dcecfa;
    opacity: 1;
    stroke-width: 1px;
    cursor: pointer;
}

.node-ancestor-neighbor {
    stroke-width: 4px;
    stroke: #454545;
    fill: #dcecfa;
}

.node-ancestor-label {
    font-size: 16px;
    font-weight: 300;
    fill: #a2a2a2;
    opacity: 1;
    text-anchor: middle;
    pointer-events: none;
}

.node-ancestor-selected {
    stroke: rgb(17, 95, 165);
    stroke-width: 5px;
    stroke-dasharray: 5, 1;
    fill: rgb(220, 236, 250);
    opacity: 1;
    cursor: pointer;
    z-index: 200000;
}

.relatedlink {
    stroke: #4291d7;
    stroke-width: 3px;
    stroke-dasharray: 8, 5;
}

.linkMouseover {
    /*Styles the link between selected/moused-over nodes*/
    stroke: #063967;
    stroke-opacity: .6;
    stroke-width: 5px;
}

.nodeLabels {
    font-size: 14px;
    fill: #454545;
    text-anchor: middle;
    font-weight: 600;
}

.node_info {
    width: 320px;
    height: auto;
    background-color: #FFF;
    -webkit-border-radius: 12px;
    -moz-border-radius: 2px;
    border-radius: 2px;
    -webkit-box-shadow: 1px 1px 2px rgba(0, 0, 0, 0.4);
    -moz-box-shadow: 1px 1px 4px rgba(0, 0, 0, 0.4);
    box-shadow: 1px 1px 4px rgba(0, 0, 0, 0.4);
    padding: 15px;
}

.node-selected {
    fill: #aacdec;
    stroke: #115fa5;
}

.node-current-over,
.node-ancestor-over {
    /* The currently moused-over node */
    stroke: #115fa5;
    stroke-width: 5px;
    fill: #dcecfa;
    opacity: 1.0;
    cursor: pointer;
}

.node-descendent-over {
    stroke: #115fa5;
    stroke-width: 8px;
    fill: #dcecfa;
    opacity: 1;
    cursor: pointer;
}

#nodeCrud p,
.node_info p {
    font-family: sans-serif;
    line-height: 20px;
    margin: 0;
}

#nodeCrud.hidden,
ul.jqtree-tree li.jqtree-ghost span.jqtree-circle,
.node_info.hidden {
    display: none;
}

.config-panel {
    position: absolute;
    top: 0;
    right: 0;
    bottom: 5px;
    height: 100vh;
    padding: 10px;
}

.item-selected {
    background-color: #fafafa;
}

.card-item {
    position: relative;
    height: 24px;
    width: 220px;
    font-weight: 700;
    font-size: 1.25px;
    margin-left: -20px;
    padding: 5px 5px 5px 10px;
}

.card-item:hover {
    background-color: #fafafa;
    cursor: pointer;
}

.primary-descriptors-card-container {
    margin-top: -5px;
    margin-left: 0px;
    padding-left: 15px;
    padding-right: 15px
}

.primary-descriptors-container {
    border: 1px solid #ddd;
    min-height: 450px;
}

.panel-padding-bottom {
    padding-bottom: 20px;
}

.widget-container {
    padding: 10px 15px 25px;
}

.widget-container.data-type {
    padding-bottom: 5px;
}

.widget-container.data-type-config {
    padding-bottom: 0px;
}

a.selected {
    font-weight: 600;
    font-size: 13px;
    color: #123;
}

.tile-record {
    display: inline-block;
    font-size: 11px;
}

.dark-colored-text {
    color: #25256b;
}

.panel-section-title {
    font-size: 1.3em;
    font-weight: 400;
}

.form-divider {
    border-top: 1px solid #eee;
    margin-top: 10px;
}

.cd-dark .panel-body .form-divider {
    border-top: 1px solid rgba(0, 0, 0, 0.1);
}

.functions .chosen-choices {
    height: 32px;
    background: #314151;
    border: 1px solid #314151;
    color: #fff;
}

textarea:placeholder {
    top: 0;
}

.design a.chosen-single {
    height: 36px;
    background: #fff;
    border: 1px solid #ddd;
    color: #999;
}

.design .chosen-drop .chosen-results {
    background: #fff;
    color: #123;
    margin-bottom: 0;
}

.editable {
    border: 1px solid #4682B4;
    display: inline-block;
    margin-bottom: 7px;
    margin-top: 7px;
    margin-left: 20px;
}

.editable-card {
    margin-left: -10px;
    margin-right: -10px;
    padding: 5px 15px;
}

span.editable-card i.fa.fa-align-justify:hover {
    cursor: move;
}

.widgets {
    border-bottom-width: 1px;
    margin-bottom: 20px;
}

.report li {
    margin-left: -10px;
    padding-left: 5px;
}

.report li:not(:first-child) {
    margin-top: 20px;
    padding-top: 10px;
    padding-bottom: 20px;
    border-top: 1px solid #ddd;
}

.report li:nth-child(2) {
    background-color: #fafafa;
    margin-left: -40px;
    padding-left: 35px;
}

.report-image-grid {
    width: 100%;
    margin-bottom: 20px;
}

.navbar-top-links .dropdown-menu .recent-additions-container {
    margin-top: 10px;
    padding: 0 30px;
}

.recent-additions-container {
    padding-left: 20px;
}

.dataTables_scrollBody {
    max-height: 65vh !important;
}

.card-grid {
    -ms-flex: 1;
    -webkit-flex: 1;
    flex: 1;
    margin: 5px
}

.r-grid-item {
    float: left;
    width: 275px;
    height: 250px;
    margin: 5px;
    border: 1px solid #7847CE;
}

#resource-list .r-grid-item:hover {
    cursor: default;
    border: 1px solid #333;
}

.r-select-card {
    background: #8BC3EB;
    padding: 10px;
    color: #440EA2;
    font-weight: 500;
    height: 200px;
    opacity: .8;
    text-align: center;
}

.r-grid-item:hover .r-select-card,
.r-select-card:hover {
    opacity: 1;
}

.r-select-card-footer {
    height: 50px;
    position: absolute;
    bottom: 0px;
    width: 100%;
    background: #62A8DB;
}

.r-select-title {
    font-size: 19px;
    font-weight: 500;
    color: #440EA2;
    text-align: center;
    overflow-wrap: break-word;
}

.r-desc-container {
    position: absolute;
    bottom: 55px;
    left: 5px;
    right: 5px;
    padding: 0px 5px;
}

.r-select-desc {
    text-align: center;
    overflow: hidden;
    text-overflow: ellipsis;
    display: -webkit-box;
    -webkit-box-orient: vertical;
    -webkit-line-clamp: 2;
}

.r-select-circle {
    position: absolute;
    top: 67px;
    left: 97px;
    width: 70px;
    height: 70px;
    display: inline-block;
    text-align: center;
    padding: 18px;
    border-radius: 50%;
    background: #BFE0F7;
    border: 1px solid #454545;
}

.r-select-circle.loader-button {
    background: #C85FDA;
    border: 1px solid #86039D;
}

.r-select-icon {
    color: #fff;
    font-size: 28px;
    line-height: 32px;
}

.r-warning {
    padding: 5px;
    background: #FFE947;
    color: #5E29BA;
    height: 50px;
    text-align: center;
    border-top: 1px solid #5E29BA;
}

.r-warning .form-warning {
    color: #5E29BA;
}

#resource-list .r-select-card {
    overflow-y: auto;
}

#resource-list .r-select-circle {
    position: relative;
    top: auto;
    left: auto;
    margin: 10px 0;
}

#resource-list .r-desc-container {
    position: relative;
    left: auto;
    right: auto;
    bottom: auto;
}

#resource-list .r-select-desc {
    overflow: inherit;
    display: block;
}

.btn-resource-select {
    height: 50px;
    width: 100%;
    font-size: 14px;
    font-weight: 600;
    padding-top: 12px;
    border-top: 1px solid #7847CE;
}

.btn-resource-select:hover {
    border-top: 1px solid #0859A1;
}

.card-grid-item {
    float: left;
    width: 290px;
    border: 1px solid #ddd;
    background: #fff;
    opacity: .9;
    margin: 3px;
}

.card-grid-item:hover {
    cursor: pointer;
    opacity: 1.0;
    border: 1px solid #aaa;
}

.card-grid-item.disabled {
    float: left;
    width: 290px;
    border: 1px solid #ddd;
    opacity: .79;
    margin: 3px;
}

.card-grid-item.disabled:hover {
    cursor: default;
}

div.card-grid-item.selected {
    border: 1px solid #aaa;
    opacity: 1.0;
}

.form-warning {
    font-size: 12px;
    color: #b20000;
}

.card-search {
    margin-top: 3px;
    height: 48px;
    min-width: 300px;
    max-width: 600px;
}

div.jqtree-element.jqtree_common:hover {
    background-color: #49596A;
}

ul.jqtree-tree ul.jqtree_common {
    list-style: none outside;
    margin-left: 12px;
    margin-right: 0;
    margin-bottom: 2px;
    display: block;
}

ul.jqtree-tree .jqtree-title {
    color: #93a6b9;
    margin-top: 2px;
    margin-bottom: 2px;
    font-size: 13px;
}

ul.jqtree-tree li.jqtree-selected>.jqtree-element,
ul.jqtree-tree li.jqtree-selected>.jqtree-element:hover {
    background: none;
    background-color: #49596A;
    text-shadow: none;
}

div.jqtree-element.jqtree_common {
    text-overflow: ellipsis;
    padding: 2px 0;
}

ul.jqtree-tree .jqtree-element {
    color: #93a6b9;
}

ul.jqtree_common li.jqtree-folder {
    margin-bottom: 4px;
}

#container #profile-table td {
    border-top: 1px solid rgba(0, 0, 0, 0.0);
}

.profile-summary-page {
    width: 100%;
    background: #fff;
    padding-bottom: 100px;
}

.profile-summary-page .img-responsive {
    max-height: 249px;
}

.profile-report {
    min-height: 150px;
    background: #102F4F;
    width: 100%;
    padding: 40px 150px 0px 150px;
    border-bottom: 1px solid #520008;
}

.profile-list {
    width: 100%;
    padding: 40px 100px 50px 100px;
    border-bottom: 1px solid #ccc;
}

.profile-sections {
    padding: 0px 0px;
    min-height: 650px;
}

div.profile-notif-settings {
    padding-top: 12px;
}

.notif-table {
    width: 100%;
    margin-top: -7px;
}

.notif-table th {
    font-size: 1.05em;
    font-weight: 600;
    border-bottom: 1px solid rgba(0, 0, 0, 0.07);
    color: #4d627b;
}

th.notif-type {
    width: 150px;
}

.widget-input-label-notif {
    padding-left: 20px;
    font-size: 12px;
    margin-top: 2px;
    font-weight: 500;
    color: #666;
}

.widget-input-label-notif .arches-switch {
    margin-right: 5px;
}

.profile-notif-settings td {
    padding: 8px 10px;
    color: #666;
}

.profile-notif-settings th {
    padding: 4px 6px 4px 6px;
}

.profile-projects {
    height: 100vh;
}

.btn-profile {
    width: 65px;
}

.profile-full-name {
    position: absolute;
    color: #fff;
    font-size: 2.6em;
    top: 35px;
    left: 100px;
}

.profile-e-mail {
    position: absolute;
    color: #fff;
    font-size: 16px;
    top: 80px;
    left: 100px;
    color: #ddd;
    font-weight: 500;
}

.profile-header {
    font-size: 21px;
    margin-top: 5px;
}

.account-summary {
    margin-top: -30px;
    height: 200px;
    background: #a1f1f1;
}

.profile-label-shim {
    margin-top: -5px;
    color: #777;
}

.btn-profile-password {
    background: #fff;
    border-width: 0px;
    margin-top: -20px;
    margin-left: -12px;
    color: #579ddb;
}

.account-tips {
    margin-top: 10px;
    font-size: 13px;
    color: #888;
}

.account-input {
    max-width: 300px;
}

.account-label {
    font-size: 14px;
    font-weight: 500;
}

.btn-profile-password:hover {
    background: #fff;
    color: #579ddb;
}

.btn-profile-password:focus {
    background: #fff;
    color: #579ddb;
}

.btn-profile-password.btn-default:active {
    background-color: #fff;
    border-width: 0px;
    color: #579ddb;
}

.btn-profile-password.btn:not(.disabled):not(:disabled):active,
.btn:not(.disabled):not(:disabled).active {
    box-shadow: none;
}

.password-rules {
    margin-top: -5px;
    font-size: 12px;
    color: #555;
}

.password-rule {
    color: #888;
    font-size: 13px;
    padding-left: 5px;
    padding-bottom: 3px;
}

.password-rule span {
    padding-left: 3px;
    font-size: 12px;
}

.password-rule i {
    font-size: 11px;
}

.device-summary {
    font-size: 13px;
    margin-bottom: -5px;
}

.device-listing {
    float: left;
    margin-top: -20px;
    padding-left: 0px;
}

.device-listing li:not(:first-child) {
    margin-left: 20px;
}

.device-list-item {
    display: inline-block;
    padding: 10px;
}

.project-search-widget {
    width: 250px;
}

.profile-default-message-panel {
    padding-top: 10px;
    padding-bottom: 20px;
    font-size: 17px;
    color: #888;
}

.apple_app_store_icon {
    height: 50px;
    padding-top: 10px;
}

.android_app_store_icon {
    height: 58px;
    margin-top: 11px;
}

.library-tools {
    padding-left: 15px;
    margin-top: -3px;
    border-bottom: none;
}

.library-tools-icon:hover {
    cursor: pointer;
    color: #123;
}

.graph-container {
    position: absolute;
    top: 0;
    left: 0;
    width: calc(100%-220px);
}

.no-icon {
    left: 10px;
    width: 300px;
    font-size: 13px;
    cursor: move;
}

.editable-help {
    display: inline-block;
    margin-right: 20px;
    padding: 7px 12px;
    cursor: pointer;
}

/*.ep-toolbar {
    display: -ms-flexbox;
    display: -webkit-flex;
    display: flex;
    -ms-flex-align: center;
    -webkit-align-items: center;
    align-items: center;
    width: 100%;
    height: 50px;
    background: #fff;
    border-bottom: 1px solid #ddd;
    z-index: 3000;
}*/

.ep-toolbar {
    -ms-flex-align: center;
    -webkit-align-items: center;
    align-items: center;
    width: 100%;
    height: 50px;
    background: #fff;
    border-bottom: 1px solid #ddd;
    z-index: 3000;
}

.ep-menu {
    position: absolute;
    top: 50px;
    bottom: 0;
    z-index: 4000;
}

.ep-menu-panel {
    position: absolute;
    top: 0;
    bottom: 0;
    width: 250px;
    background: #fff;
    border-right: 1px solid #ddd;
    margin: 0;
}

.editor-tools {
    width: 274px;
}

.ep-menu-list {
    position: absolute;
    top: 0;
    left: 0;
    list-style: none;
    height: 100vh;
    border-right: 1px solid #ddd;
    background: #fcfcfc;
}

.ep-menu-footer {
    position: absolute;
    bottom: 0;
    width: 100%;
    height: 50px;
}

#menu-control {
    background: #9490EE;
    color: #eee;
    float: left;
}

#menu-control:hover {
    color: #fff;
    border-left: 1px solid #9490EE;
    border-bottom: 1px solid #9490EE;
}


.file-select {
    text-align: center;
    padding: 70px 0;
    background: #f6f6f6;
}

.ep-tools {
    cursor: pointer;
    border-right: 1px solid #514CCA;
    border-bottom: 1px solid transparent;
    height: 50px;
    display: -ms-flexbox;
    display: -webkit-flex;
    display: flex;
    -ms-flex-align: center;
    -webkit-align-items: center;
    align-items: center;
    padding-left: 10px;
    padding-right: 20px;
}

.file-select-window {
    min-width: 350px;
    border: 1px solid #c4c4c4;
    border-radius: 2px;
}


.tabbed-workflow-title-bar {
    .workflow-name-container {
        display: flex;
        flex-direction: row;
    }

    .workflow-top-control {
        display: inline-flex;
        max-width: 335px;
        justify-content: flex-end;
    }
}

.step-metadata {
    display: flex;
}

.workflow-step-title,
.workflow-plugin .btn .succinct {
    display: none;
}


@media only screen and (max-width : 768px) {
    .tabbed-workflow-step-container {
        margin-bottom: 108px;
    }
    
    .dropzone {
        min-width: auto;
        width: auto;
    }
    .file-select {
        padding: 0px;

        div {
            display: none;
        }
        button {
            margin: 0px;
        }
    }

    .workflow-step-loading-mask {
        bottom: 109px;
    }

    .file-select-window {
        min-width: auto;
        border: none;

        .file-upload-footer{
            display: none;
        }
    }

    #container.mainnav-lg #mainnav-container{
        left: 0;
        width: 100%;

        i {
            font-size: 1.95em;
        }

        span.menu-title {
            font-size: 17px;
        }

        .expanded-nav{
            display: none;
        }

        .list-header{
            font-size: 19px;
        }
    }

    #card-alert-panel {
        display: flex;
        flex-direction: column;
        height: auto;

        .ep-form-alert-text {
            display: none;
        }

        .ep-form-alert-default-dismiss {
            display: none;
        }

        h4 {
            display: flex;
            justify-content: center;
            align-items: center;
            padding: 10px;
            font-size: 15px;
        }

        .ep-form-alert-buttons {
            display: flex;
            flex-direction: row;
            position: relative;
            bottom: auto;
            right: auto;

            button {
                display: flex;
                flex: 1;
                margin: 5px;
                align-items: center;
                justify-content: center;
                font-size: 17px;
                padding: 3px;
            }
            button.btn-labeled:before {
                background-color: transparent;
            }
        }
    }

    .tabbed-workflow-step-body {
        .card-component{
            padding: 0px;
            margin: 0px;
        }
        label {
            font-size: 15px;
        }
    }

    .tabbed-workflow-footer{
        position: fixed;
        bottom: 0px;
        width: 100%;
        z-index: 11;
        display: flex;
        flex-direction: column-reverse;
        padding: 10px 5px;

        .btn > i, .btn > span {
            padding: 0px 5px;
        }

        .btn {
            padding: 12px;
            font-size: 17px;
            align-items: center;
            justify-content: center;
        }
        
        i {
            font-size: 17px;
        }
    }

    .tabbed-workflow-footer-button-container {
        display: flex;
        flex-direction: row;
    }
    
    .tabbed-workflow-title-bar .workflow-top-control {
        display: flex;
        flex: 1;
        flex-direction: row;
        margin-top: 33px;
        display: inherit;
        max-width: none;

        button {
            display: flex;
            flex: 1;
            font-size: 17px;
            padding: 12px;
            justify-content: center;
            align-items: center;
        }
    }        
    
    .workflow-name-container {
        display: inherit;
        flex-direction: initial;
    }

    .tabbed-workflow-footer-button-container button {
        margin: 10px 5px;
        flex: 1;
        display: flex;
    }

    .workflow-step-title {
        padding: 0px 5px;
        border-bottom: 1px solid #ddd;
        display: inherit;

        h2 {
            margin-top: 10px;
            font-weight: initial; 
            font-size:17px
        }
    }

    .ep-notifs-toggle, 
    .ep-tools-search, 
    .tabbed-workflow-step-information-box-container.seen,
    .workflow-nav-tab-container,
    .workflow-plugin .btn .verbose,
    .tabbed-workflow-footer .step-metadata,
    .tabbed-workflow-title-bar .workflow-name-container,
    .workflow-select-desc,
    .ep-form-alert-title .verbose
    {
        display: none;
    }

    .workflow-plugin .btn .succinct {
        display: inherit;
    }
}

.ep-tools:hover {
    background: #fafafa;
    border-bottom: 1px solid #ddd;
    border-left: 1px solid #ddd;
}

.navbar-top-links>li>a.navbar-button {
    height: 49px;
    width: 50px;
    background: #fff;
    text-align: center;
    border-left: 1px solid #ddd;
}

.navbar-top-links>li>a.navbar-button:hover {
    border-left: 1px solid #ddd;
    background: #f8f8f8;
}

.navbar-top-links>li>a.navbar-button:active {
    border-left: 1px solid #ddd;
    background: #f8f8f8;
}

.navbar-top-links>li>a.navbar-button:focus {
    border-left: 1px solid #ddd;
    background: #f8f8f8;
}

.ep-tools-right {
    border-right: none;
    border-bottom: 1px solid #ddd;
    border-left: 1px solid #ddd;
    background: #fff;
    font-size: 17px;
    padding-left: 16px;
    padding-right: 20px;
    min-width: 50px;
    max-width: 50px;
}

.ep-tools-right a:first-child {
    margin: auto;
}

.ep-tools-login {
    border: none;
    padding-left: 16px;
    padding-right: 20px;
    vertical-align: middle;
    background: #fff;
    border-bottom: 1px solid #ddd;
    border-left: 1px solid #ddd;
}

.ep-tool-title {
    font-size: 14px;
    font-weight: 600;
    color: #666;
    border-left: 1px solid transparent;
}

.ep-tools-title {
    height: 50px;
    margin-right: 0;
    overflow: hidden;
}

.ep-graph-title {
    font-size: 1.3em;
}

.ep-graph-title-icon {
    height: 40px;
    width: 40px;
    transform: translate(0px, 0px);
    color: #666;
    background: #f4f4f4;
    border: 1px solid #ddd;
}

.ep-content {
    color: #666;
    transition: all .25s ease;
}

.ep-form-toolbar {
    display: -ms-flexbox;
    display: -webkit-flex;
    display: flex;
    -ms-flex-align: center;
    -webkit-align-items: center;
    align-items: center;
    width: 100%;
    min-height: 55px;
    background: #f6f6f6;
    border-bottom: 1px solid #ddd;
}

.ep-form-toolbar div:nth-last-child(2) {
    margin-right: auto;
}

.ep-form-toolbar-title {
    font-size: 16px;
    font-weight: 400;
    color: #666;
    padding-left: 15px;
}

.ep-form-toolbar-tools {
    margin-right: 10px;
    -ms-justify-content: flex-end;
    -webkit-justify-content: flex-end;
    justify-content: flex-end;
}

.ep-form-content {
    z-index: 1;
    padding: 12px;
    transition: all .30s ease;
    -ms-flex: 1;
    -webkit-flex: 1;
    flex: 1;
    overflow-y: scroll;
}

.alert-active .ep-form-content {
    top: 140px;
}

.ep-card-search {
    width: 400px;
    padding: 5px 15px;
}

.resource-toolbar {
    min-height: 60px;
    background: #f6f6f6;
    border-bottom: 1px solid #e4e4e4;
}

.resource-selector {
    height: 60px;
    background: #fff;
    border-bottom: 1px solid #ddd;
    padding: 10px;
}

.ep-help {
    position: absolute;
    top: 0px;
    display: table;
    right: 0;
    width: 500px;
    height: 100vh;
    border-left: 1px solid #ddd;
    z-index: 3900;
    background: #fefefe;
}

.ep-help-header {
    border: none;
    display: table-row;
    height: 50px;
}

.ep-help-title {
    float: left;
    padding-left: 15px;
    padding-top: 10px;
}

.ep-help-title span {
    font-size: 1.6em;
}

.ep-help-close {
    float: right;
    background: #f8f8f8;
    border-bottom: 1px solid #ddd !important;
    border-left: 1px solid #ddd !important;
}

.ep-help-close:hover {
    background: #f2f2f2;
}

.ep-help-body {
    width: 100%;
    overflow-y: auto;
    padding: 0px 15px;
    position: absolute;
    bottom: 0;
    top: 50px;
}

.ep-help-body img {
    max-width: 100%;
}

.ep-help-body ul {
    padding-left: 20px;
}

.ep-help-body a {
    color: #4765a0;
}

.ep-help-topic-content {
    display: none;
}

.ep-help-toggle div .ion-help {
    padding-left: 3px;
}

.ep-help-table {
    width: 100%;
    margin-top: 5px;
    margin-bottom: 10px;
}

.ep-help-table tr th {
    border-bottom: solid grey 1px;
}

.ep-help-table tr {
    border-bottom: dashed grey 1px;
}

.ep-help-table tr td {
    vertical-align: top;
    color: grey;
    padding: 5px 3px 5px 3px;
}

.ep-help-table tr td:first-of-type {
    color: red;
}

.ep-help-table-header {
    font-weight: 700;
}

.ep-help-topic-toggle>h4 {
    display: inline-block;
}

.reloadable-img {
    border: 2px solid #eee;
}

.ep-help-img-link {
    float: right;
    font-weight: 600;
}

.ep-card-tools-panel {
    padding: 7px;
    background: #fdfdfd;
    border-right: 1px solid #e9e9e9;
}

.left-column-container.ep-card-tools-panel {
    margin-bottom: 0px;
}

.card-tree-container {
    margin-right: -9px;
    margin-left: -9px;
}

.card-tree-list {
    list-style: none;
    font-size: 12px;
    color: #888;
    padding-top: 0px;
    margin-top: 1px;
}

ul.card-tree-list-item {
    margin-left: -40px;
}

li.card-tree-list:last-of-type {
    margin-bottom: 0px;
}

.card-tree-list a {
    color: #777;
}

.card-tree-list.selected a {
    color: #666;
    font-weight: 600;
}

ul div .card-tree-list .cc-link {
    margin-left: 0px;
}

ul div .card-tree-list span {
    margin-left: 15px;
}

ul div .card-tree-list span .card-tree-list-item .card-tree-list-icon {
    margin-left: 30px;
}

.report-tree-list {
    margin-bottom: 0px;
}

.node-indent a {
    padding-left: 30px;
}

.expando {
    position: absolute;
    font-size: 14px;
    cursor: pointer;
    display: none;
    right: 13px;
    top: 10px;
}

.card-tree-list a:hover .expando {
    display: block;
}

.bg-card {
    background: #46bbdc;
    color: #fff;
}

.bg-report-card {
    background: #9EE0F3;
    color: #fff;
    font-weight: 400;
}

.ep-card-crud {
    position: absolute;
    top: 100px;
    bottom: 0;
    left: 200px;
    width: 250px;
}

.ep-card-crud-container {
    margin: 10px;
}

.ep-card-crud-container>div.panel {
    border: 1px solid #3b8dd5;
}

.dz-cancel {
    border-radius: 50%;
    background: #FFA08E;
}

.ep-card-crud-container:last-of-type {
    margin-bottom: 200px;
}

.flex.relative {
    max-width: calc(100% - 1px);
}

.left-column-crud-container {
    -ms-flex: 0 0 275px;
    -webkit-flex: 0 0 275px;
    flex: 0 0 275px;
    margin-top: -1px;
    margin-bottom: 0px;
    background-color: #fafafa;
    width: 275px;
    padding: 7px;
    border-right: solid 1px #dddddd;
    overflow-y: auto;
    overflow-x: hidden;
}

.left-column-container {
    -ms-flex: 0 0 250px;
    -webkit-flex: 0 0 250px;
    flex: 0 0 250px;
    margin-bottom: 0px;
    background-color: #f0f0f0;
    width: 200px;
    padding: 0px 7px 7px 7px;
    border-right: solid 1px #dddddd;
    overflow-y: auto;
    overflow-x: hidden;
}

.left-column-container.graph-designer {
    overflow-y: hidden;
}

.form-list {
    padding-top: 0px;
    background: #f0f0f0;
    padding-bottom: 31px;
}

.form-list .grid {
    border-top: none;
}

.provisional-edits {
    pointer-events: none;
    cursor: default;
    padding: 3px 5px 5px 5px;
    margin-right: 10px;
    background: #FFB700;
    color: #fff;
}

.has-provisional-edits {
    color: #FFD15B;
}

.provisional-edits-list {
    width: 0px;
    background-color: #f0f0f0;
    padding: 0px;
    border-style: solid;
    border-color: #ccc;
    border-width: 1px;
    margin-top: 0px;
}

.edit-message-container {
    background: #FFD15B;
    color: #fff;
    font-weight: 700;
    border-bottom: 1px solid #FFB700;
    height: 50px;
    margin-top: -15px;
    margin-left: -16px;
    margin-right: -25px;
    padding: 15px 25px;
}

.edit-message-container.provisional-editor {
    /* margin-right: -42px; */
}

.workbench-card-sidepanel.expanded .edit-message-container {
    z-index: 5000;
    width: 600px;
    margin-top: 8px;
    margin-left: -16px;
}

.edit-message-container .reset-authoritative {
    float: right;
    color: #fff;
    font-weight: 600;
    background: #db9a00;
    padding: 5px;
    margin-top: -3px;
}

.edit-message-container.approved {
    background: #C8F89A;
    border-bottom: 1px solid #9CEC4F;
    border-top: 1px solid #9CEC4F;
    color: #24B06D;
}

.edit-message-container-user {
    font-weight: 700;
}

.new-provisional-edits-list {
    display: flex;
    flex-direction: column;
    position: relative;
    margin-right: -20px;
    width: 250px;
    padding: 5px 5px 0px 5px;
    border-left: 1px solid #ddd;
    height: 100vh;
    background: #fafafa;
}

.workbench-card-sidepanel.expanded .new-provisional-edits-list {
    margin-right: -16px;
}

.new-provisional-edit-card-container {
    display: flex;
    flex-direction: row-reverse;
    /*    align-items: baseline;*/
}

.new-provisional-edit-card-container .card {
    width: 100%;
}

.new-provisional-edit-entry {
    border-bottom: 1px solid #ddd;
    color: #777;
    background: #fafafa;
    padding: 5px;
    margin-left: -5px;
    width: 200px;
    position: relative;
}

.new-provisional-edit-entry .title {
    display: flex;
    flex-direction: row;
    justify-content: space-between;
}

.new-provisional-edits-title {
    font-size: 14px;
    margin-bottom: 5px;
    font-weight: 400;
    color: #2f527a;
}

.new-delete-provisional-edit {
    position: absolute;
    top: 10px;
    right: -140px;
    color: red;
    font-size: 16px;
}

.new-provisional-edits-header {
    background: #f9f9f9;
    border-bottom: 1px solid #ddd;
    height: 40px;
    margin-left: -5px;
    /*margin-right: -40px;*/
    /* margin-top: -5px; */
    padding: 10px 25px 10px 10px;
    height: 80px;
}

.new-provisional-edit-entry:hover {
    background-color: #fff;
    color: #111;
    cursor: pointer;
}

.new-provisional-edit-entry.selected {
    background-color: #fff;
    color: #111;
}

.new-provisional-edit-entry.selected:hover {
    cursor: initial;
}

.new-provisional-edit-entry .field {
    padding: 5px;
    font-size: 13px;
    font-weight: 500;
    width: 170px;
}

.field.timestamp {
    font-weight: 400;
    font-size: 11px;
    color: #777;
    margin-top: -10px;
}

.notifications-container {
    display: flex;
    flex-direction: row;
    border-bottom: solid #e4e4e4 1px;
    padding: 8px 25px 15px 25px;
    background-color: #fcfcfc;
}

.notification-message {
    padding-bottom: 5px;
    color: #777;
}

.notification-message span {
    font-weight: 600;
    color: #454545;
}

.entry .time-label {
    font-weight: 600;
}

.ep-notifs-close {
    position: absolute;
    top: 0px;
    right: 0px;
    font-size: 17px;
    background: #f8f8f8;
    border-left: 1px solid #ddd;
}

.entry .ep-notifs-close {
    right: -10px;
}

.ep-notifs-close:hover {
    color: #1B3974;
    border-left: 1px solid #ddd;
    background: #f2f2f2;
}

.ep-edits-body.provisional-edit-history {
    overflow: visible;
}

.new-provisional-edits-header .new-provisional-edits-delete-all {
    width: 100%;
    padding: 3px;
    margin: 3px;
}

.new-provisional-edit-history {
    display: flex;
    flex-direction: column;
    border-bottom: solid #e4e4e4 1px;
    padding: 8px 25px 15px 25px;
    background-color: #fcfcfc;
}

.new-provisional-edit-history.selected-card,
.notifications-container.selected-card {
    color: #454545;
    background-color: #f0f0f0;
}

.new-provisional-edit-history:hover,
.notifications-container:hover {
    background-color: #fff;
}

.new-provisional-edit-history .entry,
.notifications-container .entry {
    flex-direction: row;
    display: flex;
    color: #6494cc;
    align-items: baseline;
    justify-content: left;
    width: 400px;
}

.new-provisional-edit-history .entry-label,
.notifications-container .entry-label {
    padding-right: 5px;
    font-weight: 600;
    font-size: 13px;
}

.new-provisional-edit-history .entry-label-resource {
    padding-right: 5px;
    font-weight: 600;
    font-size: 15px;
    color: #454545;
    text-overflow: ellipsis;
    white-space: nowrap;
    overflow: hidden;
}

.new-provisional-edit-history .entry .resource-edit-link {
    font-size: 11px;
    padding-right: 5px;
}

.provisional-edits-list-header {
    display: inline-flex;
    width: 100%;
    align-items: center;
    background-color: #f8f8f8;
    height: 35px;
    margin-top: 0px;
    margin-bottom: 1px;
}

.grid-list.provisional-edit-history {
    height: 100%;
    position: absolute;
    width: 100%;
    overflow-y: scroll;
}

.provisional-edit-history-filter {
    display: flex;
    justify-content: space-between;
    align-items: baseline;
    padding-left: 5px;
    padding-bottom: 5px;
    border-bottom: 1px solid #ddd;
}

.provisional-edit-history-filter .calendar {
    display: flex;
    width: 220px;
    padding-left: 10px;
    align-items: baseline;
    justify-content: space-between;
}

.provisional-edit-history-filter .toggle-container {
    padding-bottom: 0px;
}

.provisional-edit-history-filter {
    font-size: 12px;
    color: inherit;
    padding: 5px;
}

.provisional-review-pending {
    padding: 2px 10px 3px 10px;
    background: #F5BB25;
    color: #fff;
    font-size: 12px;
}

.provisional-review-declined {
    padding: 2px 10px 3px 10px;
    background: red;
    color: #fff;
    font-size: 12px;
}

.provisional-review-accepted {
    padding: 2px 10px 3px 10px;
    background: #64bd63;
    color: #fff;
    font-size: 12px;
}

.ep-edits-body.provisional-edit-history {
    height: 100%;
}

.provisional-edits-list-header span {
    padding-left: 4px;
}

.provisional-edit-qa-tool {
    height: 28px;
}

.provisional-edit-qa-tool .toggle-container {
    padding-left: 0px;
}

.provisional-edits-list.expanded {
    width: 350px;
    transition: all .30s ease;
    padding: 0px;
    border-top-width: 0px;
}

.provisional-edits-list.closed {
    width: 0px;
    transition: all .30s ease;
    padding: 0px
}

.provisional-edit {
    padding: 15px;
    background-color: #fafafa;
}

.rp-report-tile.provisional-edit-cards {
    padding-left: 0px;
    padding-bottom: 0px;
}

.provisional-edit .content-title {
    font-weight: 600;
}

.provisional-edit-cards dd {
    position: relative;
    padding-left: 15px;
    word-wrap: break-word;
}

.layer-list {
    display: flex;
    flex-direction: column;
    height: calc( 100vh - 100px);
}

.layer-filter {
    height: 50px;
    margin-bottom: 0px;
    padding-top: 10px;
    padding-bottom: 0px;
    background: #f4f4f4;
    border-top: solid 1px #ddd;
}

.middle-column-container {
    flex: 1;
    padding: 12px;
    background: #fbfbfb;
    color: #666;
    overflow-y: auto;
    border-right: solid 1px #ddd;
    border-left: 1px solid #ddd;
    min-width: 200px;
}


/*  Start card/widget manager Classes
    used to manage placement and display of elements inside of the Card
    and Widget Management forms
*/

.panel-config {
    flex-direction: row-reverse;
}

.panel-config .middle-column-container {
    border-right: transparent;
    border-left: 1px solid #ddd;
    background: #f4f4f4;
    color: #2d3c4b;
}

.panel-config .toggle-container {
    padding-bottom: 5px;
}

.panel-config .form-divider {
    border-top: 1px solid #ccc;
}

.panel-config .widget-config-container {
    margin-left: 5px;
    margin-right: 5px;
}

.panel-config .widget-config-container .control-label {
    padding-top: 5px;
    padding-left: 5px;
}


/* panel styling in widget manager for radio groups */

.panel-config .widget-config-container .radio-panel {
    background: #fff;
    padding-top: 10px;
    padding-bottom: 10px;
    margin-top: 0px;
    margin-left: -10px;
    margin-right: -10px;
    border: 1px solid #ddd;
    border-radius: 2px;
}


/* panel styling in widget manager for checkbox groups */

.panel-config .widget-config-container .checkbox-panel {
    background: #fff;
    padding-top: 10px;
    padding-bottom: 10px;
    margin-top: 0px;
    margin-left: -10px;
    margin-right: -10px;
    border: 1px solid #ddd;
    border-radius: 2px;
}


/* Color changes if you want to use a dark (#2d3c4b) background panel color
    for the .panel-config .middle-column-container classes

    .panel-config .panel-section-title {
        color: #f1f1f1;
    }

    .panel-config .form-radio.form-normal:hover:after {
        background: #fff;
    }

    .panel-config .form-radio.form-normal.active:after {
        background: #fff;
    }

    .panel-config .tertiary-panel-content .control-label {
        color: #2d3c4b;
    }

    .panel-config .accordion-body .control-label {
        color: #2d3c4b;
    }

    .panel-config .accordion .panel-title a:focus {
        color: #2d3c4b;
    }

    .panel-config .accordion .panel-title a:hover {
        color: #2d3c4b;
    }

    .panel-config .input-group-addon {
        color: #f1f1f1;
    }

    .panel-config .bootstrap-datetimepicker-widget {
        color: #2d3c4b;
    }

    End color changes if you want to use a dark (#2d3c4b) background panel color */


/*End card/widget manager Classes*/

.card-form-preview-container {
    -ms-flex: 1;
    -webkit-flex: 1;
    flex: 1;
    background: #ebeef0;
    overflow-y: scroll;
    overflow-x: hidden;
    height: calc(100vh - 50px);
}

.title-block-title {
    font-size: 15px;
    font-weight: 400;
    margin-top: 0;
    margin-bottom: 5px;
    color: #222;
    padding: 5px 0 5px 5px;
    width: 210px;
    white-space: nowrap;
    overflow: hidden;
    text-overflow: ellipsis;
}

.crud-widget-container {
    padding-bottom: 15px;
}

.sortable-placeholder {
    border: dotted 2px #d4d4d4;
}

.data-widget-library {
    width: 280px;
    margin-bottom: 0px;
}

.resource-status {
    font-size: 13px;
    font-weight: 600;
    color: #123;
    margin-top: 3px;
}

.resource-status-label {
    font-size: 11px;
    float: right;
    color: #555;
    margin-top: 3px;
}

.clear-node-search {
    position: absolute;
    top: 6px;
    right: 10px;
    font-size: 14px;
}

.new-card.disabled {
    background-color: #ccc;
}

.new-card.disabled #add-card {
    cursor: default;
}

.card-library {
    display: -webkit-flex;
    display: -ms-flexbox;
    display: flex;
    width: 100%;
}

.hide-card-library {
    width: 0px;
    transition: all .30s ease;
}

.show-card-library {
    width: 282px;
    transition: all .30s ease;
}

.data-widget-container {
    padding-top: 10px;
    padding-left: 10px;
}

.data-widget-grid-item {
    float: left;
    width: 250px;
    border: 1px solid #ddd;
    opacity: .9;
    margin: 3px;
}

.data-widget-grid-item .disabled {
    color: #999;
}

.data-widget-grid-item.disabled {
    color: #999;
}

.data-widget-grid-item:hover {
    cursor: move;
    opacity: 1.0;
}

.dismiss-card-library {
    position: absolute;
    right: 15px;
    top: 12px;
    color: #123;
    font-size: 17px;
}

.cc-link {
    display: inline-block;
    width: 100%;
    height: 60px;
    margin-top: -3px;
    margin-bottom: -2px;
    background: #f8f8f8;
    white-space: nowrap;
    overflow: hidden;
    text-overflow: ellipsis;
    padding: 10px 0px 5px 10px;
    border-bottom: 1px solid #ddd;
}

.cc-link:hover {
    background: #fff;
}

.cc-link.active:hover {
    cursor: default;
}

.card-tree-list a.cc-link.active:hover {
    cursor: pointer;
}

.cc-link.active {
    color: #666;
    font-weight: 600;
    background: #fff;
}

.node-name {
    display: block;
    margin-top: -40px;
    font-size: 13px;
    color: #1E6FB7;
}

.node-form.node-name {
    font-size: 13px;
    color: #777;
    margin-top: 1px;
    display: inline;
    padding-right: 5px;
}

.node-form.ontology {
    padding-right: 5px;
    font-size: 14px;
    font-weight: 600;
}

.node-semantic-description {
    display: flex;
    height: 75px;
    padding: 25px 20px;
    border-style: solid;
    border-width: 1px;
    border-color: #ccc;
    background-color: #f9f9f9;
}

.node-subname {
    font-size: 11px;
    color: #888;
}

.node-permissions {
    padding-right: 10px;
    margin-top: 2px;
}

.node-permission-icon {
    padding-right: 3px;
}

.expand-icon {
    padding: 5px;
    margin-right: -5px;
}

.card-tree-list a .node-name {
    margin-left: 40px;
    width: 180px;
    white-space: nowrap;
    overflow: hidden;
    text-overflow: ellipsis;
}

.card-tree-list a .node-subname {
    margin-left: 40px;
}

ul .card-tree-list a .node-name {
    margin-left: 60px;
    width: 150px;
    white-space: nowrap;
    overflow: hidden;
    text-overflow: ellipsis;
}

ul .card-tree-list a .node-subname {
    margin-left: 60px;
}

.tertiary-panel-content {
    background: #f5f5f5;
    height: 100%;
    overflow-y: scroll;
}

.accordion-body {
    padding-top: 0px;
}

.panel-group.accordion .panel-title a {
    font-weight: 400;
    color: #777;
}

#card-crud-advanced {
    padding-top: 20px;
}

.toggle-container {
    padding-bottom: 15px;
    padding-right: 15px;
    padding-top: 0px;
    padding-left: 5px;
}

.arches-toggle-sm {
    margin-left: 40px;
    margin-top: -17px;
    margin-bottom: 0;
    font-size: 12px;
}

.arches-toggle-subtitle {
    margin-left: 40px;
    display: inline-block;
    color: #5F7D9A;
    font-size: 12px;
    padding-right: 10px;
}

.note-editor .note-toolbar {
    background: #fcfcfc;
}

.note-editor .note-editable {
    background: #fff;
    color: #666;
}

.cardinality-form {
    padding: 7px;
}

.card-tree-list-icon {
    padding-left: 3px;
}

li.search-field {
    width: 190px;
    font-size: 11px;
}

#graph {
    background: #fdfdfd;
}

#graph-grid .library-card {
    width: 300px;
}

.help-close:hover,
.library-close-btn:hover,
#aside .nav-tabs a i:hover,
.btn-flat:focus,
.help-close:hover,
#aside .nav-tabs a i:hover,
.jqtree-title.jqtree_common:hover,
.btn-flat:focus,
.help-close:hover,
#aside .nav-tabs a i:hover,
.jqtree-title.jqtree_common:hover,
.btn-flat:focus,
.help-close:hover {
    color: #123;
}

.nav-tabs.library-tools>li.active>a>i {
    color: #123;
}

.ltr,
.ltr {
    direction: ltr;
}

.resource-grid-tools-container a:hover,
.card-tree-list a:hover {
    color: #333;
}

.list-group-item .selected,
.card-tree-list.selected {
    background: #f8f8f8;
}

.library-card.relative.selected {
    height: 180px;
    -webkit-transition: height 0.25s;
    /* Safari */
    transition: height 0.25s;
    background: #ffffff;
    border-left: 5px solid steelblue;
    overflow-y: hidden;
}

.library-card.relative.hovered {
    background: #ffffff;
    border-left: 5px solid #20CE05;
}

.library-card.relative {
    -webkit-transition: height 0.25s;
    /* Safari */
    transition: height 0.25s;
}

.library-card.relative.selected.hovered {
    background: #ffffff;
    border-left: 5px solid steelBlue;
}

.bg-gray-dark,
.bg-gray-dark a,
.design a.chosen-single:hover,
.design a.chosen-single:hover,
.bg-gray-dark,
.bg-gray-dark a {
    color: #999;
}

.btn-shim,
.control-label,
.control-label,
.btn-shim {
    margin-bottom: 3px;
}

.grid:after,
.report-image-grid:after,
.report-image-grid:after,
.grid:after {
    content: '';
    display: block;
    clear: both;
}

#aside-container #aside .tab-content,
#aside-container #aside .tab-content,
#aside-container #aside .tab-content {
    padding-top: 0;
}

a.list-group-item:not(.active):hover,
div .switch label:hover,
#demo-dt-selection tbody tr:hover,
.highlight,
div .switch label:hover,
#demo-dt-selection tbody tr:hover,
.highlight,
div .switch label:hover,
#demo-dt-selection tbody tr:hover,
.highlight,
.editable-card:hover,
.clear-node-search:hover,
.dismiss-card-library:hover {
    cursor: pointer;
}

.columns .form-text.form-checkbox:not(.btn),
.form-text.form-radio:not(.btn),
.columns .form-text.form-checkbox:not(.btn),
.form-text.form-radio:not(.btn),
.columns .form-text.form-checkbox:not(.btn),
.form-text.form-radio:not(.btn) {
    width: 225px;
    white-space: nowrap;
    overflow: hidden;
    text-overflow: ellipsis;
}

.select2-search,
.dropdown-shim,
.dropdown-shim,
.dropdown-shim {
    margin-top: 10px;
}

.select2-drop.select2-drop-above .select2-search input {
    margin-bottom: 10px;
}

.select2-results {
    margin-top: 10px;
}

.relative,
.slide,
.relative,
.slide,
.relative,
.slide,
.relative {
    position: relative;
}

.tile-record:hover,
.note-editable,
.note-editable,
.tile-record:hover,
.note-editable,
.tile-record:hover,
.note-editable,
.tile-record:hover,
.library-tools-icon.active,
.library-close-btn:hover {
    color: #123;
}

.resource-grid-tools-container a,
.resource-grid-tools-container a,
.resource-grid-tools-container a {
    color: #777;
}

.selected,
.selected,
.selected {
    background: #f4f4f4;
}

.btn-flat.selected {
    background: #8ce196;
    color: #fff;
}

.editable:hover,
.editable.selected,
.editable:hover,
.editable.selected {
    background: #C1F8E9;
}

.ep-form-alert {
    position: absolute;
    top: 0px;
    z-index: 5000;
    width: 100%;
    height: 100px;
    padding: 10px 25px;
    color: #fff;
    transition: all .40s ease;
    overflow: hidden;
}

.alert-active .ep-form-alert {
    display: block;
    height: 90px;
    top: 0px;
}

.ep-alert-red {
    background: #f87359;
    border: 1px solid #B72F16;
    border-right-width: 0px;
    border-left-width: 0px;
    z-index: 5000;
}

.ep-alert-blue {
    background: #57c1df;
    border: 1px solid #1495B9;
    border-right-width: 0px;
    border-left-width: 0px;
}

.ep-form-alert-shim {
    margin-top: 90px;
    transition: all .40s ease;
}

.ep-form-alert-title {
    font-size: 15px;
    font-weight: 600;
    margin-top: 0px;
    margin-bottom: 3px;
}

.ep-form-alert-text {
    font-size: 12px;
    font-weight: 400;
    overflow: hidden;
}

.ep-form-alert-default-dismiss {
    position: absolute;
    top: 10px;
    right: 25px;
    font-size: 16px;
}

.ep-form-alert-default-dismiss:hover {
    cursor: pointer;
    color: #f9f9f9;
}

.ep-form-alert-buttons {
    position: absolute;
    bottom: 10px;
    right: 25px;
}

.graph-list-header .ep-form-alert {
    position: relative;
    top: 0px;
}

.file-upload {
    position: relative;
    overflow: hidden;
}

.file-upload input.upload {
    position: absolute;
    top: 0;
    right: 0;
    margin: 0;
    padding: 0;
    cursor: pointer;
    opacity: 0;
    filter: alpha(opacity=0);
}

.dz-previews {
    border: 1px solid #ddd;
    overflow-y: scroll;
    width: 100%;
}

.file-upload-filter {
    /* margin-right: 5px; */
    padding: 5px 10px;
    width: 250px;
}

span.file-upload-clear-filter {
    position: absolute;
    left: 238px;
    top: 37px;
    z-index: 25;
}

.dz-previews .file-upload-card {
    border-bottom: 1px solid #D3E5F4;
    border-radius: 2px;
    padding: 7px 8px 5px 15px;
    background: #fff;
    color: #666;
    height: 50px;
}

.dz-previews .file-upload-card:nth-child(odd) {
    background: #F5FAFE;
}

.file-upload-options {
    padding-bottom: 8px;
}

.file-size-label {
    float: right;
    margin-top: 2px;
}

.btn-file-upload-reset {
    color: #489EED;
    font-size: 12px;
}

.file-upload-card-detail-right {
    min-width: 85px;
    float: right;
    margin-top: 6px;
}

.file-upload-card-detail a:hover {
    cursor: pointer;
}

.btn-file-upload-limit {
    color: #489EED;
    font-size: 12px;
    float: left;
}

.btn-file-cancel {
    background: #01113c;
    border-radius: 50%;
    border: none;
}

.file-upload-footer {
    background: #f1f1f1;
    color: rgb(89, 56, 255);
    ;
    display: flex;
    justify-content: left;
    align-items: center;
    border-top: 1px solid #ddd;
    padding-left: 10px;
    padding: 15px 15px;
}

.file-upload-footer .loader-selector {
    max-height: 25px;
}

.file-select h2 {
    font-weight: 400;
}

.loader-select {
    text-align: center;
    padding: 40px 0;
    background: #f6f6f6;
}

.loader-select .r-select-title {
    padding: 5px 10px;
    text-align: center;
    overflow: hidden;
    text-overflow: ellipsis;
    display: -webkit-box;
    -webkit-box-orient: vertical;
    -webkit-line-clamp: 2;
}

.card-component-panel .loader-select h4 {
    font-weight: 400;
}

.loader-error-message {
    background: #E94484;
    color: #fff ! important;
    padding: 20px 0px;
    margin-top: -46px;
    margin-bottom: 45px;
}

.loader-error-message span {
    font-weight: 800;
}

.file-chart-upload-panel {
    height: inherit;
}


.file-select-window h2 {
    font-weight: 400;
}

.btn-file-select {
    background: rgb(138, 115, 255);
    color: #fff;
    border: 1px solid rgb(89, 56, 255);
    border-radius: 2px;
    width: 240px;
    margin: 30px 0;
}

.btn-file-select:hover {
    color: #fff;
}

.btn-file-select:focus {
    color: #fff;
}

div.hide-file-list>div>div>div>div>form>div>div:nth-child(3) {
    visibility: hidden;
}

.resource-tools {
    margin-left: 120px;
    margin-top: 0px;
    margin-bottom: 0px;
}

.resource-grid-title {
    font-weight: normal;
    padding: 3px 20px 0 20px;
    font-size: 1.416em;
    line-height: 50px;
    display: inline-block;
}

.resource-tools a.resource-grid-title.active {
    color: #333;
    background: #ddd;
}

.resource-tools a.resource-grid-title {
    color: #999;
    margin-top: 6px;
    margin-left: 3px;
    padding: 3px 20px 6px 20px;
    line-height: 35px;
}

.resource-tools a.resource-grid-title:first-of-type {
    margin-left: 10px;
}

.resource-tools a.resource-grid-title:not(.active):hover {
    color: #666;
    background: #ececec;
}

.resource-tools a.resource-grid-title.active:hover {
    color: #333;
    cursor: default;
}

.resource-grid-title:nth-child(2) {
    padding-left: 0px;
}

.graph-find {
    margin-top: 0px;
    font-size: 19px;
    color: #999;
    padding-top: 5px;
    padding-bottom: 3px;
    padding-left: 25px;
    width: 80px;
    border-right: 1px solid #ccc;
}

.switch-panel {
    padding: 5px
}

.switch-panel.disabled {
    background: rgba(214, 214, 214, 0.3);
}

.wizard-card-tools {
    float: right;
    padding-left: 10px;
    margin-top: 7px;
    font-size: 19px;
}

div.row.widget-wrapper {
    margin: 0;
    margin-right: 10px;
    padding: 10px 5px 25px 5px;
    position: relative;
}

.map-filter-panel div.row.widget-wrapper {
    padding: 5px 5px 25px 5px;
}

.input-group .form-control {
    position: relative;
    z-index: 0;
    float: left;
    width: 100%;
    margin-bottom: 0;
}

.input-group.date {
    max-width: 300px;
}

.select2-container.select2-allowclear .select2-choice abbr {
    margin-top: 0px;
    padding: 6px 7px 6px 6px;
    border: 1px solid #ccc;
}

.widget-preview {
    border: 1px solid transparent;
}

.widget-preview * {
    cursor: pointer;
}

.widget-preview.active {
    background: #fcfcfc;
    border: 1px solid #ddd;
    margin-left: -10px;
    padding-left: 10px;
    margin-right: -10px;
    padding-right: 10px;
}

.widget-preview.hover {
    background: #fafafa;
    margin-left: -10px;
    padding-left: 10px;
    margin-right: -10px;
    padding-right: 10px;
}

.panel-heading.note-toolbar {
    height: auto;
}

.no-instructions-shim {
    margin-top: -40px;
}

.arches-menu-icon {
    font-size: 10px;
    color: #abb1b7;
    transform: translate(0, -2px);
}

.arches-menu-item-disabled:hover {
    cursor: default;
    margin-left: -3px;
}

.related-resources-container {
    -ms-flex: 0 0 calc(100% - 400px);
    -webkit-flex: 0 0 calc(100% - 400px);
    flex: 0 0 calc(100% - 400px);
    margin-bottom: 0px;
    margin-left: -1px;
    padding: 0px;
    overflow-y: scroll;
    overflow-x: hidden;
    transition: all .5s;
}

.related-resources-container .pagination .active a {
    z-index: 1;
}

.dataTables_info {
    margin-top: 10px;
}

.dataTables_paginate {
    margin-bottom: 140px;
}

.related-resources-nodes {
    position: absolute;
    width: 275px;
    top: -50px;
    right: 0px;
    height: calc(100vh - 50px);
    background: #fff;
    z-index: 3;
    opacity: 0.9;
    border-left: 1px solid #ddd;
    overflow-y: auto;
    overflow-x: hidden;
}

.relation-properties-buttons {
    display: flex;
    flex-direction: row;
    position: absolute;
    right: 15px;
    align-content: flex-end;
}

.relation-properties-model-name {
    padding-left: 5px;
}

a.mega-dropdown-toggle.disabled {
    pointer-events: none;
    cursor: default;
    color: #aaa;
}

.relation-properties-button {
    padding-left: 5px;
}

.related-resources-title-container {
    display: flex;
    flex-direction: row;
}

.search-candidate-link.unrelatable-search-result {
    color: #999;
}

.dropdown-menu.mega-dropdown-menu.display-related-resource-properties {
    display: block;
    margin-top: 5px;
}

.rr-panel-note {
    text-align: center;
    font-size: 27px;
    margin-top: 150px;
}

.rr-drag-panel-target {
    border-bottom-width: 0px;
    background: white;
    border: 1px solid white;
    border-radius: 2px;
    padding: 0px 12px 0px 7px;
    margin-top: -1px;
    overflow-y: hidden;
}

#container .table-bordered td,
#container .table-bordered th.rr-tab-field {
    font-size: 13px;
    font-weight: 400;
    color: #666;
}

.settings-config-panel {
    padding: 5px;
}

.data-table-selected {
    text-align: center;
}

.data-table-selected.sorting_asc::after {
    visibility: hidden;
}

.center-header {
    text-align: center;
}

.shim {
    margin-top: -25px;
}

.resource-relation-description {
    color: #888;
    padding: 10px;
    font-size: 13px;
    margin-top: 15px;
    margin-right: 10px;
    height: 145px;
    border: 1px solid #ddd;
}

.settings-crud-panel {
    margin-top: 10px;
    margin-left: -20px;
}

.no-instructions-shim {
    margin-top: -60px;
}

.report-image-grid {
    width: 100%;
    margin-bottom: 20px;
}

.search .grid .library-card {
    background: #fafafa;
}

.search .grid .library-card.selected {
    background: #fff;
    font-weight: 600;
}

.search .grid .library-card:hover {
    background: #fff;
    border-left: 5px solid #20ce05;
}

#related-resources-drag-panel .card-header {
    margin: -1px -30px 0px -30px;
}

#related-resources-drag-panel .card-header h2 {
    margin-top: 5px;
    color: #f1f1f1;
    font-size: 17px;
    font-weight: 400;
}

.rr-table {
    max-height: 400px;
    overflow-y: scroll;
    overflow-x: hidden;
    border: 1px solid #ddd;
    max-width: 600px;
}

.rr-table.rr-summary-page {
    max-height: 556px;
    max-width: 100%;
}

.rr-table::-webkit-scrollbar {
    -webkit-appearance: none;
    width: 9px;
    border-left: 1px solid #ddd;
}

.rr-table::-webkit-scrollbar-thumb {
    border-radius: 2px;
    background-color: rgba(0, 0, 0, .1);
    -webkit-box-shadow: 0 0 1px rgba(255, 255, 255, .5);
}

.rr-table-border {
    border: solid 1px #e0e0e0;
}

.rr-table-row {
    min-height: 36px;
    display: flex;
    border-bottom: solid 1px #ddd;
    flex-direction: column;
}

.rr-table-row:hover {
    background: #F6F6FE;
    border-color: #B0AFE3;
    cursor: pointer;
}

.rr-table-row:hover .rr-table-column {
    border-color: #B0AFE3;
    border-right: none;
}

.rr-table-row:nth-last-child(odd) {
    background: #F5FAFE;
}

.rr-table-row:nth-last-child(odd):hover {
    background: #F6F6FE;
    border-color: #B0AFE3;
    cursor: pointer;
}

.rr-table-row:nth-last-child {
    border-bottom: none;
}

.rr-table-row:last-child {
    border-bottom: none;
}

.rr-table-row-initial {
    display: flex;
    flex-direction: row;
    height: 36px;
}

.rr-table-row-panel {
    background: #fff;
    border: none;
    border-top: 1px solid #ddd;
    padding: 20px 30px;
}

.rr-table-column {
    padding-top: 8px;
    padding-right: 10px;
    border-left: solid 1px #ddd;
}

.rr-table-column:first-child {
    border-left: none;
}

.rr-table-column:last-child {
    border-right: none;
}

.rr-table-column button {
    padding: 0px;
    width: 36px;
    color: #25476a;
    border: none;
    background: none;
}

.rr-table-column button i {
    margin-left: 0px;
    padding: 12px;
}

.rr-table-column.icon-column {
    width: 36px;
    padding: 0px;
}

.rr-table-column.icon-column:hover {
    background: #D9D9F5;
}

.rr-table-column a {
    color: steelblue;
}

.rr-relationship-icon {
    font-size: 17px;
    padding-left: 49%;
}

.rr-table-instance-label {
    width: 430px;
    overflow: hidden;
    text-overflow: ellipsis;
    white-space: nowrap;
}

.create-resource-instance-card-component {
    position: fixed;
    background: #fcfcfc;
    z-index: 11;
    height: 95%;
    overflow-y: auto;
    top: 10px;
    left: -100%;
    width: calc(100% - 25px);
    padding-bottom: 20px;
}

.create-resource-instance-card-component.rr-table-pop {
    height: 100vh;
    width: 100%;
    padding: 0px;
    background: #fff;
    top: 0px;
    left: 0%;
    overflow-x: hidden;
    transform: translate(100%, 0);
    transition: all 0.3s ease-out;
    padding-left: 50px;
}

.create-resource-instance-card-component.rr-table-pop .rp-edit-buttons {
    display: none;
}

.resource-instance-card-component-container {
    display: flex;
    overflow-x: hidden;
}

.resource-instance-card-component-container .card-component {
    width: 100%;
    top: 50px;
    padding-top: 0px !important;
}

.resource-instance-card-component-toc {
    width: 300px;
    border-right: 1px solid #ddd;
    height: 100vh;
    background: #fbfbfb;
}

.resource-instance-card-component-content {
    flex: 2 0 0;
}

.resource-instance-card-menu-item {
    height: 50px;
    background: #f8f8f8;
    padding: 15px;
    border-bottom: 1px solid #ddd;
    font-size: 13px;
}

.resource-instance-card-menu-item:not(.selected):hover {
    cursor: pointer;
    background: #fff;
}

.resource-instance-card-menu-item.selected {
    background: #fff;
    margin-right: -1px;
}

.resource-instance-card-component-content .workbench-card-wrapper {
    height: calc(100vh - 100px);
}

.resource-instance-card-component-content .workbench-card-wrapper .workbench-card-sidepanel {
    height: calc(100vh - 100px);
}

.workbench-card-sidepanel .create-resource-instance-card-component.rr-table-pop {
    top: 50px;
    z-index: 30;
    height: 100vh;
    position: fixed;
    left: 50px;
    width: calc(100% - 50px);
}

.mainnav-lg .workbench-card-sidepanel .create-resource-instance-card-component.rr-table-pop {
    left: 220px;
}

.workbench-card-sidepanel .create-resource-instance-card-component.rr-table-pop .card-component {
    margin-top: 15px;
    margin-left: 0px;
    margin-right: 0px;
    border-radius: 0px;
    height: 100vh;
    overflow-y: auto;
}

.create-resource-instance-card-component.rr-table-pop .card-component {
    margin-top: 15px;
    margin-left: 0px;
    margin-right: 0px;
    border-radius: 0px;
    padding: 20px;
    width: 100%;
}

.workbench-card-sidepanel .create-resource-instance-card-component.rr-table-pop .card-component .install-buttons {
    right: 21px;
    width: 357px;
}

.workbench-card-sidepanel .create-resource-instance-card-component.rr-table-pop .create-instance-panel {
    background: #fff;
    min-height: 67%;
}

.workbench-card-sidepanel .create-resource-instance-card-component.rr-table-pop .create-instance-panel .loading-mask {
    left: 100%;
    width: 450px;
    display: none;
}

.create-resource-instance-card-component.rr-table-pop .create-instance-panel {
    background: #fff;
    min-height: 60%;
}

.new-provisional-edit-card-container .rr-table-instance-label {
    width: 475px;
}

.workbench-card-sidepanel .rr-table-instance-label {
    width: 220px;
}

.workbench-card-sidepanel .create-resource-instance-card-component.rr-table-pop .install-buttons {
    width: calc(100% - 350px) !important;
    left: 350px;
    text-align: left;
    position: unset;
}

.mainnav-lg .workbench-card-sidepanel .create-resource-instance-card-component.rr-table-pop .install-buttons {
    left: 520px;
}

.unselectable {
    color: #ff0000;
}

#container .table-bordered .unselectable td {
    color: #ddd;
}

.rr-text-notes {}

.rr-result-grid-container {
    position: relative;
    margin-top: 15px;
    width: 100%;
    font-size: 16px;
    padding-left: 0px;
    padding-right: 0px;
    font-weight: 300;
    color: #999;
}


.rr-widget-filter-panel {
    margin-top: -5px;
    height: 40px;
    background: #f2f2f2;
    padding: 6px;
    max-width: 600px;
    border: 1px solid #ddd;
    border-bottom: none;
}

.rr-widget-filter-panel .clear-node-search {
    position: absolute;
    left: 205px;
    top: 5px;
}

.rp-report-container {
    color: #666;
    padding-top: 100px;
    padding-bottom: 50px;
    transition: all .25s ease;
}

.graph-designer .rp-report-container-preview {
    color: #666;
    padding-bottom: 50px;
    transition: all .25s ease;
    background-color: white;
}

.card-component-panel .editor-report .rp-report-container-preview {
    margin-top: 0px;
}

.rp-report-section.rp-report-section-root {
    padding-top: 30px;
    background-color: #fff;
    display: flex;
}

.rp-report-section {
    padding: 0px 0px 35px 0px;
    background: #fff;
    border-bottom: solid 1px lightgray;
}

.rp-report-section-title {
    font-size: 14px;
    font-weight: 400;
    margin-top: -1px;
    margin-bottom: 5px;
    color: #666;
    padding-bottom: 0px;
    /* padding-left: 40px; */
    background: #fff;
    width: 100%
}

.rp-section-title {
    font-size: 17px;
    font-weight: 500;
    margin-top: 2px;
    margin-bottom: 5px;
    padding: 14px 0 5px 0px;
    color: #666;
}

.rp-card-section {
    padding-bottom: 10px;
    padding-top: 0px;
    position: relative;
    padding-left: 15px;
}

.rp-card-section-contents {
    display: inline-flex;
    width: 100%;
    justify-content: space-between;
}

.rp-edit-buttons {
    min-width: 34px;
    display: inline-flex;
    justify-content: space-between;
    margin-right: 10%;
    color: #597DBF;
}

.rp-edit-buttons i {
    padding: 10px 12px;
    border: 1px solid #ddd;
    height: 36px;
    width: 36px;
    margin-right: 2px;
    margin-left: 2px;
    background: #D8FAF6;
}

.rp-edit-buttons i:hover {
    cursor: pointer;
    background: #fff;
    color: #3A5FA4;
}

.rp-tile-separator {
    border: 1px solid #ddd;
    margin-right: 9%;
}

@media (min-width: 992px) {
    .rp-card-section {
        padding-left: 20px;
    }
}

.rp-tile-title {
    /* position: absolute; */
    /* top: 0px; */
    /* left: 45px; */
    /* width: 250px; */
    font-size: 15px;
    font-weight: 500;
    margin-top: 2px;
    margin-bottom: 5px;
    padding: 0px 0 5px 0px;
    color: #666;
    white-space: nowrap;
    overflow: hidden;
    text-overflow: ellipsis;
}

.rp-report-tile {
    padding-bottom: 15px;
    padding-left: 8px;
    margin-top: 0px;
}

.rp-report-tile.related {
    padding-bottom: 0px;
}

.rp-report-tile .reported-relationship {
    padding-left: 5px;
    color: #888;
}

.rp-no-data {
    color: #888;
    margin-top: 0px;
}

.rp-report-container-tile .rp-report-tile {
    padding-bottom: 0;
}

.rp-report-container-tile {
    padding-bottom: 15px;
    padding-top: 15px;
}

.rp-report-tile dt {
    font-weight: 600;
}

.rp-image-grid-item {
    float: left;
    margin: 3px;
    max-width: 200px;
}

.dl-horizontal {
    margin-bottom: 0px;
}

.report-print-date {
    font-size: 11px;
    color: #999;
    margin: 7px;
    padding-right: 20px;
}

.report-toolbar {
    top: 50px;
    width: calc(100% - 50px);
    height: 50px;
    background: #f8f8f8;
    border-bottom: 1px solid #ddd;
}

.stamp {
    position: absolute;
    background: orange;
    border: 4px dotted black;
}

.report-toolbar a {
    width: 500px;
}

.report-toolbar-preview {
    width: 100%;
    height: 50px;
    background: #f8f8f8;
    border-bottom: 1px solid #ddd;
    z-index: 10;
}

.report-toolbar-title {
    font-size: 17px;
    font-weight: 500;
    margin-top: 0px;
    width: 400px;
    padding: 14px 0 5px 25px;
    color: #555;
}

h4.report-toolbar-title {
    width: 500px;
}

.dataTable tr:hover {
    background-color: #dbf1f5 !important;
    /*cursor: pointer;*/
}

#container .table td {
    vertical-align: middle;
}

.disabled-link {
    pointer-events: none;
    cursor: default;
    color: grey;
}

.map-widget-container {
    position: absolute;
    top: 6px;
    right: 10px;
    padding-top: 5px;
    font-size: 17px;
    color: #fff;
    background: #706BE2;
    opacity: 0.75;
    width: 36px;
    height: 36px;
    border-radius: 2px;
    border: 1px solid #332DC1;
    transition: all .2s ease;
    z-index: 10;
    line-height: 1.5;
}

.panel-group.accordion .panel-heading.map-widget-config-accoridan-item {
    display: flex;
    flex-direction: row;
    align-items: center;
    justify-content: space-between;
    padding-right: 5px;
}

.panel-heading.map-widget-config-accoridan-item .panel-title {
    width: 100%;
}

.map-widget-config-accoridan-item i {
    float: right;
    padding-top: 15px;
}

.map-disabled {
    background-color: black;
    height: 500px;
    opacity: 0.2;
    margin-bottom: -500px;
    position: relative;
    z-index: 100;
}

.map-widget-container a {
    color: #fff;
}

div.row.widget-wrapper.report-header {
    margin-right: 5px;
    padding: 0px;
    padding-bottom: 10px;
    width: 100%;
}

div.row.widget-wrapper.report-header:hover {
    background: #ebeef0;
}

.report-header .control-label.widget-input-label {
    display: none;
}

.map-widget-container-expanded {
    top: 6px;
    right: 10px;
    background: rgba(17, 17, 17, 0.21);
    opacity: .9;
    width: 300px;
    height: calc(100vh - 35px);
    border: 1px solid #999;
    transition: all .2s ease;
}

.map-widget-container.hide-maptools {
    display: none;
}

.overlay-selection-container {
    position: absolute;
    top: 6px;
    left: 10px;
    padding: 10px 25px;
    width: calc(100% - 325px);
    background: #fcfcfc;
    /*height: calc(100vh - 35px);*/
    border: 1px solid #bbb;
    z-index: 1100;
}

#overlay-grid {
    margin-left: 10px;
    margin-right: 0px;
    border-top-width: 0px;
}

#overlay-grid.grid {
    height: 1600px;
    overflow-y: scroll;
}

.overlay-selection-container.selector-closed {
    visibility: hidden;
}

.overlay-close {
    font-size: 19px;
    color: #888;
}

.overlay-close:hover {
    cursor: pointer;
    color: #555;
}

.overlay-title {
    font-size: 16px;
    padding: 10px;
}

.overlay-filter-container {
    position: relative;
    padding-top: 5px;
    padding-left: 10px;
    padding-bottom: 10px;
}

.overlay-list-container {
    padding-top: 0px;
    padding-left: 0px;
    padding-bottom: 5px;
    height: 1000px;
    overflow-y: scroll;
}

.overlay-filter {
    height: 38px;
}

.overlay-card {
    float: left;
    width: 100%;
    height: 50px;
    margin-bottom: -2px;
    position: relative;
    padding: 0px;
    border: 1px solid #ddd;
    border-top-width: 1px;
    background: #fcfcfc;
}

.overlay-card:hover {
    background: #fff;
    cursor: pointer;
}

.overlay-card:first-of-type {
    border-top: 1px solid #ddd;
}

.overlay-card.selected {
    background: #fff;
}

.overlay-card-item {
    position: relative;
}

.overlay-card-main {
    position: absolute;
    left: 67px;
    top: 15px;
    white-space: nowrap;
    overflow: hidden;
    text-overflow: ellipsis;
    font-size: 14px;
}

.overlay-card-vis-toggle {
    position: absolute;
    top: 0px;
    left: 0px;
    text-align: center;
    width: 50px;
    height: 50px;
    padding-top: 15px;
    font-size: 17px;
    border-right: 1px solid #ddd;
    color: #ccc;
    vertical-align: middle;
    display: table-cell;
}

.overlay-card-main a {
    color: #aaa;
}

.overlay-card.selected div div a {
    color: #555;
}

.overlay-card.selected div div i {
    color: #666;
}

.overlay-card:hover div div i not:selected {
    color: rgb(102, 102, 102);
}

.overlay-card:hover div div {
    color: rgb(102, 102, 102);
}

.overlay-filter {
    height: 38px;
}

.resource-color-swatch {
    font-size: 21px;
}

.geometry-tools-container {
    position: absolute;
    top: 50px;
    left: 0px;
    padding: 0px;
}

.map-search-container div.geometry-tools-container {
    top: 0px;
    left: 0px;
}

.geocode-container-shim {
    margin-right: 265px;
}

.geocode-container {
    position: absolute;
    top: 6px;
    right: 55px;
    padding: 0px;
    background: #fff;
    opacity: .9;
    width: 250px;
    height: 36px;
    border-radius: 2px;
    transition: all .450s ease;
    z-index: 10;
    visibility: hidden;
}

.geocode-container input {
    border-color: #aaa;
}

.geometry-editing-notifications {
    position: absolute;
    top: 0px;
    left: 0px;
    z-index: 2;
    width: -webkit-calc(100% - 55px);
    width: -moz-calc(100% - 55px);
    width: 100%;
    opacity: .85;
}

.notifications-minimized {
    width: auto;
}

.geometry-editing-notifications span.arrow {
    color: white;
    position: absolute;
    left: 10px;
    top: 15px;
}

.geometry-editing-notifications span.arrow:hover {
    cursor: pointer;
}

.alert-wrap>.alert>.media {
    padding-left: 5px;
}

.geocode-container.hide-geocoder {
    visibility: visible;
}

.relative {
    position: relative;
}

.text-center {
    text-align: center;
}

.map-widget-panel {
    position: absolute;
    top: 56px;
    width: 299px;
    height: 450px;
    overflow-y: auto;
    right: 10px;
    padding: 0px;
    box-shadow: none;
    background: transparent;
    border-top: 1px solid #ddd;
    /*transition: all .40s .15s ease;*/
    z-index: 10;
}

#map-widget-basemaps.panel.map-widget-panel {
    border-left: 1px solid #999;
    right: 11px;
}

#overlays-panel.panel.map-widget-panel {
    border-left: 1px solid #999;
    right: 11px;
}

.map-search-container,
.map-search-container div .map-widget-panel {
    height: calc(100vh - 100px);
}

.map-widget-panel.map-panel-inactive {
    visibility: hidden;
}

.map-widget-panel-title {
    height: 50px;
    width: 298px;
    padding: 8px;
    background: #fff;
    border-bottom: 1px solid #ddd;
}

.map-widget-panel-title h4 {
    font-weight: 400;
    color: #444;
}

.map-crud-container {
    top: 0px;
    height: 500px;
    background: #fbfbfb;
    border: 1px solid #bbb;
}

.map-search-container {
    background: #fbfbfb;
}

.map-report-header-container {
    height: 500px;
    background: #fbfbfb;
}

.plugin-main .map-report-header-container {
    height: 100%;
}

.plugin-main .row.widget-wrapper.report-header {
    padding: 0;
    margin: 0;
}

.expanded-edit-map {
    position: fixed;
    border-width: 0px;
    top: 0px;
    left: 50px;
    bottom: 0px;
    right: 0px;
    height: auto;
}

.map-search-container.expanded-edit-map {
    top: 51px;
}

.expanded-buttons {
    z-index: 1000;
    position: absolute;
    top: 5px;
    right: 315px;
    transition-duration: .3s;
    background: #f2b251;
    width: 213px;
    height: 40px;
}

.effect>.install-buttons.expanded-buttons {
    position: absolute;
    top: -130px;
    right: 250px;
}

.map-search-container.expanded-map {
    margin-top: -25px;
    margin-right: -15px;
}

.report-header .expanded-map {
    margin-top: 0px;
    margin-right: 0px;
}

.ui-sortable div div .expanded-map {
    margin-top: 0px;
    margin-left: 0px;
    margin-right: 0px;
}

.map-widget-toolbar {
    position: absolute;
    background: #fff;
    width: 298px;
    height: 50px;
    right: 11px;
    top: 6px;
    display: table-cell;
    border-top: 1px solid #999;
    z-index: 10;
}

#mainnav-container {
    z-index: 3000;
}

#navbar {
    z-index: 16;
}

.map-widget-icon {
    color: rgba(255, 255, 255, 1);
    opacity: 1.0;
}

.map-widget-toolbar-list {
    list-style: none;
    padding-left: 0px;
    display: inline-block;
    width: 250px;
}

.map-widget-toolbar-item {
    padding: 5px 10px 5px 10px;
    font-size: 15px;
    height: 50px;
    color: #777;
    vertical-align: middle;
    text-align: left;
    display: table-cell;
}

.map-widget-toolbar-item:hover {
    cursor: pointer;
    color: #444;
}

.map-widget-toolbar-item.active {
    color: #444;
}

.map-widget-toolbar-item.active:focus {
    color: #444;
}

.map-widget-toolbar-item.active:active {
    color: #444;
}

.map-widget-icon {
    color: #888;
}

li.active .map-widget-icon {
    color: #444;
}

a#close-map-tools.map-widget-icon {
    position: absolute;
    right: 10px;
    top: 17px;
    font-size: 13px;
    color: steelblue;
}

.basemap-unselected {
    color: #ccc;
}

span.basemap-unselected {
    color: #aaa;
}

.map-widget-overlay-item {
    width: 298px;
    height: 50px;
    padding: 7px;
    background: #fafafa;
    border-bottom: 1px solid #ddd;
}

a#close-map-tools.map-widget-icon:hover {
    color: #311557;
}

.map-widget-overlay-item.selected {
    background: #fff;
}

.map-widget-overlay-item:hover {
    background: #fff;
    cursor: pointer;
}

.map-widget-overlay-item:hover div i {
    color: #666;
}

.map-widget-overlay-item:hover div a span {
    color: #454545;
}

.map-overlay-item-tools {
    position: absolute;
    top: 15px;
    right: 10px;
    padding: 0px 5px;
}

.overlay-toggle-icon {
    font-size: 17px;
}

#overlays-panel div .map-widget-overlay-item {
    background: #fff;
}

#overlays-panel div .overlay-invisible {
    background: #fafafa;
    border-bottom: 1px solid #ddd;
}

.show-tools {
    height: 100px;
    transition: all .40s ease;
}

.map-overlay-vis-toogle {
    position: absolute;
    top: 0px;
    left: 0px;
    width: 50px;
    height: 50px;
    padding-top: 13px;
    font-size: 19px;
    border-right: 1px solid #ddd;
    color: #666;
    vertical-align: middle;
    display: table-cell;
}

.map-overlay-item-tools-panel {
    position: absolute;
    top: 50px;
    left: 0px;
    height: 50px;
    width: 290px;
    padding: 12px 7px 7px 17px;
    font-size: 17px;
    color: #888;
    border-top: 1px solid #f4f4f4;
    border-bottom: 1px solid #ddd;
    /*transition: all .40s ease;*/
    display: none;
}

.overlay-tool-icon {
    padding-right: 3px;
}

.overlay-tool-group {
    float: right;
}

.map-overlay-name {
    position: absolute;
    top: 14px;
    left: 60px;
    width: 220px;
    font-size: 14px;
    white-space: nowrap;
    overflow: hidden;
    text-overflow: ellipsis;
}

.leaflet-draw-toolbar .active {
    background-color: #efefef;
}

.map-query-tool {
    display: flex;
    flex-direction: row;
    justify-content: left;
}

.map-query-tool-input {
    width: 140px;
    font-size: 14px;
    white-space: nowrap;
    overflow: hidden;
    text-overflow: ellipsis;
}

.map-query-tool-input.buffer {
    height: 40px;
}

.map-json-tool {
    position: absolute;
    height: 120px;
    top: 10px;
    left: 60px;
    width: 180px;
    font-size: 14px;
    white-space: nowrap;
    overflow: hidden;
    text-overflow: ellipsis;
}

.spatial-filter-container {
    padding: 10px 5px 15px 5px;
    border-bottom: 1px solid #ddd;
}

.buffer-control {
    color: #4d627b;
    border: none;
    padding: 5px;
    padding-left: 12px;
    border-radius: 3px;
    margin-bottom: 5px;
    height: 75px;
}

.buffer-control h5 {
    font-size: 13px;
}

.buffer-input {
    width: 75px;
}

.map-tool-container {
    position: absolute;
    top: 75px;
    left: 30px;
    font-size: 14px;
    white-space: nowrap;
    overflow: hidden;
    text-overflow: ellipsis;
}

.map-tool-container.buffer {
    position: absolute;
    top: 0px;
    width: 220px;
}

.map-tool-container.buffer select {
    height: 28px;
    width: 75px;
}

.map-tool-item {
    background: #aaa;
}

.map-tool-item.geojson {
    padding: 1px;
    background: #aaa;
    color: #aaa;
}

.map-tool-item.xy {
    background: #fff;
    width: 220px;
    top: 0px;
}

.map-tool-item.xy.buffer {
    top: 44px;
}

.map-tool-item.xy .tool-header {
    padding-bottom: 10px;
    font-size: 15px;
    color: #555;
}

.map-tool-item.xy select {
    height: 24px;
    min-width: 195px;
    margin-bottom: 7px;
}

.map-tool-item.xy input {
    height: 28px;
    margin-bottom: 2px;
    padding: 5px;
}

a.clear-geojson-button {
    background-image: none;
    position: absolute;
    top: 7px;
    right: 15px;
    font-size: 12px;
    color: steelblue;
}

.xy a.clear-geojson-button {
    border-bottom: none;
    top: 7px;
    right: 15px;
    color: steelblue;
    font-size: 12px;
}

.xy a.clear-geojson-button:hover {
    cursor: pointer;
    color: #555;
}

a.clear-geojson-button.enabled {
    color: steelblue;
}

a.clear-geojson-button:hover {
    background-color: #fff;
    cursor: pointer;
}

.form-control.map-json-tool-input {
    width: 220px;
    height: 120px;
    font-size: 14px;
    white-space: nowrap;
    overflow: scroll;
    text-overflow: ellipsis;
}

.mapboxgl-canvas:focus {
    outline: none;
}

.map-widget-tool:nth-child(1) {
    padding-left: 0px;
    width: 50px;
}

.map-widget-tool.active {
    background: steelblue;
}

.mapboxgl-ctrl-top-left .mapboxgl-ctrl {
    visibility: hidden;
}

.mapboxgl-ctrl-geocoder--input {
    font-size: 13px;
}

.workbench-card-container .mapboxgl-ctrl-geocoder {
    margin-right: 90px;
}

.workbench-card-wrapper .mapboxgl-ctrl-top-left .mapboxgl-ctrl {
    visibility: visible;
}

.widget-wrapper .mapboxgl-map {
    z-index: 10;
    margin-bottom: -10px;
}

.map-overlay-item-tools-panel .noUi-base {
    background: #489EED;
    /*-webkit-transition: background 450ms;*/
    /*transition: background 450ms;*/
}

.map-overlay-item-tools-panel .noUi-horizontal {
    height: 10px;
}

.map-overlay-item-tools-panel .noUi-horizontal .noUi-handle {
    width: 20px;
    height: 20px;
    left: -9px;
    top: -6px;
}

.map-overlay-item-tools-panel .noUi-stacking .noUi-handle {
    z-index: 10;
}

.map-overlay-item-tools-panel .noUi-handle {
    border: 1px solid #e1e5ea;
    border-radius: 2px;
    background: #FFF;
    cursor: default;
    box-shadow: inset 0 0 1px #FFF, inset 0 1px 7px #EBEBEB, 0 3px 4px -3px #AAA;
}

.map-overlay-item-tools-panel .overlay-slider {
    width: 150px;
    margin-top: -5px;
}

.map-overlay-item-tools-panel .pips.noUi-horizontal {
    margin-bottom: 70px;
}

.map-thumbnail {
    padding-top: 5px;
}

.overlay-invisible .relative {
    background-color: #f8f8f8;
}

.overlay-invisible a {
    color: #999;
}

.overlay-invisible i {
    color: #999;
}

#overlays-panel .map-widget-panel-title:hover {
    cursor: pointer;
}

.noUi-target {
    position: relative;
    margin-top: 10px;
    margin-bottom: -12px;
}

.new-option-field input {
    display: inline;
    width: 90%;
}

.new-option-field i {
    padding-top: 10px;
}

.added-domain-option {
    padding-bottom: 4px;
}

.domain-container {
    width: 500px;
}

#widget-crud-settings div div .domain-container .domain-input {
    width: 254px;
}

#widget-crud-settings div div .domain-container {
    width: 270px;
}

.domain-input {
    height: 32px;
    margin-bottom: 5px;
    padding-left: 5px;
}

.domain-input-item {
    height: 32px;
    padding-left: 5px;
}

.domain-drag-handle {
    background: #f4f4f4;
    padding-left: 4px;
    padding-right: 1px;
    padding-top: 6px;
    padding-bottom: 6px;
    border: 1px solid #ddd;
    border-right-width: 0px;
}

.option-drag-handle {
    color: #999;
    cursor: move
}

.content-instructions {
    font-size: 13px;
    color: #8d8d8d;
    margin-top: -30px;
    line-height: 1.25;
    margin-bottom: 20px;
}


/* Function Manager Page */

.href-toolbar {
    text-align: center;
    margin-top: -10px;
    padding-bottom: 10px;
}

.href-button {
    color: #f4f4f4;
    font-size: 11px;
    padding: 5px 0px;
    /*margin: -5px 0px 15px 0px;*/
    background: #5393C8;
    border: 1px solid #1561A1;
    display: inline-block;
    width: 100%;
}

.href-button:hover {
    color: #fff;
    background: #1266AB;
}

.href-button:focus {
    color: #fff;
    background: #1266AB;
}


/* Hide "Full Screen" button for map tools widget in card manager */


/* End Disable "Full Screen" button for map tools widget in card manager */

.left-column-message {
    padding: 10px 15px;
    color: #777;
    font-size: 15px;
}

.library-container {
    padding: 0px;
    border-left: 1px solid #e8e8e8;
}

.library-header {
    display: flex;
    align-items: center;
    height: 40px;
    font-size: 15px;
    background: #f4f4f4;
    border-bottom: 1px solid #e4e4e4;
}

.library-find {
    margin-right: 25px;
    font-size: 15px;
    color: #999;
    width: 80px;
    border-right: 1px solid #ccc;
    display: block;
    text-align: center;
}

.library-grid {
    padding: 10px 15px;
}

.library-grid-title {
    font-weight: normal;
    font-size: 15px;
    display: inline-block;
}

.msm-designer-panel {
    width: 100%;
    background-color: #fff;
    overflow-y: auto;
}

.msm-locked-warning {
    height: 60px;
    background: #999;
    font-size: 14px;
    color: #fff;
    padding-left: 10px;
    position: relative;
    padding-top: 20px;
}

.msm-list-filter {
    display: flex;
    padding: 12px 10px 13px 65px;
}

.msm-list-filter-input {
    padding-left: 15px;
    width: 350px;
    height: 35px;
    position: relative;
}

.msm-list-filter-input .clear-node-search {
    top: 8px;
    right: 10px;
}

.msm-summary-panel {
    height: 100vh;
    background: #fff;
}

.msm-summary-panel #cards {
    background: #fafafa;
}


/* End Function Manager Page */

.category-header {
    display: flex;
    align-items: center;
    height: 50px;
    padding-left: 10px;
    font-size: 15px;
    background: #f4f4f4;
    border-bottom: 1px solid #e4e4e4;
}

.category-title {
    font-weight: normal;
    font-size: 15px;
    padding: 9px 15px;
    color: #999;
    display: inline-block;
}

.category-title.active {
    color: #123;
    background: #ddd;
    cursor: default;
}

.category-title:not(.active):hover {
    cursor: pointer;
    background: #ececec;
}

.carousel,
.carousel .item {
    height: 500px;
    text-align: center;
}

.carousel-caption {
    z-index: 10;
}

.carousel .container {
    width: auto;
}

.carousel-inner>.item>img {
    position: absolute;
    top: 0;
    left: 0;
    min-width: 100%;
    height: inherit;
    max-width: 100%;
    object-fit: contain;
}

.dz-img {
    object-fit: contain;
}

.dz-img-main {
    width: 100%;
    height: 100%;
}

.geocoder-results {
    max-height: 410px;
    width: 250px;
    margin-left: 0px;
    overflow-y: auto;
}

.geocoder-result-item {
    min-height: 40px;
    border: 1px solid #e2e2e2;
    border-top-width: 0px;
    background: #fbfbfb;
    padding: 10px;
    cursor: pointer;
}

.geocode-clear {
    position: absolute;
    right: 10px;
    top: 10px;
    cursor: pointer;
}

.focused-geocoder-result {
    background-color: #dbf1f5;
}

.selected-geocoder-result {
    font-weight: bold;
    background: #dbf1f5;
}

.hover-panel-small {}

.hover-feature-info {
    position: absolute;
    z-index: 1000;
    left: 35px;
    margin: 10px;
    width: 400px;
    padding: 0px;
    border: solid 1px #999;
    border-radius: 2px;
    box-shadow: 0 5px 15px rgba(0, 0, 0, 0.3);
    background-color: rgb(249, 249, 249);
    opacity: 0.9;
}

.hover-rr-node-info {
    z-index: 999999;
    margin: 10px;
    width: 300px;
    padding: 0px;
    border: solid 1px #999;
    border-radius: 2px;
    box-shadow: 0 5px 15px rgba(0, 0, 0, 0.3);
    background-color: rgb(249, 249, 249);
    display: flex;
    flex-direction: column;
}

.rr-fdg-details {
    display: flex;
    flex-direction: column;
}

.rr-fdg-details span {
    flex-direction: row;
}

.rr-number {
    font-weight: bold;
    padding-right: 5px
}

.rr-number.fdg {
    font-weight: bold;
    font-size: 22px;
    text-shadow: 0px 0px 0.08em #fff;
}

.rr-fdg-name {
    display: flex;
    flex-direction: row;
    padding: 5px;
    background-color: #fff;
    border-bottom-style: solid;
    border-color: #ddd;
    border-width: 1px;
}

.rr-fdg-model-name {
    display: flex;
    flex-direction: row;
    padding-top: 3px;
    background-color: #fff;
}

.rr-fdg-edge {
    padding-left: 25px;
    font-style: italic;
    padding-top: 3px;
    padding-bottom: 3px;
    border-bottom-style: solid;
    border-color: #ddd;
    border-width: 1px;
}

.related-node-details {
    display: flex;
    flex-direction: column;
}

.hover-feature-title-bar {
    height: 40px;
    padding: 10px;
    background: #fff;
    border: 1px solid #ddd;
    border-bottom: 1px solid #ddd;
    max-width: 311px;
}

.mapboxgl-popup-content .hover-feature-title-bar {
    margin-bottom: 0px;
    padding: 0px;
}

.mapboxgl-popup-close-button {
    position: absolute;
    right: 0px;
    top: 0px;
    height: 40px;
    width: 40px;
    border: 1px solid #ddd;
    padding-bottom: 4px;
    cursor: pointer;
    background-color: #fafafa;
    color: #676767;
    font-size: 23px;
    font-weight: 600;
}

.mapboxgl-popup-close-button:hover {
    cursor: pointer;
    background-color: #f4f4f4;
    color: #454545;
    font-size: 23px;
    font-weight: 600;
}

.hover-feature-title {
    font-size: 14px;
    font-weight: 500;
    color: #25476A;
    white-space: nowrap;
    overflow: hidden;
    text-overflow: ellipsis;
    padding: 10px;
}

.hover-feature-nav-right+.hover-feature-title {
    width: 250px;
    margin-left: -4px;
}

.hover-feature-nav-left {
    height: 28px;
    width: 28px;
    background: #fbfbfb;
    margin-top: 5px;
    margin-right: 2px;
    margin-left: 5px;
    padding-left: 10px;
    padding-top: 3px;
    border: 1px solid #ddd;
    border-radius: 50%;
}

.hover-feature-nav-left:hover {
    background-color: #f2f2f2;
    cursor: pointer;
}

.hover-feature-nav-right:hover {
    background-color: #f2f2f2;
    cursor: pointer;
}

.hover-feature-nav-left.disabled {
    display: none;
}

.hover-feature-nav-right {
    height: 28px;
    width: 28px;
    background: #fbfbfb;
    margin-top: 5px;
    padding-left: 12px;
    padding-top: 3px;
    border: 1px solid #ddd;
    border-radius: 50%;
<<<<<<< HEAD
}

.hover-feature-nav-right i {
    font-size: 14px;
    font-weight: 600;
}

=======
}

.hover-feature-nav-right i {
    font-size: 14px;
    font-weight: 600;
}

>>>>>>> 034c764b
.hover-feature-nav-left i {
    font-size: 14px;
    font-weight: 600;
}


.hover-feature-nav-right.disabled {
    display: none;
}

.hover-feature-instance-counter {
    background: #9DC4E4;
    border: 1px solid #4783B4;
    color: #fff;
    padding-top: 1px;
    padding-left: 1px;
    margin-top: -2px;
    border-radius: 50%;
    margin-right: 2px;
    height: 24px;
    width: 24px;
    text-align: center;
}

.hover-feature-body {
    padding: 10px 15px 15px 15px;
    display: flex;
    flex-direction: column;
    justify-content: space-between;
    width: 350px;
    border-left: 1px solid #ddd;
    border-right: 1px solid #ddd;
}

.hover-feature {
    font-size: 13px;
    color: #555;
    margin-bottom: 10px;
    overflow: hidden;
    text-overflow: ellipsis;
    display: -webkit-box;
    -webkit-box-orient: vertical;
    -webkit-line-clamp: 4;
    /* number of lines to show */
    line-height: 1.2em;
    /* fallback */
    max-height: 12em;
    min-height: 3em;
    /* fallback */
}

.hover-panel-dismiss {
    position: absolute;
    top: 10px;
    right: 10px;
    font-size: 19px;
}

.hover-feature-metadata {
    margin-bottom: -4px;
    color: #888;
}

.hover-feature-metadata span {
    color: steelblue;
}

.saved-search-container {
    padding: 5px;
    background: #fff;
}

.saved-search-grid {
    height: calc(100vh - 105px);
    width: 100%;
    min-height: 400px;
    overflow-y: scroll;
}

.ss-grid-item:last-child {
    margin-bottom: 40px;
}

.ss-grid-item {
    border: 1px solid #ddd;
    width: 224px;
    height: 164px;
    float: left;
    -webkit-transition: .6s all ease;
    -moz-transition: .6s all ease;
    -o-transition: .6s all ease;
    transition: .6s all ease;
    -webkit-background-size: cover;
    -moz-background-size: cover;
    -o-background-size: cover;
    background-size: cover;
    background-color: white;
    margin-bottom: -160px;
}

.search-caption-activeWrap {
    position: absolute;
    z-index: 2;
    height: 100%;
    width: 100%;
}

.search-caption-alignCenter {
    display: table;
    width: 100%;
    height: 100%;
}

.search-caption-body {
    display: table-cell;
    vertical-align: middle;
    text-align: center
}

.search-caption-activeWrap {
    z-index: 2;
    height: 100%;
    width: 100%;
}

.search-caption-alignCenter {
    display: table;
    width: 100%;
    height: 100%;
}

.search-caption-body {
    display: table-cell;
    vertical-align: middle;
    text-align: center
}

.search-query-link-captions {
    padding-left: 0;
    color: #123;
    font-size: 16px;
    font-weight: 600;
    letter-spacing: 1px;
    text-transform: uppercase;
    margin: 0 0 20px;
    list-style: none;
    text-align: center;
    cursor: pointer;
}

.search-query {
    padding-top: 15px;
    padding-bottom: 10px;
    margin-top: -20px;
    margin-left: 20px;
    margin-right: 30px;
    margin-bottom: 10px;
    background: rgba(250, 250, 250, 0.66);
}

a.search-query-link-captions:hover {
    font-weight: 600;
    color: #25476A;
}

a.search-query-link-captions:active {
    font-weight: 600;
    color: #fff;
}

a.search-query-link-captions:focus {
    font-weight: 600;
    color: #fff;
}

.search-query-desc {
    color: #444;
    font-size: 13px;
}

.search-results {
    -ms-flex: 0 0 400px;
    -webkit-flex: 0 0 400px;
    flex: 0 0 400px;
}

.search-inline-filters {
    /*display: flex;
        flex-direction: row;
        justify-content: right;*/
    margin-top: 10px;
    margin-left: -5px;
    margin-bottom: 5px;
}

.search-inline-filters div {
    padding-left: 2px;
    margin-bottom: 2px;
}

.qa-filter .resource-selector-button div .btn {
    padding: 2px 47px;
}

.resource-filter .resource-selector-button div .btn {
    padding: 2px 59px;
}

.search-control-container {
    -ms-flex: 0 0 400px;
    -webkit-flex: 0 0 400px;
    flex: 1 0 400px;
    margin-bottom: 0px;
    background-color: #fafafa;
    border-top: 1px solid #ddd;
    overflow-y: scroll;
    overflow-x: hidden;
    transition: all .5s;
    margin-top: inherit;
    z-index: 5;
}

.search-tools-container {
    background: #f4f4f4;
    border-bottom: 1px solid #ddd;
    height: 50px;
    width: 399px;
    padding: 4px 0px;
    margin-top: -1px;
    border-top: 1px solid #ddd;
}

.search-tools-container .clear-filter {
    margin-right: 5px;
}

.search-count-container {
    padding: 10px 5px 10px 10px;
    text-align-last: justify;
    height: 40px;
    display: inline-flex;
    justify-content: space-between;
    align-items: center;
}

.search-controls-container {
    display: inline-flex;
    float: right;
    padding: 4px 10px;
}

.search-title {
    font-size: 16px;
    font-weight: 500;
    margin-top: 0px;
    display: inline-block;
    margin-bottom: 0px;
}

.search-candidate-title,
.search-candidate-link {
    color: steelblue;
    padding-right: 7px;
}

.search-listing-footer a {
    margin-top: -5px;
    padding: 5px 5px;
}

.search-listing-footer a:focus {
    background: #d6d6d6;
    border-radius: 1px;
}

.search-control-container.slide {
    margin-left: -400px;
    transition: all .5s;
}

.search-results-panel {
    -webkit-flex-direction: column;
    -ms-flex-direction: column;
    flex-direction: column;
    max-width: 400px;
    border-right: solid 1px #dcdcdc;
}

.clear-filter {
    padding: 0px 9px !important;
    margin-top: 1px;
    height: 30px;
    border-radius: 2px;
    border: 1px solid #1ABA8E;
}

.search-listing-icon {
    transform: translate(0, -2px);
    font-size: 12px;
}

.search-footer {
    position: fixed;
    bottom: 0px;
    background: #f4f4f4;
    width: 449px;
    left: 0px;
    border-top: 1px solid #ddd;
    height: 50px;
}

.mainnav-lg .search-footer {
    left: 170px;
}

.search-footer .pagination {
    margin-top: 10px;
}

.pagination>li>a.disabled {
    cursor: default;
    color: rgb(160, 160, 160);
}

.pagination>li>a.disabled:hover,
.pagination>li>a.disabled:focus {
    border-color: #dcdcdc;
    box-shadow: none;
    background-color: transparent;
}

ul.pagination {
    font-size: 12px;
}

.map-filter-panel {
    /*margin-left: 10px;*/
    position: absolute;
    left: -5px;
    right: -15px;
    top: -22px;
    z-index: 1;
}

.arches-select2 .select2-choices .select2-search-field {
    height: 34px;
}

.select2-container-multi .select2-choices {
    min-height: 36px !important;
    z-index: 10;
}

.select2-container-multi .select2-choices .select2-search-field input {
    margin: 3px 10px;
}

.arches-select2 .select2-choices .select2-search-field input {
    margin-top: 3px;
}

.select2-container.select2-container-multi.select2-container-disabled.select2-container-disabled .select2-search-choice {
    color: #999;
}

.time-search-container {
    padding: 20px;
    background: #fff;
}

.time-search-container .calendar {
    display: block;
    width: inherit;
    padding-left: 5px;
    max-width: 152px;
}

.time-search-container #calendar {
    display: flex;
    flex-wrap: wrap;
}

.time-search-container #calendar .calendar .search-label {
    margin-top: 10px;
}

.hide-datepicker-time-option .bootstrap-datetimepicker-widget table td span {
    display: none;
}

.calendar.picker {
    max-width: 175px;
    min-width: 175px;
    position: relative;
}

.dropdown-crud {
    right: 0px;
    padding-left: 15px;
    min-height: 500px;
    overflow-y: scroll;
}

.resource-selector-button {
    padding-bottom: 0px;
}

.search-results-container {
    padding: 10px 10px 60px 10px;
    bottom: 50px;
    overflow-y: scroll;
    width: 400px;
}

.calendar {
    display: table-cell;
    width: 180px;
    padding-left: 5px;
}

.calendar div .form-control[disabled] {
    background: #f7f7f7;
    border: 1px solid #ddd;
    color: #777;
}

.datepicker-inline {
    background: #fff;
    border-width: 0px;
}

.search-label {
    font-weight: 400;
    font-size: 15px;
    margin-bottom: 3px;
}

#calendar .chosen-container-single .chosen-single {
    height: 35px;
    padding-top: 8px;
}

#calendar .chosen-container-single .chosen-single div b:before {
    vertical-align: -70%;
}

.rr-display-toggle {
    width: 100px;
}

.rr-display-toggle>button {
    border-radius: 10px;
}

.rr-display-toggle.open-graph {
    right: 20px;
}

.related-resources-title {
    font-size: 19px;
    font-weight: 500;
}

.related-resources-relationship {}

.related-resources-relationship .dropdown-menu {
    left: auto;
    width: 600px;
}

.related-resources-delete {
    padding-right: 12px;
}

.selected-resource-list {
    position: absolute;
    top: 85px;
    right: 25px;
    left: 15px;
    padding: 5px;
    height: 100px;
    background: #f8f8f8;
    overflow-y: scroll;
}

.selected-resource {
    margin-left: 5px;
    margin-bottom: 3px;
}

.related-resources-crud-link {
    background: #ddd;
    border: 1px solid #ccc;
    height: 33px;
    padding: 5px 8px;
    margin-left: 15px;
}

.search-filter {
    transform: translate(0, -2px);
    font-size: 21px;
    padding: 6px;
    margin-top: -10px;
    color: #888;
    border: 1px solid transparent;
}

.search-filter.active {
    background: #f2f2f2;
    color: #555;
    border: 1px solid #ddd;
}

.search-filter:hover {
    cursor: pointer;
    background: #f2f2f2;
    color: #555;
    border: 1px solid #ddd;
}

.search-listing {
    width: 370px;
    background: #fff;
    border: 1px solid #ddd;
    margin-bottom: 10px;
}

.search-listing:hover {
    border: 1px solid steelblue;
}

.search-listing:active {
    border: 1px solid steelblue;
}

.search-listing.selected {
    border: 1px solid steelblue;
}

.search-listing-title {
    font-size: 15px;
    font-weight: 500;
    background: #fff;
    color: #666;
    margin-top: 0px;
    margin-bottom: 0px;
    padding: 10px 5px 0px 10px;
}

.search-listing-title.provisional-edits {
    font-size: 12px;
    color: #888;
}

.provisional-tile.qa-btn {
    float: right;
    margin-right: 30px;
    margin-top: 3px;
    font-weight: 500;
}

.provisional-tile.qa-btn:hover {
    cursor: pointer;
}

.selected-provisional-tile {
    border-color: #3B8DD5;
    z-index: 1;
    border-style: solid;
    border-width: 1px;
    padding-top: 5px;
    padding-left: 5px;
    padding-bottom: 3px;
}

.provisional-tile.icon {
    padding-left: 7px;
    font-size: 11px;
    color: #f1b202;
}

.provisional-tile.icon.submitted {
    color: green;
}

.provisional-tile.icon.authoritative {
    padding-left: 7px;
    font-size: 11px;
    color: #ccc;
}

.search-listing-body {
    height: 4.6em;
    font-size: 12px;
    line-height: 1.35;
    color: #888;
    background: #fff;
    padding: 5px 10px;
    margin-bottom: 10px;
    overflow: hidden;
    text-overflow: ellipsis;
    display: -webkit-box;
    -webkit-box-orient: vertical;
    -webkit-line-clamp: 3;
    /* number of lines to show */
}

.search-listing-footer {
    height: 40px;
    font-size: 11px;
    padding: 10px 10px 0px 10px;
    background: #f5f5f5;
    border-top: 1px solid #ddd;
}

.time-wheel-wrap {
    width: 100%;
}

.filter-title {
    font-size: 17px;
    margin-top: 30px;
}

.time-search-container .filter-title:first-child {
    margin-top: 3px;
    margin-bottom: 15px;
}

.filter-title .pull-right {
    margin-top: -7px;
}

.title-underline {
    margin: 3px 0px;
    background: #ddd;
}

.time-wheel-title {
    margin-top: 20px;
    font-size: 17px;
    font-weight: 400;
}

.time-wheel-instructions {
    font-size: 12px;
    color: #777;
}

.time-wheel-wrap .sequence {
    font-size: 14px;
    color: #25476A;
    font-weight: 600;
    position: absolute;
}

.time-wheel-wrap .sequence text {
    font-weight: 600;
    fill: #123;
}

.time-wheel-wrap .chart {
    position: relative;
    margin-top: 60px;
    margin-left: 0px;
}

.time-wheel-wrap .chart path {
    cursor: pointer;
    stroke: #fff;
    stroke-width: 0.5px;
}

.time-wheel-wrap .trail {
    height: 30px;
}

.time-wheel-wrap .explanation {
    position: absolute;
    top: 260px;
    left: 305px;
    width: 140px;
    text-align: center;
    color: #666;
    z-index: 1;
}

.time-wheel-wrap .percentage {
    font-size: 2.5em;
}

table.table.dataTable {
    margin-bottom: 0;
}

.arches-related-resource-panel {
    position: absolute;
    top: 50px;
    right: 0;
    left: 0;
    z-index: 1;
}

.related-resource-management {
    display: flex;
    justify-content: space-between;
}

.related-resources-header {
    display: flex;
    justify-content: space-between;
    position: relative;
    top: 0;
    margin-top: 15px;
    height: 40px;
    margin-bottom: 35px;
    width: 100%;
    z-index: 2;
}

.tab-pane.active .related-resources-header {
    display: none;
}

.related-resources-header .editor-elements {
    display: flex;
    justify-content: space-between;
    position: relative;
    top: 0;
    margin-top: 0px;
    height: 35px;
    width: 100%;
    z-index: 2;
}

.related-resources-header .editor-elements h2 {
    font-size: 16px;
    margin-top: 0px;
    margin-bottom: 5px;
}

.related-resources-header .editor-elements h3 {
    font-size: 13px;
    margin-top: 0px;
    margin-bottom: 5px;
}


.related-resources-header .btn-group>.btn:hover {
    z-index: 0;
}

.related-resources-header.open-graph {
    width: calc(100% - 245px);
}

.root-node-label {
    stroke: #999;
    /*#3275b1;*/
    font-size: 32px;
    font-weight: 900;
    fill: #fcfcfc;
    /*#fdfdfd; */
    opacity: 1;
    text-anchor: middle;
    pointer-events: none;
}

.map-preview-panel {
    padding-top: 5px;
}

.service-buttons-heading {
    position: absolute;
    top: -3px;
    right: 10px;
}

.basemap-preview-panel {
    padding-top: 5px;
    padding-left: 7.5px;
}

.map-service-container {
    padding: 10px;
}

.map-service-manage-buttons {
    position: absolute;
    top: 10px;
    right: 60px;
}

.basemap-preview-panel .map-service-manage-buttons {
    right: 60px;
}

.resource-service-buttons-heading {
    position: absolute;
    top: -60px;
    right: 10px;
}

.map-service-preview {
    background: #f4f4f4;
    border: 1px solid #ddd;
    height: 250px;
}

.map-service-tab-content {
    min-height: 250px;
}

.advanced-map-style-switch {
    margin-top: -45px;
    margin-right: 10px;
    margin-bottom: 10px;
}

.service-url {
    font-size: 12px;
    color: #999;
}

.service-switch-shim {
    margin-top: 8px;
}

.config-title {
    font-weight: normal;
    padding: 0 20px 0 0px;
    margin-top: 10px;
    font-size: 1.216em;
    line-height: 40px;
    white-space: nowrap;
    overflow: hidden;
    text-overflow: ellipsis;
}

.config-title-tab {
    font-weight: normal;
    padding: 0 20px 0 0px;
    margin-top: 10px;
    font-size: 1.15em;
    line-height: 40px;
    white-space: nowrap;
    overflow: hidden;
    text-overflow: ellipsis;
}

.advanced-style-panel {
    margin-right: 0px;
    margin-left: 0px;
    margin-top: 5px;
    margin-bottom: 10px;
}

.map-style-panel-body {
    padding-bottom: 5px;
}

.simple-style-panel {
    margin-top: -15px;
}

.map-service-nav-tabs {
    background: #f6f6f6;
}

.service-widget-container {
    padding: 0px 15px 10px 15px;
    margin-top: -10px;
}

.dropdown-shim {
    margin-top: 10px;
}

.style-title {
    font-weight: 600;
    color: #666;
}

.col-divider {
    border-right: 1px solid #eee;
}

.map-server-instructions {
    padding: 0px 10px 20px 10px;
    color: #808080;
}

.map-server-basemap-button {
    position: absolute;
    z-index: 10;
    right: 10px;
    top: 5px;
    background: rgba(255, 255, 255, 0.88);
}

.map-service-tabs {
    border: 1px solid #ddd;
    background: #f9f9f9;
    margin-bottom: 0px;
}

.hover-feature-loading {
    padding: 25px;
    font-size: 16px;
}


/**********
*  Axes
*/

.axis path {
    fill: none;
    stroke: #000;
    stroke-opacity: .75;
    shape-rendering: crispEdges;
}

.axis path.domain {
    stroke-opacity: .75;
}

.axis line {
    fill: none;
    stroke: #000;
    stroke-opacity: .25;
    shape-rendering: crispEdges;
}

.axis line.zero {
    stroke-opacity: .75;
}


/**********
*  Line chart
*/

.point-paths path {
    /*
  fill: #eee;
  stroke: #aaa;
  */
    stroke-opacity: 0;
    fill-opacity: 0;
}

.lines path {
    fill: none;
    stroke-width: 1.5px;
    stroke-linecap: round;
    transition: stroke-width 250ms linear;
    -moz-transition: stroke-width 250ms linear;
    -webkit-transition: stroke-width 250ms linear;
    transition-delay: 250ms;
    -moz-transition-delay: 250ms;
    -webkit-transition-delay: 250ms;
}

.line.hover path {
    stroke-width: 6px;
}

.lines .point {
    transition: stroke-width 250ms linear;
    -moz-transition: stroke-width 250ms linear;
    -webkit-transition: stroke-width 250ms linear;
}

.lines .point.hover {
    stroke-width: 20px;
    stroke-opacity: .5;
}

.hover-feature-body .row.widget-wrapper {
    margin-right: 0;
    padding-left: 0;
    padding-right: 0;
}

.hover-feature-body .row.widget-wrapper .col-xs-12 {
    padding: 0;
}

.hover-feature-body .row.widget-wrapper label {
    display: none;
}

.hover-feature-footer {
    height: 50px;
    border-top: 1px solid #ddd;
    border-left: 1px solid #ddd;
    border-right: 1px solid #ddd;
    background: #f8f8f8;
    padding: 10px;
    padding-top: 15px;
    display: inline-flex;
    width: 100%;
    justify-content: space-between;
    color: steelblue;
}

.hover-feature-footer a {
    color: steelblue;
    font-weight: 500;
    padding-right: 10px;
}

.search-attribute-widget {
    display: inline-block;
    margin: 7px 8px;
}

.search-dropdown {
    /*max-height: 36px;*/
}

.search-toolbar {
    display: -webkit-flex;
    display: flex;
    width: 100%;
    height: 51px;
    background: #f4f4f4;
    border-bottom: solid 1px #bbd1ea;
}

.search-type-btn-panel {
    height: 50px;
    background: #f2f2f2;
    margin-left: 4px;
}

.search-type-btn.relative:hover {
    background: #fff;
    color: #25476A;
}

.search-type-btn.relative:active {
    border-style: solid;
    border-top: 0px solid #BBD1EA;
    border-bottom: 0px solid transparent;
}

.search-type-btn.relative.active {
    background: #fff;
    color: #25476A;
    border-bottom: 1px solid #fff;
    cursor: default;
}

.search-type-btn {
    height: 50px;
    padding: 0px;
    font-size: 12px;
    font-weight: 600;
    color: #888;
    min-width: 150px;
    border-color: #BBD1EA;
    border-top: none;
    border-right: 1px solid;
    background: #F7F9FB;
    z-index: 1000;
    margin-left: -5px;
    border-width: 1px;
    border-bottom: none;
    border-right: 1px solid #BBD1EA;
}

.term-search-btn {
    font-weight: 700;
    font-size: 13px;
    height: 30px;
    padding-left: 0px;
    border: none;
}

.resource_search_widget_dropdown ul .select2-disabled {
    background: #eee;
    height: 35px;
}

.resource_search_widget_dropdown ul .select2-disabled .group {
    padding: 0px;
    border-top: 1px solid #C1D4F3;
    width: 383px;
}

.resource_search_widget_dropdown ul .select2-disabled div span span button {
    width: 195px;
    height: 35px;
}

.resource_search_widget_dropdown ul .select2-disabled div span span button.active {
    background: #8EAFE3;
}

.resource_search_widget_dropdown ul .select2-disabled div span span button.term-search-btn:not(.active) {
    background: #BBD1EA;
    color: #658CC9;
}

.resource_search_widget_dropdown ul .select2-disabled div span span button:not(.active):hover {
    background: #B9D0F4;
    color: #4330A4;
}

.resource_search_widget_dropdown ul .select2-disabled div span span button:first-child {
    border-right: 1px solid steelblue;
}

.resource_search_widget_dropdown .select2-results {
    background: #fdfdfd;
    z-index: 10;
    margin-top: 0px;
    border-top: 1px solid steelblue;
}

.resource_search_widget_dropdown.select2-drop-active {
    border-color: steelblue;
}

.resource_search_widget_dropdown ul li:not(.select2-no-results) {
    color: #0A449F;
}

.resource_search_widget_dropdown ul .select2-highlighted {
    background: #E5EFFD;
}

.term-search-btn.active {
    color: #4330A4;
}

.search-type-btn i {
    font-size: 15px;
}

.search-type-btn p {
    padding-top: 5px;
}

.search-type-btn-popup-panel {
    margin-top: 0px;
    display: inline-block;
    flex-direction: row;
    position: absolute;
    right: 0px;
}

.popup-panel-row {
    display: inline-flex;
}

.search-type-btn-popup {
    height: 50px;
    width: 50px;
    padding: 0px;
    font-size: 12px;
    font-weight: 600;
    color: #888;
    border-color: #BBD1EA;
    border-top: none;
    border-bottom: none;
    border-right: none;
    background: #F7F9FB;
    border-width: 1px;
    z-index: 1000;
}

.search-export {
    padding: 5px 15px;
}

.search-export .parameters {
    display: inline-flex;
    justify-content: space-around;
}

.search-export .precision {
    width: 75px;
}

.search-export .instruction {
    font-size: 15px;
}

.search-export .instruction h2 {
    font-size: 15px;
    margin-top: 5px;
}

.search-export .instruction h4 {
    font-size: 13px;
    padding-left: 15px;
    color: #888;
    font-weight: 400;
    margin-top: -5px;
}

.search-export .parameter {
    padding: 0px 15px;
    margin-bottom: 20px;
}

.search-export.download {
    padding: 12px;
}

.download-message {
    padding: 0px 15px;
    font-size: 14px;
}

.search-type-btn-popup.relative:hover {
    background: #fff;
    color: #25476A;
}

.search-type-btn-popup.relative:active {
    border-style: solid;
    border-right: 0px solid #BBD1EA;
    border-top: 0px solid #BBD1EA;
    border-bottom: 0px solid #BBD1EA;
}

.search-type-btn-popup.relative.active {
    background: #fff;
    color: #25476A;
    border-bottom: 1px solid #fff;
    height: 51px;
    line-height: 1;
}

.search-popup-panel {
    position: absolute;
    top: 0;
    right: 0px;
    z-index: 900;
    background-color: #fff;
    width: 400px;
    height: calc(100vh - 100px);
    border-left: solid 1px #dcdcdc;
}

.rr-splash-img-container .fa {
    font-size: 42px;
    margin: 8px 5px;
    color: steelblue;
}

.search-popup-panel .tab-pane.active div.saved-search-container div .rr-splash .rr-splash-img-container {
    height: 50px;
    width: 50px;
}

.search-popup-panel .tab-pane.active div.saved-search-container div .rr-splash .rr-splash-title {
    font-size: 24px;
    margin-bottom: 20px;
}

.search-popup-panel .tab-pane.active div.saved-search-container div .rr-splash .rr-splash-img-container .rr-splash-img {
    height: 325%;
    margin-top: -13px;
    margin-left: -8px;
}

.tab-pane .tab-pane-content {
    height: calc(100vh - 100px);
}

.facets-container {
    position: absolute;
    width: 275px;
    right: 0px;
    border-left: 1px solid #ddd;
}

.facets-search-container {
    position: absolute;
    width: calc(100% - 275px);
    height: calc(100vh - 115px);
    overflow-y: auto;
    padding: 2px;
    background: white;
    border-right: 0.5px #e0e0e0 solid;
}

.faceted-search-card-container {
    border: 1px solid #ddd;
    padding: 20px;
    margin: 15px;
    background: #f9f9f9;
}

.search-facets {
    height: calc(100vh - 115px);
    overflow-y: auto;
    background: #fbfbfb;
    border-right: 1px solid #ddd;
}

.list-group.search-facets {
    margin: 0;
}

.search-facet-item {
    position: relative;
    display: block;
    padding: 10px 15px;
    margin-bottom: -1px;
    background-color: #fff;
    border: 1px solid #ddd;
    border-right-width: 0px;
    border-left-width: 0px;
}

.search-facet-item:first-of-type {
    border-top-width: 1px;
}

a.search-facet-item:not(.active):hover {
    cursor: pointer;
    background: #fbfbfb;
}

a.search-facet-item:hover,
a.search-facet-item:focus {
    background-color: #f8f8f8;
}

.search-facet-item.header {
    background: #f2f2f2;
    padding-top: 5px;
    border-top: none;
    position: sticky;
    top: 0px;
    z-index: 10;
}

.search-facet-item.header .search-facet-item-heading {
    font-weight: 600;
    margin-bottom: 5px;
}

div.search-facet-item.disabled {
    border-bottom: 1px solid #ddd;
    padding-left: 10px;
    padding-right: 10px;
}

.search-facet-item-heading {
    font-weight: 400;
    font-size: 13px;
    cursor: pointer;
}

.search-facet-item.header input {
    border-color: #bbb;
}

a.search-facet-item .search-facet-item-heading {
    color: #666;
}

a.search-facet-item {
    color: #777;
}

.search-facet-item.disabled {
    background: #f6f6f6;
    color: #666;
    cursor: pointer;
}

a.search-facet-item.disabled {
    cursor: default;
}

.facet-name {
    font-size: 15px;
    color: #333;
}

.facet-search-criteria {
    position: relative;
    padding: 10px 0px 0px 0px;
}

.facet-search-button {
    padding: 10px;
}

.facet-btn-group {
    display: block;
    margin: 10px 15px 50px 15px;
}

.facet-btn {
    width: 50%;
    height: 40px;
}

.facet-btn:focus,
.facet-btn.selected {
    background: #ee9818;
}

.facet-label {
    margin-left: 5px;
    margin-bottom: 5px;
}

.facet-body {
    padding-top: 5px;
    padding-bottom: 45px;
    margin-left: 10px;
}

.facet-body .col-md-4.col-lg-3 {
    padding-right: 5px;

}

.facet-body div div .select2-container {
    border: none;
}

.facet-body .chosen-container-single .chosen-single {
    height: 36px;
}

.related-resources-header .resource-instance-wrapper {
    padding: 0;
}

#widget-crud-settings div.row.widget-wrapper {
    padding-left: 0px;
    padding-right: 0px;
    margin-right: -5px;
    margin-left: -5px;
}

#widget-crud-settings div.row.widget-wrapper div div .select2-container {
    height: 32px;
}

.resource-instance-search .row.widget-wrapper {
    padding-top: 0;
    padding-left: 0;
    padding-right: 0;
    margin-left: 0;
    margin-right: 0;
}

.print-map {
    display: none;
}

.hidden-map {
    overflow: hidden;
    height: 0;
    width: 0;
    position: fixed;
}

.print-map-container {
    width: 576px;
    height: 360px;
}

.default-message {
    font-size: 13px;
    padding-top: 5px;
    color: #777;
}

.mobile-project-manager-editor div.title-block-title {
    width: 255px;
    height: 95px;
}

.mobile-project-manager-editor .library-card:first-child {
    margin-top: -5px;
}

.mobile-project-manager-editor .library-card {
    margin-left: -5px;
    background: #fff;
}

.mobile-project-manager-editor .library-card:hover {
    background: #fafafa;
}

.mobile-project-manager-editor .card-nav-container {
    margin-bottom: 0;
}

.mpm-project-card {
    width: 200px;
    position: absolute;
    left: 10px;
    top: 10px;
    white-space: nowrap;
    overflow: hidden;
    text-overflow: ellipsis;
    font-size: 14px;
}

.mpm-project-name {
    width: 220px;
    white-space: nowrap;
    overflow: hidden;
    text-overflow: ellipsis;
    font-size: 15px;
}

.mpm-card {
    min-height: 550px;
    background: #fff;
}

.mpm-card-content {
    margin: 0px;
    border-bottom: 1px solid #ddd;
    padding: 50px 25px 50px 25px;
    background: #f9f9f9;
}

.mpm-card-content.mpm-crud-section {
    background: #fff;
    padding-left: 40px;
}

.mpm-card-content.selection-page {
    border-bottom: transparent;
}

.mpm-card-content.active-survey {
    background: #fafafa;
}

.active-survey .msm-survey-message {
    color: #888;
}

.msm-summary-panel .selection-page {
    height: 100vh;
}

.mpm-group-panel-header {
    padding: 10px 20px;
    background: #fcfcfc;
}

.msm-group-label {
    font-size: 15px;
    color: #454545;
    font-weight: 600;
}

.mpm-group-panel-header h4 {
    margin-bottom: 5px;
    margin-top: 0px;
}

.msm-filter-panel {
    padding: 5px 0px;
    width: 100%;
    position: relative;
}

.mpm-group-panel-content {
    padding: 0px 25px 20px 25px;
}

.mpm-user-panel-content {
    padding: 0px 25px 20px 20px;
    margin-top: -5px;
}

.mpm-group-panel-content .account-label {
    font-weight: 600;
}

.mpm-group-panel-content.list {
    border-top: solid 0px #ccc;
    padding: 0px;
}

.mpm-card-content .userrow {
    display: flex;
    padding: 5px;
    border-bottom: solid 1px #ccc;
}

.mpm-card-content .userrow:hover {
    font-weight: 600;
}

.mpm-card-content .userrow.selected {
    font-weight: 400;
}

.msm-user-account-item {
    background: #fff;
    height: 40px;
    padding: 10px 15px;
    border: transparent;
    border-bottom: 1px solid #ddd;
    border-left: 3px solid #fff;
}

.msm-user-account-item:nth-child(even) {
    background: #fafafa;
    border-left: 3px solid #fafafa;
}

.msm-user-account-item:hover {
    cursor: pointer;
    /*background: #F5FAFE;*/
    border-left: 3px solid steelblue;
}

.msm-user-account-item.selected {
    background: #F6F6FF;
    border-left: 3px solid steelblue;
    cursor: default;
}

.msm-user-account-item.checkbox {
    margin: 0px;
}

.msm-filter-tools-panel {
    margin-top: 10px;
}

.mpm-card-content.group-page {
    padding: 0;
}

.mpm-card-content .title {
    font-size: 22px;
    font-weight: 525;
    text-align: center;
    padding: 10px;
}

.msm-identity-filter {
    width: 100%;
    flex: 1;
}

.msm-user-account-panel {
    border-top: 1px solid #ddd;
    height: 600px;
    background: #fafafa;
}

.msm-account-listing-panel {
    display: flex;
    flex-direction: column;
    flex: 1;
    background: #fff;
}

.msm-account-summary-panel {
    display: flex;
    flex-direction: column;
    background: #fcfcfc;
    flex: 1;
    border-left: solid 1px #ccc;
}

.sm-icon-wrap {
    display: inline-block;
    padding: 5px;
    border-radius: 2px;
}

.select2-search-choice .sm-icon-wrap {
    padding: 0px;
    padding-left: 5px;
    padding-right: 2px;
}

.msm-icon-wrap {
    height: 60px;
    width: 60px;
    border-radius: 50%;
    border: 1px solid #7080CB;
    color: #7080CB;
    background: #E1EAFC;
    font-size: 28px;
    padding-top: 14px;
    padding-left: 2px;
}

.model-selection .msm-icon-wrap {
    background: #fff;
    color: steelblue;
    padding-top: 15px;
    border: 1px solid steelblue;
}

.active-survey .msm-icon-wrap {
    background: #77DAD3;
    color: #29b2a6;
    padding-top: 15px;
    padding-left: 2px;
    border: 1px solid #26a69a;
}

.incomplete .msm-icon-wrap {
    background: #FFD264;
    color: #B88406;
    padding-top: 13px;
    padding-left: 2px;
    border: 1px solid #B88406;
}

.incomplete.active-survey .msm-icon-wrap {
    background: #F799B9;
    color: #DF2E6A;
    padding-top: 13px;
    padding-left: 2px;
    border: 1px solid #DF2E6A;
}

a.filter-tools {
    margin-left: 0px;
    padding: 3px 6px;
    color: #888;
    font-size: 12px;
}

a.filter-tools:hover {
    cursor: pointer;
    background: #ddd;
    color: #454545;
}

.mpm-card-content .description {
    font-size: 14px;
    text-align: center;
    margin: 15px 100px 15px 100px;
}

.mpm-resource-selection {
    display: flex;
    flex-direction: column;
    align-items: center;
    padding: 15px;
}

.mpm-resource-selection .resource-dropdown {
    width: 80%;
}

.account-wrapper {
    padding-top: 0px;
}

.account-wrapper hr {
    border-color: #eee;
}

.msm-data-selection .form-text.form-checkbox:not(.btn),
.form-text.form-radio:not(.btn) {
    margin-top: 1px;
}

.resource-grid-main.mpm-manager {
    height: 100%;
    padding-top: 20px;
    padding-left: 20px;
}

.resource-grid-tools-container.mpm-manager {
    display: flex;
    flex-direction: column;
}

.resource-grid-main-container.mpm {
    background: none;
}

.grid.mpm {
    margin-left: 0;
    margin-right: 0;
    width: 100%;
    max-width: none;
}

.list-filter.mpm {
    background-color: #f4f4f4;
    margin-bottom: 0;
}

.mpm-subtitle {
    position: relative;
    left: 55px;
    top: -45px;
    color: #999;
    font-size: 12px;
    width: 500px;
    white-space: nowrap;
    overflow: hidden;
    text-overflow: ellipsis;
}

.mpm-list {
    display: flex;
    flex-direction: column;
    align-items: center;
}

.mpm-summary-panel {
    background: #fff;
    padding: 0px 40px;
    margin-top: -60px;
    margin-left: 0px;
    border-top: 1px solid #ddd;
    margin-right: 0px;
}

.map-search-container div .map-widget-panel {
    height: calc(100vh - 110px);
}

.resource-grid-item.mpm-manager:hover {
    /*background-color: #f5f5f5;*/
    border-radius: 3px;
    color: #000;
}

.resource-grid-main.mpm-manager .mpm-title {
    font-weight: 400;
    color: #454545;
    font-size: 1.416em;
    position: relative;
    left: 55px;
    top: -45px;
}

.mpm-manager .resource-grid-icon {
    margin-top: -2px;
    font-size: 19px;
}

.report-image-grid.mpm {
    overflow-y: auto;
    overflow-x: hidden;
}

.nav-tabs li a.graph-designer-tab {
    padding: 15px 10px 15px 10px;
}

.graph-selector-panel {
    height: 60px;
}

.graph-selector {
    width: 350px;
    margin-right: 10px;
}

.graph-designer-tab-container {
    background: #C9D4E1;
    font-weight: 600;
}

.graph-designer-tab-container .nav-tabs>li.active>a {
    background: #ecf0f5;
    border: 1px solid #f4f4f4;
}

.graph-designer-tab-container .nav-tabs>li:not(.active)>a {
    color: #777;
}

.graph-designer-tab-container .nav-tabs>li:not(.active)>a:hover {
    cursor: pointer;
    color: #666;
    background: #ecf0f5;
}

.viewstate-btn {
    width: 100px;
    height: 30px;
    padding-top: 3px;
    background: #fcfcfc;
}

.btn-group-toggle .viewstate-btn {
    border-radius: 2px 0px 0px 2px;
}

.btn-group-toggle .viewstate-btn:nth-child(2) {
    margin-left: -1px;
    border-radius: 0px 2px 2px 0px;
}

.viewstate-btn.active {
    background-color: #9490EE;
    color: #fff;
    font-weight: 600;
    cursor: default;
}

.viewstate-btn:not(.active):hover {
    background: #f4f4f4;
}

#identities-card .library-card:not(.selected-card) {
    border-left: 1px solid transparent;
}

.user-survey .project-status {
    position: absolute;
    right: 10px;
    top: 10px;
}

.mobile-project-manager-editor .tab-content {
    padding: 1px;
}

.mobile-designer-title {
    font-size: 1.6em;
    padding-left: 15px;
    padding-top: 12px;
}

.msm-edit-buttons.mobile-project-category-header {
    left: 0;
    top: 15px;
    font-size: 17px;
    margin-left: 0px;
    padding-left: 15px;
}

.msm-tree {
    height: 100%;
}

.msm-basemap-subtitle {
    font-size: 13px;
    color: #888;
    padding-bottom: 10px;
}

.msm-location-card .row.widget-wrapper {
    padding-right: 0px;
    margin-left: 3px;
}

.msm-download-panel {
    padding-top: 5px;
    padding-left: 0px;
    padding-right: 0px;
}

#custom-download-panel {
    padding-top: 20px;
    padding-left: 15px;
}

.number-widget-report {
    display: flex;
    flex-direction: row;
    margin-bottom: 5px;
}

.number-prefix {
    padding-right: 1px;
}

.number-suffix {
    padding-left: 1px;
}

.report-title-bar {
}

.editor-report {
    background: white;
    width: 100%;
    overflow-y: auto;
    height: 100%;
}

.editor-report .rp-report-section {
    border-bottom: none;
    padding-bottom: 0;
}

.report-related-resources {
    padding: 0px 30px;
}

.report-related-resources .rp-card-section {
    margin-left: -15px;
}

.report-related-resources .rp-card-section .rp-report-container-tile {
    padding-top: 0px;
    padding-bottom: 10px;
    margin-top: -5px;
}

.editor-report .report-related-resources,
.editor-report .report-title-bar {
    display: none;
}

.mpm-selector-header {
    height: 55px;
    padding: 10px 5px;
    border-style: solid;
    border-width: 0.25px;
    border-color: #eee;
    background-color: #f4f4f4;
}

.mpm-selector-header-txt {
    padding: 10px;
    font-size: 13px;
}

.mpm-select-switch-label {
    color: #999;
    float: right;
    padding-right: 5px;
}

.mpm-manager .btn-rr {
    margin: -2px 0px 0px 0px;
}

.library-card.inactive {
    background: #f7f7f7;
}

.mpm-item-listing-header {
    font-size: 15px;
    padding-left: 10px;
    margin-top: 0px;
    color: #454545;
    font-weight: 500;
}

.mpm-survey-status-header {
    padding-left: 10px;
    margin-top: 0px;
    color: #454545;
    font-size: 24px;
    font-weight: 500;
    text-align: center;
}

.msm-survey-requirements-text {
    margin-top: 20px;
}

.msm-survey-status-text {
    margin-top: 0px;
    padding: 20px 0px 10px 0px;
}

.msm-survey-requirements-text+.msm-survey-status-text {
    padding-top: 0px;
}

.msm-survey-message {
    margin-top: 20px;
    font-size: 15px;
    color: #888;
}

.msm-survey-status-instructions {
    margin: 15px 20% 25px 20%;
    padding: 20px 10px 20px 10px;
    font-size: 15px;
    background: #FFC741;
    border: 1px solid #B88406;
    color: #fff;
    font-weight: 600;
    text-align: center;
    border-radius: 2px;
}

.msm-save-message {
    padding-top: 20px;
    font-size: 15px;
    color: #2A096E;
    text-align: center;
}

.msm-survey-status-instructions+.msm-save-message {
    padding-top: 0px;
}

.msm-survey-issues {
    padding-top: 5px;
    font-size: 15px;
    color: #888;
    list-style-type: none;
}

.msm-survey-status-instructions+.text-center .msm-survey-issues {
    padding-top: 0px;
}

.msm-report-section {
    padding: 40px 30px;
    background: #fefefe;
    border-bottom: 1px solid #ddd;
}

.msm-crud-section {
    padding: 40px 40px;
    min-height: 150px;
    background: #fff;
    border-bottom: 1px solid #ddd;
}

.msm-crud-section:last-child {
    border-bottom: transparent;
}

.msm-report-section.active {
    background: #fff;
}

.mpm-item-listing-header.data-panel {
    padding-left: 0px;
}

.msm-download-header {
    font-size: 15px;
    padding-left: 0px;
    margin-top: 30px;
    color: #454545;
    font-weight: 500;
}

.project-search-widget.mpm-item-listing {
    top: 0px;
    right: 0px;
}

.mpm-model-detail-panel {
    padding-left: 10px;
}

.mpm-node-detail-metadata {
    list-style: none;
    color: #777;
}

.mpm-activation-panel {
    padding: 0px;
}

.msm-settings-summary {
    height: 100%;
}

.msm-map-container {
    padding: 0px;
    height: 100vh;
    margin-left: -13px;
    margin-right: -20px;
    margin-top: -10px;
}

.msm-map-container .control-label {
    display: none;
}

.msm-map-container .widget-wrapper .mapboxgl-map {
    height: 100vh;
}

.msm-map-container .geometry-tools-container {
    top: 60px;
    left: 10px;
}

.msm-stats-panel {
    padding: 10px 5px;
    min-height: 80px;
    margin-top: -15px;
}

.msm-stat {
    color: #2d3c4b;
    font-size: 36px;
    margin-top: 2px;
}

.msm-stat-label {
    color: #999;
    font-size: 13px;
    margin-top: -5px;
}

.msm-stat-user {
    color: #2d3c4b;
    font-size: 18px;
    margin-top: 2px;
}

.msm-stat-user-panel {
    margin-top: 10px;
}

.msm-stat-time {}

.msm-stat-date {
    font-size: 17px;
    white-space: nowrap;
}

.profile-mpm-panel {
    margin-left: 20px;
    text-align: justify;
    overflow: hidden;
    font-family: 'Open Sans', 'Helvetica Neue', Helvetica, Arial, sans-serif;
    font-size: 13px;
    height: 0;
    transition: height 600ms ease-out;
}

.profile-mpm-panel.show-details {
    height: 400px;
}

.project-panel {
    width: 100%;
    border: 1px solid #3b8dd5;
    margin-bottom: 10px;
    display: flex;
    flex-direction: column;
    margin-top: 1px;
}

.project-panel.expired {
    background: #fcfcfc;
    border: 1px solid #ddd;
}

.project-panel-header {
    position: relative;
    height: 76px;
    padding-left: 10px;
    color: #2b425b;
    background: #fff;
    border-bottom: 1px solid #eee;
}

.project-panel.expired>.project-panel-header {
    color: #888;
}

.project-panel-title {
    font-size: 19px;
    float: left;
    font-weight: 500;
    padding-left: 10px;
    margin-top: 12px;
    width: 500px;
    height: 22px;
    text-align: left;
    white-space: nowrap;
    overflow: hidden;
    text-overflow: ellipsis;
}

.project-status {
    width: 70px;
    height: 28px;
    font-size: 13px;
    color: #777;
    padding: 3px;
    font-style: italic;
    text-align: center;
    background: #ddd;
}

.library-card .project-status {
    text-align: left;
}

.project-status.active {
    background: #8bc34a;
    color: #fff;
}

.project-metadata {
    position: absolute;
    top: 35px;
    right: 0px;
    list-style: none;
    font-size: 14px;
}

.msm-edit-buttons {
    position: absolute;
    top: 10px;
    right: 10px;
    list-style: none;
    font-size: 14px;
}

.project-metadata-item {
    display: inline-block;
    padding: 6px 10px 10px 10px;
    color: #758697;
}

.project-details {
    position: absolute;
    display: flex;
    flex-direction: row;
    top: 40px;
    font-size: 14px;
    margin-left: 10px;
}

.card-panel-body {
    /*height: 500px;
    overflow-y: scroll;*/
}

.node-value-select-tile {
    padding: 5px;
    font-size: 0.9em;
}

.selected-node-value {
    font-size: 1.3em;
}

.node-value-select-label {
    font-weight: bold;
}

.node-value-widget-ontology {
    padding: 15px 20px;
    background: #fafafa;
    border: 1px solid #ddd;
    border-radius: 2px;
}

.chosen-container-single .chosen-single {
    background: #fff;
    color: #4d627b;
    border: 1px solid #ddd;
    box-shadow: none;
    border-radius: 3px;
    display: block;
    height: 32px;
    line-height: 1.42857;
    overflow: hidden;
    padding: 6px 12px;
    white-space: nowrap;
}

.chosen-container-single .chosen-single div b {
    background-image: none !important;
}

.chosen-container-single .chosen-single .search-choice-close {
    top: 10px;
}

.chosen-container-single .chosen-single div b:before {
    border-bottom: 0 solid transparent;
    border-left: 5px solid transparent;
    border-right: 5px solid transparent;
    border-style: solid;
    border-width: 5px 4px 0;
    color: #4d627b;
    content: "";
    display: inline-block;
    height: 0;
    margin: 1em -2px;
    vertical-align: middle;
    width: 0;
}

.chosen-container .chosen-drop {
    background: #fff;
    border-color: currentcolor rgba(0, 0, 0, 0.09) rgba(0, 0, 0, 0.09);
    border-style: none solid solid;
    border-width: 0 1px 1px;
    border-radius: 3px;
}

.chosen-container .chosen-search {
    background: #fff;
}

.chosen-container-active.chosen-with-drop .chosen-single {
    background: #fff;
    border: 1px solid rgba(0, 0, 0, 0.09);
    border-bottom-left-radius: 0;
    border-bottom-right-radius: 0;
}

.chosen-container .chosen-results li.highlighted {
    background-color: #177bbb;
    background-image: none;
    color: #fff;
}

.chosen-container-multi .chosen-choices {
    background: #fff;
    color: #8f9ea6;
    border: 1px solid rgba(0, 0, 0, 0.09);
    box-shadow: none;
    border-radius: 3px;
    min-height: 32px;
}

.chosen-container-active .chosen-choices,
.chosen-container-single .chosen-search input[type="text"] {
    border: 1px solid rgba(0, 0, 0, 0.09);
}

.chosen-container-multi .chosen-choices li.search-choice {
    background-color: #177bbb;
    background-image: none;
    color: #fff;
    border: 0;
    border-radius: 2px;
    box-shadow: none;
    line-height: 16px
}

.chosen-container-multi .chosen-choices li.search-choice .search-choice-close::after,
.chosen-container-multi .chosen-choices li.search-choice .search-choice-close::before {
    box-shadow: 0 0 0 1px inset;
    content: "";
    left: 50%;
    position: absolute;
    top: 50%;
    transform: translate(-50%, -50%);
}

.chosen-container-multi .chosen-choices li.search-choice .search-choice-close::after {
    height: 0.8em;
    width: 2px;
}

.chosen-container-multi .chosen-choices li.search-choice .search-choice-close::before {
    height: 2px;
    width: 0.8em;
}

.chosen-container-multi .chosen-choices li.search-choice .search-choice-close {
    display: block;
    height: 1.5em;
    transform: rotate(45deg);
    width: 1em;
    color: #fff;
    font-size: inherit;
    top: 2px
}

.chosen-container .chosen-results li {
    padding: 8px 6px
}

ul.select2-choices {
    padding-right: 30px !important;
}

ul.select2-choices:after {
    content: "";
    position: absolute;
    right: 10px;
    top: 50%;
    transform: translateY(-50%);
    border-top: 5px solid #333;
    border-left: 5px solid transparent;
    border-right: 5px solid transparent;
}

.sidepanel-draggable {
    background-color: #f7f7f7;
    border-left: solid 1px gainsboro;
    border-right: solid 1px gainsboro;
    height: 100%;
    z-index: 3;
    font-size: 10px;
    display: flex;
    align-items: center;
}

.sidepanel-draggable div {
    cursor: col-resize;
    margin: 2px;
}

.sidepanel-draggable div i {
    display: block;
    color: rgb(190, 190, 190);
}

.left-panel-inner-container {
    height: 100%;
    min-width: 300px;
    display: flex;
    flex-direction: column;
}

.left-panel {
    flex: 0 0 300px;
    overflow: hidden;
    z-index: 3;
}

.left-panel-overflow {
    background: #ecf0f5;
    height: calc(100% - 75px);
    /* 75px is height of .jstree .header */
    overflow-y: auto;
    overflow-x: hidden;
}

.left-panel-overflow>* {
    background: inherit;
}

.main-panel {
    background-color: #ffffff;
    flex: 1
}

.rich-text {
    padding: 20px;
}

.jstree .rich-text {
    padding: 0px;
    display: inline;
}

.graph-designer .card-component {
    /*width: 100%;*/
    background-color: #fff;
}

.graph-designer .card-component .install-buttons {
    display: none;
}

.card-component {
    padding: 15px 25px 25px 25px;
    margin: 15px;
    background: #fff;
    border: 1px solid #ddd;
    border-radius: 3px;
}

.graph-designer .card-component-panel {
    overflow-y: scroll;
}

.card-component-panel {
    width: 100%;
    padding: 0px;
    border-radius: 3px;
    background-color: white;
}

.graph-designer .card-component-panel {
    background: #fafafa;
}

.card-component-panel h3 {
    color: #2f527a;
    font-size: 1.2em;
    font-weight: 400;
}

.card-component-panel h3.rr-splash-description {
    font-size: 16px;
    padding: 0px 20px;
    color: #888;
    margin: 0px;
}

.file-select .rr-splash-img {
    margin-top: 0px;
    margin-left: 2px;
    height: 90%;
}

.card-component-panel h4 {
    color: #2f527a;
    font-size: 15px;
    font-weight: 550;
}

.card-component-panel .card-component h4 {
    margin-top: 5px;
}

.card-component-panel .card-component .is-function-node {
    display: inline-block;
    background: #A2EAE2;
    color: #01766A;
    padding: 10px 15px;
    margin-bottom: 15px;
    font-size: 13px;
    font-weight: 600;
    margin-top: 5px;
    margin-bottom: 15px;
    border-radius: 2px;
}

.card-component-panel hr {
    border-color: #e9e9e9;
}

.card-component-panel h5 {
    color: #999;
    margin-top: 5px;
    margin-bottom: 5px;
}

.card-component-wrapper-editor {
    height: 100%;
    padding-bottom: 50px;
    overflow-y: auto;
    background: #fafafa;
}

.card-header {
    height: 50px;
    padding: 10px 20px;
    background: #25476a;
}

.card-header-title {
    margin-top: -15px;
}

.card-breadcrumbs,
.card-breadcrumbs a {
    color: #f1f1f1;
    margin-top: 17px;
    font-size: 17px;
}

.card-breadcrumbs span.dropdown.open .dropdown-menu>li>a {
    display: block;
    padding: 5px 20px;
    margin-top: 5px;
    clear: both;
    font-size: 13px;
    font-weight: 400;
    line-height: 1.1;
    color: #333;
    white-space: nowrap;
}

.card-breadcrumbs span.dropdown.open .dropdown-menu>li>a:hover {
    color: #fff;
}

.card-breadcrumbs a.toggle-tree {
    font-size: 13px;
}

.current-crumb {
    font-weight: 400;
}

.resource-editor-tree {
    height: calc(100vh - 125px);
    overflow-y: auto;
    overflow-x: hidden;
    background: #ecf0f5;
    padding-bottom: 50px;
}

.resource-editor-container {
    height: inherit;
}

a.jstree-anchor strong {
    font-weight: 500;
}

.expanded-nav {
    white-space: nowrap;
    overflow: hidden;
    text-overflow: ellipsis;
}

.add-new-tile {
    display: none;
}

.jstree-anchor:hover .add-new-tile,
.add-new-tile.jstree-clicked {
    display: inline;
}

a.jstree-anchor.disabled {
    color: #ccc;
}

a.jstree-anchor.permissions-widget {
    color: #bbb;
    cursor: default;
    pointer-events: none;
}

.jstree-default .card-designer-tree li {
    background-image: url("tree/32px.png");
    background-position: -292px -4px;
    background-repeat: repeat-y;
}

.jstree-default .card-designer-tree li.jstree-last,
.jstree-default .card-designer-tree .jstree-last>li {
    background: transparent;
}

.card-summary-section li {
    list-style: none;
}

.card-summary-section h4 {
    font-size: 1.1em;
}

.card-summary-section .card-summary {
    padding-bottom: 5px;
}

.card-summary-section.disabled h4 {
    color: #7a7a7a;
}

.card-summary-section.disabled a {
    cursor: default;
}

.card-summary-section .card-summary .card-summary-add {
    margin-left: 2px;
}

.card-summary-section .card-summary .card-summary-add:hover {
    cursor: pointer;
}

.card-summary-section .card-summary {
    margin-bottom: 10px;
}

.card-summary-section .tile-summary {
    padding: 2px;
}

.card-summary-section .tile-summary a {
    color: #6494cc;
}

.card-summary-section .tile-summary .tile-summary-label {
    font-weight: 600;
}

.card-summary-name {
    margin-bottom: 2px;
}

.tile-summary-item {
    padding-left: 5px;
}

.card-summary-section {
    padding: 20px 0 10px 0;
}

.btn-rr {
    background: #9490EE;
    color: #fff;
    border: 1px solid rgba(0, 0, 0, 0.09);
    margin: -10px 0px 30px 0px;
}

.btn-rr:hover {
    color: #fff;
}

.rr-splash {
    text-align: center;
    margin: 48px 45px 20px 45px;
    border: 1px solid #ddd;
    padding: 40px 30px;
    background: #f6f6f6;
    border-radius: 4px;
}

.rr-splash-title {
    color: #666;
    font-size: 28px;
    margin-bottom: 30px;
    margin-top: 25px;
}

.rr-splash-img-container {
    padding: 20px;
    background: #fff;
    border: 1px solid steelblue;
    display: inline-block;
}

.rr-splash-img {
    margin-top: 3px;
    margin-left: 2px;
    height: 90%;
}

.surveys {
    height: 72px;
    width: 72px;
}

.rr-splash-description {
    font-size: 15px;
    color: #999;
    font-weight: 500;
}

.rr-splash-description:last-child {
    margin-bottom: 80px;
}

.rr-splash-help-link {
    margin: 20px 0px 50px 0px;
    font-size: 28px;
    color: steelblue;
}

.rr-splash-help-link:hover {
    cursor: pointer;
}

.report-expander {
    cursor: pointer;
    padding-left: 6px;
    font-weight: bold;
    font-size: 18px;
}



.create-resource-instance-card-component .card-component {
    border: none;
}

.workbench-card-sidepanel .create-resource-instance-card-component {
    top: 75px;
}

.new-instance-model-name {
    font-size: 15px;
    font-weight: 600;
    color: #004577;
    width: 100%;
}

.create-instance-header {
    height: 50px;
    background: #f1f1f1;
    position: relative;
    border-bottom: 1px solid #ddd;
    padding: 15px;
    font-size: 15px;
}

.create-instance-menu-header {
    height: 50px;
    background: #ebebeb;
    position: relative;
    border-bottom: 1px solid #ddd;
    padding: 15px;
    font-size: 15px;
}

.create-instance-header .close-new-step {
    position: absolute;
    right: 10px;
    top: 5px;
}

.create-instance-header .close-new-step:hover {
    cursor: pointer;
}

.create-resource-instance-card-component .card-component {
    padding-top: 10px;
}

.indent {
    text-indent: 10px;
    padding-left: 10px;
}

.mapboxgl-popup-content {
    width: 350px;
    padding: 0px;
}

.mapboxgl-popup-content .hover-feature-footer {
    padding: 10px 15px;
    height: auto;
}

.tabbed-report-header {
    border-bottom: 1px solid #ddd;
}

.tabbed-report-header .workbench-card-wrapper {
    height: 500px;
}

.tabbed-report-mainpanel {
    top: 25px;
    width: calc(100% - 50px);
}

.tabbed-report-mainpanel-content {
    width: calc(100% - 50px);
}

.tabbed-report-mainpanel-title {
    padding: 5px 15px;
    font-size: 12px;
    border-bottom: 1px solid #ddd;
    background-color: rgb(237, 237, 237);
}

.tabbed-tile-value {
    padding-left: 0px;
}

.tabbed-report-tile-title {
    margin-bottom: 0;
    padding: 12px 5px 0 0;
}

.tabbed-report-sidepanel {
    width: 300px;
    margin: 0 25px;
    position: -webkit-sticky;
    position: sticky;
    top: 25px;
}

.tabbed-report-sidepanel .tabbed-report-sidepanel-content {
    border: 1px solid #ddd;
}

.tabbed-report-sidepanel-title {
    padding: 5px 15px;
    font-size: 12px;
    border-bottom: 1px solid #ddd;
    background-color: rgb(237, 237, 237);
}

.tabbed-report-sidepanel-title.consultation-status-title {
    color: white;
    font-size: 15px;
    background-color: rgb(234, 141, 148);
}

.sidebar-section {
    padding: 0px 10px 20px 10px;
    border-bottom: 1px solid #ddd;
}

.sidebar-section:last-child {
    border-bottom: none;
}

.sidebar-single-line-group {
    margin-bottom: 0px;
    font-size: 14px;
}

.sidebar-single-line-type {
    color: #25476A;
}

.sidebar-single-line-value {
    color: #777;
}

.sidebar-double-line-group {
    margin-bottom: 6px;
    font-size: 14px;
}

.sidebar-double-line-type {
    color: #25476A;
}

.sidebar-double-line-value {
    color: #777;
}

.tabbed-report-sidepanel-title.consultation-status-title.completed {
    background-color: rgb(202, 247, 225);
    color: rgb(84, 84, 84);
}

.tabbed-report-sidepanel-subtitle {
    color: rgb(222, 222, 222);
    font-size: 13px;
    margin-top: -2px;
    margin-bottom: 2px;
}

.completed .tabbed-report-sidepanel-subtitle {
    color: rgb(167, 167, 167);
}

.tabbed-report-sidepanel-main {
    padding: 5px 15px 15px;
}

.tabbed-report-sidepanel-main dt {
    color: #2f527a;
    font-weight: normal;
    float: left;
    width: 130px;
    text-align: right;
    padding-right: 10px;
}

.report-map-header-component {
    height: 400px;
}

.search-result-details {
    background: #fff;
    height: 100%;
}

.search-result-details-splash {
    padding-top: 50px;
    padding-left: 2px;
    padding-right: 2px;
}

.search-result-details-splash .rr-splash {
    margin-top: 0;
}

.iiif-viewer-gallery,
.show-gallery-control {
    color: rgb(45, 70, 103);
    position: absolute;
    bottom: 0;
}

.iiif-gallery-content,
.show-gallery-control {
    background-color: rgb(242, 242, 242);
}

.show-gallery-control {
    left: 2px;
    bottom: 2px;
    padding: 15px 30px;
    z-index: 10000;
    color: #5b9bd7;
}

.show-gallery-control i {
    cursor: pointer;
    color: #2f527a;
    font-size: 15px;
}

.show-gallery-control a {
    cursor: pointer;
    color: #2f527a;
}

.show-gallery-control h3 {
    display: inline-block;
    margin: 0 2px;
    font-size: 13px;
}

.show-gallery-control a {
    font-size: 12px;
}

.iiif-gallery-content .panel-controls {
    width: 250px; 
    border-right: 1px solid #ddd;
}

.iiif-gallery-content .panel-controls .hide-gallery-control {
    width: 100%; 
    height: 50px; 
    border-bottom: 1px solid #ddd; 
    display: flex; 
    justify-content: center; 
    align-items: center; 
    font-weight: 650; 
    color: #5b9bd7; 
    cursor: pointer;
}

.iiif-gallery-content .panel-controls .mode-selector {
    width: 100%; 
    height: 108px; 
    padding: 5px;
}

.iiif-gallery-content .panel-controls .mode-selector-buttons {
    display: flex;
}

.iiif-gallery-content .panel-controls .mode-selector-buttons > div {
    margin-right: 10px;
    cursor: pointer;
}

.iiif-gallery-content .panel-controls .panel-selector-buttons {
    display: flex;
    margin-top: 5px;
}
.iiif-gallery-content .panel-controls .panel-selector-buttons > div {
    width: 65px;
    height: 55px;
    display: flex;
    align-items: center;
    justify-content: center;
    margin-right: 10px;
    background-color: #ddd;
    cursor: pointer;
}

.iiif-gallery-content .panel-controls .panel-selector-buttons > div.selected {
    background-color: #add8e6;
    border: 1px solid #5b9bd7; 
}

.iiif-gallery-content .panel-controls .panel-selector-buttons > div.hide {
    display: none;
}

.iiif-gallery-content .panel-controls .mode-selector-buttons > div > div {
    background-color: #ddd; 
    width: 40px; 
    height: 20px;
}


.iiif-gallery-content .panel-controls .mode-selector-buttons .two-panel {
    display: flex;
}

.iiif-gallery-content .panel-controls .mode-selector-buttons .two-panel > div {
    margin-right: 2px;
}

.iiif-gallery-content .panel-controls .mode-selector-buttons .selected > div {
    background-color: #5b9bd7;
}

.gallery-visible.show-gallery-control {
    display: none;
}

.show-gallery-control.gallery-expanded {
    top: 0;
    left: 0;
    right: 0;
    bottom: auto;
    border-bottom: solid 1px rgb(221, 221, 221);
    border-top: none;
    z-index: 2000;
    padding: 15px 0 15px 30px;
}

.workbench-card-container-sidepanel-active .show-gallery-control.gallery-expanded {
    right: 400px;
}

.iiif-viewer-gallery {
    right: 0;
    left: 0;
}

.iiif-viewer-gallery.gallery-expanded {
    top: 0px;
    z-index: 1000;
}

.iiif-viewer-gallery.gallery-expanded .iiif-gallery-sequence-canvases{
    margin-top: 10px;
    height: auto;
    z-index: 1000;
}

.workbench-card-container-sidepanel-active .iiif-viewer-gallery {
    right: 400px;
}

.workbench-card-container-sidepanel-active .workbench-card-container {
    margin-right: 400px;
}

.hidden-file-input {
    display: none;
}

.add-new-crumb {
    float: right;
    cursor: pointer;
    padding: 4px 12px;
    font-size: 13px;
    background: #6984A0;
    border: 1px solid #0A0737;
    border-radius: 2px;
    margin-top: -1px;
}

.map-data-drop-area {
    padding: 25px 15px;
    border: 1px dashed #bbb;
    background: #f9f9f9;
    text-align: center;
    color: #808080;
    margin: 5px 0px;
    border-radius: 1px;
    cursor: pointer;
}

.map-data-drop-area:hover,
.map-data-drop-area.drag-hover {
    border: 1px dashed black;
    color: black;
    background-color: #EEEEEE;
}

.iiif-gallery-content.compare {
    border-top: solid 1px rgb(221, 221, 221);
    height: 185px;
    width: 100%;
    padding: 10px;
    padding-bottom: 0px;
    white-space: nowrap;
    overflow-x: auto;
    display: flex;
}
.iiif-gallery-content {
    border-top: solid 1px rgb(221, 221, 221);
    width: 100%;
    padding-bottom: 0px;
    white-space: nowrap;
    overflow-x: auto;
    display: flex;
}

.gallery-expanded .iiif-gallery-content {
    border-top: none;
}

.iiif-gallery-content {
    height: 160px;
}

.gallery-expanded .iiif-gallery-content {
    height: 100%;
    background-color: rgb(250, 250, 250);
    padding: 5px 0px 20px 20px;
}

.workbench-card-wrapper .workbench-card-container-wrapper {
    height: 100%;
    width: calc(100% - 75px);
    position: absolute;
}

.workbench-card-wrapper .workbench-card-container-wrapper.wide {
    height: 100%;
    width: 100%;
}

.workbench-card-wrapper .workbench-card-container-wrapper.workbench-card-container-sidepanel-active {
    height: 100%;
    width: calc(100% - 75px);
    position: absolute;
}

.workbench-card-container.gallery-visible.compare {
    padding-bottom: 185px;
}

.workbench-card-container.gallery-visible {
    padding-bottom: 160px;
}


.iiif-leaflet {
    height: 100%;
    background: #fafafa;
}

.iiif-leaflet .leaflet-draw {
    display: none;
}

.iiif-leaflet .split-controls {
    display: flex; 
    position: absolute; 
    z-index: 2500; 
    top: 9px;
}

@media(max-width: 1150px){
    .iiif-leaflet .split-controls {
        display: none;
    }
}

.image-tools-floating.left, .image-tools-floating.right {
    position: absolute;
    display: block;
    width: 238px;
    border: 2px solid #ddd;
    padding: 10px;
    background-color: #fff;
    z-index: 10000;
    top: 45px;
}

.image-tools-floating.right {
    right: 9px;
}

.image-tools-floating.right.sidepanel {
    right: 409px;
}

.image-tools-floating.left {
    left: 45px;
}

.iiif-leaflet .split-controls.right {
    right: 9px;
}

.iiif-leaflet .split-controls.left {
    left: 45px;
}

.select2-drop.split-controls-drop {
    max-width: 238px;
    border: 2px solid #ddd;
    border-top: none;
}

.split-controls-drop .select2-result-label {
    display: flex;
    align-items: center;
}

.split-controls-drop .select2-result-label > div {
    margin-right: 5px;
}

.split-controls-drop .select2-result-label .image img {
    width: 50px;
}

.split-controls-drop .select2-result-label .title {
    width: 100%;
    text-overflow: ellipsis;
    overflow: hidden;
}

.select2-container.select2-container-active.select2-dropdown-open.split-controls-drop{
    border: 2px solid #ddd;
    border-radius: none;
}

.iiif-image-tools .layout .mode-selector {
    display: flex
}

.iiif-image-tools .layout .mode-selector > div {
    margin-right: 15px;
}

.iiif-image-tools .layout .mode-selector .selected {
    margin-right: 15px;
}
.iiif-image-tools .selected {
    background-color: inherit;
}

.iiif-image-tools .layout .mode-selector > div > div {
    display: flex;
}

.iiif-image-tools .layout .mode-selector .selector-button {
    width: 100px;
    height: 50px;
    border: 1px solid #ddd;
    margin-right: 5px;
}

.iiif-image-tools .layout .mode-selector .selected .selector-button {
    background-color: #5b9bd7;
}

.iiif-image-tools .layout .panel-selector{
    margin-top: 20px;
}

.iiif-image-tools .layout .panel-selector .selector {
    display: flex;
}

.iiif-image-tools .layout .panel-selector .selector > div {
    margin-right: 5px;
}

.iiif-image-tools .layout .panel-selector .selector > div > div {
    width: 100px;
    height: 100px;
    border: 1px solid #ddd;
    display: flex;
    justify-content: center;
    align-items: center;
}

.iiif-image-tools .layout .panel-selector .selector .selected > div {
    background-color: #add8e6;
    border: 1px solid #5b9bd7;
}

.iiif-leaflet .split-controls .button {
    width: 38px; 
    height: 38px; 
    background-color: #fff; 
    border: 2px solid #ddd; 
    border-left: none; 
    display: flex; 
    justify-content: center; 
    align-items: center;
    cursor: pointer;
    font-size: 27px;
}

.iiif-gallery-canvas,
.iiif-gallery-sequence,
.iiif-gallery-sequence-canvases {
    padding-left: 0px;
    display: inline-block;
    white-space: nowrap;
    vertical-align: top;
}
.iiif-gallery-sequence-canvases {
    height: 108px;
    display: flex;
    align-items: center;
}

.iiif-viewer-gallery.gallery-expanded .iiif-gallery-canvas,
.iiif-viewer-gallery.gallery-expanded .iiif-gallery-sequence,
.iiif-viewer-gallery.gallery-expanded .iiif-gallery-sequence-canvases {
    white-space: normal;
}

.iiif-gallery-sequence {
    padding-right: 20px;
}

.iiif-viewer-gallery.gallery-expanded .iiif-gallery-sequence {
    display: block;
}

.iiif-gallery-canvas-thumbnail img {
    margin: 1px;
    border: 1px solid rgb(162, 162, 162);
    height: 55px;
}

.annotated .iiif-gallery-canvas-thumbnail img {
    margin: 0px;
    border: 2px solid rgb(28, 62, 95);
}

.iiif-viewer-gallery.gallery-expanded .iiif-gallery-canvas-thumbnail img {
    height: 175px;
}

.iiif-gallery-sequence-label {
    cursor: pointer;
    color: rgb(91, 155, 215);
    font-weight: 600;
    text-decoration: none;
}

.iiif-gallery-sequence-labels {
    display: inline-flex;
    padding: 5px
}

.tabbed-workflow-step-container .iiif-gallery-sequence-labels {
    display: none;
}

.iiif-gallery-panel {
    display: flex;
    flex-direction: column;
    width: inherit;
}

.iiif-input {
    width: 316px;
    max-width: 316px;
    min-height: 36px;
}

.iiif-manifest-metadata-panel .iiif-input {
    width: 280px;
    max-width: 280px;
    min-height: 36px;
}


.gallery-expanded .iiif-gallery-panel {
    padding-left: 15px;
}

.iiif-gallery-header {
    padding-left: 10px;
    justify-content: space-between;
    width: 100%;
    border-bottom: 1px solid #ddd;
    height: 50px;
}

.iiif-widget-report {
    margin: 0 0 0 320px;
}

.iiif-widget-report .iiif-leaflet {
    height: 300px;
    margin: 0 20px 10px 0px;
    border: solid 1px #808080;
}

.manifest-metadata-title {
    margin-top: 8px;
    font-weight: 600;
}

.manifest-metadata-value {
    line-height: 1.2;
    color: #585858;
    overflow-wrap: break-word;
}

.manifest-metadata-value h4 {
    padding-top: 10px;
    font-size: 15px;
    color: #2f527a;
    font-weight: 600;
}

.manifest-metadata-value a {
    color: #4682b4;
}

.manifest-details {
    white-space: normal;
    width: 250px;
    border-right: 1px solid #ddd;
    background: #e9e9e9;
    margin-top: -15px;
    margin-left: -20px;
    padding: 15px 10px 150px 10px;
    height: 100%;
    position: absolute;
    overflow-y: scroll;
}

.manifest-details h3 {
    width: 225px;
    font-size: 16px;
    font-weight: 500;
}

.manifest-details h4 {
    padding-left: 0px;
    font-size: 13px;
    font-weight: 400;
    color: #585858;
}

.manifest-details-list,
.manifest-logo {
    padding-left: 0px;
    margin-top: 5px;
}

.manifest-attribution-key {
    padding-top: 10px;
    font-size: 15px !important;
    color: #2f527a !important;
}

.manifest-logo {
    max-width: 150px;
}

.manifest-editor-label {
    font-size: 1.2em;
    padding: 3px;
}

.iiif-manifest-metadata-panel {
    padding: 5px 8px;
    display: flex;
    background: #f9f9f9;
    border: 1px solid #ddd;
    margin-bottom: 5px;
}

.manifest-metadata-panel-drag {
    background: #e6e6e6;
    margin: -5px 5px -5px -10px;
}

.manifest-metadata-panel-drag i {
    padding: 42px 4px;
    font-size: 18px;
    color: #585858;
}

.manifest-metadata-panel-drag:hover {
    cursor: pointer;
}

.iiif-gallery-header .list-filter {
    display: inline-block;
    margin-bottom: 0px;
}

.iiif-gallery-header > div > div {
    margin-right: 20px;
}

.iiif-gallery-canvas {
    cursor: pointer;
    margin-left: 10px;
    padding: 6px;
    border: 1px solid transparent;
    min-width: 60px;
    height: 100px;
}

.iiif-viewer-gallery.gallery-expanded .iiif-gallery-canvas {
    height: 220px;
    min-width: 120px;
}

.iiif-gallery-canvas:hover,
.iiif-gallery-canvas.active {
    border: 1px solid rgb(180, 180, 180);
    background-color: rgb(230, 230, 230);
}

.iiif-gallery-canvas-label {
    font-size: 0.9em;
    font-weight: 650;
    color: rgb(91, 155, 215);
    width: 110px;
    white-space: nowrap;
    overflow: hidden;
    text-overflow: ellipsis;
    height: initial;
}

.gallery-expanded .iiif-gallery-canvas-label {
    width: 100%;
}


.iiif-gallery-canvas-label .annotation-count {
    font-size: 0.8em;
    font-weight: normal;
    color: rgb(142, 142, 142);
    display: block;
}

.iiif-gallery-manifest-label {
    max-width: 300px;
    display: inline-block;
    white-space: nowrap;
    overflow: hidden;
    text-overflow: ellipsis;
    vertical-align: text-bottom;
}

.gallery-expanded .iiif-gallery-manifest-label {
    display: none;
}

.iiif-canvas-links-panel {
    margin-bottom: 10px;
}

.iiif-canvas-links-panel a {
    font-size: 12px;
    color: #4682b4;
    margin-right: 5px;
    font-weight: 600;
    cursor: pointer;
}

.iiif-canvas-links-panel a:hover {
    color: #12548A;
}

.iiif-image-tools {
    padding: 10px;
    color: rgb(30, 63, 94);
    font-size: 0.9em;
}

.iiif-image-tool-slider {
    padding-bottom: 10px;
}

.iiif-image-tool-slider-wrap {
    margin: 0 20px;
}

.iiif-image-tool-value {
    padding: 0 20px;
    color: #777;
}

.iiif-image-tool-slider .toggle-container {
    padding: 5px;
}

.iiif-image-tool-slider .arches-toggle-sm {
    cursor: pointer;
    margin-top: -19px;
}

.manifest-editor {
    padding-bottom: 10px;
    width: 100%;
    padding-left: 20px;
    margin: 20px;
}

.gallery-expanded .manifest-editor {
    margin-left: -10px;
    margin-top: 20px;
}

.manifest-details+.manifest-editor {
    margin: 20px;
}

.manifest-editor-loading,
.manifest-editor-error {
    display: inline-block;
    padding-left: 10px;
}

.gallery-expanded .manifest-editor-loading {
    margin-top: 25px;
}

.manifest-editor-input {
    margin-bottom: 10px;
}

.manifest-editor-error {
    color: red;
}

.chart {
    margin-right: 105px;
    margin-left: 20px;
    margin-top: 20px;
}

.style-tools-collapser {
    cursor: pointer;
    padding: 5px;
    font-size: 0.9em;
}

.edtf-style-tools-collapser {
    cursor: pointer;
    padding: 5px;
    font-size: 0.9em;
    left: 510px;
    position: absolute;
    top: 6px;
}

.workbench-card-sidepanel .edtf-style-tools-collapser {
    left: 250px;
}

.style-tools-panel {
    background: #fbfbfb;
    border: 1px solid #ddd;
    padding: 15px 15px 5px 5px;
    margin-bottom: 5px;
    border-radius: 2px;
}

.edtf-style-tools-panel {
    background: #fbfbfb;
    border: 1px solid #ddd;
    padding: 10px 15px 5px 5px;
    margin-bottom: 5px;
    border-radius: 2px;
    height: 200px;
    width: 600px;
    overflow-y: scroll;
}

.edtf-style-tools-panel::-webkit-scrollbar {
    -webkit-appearance: none;
    width: 9px;
    border-left: 1px solid #ddd;
}

.edtf-style-tools-panel::-webkit-scrollbar-thumb {
    border-radius: 1px;
    background-color: rgba(0, 0, 0, .1);
    -webkit-box-shadow: 0 0 1px rgba(255, 255, 255, .5);
}

.workbench-card-sidepanel .edtf-style-tools-panel {
    width: 340px;
}

.widget-help-panel {
    padding: 5px 10px;
}

.widget-help-panel h2 {
    font-size: 1.0em;
    margin-top: 0px;
    margin-bottom: 5px;
}

.widget-help-panel a {
    color: steelblue;
    font-weight: 500;
    text-decoration: underline;
}

.widget-help-panel h3 {
    font-size: 1.0em;
    margin-top: 0px;
    color: #777;
}

.widget-help-panel .text-thin {
    color: #666;
    font-weight: 400;
}

.style-tools-color-visualizer {
    border: 1px solid #000;
}

.lang-switch .chosen-single {
    border: none;
    font-size: 12px;
    color: #454545;
    padding-top: 8px;
}

.lang-switch .chosen-drop {
    font-size: 12px;
    color: #454545;
}

.leaflet-popup-content-wrapper {
    border-radius: 3px;
    padding: 0;
}

.leaflet-popup-content {
    margin: 0;
}

.map-coordinate-editor {
    margin-top: 15px;
}

.map-coordinate-editor-crs-selector {
    position: fixed;
    margin-top: 25px;
    background: #fff;
    padding-bottom: 8px;
    border-bottom: 1px solid #ddd;
}

.map-coordinate-editor-crs-selector dt,
.map-coordinate-editor-crs-selector select {
    display: block;
    float: left;
}

.map-coordinate-editor-crs-selector dt {
    width: 150px;
    padding: 5px;
    margin-top: 2px;
    font-weight: 500;
}

.map-coordinate-editor-list {
    padding: 0 5px;
    margin-top: 70px;
}

.map-coordinate-editor-list a:focus i {
    color: #579ddb;
}

.map-coordinate-editor-pair {
    padding: 0px 0;
}

.map-coordinate-editor-pair input {
    margin: 0 5px;
    padding: 5px;
    width: 130px;
    display: inline-block;
}

.coordinate-entry-label {
    display: inline-block;
    color: #888;
    width: 15px;
    text-align: right;
}

.map-coordinate-editor hr {
    margin: 10px 4px 5px;
}

.map-coordinate-editor .map-coordinate-editor-pair hr {
    margin: 5px 0;
}

.map-coordinate-editor-drag-handler {
    cursor: grab;
    font-size: 16px;
}

.map-coordinate-editor-pair.ui-sortable-helper,
.map-coordinate-editor-pair.ui-sortable-helper .map-coordinate-editor-drag-handler {
    cursor: grabbing;
}

.map-coordinate-editor-header {
    position: fixed;
    background: #fff;
    padding: 6px 0;
    font-size: 1.2em;
    width: 370px;
    margin-top: -6px;
}

.map-coordinate-editor-pair.map-coordinate-editor-new-coordinates {
    padding: 0 0px 10px 4px;
}

.map-coordinate-editor-button-container {
    position: sticky;
    bottom: -17px;
    background: #fff;
    width: 400px;
    padding: 10px 5px;
}

.add-buffer-as-new-label {
    display: inline-block;
    position: relative;
    top: -12px;
    left: 5px;
}

.add-buffer-feature-header {
    padding: 6px 0;
    font-size: 1.2em;
}

.add-buffer-feature-input {
    padding: 5px 0;
}

.related-resources-filter {
    height: 100%;
}

.related-resources-content {
    padding-top: 5px;
    width:100%;
    height: 100%;
    background-color: white;
    overflow-y: auto;
}

.related-resources-content .rr-splash {
    padding-top: 75px;
}

.related-resources-graph-workbench {
    $sidebar-width: 400px;
    $controls-height: 36px;
    $controls-top: 10px;
    $icons-grey: #999;
    $controls-grey: #ddd;
    $controls-border: 1px solid $controls-grey;
    $controls-background: #f9f9f9;
    $controls-right: 10px;
    $accent-color: #9b97e3;
    $highlight-color: #2a446a;

    background: #fff;
    border-top: none;

    .related-resources-graph-cytoscape {
        height: 100%;
    }
    .workbench-card-container-sidepanel-active {
        padding-right: $sidebar-width;
    }
    .related-resources-graph-controls,
    .related-resources-graph-controls-instructions {
        z-index: 10000;
        position: absolute;
        right: $controls-right;
    }
    .workbench-card-container-sidepanel-active .related-resources-graph-controls,
    .workbench-card-container-sidepanel-active .related-resources-graph-controls-instructions {
        padding-right: $sidebar-width + $controls-right;
    }
    .related-resources-graph-controls {
        top: $controls-top;
        height: $controls-height;
        span {
            border: $controls-border;
            cursor: pointer;
            border-right: none;
            display: block;
            float: left;
            width: $controls-height - 2;
            height: $controls-height - 2;
            box-sizing: border-box;
            position: relative;
            color: $icons-grey;
            background-color: $controls-background;
        }
        span.active-graph-control {
            color: #2a446a;
            background-color: lighten($controls-background, 15%);
        }
        span:hover {
            background-color: lighten($controls-background, 8%);
            color: $highlight-color;
        }
        span:first-child {
            border-top-left-radius: 2px;
            border-bottom-left-radius: 2px;
        }
        span:last-child {
            border-right: $controls-border;
            border-top-right-radius: 2px;
            border-bottom-right-radius: 2px;
        }
        span:before {
            position: absolute;
            margin: 8px 0;
            font-size: 1.2em;
            display: block;
            width: 100%;
            text-align: center;
        }
    }
    .related-resources-graph-controls-instructions {
        background-color: rgba(256, 256, 256, 0.9);
        padding: 3px;
        border-radius: 3px;
        color: $accent-color;
        font-weight: 500;
        margin-top: 2px;
        top: $controls-height + $controls-top;
    }
    .edge-node-information {
        position: relative;
        .edge-node-graph-color {
            position: absolute;
            width: 50px;
            height: 50px;
            border-radius: 100%;
            border: solid black 1px;
            margin: 5px 10px;
        }
        .edge-node-title {
            margin-left: 74px;
            min-height: 70px;
            padding: 4px 0;
            .edge-node-display-name {
                color: #213e5f;
                cursor: pointer;
                font-size: 14px;
                font-weight: 550;
                line-height: 1.2;
            }
            .edge-node-graph-name {
                font-size: 13px;
            }
            .edge-node-links {
                margin-top: 0px;
                span {
                    cursor: pointer;
                    color: steelblue;
                    display: inline-block;
                    i {
                        padding-right: 4px;
                    }
                }
                span:hover {
                    color: #03162B;
                }
            }
        }
    }
    .edge-node-information.element-hover .edge-node-display-name {
        color: darken(#213e5f, 100%);
    }
    .related-resource-graph-information-content {
        height: 100%;
        padding: 16px;
        .edge-relationship-information {
            $edge-label-height: 150px;
            position: relative;
            .edge-relationship-arrow {
                display: inline-block;
                position: absolute;
                margin-left: 14px;
                div {
                    position: relative;
                    background: #aaa;
                    width: 2px;
                    margin-left: 20px;
                    height: $edge-label-height - 10;
                }
                div:before {
                    content: "";
                    position: absolute;
                    width: 0px;
                    height: 0px;
                    border: 5px solid transparent;
                    bottom: -15px;
                    border-top: 15px solid #aaa;
                    left: -4px;
                }
            }
            .edge-relationship-details {
                height: $edge-label-height;
                margin-left: 74px;
                border: 1px solid #ddd;
                margin-bottom: 5px;
                .edge-relationship-prefix,
                .edge-relationship-sufix {
                    padding: 10px;
                    background-color: #f8f8f8;
                }
                .edge-relationship-label {
                    height: 72px;
                    color: #213e5f;
                    font-size: 14px;
                    padding: 25px 0;
                    text-align: center;
                    border-bottom: 1px solid #ddd;
                    border-top: 1px solid #ddd;
                }
            }
        }
        .edge-relationship-information.element-hover .edge-relationship-label {
            font-weight: 400;
        }
    }
    .legend-listing {
        cursor: default;
        .edge-node-information {
            .edge-node-title {
                padding: 24px 0;
                .edge-node-display-name {
                    cursor: default;
                }
            }
        }
    }
    .legend-listing.related-resource-legend {
        padding: 8px 0px 0px 0px;
    }
    .edge-node-information.node-display-name-header {
        .edge-node-title {
            padding: 4px 0;
        }
    }
    .relationships-list-header {
        padding: 10px 0px 2px 0px;
        color: #213e5f;
        font-size: 14px;
        font-weight: 550;
        line-height: 0.9;
    }
    .relationships-list {
        height: calc(100% - 185px);
        border: 1px solid rgb(221, 221, 221);
        overflow-y: auto;
        .relationships-list-item {
            padding: 8px;
            font-size: 1.1em;
            border-bottom: 1px solid #e9e9e9;
            .relationships-list-item-type {
                font-size: 13px;
                color: #777;
                cursor: pointer;
            }
            .relationships-list-item-type:hover {
                color: darken(rgb(29, 61, 116), 100%);
            }
            .relationships-list-icon {
                padding-left: 5px;
            }
            .relationships-list-item-name {
                padding-left: 5px;
                font-size: 13px;
                cursor: pointer;
                span {
                    color: darken($accent-color, 20%);
                }
                span:hover {
                    color: darken($accent-color, 80%);
                }
            }
            .relationships-list-item-type.element-hover {
                color: darken($accent-color, 40%)
            }
            .relationships-list-item-name.element-hover {
                color: darken($accent-color, 40%)
            }
        }
        .relationships-list-item:nth-of-type(odd) {
            background-color: rgb(246, 250, 254);
        }
    }
    .relationships-list-count {
        color: rgb(120, 120, 120);
        font-size: 13px;
        padding: 0 0 5px 0;
        margin-top: -2px;
        a {
            color: steelblue;
            padding-left: 5px;
        }
        a:hover {
            color: darken($accent-color, 50%);
        }
        shim {
            margin-top: -2px;
        }
    }
    .related-resources-search-body {
        padding: 16px;
        height: 100%;
    }
    .related-reasources-search-container {
        position: relative;
    }
    .related-reasources-search-list {
        height: calc(100% - 110px);
        margin-top: 5px;
        border: solid 1px #ddd;
        overflow-y: auto;
        .edge-node-information {
            border-bottom: 1px solid #ddd;
            padding-top: 5px;
        }
        .edge-node-information.element-hover {
            background-color: #f9f9f9;
        }
    }
}

.rr-viewer-selector {
    background: #ddd;
}

.rr-viewer-selector-title {
    min-width: 200px;
    text-align: center;
    font-size: 13px;
    padding: 9px 15px;
    color: #666;
    background: #fff;
    display: table-cell;
    border-right: 1px solid #BBD1EA;
}

.rr-viewer-selector-title.selected {
    color: #25476A;
    cursor: default;
}

.rr-viewer-selector-title.disabled {
    cursor: pointer;
    background: #F7F9FB;
    border-bottom: 1px solid #BBD1EA;
}

.rr-viewer-selector-title.disabled:hover {
    cursor: pointer;
    background: #bbb;
}

.reqlabel {
    width: 100%;
    text-align: left;
}

#add-basemap-wizard-help-content .panel-body {
    padding: 10px 10px 15px 10px;
}

@keyframes loader {
    0% {
        background: #ddd;
    }

    33% {
        background: #ccc;
        box-shadow: 0 0 1px #ccc, 15px 30px 1px #ccc, -15px 30px 1px #ddd;
    }

    66% {
        background: #ccc;
        box-shadow: 0 0 1px #ccc, 15px 30px 1px #ddd, -15px 30px 1px #ccc;
    }
}

@media (min-width: 992px) {
    #page-content {
        padding: 15px 15px 25px;
    }

    .rp-report-tile {
        padding-left: 0px;
    }

    .dl-horizontal dd {
        padding-right: 20px;
        margin-left: 220px;
        word-break: break-word;
    }

    .dl-horizontal dt {
        float: left;
        overflow: hidden;
        clear: left;
        text-align: right;
        text-overflow: ellipsis;
        white-space: pre-wrap;
        width: 200px;
    }

    .dl-horizontal dt a {
        font-weight: 600;
    }

    .rp-no-data {
        margin-left: 0px;
        margin-top: 0px;
        margin-bottom: 10px;
    }
}

@media (min-width: 1366px) {

    .dl-horizontal dt {
        width: 300px;
        margin-bottom: 0px;
    }

    .dl-horizontal dd {
        padding-right: 20px;
        margin-left: 320px;
        word-break: break-word;
    }

    .rp-report-section-title {
        padding-left: 60px;
    }

    .rp-card-section.rp-card-section {
        padding-left: 20px;
    }

    .rp-no-data {
        margin-left: 0px;
    }

    .rp-no-data {
        color: #888;
        position: relative;
        top: 0px;
        left: 0px;
    }

    .report-related-resources .rp-card-section {
        margin-left: 50px;
    }

    .report-related-resources .rp-card-section div div .dl-horizontal dt {
        width: 500px;
    }

    .report-related-resources .rp-card-section div div .dl-horizontal dd {
        padding-right: 20px;
        margin-left: 520px;
        word-break: break-word;
    }
}

@media (min-width: 768px) {
    .dl-horizontal dt {
        white-space: pre-wrap;
        margin-bottom: 5px;
        width: 200px;
    }
}

@media screen and (max-width: 767px) {
    .rp-no-data {
        color: #888;
        position: relative;
        top: -30px;
    }
}

@media screen and (max-width: 969px) {}

@media screen and (min-width: 970px) {}

@media screen and (max-width: 830px) {}

@media screen and (max-width: 650px) {}

@media screen and (max-width: 768px) {
    #navbar {
        width: 100%;
    }

    .resource-grid-main-container {
        height: 130px;
    }

    .resource-grid-tools-container {
        top: 70px;
        left: 70px;
    }

    .rp-report-tile dd {
        padding-left: 8px;
    }

    .ep-tools-title h1,
    h1.page-header.text-overflow.ep-graph-title {
        font-size: 1.1em;
        padding-left: 59px !important;
        position: absolute;
        top: 50%;
        transform: translateY(-50%);
    }

    #container.mainnav-lg .menu-expanded .brand-title {
        top: -30px;
        left: 35px;
    }

    #container.mainnav-sm .brand-title {
        display: none;
    }
    
    .profile-list,
    .profile-report {
        padding: 40px;
    }

    .profile-full-name,
    .profile-e-mail {
        position: relative;
        left: auto;
        top: auto;
        font-size: 1.5em;
    }

    .profile-summary-page .notif-table {
        margin-top: 0;
    }

    .profile-summary-page .account-wrapper .row {
        margin: 0;
    }

}

@media screen and (max-width: 500px) {
    .resource-grid-subtitle {
        width: 300px;
    }

}

@media print {

    header,
    nav,
    footer,
    button,
    aside,
    .print-btn,
    .ep-tools,
    .geocode-container,
    .geometry-tools-container,
    .geometry-editing-notifications,
    #map-widget-container>.map-widget-container {
        display: none;
    }

    #content-container {
        padding: 0 !important;
    }

    .scroll-y {
        height: auto;
    }

    dt {
        text-decoration: underline;
        font-weight: bold;
        color: #808080 !important;
    }

    dd {
        margin-left: 2px;
    }

    a[href]:after {
        content: none;
    }

    .dl-horizontal dd {
        margin-left: 280px;
        padding-right: 100px;
        word-break: break-word;
    }

    .dl-horizontal dt {
        float: left;
        width: 260px;
        overflow: hidden;
        clear: left;
        text-align: right;
        text-overflow: ellipsis;
        white-space: nowrap;
    }

    .rp-report-section {
        border-bottom: 1px solid rgba(128, 128, 128, 0.5);
    }

    .mapboxgl-map {
        display: none;
    }

    .print-map {
        display: block;
        width: 100%;
        height: 100%;
    }

    .print-hide {
        display: none;
        height: 0;
    }
}<|MERGE_RESOLUTION|>--- conflicted
+++ resolved
@@ -10405,7 +10405,6 @@
     padding-top: 3px;
     border: 1px solid #ddd;
     border-radius: 50%;
-<<<<<<< HEAD
 }
 
 .hover-feature-nav-right i {
@@ -10413,15 +10412,6 @@
     font-weight: 600;
 }
 
-=======
-}
-
-.hover-feature-nav-right i {
-    font-size: 14px;
-    font-weight: 600;
-}
-
->>>>>>> 034c764b
 .hover-feature-nav-left i {
     font-size: 14px;
     font-weight: 600;
