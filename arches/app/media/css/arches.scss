--- conflicted
+++ resolved
@@ -6442,11 +6442,6 @@
     margin-bottom: 0px;
 }
 
-<<<<<<< HEAD
-.resource-status-label {
-    display: flex;
-    font-size: 11px;
-=======
 .resource-status {
     font-size: 1.3rem;
     font-weight: 600;
@@ -6455,8 +6450,8 @@
 }
 
 .resource-status-label {
+    display: flex;
     font-size: 1.1rem;
->>>>>>> e10813e3
     float: right;
     color: #555;
     margin-top: 5px;
