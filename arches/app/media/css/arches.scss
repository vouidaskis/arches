@import url(fonts/openSans.css);
@import url(../packages/bootstrap/dist/css/bootstrap.min.css);
@import url(../packages/eonasdan-bootstrap-datetimepicker/build/css/bootstrap-datetimepicker.min.css);
@import url(../packages/bootstrap-colorpicker/dist/css/bootstrap-colorpicker.min.css);
@import url(nifty.min.css);
@import url(../packages/font-awesome/css/font-awesome.min.css);
@import url(../packages/ionicons/css/ionicons.min.css);
@import url(../packages/lt-themify-icons/themify-icons.css);
@import url(../packages/chosen-js/chosen.css);
@import url(../packages/select2/select2.css);
@import url(../packages/select2/select2-bootstrap.css);
@import url(../packages/mapbox-gl/dist/mapbox-gl.css);
@import url(../packages/nouislider/distribute/nouislider.min.css);
@import url(../packages/codemirror/lib/codemirror.css);
@import url(../packages/codemirror/theme/monokai.css);
@import url(../packages/datatables.net-bs/css/dataTables.bootstrap.css);
@import url(../packages/datatables.net-responsive-bs/css/responsive.bootstrap.css);
@import url(../packages/datatables.net-buttons-bs/css/buttons.bootstrap.min.css);
@import url(../packages/leaflet/dist/leaflet.css);
@import url(../packages/leaflet-draw/dist/leaflet.draw.css);
@import url(../css/tree/tree.css);
@import url(../packages/@mapbox/mapbox-gl-geocoder/dist/mapbox-gl-geocoder.css);
@import url(../packages/leaflet.fullscreen/Control.FullScreen.css);

img {
    image-orientation: from-image;
}

[class^="col-"]:not(.pad-no):not(.need-padding) {
    padding-left: 0px;
    padding-right: 0px;
}

.regular-link {
    color: #337ab7;
    text-decoration: none;
}

.regular-link:hover {
    text-decoration: underline;
}


/*.navbar-top-links:last-child>li {
    border-right: 1px solid rgba(0,0,0,0.07);
}*/

.btn:not(.disabled):not(:disabled).active {
    box-shadow: none;
}

.svg-container {
    display: inline-block;
    position: relative;
    width: 100%;
    padding-bottom: 100%;
    vertical-align: top;
    overflow: hidden;
}

.svg-content {
    display: inline-block;
    position: absolute;
    top: 0;
    left: 0;
}

dl.inline-flex {
    display: flex;
    flex-flow: row;
    flex-wrap: wrap;
    width: 300px;
    /* set the container width*/
    overflow: visible;
}

dl.inline-flex dt {
    flex: 0 0 50%;
    text-overflow: ellipsis;
    overflow: hidden;
}

dl.inline-flex dd {
    flex: 0 0 50%;
    margin-left: auto;
    text-align: left;
    text-overflow: ellipsis;
    overflow: hidden;
}

#navbar {
    width: 50px;
}

.nav-item-disabled {
    background-color: #9eacc1;
    color: black;
    pointer-events: none;
    cursor: default;
}

.nav-item-disabled i {
    color: black;
}

.navbar-header {
    height: 50px;
    border-bottom: 1px solid rgba(0, 0, 0, 0.4);
}

.username {
    margin: 0px;
    padding-left: 10px;
    padding-right: 10px;
    border-left: 1px solid #ddd;
}

.username:hover {
    background: #f2f2f2;
}

.navbar-top-links>.mega-dropdown>.dropdown-menu.mega-dropdown-menu {
    left: 0px;
    max-width: 100%;
    top: 39px;
    right: -10px;
    bottom: 0;
    padding: 0;
}

.top-right-nav {
    display: flex;
    float: right;
    margin-right: -8px;
}

.one-page-header .navbar-nav>li>a:before {
    content: "";
}

.page-header {
    padding: 5px;
}


/*Remove pointer from Mega drop panel button*/

.open.mega-dropdown>.mega-dropdown-toggle:before {
    display: none;
}

.open.mega-dropdown>.mega-dropdown-toggle:after {
    display: none;
}

.brand-icon {
    height: 20px !important;
    width: 20px !important;
    margin: 0 !important;
    float: left;
    line-height: inherit;
    display: inline !important;
}

.brand-title {
    position: relative;
    top: -10px;
    left: 15px;
    min-height: 47px;
}

.brand-title .brand-text {
    font-size: 0.85em;
}

#mainnav-container {
    padding-top: 0;
    background-color: #2d3c4b;
}

.toggle-leftnav-container {
    position: fixed;
    left: 0;
    top: 0;
    z-index: 4000;
    height: 50px;
    width: 50px;
    background-color: #2d3c4b;
    padding: 14px 0 12px 15px;
}

.toggle-leftnav-container .navbar-brand {
    float: none;
}

#container.mainnav-sm .toggle-leftnav-container .brand-title {
    display: none;
    top: -30px;
    left: 35px;
}

#mainnav-menu {
    position: relative;
    top: 50px;
}

#mainnav-menu .arches {
    margin-left: -25px;
}

.list-group.bg-trans .list-group-item:not(.active):not(.disabled) {
    border-bottom: 1px solid #eee;
    background-color: rgba(0, 0, 0, 0.05);
}

.list-group.bg-trans a.list-group-item.active:hover {
    background-color: #fff;
}

.list-group-item.active {
    background-color: #fff;
    border-bottom: 1px solid #eee;
    border-top: 1px solid #eee;
    color: #5f5f5f;
    border-width: 0;
}

.card-grid-item .panel-footer .disabled {
    color: #ccc;
}

.card-grid-item.card-locked .mar-no {
    background-color: #fafafa;
}

.card-locked div div>.library-card-panel-title {
    color: #888;
}

.card-locked div div a.pull-right.disabled {
    color: #888;
}

.panel hr {
    border-color: rgba(0, 0, 0, 0.075);
}

.switchery {
    background-color: #fff;
    border: 1px solid #dfdfdf;
    border-radius: 20px;
    cursor: pointer;
    display: inline-block;
    height: 30px;
    position: relative;
    vertical-align: middle;
    width: 50px;
    -moz-user-select: none;
    -khtml-user-select: none;
    -webkit-user-select: none;
    -ms-user-select: none;
    user-select: none;
    box-sizing: content-box;
    background-clip: content-box;
}

.arches-toggle-sm.disabled {
    color: #888;
}

.switch.switch-small.switch-widget {
    width: 35px;
}

.iiif-image-tool-slider .switch.switch-small.switch-widget {
    width: 25px;
}

.switch.switch-widget.on>small {
    left: 22px;
}

.iiif-image-tool-slider .switch.switch-widget.on>small {
    left: 12px;
}

.switch.switch-widget.null>small {
    left: 12px;
}

#card-preview {
    margin-bottom: 10px;
}

.library-tools-icon.card-container-trash-icon {
    float: right;
    margin-top: -50px;
}

.card-container-trash-icon .record-delete {
    position: relative;
    top: 0;
    right: 0;
    color: lightcoral;
}

.card-main-title {
    font-size: 16px;
    font-weight: 500;
}

.card-panel {
    margin-bottom: 20px;
    border: 1px solid #ddd;
    border-bottom-width: 0;
}

.card-body {
    padding: 0 20px 0 20px;
}

.card-content-container {
    border: 0 solid #eee;
    position: relative;
    margin: -2px 0 18px 0px;
}

.outline {
    border: 1px solid #eee;
}

.outline.open-container {
    border: 1px solid #bbb;
}

.card-nav-container {
    background: #f4f4f4;
    margin-left: 0;
    margin-bottom: 5px;
}

.card-content-tab {
    min-height: 300px;
    margin-top: 15px;
    margin-left: -15px;
    box-shadow: none;
    padding: 5px 0 0;
}

.card-panel-body {
    background-color: #FFF;
    padding-top: 15px;
    padding-bottom: 10px;
    margin-top: 10px;
}

.card-instructions {
    color: #888;
    margin-bottom: 5px;
}

.card-content {
    margin: -20px -35px 20px -20px;
    padding: 0;
}

.card-tab-title {
    font-size: 14px;
}

.crud-record-item {
    background: #fbfbfb;
    padding: 0px;
}

.crud-record-item:nth-child(even) {
    background: #fefefe;
}

.data-card-alert {
    margin-bottom: 5px;
    margin-top: 5px;
}

.card-help {
    padding-right: 20px;
    font-size: 14px;
    margin-top: -34px;
}

.card-form-container {
    padding-bottom: 10px;
    padding-right: 20px;
}

.help-panel-title {
    padding: 0 10px 0 10px;
}

.card-help-panel {
    width: 495px;
    padding-top: 0;
    top: 0px;
    position: absolute;
    bottom: 0px;
    right: 0px;
    background: #fbfbfb;
    z-index: 500;
    overflow-y: scroll;
    color: #123;
    border-left: 1px solid #ddd;
}

input[type="checkbox"] {
    width: 30px;
    height: 30px;
}

.wizard-data-card-alert {
    box-shadow: none;
    margin: 1px 0 0;
}

.content-instructions {
    font-size: 13px;
    color: #8d8d8d;
    margin-top: -50px;
    line-height: 1.25;
    margin-bottom: 20px;
}

.record-delete {
    position: absolute;
    top: 8px;
    right: 8px;
    height: 20px;
    width: 20px;
    color: lightcoral;
}

.gsheets-title {
    font-size: 15px;
    font-weight: 600;
    color: #454545;
}

.gsheets-descr {
    font-size: 14px;
    color: #777;
}

.graph-settings-crud {
    margin-right: 0px;
    position: absolute;
    right: 10px;
}

.workflow-step-container {
    height: calc(100% + 41px);
}

.workflowstep-nav {
    display: flex;
    flex-direction: row;
    width: calc(100% - 220px);
    border-bottom: solid 1px #ddd;
    height: fit-content;
    padding: 12px 25px;
    background-color: #fff;
    overflow-x: scroll;
}

.workflowstep-nav div {
    padding: 0 20px;
}

.workflowstep-nav div.workflow-nav-controls {
    position: absolute;
    padding: 19px 0px;
    right: 0px;
    top: 0;
    font-size: 25px;
    width: 230px;
    background: #fafafa;
    border-left: 1px solid #f1f1f1;
    border-bottom: 1px solid #ddd;
}

.workflowstep-nav div .step-title {
    position: absolute;
    z-index: 2000;
    color: white;
    padding: 2px;
    margin-top: 30px;
    display: flex;
    align-items: center;
    flex-direction: column;
}

.workflowstep-nav .selectable i {
    cursor: pointer;
}

.arrow-up {
    width: 0;
    height: 0;
    border-left: 5px solid transparent;
    border-right: 5px solid transparent;
    border-bottom: 5px solid #000;
}

.workflowstep-nav div .step-title .arrow-up {
    padding: 0px;
}

.workflowstep-nav div .step-title .step-title-text {
    background-color: #000;
    padding: 3px 10px;
}

.workflowstep-nav .nav-group {
    display: flex;
    flex-direction: column;
    justify-content: flex-end;
    align-items: center;
}

.workflowstep-nav div.workflow-nav-controls button {
    font-weight: 800;
}

.workflowstep-nav div.workflow-nav-controls button:first-child {
    margin-right: 5px;
}

.workflow-nav-controls .btn-labeled:not(.btn-block):not(.form-icon) {
    color: #f9f9f9;
}

.workflow-step-body div .new-provisional-edit-card-container div .install-buttons button {
    font-weight: 800;
}

.workflow-step-icon {
    border-radius: 50%;
    display: block;
    margin: 0 auto;
    height: 45px;
    line-height: 43px;
    text-align: center;
    width: 45px;
    font-size: 17px;
    color: #bbb;
    border: 1px solid #ddd;
    background: #f4f4f4;
}

.selectable .workflow-step-icon {
    background-color: rgb(244, 244, 244);
    border: 1px solid rgb(221, 221, 221);
    color: #26476a;
}

.workflow-step-icon.active {
    background-color: rgb(110, 160, 216);
    border: 1px solid rgb(56, 110, 178);
    color: #fff;
    cursor: pointer;
}

.workflow-step-icon.complete {
    border: 1px solid #3A74B0;
    background-color: #B4D1F0;
    color: #fff;
}

.workflow-step-icon.can-advance {
    border: 1px solid rgb(110, 160, 216);
    ;
    background-color: rgb(189, 214, 241);
    color: #fff;
}

.workflow-step-description-container {
    width: 100%;
    display: flex;
    justify-content: space-between;
    min-height: 100px;
    border-bottom: solid 1px #ddd;
}

.workflow-step-description {
    display: flex;
    flex-direction: column;
    justify-content: center;
    background-color: #fff;
    padding: 10px 10px;
    overflow-x: hidden;
    overflow-y: hidden;
    width: 100%;
}

.workflow-step-description .title {
    font-size: 1.3em;
    font-weight: 600;
    color: #004577;
    padding-top: 10px;
}

.workflow-step-description .workflow-name {
    font-size: 1.2em;
    font-weight: 400;
    line-height: 1.01;
    color: #004577;
}

.workflow-step-description .subtitle {
    font-size: 14px;
    font-weight: 400;
    color: #004577;
}

.workflow-step-description .step {
    font-size: 1.1em;
    font-weight: 400;
    color: #999;
    padding-bottom: 15px;
}

.workflow-step-body {
    background-color: #f9f9f9;
    height: 100%;
    overflow-y: auto;
    padding: 0 0 218px 25px;
}

.tabbed-workflow {
    position: absolute;
    width: 100%;
    height: 100%;
    overflow: hidden;
    display: flex;
    flex-direction: column;
}

.tabbed-workflow-title-bar {
    display: flex;
    background-color: #eceef0;
    align-items: center;
    justify-content: space-between;
    border-bottom: 1px solid #ddd;
    padding: 6px 12px;
    font-size: medium;
    font-weight: 600;
}

.tabbed-workflow-step-body {
    background-color: #fff;
    height: 100%;
    overflow-y: auto;
}

.tabbed-workflow-step-body .search-selection-controls {
    display: none !important;
}

.tabbed-workflow-information-box-marker {
    font-size: 14px;
    padding-left: 2px;
    padding-right: 6px;
    margin-top: 3px;
    cursor: pointer;
    color: #454545;
}

.tabbed-workflow-information-box-marker.seen {
    visibility: visible;
    opacity: 1;
    transition: all 0.6s linear;
}

.tabbed-workflow-information-box-marker.unseen {
    visibility: hidden;
    position: absolute;
    opacity: 0;
}

.tabbed-workflow-step-information-box-container.seen {
    visibility: visible;
    opacity: 1;
    transition: all 0.6s linear;
}

.tabbed-workflow-step-information-box-container.unseen {
    visibility: hidden;
    position: absolute;
    width: 100%;
    opacity: 0;
}

.tabbed-workflow-step-information-box {
    padding: 10px 35px 20px 35px;
    background-color: #fafafa;
    border: 1px solid #ddd;
    color: grey;
    margin: -16px -21px 0px -21px;
    height: 100px;
    overflow-y: scroll;
    position: relative;
}

.workflow-information-box-toggle:hover {
    color: #454545;
}

.btn-workflow-tile {
    padding: 8px 20px;
    min-width: 100px;
}

.btn-workflow-tile.btn-success {
    border: 1px solid #508A14;
}

.btn-workflow-tile.btn-danger {
    border: 1px solid #B02107;
}

.tabbed-workflow-step-information-box h4 {
    font-size: 14px;
    margin-bottom: 2px;
}

.tabbed-workflow-step-information-box span {
    margin-bottom: 10px;
}

.tabbed-workflow-step-body .create-resource-instance-card-component .card-component {
    width: unset;
}

.tabbed-workflow-step-body .create-resource-instance-card-component .install-buttons {
    display: unset;
}

.tabbed-workflow-step-body .card-title,
.tabbed-workflow-step-body .card-instructions {
    display: none;
}

.tabbed-workflow-step-body .display-in-workflow-step.install-buttons {
    bottom: 53px;
    display: unset;
}

.tabbed-workflow-step-body>div {
    background-color: #fff !important;
    border: none !important;
}

.tabbed-workflow-step-body .install-buttons {
    display: none;
}

.tabbed-workflow-step-body .manifest-editor .install-buttons {
    display: unset;
}

.tabbed-workflow-footer {
    background-color: #fafafa;
    border-top: 1px solid #ddd;
    padding: 10px 12px;
    display: flex;
    justify-content: space-between;
}

.tabbed-workflow-footer .step-counter {
    display: flex;
    align-items: center;
    border-right: 1px solid #ddd;
    padding-left: 12px;
    padding-right: 24px;
    margin-right: 18px;
}

.tabbed-workflow-footer .toggle-container {
    padding: unset;
    padding-top: 6px;
}

.tabbed-workflow-footer .toggle-container .arches-toggle-subtitle {
    display: none;
}

.tabbed-workflow-title-bar .btn {
    border-radius: 2px;
    padding: 8px 15px;
    margin-left: 5px;
}

.tabbed-workflow-footer .btn {
    border-radius: 2px;
    padding: 8px 15px;
}

.tabbed-workflow-title-bar .btn>i,
.tabbed-workflow-title-bar .btn>span,
.tabbed-workflow-footer .btn>i,
.tabbed-workflow-footer .btn>span {
    padding: 0px 2px;
}

.workflow-step-body .workbench-card-wrapper {
    margin-left: -25px;
}

.tabbed-workflow-step-body .card-component {
    border: none;
    /* padding: 0px;*/
    margin: 10px 35px;
}

.padded-workflow-step .card-component {
    border: none;
    padding: 0px;
    margin: 0px 15px;
}

.padded-workflow-step,
.workflow-step-body .card-component {
    padding: 20px 35px 82px 40px;
    border: none;
    background: #fafafa;
}

.workflow-step-body .padded-workflow-step .card-component {
    padding: 15px 25px;
}

.workflow-step-body div div .new-provisional-edit-card-container div .widgets div div .widget-wrapper div div .widget-input {
    max-width: 600px;
}

.workflow-step-body div .new-provisional-edit-card-container .card form div div .widget-wrapper .form-group .resource-instance-wrapper .select2-container {
    max-width: 600px !important;
}

.workflow-step-body div .new-provisional-edit-card-container .card form div div .widget-wrapper .form-group div .columns {
    border: 1px solid #ddd;
    padding: 20px;
}

.new-provisional-edit-card-container .card form div div .widget-wrapper .form-group div .select2-container {
    max-width: 600px !important;
}

.wf-multi-tile-step-container {
    display: flex;
    flex-direction: row;
}

.wf-multi-tile-step-form {
    display: flex;
    flex-direction: column;
    flex-grow: 3;
    position: relative;
}

.wf-multi-tile-btn-complete {
    position: absolute;
    bottom: 250px;
    right: 250px;
    font-weight: 800;
}

.wf-multi-tile-step-list {
    display: flex;
    flex-direction: column;
    padding: 24px 24px 0 24px;
    border-left: 1px solid #ddd;
    background: #eeeeee;
    height: 100%;
    width: 500px;
    overflow-y: scroll;
}

.wf-multi-tile-step-list-container {}

.wf-step-multi-tile-container {
    width: 60%;
    padding: 30px;
    border: 1px solid #ddd;
    border-radius: 2px;
    background-color: #f1f1f1;
    margin-top: 0px;
    margin-right: 0px;
    display: flex;
    flex-direction: column;
}

.wf-step-multi-tile-container h4 {
    font-size: 14px;
    font-weight: 500;
}

.wf-multi-tile-step-list-empty {
    border: #cfcfcf solid 1px;
    border-radius: 2px;
    background-color: #e9e9e9;
    padding: 80px 20px 120px 20px;
    text-align: center;
}

.wf-multi-tile-step-card {
    border: 1px solid #ddd;
    margin-bottom: 5px;
    border-radius: 2px;
    background-color: #fff;
}

.wf-multi-tile-card-info {
    display: flex;
    flex-direction: row;
    padding: 10px 15px;
}

.wf-multi-tile-card-info .workflow-step-icon {
    margin-top: 10px;
}

div.wf-multi-tile-card-info div {
    margin-left: 12px;
}

.wf-multi-tile-card-info-details {
    color: #5d768f;
    padding-left: 12px;
}

.wf-multi-tile-card-info-details>h4 {
    margin-bottom: 2px;
    /* margin-left: 12px; */
}

.wf-multi-tile-card-info-details dd a {
    color: #999;
}

.wf-multi-tile-card-info-details dd {
    margin-bottom: 3px;
    color: #999;
}

.wf-multi-tile-step-card div div {
    margin: 0;
    margin-right: 5px;
}

.wf-multi-tile-step-card>div.wf-multi-tile-card-info~div {
    display: flex;
    flex-direction: row;
    color: #4f9ce9;
    font-size: 13px;
    font-weight: 600;
    cursor: pointer;
    padding-top: 10px;
    height: 40px;
    /* align-self: flex-end; */
}

.wf-multi-tile-step-card>div.wf-multi-tile-card-info~div span {
    margin-right: 3px;
}

.wf-multi-tile-step-card>div.wf-multi-tile-card-info~div span:nth-child(2) {
    margin-right: 15px;
}

.wf-multi-tile-step-card>div.wf-multi-tile-card-info~div span:hover {
    color: #0D70CF;
}

.wf-multi-tile-step-card-controls {
    padding: 5px 15px;
    background: #f8f8f8;
    border-top: 1px solid #ddd;
}

.workflow-nav-tab-container {
    display: flex;
    width: inherit;
}

.workflow-tab-controls {
    min-width: 30px;
    display: flex;
    background-color: #eceef0;
    align-items: center;
    font-size: 30px;
    justify-content: center;
    border: solid 1px #ddd;
    color: #555;
    cursor: pointer;
}

.workflow-nav-tabs {
    overflow-x: scroll;
    min-height: 45px;
    width: 100%;
}

.tabbed-workflow-step-container {
    flex: 1 1 auto;
    overflow-y: scroll;
}

.workflow-nav-tab-list {
    background-color: #fafafa;
    display: flex;
    min-width: max-content;
}

.workflow-nav-tab-list-item {
    display: flex !important;
    /* override navs.less */
    align-items: center;
}

.workflow-nav-tab {
    min-width: 220px;
    padding: 12px 20px;
    border-left: 1px solid #BBD1EA;
    background: #F7F9FB;
    border-bottom: 1px solid #BBD1EA;
    height: 45px;
}

.workflow-nav-tab.active {
    background-color: #fff;
    border-bottom: 1px solid #fff;
    font-weight: 600;
    padding-top: 10px;
}

.workflow-nav-tab-list-item:last-child {
    border-right: 1px solid #ddd;
}

.workflow-nav-tab.inactive {
    cursor: pointer;
}

.workflow-nav-tab.disabled {
    color: darkgrey;
    cursor: not-allowed;
}

.workflow-nav-tab-arrow {
    display: flex;
    align-items: center;
    padding: 4px;
    padding-top: 6px;
    font-size: 15px;
}

.workflow-nav-tab-arrow.disabled {
    color: lightgrey;
    cursor: default;
}

.workflow-nav-controls {
    width: 60px;
    display: flex;
    background-color: #fff;
    align-items: center;
    font-size: 32px;
    justify-content: center;
    color: #004577;
}

.workflow-nav-controls:hover {
    color: #007799;
}

.card .install-buttons .btn-labeled {
    font-weight: 600;
}


/*.workflow-nav-controls.left {
    border-left: solid 1px #aaa;
}*/


/*.workflow-nav-controls.right {
    border-right: solid 1px #aaa;
}*/

.workflow-nav-controls .inactive {
    color: #ccc;
}

.resource-component-abstract {
    overflow-y: scroll;
    height: 100%;
}

.workflow-plugin {
    flex-grow: inherit;
    background-color: #fff;
}

.workflow-select-plugin {
    padding: 20px;
}

#workflow-container {
    display: flex;
    flex-direction: row;
}


/* general styling for all tabs */

.tabbed-report-tab-list {
    background-color: #ebeef0;
    display: flex;
    flex-direction: row;
    list-style-type: none;
    flex-wrap: wrap;
}

ul.tabbed-report-tab-list {
    margin: 0;
    padding: 0 20px;
}

.report-tab {
    background: #f4f4f4;
    border: #e9e9e9 solid 1px;
    border-radius: 100%;
    display: flex;
    height: 50px;
    width: 50px;
    line-height: 50px;
    flex-direction: column;
    margin: 15px 50px 15px 0px;
}

.report-tab:hover {
    cursor: pointer;
    background: #BADAF7;
    border: 1px solid #1E6FB7;
}

.report-tab i {
    color: #bbbbbb;
    font-size: 19px;
    line-height: 23px;
    display: block;
    margin: 0 4px;
    text-align: center;
    padding: 13px;
}

.report-tab i:hover {
    color: #fff;
}

.report-tab.active {
    border: #4389c9 solid 2px;
    border-radius: 100%;
    background: #5fa2dd;
}

.report-tab.active i {
    color: white;
}

.report-tab-form.active {
    border: #4389c9 solid 2px;
}

.report-tab-form {
    height: 100%;
    display: flex;
    flex-direction: column;
    justify-content: space-evenly;
    margin: 15px 0px 15px;
    padding: 5px;
    background-color: #fff;
}

.report-tab-form-title {
    display: flex;
    flex-direction: row;
    justify-content: space-between;
    padding: 5px;
}

.tab-banner {
    height: 50px;
    background: #5fa2dd;
    padding: 5px 20px 7px 20px;
}

.tab-banner>div+div span {
    font-size: 13px;
    padding-left: 20px;
}

.tab-banner span {
    font-size: 15px;
    color: white;
}

.tab-summary-container {
    display: flex;
    flex-direction: row;
}

.summary-panel {
    background: #f9f9f9;
    margin-top: -30px;
}

.mouse-pointer canvas {
    cursor: pointer;
}

.photo-workbench-photos::-webkit-scrollbar {
    -webkit-appearance: none;
    width: 9px;
    border-left: 1px solid #ddd;
}

.photo-workbench-photos::-webkit-scrollbar-thumb {
    border-radius: 2px;
    background-color: rgba(0, 0, 0, .28);
    -webkit-box-shadow: 0 0 1px rgba(255, 255, 255, .5);
}

.photo-workbench-photo {
    position: relative;
    padding: 4px;
}

.photo-workbench-photo:nth-child(even) {
    background: #fff;
    border-bottom: 1px solid #D3E5F4;
}

.photo-workbench-photo:nth-child(odd) {
    background: #F5FAFE;
    border-bottom: 1px solid #D3E5F4;
}

.photo-workbench-photo.selected-photo {
    background-color: #9CC3E4;
    color: #fff;
    font-weight: 600;
    padding: 4px;
}

.photo-workbench-photo:not(.selected-photo):hover {
    background: #CAE2F5;
    cursor: pointer;
}

.workbench-tile-picker-label {
    font-weight: 600;
    color: #666;
    margin-left: 10px;
    margin-top: 60px;
}

.workbench-card-sidepanel-header-container.file-workbench {
    margin-right: 0px;
    margin-left: 0px;
}

.file-workbench-selected-buttons {
    display: flex;
    flex-direction: column;
    justify-content: space-between;
    margin-top: 5px;
}

.file-workbench-filter {
    position: relative;
    margin-top: 20px;
    margin-bottom: -10px;
}

.file-workbench-filter .clear-node-search {
    margin-top: 25px;
}

.file-workbench-filter-header {
    font-size: 15px;
    font-weight: 400;
}

.file-workbench-files {
    height: 136px;
    overflow-y: scroll;
    border: solid 1px #ddd;
    display: flex;
    flex-direction: column;
    margin: 15px 0px 5px 0px;
}

.file-workbench-filecount {
    color: steelblue;
    font-size: 11px;
    padding-left: 5px;
    padding-top: 5px;
}

.file-workbench-files::-webkit-scrollbar {
    -webkit-appearance: none;
    width: 9px;
    border-left: 1px solid #ddd;
}

.file-workbench-files::-webkit-scrollbar-thumb {
    border-radius: 2px;
    background-color: rgba(0, 0, 0, .1);
    -webkit-box-shadow: 0 0 1px rgba(255, 255, 255, .5);
}

.file-workbench-button-container {
    display: inline-flex;
    justify-content: space-between;
    width: 100%;
    padding-top: 15px;
    padding-bottom: 5px
}

.file-workbench-buttons {
    display: inline-flex;
    justify-content: space-between;
    width: 100%;
}

.file-workbench-links {
    display: inline-flex;
    justify-content: space-between;
    font-size: 12px;
}

.btn-workbench {
    width: 100%;
    font-size: 15px;
}

.file-workbench-file {
    position: relative;
    padding: 4px;
    display: inline-flex;
    justify-content: left;
    align-items: center;
}

.file-workbench-file .file-name {
    padding-left: 5px;
}

.file-workbench-file:nth-child(even) {
    background: #fff;
    border-bottom: 1px solid #D3E5F4;
}

.file-workbench-file:nth-child(odd) {
    background: #F5FAFE;
    border-bottom: 1px solid #D3E5F4;
}

.file-workbench-file.selected-photo {
    background-color: #9CC3E4;
    color: #fff;
    font-weight: 600;
    padding: 4px;
}

.file-workbench-file:not(.selected-photo):hover {
    background: #CAE2F5;
    cursor: pointer;
}

.file-workbench-file.chart-series-selector {
    display: inline-flex;
    width: 100%;
}

.file-workbench-file.chart-series-selector div {
    padding-left: 5px;
}

.chart-config-panel {
    margin-top: 50px;
}

.add-data-series {
    width: 27px;
    height: 27px;
    border-bottom: 1px solid #D3E5F4;
    background: #9CC3E4;
    color: #fff;
    margin: -4px 0px -5px -4px;
    padding-top: 4px;
    padding-left: 8px ! important;
}

.add-data-series:hover {
    background: #497DA9;
}

.selected-photo .add-data-series {
    border-bottom: 1px solid #D3E5F4;
    background: #497DA9;
    color: #fff;
}

.staged {
    background-color: #90DFFF;
}

.staged:hover {
    background-color: #7FC7E3;
}

.file-workbench-file.staged {
    background-color: #90DFFF;
    color: #fff;
    font-weight: 600;
    padding: 4px;
}

.file-workbench-file:not(.staged):hover {
    background: #CAE2F5;
    cursor: pointer;
}

.file-viewer {
    position: relative;
}

.file-viewer.chart-header {
    position: relative;
    padding-left: 20px;
    background: #f1f1f1;
    width: 100%;
    display: inline-block;
    border-left: 1px solid #ddd;
    border-bottom: 1px solid #ddd;
}

.chart-header h3 {
    font-size: 15px;
    margin-top: 15px;
    margin-bottom: 15px;
    font-size: 15px ! important;
}

.chart-style-panel h2 {
    font-size: 15px;
    margin-bottom: 0px;
}

.chart-style-panel .input-group-addon {
    background: #26d664;
    height: 40px;
    border: 1px solid black;
}

.file-viewer .loading-mask,
.search-result-details .loading-mask {
    position: relative;
    opacity: .5;
    background-color: gray;
    top: 0;
    bottom: 0;
    left: 0;
    right: 0;
    z-index: 240;
}

.file-viewer .loading-mask::before,
.search-result-details .loading-mask::before {
    position: fixed;
    opacity: .5;
    color: #7b7b7b;
    content: '\f110';
    -webkit-animation: fa-spin 2s infinite linear;
    animation: fa-spin 2s infinite linear;
    display: inline-block;
    font: normal normal normal 14px/1 FontAwesome;
    font-size: 10vw;
    margin-top: 42vh;
    margin-left: 32vw;
    text-rendering: auto;
    -webkit-font-smoothing: antialiased;
    -moz-osx-font-smoothing: grayscale;
    transform: translate(0, 0);
    z-index: 100000001;
}

.file-viewer .loading-mask:after,
.search-result-details .loading-mask::after {
    position: fixed;
    opacity: .5;
    color: #7b7b7b;
    content: '\f110';
    -webkit-animation: fa-spin 2s infinite linear;
    animation: fa-spin 2s infinite linear;
    display: inline-block;
    font: normal normal normal 14px/1 FontAwesome;
    font-size: 10vw;
    margin-top: 42vh;
    margin-left: 32vw;
    text-rendering: auto;
    -webkit-font-smoothing: antialiased;
    -moz-osx-font-smoothing: grayscale;
    transform: translate(0, 0);
    z-index: 100000001;
}

.chart .plotly {
    border: 1px solid #ddd;
    padding-top: 10px ! important;
    padding-bottom: 30px ! important;
    border-radius: 2px;
    background: #fff;
}

.plotly .legend .bg {
    fill: #fafafa ! important;
    transform: translate(-5px, -5px) scaleX(1.05)scaleY(1.2);
    stroke-width: 1px ! important;
    stroke: #eee ! important;
}

/* photo gallery */

.gallery-container .tab-container .tab-content {
    display: flex;
    flex-direction: column;
    align-items: center;
}

.thumbnail-gallery-controls {
    width: 35px;
    height: 105px;
    display: flex;
    background-color: rgba(0, 0, 0, 0.95);
    align-items: center;
    font-size: 41px;
    justify-content: center;
    border-top: 1px solid #000;
    color: #eee;
    cursor: pointer;
}

.thumbnail-gallery-controls.left {
    border-left: solid 1px #343434;
}

.thumbnail-gallery-controls.right {
    border-right: solid 1px #343434;
}

.thumbnail-container {
    display: flex;
    justify-content: space-between;
    width: inherit;
}

.workbench-card-container-sidepanel-active .thumbnail-container {
    display: flex;
    justify-content: space-between;
    width: calc(100% - 400px);
}

.show-thumbnails-btn {
    padding: 4px 10px;
    font-size: 14px;
    margin-left: 35px;
    width: 130px;
    color: #eee;
    font-weight: 600;
    background-color: rgba(0, 0, 0, 0.75);
    text-align: center;
    border-top-right-radius: 2px;
    border-top-left-radius: 2px;
}

.show-thumbnails-btn:hover {
    cursor: pointer;
}

.show-thumbnails-btn.open {
    position: relative;
}

.show-thumbnails-btn.closed {
    position: absolute;
    bottom: 0;
}

.thumbnail-gallery-container {
    display: flex;
    flex-direction: column;
    justify-content: space-between;
}

.workflow-step-body .thumbnail-gallery-container {
    display: flex;
    flex-direction: column;
    justify-content: space-between;
    position: fixed;
    bottom: 0px;
    width: calc(100% + 311px);
    left: 50px;
}

.workflow-step-container .thumbnail-gallery-container {
    bottom: 0px;
    left: 50px;
}

.workflow-panel {
    background: #26476a;
    /* width: 12%; */
    color: white;
}

div.workflow-panel {
    min-width: 250px;
}

.workflow-panel ul {
    /* text-decoration: none; */
    list-style-type: none;
    /* padding-left: 12px; */
    margin-bottom: 10px;
    margin-top: 10px;
    margin-bottom: 10px;
    /* min-height: 200px; */
    padding-left: 0;
    /* border-bottom: #fff; */
    border-width: 2px;
}

.workflow-panel i {
    margin-right: 0px;
    font-size: 13px;
    color: #ddd;
    width: 20px;
    text-align: center;
    margin-left: -5px;
}

.workflow-panel li {
    padding-top: 12px;
    padding-left: 20px;
    padding-bottom: 12px;
}

.workflow-panel li:hover {
    background: rgba(70, 130, 180, 0.4);
    border-left: 4px solid steelblue;
}

.workflow-panel:not(.navbarclosed) li:hover a {
    margin-left: -4px;
}

.workflow-panel:not(.navbarclosed) .active-sub:hover li {
    cursor: default;
    background: steelblue;
}

.workflow-panel .active-sub:hover a {
    cursor: default;
    background: steelblue;
}

.workflow-panel>hr {
    border-color: white;
    margin-left: 30px;
    margin-right: 30px;
    margin-bottom: 20px;
}

.workflow-panel.navbarclosed>hr {
    border-color: #0B0737;
    margin-left: 0px;
    margin-right: 0px;
    margin-top: 0px;
    margin-bottom: 0px;
}

.workflow-panel .navbarclosed>hr {
    border-color: white;
    margin-bottom: 0px;
}

.workflow-panel li a span {
    color: white;
    font-size: 15px;
    margin-top: 15px;
    margin-left: 5px;
}

.workflow-select-wf-icon {
    color: white;
    font-size: 28px;
    padding-top: 0px;
}

.widget-wrapper .col-xs-12.dropzone .dz-default.dz-message button {
    display: none;
}

.workflow-select-title {
    font-size: 1.4em;
    font-weight: 500;
}

.workflow-select-wf-circle {
    width: 70px;
    height: 70px;
    display: inline-block;
    text-align: center;
    padding: 18px 12px;
    border-radius: 40px;
    border: 1px solid #747474;
}

.workflow-select-desc {
    font-size: 12px;
    padding-top: 10px;
    font-weight: 600;
}

.workflow-select-card-container-title {
    font-size: 1.5em;
    font-weight: 500;
    padding-left: 30px;
    margin-top: 5px;
    margin-bottom: -15px;
}

.workflow-select-card-container {
    display: flex;
    flex-grow: inherit;
    flex-direction: row;
    flex-wrap: wrap;
    padding: 20px;
}

.workflow-select-card {
    width: 200px;
    height: 200px;
    padding: 10px;
    color: white;
    text-align: center;
    border: 1px solid #777;
    border-radius: 1px;
    margin: 5px;
    opacity: 0.85;
}

.workflow-select-card:hover {
    opacity: 1.0;
    border: 1px solid black;
}

.workflow-component-based-step {
    width: 100%;
    height: 100%;
    padding: 20px;
}

div.final-cons-step-splash {
    display: flex;
    flex-direction: column;
    justify-content: space-between;
    padding: 1%;
}

div.final-cons-step-splash>a {
    max-width: 180px;
}

div.final-cons-step-splash>button {
    border-radius: 2px;
}

div.final-cons-step-separator {
    display: flex;
    flex-direction: row;
    justify-content: space-evenly;
    align-items: stretch;
    margin-top: 15px;
    margin-bottom: 8px;
    color: #777;
}

div.final-cons-step-separator>hr {
    margin-top: 25px;
    margin-bottom: 8px;
    margin-left: 0;
    margin-right: 0;
    flex-grow: 9;
    border: 1px solid #ddd;
}

div.final-cons-step-separator>h4 {
    margin-left: 24px;
    margin-right: 24px;
    margin-top: 12px;
    font-size: 21px;
    font-weight: 500;
    flex-grow: 1;
    text-align: center;
}

.gallery-container {
    position: relative;
}

.gallery-thumbnails {
    display: inline-flex;
    align-items: center;
    text-align: center;
    background-color: rgba(0, 0, 0, 0.85);
    height: 105px;
    overflow-x: auto;
    overflow-y: hidden;
    width: 100%;
    border-top: solid 1px #000;
}

.gallery-thumbnails img {
    height: 80px;
    margin: 3px 6px;
    border: solid 1.5px #eee;
}

.gallery-thumbnails img:hover {
    cursor: pointer;
    border: 1.5px solid #FFF;
}

.gallery-thumbnails .dz-cancel {
    color: black;
    background-color: #ccc;
    position: absolute;
    right: 0;
    opacity: 0.75;
    position: absolute;
}

.gallery-thumbnails .dz-cancel:hover {
    background-color: #eee;
    opacity: 1;
}

.gallery-thumbnails .btn-xs {
    padding: 0.5px 3.5px;
}

.gallery-controls {
    display: flex;
    right: 0px;
    top: 0px;
    height: 100%;
}

.gallery-controls.new-tile {
    background: #ededed;
    justify-content: center;
    width: 100%
}

.gallery-controls.new-tile .dropzone-photo-upload {
    margin-top: 0;
    padding: 45px;
    background-color: #ffffff;
    width: 100%;
}

.iiif-image-tools .dropzone-photo-upload {
    padding: 25px 15px;
    border: 1px dashed #bbb;
    background: #f9f9f9;
    text-align: center;
    color: #808080;
    margin: 5px 0px 30px 0px;
    border-radius: 2px;
    cursor: pointer;
}

.iiif-image-tools .dropzone-photo-upload:hover {
    border-color: #787878;
    background: #f2f2f2;
}

.photo-workbench-photos {
    height: 136px;
    overflow-y: scroll;
    border: solid 1px #ddd;
    display: flex;
    flex-direction: column;
    margin: 40px 10px 10px 10px;
}

.photo-workbench-photo {
    position: relative;
    padding: 4px;
}

.photo-workbench-photo:nth-child(even) {
    background: #fff;
    border-bottom: 1px solid #D3E5F4;
}

.photo-workbench-photo:nth-child(odd) {
    background: #F5FAFE;
    border-bottom: 1px solid #D3E5F4;
}

.photo-workbench-photo.selected-photo {
    background-color: #9CC3E4;
    color: #fff;
    font-weight: 600;
    padding: 4px;
}

.photo-workbench-photo:not(.selected-photo):hover {
    background: #CAE2F5;
    cursor: pointer;
}

.gallery-controls.new-tile .dropzone-photo-upload {
    margin-top: 0;
    padding: 45px;
    background-color: #ffffff;
    width: 100%;
}

.workbench-card-sidepanel .gallery-controls.new-tile .dropzone-photo-upload {
    margin-top: 0;
    padding: 15px;
    background-color: #ffffff;
    width: 100%;
}

.workbench-card-sidepanel .gallery-controls.new-tile .dropzone-photo-upload {
    margin-top: 0;
    padding: 15px;
    background-color: #ffffff;
    width: 100%;
}

/* end photo gallery */

.workbench-model-card-container {
    margin-top: 50px;
    padding-bottom: 40px;
}

.workbench-card-sidebar {
    position: absolute;
    right: 0;
    height: 100%;
    width: 92px;
    background-color: rgb(247, 247, 247);
    border-left: 1px solid rgb(216, 216, 216);
    z-index: 200;
}

.workbench-card-sidebar-tab.disabled {
    color: #aaa;
    cursor: auto;
    pointer-events: none;
}

.workbench-card-sidebar-tab i {
    font-size: 1.1em;
    display: block;
    padding-bottom: 2px;
}

.workbench-card-sidebar-tab:hover {
    background: #fbfbfb;
    color: #454545;
}

.workbench-card-sidebar-tab.disabled:hover {
    color: #aaa;
    background-color: #f1f1f1;
}

.workbench-card-sidebar-tab.active {
    z-index: 200;
    background-color: white;
    border-left: solid 1px white;
    margin-left: -1px;
    color: #454545;
}

.workbench-card-sidepanel.expanded {
    width: 600px;
    z-index: 1001;
}

.manifest-manager-canvas-name {
    width: 315px;
    white-space: nowrap;
    overflow: hidden;
    text-overflow: ellipsis;
}

.manifest-manager-nav-tab {
    height: 50px;
    min-width: 220px;
    padding: 10px 20px;
    border-right: 1px solid #f1f1f1;
    background-color: #ddd;
    display: flex;
    flex-direction: column;
    justify-content: center;
}

.manifest-manager-nav-tab.active {
    background-color: #f6f6f6;
    font-weight: 600;
    border-left: 1px solid #ddd;
    border-right: 1px solid #ddd;
}

.manifest-manager-nav-tab .tab-label {
    display: flex;
    flex-direction: row;
    justify-content: center;
    align-items: center;
    cursor: pointer;
}

.manifest-manager-main-menu-circle {
    width: 75px;
    height: 75px;
    display: inline-block;
    text-align: center;
    padding: 20px;
    border-radius: 50%;
    background-color: #ccc;
}

.manifest-manager .dropzone-photo-upload {
    margin-top: 15px;
}

.manifest-manager .loader-select {
    height: 100%;
}

.manifest-manager .rr-splash-description {
    width: 700px;
}

.basemap-listing,
.overlay-listing,
.legend-listing {
    padding: 20px;
    border-bottom: 1px solid rgb(216, 216, 216);
}

.basemap-listing,
.overlay-listing .overlay-opacity-control,
.overlay-listing .overlay-name {
    cursor: pointer;
}

.overlay-listing,
.legend-listing {
    cursor: grab;
}

.basemap-listing,
.overlay-listing {
    font-size: 16px;
    color: rgb(158, 158, 158);
}

.basemap-listing:before,
.overlay-listing .overlay-name:before {
    margin-right: 4px;
    font-family: FontAwesome;
}

.basemap-listing:before {
    content: "\f10c";
}

.overlay-listing .overlay-name:before {
    content: "\f204";
}

.overlay-listing {
    position: relative;
}

.overlay-listing.rr-map-card .overlay-name:before {
    content: "\f070";
}

.active-overlay .overlay-listing.rr-map-card .overlay-name {
    color: #666;
    content: "\f06e";
}

.active-overlay .overlay-listing.rr-map-card .overlay-name:before {
    color: #666;
    content: "\f06e";
}

.rr-map-card.related-instances .related-instance {
    color: #9e9e9e;
    font-size: 12px;
    padding: 3px 0 0 12px;
}

.active-overlay .rr-map-card.related-instances .related-instance {
    color: #666;
}

.active-overlay .rr-map-card.related-instances .related-instance.hovered {
    background-color: #eee;
}

.summary-panel {
    background: #f9f9f9;
    margin-top: -30px;
}

.mouse-pointer canvas {
    cursor: pointer;
}

.workbench-card-wrapper {
    flex: 1;
    height: 100%;
    position: relative;
    overflow: hidden;
    background-color: #fafafa;
    border-top: 1px solid #ddd;
}

.workbench-card-wrapper.autoheight {
    height: auto;
    min-height: 100%;
}

.card-component-wrapper-editor .workbench-card-wrapper {
    border-top: 1px solid #041B33;
}

.widgets .workbench-card-wrapper {
    border: 1px solid #a8a8a8;
}

.widgets .workbench-card-wrapper {
    height: 500px;
}

.workbench-card-container {
    height: 100%;
}

.workbench-card-container.workbench-card-container-sidepanel-active {
    margin-right: 400px;
}

.workbench-card-container-wrapper.workbench-card-container-sidepanel-active {
    z-index: 249;
}

.workbench-card-sidebar {
    position: absolute;
    right: 0;
    top: 0px;
    height: 100%;
    width: 75px;
    background-color: #f1f1f1;
    border-left: 1px solid #ddd;
}

.workbench-card-sidebar-tab {
    color: #787878;
    height: 65px;
    padding: 16px;
    text-align: center;
    font-size: 1.1em;
    border-bottom: 1px solid rgb(216, 216, 216);
    cursor: pointer;
}

.map-sidebar-text {
    font-size: 11px;
}

.workbench-card-sidepanel {
    position: absolute;
    z-index: 250;
    right: 75px;
    height: 100%;
    width: 400px;
    background: white;
    border-left: 1px solid rgb(216, 216, 216);
    padding: 16px;
    overflow-y: auto;
}

.workbench-sidepanel-card-container {
    /* margin: -40px -10px 10px -10px; */
}

.workbench-sidepanel-body {
    margin-top: 50px;
}

.install-buttons .btn-warning {
    background: #f75d3f;
    border-color: #E53211;
}

.install-buttons .btn-warning:hover {
    background: #E53211;
    border-color: #B02107;
}

.install-buttons .btn-danger {
    background: #FF836C;
    border-color: #E53211;
}

.install-buttons .btn-danger:hover {
    background: #f75d3f;
    border-color: #E53211;
}

.install-buttons .btn-mint {
    background: #3acaa1;
    border-color: #42cca5;
}

.install-buttons .btn-mint:hover {
    background: #1ABA8E;
    border-color: #009E72;
}

.workbench-card-sidepanel .install-buttons {
    background: #f9f9f9;
    position: fixed;
    margin-right: 75px;
    bottom: 0px;
    border-top: 1px solid #ddd;
    padding: 10px 35px;
    right: 0;
    width: 399px;
}

.workbench-card-sidepanel .resource-instance-card-component-content .install-buttons {
    bottom: auto;
    border: none;
    background: white;
    padding: unset;
}

.graph-designer .workbench-card-sidepanel .install-buttons {
    margin-right: 375px;
}

.workbench-card-sidepanel.expanded .install-buttons {
    width: 599px;
}

.workbench-card-sidepanel div .new-provisional-edit-card-container {
    padding-left: 5px;
}

.workbench-card-sidepanel .new-provisional-edit-card-container {
    padding-bottom: 40px;
}

.workbench-card-sidepanel-header-container {
    border-bottom: 1px solid #ddd;
    padding: 10px 20px 10px 5px;
    margin-left: 0px;
    margin-top: -16px;
    background: #fff;
    z-index: 20;
}

.expanded .workbench-card-sidepanel-header-container {
    width: 599px;
    margin-left: -16px;
    padding-left: 15px;
}

.workbench-header-buffer {
    height: 40px
}

.workbench-card-sidepanel-header {
    cursor: pointer;
    color: rgb(33, 62, 95);
    font-size: 15px;
}

.workbench-card-sidepanel-header:before {
    content: "\f00d";
    font-family: FontAwesome;
    margin-right: 6px;
    color: rgb(158, 158, 158);
    font-weight: lighter;
}

.workbench-card-sidepanel-header:hover:before {
    color: rgb(33, 62, 95);
}

.basemap-listing,
.overlay-listing,
.legend-listing {
    padding: 16px 20px;
    min-height: 60px;
    border-bottom: 1px solid rgb(216, 216, 216);
}

.basemap-listing,
.overlay-listing .overlay-opacity-control,
.overlay-listing .overlay-name {
    cursor: pointer;
}

.overlay-listing,
.legend-listing {
    cursor: grab;
}

.basemap-listing,
.overlay-listing {
    font-size: 14px;
    color: rgb(158, 158, 158);
}

.basemap-listing-container {
    margin-top: 50px;
}

.overlays-listing-container {
    margin-top: 50px;
}

.legend-listing-container {
    margin-top: 50px;
}

.basemap-listing:before,
.overlay-listing .overlay-name:before {
    margin-right: 4px;
    font-family: FontAwesome;
}

.basemap-listing:before {
    content: "\f10c";
}

.overlay-listing .overlay-name:before {
    content: "\f204";
}

.overlay-listing {
    position: relative;
}

.overlay-listing .overlay-name {
    display: inline-block;
    width: 300px;
    white-space: nowrap;
    overflow: hidden;
    text-overflow: ellipsis;
    position: relative;
    top: 4px;
}

.overlay-opacity-control .overlay-opacity-slider,
.overlay-opacity-control i {
    display: inline-block;
}

.overlay-opacity-control .overlay-opacity-slider {
    transition-property: width, opacity;
    transition-delay: 0ms;
    transition: 0ms;
    -webkit-transition-delay: 0ms;
    width: 0px;
    opacity: 0;
    position: relative;
    top: 2px;
    right: -8px;
}

.overlay-opacity-control .overlay-opacity-slider input {
    width: 0px;
    height: 0px;
}

.overlay-opacity-control:hover .overlay-opacity-slider input,
.overlay-opacity-control:focus .overlay-opacity-slider input {
    width: 150px;
    height: 20px;
}

.overlay-listing .overlay-opacity-control {
    transition: 300ms;
    transition-property: all;
    transition-delay: 100ms;
    position: absolute;
    padding: 6px 6px 6px 8px;
    top: 16px;
    right: 6px;
    width: 30px;
    height: 38px;
    border: 1px solid transparent;
    border-radius: 3px;
}

.overlay-listing .overlay-opacity-control:hover,
.overlay-listing .overlay-opacity-control:focus {
    border: 1px solid rgb(217, 217, 217);
    background-color: white;
    width: 200px;
}

.overlay-listing .overlay-opacity-control:hover .overlay-opacity-slider,
.overlay-listing .overlay-opacity-control:focus .overlay-opacity-slider {
    transition-delay: 400ms;
    transition: 200ms;
    -webkit-transition-delay: 400ms;
    width: 150px;
    opacity: 1;
}

.legend-listing .legend-name {
    font-size: 14px;
}

.legend-listing .legend-content {
    padding: 10px 10px 0;
}

.layer-listing-icon {
    display: inline-block;
}

.layer-listing-icon::before {
    display: flex;
    align-items: center;
    justify-content: center;
    width: 28px;
    height: 28px;
    border: solid 1px rgb(216, 216, 216);
    border-radius: 100%;
    background-color: rgb(247, 247, 247);
}

.basemap-listing.active-basemap,
.basemap-listing:hover,
.overlay-listing.active-overlay,
.overlay-listing:hover,
.legend-listing .legend-name {
    color: rgb(33, 62, 95);
}

.basemap-listing.active-basemap,
.basemap-listing:hover,
.overlay-listing:hover {
    background-color: rgb(247, 247, 247);
}

.basemap-listing.active-basemap:before {
    content: "\f05d";
}

.overlay-listing.active-overlay .overlay-name:before {
    content: "\f205";
}

.map-card-feature-item {
    cursor: zoom-in;
}

.map-card-feature-item:hover {
    background-color: rgb(250, 250, 250);
}

.map-card-feature-item.active .map-card-feature-name {
    font-weight: 600;
}

.geojson-card {
    margin-top: 65px;
}

.geojson-editor {
    border: 1px solid #808080;
    margin-bottom: 5px;
    margin-top: 5px;
}

.geojson-error-list {
    padding: 10px;
    color: rgb(161, 0, 0);
}

.map-card-feature-list .table {
    margin-bottom: 0;
}

.map-card-feature-tool {
    width: 65px;
}

.map-card-feature-tool.intersect {
    width: 80px;
}

.rr-map-card-intersect-panel {
    margin-top: 7px;
    margin-bottom: 32px;
}

.rr-map-card-intersect-panel .intersection-result {
    padding: 3px 0 0 12px;
}

.rr-map-card-intersect-panel .intersection-result.hovered {
    background-color: #ddd;
}

.map-card-zoom-tool,
.map-card-feature-tool {
    font-size: 0.9em;
}

.map-card-zoom-tool a,
.map-card-feature-tool a {
    color: #2f527a;
}

.map-card-zoom-tool {
    float: right;
    padding: 10px;
}

.map-card-zoom-tool a {
    display: inline-block;
    padding: 0px 3px;
}

#map-settings {
    position: relative;
    margin: -40px -35px 10px -20px;
}

.help-close {
    color: #868686;
    position: absolute;
    right: 10px;
    top: 20px;
    z-index: 600;
}

.scroll-y {
    height: calc(100vh - 50px);
    /* top-nav height */
    overflow-y: auto;
}

.scroll-y-hidden {
    overflow-y: hidden;
}

.scroll-y-auto {
    overflow-y: auto;
}

.tab-base .nav-tabs>li:not(.active)>a:hover {
    border-top: 1px solid #eee;
    border-right: 1px solid #eee;
    border-left: 1px solid #eee;
    border-bottom: 1px solid #fff;
    background: #eee;
}

.tab-base .tab-content {
    box-shadow: none;
    padding-bottom: 0;
    margin: 0;
}

.panel .panel-heading,
.panel>:first-child {
    border-top-left-radius: 0;
    border-top-right-radius: 0;
}

.form-text.form-checkbox:not(.btn),
.form-text.form-radio:not(.btn) {
    padding-right: 25px;
    padding-top: 5px;
    padding-left: 22px;
}

.option-input {
    display: flex;
    flex-wrap: wrap;
    max-width: 100%;
}

.option-input-config {
    display: flex;
    flex-direction: column;
}

span.icon-wrap.icon-circle.bg-gray-dark:hover {
    background: #94A6BC;
    color: #123;
}

.input-group.date .input-group-addon {
    background: #fafafa;
}

.widget-input-label {
    font-size: 12px;
    margin-top: 2px;
    font-weight: 600;
    color: #666;
}

.widget-input {
    border-radius: 2px;
}

.widget-file {
    width: 100px;
}

.form-contol {
    height: 36px;
}

.form-control.input-lg.widget-input {
    height: 36px;
}

.date .form-control {
    height: 36px;
}

.tile {
    border-left: 2px solid #0594BC;
    border-right: 1px solid #ddd;
    border-top: 0 solid #ddd;
    border-bottom: 1px solid #ddd;
    background: #fbfbfb;
    color: #5f5f5f;
    width: 200px;
    height: 170px;
    position: relative;
    overflow-y: scroll;
    padding: 5px 5px 7px;
}

.help-text-small {
    font-size: 12px;
    padding-right: 5px;
}

.grid-container {
    overflow: scroll;
}

.list-wrapper {
    overflow-y: auto;
    height: calc(100% - 60px);
    /*60px accounts for header so list scrolls to bottom*/
}

.grid {
    background: #ebeef0;
    max-width: 1200px;
    margin-left: -8px;
    margin-right: -6px;
    border-top: 1px solid #ddd;
    overflow: auto;
}

.grid-item {
    float: left;
    width: 100px;
    height: 100px;
    background: #0D8;
    border: 1px solid #333;
    border-color: hsla(0, 0%, 0%, 0.7);
    margin: 3px;
}

.select2-container {
    width: 100% !important;
    border: 1px solid #ddd;
}

.form-group div input {
    max-width: 600px;
    border: 1px solid #eee;
}

.resource-instance-wrapper .select2-container {
    max-width: 600px !important;
    border: 1px solid #eee;
}

.select2-container.select2-container-active.select2-dropdown-open {
    border: 1px solid steelblue;
}

.mpm-resource-selection .select2-container {
    height: 32px;
}

.select2-choice {
    border: 1px solid #E9E9E9 !important;
    border-radius: 2px !important;
    background-image: none !important;
    height: 36px !important;
    padding: 4px 0 0 16px !important;
}

.select2-container .select2-choice {
    display: block;
    height: 26px;
    padding: 0 0 0 8px;
    overflow: hidden;
    position: relative;
    border: 1px solid #aaa;
    white-space: nowrap;
    line-height: 26px;
    color: #444;
    text-decoration: none;
    border-radius: 4px;
    background-clip: padding-box;
    -webkit-touch-callout: none;
    -webkit-user-select: none;
    -moz-user-select: none;
    -ms-user-select: none;
    user-select: none;
    background-color: #fff;
    background-image: -webkit-gradient(linear, left bottom, left top, color-stop(0, #eee), color-stop(0.5, #fff));
    background-image: -webkit-linear-gradient(center bottom, #eee 0, #fff 50%);
    background-image: -moz-linear-gradient(center bottom, #eee 0, #fff 50%);
    // filter: progid: DXImageTransform.Microsoft.gradient(startColorstr='#ffffff', endColorstr='#eeeeee', GradientType=0);
    background-image: linear-gradient(to top, #eee 0, #fff 50%);
}

a.select2-choice {
    background: #42a5f5;
}

.select2-dropdown-open .select2-choice {
    background-color: #fff !important;
}

.select2-arrow {
    border: none !important;
    background: none !important;
    background-image: none !important;
    padding-top: 2px;
}

.select2-container .select2-choice .select2-arrow b:before {
    content: "";
}

.select2-container.select2-container-disabled .select2-choice {
    background: #eee;
}

.select2-container-multi .select2-choices {
    border: 1px solid #e1e5ea;
    background-image: none;
}

.select2-container-multi.select2-container-active .select2-choices {
    border: 1px solid #e1e5ea;
    box-shadow: none;
}

.select2-drop {
    border-radius: 0px;
    color: inherit;
}

.select2-drop-active {
    border: 1px solid steelblue;
    border-top: none;
    box-shadow: none;
}

.select2-result.disabled {
    background-color: #eee;
    color: #999;
    pointer-events: none;
}

.select2-results {
    padding: 0px;
    margin: 0px;
}

.select2-results li {
    /*padding: 4px 6px;*/
    padding: 0px;
    line-height: 22px;
    color: #595959;
}

.select2-results .select2-no-results,
.select2-results .select2-searching,
.select2-results .select2-results .select2-ajax-error {
    background: #f4f4f4;
    line-height: 30px;
    padding-left: 5px;
    padding-top: 2px;
    padding-bottom: 2px;
}

.select2-results .select2-ajax-error {
    color: #9e1515;
}

.select2-container-multi .select2-choices .select2-search-choice {
    padding: 3px 10px 5px 18px;
    margin: 4px 0 0px 5px;
    background: #42a5f5;
    position: relative;
    line-height: 13px;
    color: #fff;
    cursor: default;
    border: 1px solid #3b8dd5;
    border-radius: 2px;
    -webkit-box-shadow: none;
    -webkit-touch-callout: none;
    -moz-user-select: none;
    -ms-user-select: none;
    background-image: none;
    -webkit-touch-callout: none;
    -webkit-user-select: none;
    -moz-user-select: none;
    -ms-user-select: none;
    user-select: none;
}

.filter-flag {
    background: #30ad24 !important;
}

.select2-container-multi .select2-choices li {
    float: left;
    list-style: none;
}

.select2-container-multi .select2-search-choice-close {
    left: 3px;
    color: #fff;
}

a.select2-search-choice-close {
    background-color: #fff;
    border-radius: 3px;
}

.select2-search-choice div {
    margin-top: 1px;
}

.btn-display-toggle {
    height: 35px;
}

.btn-display-toggle:focus {
    background: #9490EE;
    color: #fff;
}

.time-wheel-display-toggle .btn-display-toggle:last-child {
    border-left-color: #fff;
}

.btn-group .btn+.btn {
    margin-left: 0px;
}

.switch {
    background-color: #fff;
    border: 1px solid #dfdfdf;
    border-radius: 20px;
    cursor: pointer;
    display: inline-block;
    height: 30px;
    position: relative;
    vertical-align: middle;
    width: 50px;
    -moz-user-select: none;
    -khtml-user-select: none;
    -webkit-user-select: none;
    -ms-user-select: none;
    user-select: none;
    box-sizing: content-box;
    background-clip: content-box;
    transition-duration: .1s;
}

.switch>small {
    transition-duration: .1s;
    left: 0;
}

.switch.on {
    background-color: #64bd63;
    border-color: #64bd63;
}

.switch.null {
    background-color: #ddd;
    border-color: #ddd;
}

.switch.on>small {
    left: 13px;
}

.switch.disabled {
    background-color: #f1f1f1;
    border-color: #ddd;
}

.switch.disabled.on {
    background-color: #87c586;
    border-color: #87c586;
}

.switch.disabled>small {
    background-color: #f1f1f1;
}

.library {
    position: absolute;
    top: 0;
    bottom: 0;
    opacity: .95;
    border-radius: 0;
    z-index: 200;
    padding: 0 20px 20px 0;
}

.clear-search {
    position: absolute;
    right: -5px;
    top: 3px;
    color: #123;
    font-size: 19px;
}

.clear-search:hover {
    cursor: pointer;
    color: rgba(0, 0, 0, 0.95);
}

.list-filter {
    position: relative;
    margin-bottom: 8px;
    margin-right: 0px;
}

.key {
    margin-top: 98px;
}

.library-close-btn {
    position: absolute;
    right: 10px;
    top: -22px;
    font-size: 15px;
    color: #666;
}

.alert {
    padding: 15px;
}

.library-card {
    height: 60px;
    margin-left: -1px;
    position: relative;
    padding: 5px;
    color: #666;
    border-bottom: 1px solid #ddd;
    /*border-right: 1px solid #e9e9e9;*/
    background: #f8f8f8;
    border-left: 5px solid #f8f8f8;
}

.related-resources-nodes .library-card {
    height: 80px;
}

.library-card.active {
    background: #ffffff;
    border-left: 5px solid steelblue;
}

.library-card.active:hover {
    background: #fff;
    border-left: 5px solid steelblue;
}

.selected-card {
    opacity: 1.0;
    color: #fff;
    background-color: #fbfbfb;
}

.selected div .listitem_name {
    font-weight: 600;
}

.disabled .listitem_name {
    font-weight: 600;
    color: #999;
}

.selected div .name {
    font-weight: 600;
}

.library-card.selected.selected-card {
    background: #fff;
    border-left: 5px solid steelblue;
    cursor: default;
}

.library-card.permissions.selected.selected-card {
    background: #fff;
    color: #656665;
    border-left: 0px;
    cursor: default;
}

.library-card:hover {
    background-color: #fff;
    cursor: pointer;
    border-left: 5px solid steelblue;
    opacity: 1.0;
}

.branch-library {
    background-color: white;
    height: auto;
}

.branch-library-icon {
    font-size: 15px;
}

#branch-library,
#card-crud-permissions .library-card {
    width: 100%;
    margin-left: 1px;
}

.middle-column-container.card-configuration.expanded {
    flex-basis: 450px;
}

.card-configuration.expanded+div div div div div .install-buttons {
    margin-right: 525px;
}

.constraint-selection {
    padding-top: 10px;
    border-bottom: solid 1px #eee;
}

.constraint-selection .dropdown {
    padding-top: 10px;
    padding-bottom: 10px;
}

.library-icon {
    width: 30px;
    position: absolute;
    left: 10px;
    top: 10px;
}

.user-groups {
    font-size: 11px;
    color: #999;
}

.library-card-main {
    width: 255px;
    position: absolute;
    left: 58px;
    top: 12px;
    white-space: nowrap;
    overflow: hidden;
    text-overflow: ellipsis;
    font-size: 12px;
}

.library-card-main a {
    color: #1E6FB7;
}

.library-card-subtitle {
    text-transform: capitalize;
    width: 225px;
    position: absolute;
    left: 58px;
    top: 25px;
    color: #888;
    font-size: 11px;
    white-space: nowrap;
    overflow: hidden;
    text-overflow: ellipsis;
    padding: 2px 2px 3px 0;
}

.crud-card {
    float: left;
    width: 274px;
    height: 58px;
    margin: -5px 0 0 0;
    position: relative;
    padding: 5px;
    color: #666;
    background: #fcfcfc;
    opacity: .7;
}

.crud-card:not(.selected):hover {
    background: #fff;
    cursor: pointer;
    opacity: 1.0;
    color: #123;
    border-bottom: 1px solid #eee;
}

.crud-card-main {
    width: 200px;
    position: absolute;
    left: 60px;
    top: 12px;
    white-space: nowrap;
    overflow: hidden;
    text-overflow: ellipsis;
    font-size: 13px;
    height: 36px;
}

.crud-card-main a {
    color: #1E6FB7;
}

.crud-card-subtitle {
    width: 200px;
    position: absolute;
    left: 60px;
    top: 27px;
    padding: 2px 2px 3px 0px;
    color: #888;
    font-size: 11px;
    white-space: nowrap;
    overflow: hidden;
    text-overflow: ellipsis;
    height: 19px;
}

.related-resources-nodes .crud-card-subtitle {
    top: 50px;
    display: flex;
    flex-direction: row;
    color: #25476A;
    margin-left: -2px;
    padding-bottom: 2px;
    width: 250px;
    height: 25px;
    margin-top: -3px;
}

.related-resources-nodes .crud-card-subtitle span {
    padding-left: 2px;
    padding-right: 2px;
    padding-top: 2px;
}

.related-resources-nodes .crud-card-main {
    width: 250px;
}

.related-resources-nodes.form-list .header {
    border-left: 1px solid #e0e0e0;
}

.load-relations {
    color: #fff;
    padding: 3px 5px;
    background: steelblue;
    position: absolute;
    right: -5px;
    margin-right: 5px;
    top: 0px;
    border-radius: 2px;
    font-weight: 600;
}

.load-relations.disabled {
    color: #888;
    margin-left: 5px;
    background: #ddd;
}

.selected-group-user-permissions {
    position: absolute;
    left: 30px;
    width: 100%;
}

.permissions-options {
    display: flex;
    flex-direction: column;
}

.form-checkbox.form-normal.form-primary.permission-option {
    padding-left: 22px;
    padding-bottom: 5px;
}

.selected-group-user-permissions .library-icon-permissions {
    top: 0px;
}

.permission-manager {
    width: 100%;
}

.permissions-instructions-panel {
    border: 1px solid #ddd;
    padding: 30px;
    margin-bottom: 30px;
    background: #fbfbfb;
}

.mpm-instruction-title {
    font-size: 15px;
}

.mpm-instruction {
    padding: 2px 15px;
}

.settings-panel-heading+.permissions-instructions-panel {
    margin-top: 55px;
}

.permission-manager.panel-body {
    display: flex;
    background-color: white;
    margin: 1px;
    height: 675px;
}

.permission-manager .card-content-container {
    padding: 10px 50px 10px;
    background-color: white;
}

.permission-manager-filter {
    height: 58px;
    width: 100%;
    border-bottom-style: solid;
    border-bottom-width: 1px;
    border-bottom-color: #ccc;
    margin-bottom: 2px;
}

.permission-manager-filter .clear-selection a.clear-selection-link {
    padding-right: 5px;
    font-size: 13px;
}

.permission-manager-filter .clear-node-search {
    position: absolute;
    top: 22px;
    font-size: 14px;
    left: 46%;
    width: 15px;
}

.permission-manager-item-list .card-tree-container {
    margin-right: 0px;
}

.permission-manager .filter-bar {
    display: flex;
    flex-direction: row;
    padding: 15px;
}

.permission-manager-item-list {
    padding-left: 10px;
}

.permission-manager.header {
    position: relative;
    height: 100px;
    padding-left: 10px;
    color: #2b425b;
    background: #fff;
    border-bottom: 1px solid #eee;
}

.permission-manager .control-panel {
    display: flex;
    margin-left: 0px;
}

.permissions {
    background: rgb(240, 240, 240);
}

.permissions:hover {
    background: #fff;
}

.permissions.selected {
    background: #fff;
}

.confirmation-permissions {
    font-size: 12px;
    color: #888;
}

.permission-selector {
    margin: 20px 0px 30px 0px;
}

.permissions-readout {
    float: right;
    padding-right: 10px;
    font-size: 11px;
    font-weight: 600;
    color: #454545;
    padding-top: 10px;
    margin-top: -10px;
    margin-bottom: -10px;
    padding-left: 10px;
}

.permissions-node {
    font-size: 13px;
    color: #555;
}

.no-cards-selected {
    padding: 10px;
    font-size: 13px;
}

.permissions-node-row {
    display: inline-flex;
    background: #fff;
    border-bottom: 1px solid #D3E5F4;
    padding-top: 10px;
    padding-bottom: 10px;
    padding-left: 10px;
    margin-right: 0px;
    justify-content: space-between;
}

.permissions-node-row:nth-child(even) {
    background: #F5FAFE;
}

.permissions-title {
    font-size: 15px;
}

.permissions-title-panel {
    position: absolute;
    top: 3px;
    left: 50px;
}

.library-icon-permissions {
    position: absolute;
    left: 30px;
    top: 30px;
    width: 100%;
}

.permissions-default {
    height: 1px;
    color: #555;
    font-size: 16px;
}

.permissions-account-warning {
    padding: 4px 10px;
    background: #ffb54a;
    color: #fff;
    border: 1px solid #EF9A1F;
}

.permissions-list {
    padding-top: 10px;
    padding-bottom: 15px;
    margin-bottom: 10px;
    background: #fff;
    width: 100%;
}

.permissions-selected {
    display: flex;
    flex-direction: column;
    margin-top: 5px;
    list-style: none;
    color: #666;
    line-height: 1.2;
    padding-left: 0px;
    font-size: 15px;
    border: 1px solid #ddd;
}


/*------------------------------------------------*/

.permission-grid {
    display: grid;
    grid-template-columns: 40px 450px auto 40px;
    grid-template-rows: 25px auto auto auto;
    grid-column-gap: 10px;
    grid-row-gap: 10px;
}

.permission-grid .permission-header {
    grid-column-start: 2;
    grid-column-end: 4;
    grid-row-start: 2;
    grid-row-end: 2;
}

.permission-grid .permission-control {
    grid-column-start: 2;
    grid-column-end: 3;
    grid-row-start: 3;
    grid-row-end: 3;
}

.permission-grid .permission-list {
    grid-column-start: 2;
    grid-column-end: 4;
    grid-row-start: 4;
    grid-row-end: 4;
    overflow-y: auto;
}

.permission-grid .permissions-options {
    display: flex;
    flex-direction: row;
    margin-top: 5px;
    padding: 10px 0px 15px;
}

.permission-filter {
    display: inline-flex;
    justify-content: space-between;
    width: 250px;
}

.permissions-list-table {
    height: 300px
}

.permissions-list-table-body {
    height: 400px;
    overflow-y: auto;
    border: solid 1px #ddd;
}

.permissions-list-table-body::-webkit-scrollbar {
    -webkit-appearance: none;
    width: 9px;
    border-left: 1px solid #eee;
}

.permissions-list-table-body::-webkit-scrollbar-thumb {
    border-radius: 2px;
    background-color: rgba(0, 0, 0, .1);
    -webkit-box-shadow: 0 0 1px rgba(255, 255, 255, .5);
}

.permissions-list-header {
    background: #579ddb;
    color: #fff;
    width: 100%;
    display: flex;
    padding: 9px 5px;
    border-bottom: 1px solid #D3E5F4;
    font-weight: 600;
}

.permission-control .clear-filter {
    align-self: center;
    font-size: 14px;
    margin-left: -20px;
    padding-right: 15px;
}

.permissions-table-row {
    display: flex;
    flex-direction: column;
    padding: 8px 5px;
    border-bottom: 1px solid #D3E5F4
}

.permissions-table-row:nth-child(odd) {
    background: #F5FAFE;
}

.permissions-table-row.selected {
    background-color: #F1F1FF;
}

.permissions-table-row.selected:hover {
    background-color: #F1F1FF;
    cursor: pointer;
}

.permissions-table-row:hover {
    background-color: #B6DEFF;
    cursor: pointer;
}

.permissions-table-row:first-child {
    background-color: #f8f8f8;
    color: #777;
    font-weight: 600;
}

.permissions-table-row:first-child:hover {
    cursor: default;
}

.permission-selection-panel {
    display: inline-flex;
    background: #fcfcfc;
    border-top: 1px solid #ddd;
    border-bottom: 1px solid #ddd;
    margin: 8px -5px -10px -5px;
}

.permission-selection-panel:hover {
    cursor: default;
}

.permission-list-table .identities-column {
    width: 35%;
}

.permission-list-table .permissions-column {
    width: 65%;
}

.permission-grid .permissions-buttons {
    grid-column-start: 2;
    grid-column-end: 3;
    grid-row-start: 5;
    grid-row-end: 5;
    height: 75px;
    align-items: baseline;
}

.permission-grid .remove-permissions-btn {
    grid-column-start: 3;
    grid-column-end: 4;
    grid-row-start: 5;
    grid-row-end: 5;
    height: 75px;
    justify-self: end;
}


/*------------------------------------------------*/

.library-search {
    font-size: 11px;
    height: 32px;
    width: 100%;
}

.key-icon {
    width: 50px;
}

#library .nav-tabs li:not(active) a {
    opacity: 0.9;
    border-radius: 0;
    border: 0;
    border-bottom: 1px solid rgba(0, 0, 0, 0.05);
    background-color: #314151;
    color: rgba(255, 255, 255, 0.5);
    padding: 20px 0;
}

#library .nav-tabs .active a {
    border-left: 1px solid rgba(0, 0, 0, 0.1);
    border-right: 1px solid rgba(0, 0, 0, 0.1);
    border-bottom: 1px solid transparent;
    background-color: #37495b;
    color: inherit !important;
}

.branch-preview {
    height: 280px;
    width: 280px;
    background: #fff;
    border: 1px solid #ddd;
    color: #123;
}

.branch-icon {
    border: 1px solid rgba(0, 0, 0, 0.25);
}

.branch-icon:hover {
    border: 1px solid rgba(0, 0, 0, 0.25);
    background: #5fa2dd;
}

.clear-selection {
    width: 100%;
    height: 21px;
    padding-top: 4px;
    margin-bottom: 0;
    padding-bottom: 0;
    margin-top: 0;
}

.clear-selection-link {
    cursor: pointer;
    font-size: 9px;
    float: right;
    color: #555;
}

.clear-selection-link:hover {
    color: #333;
}

.clear-selection a.clear-selection-link {
    font-size: 11px;
}

.node circle {
    fill: #fff;
    stroke: #4682B4;
    stroke-width: 1px;
}

.node {
    font-size: 13px;
    transition: all .40s ease;
    stroke: #aaa;
    stroke-width: 1px;
}

.node .node-selected {
    fill: #3ACAA2;
    stroke: #009E72;
    stroke-width: 1px;
}

.node .node-filtered {
    /*    fill: #f0f0f0;
    stroke: #bbb;*/
}

.graph-node-text {
    text-overflow: ellipsis;
    stroke: steelblue;
}

.link {
    fill: none;
    stroke: #bbb;
    stroke-width: 2px;
}

.node .node-over {
    fill: #3ACAA2;
    stroke: #009E72;
    stroke-width: 1.5px;
    cursor: pointer;
    transition: all .40s ease;
}

.target-node circle {
    opacity: 0.2;
    fill: red;
    stroke: red;
    stroke-width: 25px;
}

.target-node circle.node-over {
    opacity: 0.5;
    fill: red;
    stroke: red;
    stroke-width: 32px;
}

#nodeCrud {
    position: absolute;
    width: 250px;
    left: 300px;
    top: 0;
    bottom: 0;
    color: #fff;
    z-index: 200;
    border-left: 1px solid #1E3143;
    border-right: 1px solid #1E3143;
    -webkit-border-radius: 12px;
    -moz-border-radius: 2px;
    border-radius: 0;
    -webkit-box-shadow: 1px 1px 2px rgba(0, 0, 0, 0.4);
    -moz-box-shadow: 1px 1px 4px rgba(0, 0, 0, 0.4);
    box-shadow: 1px 1px 4px rgba(0, 0, 0, 0.4);
    padding: 0 10px;
}

input[type="search"] {
    -webkit-box-sizing: border-box;
    box-sizing: border-box;
}

.round {
    border-radius: 50%;
}

.overlay {
    position: fixed;
    top: 0;
    left: 0;
    width: 100%;
    height: 100%;
    background: rgba(0, 0, 0, 0.5);
    opacity: 0;
    pointer-events: none;
    -webkit-transition: opacity .5s;
    transition: opacity .5s;
    -webkit-transition-timing-function: cubic-bezier(0.7, 0, 0.3, 1);
    transition-timing-function: cubic-bezier(0.7, 0, 0.3, 1);
}

.arches-form {
    background-color: #ebeef0;
    padding: 20px 0 40px;
}

#aside-container #aside .nav-tabs li:not(active) a {
    padding: 20px 0;
}

ul.nav.nav-tabs.nav-justified {
    height: 59px;
}

.v-menu {
    height: 100vh;
    width: 300px;
    background: #fff;
    border-right: 1px solid #ddd;
    padding: 0 0 0 12px;
}

.form-page {
    background-color: #e7ebee;
    width: 100%;
    padding: 20px 20px 100px 5px;
}

.node-configuration {
    background-color: #ffffff;
    display: flex;
    flex-direction: column;
    flex: 1 1 auto;
}

.set-variable-pixel-height {
    /* WRONg PLACE */
    /*
        Flexbox recalculates height on component load. This hack
        allows us the to assign a hard-pixel height to a flexy
        element, thus allowing pixel calculations on variable height.
        See https://stackoverflow.com/a/14965123
    */
    display: flex;
    flex: 1 1 auto;
    height: 0;
}

.settings-panel {
    display: flex;
    flex-direction: column;
    height: 100%;
}

.settings-panel-heading {
    background: #25476a;
    color: #fff;
    padding-left: 15px;
    min-height: 50px;
    display: flex;
    align-items: center;
}

.settings-panel-body {
    flex-direction: column;
    overflow-y: scroll;
}

.graph-crm-class {
    font-size: 15px;
    color: #ddd;
    padding-left: 10px;
}

.graph-type {
    font-size: 15px;
    color: #777;
    padding-left: 10px;
}

.graph-designer {
    background: #fbfbfb;
}

.graph-designer-graph-content {
    width: 100%;
}

.graph-designer-graph-content .graph-designer-title {
    font-size: 17px;
    font-weight: 500;
    color: #fff;
    display: flex;
    flex-direction: row;
    align-items: center;
}

.graph-designer-title i {
    padding-right: 5px;
}

.graph-designer-title .name {
    font-size: 17px;
}

.top-node-panel {
    display: flex;
    flex-direction: column;
    padding: 20px;
}

.graph-designer-header {
    color: #888;
    font-size: 16px;
    padding-bottom: 5px;
    border-bottom: solid 1px #ddd;
}

.columns label.form-checkbox.form-normal:before,
.form-radio.form-normal::before {
    left: 1px;
}

.pad-hor.columns {
    background: #fff;
    padding: 8px 5px 6px 10px;
    /*border: 1px solid #ddd;*/
}

.form-radio.form-normal::before {
    left: 0px;
}

.widget-container.graph-settings-switch {
    padding-bottom: 0px;
}

.graph-settings-switch-label {
    margin-left: 40px;
    margin-top: -20px;
    margin-bottom: 0px;
}

.graph-settings-switch-subtitle {
    margin-left: 40px;
    margin-top: -5px;
    display: inline-block;
    color: #5F7D9A;
    position: relative;
    top: -5px;
    font-size: 13px;
    font-weight: 400;
}

.exportable-field-name {
    padding-left: 40px;
}

.graph-settings-panel-body {
    padding: 5px 0px;
}

.graph-settings-panel-body .widgets .widget-container div div>input {
    max-width: 500px;
    min-width: 500px;
}

.graph-settings-panel-body .widgets .widget-container div .crm-selector div .chosen-drop .chosen-search>input {
    max-width: 490px;
    min-width: 490px;
}

.graph-settings-panel-body .widgets .widget-container div .colorpicker-component {
    max-width: 250px;
    min-width: 250px;
    padding-left: 5px;
    height: 32px;
}

.graph-settings-panel-body .widgets .widget-container div div div div div select .chosen-container {
    width: 500px;
}

.graph-settings-panel-body .widgets .widget-container div div .domain-input {
    max-width: 480px;
    min-width: 480px;
}

.graph-settings-panel-body .widgets .widget-container div div .domain-input-item {
    max-width: 468px;
    min-width: 468px;
}

.function-node-alert {
    display: inline-block;
    background: #A2EAE2;
    padding: 15px 30px;
    margin-top: -10px;
    margin-left: -5px;
    margin-bottom: 15px;
    font-size: 14px;
    font-weight: 400;
    color: #01766A;
}

.edtf-input {
    padding-bottom: 15px;
}

.node-config-item {
    padding: 5px 0px 12px 0px;
}

.node-config-item.pad-top {
    padding: 15px 0px 12px 0px;
}

.concept-label {
    padding-top: 0px;
}

.tree-container {
    overflow-x: scroll;
    padding: 0 0 10px 10px;
}

#container .table-hover>tbody>tr:hover {
    background-color: #4682B4;
    color: #fff;
}

.bg-primary:hover {
    background-color: #3b8dd5;
}

div.dropdown-menu.open {
    min-height: 250px;
}

.underline {
    border-bottom: 1px solid #ddd;
}

.bg-green {
    background: #139F78;
}

.og-grid {
    list-style: none;
    text-align: left;
    width: 100%;
    margin: 0 auto;
    padding: 2px 0;
}

.og-grid li {
    display: inline-block;
    vertical-align: top;
    height: 200px;
    min-width: 180px;
    margin: 10px 5px 5px;
}

.og-grid li>a,
.og-grid li>a img {
    border: none;
    outline: none;
    display: block;
    position: relative;
}

.nav-tabs>li.active>a,
.nav-tabs>li.active>a:focus,
.nav-tabs>li.active>a:hover {
    border: 1px solid #fff;
}

.library-tools-icon {
    font-size: 17px;
    color: #999;
    padding-right: 5px;
}

.nav-tabs.library-tools>li>a {
    height: 40px;
    border: none;
    padding: 2px;
}

.nav-tabs.library-tools>li>a:hover {
    background-color: inherit;
}

.nav-tabs.library-tools>li.active>a {
    background-color: inherit;
    border: none;
}

.chosen-container {
    margin-bottom: 0px;
    color: #8d8d8d;
    line-height: 1.3333333;
}

.chosen-container-multi .chosen-choices li.search-field {
    margin: 2px 3px 0 10px;
}

.chosen-container-single .chosen-single {
    height: 36px;
}

.chosen-container-multi .chosen-choices li.search-choice .search-choice-close {
    background-image: none !important;
}

.list-group-item.active:hover,
.list-group-item.active:active,
.list-group-item.active:focus {
    background-color: #f9f9f9;
    border-bottom: 1px solid #eee;
    border-top: 1px solid #eee;
    color: #5f5f5f;
}

.switchery>small,
.switch>small {
    background: #fff;
    border-radius: 100%;
    box-shadow: 0 1px 3px rgba(0, 0, 0, 0.4);
    height: 30px;
    position: absolute;
    top: 0;
    width: 30px;
}

.switch-small {
    border-radius: 13px;
    height: 13px;
    width: 25px;
}

.switch-small>small {
    height: 13px;
    width: 13px;
}

.node .node-collected,
.link.link-collected {
    stroke-width: 3px;
}

.loading-mask {
    position: fixed;
    opacity: .75;
    background-color: grey;
    top: 0;
    bottom: 0;
    left: 0;
    right: 0;
    z-index: 100000000;
}

.loading-mask:after {
    position: fixed;
    opacity: .5;
    color: #454545;
    content: '\f110';
    -webkit-animation: fa-spin 2s infinite linear;
    animation: fa-spin 2s infinite linear;
    display: inline-block;
    font: normal normal normal 14px/1 FontAwesome;
    font-size: 10vw;
    margin-top: 42vh;
    margin-left: 45vw;
    text-rendering: auto;
    -webkit-font-smoothing: antialiased;
    -moz-osx-font-smoothing: grayscale;
    transform: translate(0, 0);
    z-index: 100000001;
}

.loading-mask-string {
    font-size: 22px;
    padding-top: 5%;
    font-weight: 600;
    width: 50%;
    text-align: center;
    top: 25%;
    left: 25%;
    height: 50%;
    position: absolute;
    color: #fff;
    background-color: #000;
    z-index: 8000;
}

.workflow-step-loading-mask {
    position: absolute;
    top: 94px;
    bottom: 58px;
    opacity: 1;
}

.workflow-step-loading-mask::after {
    margin-top: 34vh;
}

.branch-list-loading-mask {
    height: 100%;
    position: relative;
    margin: auto;
    width: 50%;
    padding: 36px;
    text-align: center;
    opacity: .5;
    z-index: 100000001;
}

.branch-list-loading-mask:after {
    position: relative;
    content: '\f110';
    animation: fa-spin 2s infinite linear;
    -webkit-animation: fa-spin 2s infinite linear;
    display: inline-block;
    font: normal normal normal 14px/1 FontAwesome;
    font-size: 30px;
    text-rendering: auto;
    -webkit-font-smoothing: antialiased;
    -moz-osx-font-smoothing: grayscale;
    transform: translate(0, 0);
    z-index: 100000001;
}

.time-wheel-loading-mask {
    height: 100%;
    position: relative;
    margin: auto;
    width: 50%;
    padding: 36px;
    text-align: center;
    opacity: .5;
    z-index: 100000001;
}

.time-wheel-loading-mask:before {
    position: relative;
    content: '\f110';
    animation: fa-spin 2s infinite linear;
    -webkit-animation: fa-spin 2s infinite linear;
    display: inline-block;
    font: normal normal normal 14px/1 FontAwesome;
    font-size: 30px;
    text-rendering: auto;
    -webkit-font-smoothing: antialiased;
    -moz-osx-font-smoothing: grayscale;
    transform: translate(0, 0);
    z-index: 100000001;
}

.card-form-preview-container.loading-mask {
    position: relative;
    opacity: .5;
    background-color: gray;
    top: 0;
    bottom: 0;
    left: 0;
    right: 0;
    z-index: 100000000;
}

.card-form-preview-container.loading-mask::before {
    position: fixed;
    opacity: .5;
    color: #000;
    content: '\f110';
    -webkit-animation: fa-spin 2s infinite linear;
    animation: fa-spin 2s infinite linear;
    display: inline-block;
    font: normal normal normal 14px/1 FontAwesome;
    font-size: 14vw;
    margin-top: 42vh;
    margin-left: 32vw;
    text-rendering: auto;
    -webkit-font-smoothing: antialiased;
    -moz-osx-font-smoothing: grayscale;
    transform: translate(0, 0);
    z-index: 100000001;
}

.ep-help-body.loading-mask::before {
    position: fixed;
    opacity: .5;
    color: #000;
    content: '\f110';
    -webkit-animation: fa-spin 2s infinite linear;
    animation: fa-spin 2s infinite linear;
    display: inline-block;
    font: normal normal normal 10px/1 FontAwesome;
    font-size: 10vw;
    margin-top: 42vh;
    margin-left: 18vw;
    text-rendering: auto;
    -webkit-font-smoothing: antialiased;
    -moz-osx-font-smoothing: grayscale;
    transform: translate(0, 0);
    z-index: 100000001;
}

.ep-help-body.loading-mask:after {
    display: none;
}

.ep-help-body.loading-mask {
    position: relative;
    opacity: .5;
    background-color: gray;
    top: 0;
    bottom: 0;
    left: 0;
    right: 0;
    z-index: 100000000;
}

.ep-edits {
    position: absolute;
    top: 0px;
    display: table;
    right: 0;
    width: 500px;
    height: 100vh;
    border-left: 1px solid #ddd;
    z-index: 3900;
    background: #fefefe;
}

.ep-edits-body.loading-mask::before {
    position: fixed;
    opacity: .5;
    color: #000;
    content: '\f110';
    -webkit-animation: fa-spin 2s infinite linear;
    animation: fa-spin 2s infinite linear;
    display: inline-block;
    font: normal normal normal 10px/1 FontAwesome;
    font-size: 10vw;
    margin-top: 42vh;
    margin-left: 18vw;
    text-rendering: auto;
    -webkit-font-smoothing: antialiased;
    -moz-osx-font-smoothing: grayscale;
    transform: translate(0, 0);
    z-index: 100000001;
}

.ep-edits-body.loading-mask:after {
    display: none;
}

.ep-edits-body.loading-mask {
    position: relative;
    opacity: .5;
    background-color: gray;
    top: 0;
    bottom: 0;
    left: 0;
    right: 0;
    z-index: 100000000;
}

.ep-help {
    position: absolute;
    top: 0px;
    display: table;
    right: 0;
    width: 500px;
    height: 100vh;
    border-left: 1px solid #ddd;
    z-index: 3900;
    background: #fefefe;
}

.ep-notifs {
    position: absolute;
    top: 0px;
    display: table;
    right: 0;
    width: 500px;
    height: 100vh;
    border-left: 1px solid #ddd;
    z-index: 3900;
    background: #fefefe;
}

.btn-notifs-download {
    color: #6494cc;
    background-color: transparent;
    border: 1px solid #ddd;
    margin-top: 5px;
}

.btn-notifs-dismiss-all {
    width: 100%;
    height: 50px;
    color: #fff;
    background-color: #579DDB;
    border: 1px solid #2A24C2;
}

.btn-notifs-dismiss-all.disabled {
    background-color: #B0D4F5;
    color: #6D69D5;
    border: 1px solid #6D69D5;
}

.btn-notifs-dismiss-all:hover {
    cursor: pointer;
    color: #fff;
    background: #3685CB;
}

#circle {
    width: 8px;
    height: 8px;
    background: #55AA55;
    border-radius: 50%;
    z-index: 10;
    position: absolute;
}

#circle-outline {
    width: 12px;
    height: 12px;
    background: #fff;
    border: 1px solid #6E7F93;
    border-radius: 50%;
    z-index: 9;
    position: absolute;
    margin-left: -2px;
    margin-top: -2px;
}

.ep-edits-header {
    display: inline-flex;
    width: 100%;
    justify-content: space-between;
    height: 50px;
    background: #fafafa;
    border-bottom: 1px solid #ddd;
}

.ep-edits-title {
    float: left;
    padding-left: 15px;
    padding-top: 10px;
}

.ep-edits-title span {
    font-size: 1.6em;
}

.ep-edits-close {
    float: right;
}

.ep-edits-body {
    height: calc(100vh - 50px);
    width: 100%;
    overflow-y: auto;
    display: table-row;
    float: left;
    padding: 0px;
}

.ep-edits-body img {
    max-width: 100%;
}

.ep-edits-body ul {
    padding-left: 20px;
}

.ep-edits-body a {
    color: #4765a0;
}

.ep-edits-toggle div .ion-help {
    padding-left: 3px;
}

.list-divider-dark {
    border-bottom: 1px solid rgba(0, 0, 0, 0.4);
}

.nano>.nano-content {
    font-size: 11px;
    overflow-y: auto;
}

ul .collapse li {
    height: 25px;
}

ul .collapse li:first-of-type {
    margin-top: -10px;
}

ul .collapse li:last-of-type {
    height: 35px;
}

.arches-panel-header {
    font-size: 1.6em;
    padding-left: 25px;
    border-right: 1px solid #ddd;
}

.resource-grid-item {
    float: left;
    width: 100%;
    border-bottom: 1px solid #ddd;
    border-left: 1px solid #ebeef0;
    border-right: 1px solid #ebeef0;
    margin: 0;
}

.resource-grid-item:first-of-type {
    border-top: 1px solid #ddd;
}

.resource-grid-main-container {
    height: 90px;
    background: #ebeef0;
}

.graph-btn {
    display: none;
}

.resource-grid-item:hover .graph-btn {
    display: block;
}

.report-image-grid .resource-grid-item:last-of-type .resource-grid-tools-container .btn-group ul {
    margin-top: -331px;
}

.report-provisional-flag {
    padding: 15px;
    margin-top: 0px;
    padding-left: 25px;
    border-bottom-style: solid;
    border-bottom-color: #DF2E6A;
    border-bottom-width: 1px;
    background-color: #F799B9;
    color: #fff;
}

.resource-report .fullyprovisional {
    display: none;
}

.dl-horizontal.provisional {
    border-style: solid;
    margin-right: 25px;
    margin-left: -20px;
    background: #fdfdfd;
    padding: 10px;
    border-color: #ddd;
    border-width: 1px;
}

.report-card-provisional-flag {
    background-color: #f8f8f8;
    padding: 5px 10px;
    margin-left: -20px;
    margin-right: 25px;
    border-top: solid 1px #ddd;
    border-left: solid 1px #ddd;
    border-right: solid 1px #ddd;
}

.resource-grid-main {
    padding-top: 10px;
    padding-left: 0;
}

.resource-grid-main-container.active {
    background: #f6f6f6;
}

.resource-grid-icon {
    height: 42px;
    width: 42px;
    padding-top: 12px;
    color: #999;
    transform: translate(0px, 7px);
    background: #e2e2e2;
    border: 1px solid #ddd;
    margin-bottom: 10px;
    text-align: center;
}

.resource-grid-icon-highlight {
    background: #fbfbfb;
    color: #777;
    border-color: #bbb;
}

.resource-grid-item:hover {
    cursor: pointer;
    border-left: 1px solid #d5d5d5;
    border-right: 1px solid #d5d5d5;
    opacity: 1.0;
    background: #f9f9f9;
}

.resource-grid-title {
    font-weight: normal;
    padding: 3px 20px 0 20px;
    font-size: 1.416em;
    line-height: 50px;
    display: inline-block;
}

.resource-grid-subtitle {
    padding-left: 69px;
    margin-top: -20px;
    color: #999;
    font-size: 12px;
    width: 500px;
    white-space: nowrap;
    overflow: hidden;
    text-overflow: ellipsis;
}

.resource-grid-tools-container {
    position: absolute;
    right: 20px;
    top: 48px;
}

.resource-grid-item:hover .resource-grid-tools-container {
    top: 20px;
}

.report-image-grid .resource-grid-item:last-of-type .resource-grid-tools-container .btn-group .manage-menu {
    margin-top: 0px;
}

.resource-grid-tools-container a:last-of-type {
    padding-right: 0;
}

.hightlight-tool {
    color: #4F49DB;
    font-weight: 600;
}

.eh-timeline-panel {
    overflow-y: auto;
    height: calc(100vh - 60px);
    background: #ebeef0;
}

.eh-timeline-time {
    max-width: 150px;
    margin-top: 7px;
}

.eh-timeline-stat {
    width: 140px;
}

.eh-timeline-label {
    margin-left: 150px;
}

.panel .eh-timeline-label:after {
    border-right-color: #fff;
}

.eh-timeline-header {
    padding-left: 20px;
}

.eh-timeline {
    margin-left: 20px;
    padding-right: 25px;
}

.eh_resource_descriptors {
    display: flex;
    flex-direction: column;
    margin-top: -6px;
}

.eh_resource_descriptors h4.report-toolbar-title {
    margin-top: -10px;
}

.eh_description {
    font-size: 11px;
    color: #777;
    padding-left: 25px;
    margin-top: -15px;
}

.timeline:before {
    left: 69px
}

.timeline:after {
    left: 67px
}

.panel .timeline,
.panel .timeline-time .eh-timeline-time {
    background: #ebeef0;
}

.panel .eh-timeline-time {
    background: #ebeef0;
}

.panel .eh-timeline-label {
    box-shadow: none;
    background-color: #fff;
    border: 1px solid #e3e3e3;
}

.panel .eh-timeline-stat .timeline-icon {
    box-shadow: 0 0 0 7px #ddd;
}

.eh-timeline:before {
    margin-left: 20px;
}

.eh-timeline:after {
    margin-left: 20px;
}

.eh-footer {
    padding: 10px;
    margin: 20px -10px -10px -10px;
    background: #f8f8f8;
    border-top: 1px solid #ddd;
}

.eh-edit-title {
    font-size: 14px;
    font-weight: 600;
    color: #666;
}

.eh-node-group {
    padding-left: 10px;
}

.tile-data-list {
    list-style: none;
    padding-left: 20px;
}

.tile-data-item {
    font-weight: 600;
    color: #777;
}

.tile-node-name {
    width: 245px;
    display: table-cell;
    text-align: right;
    text-overflow: ellipsis;
    white-space: nowrap;
    overflow: hidden;
}

.tile-node-value {
    font-weight: 400;
    padding-left: 10px;
    display: table-cell;
}

.flex {
    display: -ms-flexbox;
    display: -webkit-flex;
    display: flex;
    -ms-flex: 1;
    -webkit-flex: 1;
    flex: 1;
}

.content-panel {
    display: -ms-flexbox;
    display: -webkit-flex;
    display: flex;
    -webkit-flex-direction: column;
    -ms-flex-direction: column;
    flex-direction: column;
    width: 100%;
    height: calc(100vh - 50px);
    position: relative;
}

.flexrow {
    -webkit-flex-direction: row;
    -ms-flex-direction: row;
    flex-direction: row;
}

.resource-search-container {
    /* display: flex; */
}

.resource-search-container .row.widget-wrapper {
    padding: 0px;
    min-width: 250px;
    max-width: 550px;
}

.edit-panel {
    position: absolute;
    top: 0;
    height: 100vh;
    width: 100%;
    background: #ebeef0;
    z-index: 900;
    opacity: 1.0;
    transition: all .25s ease;
}

.edit-panel-search-bar {
    position: absolute;
    left: 40px;
    padding-top: 10px;
}

.edit-panel-search-bar+.edit-panel-menu-bar {
    left: 170px;
}

.edit-menu {
    position: absolute;
    top: 36px;
    left: 220px;
    height: 100vh;
    width: 50px;
}

.edit-menu-item {
    height: 60px;
    border-left: 3px solid #ebeef0;
    border-bottom: 1px solid #ddd;
    background: #fff;
    opacity: .99;
    position: relative;
}

.edit-menu-item.disabled {
    margin-left: 0.5px;
}

.edit-menu-item:hover {
    background: #f8f8f8;
    border-left: 3px solid #579ddb;
    cursor: pointer;
    opacity: 1.0;
    color: #666;
}

.edit-menu-item a i {
    margin-left: 15px;
    margin-top: 13px;
}

.menu-item-title {
    font-size: 14px;
    color: #777;
}

.menu-item-subtitle {
    font-size: 11px;
    padding-left: 33px;
    padding-right: 5px;
    width: 220px;
    white-space: nowrap;
    overflow: hidden;
    text-overflow: ellipsis;
}

.menu-expanded {
    left: 0 !important;
    z-index: 3500 !important;
}

.edit-menu-item.selected {
    background: #f4f4f4;
    border-left: 3px solid #579ddb;
    opacity: 1.0;
}

.edit-menu-item.disabled:before {
    content: "";
    position: absolute;
    top: 0;
    background: rgba(255, 255, 255, 0.66);
    bottom: 0;
    left: -4px;
    right: 0;
    z-index: 1;
    cursor: not-allowed;
}

.edit-menu-item.disable:hover {
    border-left: 3px solid #ebeef0;
    background: #fff;
    opacity: .99;
}

.find-widget {
    position: absolute;
    left: 100px;
    top: 10px;
    width: 450px;
    z-index: 10;
}

.graph-list-header {
    position: sticky;
    top: 0px;
    z-index: 10;
}

.graph-list-header .find-widget {
    z-index: 1;
}

.o-pane {
    background: rgba(17, 17, 17, 0.5);
    height: 690px;
}

.list-group-item:hover {
    cursor: pointer;
}

.effect:hover {
    cursor: default;
}

.bg-trans {
    background: transparent;
}

.btn-flat {
    height: 38px;
    color: #fff;
    background: #ddd;
    font-size: 14px;
    padding-top: 5px;
}

.btn-flat:active {
    box-shadow: none;
}

.btn-flat:hover {
    color: #fff;
    background: #8ce196;
}

.demo-icon-font {
    font-size: 14px;
    margin-bottom: 6px;
    padding-top: 4px;
    padding-bottom: 4px;
}

.demo-icon-font:hover {
    cursor: pointer;
    background: #eee;
}

.demo-icon-font .selected {
    background: #eee;
}

.library-in {
    position: absolute;
    top: -10px;
    height: 100vh;
    left: 0;
    width: 300px;
    background: #fff;
    border-left: 1px solid #ddd;
    border-right: 1px solid #ddd;
    overflow-y: scroll;
    transition: all .5s;
}

.library-item {
    height: 103px;
    background: #fdfdfd;
    border-bottom: 1px solid #ddd;
    margin-left: -10px;
    padding: 0 10px 10px 20px;
}

.library-item-subtitle {
    margin-top: 0;
    margin-bottom: 0;
    font-size: 12px;
    color: #888;
    overflow: hidden;
    text-overflow: ellipsis;
    max-height: 89px;
}

.library-card-body {
    height: 116px;
    padding: 5px 20px 25px;
    color: #888;
    margin-top: -10px;
    overflow-y: hidden;
}

.library-card-panel-title {
    font-size: 1.2em;
    margin-bottom: -10px;
}

.list-item-name {
    font-size: 14px;
    margin-top: -5px;
    text-overflow: ellipsis;
    white-space: nowrap;
    overflow: hidden;
}

.list-item-model-name {
    font-size: 12px;
    font-size: 12px;
    margin-top: 1px;
    padding-left: 3px;
}

.node-list-details {
    position: absolute;
    font-size: 11px;
    top: 70px;
    width: 100%;
    padding: 5px;
    margin-left: -5px;
    background: #fff;
    overflow-y: hidden;
    height: 108px;
}

.rr-fdg-description {
    font-size: 12px;
    line-height: 1.35;
    color: #888;
    background: #fff;
    overflow: scroll;
    text-overflow: ellipsis;
    display: -webkit-box;
    -webkit-box-orient: vertical;
    -webkit-line-clamp: 3;
    height: 70px;
}

.node-list-footer {
    position: absolute;
    font-size: 11px;
    top: 70px;
    width: 100%;
    border-top: 1px solid #ddd;
    padding-left: 5px;
    padding-top: 10px;
    padding-bottom: 11px;
    margin-left: -5px;
    background: #fafafa;
}

.resource-graph-node-icon {
    display: block;
    height: 20px;
    width: 20px;
    line-height: 20px;
    border-radius: 50%;
    color: white;
    text-align: center;
    font-size: 0.7em;
}

.related-node-details .graph-name {
    display: flex;
    flex-direction: row;
    padding-top: 1px;
}

.node-list-footer a {
    color: steelblue;
    font-weight: 500;
    padding-right: 10px;
    height: 38px;
}

.node-list-footer a i {
    padding-right: 2px;
}

.resource-list a.chosen-single {
    background: transparent;
    color: #333;
    font-size: 22px;
    height: 40px;
    padding-top: 0;
    border-color: transparent;
}

.resource-list a.chosen-single div b {
    margin-top: -8px;
}

.resource-list .chosen-drop .chosen-results {
    background: #fff;
    color: #555;
    border-width: 1px;
}

.resource-list .chosen-drop {
    border-width: 1px;
}

.resource-list .chosen-container-active .chosen-with-drop {
    border: 1px solid #ddd;
}

.form-toolbar {
    position: absolute;
    height: 60px;
    right: 0;
    left: 0;
    border-left-width: 0;
    border-bottom: 1px solid #ddd;
    z-index: 2;
    background: #f8f8f8;
    transition: all .5s;
}

.form-container {
    position: absolute;
    left: 0;
    top: 56px;
    width: 100%;
    padding-left: 10px;
    padding-right: 10px;
    border-right: 1px solid #ddd;
    transition: all .5s;
}

.card-preview {
    position: absolute;
    top: 56px;
    left: 0;
    right: 0;
    padding: 10px;
}

.ion-asterisk.widget-label-required {
    padding-left: 3px;
    font-size: 9px;
    margin-top: 2px;
    position: absolute;
}

#container.cls-container.arches-login {
    background: rgb(236, 238, 241);
}

.arches-login>.cls-header {
    background: rgb(236, 238, 241);
}

.arches-login div .cls-brand:after {
    background: rgb(236, 238, 241);
}

.cls-content.arches-signin {
    padding-top: 20px;
}

.login-panel-header.arches-signin {
    font-size: 28px;
}

.arches-signin-subtext {
    padding: 0 5px 10px 5px;
    color: #595959;
    font-size: 1em;
    font-weight: normal;
}

.arches-signin .login-panel {
    border: 1px solid #ddd;
    width: auto;
    max-width: 350px;
}

.arches-signin .panel-footer {
    color: #888;
    padding: 15px 0px;
}

.arches-signin .panel-footer a {
    color: steelblue;
    font-weight: 600;
}

.arches-signin-btn {
    padding-top: 0px;
    padding-bottom: 10px;
}

.account-management {
    margin-top: 10px;
    margin-bottom: 20px;
    border-top: 1px solid #ddd;
}

.cls-container .account-management a {
    color: steelblue;
}

.account-link {
    padding: 5px 0px;
    display: block;
}

.account-link:first-child {
    padding-top: 25px;
}

#login-form {
    padding: 10px 5px;
}

.login-panel {
    opacity: .9;
}

.login-panel-header {
    font-size: 2.4em;
    margin-top: 0;
    padding-bottom: 5px;
    font-weight: 300;
}

.reqlabel {
    width: 100%;
    text-align: left;
}

#login-form .alert h2 {
    margin-top: 0;
    margin-bottom: 10px;
    color: inherit;
    font-weight: 600;
    font-size: 1.2em;
}

.change-password-form.popover {
    display: block;
    margin-top: 80px;
    font-size: 14px;
    width: auto;
    max-width: 330px;
    border: 1px solid rgba(0, 0, 0, .2);
}

.change-password-form.popover legend {
    font-size: 0.9em;
    padding: 0 0 10px 0;
}

.popover.bottom>.arrow {
    left: 20%;
}

.change-password-form .panel {
    margin-bottom: 0px;
}

.profile-summary-page .password-success {
    color: green;
    position: absolute;
    top: 50px;
}

.profile-toolbar {
    top: 50px;
    width: 100%;
    height: 50px;
    background: #f8f8f8;
    border-bottom: 1px solid #ddd;
}

.change-password-form .error-message {
    font-size: 11px;
    color: #880000;
    padding: 2px;
}

.change-password-form .error-message-container {
    display: flex;
    flex-direction: column;
    align-content: center;
}

.change-password-form .panel-body {
    padding: 20px 15px;
}

.change-password-form .panel-heading {
    text-align: left;
    position: relative;
    padding-top: 10px;
    height: 40px;
    background-color: #f5f6f7;
    color: #5c7174;
    padding-left: 15px;
    line-height: 1.1;
    border-bottom: solid 0.5px #babebf;
    font-weight: 300;
}

.change-password-buttons {
    display: flex;
    flex-direction: row;
    justify-content: space-between;
    width: 100%;
}

.img-login {
    background-image: url(../img/backgrounds/easter_island_night.jpg);
}

.concept_tree {
    padding: 13px;
}

ul.jqtree-tree div.jqtree_common {
    display: block;
    color: #333;
    border: 1px solid #ccc;
    text-decoration: none;
    font-weight: 700;
    background: linear-gradient(top, #fafafa, #eee100);
    -webkit-border-radius: 3px !important;
    border-radius: 3px !important;
    box-sizing: border-box;
    -moz-box-sizing: border-box;
    margin: 5px 0;
    padding: 5px 10px;
}

ul.jqtree-tree li.jqtree-selected>.jqtree-element,
ul.jqtree-tree li.jqtree-selected>.jqtree-element:hover {
    background-color: #ddd;
    text-shadow: 0 1px 0 rgba(255, 255, 255, 0.7);
}

ul.jqtree-tree div.jqtree_common:hover {
    color: #2ea8e5;
    background: #fff;
}

ul.jqtree-tree .jqtree-toggler {
    position: absolute;
}

.jqtree-tree li.jqtree-folder {
    display: block;
    position: relative;
    font-size: 13px;
    line-height: 20px;
    margin: 0;
    padding: 0;
}

.jqtree-tree .jqtree-title.jqtree-title-folder {
    position: relative;
    left: 1.5em;
}

.jqtree-tree .jqtree-title {
    color: #1C4257;
    vertical-align: middle;
    margin-left: 0;
}

.jqtree-tree .jqtree-loading>div a {
    content: url(../img/select2-spinner.gif);
}

ul.jqtree-tree li.jqtree-ghost {
    margin: 0;
}

.jqtree-border {
    border: dashed 1px #00f;
    -webkit-border-radius: 3px !important;
    border-radius: 3px !important;
    box-sizing: border-box;
    -moz-box-sizing: border-box;
    padding: 0 5px;
}

ul.jqtree-tree li.jqtree-ghost span.jqtree-line {
    background-color: #fff;
    opacity: 0.6;
    border: dashed 1px #00f;
    height: 35px;
    width: 100%;
    position: relative;
    left: 0;
    top: 0;
}

.concept_result {
    font-weight: 700;
}

.term-search-item {
    font-weight: 400;
}

.term-search-group {
    font-weight: 700;
}

.concept_result_schemaname {
    font-size: 11px;
    padding-left: 10px;
}

.layer-list .fdg-node-filter {
    margin-right: 18px;
    margin-left: 10px;
    margin-top: -2px;
    position: relative;
}

.layer-list.search {
    background: #e4e4e4;
    margin-left: -1px;
    border: 1px solid #bbb;
    border-top: transparent;
    padding-top: 10px;
    position: sticky;
    top: 0px;
    z-index: 10;
}

.node-current {
    stroke: #454545;
    stroke-width: 2px;
    fill: #dcecfa;
    opacity: 1;
    cursor: pointer;
}

.node-current-selected {
    fill: #dcecfa;
    stroke: #454545;
    stroke-width: 2px;
}

.node-current-neighbor {
    fill: #dcecfa;
    stroke: #454545;
    stroke-width: 4px;
}

.node-current-label {
    stroke: #999;
    font-size: 21px;
    font-weight: 900;
    fill: #fcfcfc;
    opacity: 1;
    text-anchor: middle;
    pointer-events: none;
}

.node-descendent {
    stroke: #ededed;
    fill: #fefefe;
    opacity: 1;
    stroke-width: 4px;
    cursor: pointer;
}

.node-descendent-label {
    font-size: 12px;
    font-weight: 400;
    fill: #c2c2c2;
    opacity: 1;
    text-anchor: middle;
    pointer-events: none;
}

.node-ancestor {
    /* Nodes that are unselected or not highlighted as neighbors during mousover */
    stroke: #454545;
    fill: #dcecfa;
    opacity: 1;
    stroke-width: 1px;
    cursor: pointer;
}

.node-ancestor-neighbor {
    stroke-width: 4px;
    stroke: #454545;
    fill: #dcecfa;
}

.node-ancestor-label {
    font-size: 16px;
    font-weight: 300;
    fill: #a2a2a2;
    opacity: 1;
    text-anchor: middle;
    pointer-events: none;
}

.node-ancestor-selected {
    stroke: rgb(17, 95, 165);
    stroke-width: 5px;
    stroke-dasharray: 5, 1;
    fill: rgb(220, 236, 250);
    opacity: 1;
    cursor: pointer;
    z-index: 200000;
}

.relatedlink {
    stroke: #4291d7;
    stroke-width: 3px;
    stroke-dasharray: 8, 5;
}

.linkMouseover {
    /*Styles the link between selected/moused-over nodes*/
    stroke: #063967;
    stroke-opacity: .6;
    stroke-width: 5px;
}

.nodeLabels {
    font-size: 14px;
    fill: #454545;
    text-anchor: middle;
    font-weight: 600;
}

.node_info {
    width: 320px;
    height: auto;
    background-color: #FFF;
    -webkit-border-radius: 12px;
    -moz-border-radius: 2px;
    border-radius: 2px;
    -webkit-box-shadow: 1px 1px 2px rgba(0, 0, 0, 0.4);
    -moz-box-shadow: 1px 1px 4px rgba(0, 0, 0, 0.4);
    box-shadow: 1px 1px 4px rgba(0, 0, 0, 0.4);
    padding: 15px;
}

.node-selected {
    fill: #aacdec;
    stroke: #115fa5;
}

.node-current-over,
.node-ancestor-over {
    /* The currently moused-over node */
    stroke: #115fa5;
    stroke-width: 5px;
    fill: #dcecfa;
    opacity: 1.0;
    cursor: pointer;
}

.node-descendent-over {
    stroke: #115fa5;
    stroke-width: 8px;
    fill: #dcecfa;
    opacity: 1;
    cursor: pointer;
}

#nodeCrud p,
.node_info p {
    font-family: sans-serif;
    line-height: 20px;
    margin: 0;
}

#nodeCrud.hidden,
ul.jqtree-tree li.jqtree-ghost span.jqtree-circle,
.node_info.hidden {
    display: none;
}

.config-panel {
    position: absolute;
    top: 0;
    right: 0;
    bottom: 5px;
    height: 100vh;
    padding: 10px;
}

.item-selected {
    background-color: #fafafa;
}

.card-item {
    position: relative;
    height: 24px;
    width: 220px;
    font-weight: 700;
    font-size: 1.25px;
    margin-left: -20px;
    padding: 5px 5px 5px 10px;
}

.card-item:hover {
    background-color: #fafafa;
    cursor: pointer;
}

.primary-descriptors-card-container {
    margin-top: -5px;
    margin-left: 0px;
    padding-left: 15px;
    padding-right: 15px
}

.primary-descriptors-container {
    border: 1px solid #ddd;
    min-height: 450px;
}

.panel-padding-bottom {
    padding-bottom: 20px;
}

.widget-container {
    padding: 10px 15px 25px;
}

.widget-container.data-type {
    padding-bottom: 5px;
}

.widget-container.data-type-config {
    padding-bottom: 0px;
}

a.selected {
    font-weight: 600;
    font-size: 13px;
    color: #123;
}

.tile-record {
    display: inline-block;
    font-size: 11px;
}

.dark-colored-text {
    color: #25256b;
}

.panel-section-title {
    font-size: 1.3em;
    font-weight: 400;
}

.form-divider {
    border-top: 1px solid #eee;
    margin-top: 10px;
}

.cd-dark .panel-body .form-divider {
    border-top: 1px solid rgba(0, 0, 0, 0.1);
}

.functions .chosen-choices {
    height: 32px;
    background: #314151;
    border: 1px solid #314151;
    color: #fff;
}

textarea:placeholder {
    top: 0;
}

.design a.chosen-single {
    height: 36px;
    background: #fff;
    border: 1px solid #ddd;
    color: #999;
}

.design .chosen-drop .chosen-results {
    background: #fff;
    color: #123;
    margin-bottom: 0;
}

.editable {
    border: 1px solid #4682B4;
    display: inline-block;
    margin-bottom: 7px;
    margin-top: 7px;
    margin-left: 20px;
}

.editable-card {
    margin-left: -10px;
    margin-right: -10px;
    padding: 5px 15px;
}

span.editable-card i.fa.fa-align-justify:hover {
    cursor: move;
}

.widgets {
    border-bottom-width: 1px;
    margin-bottom: 20px;
}

.report li {
    margin-left: -10px;
    padding-left: 5px;
}

.report li:not(:first-child) {
    margin-top: 20px;
    padding-top: 10px;
    padding-bottom: 20px;
    border-top: 1px solid #ddd;
}

.report li:nth-child(2) {
    background-color: #fafafa;
    margin-left: -40px;
    padding-left: 35px;
}

.report-image-grid {
    width: 100%;
    margin-bottom: 20px;
}

.navbar-top-links .dropdown-menu .recent-additions-container {
    margin-top: 10px;
    padding: 0 30px;
}

.recent-additions-container {
    padding-left: 20px;
}

.dataTables_scrollBody {
    max-height: 65vh !important;
}

.card-grid {
    -ms-flex: 1;
    -webkit-flex: 1;
    flex: 1;
    margin: 5px
}

.r-grid-item {
    float: left;
    width: 275px;
    height: 250px;
    margin: 5px;
    border: 1px solid #7847CE;
}

#resource-list .r-grid-item:hover {
    cursor: default;
    border: 1px solid #333;
}

.r-select-card {
    background: #8BC3EB;
    padding: 10px;
    color: #440EA2;
    font-weight: 500;
    height: 200px;
    opacity: .8;
    text-align: center;
}

.r-grid-item:hover .r-select-card,
.r-select-card:hover {
    opacity: 1;
}

.r-select-card-footer {
    height: 50px;
    position: absolute;
    bottom: 0px;
    width: 100%;
    background: #62A8DB;
}

.r-select-title {
    font-size: 19px;
    font-weight: 500;
    color: #440EA2;
    text-align: center;
    overflow-wrap: break-word;
}

.r-desc-container {
    position: absolute;
    bottom: 55px;
    left: 5px;
    right: 5px;
    padding: 0px 5px;
}

.r-select-desc {
    text-align: center;
    overflow: hidden;
    text-overflow: ellipsis;
    display: -webkit-box;
    -webkit-box-orient: vertical;
    -webkit-line-clamp: 2;
}

.r-select-circle {
    position: absolute;
    top: 67px;
    left: 97px;
    width: 70px;
    height: 70px;
    display: inline-block;
    text-align: center;
    padding: 18px;
    border-radius: 50%;
    background: #BFE0F7;
    border: 1px solid #454545;
}

.r-select-circle.loader-button {
    background: #C85FDA;
    border: 1px solid #86039D;
}

.r-select-icon {
    color: #fff;
    font-size: 28px;
    line-height: 32px;
}

.r-warning {
    padding: 5px;
    background: #FFE947;
    color: #5E29BA;
    height: 50px;
    text-align: center;
    border-top: 1px solid #5E29BA;
}

.r-warning .form-warning {
    color: #5E29BA;
}

.btn-resource-select {
    height: 50px;
    width: 100%;
    font-size: 14px;
    font-weight: 600;
    padding-top: 12px;
    border-top: 1px solid #7847CE;
}

.btn-resource-select:hover {
    border-top: 1px solid #0859A1;
}

.card-grid-item {
    float: left;
    width: 290px;
    border: 1px solid #ddd;
    background: #fff;
    opacity: .9;
    margin: 3px;
}

.card-grid-item:hover {
    cursor: pointer;
    opacity: 1.0;
    border: 1px solid #aaa;
}

.card-grid-item.disabled {
    float: left;
    width: 290px;
    border: 1px solid #ddd;
    opacity: .79;
    margin: 3px;
}

.card-grid-item.disabled:hover {
    cursor: default;
}

div.card-grid-item.selected {
    border: 1px solid #aaa;
    opacity: 1.0;
}

.form-warning {
    font-size: 12px;
    color: #b20000;
}

.card-search {
    margin-top: 3px;
    height: 48px;
    min-width: 300px;
    max-width: 600px;
}

div.jqtree-element.jqtree_common:hover {
    background-color: #49596A;
}

ul.jqtree-tree ul.jqtree_common {
    list-style: none outside;
    margin-left: 12px;
    margin-right: 0;
    margin-bottom: 2px;
    display: block;
}

ul.jqtree-tree .jqtree-title {
    color: #93a6b9;
    margin-top: 2px;
    margin-bottom: 2px;
    font-size: 13px;
}

ul.jqtree-tree li.jqtree-selected>.jqtree-element,
ul.jqtree-tree li.jqtree-selected>.jqtree-element:hover {
    background: none;
    background-color: #49596A;
    text-shadow: none;
}

div.jqtree-element.jqtree_common {
    text-overflow: ellipsis;
    padding: 2px 0;
}

ul.jqtree-tree .jqtree-element {
    color: #93a6b9;
}

ul.jqtree_common li.jqtree-folder {
    margin-bottom: 4px;
}

#container #profile-table td {
    border-top: 1px solid rgba(0, 0, 0, 0.0);
}

.profile-summary-page {
    width: 100%;
    background: #fff;
}

.profile-summary-page .img-responsive {
    max-height: 249px;
}

.profile-report {
    min-height: 150px;
    background: #102F4F;
    width: 100%;
    padding: 40px 150px 0px 150px;
    border-bottom: 1px solid #520008;
}

.profile-list {
    width: 100%;
    padding: 40px 100px 50px 100px;
    min-height: 170px;
    border-bottom: 1px solid #ccc;
}

.profile-sections {
    padding: 0px 0px;
    min-height: 650px;
}

div.profile-notif-settings {
    padding-top: 12px;
}

.notif-table {
    width: 100%;
    margin-top: -7px;
}

.notif-table th {
    font-size: 1.05em;
    font-weight: 600;
    border-bottom: 1px solid rgba(0, 0, 0, 0.07);
    color: #4d627b;
}

th.notif-type {
    width: 150px;
}

.widget-input-label-notif {
    padding-left: 20px;
    font-size: 12px;
    margin-top: 2px;
    font-weight: 500;
    color: #666;
}

.widget-input-label-notif .arches-switch {
    margin-right: 5px;
}

.profile-notif-settings td {
    padding: 8px 10px;
    color: #666;
}

.profile-notif-settings th {
    padding: 4px 6px 4px 6px;
}

.profile-projects {
    height: 100vh;
}

.btn-profile {
    width: 65px;
}

.profile-full-name {
    position: absolute;
    color: #fff;
    font-size: 2.6em;
    top: 35px;
    left: 100px;
}

.profile-e-mail {
    position: absolute;
    color: #fff;
    font-size: 16px;
    top: 80px;
    left: 100px;
    color: #ddd;
    font-weight: 500;
}

.profile-header {
    font-size: 21px;
    margin-top: 5px;
}

.account-summary {
    margin-top: -30px;
    height: 200px;
    background: #a1f1f1;
}

.profile-label-shim {
    margin-top: -5px;
    color: #777;
}

.btn-profile-password {
    background: #fff;
    border-width: 0px;
    margin-top: -20px;
    margin-left: -12px;
    color: #579ddb;
}

.account-tips {
    margin-top: 10px;
    font-size: 13px;
    color: #888;
}

.account-input {
    max-width: 300px;
}

.account-label {
    font-size: 14px;
    font-weight: 500;
}

.btn-profile-password:hover {
    background: #fff;
    color: #579ddb;
}

.btn-profile-password:focus {
    background: #fff;
    color: #579ddb;
}

.btn-profile-password.btn-default:active {
    background-color: #fff;
    border-width: 0px;
    color: #579ddb;
}

.btn-profile-password.btn:not(.disabled):not(:disabled):active,
.btn:not(.disabled):not(:disabled).active {
    box-shadow: none;
}

.password-rules {
    margin-top: -5px;
    font-size: 12px;
    color: #555;
}

.password-rule {
    color: #888;
    font-size: 13px;
    padding-left: 5px;
    padding-bottom: 3px;
}

.password-rule span {
    padding-left: 3px;
    font-size: 12px;
}

.password-rule i {
    font-size: 11px;
}

.device-summary {
    font-size: 13px;
    margin-bottom: -5px;
}

.device-listing {
    float: left;
    margin-top: -20px;
    padding-left: 0px;
}

.device-listing li:not(:first-child) {
    margin-left: 20px;
}

.device-list-item {
    display: inline-block;
    padding: 10px;
}

.project-search-widget {
    position: absolute;
    top: -40px;
    width: 250px;
}

.profile-default-message-panel {
    padding-top: 10px;
    padding-bottom: 20px;
    font-size: 17px;
    color: #888;
}

.apple_app_store_icon {
    height: 50px;
    padding-top: 10px;
}

.android_app_store_icon {
    height: 58px;
    margin-top: 11px;
}

.library-tools {
    padding-left: 15px;
    margin-top: -3px;
    border-bottom: none;
}

.library-tools-icon:hover {
    cursor: pointer;
    color: #123;
}

.graph-container {
    position: absolute;
    top: 0;
    left: 0;
    width: calc(100%-220px);
}

.no-icon {
    left: 10px;
    width: 300px;
    font-size: 13px;
    cursor: move;
}

.editable-help {
    display: inline-block;
    margin-right: 20px;
    padding: 7px 12px;
    cursor: pointer;
}

/*.ep-toolbar {
    display: -ms-flexbox;
    display: -webkit-flex;
    display: flex;
    -ms-flex-align: center;
    -webkit-align-items: center;
    align-items: center;
    width: 100%;
    height: 50px;
    background: #fff;
    border-bottom: 1px solid #ddd;
    z-index: 3000;
}*/

.ep-toolbar {
    -ms-flex-align: center;
    -webkit-align-items: center;
    align-items: center;
    width: 100%;
    height: 50px;
    background: #fff;
    border-bottom: 1px solid #ddd;
    z-index: 3000;
}

.ep-menu {
    position: absolute;
    top: 50px;
    bottom: 0;
    z-index: 4000;
}

.ep-menu-panel {
    position: absolute;
    top: 0;
    bottom: 0;
    width: 250px;
    background: #fff;
    border-right: 1px solid #ddd;
    margin: 0;
}

.editor-tools {
    width: 274px;
}

.ep-menu-list {
    position: absolute;
    top: 0;
    left: 0;
    list-style: none;
    height: 100vh;
    border-right: 1px solid #ddd;
    background: #fcfcfc;
}

.ep-menu-footer {
    position: absolute;
    bottom: 0;
    width: 100%;
    height: 50px;
}

#menu-control {
    background: #9490EE;
    color: #eee;
}

#menu-control:hover {
    color: #fff;
    border-left: 1px solid #9490EE;
    border-bottom: 1px solid #9490EE;
}

.ep-tools {
    cursor: pointer;
    border-right: 1px solid #514CCA;
    border-bottom: 1px solid transparent;
    height: 50px;
    display: -ms-flexbox;
    display: -webkit-flex;
    display: flex;
    -ms-flex-align: center;
    -webkit-align-items: center;
    align-items: center;
    padding-left: 10px;
    padding-right: 20px;
}

.ep-tools:hover {
    background: #fafafa;
    border-bottom: 1px solid #ddd;
    border-left: 1px solid #ddd;
}

.navbar-top-links>li>a.navbar-button {
    height: 49px;
    width: 50px;
    background: #fff;
    text-align: center;
    border-left: 1px solid #ddd;
}

.navbar-top-links>li>a.navbar-button:hover {
    border-left: 1px solid #ddd;
    background: #f8f8f8;
}

.navbar-top-links>li>a.navbar-button:active {
    border-left: 1px solid #ddd;
    background: #f8f8f8;
}

.navbar-top-links>li>a.navbar-button:focus {
    border-left: 1px solid #ddd;
    background: #f8f8f8;
}

.ep-tools-right {
    border-right: none;
    border-bottom: 1px solid #ddd;
    border-left: 1px solid #ddd;
    background: #fff;
    font-size: 17px;
    padding-left: 16px;
    padding-right: 20px;
    min-width: 50px;
    max-width: 50px;
}

.ep-tools-right a:first-child {
    margin: auto;
}

.ep-tools-login {
    border: none;
    padding-left: 16px;
    padding-right: 20px;
    vertical-align: middle;
    background: #fff;
    border-bottom: 1px solid #ddd;
    border-left: 1px solid #ddd;
}

.ep-tool-title {
    font-size: 14px;
    font-weight: 600;
    color: #666;
    border-left: 1px solid transparent;
}

.ep-tools-title {
    height: 50px;
    margin-right: 0;
    overflow: hidden;
}

.ep-graph-title {
    font-size: 1.3em;
}

.ep-graph-title-icon {
    height: 40px;
    width: 40px;
    transform: translate(0px, 0px);
    color: #666;
    background: #f4f4f4;
    border: 1px solid #ddd;
}

.ep-content {
    color: #666;
    transition: all .25s ease;
}

.ep-form-toolbar {
    display: -ms-flexbox;
    display: -webkit-flex;
    display: flex;
    -ms-flex-align: center;
    -webkit-align-items: center;
    align-items: center;
    width: 100%;
    min-height: 55px;
    background: #f6f6f6;
    border-bottom: 1px solid #ddd;
}

.ep-form-toolbar div:nth-last-child(2) {
    margin-right: auto;
}

.ep-form-toolbar-title {
    font-size: 16px;
    font-weight: 400;
    color: #666;
    padding-left: 15px;
}

.ep-form-toolbar-tools {
    margin-right: 10px;
    -ms-justify-content: flex-end;
    -webkit-justify-content: flex-end;
    justify-content: flex-end;
}

.ep-form-content {
    z-index: 1;
    padding: 12px;
    transition: all .30s ease;
    -ms-flex: 1;
    -webkit-flex: 1;
    flex: 1;
    overflow-y: scroll;
}

.alert-active .ep-form-content {
    top: 140px;
}

.ep-card-search {
    width: 400px;
    padding: 5px 15px;
}

.resource-toolbar {
    min-height: 60px;
    background: #f6f6f6;
    border-bottom: 1px solid #e4e4e4;
}

.resource-selector {
    height: 60px;
    background: #fff;
    border-bottom: 1px solid #ddd;
    padding: 10px;
}

.ep-help {
    position: absolute;
    top: 0px;
    display: table;
    right: 0;
    width: 500px;
    height: 100vh;
    border-left: 1px solid #ddd;
    z-index: 3900;
    background: #fefefe;
}

.ep-help-header {
    border: none;
    display: table-row;
    height: 50px;
}

.ep-help-title {
    float: left;
    padding-left: 15px;
    padding-top: 10px;
}

.ep-help-title span {
    font-size: 1.6em;
}

.ep-help-close {
    float: right;
    background: #f8f8f8;
    border-bottom: 1px solid #ddd !important;
    border-left: 1px solid #ddd !important;
}

.ep-help-close:hover {
    background: #f2f2f2;
}

.ep-help-body {
    width: 100%;
    overflow-y: auto;
    padding: 0px 15px;
    position: absolute;
    bottom: 0;
    top: 50px;
}

.ep-help-body img {
    max-width: 100%;
}

.ep-help-body ul {
    padding-left: 20px;
}

.ep-help-body a {
    color: #4765a0;
}

.ep-help-topic-content {
    display: none;
}

.ep-help-toggle div .ion-help {
    padding-left: 3px;
}

.ep-help-table {
    width: 100%;
    margin-top: 5px;
    margin-bottom: 10px;
}

.ep-help-table tr th {
    border-bottom: solid grey 1px;
}

.ep-help-table tr {
    border-bottom: dashed grey 1px;
}

.ep-help-table tr td {
    vertical-align: top;
    color: grey;
    padding: 5px 3px 5px 3px;
}

.ep-help-table tr td:first-of-type {
    color: red;
}

.ep-help-table-header {
    font-weight: 700;
}

.ep-help-topic-toggle>h4 {
    display: inline-block;
}

.reloadable-img {
    border: 2px solid #eee;
}

.ep-help-img-link {
    float: right;
    font-weight: 600;
}

.ep-card-tools-panel {
    padding: 7px;
    background: #fdfdfd;
    border-right: 1px solid #e9e9e9;
}

.left-column-container.ep-card-tools-panel {
    margin-bottom: 0px;
}

.card-tree-container {
    margin-right: -9px;
    margin-left: -9px;
}

.card-tree-list {
    list-style: none;
    font-size: 12px;
    color: #888;
    padding-top: 0px;
    margin-top: 1px;
}

ul.card-tree-list-item {
    margin-left: -40px;
}

li.card-tree-list:last-of-type {
    margin-bottom: 0px;
}

.card-tree-list a {
    color: #777;
}

.card-tree-list.selected a {
    color: #666;
    font-weight: 600;
}

ul div .card-tree-list .cc-link {
    margin-left: 0px;
}

ul div .card-tree-list span {
    margin-left: 15px;
}

ul div .card-tree-list span .card-tree-list-item .card-tree-list-icon {
    margin-left: 30px;
}

.report-tree-list {
    margin-bottom: 0px;
}

.node-indent a {
    padding-left: 30px;
}

.expando {
    position: absolute;
    font-size: 14px;
    cursor: pointer;
    display: none;
    right: 13px;
    top: 10px;
}

.card-tree-list a:hover .expando {
    display: block;
}

.bg-card {
    background: #46bbdc;
    color: #fff;
}

.bg-report-card {
    background: #9EE0F3;
    color: #fff;
    font-weight: 400;
}

.ep-card-crud {
    position: absolute;
    top: 100px;
    bottom: 0;
    left: 200px;
    width: 250px;
}

.ep-card-crud-container {
    margin: 10px;
}

.ep-card-crud-container>div.panel {
    border: 1px solid #3b8dd5;
}

.dz-cancel {
    border-radius: 50%;
    background: #FFA08E;
}

.ep-card-crud-container:last-of-type {
    margin-bottom: 200px;
}

.flex.relative {
    max-width: calc(100% - 1px);
}

.left-column-crud-container {
    -ms-flex: 0 0 275px;
    -webkit-flex: 0 0 275px;
    flex: 0 0 275px;
    margin-top: -1px;
    margin-bottom: 0px;
    background-color: #fafafa;
    width: 275px;
    padding: 7px;
    border-right: solid 1px #dddddd;
    overflow-y: auto;
    overflow-x: hidden;
}

.left-column-container {
    -ms-flex: 0 0 250px;
    -webkit-flex: 0 0 250px;
    flex: 0 0 250px;
    margin-bottom: 0px;
    background-color: #f0f0f0;
    width: 200px;
    padding: 0px 7px 7px 7px;
    border-right: solid 1px #dddddd;
    overflow-y: auto;
    overflow-x: hidden;
}

.left-column-container.graph-designer {
    overflow-y: hidden;
}

.form-list {
    padding-top: 0px;
    background: #f0f0f0;
    padding-bottom: 31px;
}

.form-list .grid {
    border-top: none;
}

.provisional-edits {
    pointer-events: none;
    cursor: default;
    padding: 3px 5px 5px 5px;
    margin-right: 10px;
    background: #FFB700;
    color: #fff;
}

.has-provisional-edits {
    color: #FFD15B;
}

.provisional-edits-list {
    width: 0px;
    background-color: #f0f0f0;
    padding: 0px;
    border-style: solid;
    border-color: #ccc;
    border-width: 1px;
    margin-top: 0px;
}

.edit-message-container {
    background: #FFD15B;
    color: #fff;
    font-weight: 700;
    border-bottom: 1px solid #FFB700;
    height: 50px;
    margin-top: -15px;
    margin-left: -16px;
    margin-right: -25px;
    padding: 15px 25px;
}

.edit-message-container.provisional-editor {
    /* margin-right: -42px; */
}

.workbench-card-sidepanel.expanded .edit-message-container {
    z-index: 5000;
    width: 600px;
    margin-top: 8px;
    margin-left: -16px;
}

.edit-message-container .reset-authoritative {
    float: right;
    color: #fff;
    font-weight: 600;
    background: #db9a00;
    padding: 5px;
    margin-top: -3px;
}

.edit-message-container.approved {
    background: #C8F89A;
    border-bottom: 1px solid #9CEC4F;
    border-top: 1px solid #9CEC4F;
    color: #24B06D;
}

.edit-message-container-user {
    font-weight: 700;
}

.new-provisional-edits-list {
    display: flex;
    flex-direction: column;
    position: relative;
    margin-right: -20px;
    width: 250px;
    padding: 5px 5px 0px 5px;
    border-left: 1px solid #ddd;
    height: 100vh;
    background: #fafafa;
}

.workbench-card-sidepanel.expanded .new-provisional-edits-list {
    margin-right: -16px;
}

.new-provisional-edit-card-container {
    display: flex;
    flex-direction: row-reverse;
    /*    align-items: baseline;*/
}

.new-provisional-edit-card-container .card {
    width: 100%;
}

.new-provisional-edit-entry {
    border-bottom: 1px solid #ddd;
    color: #777;
    background: #fafafa;
    padding: 5px;
    margin-left: -5px;
    width: 200px;
    position: relative;
}

.new-provisional-edit-entry .title {
    display: flex;
    flex-direction: row;
    justify-content: space-between;
}

.new-provisional-edits-title {
    font-size: 14px;
    margin-bottom: 5px;
    font-weight: 400;
    color: #2f527a;
}

.new-delete-provisional-edit {
    position: absolute;
    top: 10px;
    right: -140px;
    color: red;
    font-size: 16px;
}

.new-provisional-edits-header {
    background: #f9f9f9;
    border-bottom: 1px solid #ddd;
    height: 40px;
    margin-left: -5px;
    /*margin-right: -40px;*/
    /* margin-top: -5px; */
    padding: 10px 25px 10px 10px;
    height: 80px;
}

.new-provisional-edit-entry:hover {
    background-color: #fff;
    color: #111;
    cursor: pointer;
}

.new-provisional-edit-entry.selected {
    background-color: #fff;
    color: #111;
}

.new-provisional-edit-entry.selected:hover {
    cursor: initial;
}

.new-provisional-edit-entry .field {
    padding: 5px;
    font-size: 13px;
    font-weight: 500;
    width: 170px;
}

.field.timestamp {
    font-weight: 400;
    font-size: 11px;
    color: #777;
    margin-top: -10px;
}

.notifications-container {
    display: flex;
    flex-direction: row;
    border-bottom: solid #e4e4e4 1px;
    padding: 8px 25px 15px 25px;
    background-color: #fcfcfc;
}

.notification-message {
    padding-bottom: 5px;
    color: #777;
}

.notification-message span {
    font-weight: 600;
    color: #454545;
}

.entry .time-label {
    font-weight: 600;
}

.ep-notifs-close {
    position: absolute;
    top: 0px;
    right: 0px;
    font-size: 17px;
    background: #f8f8f8;
    border-left: 1px solid #ddd;
}

.entry .ep-notifs-close {
    right: -10px;
}

.ep-notifs-close:hover {
    color: #1B3974;
    border-left: 1px solid #ddd;
    background: #f2f2f2;
}

.ep-edits-body.provisional-edit-history {
    overflow: visible;
}

.new-provisional-edits-header .new-provisional-edits-delete-all {
    width: 100%;
    padding: 3px;
    margin: 3px;
}

.new-provisional-edit-history {
    display: flex;
    flex-direction: column;
    border-bottom: solid #e4e4e4 1px;
    padding: 8px 25px 15px 25px;
    background-color: #fcfcfc;
}

.new-provisional-edit-history.selected-card,
.notifications-container.selected-card {
    color: #454545;
    background-color: #f0f0f0;
}

.new-provisional-edit-history:hover,
.notifications-container:hover {
    background-color: #fff;
}

.new-provisional-edit-history .entry,
.notifications-container .entry {
    flex-direction: row;
    display: flex;
    color: #6494cc;
    align-items: baseline;
    justify-content: left;
    width: 400px;
}

.new-provisional-edit-history .entry-label,
.notifications-container .entry-label {
    padding-right: 5px;
    font-weight: 600;
    font-size: 13px;
}

.new-provisional-edit-history .entry-label-resource {
    padding-right: 5px;
    font-weight: 600;
    font-size: 15px;
    color: #454545;
    text-overflow: ellipsis;
    white-space: nowrap;
    overflow: hidden;
}

.new-provisional-edit-history .entry .resource-edit-link {
    font-size: 11px;
    padding-right: 5px;
}

.provisional-edits-list-header {
    display: inline-flex;
    width: 100%;
    align-items: center;
    background-color: #f8f8f8;
    height: 35px;
    margin-top: 0px;
    margin-bottom: 1px;
}

.grid-list.provisional-edit-history {
    height: 100%;
    position: absolute;
    width: 100%;
    overflow-y: scroll;
}

.provisional-edit-history-filter {
    display: flex;
    justify-content: space-between;
    align-items: baseline;
    padding-left: 5px;
    padding-bottom: 5px;
    border-bottom: 1px solid #ddd;
}

.provisional-edit-history-filter .calendar {
    display: flex;
    width: 220px;
    padding-left: 10px;
    align-items: baseline;
    justify-content: space-between;
}

.provisional-edit-history-filter .toggle-container {
    padding-bottom: 0px;
}

.provisional-edit-history-filter {
    font-size: 12px;
    color: inherit;
    padding: 5px;
}

.provisional-review-pending {
    padding: 2px 10px 3px 10px;
    background: #F5BB25;
    color: #fff;
    font-size: 12px;
}

.provisional-review-declined {
    padding: 2px 10px 3px 10px;
    background: red;
    color: #fff;
    font-size: 12px;
}

.provisional-review-accepted {
    padding: 2px 10px 3px 10px;
    background: #64bd63;
    color: #fff;
    font-size: 12px;
}

.ep-edits-body.provisional-edit-history {
    height: 100%;
}

.provisional-edits-list-header span {
    padding-left: 4px;
}

.provisional-edit-qa-tool {
    height: 28px;
}

.provisional-edit-qa-tool .toggle-container {
    padding-left: 0px;
}

.provisional-edits-list.expanded {
    width: 350px;
    transition: all .30s ease;
    padding: 0px;
    border-top-width: 0px;
}

.provisional-edits-list.closed {
    width: 0px;
    transition: all .30s ease;
    padding: 0px
}

.provisional-edit {
    padding: 15px;
    background-color: #fafafa;
}

.rp-report-tile.provisional-edit-cards {
    padding-left: 0px;
    padding-bottom: 0px;
}

.provisional-edit .content-title {
    font-weight: 600;
}

.provisional-edit-cards dd {
    position: relative;
    padding-left: 15px;
    word-wrap: break-word;
}

.layer-list {
    height: 50px;
    margin-right: -10px;
    margin-bottom: 0px;
    padding-top: 10px;
    padding-bottom: 0px;
    background: #f4f4f4;
    border-top: solid 1px #ddd;
}

.middle-column-container {
    flex: 1;
    padding: 12px;
    background: #fbfbfb;
    color: #666;
    overflow-y: auto;
    border-right: solid 1px #ddd;
    border-left: 1px solid #ddd;
    min-width: 200px;
}


/*  Start card/widget manager Classes
    used to manage placement and display of elements inside of the Card
    and Widget Management forms
*/

.panel-config {
    flex-direction: row-reverse;
}

.panel-config .middle-column-container {
    border-right: transparent;
    border-left: 1px solid #ddd;
    background: #f4f4f4;
    color: #2d3c4b;
}

.panel-config .toggle-container {
    padding-bottom: 5px;
}

.panel-config .form-divider {
    border-top: 1px solid #ccc;
}

.panel-config .widget-config-container {
    margin-left: 5px;
    margin-right: 5px;
}

.panel-config .widget-config-container .control-label {
    padding-top: 5px;
    padding-left: 5px;
}


/* panel styling in widget manager for radio groups */

.panel-config .widget-config-container .radio-panel {
    background: #fff;
    padding-top: 10px;
    padding-bottom: 10px;
    margin-top: 0px;
    margin-left: -10px;
    margin-right: -10px;
    border: 1px solid #ddd;
    border-radius: 2px;
}


/* panel styling in widget manager for checkbox groups */

.panel-config .widget-config-container .checkbox-panel {
    background: #fff;
    padding-top: 10px;
    padding-bottom: 10px;
    margin-top: 0px;
    margin-left: -10px;
    margin-right: -10px;
    border: 1px solid #ddd;
    border-radius: 2px;
}


/* Color changes if you want to use a dark (#2d3c4b) background panel color
    for the .panel-config .middle-column-container classes

    .panel-config .panel-section-title {
        color: #f1f1f1;
    }

    .panel-config .form-radio.form-normal:hover:after {
        background: #fff;
    }

    .panel-config .form-radio.form-normal.active:after {
        background: #fff;
    }

    .panel-config .tertiary-panel-content .control-label {
        color: #2d3c4b;
    }

    .panel-config .accordion-body .control-label {
        color: #2d3c4b;
    }

    .panel-config .accordion .panel-title a:focus {
        color: #2d3c4b;
    }

    .panel-config .accordion .panel-title a:hover {
        color: #2d3c4b;
    }

    .panel-config .input-group-addon {
        color: #f1f1f1;
    }

    .panel-config .bootstrap-datetimepicker-widget {
        color: #2d3c4b;
    }

    End color changes if you want to use a dark (#2d3c4b) background panel color */


/*End card/widget manager Classes*/

.card-form-preview-container {
    -ms-flex: 1;
    -webkit-flex: 1;
    flex: 1;
    background: #ebeef0;
    overflow-y: scroll;
    overflow-x: hidden;
}

.title-block-title {
    font-size: 15px;
    font-weight: 400;
    margin-top: 0;
    margin-bottom: 5px;
    color: #222;
    padding: 5px 0 5px 5px;
    width: 210px;
    white-space: nowrap;
    overflow: hidden;
    text-overflow: ellipsis;
}

.crud-widget-container {
    padding-bottom: 15px;
}

.sortable-placeholder {
    border: dotted 2px #d4d4d4;
}

.data-widget-library {
    width: 280px;
    margin-bottom: 0px;
}

.resource-status {
    font-size: 13px;
    font-weight: 600;
    color: #123;
    margin-top: 3px;
}

.resource-status-label {
    font-size: 11px;
    float: right;
    color: #555;
    margin-top: 3px;
}

.clear-node-search {
    position: absolute;
    top: 6px;
    right: 10px;
    font-size: 14px;
}

.new-card.disabled {
    background-color: #ccc;
}

.new-card.disabled #add-card {
    cursor: default;
}

.card-library {
    display: -webkit-flex;
    display: -ms-flexbox;
    display: flex;
    width: 100%;
}

.hide-card-library {
    width: 0px;
    transition: all .30s ease;
}

.show-card-library {
    width: 282px;
    transition: all .30s ease;
}

.data-widget-container {
    padding-top: 10px;
    padding-left: 10px;
}

.data-widget-grid-item {
    float: left;
    width: 250px;
    border: 1px solid #ddd;
    opacity: .9;
    margin: 3px;
}

.data-widget-grid-item .disabled {
    color: #999;
}

.data-widget-grid-item.disabled {
    color: #999;
}

.data-widget-grid-item:hover {
    cursor: move;
    opacity: 1.0;
}

.dismiss-card-library {
    position: absolute;
    right: 15px;
    top: 12px;
    color: #123;
    font-size: 17px;
}

.cc-link {
    display: inline-block;
    width: 100%;
    height: 60px;
    margin-top: -3px;
    margin-bottom: -2px;
    background: #f8f8f8;
    white-space: nowrap;
    overflow: hidden;
    text-overflow: ellipsis;
    padding: 10px 0px 5px 10px;
    border-bottom: 1px solid #ddd;
}

.cc-link:hover {
    background: #fff;
}

.cc-link.active:hover {
    cursor: default;
}

.card-tree-list a.cc-link.active:hover {
    cursor: pointer;
}

.cc-link.active {
    color: #666;
    font-weight: 600;
    background: #fff;
}

.node-name {
    display: block;
    margin-top: -40px;
    font-size: 13px;
    color: #1E6FB7;
}

.node-form.node-name {
    font-size: 13px;
    color: #777;
    margin-top: 1px;
    display: inline;
    padding-right: 5px;
}

.node-form.ontology {
    padding-right: 5px;
    font-size: 14px;
    font-weight: 600;
}

.node-semantic-description {
    display: flex;
    height: 75px;
    padding: 25px 20px;
    border-style: solid;
    border-width: 1px;
    border-color: #ccc;
    background-color: #f9f9f9;
}

.node-subname {
    font-size: 11px;
    color: #888;
}

.node-permissions {
    padding-right: 10px;
    margin-top: 2px;
}

.node-permission-icon {
    padding-right: 3px;
}

.expand-icon {
    padding: 5px;
    margin-right: -5px;
}

.card-tree-list a .node-name {
    margin-left: 40px;
    width: 180px;
    white-space: nowrap;
    overflow: hidden;
    text-overflow: ellipsis;
}

.card-tree-list a .node-subname {
    margin-left: 40px;
}

ul .card-tree-list a .node-name {
    margin-left: 60px;
    width: 150px;
    white-space: nowrap;
    overflow: hidden;
    text-overflow: ellipsis;
}

ul .card-tree-list a .node-subname {
    margin-left: 60px;
}

.tertiary-panel-content {
    background: #f5f5f5;
    height: 100%;
    overflow-y: scroll;
}

.accordion-body {
    padding-top: 0px;
}

.panel-group.accordion .panel-title a {
    font-weight: 400;
    color: #777;
}

#card-crud-advanced {
    padding-top: 20px;
}

.toggle-container {
    padding-bottom: 15px;
    padding-right: 15px;
    padding-top: 0px;
    padding-left: 5px;
}

.arches-toggle-sm {
    margin-left: 40px;
    margin-top: -17px;
    margin-bottom: 0;
    font-size: 12px;
}

.arches-toggle-subtitle {
    margin-left: 40px;
    display: inline-block;
    color: #5F7D9A;
    font-size: 12px;
    padding-right: 10px;
}

.note-editor .note-toolbar {
    background: #fcfcfc;
}

.note-editor .note-editable {
    background: #fff;
    color: #666;
}

.cardinality-form {
    padding: 7px;
}

.card-tree-list-icon {
    padding-left: 3px;
}

li.search-field {
    width: 190px;
    font-size: 11px;
}

#graph {
    background: #fdfdfd;
}

#graph-grid .library-card {
    width: 300px;
}

.help-close:hover,
.library-close-btn:hover,
#aside .nav-tabs a i:hover,
.btn-flat:focus,
.help-close:hover,
#aside .nav-tabs a i:hover,
.jqtree-title.jqtree_common:hover,
.btn-flat:focus,
.help-close:hover,
#aside .nav-tabs a i:hover,
.jqtree-title.jqtree_common:hover,
.btn-flat:focus,
.help-close:hover {
    color: #123;
}

.nav-tabs.library-tools>li.active>a>i {
    color: #123;
}

.ltr,
.ltr {
    direction: ltr;
}

.resource-grid-tools-container a:hover,
.card-tree-list a:hover {
    color: #333;
}

.list-group-item .selected,
.card-tree-list.selected {
    background: #f8f8f8;
}

.library-card.relative.selected {
    height: 180px;
    -webkit-transition: height 0.25s;
    /* Safari */
    transition: height 0.25s;
    background: #ffffff;
    border-left: 5px solid steelblue;
    overflow-y: hidden;
}

.library-card.relative.hovered {
    background: #ffffff;
    border-left: 5px solid #20CE05;
}

.library-card.relative {
    -webkit-transition: height 0.25s;
    /* Safari */
    transition: height 0.25s;
}

.library-card.relative.selected.hovered {
    background: #ffffff;
    border-left: 5px solid steelBlue;
}

.bg-gray-dark,
.bg-gray-dark a,
.design a.chosen-single:hover,
.design a.chosen-single:hover,
.bg-gray-dark,
.bg-gray-dark a {
    color: #999;
}

.btn-shim,
.control-label,
.control-label,
.btn-shim {
    margin-bottom: 3px;
}

.grid:after,
.report-image-grid:after,
.report-image-grid:after,
.grid:after {
    content: '';
    display: block;
    clear: both;
}

#aside-container #aside .tab-content,
#aside-container #aside .tab-content,
#aside-container #aside .tab-content {
    padding-top: 0;
}

a.list-group-item:not(.active):hover,
div .switch label:hover,
#demo-dt-selection tbody tr:hover,
.highlight,
div .switch label:hover,
#demo-dt-selection tbody tr:hover,
.highlight,
div .switch label:hover,
#demo-dt-selection tbody tr:hover,
.highlight,
.editable-card:hover,
.clear-node-search:hover,
.dismiss-card-library:hover {
    cursor: pointer;
}

.columns .form-text.form-checkbox:not(.btn),
.form-text.form-radio:not(.btn),
.columns .form-text.form-checkbox:not(.btn),
.form-text.form-radio:not(.btn),
.columns .form-text.form-checkbox:not(.btn),
.form-text.form-radio:not(.btn) {
    width: 225px;
    white-space: nowrap;
    overflow: hidden;
    text-overflow: ellipsis;
}

.select2-search,
.dropdown-shim,
.dropdown-shim,
.dropdown-shim {
    margin-top: 10px;
}

.select2-drop.select2-drop-above .select2-search input {
    margin-bottom: 10px;
}

.select2-results {
    margin-top: 10px;
}

.relative,
.slide,
.relative,
.slide,
.relative,
.slide,
.relative {
    position: relative;
}

.tile-record:hover,
.note-editable,
.note-editable,
.tile-record:hover,
.note-editable,
.tile-record:hover,
.note-editable,
.tile-record:hover,
.library-tools-icon.active,
.library-close-btn:hover {
    color: #123;
}

.resource-grid-tools-container a,
.resource-grid-tools-container a,
.resource-grid-tools-container a {
    color: #777;
}

.selected,
.selected,
.selected {
    background: #f4f4f4;
}

.btn-flat.selected {
    background: #8ce196;
    color: #fff;
}

.editable:hover,
.editable.selected,
.editable:hover,
.editable.selected {
    background: #C1F8E9;
}

.ep-form-alert {
    position: absolute;
    top: 0px;
    z-index: 5000;
    width: 100%;
    height: 100px;
    padding: 10px 25px;
    color: #fff;
    transition: all .40s ease;
    overflow: hidden;
}

.alert-active .ep-form-alert {
    display: block;
    height: 90px;
    top: 0px;
}

.ep-alert-red {
    background: #f87359;
    border: 1px solid #B72F16;
    border-right-width: 0px;
    border-left-width: 0px;
    z-index: 5000;
}

.ep-alert-blue {
    background: #57c1df;
    border: 1px solid #1495B9;
    border-right-width: 0px;
    border-left-width: 0px;
}

.ep-form-alert-shim {
    margin-top: 90px;
    transition: all .40s ease;
}

.ep-form-alert-title {
    font-size: 15px;
    font-weight: 600;
    margin-top: 0px;
    margin-bottom: 3px;
}

.ep-form-alert-text {
    font-size: 12px;
    font-weight: 400;
    overflow: hidden;
}

.ep-form-alert-default-dismiss {
    position: absolute;
    top: 10px;
    right: 25px;
    font-size: 16px;
}

.ep-form-alert-default-dismiss:hover {
    cursor: pointer;
    color: #f9f9f9;
}

.ep-form-alert-buttons {
    position: absolute;
    bottom: 10px;
    right: 25px;
}

.graph-list-header .ep-form-alert {
    position: relative;
    top: 0px;
}

.file-upload {
    position: relative;
    overflow: hidden;
}

.file-select {
    text-align: center;
    padding: 70px 0;
    background: #f9f9f9;
}

.file-upload input.upload {
    position: absolute;
    top: 0;
    right: 0;
    margin: 0;
    padding: 0;
    cursor: pointer;
    opacity: 0;
    filter: alpha(opacity=0);
}

.dz-previews {
    border: 1px solid #ddd;
    overflow-y: scroll;
    width: 100%;
}

.file-upload-filter {
    /* margin-right: 5px; */
    padding: 5px 10px;
    width: 250px;
}

span.file-upload-clear-filter {
    position: absolute;
    left: 238px;
    top: 37px;
    z-index: 25;
}

.dz-previews .file-upload-card {
    border-bottom: 1px solid #D3E5F4;
    border-radius: 2px;
    padding: 7px 8px 5px 15px;
    background: #fff;
    color: #666;
    height: 50px;
}

.dz-previews .file-upload-card:nth-child(odd) {
    background: #F5FAFE;
}

.file-upload-options {
    padding-bottom: 8px;
}

.file-size-label {
    float: right;
    margin-top: 2px;
}

.btn-file-upload-reset {
    color: #489EED;
    font-size: 12px;
    float: right;
}

.file-upload-card-detail-right {
    min-width: 85px;
    float: right;
    margin-top: 6px;
}

.file-upload-card-detail a:hover {
    cursor: pointer;
}

.btn-file-upload-limit {
    color: #489EED;
    font-size: 12px;
    float: left;
}

.btn-file-cancel {
    background: #01113c;
    border-radius: 50%;
    border: none;
}

.file-upload-footer {
    background: #f1f1f1;
    color: rgb(89, 56, 255);
    ;
    display: flex;
    justify-content: left;
    align-items: center;
    border-top: 1px solid #ddd;
    padding-left: 10px;
    padding: 15px 15px;
}

.file-upload-footer .loader-selector {
    max-height: 25px;
}

.file-select {
    text-align: center;
    padding: 70px 0;
    background: #f6f6f6;
}

.file-select h2 {
    font-weight: 400;
}

.loader-select {
    text-align: center;
    padding: 40px 0;
    background: #f6f6f6;
}

.loader-select .r-select-title {
    padding: 5px 10px;
    text-align: center;
    overflow: hidden;
    text-overflow: ellipsis;
    display: -webkit-box;
    -webkit-box-orient: vertical;
    -webkit-line-clamp: 2;
}

.card-component-panel .loader-select h4 {
    font-weight: 400;
}

.loader-error-message {
    background: #E94484;
    color: #fff ! important;
    padding: 20px 0px;
    margin-top: -46px;
    margin-bottom: 45px;
}

.loader-error-message span {
    font-weight: 800;
}

.file-chart-upload-panel {
    height: inherit;
}

.file-select-window {
    min-width: 350px;
    border: 1px solid #c4c4c4;
    border-radius: 2px;
}

.file-select-window h2 {
    font-weight: 400;
}

.btn-file-select {
    background: rgb(138, 115, 255);
    color: #fff;
    border: 1px solid rgb(89, 56, 255);
    border-radius: 2px;
    width: 240px;
    margin: 30px 0;
}

.btn-file-select:hover {
    color: #fff;
}

.btn-file-select:focus {
    color: #fff;
}

div.hide-file-list>div>div>div>div>form>div>div:nth-child(3) {
    visibility: hidden;
}

.resource-tools {
    margin-left: 120px;
    margin-top: 0px;
    margin-bottom: 0px;
}

.resource-grid-title {
    font-weight: normal;
    padding: 3px 20px 0 20px;
    font-size: 1.416em;
    line-height: 50px;
    display: inline-block;
}

.resource-tools a.resource-grid-title.active {
    color: #333;
    background: #ddd;
}

.resource-tools a.resource-grid-title {
    color: #999;
    margin-top: 6px;
    margin-left: 3px;
    padding: 3px 20px 6px 20px;
    line-height: 35px;
}

.resource-tools a.resource-grid-title:first-of-type {
    margin-left: 10px;
}

.resource-tools a.resource-grid-title:not(.active):hover {
    color: #666;
    background: #ececec;
}

.resource-tools a.resource-grid-title.active:hover {
    color: #333;
    cursor: default;
}

.resource-grid-title:nth-child(2) {
    padding-left: 0px;
}

.graph-find {
    margin-top: 0px;
    font-size: 19px;
    color: #999;
    padding-top: 5px;
    padding-bottom: 3px;
    padding-left: 25px;
    width: 80px;
    border-right: 1px solid #ccc;
}

.switch-panel {
    padding: 5px
}

.switch-panel.disabled {
    background: rgba(214, 214, 214, 0.3);
}

.wizard-card-tools {
    float: right;
    padding-left: 10px;
    margin-top: 7px;
    font-size: 19px;
}

div.row.widget-wrapper {
    margin: 0;
    margin-right: 10px;
    padding: 10px 5px 25px 5px;
    position: relative;
}

.map-filter-panel div.row.widget-wrapper {
    padding: 5px 5px 25px 5px;
}

.input-group .form-control {
    position: relative;
    z-index: 0;
    float: left;
    width: 100%;
    margin-bottom: 0;
}

.input-group.date {
    max-width: 300px;
}

.select2-container.select2-allowclear .select2-choice abbr {
    margin-top: 0px;
    padding: 6px 7px 6px 6px;
    border: 1px solid #ccc;
}

.widget-preview {
    border: 1px solid transparent;
}

.widget-preview * {
    cursor: pointer;
}

.widget-preview.active {
    background: #fcfcfc;
    border: 1px solid #ddd;
    margin-left: -10px;
    padding-left: 10px;
    margin-right: -10px;
    padding-right: 10px;
}

.widget-preview.hover {
    background: #fafafa;
    margin-left: -10px;
    padding-left: 10px;
    margin-right: -10px;
    padding-right: 10px;
}

.panel-heading.note-toolbar {
    height: auto;
}

.no-instructions-shim {
    margin-top: -40px;
}

.arches-menu-icon {
    font-size: 10px;
    color: #abb1b7;
    transform: translate(0, -2px);
}

.arches-menu-item-disabled:hover {
    cursor: default;
    margin-left: -3px;
}

.related-resources-container {
    -ms-flex: 0 0 calc(100% - 400px);
    -webkit-flex: 0 0 calc(100% - 400px);
    flex: 0 0 calc(100% - 400px);
    margin-bottom: 0px;
    margin-left: -1px;
    padding: 0px;
    overflow-y: scroll;
    overflow-x: hidden;
    transition: all .5s;
}

.related-resources-container .pagination .active a {
    z-index: 1;
}

.dataTables_info {
    margin-top: 10px;
}

.dataTables_paginate {
    margin-bottom: 140px;
}

.related-resources-nodes {
    position: absolute;
    width: 275px;
    top: -50px;
    right: 0px;
    height: calc(100vh - 50px);
    background: #fff;
    z-index: 3;
    opacity: 0.9;
    border-left: 1px solid #ddd;
    overflow-y: auto;
    overflow-x: hidden;
}

.relation-properties-buttons {
    display: flex;
    flex-direction: row;
    position: absolute;
    right: 15px;
    align-content: flex-end;
}

.relation-properties-model-name {
    padding-left: 5px;
}

a.mega-dropdown-toggle.disabled {
    pointer-events: none;
    cursor: default;
    color: #aaa;
}

.relation-properties-button {
    padding-left: 5px;
}

.related-resources-title-container {
    display: flex;
    flex-direction: row;
}

.search-candidate-link.unrelatable-search-result {
    color: #999;
}

.dropdown-menu.mega-dropdown-menu.display-related-resource-properties {
    display: block;
    margin-top: 5px;
}

.rr-panel-note {
    text-align: center;
    font-size: 27px;
    margin-top: 150px;
}

.rr-drag-panel-target {
    border-bottom-width: 0px;
    background: white;
    border: 1px solid white;
    border-radius: 2px;
    padding: 0px 12px 0px 7px;
    margin-top: -1px;
    overflow-y: hidden;
}

#container .table-bordered td,
#container .table-bordered th.rr-tab-field {
    font-size: 13px;
    font-weight: 400;
    color: #666;
}

.settings-config-panel {
    padding: 5px;
}

.data-table-selected {
    text-align: center;
}

.data-table-selected.sorting_asc::after {
    visibility: hidden;
}

.center-header {
    text-align: center;
}

.shim {
    margin-top: -25px;
}

.resource-relation-description {
    color: #888;
    padding: 10px;
    font-size: 13px;
    margin-top: 15px;
    margin-right: 10px;
    height: 145px;
    border: 1px solid #ddd;
}

.settings-crud-panel {
    margin-top: 10px;
    margin-left: -20px;
}

.no-instructions-shim {
    margin-top: -60px;
}

.report-image-grid {
    width: 100%;
    margin-bottom: 20px;
}

.search .grid .library-card {
    background: #fafafa;
}

.search .grid .library-card.selected {
    background: #fff;
    font-weight: 600;
}

.search .grid .library-card:hover {
    background: #fff;
    border-left: 5px solid #20ce05;
}

#related-resources-drag-panel .card-header {
    margin: -1px -30px 0px -30px;
}

#related-resources-drag-panel .card-header h2 {
    margin-top: 5px;
    color: #f1f1f1;
    font-size: 17px;
    font-weight: 400;
}

.rr-table {
    max-height: 400px;
    overflow-y: scroll;
    overflow-x: hidden;
    border: 1px solid #ddd;
    max-width: 600px;
}

.rr-table.rr-summary-page {
    max-height: 556px;
    max-width: 100%;
}

.rr-table::-webkit-scrollbar {
    -webkit-appearance: none;
    width: 9px;
    border-left: 1px solid #ddd;
}

.rr-table::-webkit-scrollbar-thumb {
    border-radius: 2px;
    background-color: rgba(0, 0, 0, .1);
    -webkit-box-shadow: 0 0 1px rgba(255, 255, 255, .5);
}

.rr-table-border {
    border: solid 1px #e0e0e0;
}

.rr-table-row {
    min-height: 36px;
    display: flex;
    border-bottom: solid 1px #ddd;
    flex-direction: column;
}

.rr-table-row:hover {
    background: #F6F6FE;
    border-color: #B0AFE3;
    cursor: pointer;
}

.rr-table-row:hover .rr-table-column {
    border-color: #B0AFE3;
    border-right: none;
}

.rr-table-row:nth-last-child(odd) {
    background: #F5FAFE;
}

.rr-table-row:nth-last-child(odd):hover {
    background: #F6F6FE;
    border-color: #B0AFE3;
    cursor: pointer;
}

.rr-table-row:nth-last-child {
    border-bottom: none;
}

.rr-table-row:last-child {
    border-bottom: none;
}

.rr-table-row-initial {
    display: flex;
    flex-direction: row;
    height: 36px;
}

.rr-table-row-panel {
    background: #fff;
    border: none;
    border-top: 1px solid #ddd;
    padding: 20px 30px;
}

.rr-table-column {
    padding-top: 8px;
    padding-right: 10px;
    border-left: solid 1px #ddd;
}

.rr-table-column:first-child {
    border-left: none;
}

.rr-table-column:last-child {
    border-right: none;
}

.rr-table-column button {
    padding: 0px;
    width: 36px;
    color: #25476a;
    border: none;
    background: none;
}

.rr-table-column button i {
    margin-left: 0px;
    padding: 12px;
}

.rr-table-column.icon-column {
    width: 36px;
    padding: 0px;
}

.rr-table-column.icon-column:hover {
    background: #D9D9F5;
}

.rr-table-column a {
    color: steelblue;
}

.rr-relationship-icon {
    font-size: 17px;
    padding-left: 49%;
}

.rr-table-instance-label {
    width: 430px;
    overflow: hidden;
    text-overflow: ellipsis;
    white-space: nowrap;
}

.create-resource-instance-card-component {
    position: absolute;
    background: #fcfcfc;
    z-index: 11;
    height: 95%;
    overflow-y: auto;
    top: 10px;
    left: -100%;
    width: calc(100% - 25px);
    padding-bottom: 20px;
}

.create-resource-instance-card-component.rr-table-pop {
    height: 100vh;
    width: 100%;
    padding: 0px;
    background: #fff;
    top: 0px;
    left: 0%;
    overflow-x: hidden;
    transform: translate(100%, 0);
    transition: all 0.3s ease-out;
}

.create-resource-instance-card-component.rr-table-pop .rp-edit-buttons {
    display: none;
}

.resource-instance-card-component-container {
    display: flex;
    overflow-x: hidden;
}

.resource-instance-card-component-container .card-component {
    width: 100%;
    top: 50px;
    padding-top: 0px !important;
}

.resource-instance-card-component-toc {
    width: 300px;
    border-right: 1px solid #ddd;
    height: 100vh;
    background: #fbfbfb;
}

.resource-instance-card-component-content {
    flex: 2 0 0;
}

.resource-instance-card-menu-item {
    height: 50px;
    background: #f8f8f8;
    padding: 15px;
    border-bottom: 1px solid #ddd;
    font-size: 13px;
}

.resource-instance-card-menu-item:not(.selected):hover {
    cursor: pointer;
    background: #fff;
}

.resource-instance-card-menu-item.selected {
    background: #fff;
    margin-right: -1px;
}

.resource-instance-card-component-content .workbench-card-wrapper {
    height: calc(100vh - 100px);
}

.resource-instance-card-component-content .workbench-card-wrapper .workbench-card-sidepanel {
    height: calc(100vh - 100px);
}

.workbench-card-sidepanel .create-resource-instance-card-component.rr-table-pop {
    top: 50px;
    z-index: 30;
    height: 100vh;
    position: fixed;
    left: 50px;
    width: calc(100% - 50px);
}

.mainnav-lg .workbench-card-sidepanel .create-resource-instance-card-component.rr-table-pop {
    left: 220px;
}

.workbench-card-sidepanel .create-resource-instance-card-component.rr-table-pop .card-component {
    margin-top: 15px;
    margin-left: 0px;
    margin-right: 0px;
    border-radius: 0px;
    height: 100vh;
    overflow-y: auto;
}

.create-resource-instance-card-component.rr-table-pop .card-component {
    margin-top: 15px;
    margin-left: 0px;
    margin-right: 0px;
    border-radius: 0px;
    padding: 20px;
    width: 100%;
}

.workbench-card-sidepanel .create-resource-instance-card-component.rr-table-pop .card-component .install-buttons {
    right: 21px;
    width: 357px;
}

.workbench-card-sidepanel .create-resource-instance-card-component.rr-table-pop .create-instance-panel {
    background: #fff;
    min-height: 67%;
}

.workbench-card-sidepanel .create-resource-instance-card-component.rr-table-pop .create-instance-panel .loading-mask {
    left: 100%;
    width: 450px;
    display: none;
}

.create-resource-instance-card-component.rr-table-pop .create-instance-panel {
    background: #fff;
    min-height: 60%;
}

.new-provisional-edit-card-container .rr-table-instance-label {
    width: 475px;
}

.workbench-card-sidepanel .rr-table-instance-label {
    width: 220px;
}

.workbench-card-sidepanel .create-resource-instance-card-component.rr-table-pop .install-buttons {
    width: calc(100% - 350px) !important;
    left: 350px;
    text-align: left;
    position: unset;
}

.mainnav-lg .workbench-card-sidepanel .create-resource-instance-card-component.rr-table-pop .install-buttons {
    left: 520px;
}

.unselectable {
    color: #ff0000;
}

#container .table-bordered .unselectable td {
    color: #ddd;
}

.rr-text-notes {}

.rr-result-grid-container {
    position: relative;
    margin-top: 15px;
    width: 100%;
    font-size: 16px;
    padding-left: 0px;
    padding-right: 0px;
    font-weight: 300;
    color: #999;
}


.rr-widget-filter-panel {
    margin-top: -5px;
    height: 40px;
    background: #f2f2f2;
    padding: 6px;
    max-width: 600px;
    border: 1px solid #ddd;
    border-bottom: none;
}

.rr-widget-filter-panel .clear-node-search {
    position: absolute;
    left: 205px;
    top: 5px;
}

.rp-report-container {
    color: #666;
    padding-top: 100px;
    padding-bottom: 50px;
    transition: all .25s ease;
}

.graph-designer .rp-report-container-preview {
    color: #666;
    padding-bottom: 50px;
    transition: all .25s ease;
    background-color: white;
}

.card-component-panel .editor-report .rp-report-container-preview {
    margin-top: 0px;
}

.rp-report-section.rp-report-section-root {
    padding-top: 30px;
    background-color: #fff;
    display: flex;
}

.rp-report-section {
    padding: 0px 0px 35px 0px;
    background: #fff;
    border-bottom: solid 1px lightgray;
}

.rp-report-section-title {
    font-size: 14px;
    font-weight: 400;
    margin-top: -1px;
    margin-bottom: 5px;
    color: #666;
    padding-bottom: 0px;
    /* padding-left: 40px; */
    background: #fff;
    width: 100%
}

.rp-section-title {
    font-size: 17px;
    font-weight: 500;
    margin-top: 2px;
    margin-bottom: 5px;
    padding: 14px 0 5px 0px;
    color: #666;
}

.rp-card-section {
    padding-bottom: 10px;
    padding-top: 0px;
    position: relative;
    padding-left: 15px;
}

.rp-edit-buttons {
    min-width: 34px;
    display: inline-flex;
    justify-content: space-between;
    margin-right: 10%;
    color: #597DBF;
}

.rp-edit-buttons i {
    padding: 10px 12px;
    border: 1px solid #ddd;
    height: 36px;
    width: 36px;
    margin-right: 2px;
    margin-left: 2px;
    background: #D8FAF6;
}

.rp-edit-buttons i:hover {
    cursor: pointer;
    background: #fff;
    color: #3A5FA4;
}

.rp-tile-separator {
    border: 1px solid #ddd;
    margin-right: 9%;
}

@media (min-width: 992px) {
    .rp-card-section {
        padding-left: 20px;
    }
}

.rp-tile-title {
    /* position: absolute; */
    /* top: 0px; */
    /* left: 45px; */
    /* width: 250px; */
    font-size: 15px;
    font-weight: 500;
    margin-top: 2px;
    margin-bottom: 5px;
    padding: 0px 0 5px 0px;
    color: #666;
    white-space: nowrap;
    overflow: hidden;
    text-overflow: ellipsis;
}

.rp-report-tile {
    padding-bottom: 15px;
    padding-left: 8px;
    margin-top: 0px;
}

.rp-report-tile.related {
    padding-bottom: 0px;
}

.rp-report-tile .reported-relationship {
    padding-left: 5px;
    color: #888;
}

.rp-no-data {
    color: #888;
    margin-top: 0px;
}

.rp-report-container-tile .rp-report-tile {
    padding-bottom: 0;
}

.rp-report-container-tile {
    padding-bottom: 15px;
    padding-top: 15px;
}

.rp-report-tile dt {
    font-weight: 600;
}

.rp-image-grid-item {
    float: left;
    margin: 3px;
    max-width: 200px;
}

.dl-horizontal {
    margin-bottom: 0px;
}

.report-print-date {
    font-size: 11px;
    color: #999;
    margin: 7px;
    padding-right: 20px;
}

.report-toolbar {
    top: 50px;
    width: calc(100% - 50px);
    height: 50px;
    background: #f8f8f8;
    border-bottom: 1px solid #ddd;
}

.stamp {
    position: absolute;
    background: orange;
    border: 4px dotted black;
}

.report-toolbar a {
    width: 500px;
}

.report-toolbar-preview {
    width: 100%;
    height: 50px;
    background: #f8f8f8;
    border-bottom: 1px solid #ddd;
    z-index: 10;
}

.report-toolbar-title {
    font-size: 17px;
    font-weight: 500;
    margin-top: 0px;
    width: 400px;
    padding: 14px 0 5px 25px;
    color: #555;
}

h4.report-toolbar-title {
    width: 500px;
}

.dataTable tr:hover {
    background-color: #dbf1f5 !important;
    /*cursor: pointer;*/
}

#container .table td {
    vertical-align: middle;
}

.disabled-link {
    pointer-events: none;
    cursor: default;
    color: grey;
}

.map-widget-container {
    position: absolute;
    top: 6px;
    right: 10px;
    padding-top: 5px;
    font-size: 17px;
    color: #fff;
    background: #706BE2;
    opacity: 0.75;
    width: 36px;
    height: 36px;
    border-radius: 2px;
    border: 1px solid #332DC1;
    transition: all .2s ease;
    z-index: 10;
    line-height: 1.5;
}

.panel-group.accordion .panel-heading.map-widget-config-accoridan-item {
    display: flex;
    flex-direction: row;
    align-items: center;
    justify-content: space-between;
    padding-right: 5px;
}

.panel-heading.map-widget-config-accoridan-item .panel-title {
    width: 100%;
}

.map-widget-config-accoridan-item i {
    float: right;
    padding-top: 15px;
}

.map-disabled {
    background-color: black;
    height: 500px;
    opacity: 0.2;
    margin-bottom: -500px;
    position: relative;
    z-index: 100;
}

.map-widget-container a {
    color: #fff;
}

div.row.widget-wrapper.report-header {
    margin-right: 5px;
    padding: 0px;
    padding-bottom: 10px;
    width: 100%;
}

div.row.widget-wrapper.report-header:hover {
    background: #ebeef0;
}

.report-header .control-label.widget-input-label {
    display: none;
}

.map-widget-container-expanded {
    top: 6px;
    right: 10px;
    background: rgba(17, 17, 17, 0.21);
    opacity: .9;
    width: 300px;
    height: calc(100vh - 35px);
    border: 1px solid #999;
    transition: all .2s ease;
}

.map-widget-container.hide-maptools {
    display: none;
}

.overlay-selection-container {
    position: absolute;
    top: 6px;
    left: 10px;
    padding: 10px 25px;
    width: calc(100% - 325px);
    background: #fcfcfc;
    /*height: calc(100vh - 35px);*/
    border: 1px solid #bbb;
    z-index: 1100;
}

#overlay-grid {
    margin-left: 10px;
    margin-right: 0px;
    border-top-width: 0px;
}

#overlay-grid.grid {
    height: 1600px;
    overflow-y: scroll;
}

.overlay-selection-container.selector-closed {
    visibility: hidden;
}

.overlay-close {
    font-size: 19px;
    color: #888;
}

.overlay-close:hover {
    cursor: pointer;
    color: #555;
}

.overlay-title {
    font-size: 16px;
    padding: 10px;
}

.overlay-filter-container {
    position: relative;
    padding-top: 5px;
    padding-left: 10px;
    padding-bottom: 10px;
}

.overlay-list-container {
    padding-top: 0px;
    padding-left: 0px;
    padding-bottom: 5px;
    height: 1000px;
    overflow-y: scroll;
}

.overlay-filter {
    height: 38px;
}

.overlay-card {
    float: left;
    width: 100%;
    height: 50px;
    margin-bottom: -2px;
    position: relative;
    padding: 0px;
    border: 1px solid #ddd;
    border-top-width: 1px;
    background: #fcfcfc;
}

.overlay-card:hover {
    background: #fff;
    cursor: pointer;
}

.overlay-card:first-of-type {
    border-top: 1px solid #ddd;
}

.overlay-card.selected {
    background: #fff;
}

.overlay-card-item {
    position: relative;
}

.overlay-card-main {
    position: absolute;
    left: 67px;
    top: 15px;
    white-space: nowrap;
    overflow: hidden;
    text-overflow: ellipsis;
    font-size: 14px;
}

.overlay-card-vis-toggle {
    position: absolute;
    top: 0px;
    left: 0px;
    text-align: center;
    width: 50px;
    height: 50px;
    padding-top: 15px;
    font-size: 17px;
    border-right: 1px solid #ddd;
    color: #ccc;
    vertical-align: middle;
    display: table-cell;
}

.overlay-card-main a {
    color: #aaa;
}

.overlay-card.selected div div a {
    color: #555;
}

.overlay-card.selected div div i {
    color: #666;
}

.overlay-card:hover div div i not:selected {
    color: rgb(102, 102, 102);
}

.overlay-card:hover div div {
    color: rgb(102, 102, 102);
}

.overlay-filter {
    height: 38px;
}

.resource-color-swatch {
    font-size: 21px;
}

.geometry-tools-container {
    position: absolute;
    top: 50px;
    left: 0px;
    padding: 0px;
}

.map-search-container div.geometry-tools-container {
    top: 0px;
    left: 0px;
}

.geocode-container-shim {
    margin-right: 265px;
}

.geocode-container {
    position: absolute;
    top: 6px;
    right: 55px;
    padding: 0px;
    background: #fff;
    opacity: .9;
    width: 250px;
    height: 36px;
    border-radius: 2px;
    transition: all .450s ease;
    z-index: 10;
    visibility: hidden;
}

.geocode-container input {
    border-color: #aaa;
}

.geometry-editing-notifications {
    position: absolute;
    top: 0px;
    left: 0px;
    z-index: 2;
    width: -webkit-calc(100% - 55px);
    width: -moz-calc(100% - 55px);
    width: 100%;
    opacity: .85;
}

.notifications-minimized {
    width: auto;
}

.geometry-editing-notifications span.arrow {
    color: white;
    position: absolute;
    left: 10px;
    top: 15px;
}

.geometry-editing-notifications span.arrow:hover {
    cursor: pointer;
}

.alert-wrap>.alert>.media {
    padding-left: 5px;
}

.geocode-container.hide-geocoder {
    visibility: visible;
}

.relative {
    position: relative;
}

.text-center {
    text-align: center;
}

.map-widget-panel {
    position: absolute;
    top: 56px;
    width: 299px;
    height: 450px;
    overflow-y: auto;
    right: 10px;
    padding: 0px;
    box-shadow: none;
    background: transparent;
    border-top: 1px solid #ddd;
    /*transition: all .40s .15s ease;*/
    z-index: 10;
}

#map-widget-basemaps.panel.map-widget-panel {
    border-left: 1px solid #999;
    right: 11px;
}

#overlays-panel.panel.map-widget-panel {
    border-left: 1px solid #999;
    right: 11px;
}

.map-search-container,
.map-search-container div .map-widget-panel {
    height: calc(100vh - 100px);
}

.map-widget-panel.map-panel-inactive {
    visibility: hidden;
}

.map-widget-panel-title {
    height: 50px;
    width: 298px;
    padding: 8px;
    background: #fff;
    border-bottom: 1px solid #ddd;
}

.map-widget-panel-title h4 {
    font-weight: 400;
    color: #444;
}

.map-crud-container {
    top: 0px;
    height: 500px;
    background: #fbfbfb;
    border: 1px solid #bbb;
}

.map-search-container {
    background: #fbfbfb;
}

.map-report-header-container {
    height: 500px;
    background: #fbfbfb;
}

.plugin-main .map-report-header-container {
    height: 100%;
}

.plugin-main .row.widget-wrapper.report-header {
    padding: 0;
    margin: 0;
}

.expanded-edit-map {
    position: fixed;
    border-width: 0px;
    top: 0px;
    left: 50px;
    bottom: 0px;
    right: 0px;
    height: auto;
}

.map-search-container.expanded-edit-map {
    top: 51px;
}

.expanded-buttons {
    z-index: 1000;
    position: absolute;
    top: 5px;
    right: 315px;
    transition-duration: .3s;
    background: #f2b251;
    width: 213px;
    height: 40px;
}

.effect>.install-buttons.expanded-buttons {
    position: absolute;
    top: -130px;
    right: 250px;
}

.map-search-container.expanded-map {
    margin-top: -25px;
    margin-right: -15px;
}

.report-header .expanded-map {
    margin-top: 0px;
    margin-right: 0px;
}

.ui-sortable div div .expanded-map {
    margin-top: 0px;
    margin-left: 0px;
    margin-right: 0px;
}

.map-widget-toolbar {
    position: absolute;
    background: #fff;
    width: 298px;
    height: 50px;
    right: 11px;
    top: 6px;
    display: table-cell;
    border-top: 1px solid #999;
    z-index: 10;
}

#mainnav-container {
    z-index: 3000;
}

#navbar {
    z-index: 16;
}

.map-widget-icon {
    color: rgba(255, 255, 255, 1);
    opacity: 1.0;
}

.map-widget-toolbar-list {
    list-style: none;
    padding-left: 0px;
    display: inline-block;
    width: 250px;
}

.map-widget-toolbar-item {
    padding: 5px 10px 5px 10px;
    font-size: 15px;
    height: 50px;
    color: #777;
    vertical-align: middle;
    text-align: left;
    display: table-cell;
}

.map-widget-toolbar-item:hover {
    cursor: pointer;
    color: #444;
}

.map-widget-toolbar-item.active {
    color: #444;
}

.map-widget-toolbar-item.active:focus {
    color: #444;
}

.map-widget-toolbar-item.active:active {
    color: #444;
}

.map-widget-icon {
    color: #888;
}

li.active .map-widget-icon {
    color: #444;
}

a#close-map-tools.map-widget-icon {
    position: absolute;
    right: 10px;
    top: 17px;
    font-size: 13px;
    color: steelblue;
}

.basemap-unselected {
    color: #ccc;
}

span.basemap-unselected {
    color: #aaa;
}

.map-widget-overlay-item {
    width: 298px;
    height: 50px;
    padding: 7px;
    background: #fafafa;
    border-bottom: 1px solid #ddd;
}

a#close-map-tools.map-widget-icon:hover {
    color: #311557;
}

.map-widget-overlay-item.selected {
    background: #fff;
}

.map-widget-overlay-item:hover {
    background: #fff;
    cursor: pointer;
}

.map-widget-overlay-item:hover div i {
    color: #666;
}

.map-widget-overlay-item:hover div a span {
    color: #454545;
}

.map-overlay-item-tools {
    position: absolute;
    top: 15px;
    right: 10px;
    padding: 0px 5px;
}

.overlay-toggle-icon {
    font-size: 17px;
}

#overlays-panel div .map-widget-overlay-item {
    background: #fff;
}

#overlays-panel div .overlay-invisible {
    background: #fafafa;
    border-bottom: 1px solid #ddd;
}

.show-tools {
    height: 100px;
    transition: all .40s ease;
}

.map-overlay-vis-toogle {
    position: absolute;
    top: 0px;
    left: 0px;
    width: 50px;
    height: 50px;
    padding-top: 13px;
    font-size: 19px;
    border-right: 1px solid #ddd;
    color: #666;
    vertical-align: middle;
    display: table-cell;
}

.map-overlay-item-tools-panel {
    position: absolute;
    top: 50px;
    left: 0px;
    height: 50px;
    width: 290px;
    padding: 12px 7px 7px 17px;
    font-size: 17px;
    color: #888;
    border-top: 1px solid #f4f4f4;
    border-bottom: 1px solid #ddd;
    /*transition: all .40s ease;*/
    display: none;
}

.overlay-tool-icon {
    padding-right: 3px;
}

.overlay-tool-group {
    float: right;
}

.map-overlay-name {
    position: absolute;
    top: 14px;
    left: 60px;
    width: 220px;
    font-size: 14px;
    white-space: nowrap;
    overflow: hidden;
    text-overflow: ellipsis;
}

.leaflet-draw-toolbar .active {
    background-color: #efefef;
}

.map-query-tool {
    display: flex;
    flex-direction: row;
    justify-content: left;
}

.map-query-tool-input {
    width: 140px;
    font-size: 14px;
    white-space: nowrap;
    overflow: hidden;
    text-overflow: ellipsis;
}

.map-query-tool-input.buffer {
    height: 40px;
}

.map-json-tool {
    position: absolute;
    height: 120px;
    top: 10px;
    left: 60px;
    width: 180px;
    font-size: 14px;
    white-space: nowrap;
    overflow: hidden;
    text-overflow: ellipsis;
}

.spatial-filter-container {
    padding: 10px 5px 15px 5px;
    margin-top: 45px;
    border-bottom: 1px solid #ddd;
}

.buffer-control {
    color: #4d627b;
    border: none;
    padding: 5px;
    padding-left: 12px;
    border-radius: 3px;
    margin-bottom: 5px;
}

.buffer-control h5 {
    font-size: 13px;
}

.buffer-input {
    width: 75px;
}

.map-tool-container {
    position: absolute;
    top: 75px;
    left: 30px;
    font-size: 14px;
    white-space: nowrap;
    overflow: hidden;
    text-overflow: ellipsis;
}

.map-tool-container.buffer {
    position: absolute;
    top: 0px;
    width: 220px;
}

.map-tool-container.buffer select {
    height: 28px;
    width: 75px;
}

.map-tool-item {
    background: #aaa;
}

.map-tool-item.geojson {
    padding: 1px;
    background: #aaa;
    color: #aaa;
}

.map-tool-item.xy {
    background: #fff;
    width: 220px;
    top: 0px;
}

.map-tool-item.xy.buffer {
    top: 44px;
}

.map-tool-item.xy .tool-header {
    padding-bottom: 10px;
    font-size: 15px;
    color: #555;
}

.map-tool-item.xy select {
    height: 24px;
    min-width: 195px;
    margin-bottom: 7px;
}

.map-tool-item.xy input {
    height: 28px;
    margin-bottom: 2px;
    padding: 5px;
}

a.clear-geojson-button {
    background-image: none;
    position: absolute;
    top: 7px;
    right: 15px;
    font-size: 12px;
    color: steelblue;
}

.xy a.clear-geojson-button {
    border-bottom: none;
    top: 7px;
    right: 15px;
    color: steelblue;
    font-size: 12px;
}

.xy a.clear-geojson-button:hover {
    cursor: pointer;
    color: #555;
}

a.clear-geojson-button.enabled {
    color: steelblue;
}

a.clear-geojson-button:hover {
    background-color: #fff;
    cursor: pointer;
}

.form-control.map-json-tool-input {
    width: 220px;
    height: 120px;
    font-size: 14px;
    white-space: nowrap;
    overflow: scroll;
    text-overflow: ellipsis;
}

.mapboxgl-canvas:focus {
    outline: none;
}

.map-widget-tool:nth-child(1) {
    padding-left: 0px;
    width: 50px;
}

.map-widget-tool.active {
    background: steelblue;
}

.mapboxgl-ctrl-top-left .mapboxgl-ctrl {
    visibility: hidden;
}

.mapboxgl-ctrl-geocoder--input {
    font-size: 13px;
}

.workbench-card-container .mapboxgl-ctrl-geocoder {
    margin-right: 90px;
}

.workbench-card-wrapper .mapboxgl-ctrl-top-left .mapboxgl-ctrl {
    visibility: visible;
}

.widget-wrapper .mapboxgl-map {
    z-index: 10;
    margin-bottom: -10px;
}

.map-overlay-item-tools-panel .noUi-base {
    background: #489EED;
    /*-webkit-transition: background 450ms;*/
    /*transition: background 450ms;*/
}

.map-overlay-item-tools-panel .noUi-horizontal {
    height: 10px;
}

.map-overlay-item-tools-panel .noUi-horizontal .noUi-handle {
    width: 20px;
    height: 20px;
    left: -9px;
    top: -6px;
}

.map-overlay-item-tools-panel .noUi-stacking .noUi-handle {
    z-index: 10;
}

.map-overlay-item-tools-panel .noUi-handle {
    border: 1px solid #e1e5ea;
    border-radius: 2px;
    background: #FFF;
    cursor: default;
    box-shadow: inset 0 0 1px #FFF, inset 0 1px 7px #EBEBEB, 0 3px 4px -3px #AAA;
}

.map-overlay-item-tools-panel .overlay-slider {
    width: 150px;
    margin-top: -5px;
}

.map-overlay-item-tools-panel .pips.noUi-horizontal {
    margin-bottom: 70px;
}

.map-thumbnail {
    padding-top: 5px;
}

.overlay-invisible .relative {
    background-color: #f8f8f8;
}

.overlay-invisible a {
    color: #999;
}

.overlay-invisible i {
    color: #999;
}

#overlays-panel .map-widget-panel-title:hover {
    cursor: pointer;
}

.noUi-target {
    position: relative;
    margin-top: 10px;
    margin-bottom: -12px;
}

.new-option-field input {
    display: inline;
    width: 90%;
}

.new-option-field i {
    padding-top: 10px;
}

.added-domain-option {
    padding-bottom: 4px;
}

.domain-container {
    width: 500px;
}

#widget-crud-settings div div .domain-container .domain-input {
    width: 254px;
}

#widget-crud-settings div div .domain-container {
    width: 270px;
}

.domain-input {
    height: 32px;
    margin-bottom: 5px;
    padding-left: 5px;
}

.domain-input-item {
    height: 32px;
    padding-left: 5px;
}

.domain-drag-handle {
    background: #f4f4f4;
    padding-left: 4px;
    padding-right: 1px;
    padding-top: 6px;
    padding-bottom: 6px;
    border: 1px solid #ddd;
    border-right-width: 0px;
}

.option-drag-handle {
    color: #999;
    cursor: move
}

.content-instructions {
    font-size: 13px;
    color: #8d8d8d;
    margin-top: -30px;
    line-height: 1.25;
    margin-bottom: 20px;
}


/* Function Manager Page */

.href-toolbar {
    text-align: center;
    margin-top: -10px;
    padding-bottom: 10px;
}

.href-button {
    color: #f4f4f4;
    font-size: 11px;
    padding: 5px 0px;
    /*margin: -5px 0px 15px 0px;*/
    background: #5393C8;
    border: 1px solid #1561A1;
    display: inline-block;
    width: 100%;
}

.href-button:hover {
    color: #fff;
    background: #1266AB;
}

.href-button:focus {
    color: #fff;
    background: #1266AB;
}


/* Hide "Full Screen" button for map tools widget in card manager */


/* End Disable "Full Screen" button for map tools widget in card manager */

.left-column-message {
    padding: 10px 15px;
    color: #777;
    font-size: 15px;
}

.library-container {
    padding: 0px;
    border-left: 1px solid #e8e8e8;
}

.library-header {
    display: flex;
    align-items: center;
    height: 40px;
    font-size: 15px;
    background: #f4f4f4;
    border-bottom: 1px solid #e4e4e4;
}

.library-find {
    margin-right: 25px;
    font-size: 15px;
    color: #999;
    width: 80px;
    border-right: 1px solid #ccc;
    display: block;
    text-align: center;
}

.library-grid {
    padding: 10px 15px;
}

.library-grid-title {
    font-weight: normal;
    font-size: 15px;
    display: inline-block;
}

.msm-designer-panel {
    width: 100%;
    background-color: #fff;
    overflow-y: auto;
}

.msm-locked-warning {
    height: 60px;
    background: #999;
    font-size: 14px;
    color: #fff;
    padding-left: 10px;
    position: relative;
    padding-top: 20px;
}

.msm-list-filter {
    display: flex;
    padding: 12px 10px 13px 65px;
}

.msm-list-filter-input {
    padding-left: 15px;
    width: 350px;
    height: 35px;
    position: relative;
}

.msm-list-filter-input .clear-node-search {
    top: 8px;
    right: 10px;
}

.msm-summary-panel {
    height: 100vh;
    background: #fff;
}

.msm-summary-panel #cards {
    background: #fafafa;
}


/* End Function Manager Page */

.category-header {
    display: flex;
    align-items: center;
    height: 50px;
    padding-left: 10px;
    font-size: 15px;
    background: #f4f4f4;
    border-bottom: 1px solid #e4e4e4;
}

.category-title {
    font-weight: normal;
    font-size: 15px;
    padding: 9px 15px;
    color: #999;
    display: inline-block;
}

.category-title.active {
    color: #123;
    background: #ddd;
    cursor: default;
}

.category-title:not(.active):hover {
    cursor: pointer;
    background: #ececec;
}

.carousel,
.carousel .item {
    height: 500px;
    text-align: center;
}

.carousel-caption {
    z-index: 10;
}

.carousel .container {
    width: auto;
}

.carousel-inner>.item>img {
    position: absolute;
    top: 0;
    left: 0;
    min-width: 100%;
    height: inherit;
    max-width: 100%;
    object-fit: contain;
}

.dz-img {
    object-fit: contain;
}

.dz-img-main {
    width: 100%;
    height: 100%;
}

.geocoder-results {
    max-height: 410px;
    width: 250px;
    margin-left: 0px;
    overflow-y: auto;
}

.geocoder-result-item {
    min-height: 40px;
    border: 1px solid #e2e2e2;
    border-top-width: 0px;
    background: #fbfbfb;
    padding: 10px;
    cursor: pointer;
}

.geocode-clear {
    position: absolute;
    right: 10px;
    top: 10px;
    cursor: pointer;
}

.focused-geocoder-result {
    background-color: #dbf1f5;
}

.selected-geocoder-result {
    font-weight: bold;
    background: #dbf1f5;
}

.hover-panel-small {}

.hover-feature-info {
    position: absolute;
    z-index: 1000;
    left: 35px;
    margin: 10px;
    width: 400px;
    padding: 0px;
    border: solid 1px #999;
    border-radius: 2px;
    box-shadow: 0 5px 15px rgba(0, 0, 0, 0.3);
    background-color: rgb(249, 249, 249);
    opacity: 0.9;
}

.hover-rr-node-info {
    z-index: 999999;
    margin: 10px;
    width: 300px;
    padding: 0px;
    border: solid 1px #999;
    border-radius: 2px;
    box-shadow: 0 5px 15px rgba(0, 0, 0, 0.3);
    background-color: rgb(249, 249, 249);
    display: flex;
    flex-direction: column;
}

.rr-fdg-details {
    display: flex;
    flex-direction: column;
}

.rr-fdg-details span {
    flex-direction: row;
}

.rr-number {
    font-weight: bold;
    padding-right: 5px
}

.rr-number.fdg {
    font-weight: bold;
    font-size: 22px;
    text-shadow: 0px 0px 0.08em #fff;
}

.rr-fdg-name {
    display: flex;
    flex-direction: row;
    padding: 5px;
    background-color: #fff;
    border-bottom-style: solid;
    border-color: #ddd;
    border-width: 1px;
}

.rr-fdg-model-name {
    display: flex;
    flex-direction: row;
    padding-top: 3px;
    background-color: #fff;
}

.rr-fdg-edge {
    padding-left: 25px;
    font-style: italic;
    padding-top: 3px;
    padding-bottom: 3px;
    border-bottom-style: solid;
    border-color: #ddd;
    border-width: 1px;
}

.related-node-details {
    display: flex;
    flex-direction: column;
}

#map-popup .hover-feature-title-bar {
    height: 60px;
    padding: 10px;
    border-bottom: 1px solid #25476A;
    border-top: none;
    border-right: none;
    border-left: none;
    max-width: 290px;
}

.hover-feature-title-bar {
    height: 40px;
    padding: 10px;
    background: #fff;
    border: 1px solid #ddd;
    border-bottom: 1px solid #ddd;
    max-width: 311px;
}

.mapboxgl-popup-content .hover-feature-title-bar {
    margin-bottom: 0px;
}

#map-popup .mapboxgl-popup-close-button {
    height: 61px !important;
    width: 61px;
    top: -1px;
    margin-right: -1px;
    padding-top: 7px;
    border-radius: 0px;
    font-size: 27px;
    background: #fafafa;
    color: #454545;
    border-left: 1px solid #ddd;
    border-bottom: 1px solid #25476A;
}

#map-popup .mapboxgl-popup-close-button:hover {
    background: #f4f4f4;
}

#map-popup .status-ok .mapboxgl-popup-close-button {
    background: #C4F267;
    border-left: 1px solid #7AB503;
}

#map-popup .status-ok .mapboxgl-popup-close-button:hover {
    background: #B3ED3F;
}

#map-popup .status-warning .mapboxgl-popup-close-button {
    background: #FFFF70;
    border-left: 1px solid #B9B900;
}

#map-popup .status-warning .mapboxgl-popup-close-button:hover {
    background: #D3D300;
}

#map-popup .status-late .mapboxgl-popup-close-button {
    background: #DA55A0;
    border-left: 1px solid #9F005A;
    color: #fff;
}

#map-popup .status-late .mapboxgl-popup-close-button:hover {
    background: #D02F8A;
}

.mapboxgl-popup-close-button {
    position: absolute;
    right: 0px;
    top: 0px;
    height: 40px;
    width: 40px;
    border: 1px solid #ddd;
    padding-bottom: 4px;
    cursor: pointer;
    background-color: #fafafa;
    color: #676767;
    font-size: 23px;
    font-weight: 600;
}

.mapboxgl-popup-close-button:hover {
    cursor: pointer;
    background-color: #f4f4f4;
    color: #454545;
    font-size: 23px;
    font-weight: 600;
}

#map-popup .hover-feature-title {
    height: 40px;
    text-align: center;
    white-space: inherit;
}

.hover-feature-title {
    font-size: 14px;
    font-weight: 500;
    max-width: 300px;
    color: #25476A;
    white-space: nowrap;
    overflow: hidden;
    text-overflow: ellipsis;
}

.hover-feature-nav-left {
    position: absolute;
    left: 0px;
    top: 0px;
    height: 40px;
    background: #fafafa;
    padding: 10px;
    border: 1px solid #ddd;
}

.hover-feature-nav-left.disabled {
    display: none;
}

.hover-feature-nav-right {
    position: absolute;
    right: 39px;
    top: 0px;
    height: 40px;
    background: #fafafa;
    padding: 10px;
    border: 1px solid #ddd;
}

.hover-feature-nav-right.disabled {
    display: none;
}

#map-popup .hover-feature-body {
    padding: 0px;
    border-left: none;
    border-right: none;
}

#map-popup img {
    width: 100%;
    height: auto;
    margin-top: -25px;
}

#map-popup .cons-stubs {
    padding: 10px 0px;
}

.hover-feature-body {
    padding: 10px 15px 15px 15px;
    width: 350px;
    border-left: 1px solid #ddd;
    border-right: 1px solid #ddd;
}

.hover-feature {
    font-size: 13px;
    color: #555;
    margin-bottom: 20px;
    overflow: hidden;
    text-overflow: ellipsis;
    display: -webkit-box;
    -webkit-box-orient: vertical;
    -webkit-line-clamp: 4;
    /* number of lines to show */
    line-height: 1.2em;
    /* fallback */
    max-height: 12em;
    min-height: 3em;
    /* fallback */
}

.hover-panel-dismiss {
    position: absolute;
    top: 10px;
    right: 10px;
    font-size: 19px;
}

.hover-feature-metadata {
    margin-bottom: -4px;
    color: #888;
}

.hover-feature-metadata span {
    color: steelblue;
}

.saved-search-container {
    padding: 5px;
    background: #fff;
}

.saved-search-grid {
    height: calc(100vh - 105px);
    width: 100%;
    min-height: 400px;
    overflow-y: scroll;
}

.ss-grid-item:last-child {
    margin-bottom: 40px;
}

.ss-grid-item {
    border: 1px solid #ddd;
    width: 224px;
    height: 164px;
    float: left;
    -webkit-transition: .6s all ease;
    -moz-transition: .6s all ease;
    -o-transition: .6s all ease;
    transition: .6s all ease;
    -webkit-background-size: cover;
    -moz-background-size: cover;
    -o-background-size: cover;
    background-size: cover;
    background-color: white;
    margin-bottom: -160px;
}

.search-caption-activeWrap {
    position: absolute;
    z-index: 2;
    height: 100%;
    width: 100%;
}

.search-caption-alignCenter {
    display: table;
    width: 100%;
    height: 100%;
}

.search-caption-body {
    display: table-cell;
    vertical-align: middle;
    text-align: center
}

.search-caption-activeWrap {
    z-index: 2;
    height: 100%;
    width: 100%;
}

.search-caption-alignCenter {
    display: table;
    width: 100%;
    height: 100%;
}

.search-caption-body {
    display: table-cell;
    vertical-align: middle;
    text-align: center
}

.search-query-link-captions {
    padding-left: 0;
    color: #123;
    font-size: 16px;
    font-weight: 600;
    letter-spacing: 1px;
    text-transform: uppercase;
    margin: 0 0 20px;
    list-style: none;
    text-align: center;
    cursor: pointer;
}

.search-query {
    padding-top: 15px;
    padding-bottom: 10px;
    margin-top: -20px;
    margin-left: 20px;
    margin-right: 30px;
    margin-bottom: 10px;
    background: rgba(250, 250, 250, 0.66);
}

a.search-query-link-captions:hover {
    font-weight: 600;
    color: #25476A;
}

a.search-query-link-captions:active {
    font-weight: 600;
    color: #fff;
}

a.search-query-link-captions:focus {
    font-weight: 600;
    color: #fff;
}

.search-query-desc {
    color: #444;
    font-size: 13px;
}

.search-results {
    -ms-flex: 0 0 400px;
    -webkit-flex: 0 0 400px;
    flex: 0 0 400px;
}

.search-inline-filters {
    /*display: flex;
        flex-direction: row;
        justify-content: right;*/
    margin-top: 10px;
    margin-left: -5px;
    margin-bottom: 5px;
}

.search-inline-filters div {
    padding-left: 2px;
    margin-bottom: 2px;
}

.qa-filter .resource-selector-button div .btn {
    padding: 2px 47px;
}

.resource-filter .resource-selector-button div .btn {
    padding: 2px 59px;
}

.search-control-container {
    -ms-flex: 0 0 400px;
    -webkit-flex: 0 0 400px;
    flex: 1 0 400px;
    margin-bottom: 0px;
    background-color: #fafafa;
    border-top: 1px solid #ddd;
    overflow-y: scroll;
    overflow-x: hidden;
    transition: all .5s;
    margin-top: inherit;
    z-index: 5;
}

.search-tools-container {
    background: #f4f4f4;
    border-bottom: 1px solid #ddd;
    height: 50px;
    width: 399px;
    padding: 4px 0px;
    margin-top: -1px;
    border-top: 1px solid #ddd;
}

.search-tools-container .clear-filter {
    margin-right: 5px;
}

.search-count-container {
    padding: 10px 5px 10px 10px;
    text-align-last: justify;
    height: 40px;
    display: inline-flex;
    justify-content: space-between;
    align-items: center;
}

.search-controls-container {
    display: inline-flex;
    float: right;
    padding: 4px 10px;
}

.search-title {
    font-size: 16px;
    font-weight: 500;
    margin-top: 0px;
    display: inline-block;
    margin-bottom: 0px;
}

.search-candidate-title,
.search-candidate-link {
    color: steelblue;
    padding-right: 7px;
}

.search-listing-footer a {
    margin-top: -5px;
    padding: 5px 5px;
}

.search-listing-footer a:focus {
    background: #d6d6d6;
    border-radius: 1px;
}

.search-control-container.slide {
    margin-left: -400px;
    transition: all .5s;
}

.search-results-panel {
    -webkit-flex-direction: column;
    -ms-flex-direction: column;
    flex-direction: column;
    max-width: 400px;
    border-right: solid 1px #dcdcdc;
}

.clear-filter {
    padding: 0px 9px !important;
    margin-top: 1px;
    height: 30px;
    border-radius: 2px;
    border: 1px solid #1ABA8E;
}

.search-listing-icon {
    transform: translate(0, -2px);
    font-size: 12px;
}

.search-footer {
    position: fixed;
    bottom: 0px;
    background: #f4f4f4;
    width: 449px;
    left: 0px;
    border-top: 1px solid #ddd;
    height: 50px;
}

.mainnav-lg .search-footer {
    left: 170px;
}

.search-footer .pagination {
    margin-top: 10px;
}

.pagination>li>a.disabled {
    cursor: default;
    color: rgb(160, 160, 160);
}

.pagination>li>a.disabled:hover,
.pagination>li>a.disabled:focus {
    border-color: #dcdcdc;
    box-shadow: none;
    background-color: transparent;
}

ul.pagination {
    font-size: 12px;
}

.map-filter-panel {
    /*margin-left: 10px;*/
    position: absolute;
    left: -5px;
    right: -15px;
    top: -22px;
    z-index: 1;
}

.arches-select2 .select2-choices .select2-search-field {
    height: 34px;
}

.select2-container-multi .select2-choices {
    min-height: 36px !important;
    z-index: 10;
}

.select2-container-multi .select2-choices .select2-search-field input {
    margin: 3px 10px;
}

.arches-select2 .select2-choices .select2-search-field input {
    margin-top: 3px;
}

.select2-container.select2-container-multi.select2-container-disabled.select2-container-disabled .select2-search-choice {
    color: #999;
}

.time-search-container {
    padding: 20px;
    background: #fff;
}

.time-search-container .calendar {
    display: block;
    width: inherit;
    padding-left: 5px;
    max-width: 152px;
}

.time-search-container #calendar {
    display: flex;
    flex-wrap: wrap;
}

.time-search-container #calendar .calendar .search-label {
    margin-top: 10px;
}

.hide-datepicker-time-option .bootstrap-datetimepicker-widget table td span {
    display: none;
}

.calendar.picker {
    max-width: 175px;
    min-width: 175px;
    position: relative;
}

.dropdown-crud {
    right: 0px;
    padding-left: 15px;
    min-height: 500px;
    overflow-y: scroll;
}

.resource-selector-button {
    padding-bottom: 0px;
}

.search-results-container {
    padding: 10px 10px 60px 10px;
    bottom: 50px;
    overflow-y: scroll;
    width: 400px;
}

.calendar {
    display: table-cell;
    width: 180px;
    padding-left: 5px;
}

.calendar div .form-control[disabled] {
    background: #f7f7f7;
    border: 1px solid #ddd;
    color: #777;
}

.datepicker-inline {
    background: #fff;
    border-width: 0px;
}

.search-label {
    font-weight: 400;
    font-size: 15px;
    margin-bottom: 3px;
}

#calendar .chosen-container-single .chosen-single {
    height: 35px;
    padding-top: 8px;
}

#calendar .chosen-container-single .chosen-single div b:before {
    vertical-align: -70%;
}

.rr-display-toggle {
    width: 100px;
}

.rr-display-toggle>button {
    border-radius: 10px;
}

.rr-display-toggle.open-graph {
    right: 20px;
}

.related-resources-title {
    font-size: 19px;
    font-weight: 500;
}

.related-resources-relationship {}

.related-resources-relationship .dropdown-menu {
    left: auto;
    width: 600px;
}

.related-resources-delete {
    padding-right: 12px;
}

.selected-resource-list {
    position: absolute;
    top: 85px;
    right: 25px;
    left: 15px;
    padding: 5px;
    height: 100px;
    background: #f8f8f8;
    overflow-y: scroll;
}

.selected-resource {
    margin-left: 5px;
    margin-bottom: 3px;
}

.related-resources-crud-link {
    background: #ddd;
    border: 1px solid #ccc;
    height: 33px;
    padding: 5px 8px;
    margin-left: 15px;
}

.search-filter {
    transform: translate(0, -2px);
    font-size: 21px;
    padding: 6px;
    margin-top: -10px;
    color: #888;
    border: 1px solid transparent;
}

.search-filter.active {
    background: #f2f2f2;
    color: #555;
    border: 1px solid #ddd;
}

.search-filter:hover {
    cursor: pointer;
    background: #f2f2f2;
    color: #555;
    border: 1px solid #ddd;
}

.search-listing {
    width: 370px;
    background: #fff;
    border: 1px solid #ddd;
    margin-bottom: 10px;
}

.search-listing:hover {
    border: 1px solid steelblue;
}

.search-listing:active {
    border: 1px solid steelblue;
}

.search-listing.selected {
    border: 1px solid steelblue;
}

.search-listing-title {
    font-size: 15px;
    font-weight: 500;
    background: #fff;
    color: #666;
    margin-top: 0px;
    margin-bottom: 0px;
    padding: 10px 5px 0px 10px;
}

.search-listing-title.provisional-edits {
    font-size: 12px;
    color: #888;
}

.provisional-tile.qa-btn {
    float: right;
    margin-right: 30px;
    margin-top: 3px;
    font-weight: 500;
}

.provisional-tile.qa-btn:hover {
    cursor: pointer;
}

.selected-provisional-tile {
    border-color: #3B8DD5;
    z-index: 1;
    border-style: solid;
    border-width: 1px;
    padding-top: 5px;
    padding-left: 5px;
    padding-bottom: 3px;
}

.provisional-tile.icon {
    padding-left: 7px;
    font-size: 11px;
    color: #f1b202;
}

.provisional-tile.icon.submitted {
    color: green;
}

.provisional-tile.icon.authoritative {
    padding-left: 7px;
    font-size: 11px;
    color: #ccc;
}

.search-listing-body {
    height: 4.6em;
    font-size: 12px;
    line-height: 1.35;
    color: #888;
    background: #fff;
    padding: 5px 10px;
    margin-bottom: 10px;
    overflow: hidden;
    text-overflow: ellipsis;
    display: -webkit-box;
    -webkit-box-orient: vertical;
    -webkit-line-clamp: 3;
    /* number of lines to show */
}

.search-listing-footer {
    height: 40px;
    font-size: 11px;
    padding: 10px 10px 0px 10px;
    background: #f5f5f5;
    border-top: 1px solid #ddd;
}

.time-wheel-wrap {
    width: 100%;
}

.filter-title {
    font-size: 17px;
    margin-top: 30px;
}

.time-search-container .filter-title:first-child {
    margin-top: 3px;
    margin-bottom: 15px;
}

.filter-title .pull-right {
    margin-top: -7px;
}

.title-underline {
    margin: 3px 0px;
    background: #ddd;
}

.time-wheel-title {
    margin-top: 20px;
    font-size: 17px;
    font-weight: 400;
}

.time-wheel-instructions {
    font-size: 12px;
    color: #777;
}

.time-wheel-wrap .sequence {
    font-size: 14px;
    color: #25476A;
    font-weight: 600;
    position: absolute;
}

.time-wheel-wrap .sequence text {
    font-weight: 600;
    fill: #123;
}

.time-wheel-wrap .chart {
    position: relative;
    margin-top: 60px;
    margin-left: 0px;
}

.time-wheel-wrap .chart path {
    cursor: pointer;
    stroke: #fff;
    stroke-width: 0.5px;
}

.time-wheel-wrap .trail {
    height: 30px;
}

.time-wheel-wrap .explanation {
    position: absolute;
    top: 260px;
    left: 305px;
    width: 140px;
    text-align: center;
    color: #666;
    z-index: 1;
}

.time-wheel-wrap .percentage {
    font-size: 2.5em;
}

table.table.dataTable {
    margin-bottom: 0;
}

.arches-related-resource-panel {
    position: absolute;
    top: 50px;
    right: 0;
    left: 0;
    z-index: 1;
}

.related-resource-management {
    display: flex;
    justify-content: space-between;
}

.related-resources-header {
    display: flex;
    justify-content: space-between;
    position: relative;
    top: 0;
    margin-top: 15px;
    height: 40px;
    margin-bottom: 35px;
    width: 100%;
    z-index: 2;
}

.tab-pane.active .related-resources-header {
    display: none;
}

.related-resources-header .editor-elements {
    display: flex;
    justify-content: space-between;
    position: relative;
    top: 0;
    margin-top: 0px;
    height: 35px;
    width: 100%;
    z-index: 2;
}

.related-resources-header .editor-elements h2 {
    font-size: 16px;
    margin-top: 0px;
    margin-bottom: 5px;
}

.related-resources-header .editor-elements h3 {
    font-size: 13px;
    margin-top: 0px;
    margin-bottom: 5px;
}


.related-resources-header .btn-group>.btn:hover {
    z-index: 0;
}

.related-resources-header.open-graph {
    width: calc(100% - 245px);
}

.root-node-label {
    stroke: #999;
    /*#3275b1;*/
    font-size: 32px;
    font-weight: 900;
    fill: #fcfcfc;
    /*#fdfdfd; */
    opacity: 1;
    text-anchor: middle;
    pointer-events: none;
}

.map-preview-panel {
    padding-top: 5px;
}

.service-buttons-heading {
    position: absolute;
    top: -3px;
    right: 10px;
}

.basemap-preview-panel {
    padding-top: 5px;
    padding-left: 7.5px;
}

.map-service-container {
    padding: 10px;
}

.map-service-manage-buttons {
    position: absolute;
    top: 10px;
    right: 60px;
}

.basemap-preview-panel .map-service-manage-buttons {
    right: 60px;
}

.resource-service-buttons-heading {
    position: absolute;
    top: -60px;
    right: 10px;
}

.map-service-preview {
    background: #f4f4f4;
    border: 1px solid #ddd;
    height: 250px;
}

.map-service-tab-content {
    min-height: 250px;
}

.advanced-map-style-switch {
    margin-top: -45px;
    margin-right: 10px;
    margin-bottom: 10px;
}

.service-url {
    font-size: 12px;
    color: #999;
}

.service-switch-shim {
    margin-top: 8px;
}

.config-title {
    font-weight: normal;
    padding: 0 20px 0 0px;
    margin-top: 10px;
    font-size: 1.216em;
    line-height: 40px;
    white-space: nowrap;
    overflow: hidden;
    text-overflow: ellipsis;
}

.config-title-tab {
    font-weight: normal;
    padding: 0 20px 0 0px;
    margin-top: 10px;
    font-size: 1.15em;
    line-height: 40px;
    white-space: nowrap;
    overflow: hidden;
    text-overflow: ellipsis;
}

.advanced-style-panel {
    margin-right: 0px;
    margin-left: 0px;
    margin-top: 5px;
    margin-bottom: 10px;
}

.map-style-panel-body {
    padding-bottom: 5px;
}

.simple-style-panel {
    margin-top: -15px;
}

.map-service-nav-tabs {
    background: #f6f6f6;
}

.service-widget-container {
    padding: 0px 15px 10px 15px;
    margin-top: -10px;
}

.dropdown-shim {
    margin-top: 10px;
}

.style-title {
    font-weight: 600;
    color: #666;
}

.col-divider {
    border-right: 1px solid #eee;
}

.map-server-instructions {
    padding: 0px 10px 20px 10px;
    color: #808080;
}

.map-server-basemap-button {
    position: absolute;
    z-index: 10;
    right: 10px;
    top: 5px;
    background: rgba(255, 255, 255, 0.88);
}

.map-service-tabs {
    border: 1px solid #ddd;
    background: #f9f9f9;
    margin-bottom: 0px;
}

.hover-feature-loading {
    padding: 25px;
    font-size: 16px;
}


/**********
*  Axes
*/

.axis path {
    fill: none;
    stroke: #000;
    stroke-opacity: .75;
    shape-rendering: crispEdges;
}

.axis path.domain {
    stroke-opacity: .75;
}

.axis line {
    fill: none;
    stroke: #000;
    stroke-opacity: .25;
    shape-rendering: crispEdges;
}

.axis line.zero {
    stroke-opacity: .75;
}


/**********
*  Line chart
*/

.point-paths path {
    /*
  fill: #eee;
  stroke: #aaa;
  */
    stroke-opacity: 0;
    fill-opacity: 0;
}

.lines path {
    fill: none;
    stroke-width: 1.5px;
    stroke-linecap: round;
    transition: stroke-width 250ms linear;
    -moz-transition: stroke-width 250ms linear;
    -webkit-transition: stroke-width 250ms linear;
    transition-delay: 250ms;
    -moz-transition-delay: 250ms;
    -webkit-transition-delay: 250ms;
}

.line.hover path {
    stroke-width: 6px;
}

.lines .point {
    transition: stroke-width 250ms linear;
    -moz-transition: stroke-width 250ms linear;
    -webkit-transition: stroke-width 250ms linear;
}

.lines .point.hover {
    stroke-width: 20px;
    stroke-opacity: .5;
}

.hover-feature-body .row.widget-wrapper {
    margin-right: 0;
    padding-left: 0;
    padding-right: 0;
}

.hover-feature-body .row.widget-wrapper .col-xs-12 {
    padding: 0;
}

.hover-feature-body .row.widget-wrapper label {
    display: none;
}

#map-popup .hover-feature-footer {
    position: relative;
    padding-left: 20px;
    bottom: 15px;
    left: 0px;
    border-left: 0px solid transparent;
    border-right: 0px solid transparent;
    width: 350px;
    background: #f4f4f4;
    font-size: 14px;
}

.hover-feature-footer {
    height: 50px;
    border-top: 1px solid #ddd;
    border-left: 1px solid #ddd;
    border-right: 1px solid #ddd;
    background: #f8f8f8;
    padding: 10px;
    padding-top: 15px;
}

.hover-feature-footer a {
    color: steelblue;
    font-weight: 500;
    padding-right: 10px;
}

.search-attribute-widget {
    display: inline-block;
    margin: 7px 8px;
}

.search-dropdown {
    /*max-height: 36px;*/
}

.search-toolbar {
    display: -webkit-flex;
    display: flex;
    width: 100%;
    height: 51px;
    background: #f4f4f4;
    border-bottom: solid 1px #bbd1ea;
}

.search-type-btn-panel {
    height: 50px;
    background: #f2f2f2;
    margin-left: 4px;
}

.search-type-btn.relative:hover {
    background: #fff;
    color: #25476A;
}

.search-type-btn.relative:active {
    border-style: solid;
    border-top: 0px solid #BBD1EA;
    border-bottom: 0px solid transparent;
}

.search-type-btn.relative.active {
    background: #fff;
    color: #25476A;
    border-bottom: 1px solid #fff;
    cursor: default;
}

.search-type-btn {
    height: 50px;
    padding: 0px;
    font-size: 12px;
    font-weight: 600;
    color: #888;
    min-width: 150px;
    border-color: #BBD1EA;
    border-top: none;
    border-right: 1px solid;
    background: #F7F9FB;
    z-index: 1000;
    margin-left: -5px;
    border-width: 1px;
    border-bottom: none;
    border-right: 1px solid #BBD1EA;
}

.term-search-btn {
    font-weight: 700;
    font-size: 13px;
    height: 30px;
    padding-left: 0px;
    border: none;
}

.resource_search_widget_dropdown ul .select2-disabled {
    background: #eee;
    height: 35px;
}

.resource_search_widget_dropdown ul .select2-disabled .group {
    padding: 0px;
    border-top: 1px solid #C1D4F3;
    width: 383px;
}

.resource_search_widget_dropdown ul .select2-disabled div span span button {
    width: 195px;
    height: 35px;
}

.resource_search_widget_dropdown ul .select2-disabled div span span button.active {
    background: #8EAFE3;
}

.resource_search_widget_dropdown ul .select2-disabled div span span button.term-search-btn:not(.active) {
    background: #BBD1EA;
    color: #658CC9;
}

.resource_search_widget_dropdown ul .select2-disabled div span span button:not(.active):hover {
    background: #B9D0F4;
    color: #4330A4;
}

.resource_search_widget_dropdown ul .select2-disabled div span span button:first-child {
    border-right: 1px solid steelblue;
}

.resource_search_widget_dropdown .select2-results {
    background: #fdfdfd;
    z-index: 10;
    margin-top: 0px;
    border-top: 1px solid steelblue;
}

.resource_search_widget_dropdown.select2-drop-active {
    border-color: steelblue;
}

.resource_search_widget_dropdown ul li:not(.select2-no-results) {
    color: #0A449F;
}

.resource_search_widget_dropdown ul .select2-highlighted {
    background: #E5EFFD;
}

.term-search-btn.active {
    color: #4330A4;
}

.search-type-btn i {
    font-size: 15px;
}

.search-type-btn p {
    padding-top: 5px;
}

.search-type-btn-popup-panel {
    margin-top: 0px;
    display: inline-block;
    flex-direction: row;
    position: absolute;
    right: 0px;
}

.popup-panel-row {
    display: inline-flex;
}

.search-type-btn-popup {
    height: 50px;
    width: 50px;
    padding: 0px;
    font-size: 12px;
    font-weight: 600;
    color: #888;
    border-color: #BBD1EA;
    border-top: none;
    border-bottom: none;
    border-right: none;
    background: #F7F9FB;
    border-width: 1px;
    z-index: 1000;
}

.search-export {
    padding: 5px 15px;
}

.search-export .parameters {
    display: inline-flex;
    justify-content: space-around;
}

.search-export .precision {
    width: 75px;
}

.search-export .instruction {
    font-size: 15px;
}

.search-export .instruction h2 {
    font-size: 15px;
    margin-top: 5px;
}

.search-export .instruction h4 {
    font-size: 13px;
    padding-left: 15px;
    color: #888;
    font-weight: 400;
    margin-top: -5px;
}

.search-export .parameter {
    padding: 0px 15px;
    margin-bottom: 20px;
}

.search-export.download {
    padding: 12px;
}

.download-message {
    padding: 0px 15px;
    font-size: 14px;
}

.search-type-btn-popup.relative:hover {
    background: #fff;
    color: #25476A;
}

.search-type-btn-popup.relative:active {
    border-style: solid;
    border-right: 0px solid #BBD1EA;
    border-top: 0px solid #BBD1EA;
    border-bottom: 0px solid #BBD1EA;
}

.search-type-btn-popup.relative.active {
    background: #fff;
    color: #25476A;
    border-bottom: 1px solid #fff;
    height: 51px;
    line-height: 1;
}

.search-popup-panel {
    position: absolute;
    top: 0;
    right: 0px;
    z-index: 900;
    background-color: #fff;
    width: 400px;
    height: calc(100vh - 100px);
    border-left: solid 1px #dcdcdc;
}

.rr-splash-img-container .fa {
    font-size: 42px;
    margin: 8px 5px;
    color: steelblue;
}

.search-popup-panel .tab-pane.active div.saved-search-container div .rr-splash .rr-splash-img-container {
    height: 50px;
    width: 50px;
}

.search-popup-panel .tab-pane.active div.saved-search-container div .rr-splash .rr-splash-title {
    font-size: 24px;
    margin-bottom: 20px;
}

.search-popup-panel .tab-pane.active div.saved-search-container div .rr-splash .rr-splash-img-container .rr-splash-img {
    height: 325%;
    margin-top: -13px;
    margin-left: -8px;
}

.facets-container {
    position: absolute;
    width: 275px;
    right: 0px;
    border-left: 1px solid #ddd;
}

.facets-search-container {
    position: absolute;
    width: calc(100% - 275px);
    height: calc(100vh - 115px);
    overflow-y: auto;
    padding: 2px;
    background: white;
    border-right: 0.5px #e0e0e0 solid;
}

.faceted-search-card-container {
    border: 1px solid #ddd;
    padding: 20px;
    margin: 15px;
    background: #f9f9f9;
}

.search-facets {
    height: calc(100vh - 115px);
    overflow-y: auto;
    background: #fbfbfb;
    border-right: 1px solid #ddd;
}

.list-group.search-facets {
    margin: 0;
}

.search-facet-item {
    position: relative;
    display: block;
    padding: 10px 15px;
    margin-bottom: -1px;
    background-color: #fff;
    border: 1px solid #ddd;
    border-right-width: 0px;
    border-left-width: 0px;
}

.search-facet-item:first-of-type {
    border-top-width: 1px;
}

a.search-facet-item:not(.active):hover {
    cursor: pointer;
    background: #fbfbfb;
}

a.search-facet-item:hover,
a.search-facet-item:focus {
    background-color: #f8f8f8;
}

.search-facet-item.header {
    background: #f2f2f2;
    padding-top: 5px;
    border-top: none;
    position: sticky;
    top: 0px;
    z-index: 10;
}

.search-facet-item.header .search-facet-item-heading {
    font-weight: 600;
    margin-bottom: 5px;
}

div.search-facet-item.disabled {
    border-bottom: 1px solid #ddd;
    padding-left: 10px;
    padding-right: 10px;
}

.search-facet-item-heading {
    font-weight: 400;
    font-size: 13px;
}

.search-facet-item.header input {
    border-color: #bbb;
}

a.search-facet-item .search-facet-item-heading {
    color: #666;
}

a.search-facet-item {
    color: #777;
}

.search-facet-item.disabled {
    background: #f6f6f6;
    color: #666;
    cursor: default;
}

a.search-facet-item.disabled {
    cursor: default;
}

.facet-name {
    font-size: 15px;
    color: #333;
}

.facet-search-criteria {
    position: relative;
    padding: 10px 0px 0px 0px;
}

.facet-search-button {
    padding: 10px;
}

.facet-btn-group {
    display: block;
    margin: 10px 15px 50px 15px;
}

.facet-btn {
    width: 50%;
    height: 40px;
}

.facet-btn:focus,
.facet-btn.selected {
    background: #ee9818;
}

.facet-label {
    margin-left: 5px;
    margin-bottom: 5px;
}

.facet-body {
    padding-top: 5px;
    padding-bottom: 45px;
    margin-left: 10px;
}

.facet-body .col-md-4.col-lg-3 {
    padding-right: 5px;

}

.facet-body div div .select2-container {
    border: none;
}

.facet-body .chosen-container-single .chosen-single {
    height: 36px;
}

.related-resources-header .resource-instance-wrapper {
    padding: 0;
}

#widget-crud-settings div.row.widget-wrapper {
    padding-left: 0px;
    padding-right: 0px;
    margin-right: -5px;
    margin-left: -5px;
}

#widget-crud-settings div.row.widget-wrapper div div .select2-container {
    height: 32px;
}

.resource-instance-search .row.widget-wrapper {
    padding-top: 0;
    padding-left: 0;
    padding-right: 0;
    margin-left: 0;
    margin-right: 0;
}

.print-map {
    display: none;
}

.hidden-map {
    overflow: hidden;
    height: 0;
    width: 0;
    position: fixed;
}

.print-map-container {
    width: 576px;
    height: 360px;
}

.default-message {
    font-size: 13px;
    padding-top: 5px;
    color: #777;
}

.mobile-project-manager-editor div.title-block-title {
    width: 255px;
    height: 95px;
}

.mobile-project-manager-editor .library-card:first-child {
    margin-top: -5px;
}

.mobile-project-manager-editor .library-card {
    margin-left: -5px;
    background: #fff;
}

.mobile-project-manager-editor .library-card:hover {
    background: #fafafa;
}

.mobile-project-manager-editor .card-nav-container {
    margin-bottom: 0;
}

.mobile-project-manager-editor .layer-list {
    background: transparent;
    border-top: 0px;
    padding-top: 5px;
}

.mpm-project-card {
    width: 200px;
    position: absolute;
    left: 10px;
    top: 10px;
    white-space: nowrap;
    overflow: hidden;
    text-overflow: ellipsis;
    font-size: 14px;
}

.mpm-project-name {
    width: 220px;
    white-space: nowrap;
    overflow: hidden;
    text-overflow: ellipsis;
    font-size: 15px;
}

.mpm-card {
    min-height: 550px;
    background: #fff;
}

.mpm-card-content {
    margin: 0px;
    border-bottom: 1px solid #ddd;
    padding: 50px 25px 50px 25px;
    background: #f9f9f9;
}

.mpm-card-content.mpm-crud-section {
    background: #fff;
    padding-left: 40px;
}

.mpm-card-content.selection-page {
    border-bottom: transparent;
}

.mpm-card-content.active-survey {
    background: #fafafa;
}

.active-survey .msm-survey-message {
    color: #888;
}

.msm-summary-panel .selection-page {
    height: 100vh;
}

.mpm-group-panel-header {
    padding: 10px 20px;
    background: #fcfcfc;
}

.msm-group-label {
    font-size: 15px;
    color: #454545;
    font-weight: 600;
}

.mpm-group-panel-header h4 {
    margin-bottom: 5px;
    margin-top: 0px;
}

.msm-filter-panel {
    padding: 5px 0px;
    width: 100%;
    position: relative;
}

.mpm-group-panel-content {
    padding: 0px 25px 20px 25px;
}

.mpm-user-panel-content {
    padding: 0px 25px 20px 20px;
    margin-top: -5px;
}

.mpm-group-panel-content .account-label {
    font-weight: 600;
}

.mpm-group-panel-content.list {
    border-top: solid 0px #ccc;
    padding: 0px;
}

.mpm-card-content .userrow {
    display: flex;
    padding: 5px;
    border-bottom: solid 1px #ccc;
}

.mpm-card-content .userrow:hover {
    font-weight: 600;
}

.mpm-card-content .userrow.selected {
    font-weight: 400;
}

.msm-user-account-item {
    background: #fff;
    height: 40px;
    padding: 10px 15px;
    border: transparent;
    border-bottom: 1px solid #ddd;
    border-left: 3px solid #fff;
}

.msm-user-account-item:nth-child(even) {
    background: #fafafa;
    border-left: 3px solid #fafafa;
}

.msm-user-account-item:hover {
    cursor: pointer;
    /*background: #F5FAFE;*/
    border-left: 3px solid steelblue;
}

.msm-user-account-item.selected {
    background: #F6F6FF;
    border-left: 3px solid steelblue;
    cursor: default;
}

.msm-user-account-item.checkbox {
    margin: 0px;
}

.msm-filter-tools-panel {
    margin-top: 10px;
}

.mpm-card-content.group-page {
    padding: 0;
}

.mpm-card-content .title {
    font-size: 22px;
    font-weight: 525;
    text-align: center;
    padding: 10px;
}

.msm-identity-filter {
    width: 100%;
    flex: 1;
}

.msm-user-account-panel {
    border-top: 1px solid #ddd;
    height: 600px;
    background: #fafafa;
}

.msm-account-listing-panel {
    display: flex;
    flex-direction: column;
    flex: 1;
    background: #fff;
}

.msm-account-summary-panel {
    display: flex;
    flex-direction: column;
    background: #fcfcfc;
    flex: 1;
    border-left: solid 1px #ccc;
}

.msm-icon-wrap {
    height: 60px;
    width: 60px;
    border-radius: 50%;
    border: 1px solid #7080CB;
    color: #7080CB;
    background: #E1EAFC;
    font-size: 28px;
    padding-top: 14px;
    padding-left: 2px;
}

.model-selection .msm-icon-wrap {
    background: #fff;
    color: steelblue;
    padding-top: 15px;
    border: 1px solid steelblue;
}

.active-survey .msm-icon-wrap {
    background: #77DAD3;
    color: #29b2a6;
    padding-top: 15px;
    padding-left: 2px;
    border: 1px solid #26a69a;
}

.incomplete .msm-icon-wrap {
    background: #FFD264;
    color: #B88406;
    padding-top: 13px;
    padding-left: 2px;
    border: 1px solid #B88406;
}

.incomplete.active-survey .msm-icon-wrap {
    background: #F799B9;
    color: #DF2E6A;
    padding-top: 13px;
    padding-left: 2px;
    border: 1px solid #DF2E6A;
}

a.filter-tools {
    margin-left: 0px;
    padding: 3px 6px;
    color: #888;
    font-size: 12px;
}

a.filter-tools:hover {
    cursor: pointer;
    background: #ddd;
    color: #454545;
}

.mpm-card-content .description {
    font-size: 14px;
    text-align: center;
    margin: 15px 100px 15px 100px;
}

.mpm-resource-selection {
    display: flex;
    flex-direction: column;
    align-items: center;
    padding: 15px;
}

.mpm-resource-selection .resource-dropdown {
    width: 80%;
}

.account-wrapper {
    padding-top: 0px;
}

.account-wrapper hr {
    border-color: #eee;
}

.msm-data-selection .form-text.form-checkbox:not(.btn),
.form-text.form-radio:not(.btn) {
    margin-top: 1px;
}

.resource-grid-main.mpm-manager {
    height: 100%;
    padding-top: 20px;
    padding-left: 20px;
}

.resource-grid-tools-container.mpm-manager {
    display: flex;
    flex-direction: column;
}

.resource-grid-main-container.mpm {
    background: none;
}

.grid.mpm {
    margin-left: 0;
    margin-right: 0;
    width: 100%;
    max-width: none;
}

.list-filter.mpm {
    background-color: #f4f4f4;
    margin-bottom: 0;
}

.mpm-subtitle {
    position: relative;
    left: 55px;
    top: -45px;
    color: #999;
    font-size: 12px;
    width: 500px;
    white-space: nowrap;
    overflow: hidden;
    text-overflow: ellipsis;
}

.mpm-list {
    display: flex;
    flex-direction: column;
    align-items: center;
}

.mpm-summary-panel {
    background: #fff;
    padding: 0px 40px;
    margin-top: -60px;
    margin-left: 0px;
    border-top: 1px solid #ddd;
    margin-right: 0px;
}

.map-search-container div .map-widget-panel {
    height: calc(100vh - 110px);
}

.resource-grid-item.mpm-manager:hover {
    /*background-color: #f5f5f5;*/
    border-radius: 3px;
    color: #000;
}

.resource-grid-main.mpm-manager .mpm-title {
    font-weight: 400;
    color: #454545;
    font-size: 1.416em;
    position: relative;
    left: 55px;
    top: -45px;
}

.mpm-manager .resource-grid-icon {
    margin-top: -2px;
    font-size: 19px;
}

.report-image-grid.mpm {
    overflow-y: auto;
    overflow-x: hidden;
}

.nav-tabs li a.graph-designer-tab {
    padding: 15px 10px 15px 10px;
}

.graph-selector-panel {
    height: 60px;
}

.graph-selector {
    width: 350px;
    margin-right: 10px;
}

.graph-designer-tab-container {
    background: #C9D4E1;
    font-weight: 600;
}

.graph-designer-tab-container .nav-tabs>li.active>a {
    background: #ecf0f5;
    border: 1px solid #f4f4f4;
}

.graph-designer-tab-container .nav-tabs>li:not(.active)>a {
    color: #777;
}

.graph-designer-tab-container .nav-tabs>li:not(.active)>a:hover {
    cursor: pointer;
    color: #666;
    background: #ecf0f5;
}

.viewstate-btn {
    width: 100px;
    height: 30px;
    padding-top: 3px;
    background: #fcfcfc;
}

.btn-group-toggle .viewstate-btn {
    border-radius: 2px 0px 0px 2px;
}

.btn-group-toggle .viewstate-btn:nth-child(2) {
    margin-left: -1px;
    border-radius: 0px 2px 2px 0px;
}

.viewstate-btn.active {
    background-color: #9490EE;
    color: #fff;
    font-weight: 600;
    cursor: default;
}

.viewstate-btn:not(.active):hover {
    background: #f4f4f4;
}

#identities-card .library-card:not(.selected-card) {
    border-left: 1px solid transparent;
}

.user-survey .project-status {
    position: absolute;
    right: 10px;
    top: 10px;
}

.mobile-project-manager-editor .tab-content {
    padding: 1px;
}

.mobile-designer-title {
    font-size: 1.6em;
    padding-left: 15px;
    padding-top: 12px;
}

.msm-edit-buttons.mobile-project-category-header {
    left: 0;
    top: 15px;
    font-size: 17px;
    margin-left: 0px;
    padding-left: 15px;
}

.msm-tree {
    height: 100%;
}

.msm-basemap-subtitle {
    font-size: 13px;
    color: #888;
    padding-bottom: 10px;
}

.msm-location-card .row.widget-wrapper {
    padding-right: 0px;
    margin-left: 3px;
}

.msm-download-panel {
    padding-top: 5px;
    padding-left: 0px;
    padding-right: 0px;
}

#custom-download-panel {
    padding-top: 20px;
    padding-left: 15px;
}

.number-widget-report {
    display: flex;
    flex-direction: row;
    margin-bottom: 5px;
}

.number-prefix {
    padding-right: 1px;
}

.number-suffix {
    padding-left: 1px;
}

.report-title-bar {
}

.editor-report {
    background: white;
    width: 100%;
    overflow-y: auto;
    height: 100%;
}

.editor-report .rp-report-section {
    border-bottom: none;
    padding-bottom: 0;
}

.report-related-resources {
    padding: 0px 30px;
}

.report-related-resources .rp-card-section {
    margin-left: -15px;
}

.report-related-resources .rp-card-section .rp-report-container-tile {
    padding-top: 0px;
    padding-bottom: 10px;
    margin-top: -5px;
}

.editor-report .report-related-resources,
.editor-report .report-title-bar {
    display: none;
}

.mpm-selector-header {
    height: 55px;
    padding: 10px 5px;
    border-style: solid;
    border-width: 0.25px;
    border-color: #eee;
    background-color: #f4f4f4;
}

.mpm-selector-header-txt {
    padding: 10px;
    font-size: 13px;
}

.mpm-select-switch-label {
    color: #999;
    float: right;
    padding-right: 5px;
}

.mpm-manager .btn-rr {
    margin: -2px 0px 0px 0px;
}

.library-card.inactive {
    background: #f7f7f7;
}

.mpm-item-listing-header {
    font-size: 15px;
    padding-left: 10px;
    margin-top: 0px;
    color: #454545;
    font-weight: 500;
}

.mpm-survey-status-header {
    padding-left: 10px;
    margin-top: 0px;
    color: #454545;
    font-size: 24px;
    font-weight: 500;
    text-align: center;
}

.msm-survey-requirements-text {
    margin-top: 20px;
}

.msm-survey-status-text {
    margin-top: 0px;
    padding: 20px 0px 10px 0px;
}

.msm-survey-requirements-text+.msm-survey-status-text {
    padding-top: 0px;
}

.msm-survey-message {
    margin-top: 20px;
    font-size: 15px;
    color: #888;
}

.msm-survey-status-instructions {
    margin: 15px 20% 25px 20%;
    padding: 20px 10px 20px 10px;
    font-size: 15px;
    background: #FFC741;
    border: 1px solid #B88406;
    color: #fff;
    font-weight: 600;
    text-align: center;
    border-radius: 2px;
}

.msm-save-message {
    padding-top: 20px;
    font-size: 15px;
    color: #2A096E;
    text-align: center;
}

.msm-survey-status-instructions+.msm-save-message {
    padding-top: 0px;
}

.msm-survey-issues {
    padding-top: 5px;
    font-size: 15px;
    color: #888;
    list-style-type: none;
}

.msm-survey-status-instructions+.text-center .msm-survey-issues {
    padding-top: 0px;
}

.msm-report-section {
    padding: 40px 30px;
    background: #fefefe;
    border-bottom: 1px solid #ddd;
}

.msm-crud-section {
    padding: 40px 40px;
    min-height: 150px;
    background: #fff;
    border-bottom: 1px solid #ddd;
}

.msm-crud-section:last-child {
    border-bottom: transparent;
}

.msm-report-section.active {
    background: #fff;
}

.mpm-item-listing-header.data-panel {
    padding-left: 0px;
}

.msm-download-header {
    font-size: 15px;
    padding-left: 0px;
    margin-top: 30px;
    color: #454545;
    font-weight: 500;
}

.project-search-widget.mpm-item-listing {
    top: 0px;
    right: 0px;
}

.mpm-model-detail-panel {
    padding-left: 10px;
}

.mpm-node-detail-metadata {
    list-style: none;
    color: #777;
}

.mpm-activation-panel {
    padding: 0px;
}

.msm-settings-summary {
    height: 100%;
}

.msm-map-container {
    padding: 0px;
    height: 100vh;
    margin-left: -13px;
    margin-right: -20px;
    margin-top: -10px;
}

.msm-map-container .control-label {
    display: none;
}

.msm-map-container .widget-wrapper .mapboxgl-map {
    height: 100vh;
}

.msm-map-container .geometry-tools-container {
    top: 60px;
    left: 10px;
}

.msm-stats-panel {
    padding: 10px 5px;
    min-height: 80px;
    margin-top: -15px;
}

.msm-stat {
    color: #2d3c4b;
    font-size: 36px;
    margin-top: 2px;
}

.msm-stat-label {
    color: #999;
    font-size: 13px;
    margin-top: -5px;
}

.msm-stat-user {
    color: #2d3c4b;
    font-size: 18px;
    margin-top: 2px;
}

.msm-stat-user-panel {
    margin-top: 10px;
}

.msm-stat-time {}

.msm-stat-date {
    font-size: 17px;
    white-space: nowrap;
}

.profile-mpm-panel {
    margin-left: 20px;
    text-align: justify;
    overflow: hidden;
    font-family: 'Open Sans', 'Helvetica Neue', Helvetica, Arial, sans-serif;
    font-size: 13px;
    height: 0;
    transition: height 600ms ease-out;
}

.profile-mpm-panel.show-details {
    height: 400px;
}

.project-panel {
    width: 100%;
    border: 1px solid #3b8dd5;
    margin-bottom: 10px;
    display: flex;
    flex-direction: column;
    margin-top: 1px;
}

.project-panel.expired {
    background: #fcfcfc;
    border: 1px solid #ddd;
}

.project-panel-header {
    position: relative;
    height: 76px;
    padding-left: 10px;
    color: #2b425b;
    background: #fff;
    border-bottom: 1px solid #eee;
}

.project-panel.expired>.project-panel-header {
    color: #888;
}

.project-panel-title {
    font-size: 19px;
    float: left;
    font-weight: 500;
    padding-left: 10px;
    margin-top: 12px;
    width: 500px;
    height: 22px;
    text-align: left;
    white-space: nowrap;
    overflow: hidden;
    text-overflow: ellipsis;
}

.project-status {
    width: 70px;
    height: 28px;
    font-size: 13px;
    color: #777;
    padding: 3px;
    font-style: italic;
    text-align: center;
    background: #ddd;
}

.library-card .project-status {
    text-align: left;
}

.project-status.active {
    background: #8bc34a;
    color: #fff;
}

.project-metadata {
    position: absolute;
    top: 35px;
    right: 0px;
    list-style: none;
    font-size: 14px;
}

.msm-edit-buttons {
    position: absolute;
    top: 10px;
    right: 10px;
    list-style: none;
    font-size: 14px;
}

.project-metadata-item {
    display: inline-block;
    padding: 6px 10px 10px 10px;
    color: #758697;
}

.project-details {
    position: absolute;
    display: flex;
    flex-direction: row;
    top: 40px;
    font-size: 14px;
    margin-left: 10px;
}

.card-panel-body {
    /*height: 500px;
    overflow-y: scroll;*/
}

.node-value-select-tile {
    padding: 5px;
    font-size: 0.9em;
}

.selected-node-value {
    font-size: 1.3em;
}

.node-value-select-label {
    font-weight: bold;
}

.node-value-widget-ontology {
    padding: 15px 20px;
    background: #fafafa;
    border: 1px solid #ddd;
    border-radius: 2px;
}

.chosen-container-single .chosen-single {
    background: #fff;
    color: #4d627b;
    border: 1px solid #ddd;
    box-shadow: none;
    border-radius: 3px;
    display: block;
    height: 32px;
    line-height: 1.42857;
    overflow: hidden;
    padding: 6px 12px;
    white-space: nowrap;
}

.chosen-container-single .chosen-single div b {
    background-image: none !important;
}

.chosen-container-single .chosen-single .search-choice-close {
    top: 10px;
}

.chosen-container-single .chosen-single div b:before {
    border-bottom: 0 solid transparent;
    border-left: 5px solid transparent;
    border-right: 5px solid transparent;
    border-style: solid;
    border-width: 5px 4px 0;
    color: #4d627b;
    content: "";
    display: inline-block;
    height: 0;
    margin: 1em -2px;
    vertical-align: middle;
    width: 0;
}

.chosen-container .chosen-drop {
    background: #fff;
    border-color: currentcolor rgba(0, 0, 0, 0.09) rgba(0, 0, 0, 0.09);
    border-style: none solid solid;
    border-width: 0 1px 1px;
    border-radius: 3px;
}

.chosen-container .chosen-search {
    background: #fff;
}

.chosen-container-active.chosen-with-drop .chosen-single {
    background: #fff;
    border: 1px solid rgba(0, 0, 0, 0.09);
    border-bottom-left-radius: 0;
    border-bottom-right-radius: 0;
}

.chosen-container .chosen-results li.highlighted {
    background-color: #177bbb;
    background-image: none;
    color: #fff;
}

.chosen-container-multi .chosen-choices {
    background: #fff;
    color: #8f9ea6;
    border: 1px solid rgba(0, 0, 0, 0.09);
    box-shadow: none;
    border-radius: 3px;
    min-height: 32px;
}

.chosen-container-active .chosen-choices,
.chosen-container-single .chosen-search input[type="text"] {
    border: 1px solid rgba(0, 0, 0, 0.09);
}

.chosen-container-multi .chosen-choices li.search-choice {
    background-color: #177bbb;
    background-image: none;
    color: #fff;
    border: 0;
    border-radius: 2px;
    box-shadow: none;
    line-height: 16px
}

.chosen-container-multi .chosen-choices li.search-choice .search-choice-close::after,
.chosen-container-multi .chosen-choices li.search-choice .search-choice-close::before {
    box-shadow: 0 0 0 1px inset;
    content: "";
    left: 50%;
    position: absolute;
    top: 50%;
    transform: translate(-50%, -50%);
}

.chosen-container-multi .chosen-choices li.search-choice .search-choice-close::after {
    height: 0.8em;
    width: 2px;
}

.chosen-container-multi .chosen-choices li.search-choice .search-choice-close::before {
    height: 2px;
    width: 0.8em;
}

.chosen-container-multi .chosen-choices li.search-choice .search-choice-close {
    display: block;
    height: 1.5em;
    transform: rotate(45deg);
    width: 1em;
    color: #fff;
    font-size: inherit;
    top: 2px
}

.chosen-container .chosen-results li {
    padding: 8px 6px
}

ul.select2-choices {
    padding-right: 30px !important;
}

ul.select2-choices:after {
    content: "";
    position: absolute;
    right: 10px;
    top: 50%;
    transform: translateY(-50%);
    border-top: 5px solid #333;
    border-left: 5px solid transparent;
    border-right: 5px solid transparent;
}

.sidepanel-draggable {
    background-color: #f7f7f7;
    border-left: solid 1px gainsboro;
    border-right: solid 1px gainsboro;
    height: 100%;
    z-index: 3;
    font-size: 10px;
    display: flex;
    align-items: center;
}

.sidepanel-draggable div {
    cursor: col-resize;
    margin: 2px;
}

.sidepanel-draggable div i {
    display: block;
    color: rgb(190, 190, 190);
}

.left-panel-inner-container {
    height: 100%;
    min-width: 300px;
    display: flex;
    flex-direction: column;
}

.left-panel {
    flex: 0 0 300px;
    overflow: hidden;
    z-index: 3;
}

.left-panel-overflow {
    background: #ecf0f5;
    height: calc(100% - 75px);
    /* 75px is height of .jstree .header */
    overflow-y: auto;
    overflow-x: hidden;
}

.left-panel-overflow>* {
    background: inherit;
}

.main-panel {
    background-color: #ffffff;
    flex: 1
}

.rich-text {
    padding: 20px;
}

.jstree .rich-text {
    padding: 0px;
    display: inline;
}

.graph-designer .card-component {
    /*width: 100%;*/
    background-color: #fff;
}

.graph-designer .card-component .install-buttons {
    display: none;
}

.card-component {
    padding: 15px 25px 25px 25px;
    margin: 15px;
    background: #fff;
    border: 1px solid #ddd;
    border-radius: 3px;
}

.graph-designer .card-component-panel {
    overflow-y: scroll;
}

.card-component-panel {
    width: 100%;
    padding: 0px;
    border-radius: 3px;
    background-color: white;
}

.graph-designer .card-component-panel {
    background: #fafafa;
}

.card-component-panel h3 {
    color: #2f527a;
    font-size: 1.2em;
    font-weight: 400;
}

.card-component-panel h3.rr-splash-description {
    font-size: 16px;
    padding: 0px 20px;
    color: #888;
    margin: 0px;
}

.file-select .rr-splash-img {
    margin-top: 0px;
    margin-left: 2px;
    height: 90%;
}

.card-component-panel h4 {
    color: #2f527a;
    font-size: 15px;
    font-weight: 550;
}

.card-component-panel .card-component h4 {
    margin-top: 5px;
}

.card-component-panel .card-component .is-function-node {
    display: inline-block;
    background: #A2EAE2;
    color: #01766A;
    padding: 10px 15px;
    margin-bottom: 15px;
    font-size: 13px;
    font-weight: 600;
    margin-top: 5px;
    margin-bottom: 15px;
    border-radius: 2px;
}

.card-component-panel hr {
    border-color: #e9e9e9;
}

.card-component-panel h5 {
    color: #999;
    margin-top: 5px;
    margin-bottom: 5px;
}

.card-component-wrapper-editor {
    height: 100%;
    padding-bottom: 50px;
    overflow-y: auto;
    background: #fafafa;
}

.card-header {
    height: 50px;
    padding: 10px 20px;
    background: #25476a;
}

.card-header-title {
    margin-top: -15px;
}

.card-breadcrumbs,
.card-breadcrumbs a {
    color: #f1f1f1;
    margin-top: 17px;
    font-size: 17px;
}

.card-breadcrumbs span.dropdown.open .dropdown-menu>li>a {
    display: block;
    padding: 5px 20px;
    margin-top: 5px;
    clear: both;
    font-size: 13px;
    font-weight: 400;
    line-height: 1.1;
    color: #333;
    white-space: nowrap;
}

.card-breadcrumbs span.dropdown.open .dropdown-menu>li>a:hover {
    color: #fff;
}

.card-breadcrumbs a.toggle-tree {
    font-size: 13px;
}

.current-crumb {
    font-weight: 400;
}

.resource-editor-tree {
    height: calc(100vh - 125px);
    overflow-y: auto;
    overflow-x: hidden;
    background: #ecf0f5;
    padding-bottom: 50px;
}

a.jstree-anchor strong {
    font-weight: 500;
}

.expanded-nav {
    white-space: nowrap;
    overflow: hidden;
    text-overflow: ellipsis;
}

.add-new-tile {
    display: none;
}

.jstree-anchor:hover .add-new-tile,
.add-new-tile.jstree-clicked {
    display: inline;
}

a.jstree-anchor.disabled {
    color: #ccc;
}

a.jstree-anchor.permissions-widget {
    color: #bbb;
    cursor: default;
    pointer-events: none;
}

.jstree-default .card-designer-tree li {
    background-image: url("tree/32px.png");
    background-position: -292px -4px;
    background-repeat: repeat-y;
}

.jstree-default .card-designer-tree li.jstree-last,
.jstree-default .card-designer-tree .jstree-last>li {
    background: transparent;
}

.card-summary-section li {
    list-style: none;
}

.card-summary-section h4 {
    font-size: 1.1em;
}

.card-summary-section .card-summary {
    padding-bottom: 5px;
}

.card-summary-section.disabled h4 {
    color: #7a7a7a;
}

.card-summary-section.disabled a {
    cursor: default;
}

.card-summary-section .card-summary .card-summary-add {
    margin-left: 2px;
}

.card-summary-section .card-summary {
    margin-bottom: 10px;
}

.card-summary-section .tile-summary {
    padding: 2px;
}

.card-summary-section .tile-summary a {
    color: #6494cc;
}

.card-summary-section .tile-summary .tile-summary-label {
    font-weight: 600;
}

.card-summary-name {
    margin-bottom: 2px;
}

.tile-summary-item {
    padding-left: 5px;
}

.card-summary-section {
    padding: 20px 0 10px 0;
}

.btn-rr {
    background: #9490EE;
    color: #fff;
    border: 1px solid rgba(0, 0, 0, 0.09);
    margin: -10px 0px 30px 0px;
}

.btn-rr:hover {
    color: #fff;
}

.rr-splash {
    text-align: center;
    margin: 48px 45px 20px 45px;
    border: 1px solid #ddd;
    padding: 40px 30px;
    background: #f6f6f6;
    border-radius: 4px;
}

.rr-splash-title {
    color: #666;
    font-size: 28px;
    margin-bottom: 30px;
    margin-top: 25px;
}

.rr-splash-img-container {
    padding: 20px;
    background: #fff;
    border: 1px solid steelblue;
    display: inline-block;
}

.rr-splash-img {
    margin-top: 3px;
    margin-left: 2px;
    height: 90%;
}

.surveys {
    height: 72px;
    width: 72px;
}

.rr-splash-description {
    font-size: 15px;
    color: #999;
    font-weight: 500;
}

.rr-splash-description:last-child {
    margin-bottom: 80px;
}

.rr-splash-help-link {
    margin: 20px 0px 50px 0px;
    font-size: 28px;
    color: steelblue;
}

.rr-splash-help-link:hover {
    cursor: pointer;
}

.report-expander {
    cursor: pointer;
    padding-left: 6px;
    font-weight: bold;
    font-size: 18px;
}



.create-resource-instance-card-component .card-component {
    border: none;
}

.workbench-card-sidepanel .create-resource-instance-card-component {
    top: 75px;
}

.new-instance-model-name {
    font-size: 15px;
    font-weight: 600;
    color: #004577;
    width: 100%;
}

.create-instance-header {
    height: 50px;
    background: #f1f1f1;
    position: relative;
    border-bottom: 1px solid #ddd;
    padding: 15px;
    font-size: 15px;
}

.create-instance-menu-header {
    height: 50px;
    background: #ebebeb;
    position: relative;
    border-bottom: 1px solid #ddd;
    padding: 15px;
    font-size: 15px;
}

.create-instance-header .close-new-step {
    position: absolute;
    right: 10px;
    top: 5px;
}

.create-instance-header .close-new-step:hover {
    cursor: pointer;
}

.create-resource-instance-card-component .card-component {
    padding-top: 10px;
}

.indent {
    text-indent: 10px;
    padding-left: 10px;
}

.mapboxgl-popup-content {
    width: 350px;
    padding: 0px;
}

.mapboxgl-popup-content .hover-feature-footer {
    padding: 10px 15px;
    height: auto;
}

.tabbed-report-header {
    border-bottom: 1px solid #ddd;
}

.tabbed-report-header .workbench-card-wrapper {
    height: 500px;
}

.tabbed-report-mainpanel {
    top: 25px;
    width: calc(100% - 50px);
}

.tabbed-report-mainpanel-content {
    width: calc(100% - 50px);
}

.tabbed-report-mainpanel-title {
    padding: 5px 15px;
    font-size: 12px;
    border-bottom: 1px solid #ddd;
    background-color: rgb(237, 237, 237);
}

.tabbed-tile-value {
    padding-left: 0px;
}

.tabbed-report-tile-title {
    margin-bottom: 0;
    padding: 12px 5px 0 0;
}

.tabbed-report-sidepanel {
    width: 300px;
    margin: 0 25px;
    position: -webkit-sticky;
    position: sticky;
    top: 25px;
}

.tabbed-report-sidepanel .tabbed-report-sidepanel-content {
    border: 1px solid #ddd;
}

.tabbed-report-sidepanel-title {
    padding: 5px 15px;
    font-size: 12px;
    border-bottom: 1px solid #ddd;
    background-color: rgb(237, 237, 237);
}

.tabbed-report-sidepanel-title.consultation-status-title {
    color: white;
    font-size: 15px;
    background-color: rgb(234, 141, 148);
}

.sidebar-section {
    padding: 0px 10px 20px 10px;
    border-bottom: 1px solid #ddd;
}

.sidebar-section:last-child {
    border-bottom: none;
}

.sidebar-single-line-group {
    margin-bottom: 0px;
    font-size: 14px;
}

.sidebar-single-line-type {
    color: #25476A;
}

.sidebar-single-line-value {
    color: #777;
}

.sidebar-double-line-group {
    margin-bottom: 6px;
    font-size: 14px;
}

.sidebar-double-line-type {
    color: #25476A;
}

.sidebar-double-line-value {
    color: #777;
}

.tabbed-report-sidepanel-title.consultation-status-title.completed {
    background-color: rgb(202, 247, 225);
    color: rgb(84, 84, 84);
}

.tabbed-report-sidepanel-subtitle {
    color: rgb(222, 222, 222);
    font-size: 13px;
    margin-top: -2px;
    margin-bottom: 2px;
}

.completed .tabbed-report-sidepanel-subtitle {
    color: rgb(167, 167, 167);
}

.tabbed-report-sidepanel-main {
    padding: 5px 15px 15px;
}

.tabbed-report-sidepanel-main dt {
    color: #2f527a;
    font-weight: normal;
    float: left;
    width: 130px;
    text-align: right;
    padding-right: 10px;
}

.report-map-header-component {
    height: 400px;
}

.search-result-details {
    background: #fff;
    height: 100%;
}

.search-result-details-splash {
    padding-top: 50px;
    padding-left: 2px;
    padding-right: 2px;
}

.search-result-details-splash .rr-splash {
    margin-top: 0;
}

.iiif-viewer-gallery,
.show-gallery-control {
    color: rgb(45, 70, 103);
    position: absolute;
    bottom: 0;
}

.iiif-gallery-content,
.show-gallery-control {
    background-color: rgb(242, 242, 242);
}

.show-gallery-control {
    left: 25px;
    padding: 6px 12px;
    border: solid 1px rgb(221, 221, 221);
    border-bottom: transparent;
    z-index: 10000;
    color: #2f527a;
}

.show-gallery-control i {
    cursor: pointer;
    color: #2f527a;
    font-size: 15px;
}

.show-gallery-control a {
    cursor: pointer;
    color: #2f527a;
}

.gallery-visible.show-gallery-control {
    bottom: 159px;
    z-index: 2000;
}

.show-gallery-control.gallery-expanded {
    top: 0;
    left: 0;
    right: 0;
    bottom: auto;
    border-bottom: solid 1px rgb(221, 221, 221);
    border-top: none;
    z-index: 2000;
    padding: 15px 0 15px 30px;
}

.workbench-card-container-sidepanel-active .show-gallery-control.gallery-expanded {
    right: 400px;
}

.iiif-viewer-gallery {
    right: 0;
    left: 0;
}

.iiif-viewer-gallery.gallery-expanded {
    top: 10px;
    padding-top: 30px;
    z-index: 1000;
}

.workbench-card-container-sidepanel-active .iiif-viewer-gallery {
    right: 400px;
}

.workbench-card-container-sidepanel-active .workbench-card-container {
    margin-right: 400px;
}

.hidden-file-input {
    display: none;
}

.add-new-crumb {
    float: right;
    cursor: pointer;
    padding: 4px 12px;
    font-size: 13px;
    background: #6984A0;
    border: 1px solid #0A0737;
    border-radius: 2px;
    margin-top: -1px;
}

.map-data-drop-area {
    padding: 25px 15px;
    border: 1px dashed #bbb;
    background: #f9f9f9;
    text-align: center;
    color: #808080;
    margin: 5px 0px;
    border-radius: 1px;
    cursor: pointer;
}

.map-data-drop-area:hover,
.map-data-drop-area.drag-hover {
    border: 1px dashed black;
    color: black;
    background-color: #EEEEEE;
}

.iiif-gallery-content {
    border-top: solid 1px rgb(221, 221, 221);
    height: 160px;
    width: 100%;
    padding: 10px;
    padding-bottom: 0px;
    white-space: nowrap;
    overflow-x: auto;
    display: flex;
}

.show-gallery-control h3 {
    display: inline-block;
    margin: 0 2px;
    font-size: 15px;
}

.show-gallery-control a {
    font-size: 12px;
}

.gallery-expanded .iiif-gallery-content {
    height: 100%;
    background-color: rgb(250, 250, 250);
    padding: 5px 0px 20px 20px;
}

.workbench-card-wrapper .workbench-card-container-wrapper {
    height: 100%;
    width: calc(100% - 75px);
    position: absolute;
}

.workbench-card-wrapper .workbench-card-container-wrapper.wide {
    height: 100%;
    width: 100%;
}

.workbench-card-wrapper .workbench-card-container-wrapper.workbench-card-container-sidepanel-active {
    height: 100%;
    width: calc(100% - 75px);
    position: absolute;
}

.workbench-card-container.gallery-visible {
    padding-bottom: 160px;
}

.iiif-leaflet {
    height: 100%;
    background: #fafafa;
}

.iiif-leaflet .leaflet-draw {
    display: none;
}

.iiif-gallery-canvas,
.iiif-gallery-sequence,
.iiif-gallery-sequence-canvases {
    padding-left: 0px;
    display: inline-block;
    white-space: nowrap;
    vertical-align: top;
}

.iiif-viewer-gallery.gallery-expanded .iiif-gallery-canvas,
.iiif-viewer-gallery.gallery-expanded .iiif-gallery-sequence,
.iiif-viewer-gallery.gallery-expanded .iiif-gallery-sequence-canvases {
    white-space: normal;
}

.iiif-gallery-sequence {
    padding-right: 20px;
}

.iiif-viewer-gallery.gallery-expanded .iiif-gallery-sequence {
    display: block;
}

.iiif-gallery-canvas-thumbnail img {
    margin: 1px;
    border: 1px solid rgb(162, 162, 162);
    height: 55px;
}

.annotated .iiif-gallery-canvas-thumbnail img {
    margin: 0px;
    border: 2px solid rgb(28, 62, 95);
}

.iiif-viewer-gallery.gallery-expanded .iiif-gallery-canvas-thumbnail img {
    height: 175px;
}

.iiif-gallery-sequence-label {
    cursor: pointer;
    color: rgb(91, 155, 215);
    font-weight: 600;
    text-decoration: none;
}

.iiif-gallery-sequence-labels {
    display: inline-flex;
    padding: 5px
}

.tabbed-workflow-step-container .iiif-gallery-sequence-labels {
    display: none;
}

.iiif-gallery-panel {
    display: flex;
    flex-direction: column;
    width: inherit;
}

.iiif-input {
    width: 316px;
    max-width: 316px;
    min-height: 36px;
}

.iiif-manifest-metadata-panel .iiif-input {
    width: 280px;
    max-width: 280px;
    min-height: 36px;
}


.gallery-expanded .iiif-gallery-panel {
    padding-left: 15px;
    margin-left: 225px;
}

.iiif-gallery-header {
    font-size: 1.2em;
    padding-left: 10px;
    position: sticky;
    left: 0px;
    display: inline-flex;
    justify-content: space-between;
    width: 100%;
    border-bottom: 1px solid #ddd;
    margin-bottom: 3px;
}

.gallery-expanded .iiif-gallery-header {
    padding-left: 20px;
    padding-top: 15px;
    position: sticky;
    top: 5px;
    margin-left: -10px;
    margin-top: 0px;
    margin-bottom: 5px;
    background: #fafafa;
}

.iiif-widget-report {
    margin: 0 0 0 320px;
}

.iiif-widget-report .iiif-leaflet {
    height: 300px;
    margin: 0 20px 10px 0px;
    border: solid 1px #808080;
}

.manifest-metadata-title {
    margin-top: 8px;
    font-weight: 600;
}

.manifest-metadata-value {
    line-height: 1.2;
    color: #585858;
    overflow-wrap: break-word;
}

.manifest-metadata-value h4 {
    padding-top: 10px;
    font-size: 15px;
    color: #2f527a;
    font-weight: 600;
}

.manifest-metadata-value a {
    color: #4682b4;
}

.manifest-details {
    white-space: normal;
    width: 250px;
    border-right: 1px solid #ddd;
    background: #e9e9e9;
    margin-top: -15px;
    margin-left: -20px;
    padding: 15px 10px 150px 10px;
    height: 100%;
    position: absolute;
    overflow-y: scroll;
}

.manifest-details h3 {
    width: 225px;
    font-size: 16px;
    font-weight: 500;
}

.manifest-details h4 {
    padding-left: 0px;
    font-size: 13px;
    font-weight: 400;
    color: #585858;
}

.manifest-details-list,
.manifest-logo {
    padding-left: 0px;
    margin-top: 5px;
}

.manifest-attribution-key {
    padding-top: 10px;
    font-size: 15px !important;
    color: #2f527a !important;
}

.manifest-logo {
    max-width: 150px;
}

.manifest-editor-label {
    font-size: 1.2em;
    padding: 3px;
}

.iiif-manifest-metadata-panel {
    padding: 5px 8px;
    display: flex;
    background: #f9f9f9;
    border: 1px solid #ddd;
    margin-bottom: 5px;
}

.manifest-metadata-panel-drag {
    background: #e6e6e6;
    margin: -5px 5px -5px -10px;
}

.manifest-metadata-panel-drag i {
    padding: 42px 4px;
    font-size: 18px;
    color: #585858;
}

.manifest-metadata-panel-drag:hover {
    cursor: pointer;
}

.iiif-gallery-header .list-filter {
    display: inline-block;
}

.iiif-gallery-canvas {
    cursor: pointer;
    margin-left: 10px;
    padding: 6px;
    border: 1px solid transparent;
    min-width: 60px;
    height: 100px;
    margin-bottom: 10px;
}

.iiif-viewer-gallery.gallery-expanded .iiif-gallery-canvas {
    height: 220px;
    min-width: 120px;
}

.iiif-gallery-canvas:hover,
.iiif-gallery-canvas.active {
    border: 1px solid rgb(180, 180, 180);
    background-color: rgb(230, 230, 230);
}

.iiif-gallery-canvas-label {
    font-size: 0.9em;
    font-weight: 650;
    color: rgb(91, 155, 215);
    width: 110px;
    white-space: nowrap;
    overflow: hidden;
    text-overflow: ellipsis;
    height: initial;
}

.gallery-expanded .iiif-gallery-canvas-label {
    width: 100%;
}

.iiif-gallery-canvas-label .annotation-count {
    font-size: 0.8em;
    font-weight: normal;
    color: rgb(142, 142, 142);
    display: block;
}

.iiif-gallery-manifest-label {
    max-width: 300px;
    display: inline-block;
    white-space: nowrap;
    overflow: hidden;
    text-overflow: ellipsis;
    vertical-align: text-bottom;
}

.gallery-expanded .iiif-gallery-manifest-label {
    display: none;
}

.iiif-canvas-links-panel {
    margin-bottom: 10px;
}

.iiif-canvas-links-panel a {
    font-size: 12px;
    color: #4682b4;
    margin-right: 5px;
    font-weight: 600;
    cursor: pointer;
}

.iiif-canvas-links-panel a:hover {
    color: #12548A;
}

.iiif-image-tools {
    margin-top: 55px;
    padding: 10px;
    color: rgb(30, 63, 94);
    font-size: 1.1em;
}


.iiif-image-tool-slider {
    padding-bottom: 20px;
}

.iiif-image-tool-slider-wrap {
    margin: 0 20px;
}

.iiif-image-tool-value {
    padding: 0 20px;
    color: #777;
}

.iiif-image-tool-slider .toggle-container {
    padding: 5px;
}

.iiif-image-tool-slider .arches-toggle-sm {
    cursor: pointer;
    margin-top: -19px;
}

.manifest-editor {
    padding-bottom: 10px;
    width: 100%;
    padding-left: 20px;
}

.gallery-expanded .manifest-editor {
    margin-left: -10px;
    margin-top: 20px;
}

.manifest-details+.manifest-editor {
    margin-left: 225px;
}

.manifest-editor-loading,
.manifest-editor-error {
    display: inline-block;
    padding-left: 10px;
}

.gallery-expanded .manifest-editor-loading {
    margin-top: 25px;
}

.manifest-editor-input {
    margin-bottom: 10px;
}

.manifest-editor-error {
    color: red;
}

.chart {
    margin-right: 105px;
    margin-left: 20px;
    margin-top: 20px;
}

.style-tools-collapser {
    cursor: pointer;
    padding: 5px;
    font-size: 0.9em;
}

.edtf-style-tools-collapser {
    cursor: pointer;
    padding: 5px;
    font-size: 0.9em;
    left: 510px;
    position: absolute;
    top: 6px;
}

.workbench-card-sidepanel .edtf-style-tools-collapser {
    left: 250px;
}

.style-tools-panel {
    background: #fbfbfb;
    border: 1px solid #ddd;
    padding: 15px 15px 5px 5px;
    margin-bottom: 5px;
    border-radius: 2px;
}

.edtf-style-tools-panel {
    background: #fbfbfb;
    border: 1px solid #ddd;
    padding: 10px 15px 5px 5px;
    margin-bottom: 5px;
    border-radius: 2px;
    height: 200px;
    width: 600px;
    overflow-y: scroll;
}

.edtf-style-tools-panel::-webkit-scrollbar {
    -webkit-appearance: none;
    width: 9px;
    border-left: 1px solid #ddd;
}

.edtf-style-tools-panel::-webkit-scrollbar-thumb {
    border-radius: 1px;
    background-color: rgba(0, 0, 0, .1);
    -webkit-box-shadow: 0 0 1px rgba(255, 255, 255, .5);
}

.workbench-card-sidepanel .edtf-style-tools-panel {
    width: 340px;
}

.widget-help-panel {
    padding: 5px 10px;
}

.widget-help-panel h2 {
    font-size: 1.0em;
    margin-top: 0px;
    margin-bottom: 5px;
}

.widget-help-panel a {
    color: steelblue;
    font-weight: 500;
    text-decoration: underline;
}

.widget-help-panel h3 {
    font-size: 1.0em;
    margin-top: 0px;
    color: #777;
}

.widget-help-panel .text-thin {
    color: #666;
    font-weight: 400;
}

.style-tools-color-visualizer {
    border: 1px solid #000;
}

.lang-switch .chosen-single {
    border: none;
    font-size: 12px;
    color: #454545;
    padding-top: 8px;
}

.lang-switch .chosen-drop {
    font-size: 12px;
    color: #454545;
}

.leaflet-popup-content-wrapper {
    border-radius: 3px;
    padding: 0;
}

.leaflet-popup-content {
    margin: 0;
}

.map-coordinate-editor {
    margin-top: 15px;
}

.map-coordinate-editor-crs-selector {
    position: fixed;
    margin-top: 25px;
    background: #fff;
    padding-bottom: 8px;
    border-bottom: 1px solid #ddd;
}

.map-coordinate-editor-crs-selector dt,
.map-coordinate-editor-crs-selector select {
    display: block;
    float: left;
}

.map-coordinate-editor-crs-selector dt {
    width: 150px;
    padding: 5px;
    margin-top: 2px;
    font-weight: 500;
}

.map-coordinate-editor-list {
    padding: 0 5px;
    margin-top: 70px;
}

.map-coordinate-editor-list a:focus i {
    color: #579ddb;
}

.map-coordinate-editor-pair {
    padding: 0px 0;
}

.map-coordinate-editor-pair input {
    margin: 0 5px;
    padding: 5px;
    width: 130px;
    display: inline-block;
}

.coordinate-entry-label {
    display: inline-block;
    color: #888;
    width: 15px;
    text-align: right;
}

.map-coordinate-editor hr {
    margin: 10px 4px 5px;
}

.map-coordinate-editor .map-coordinate-editor-pair hr {
    margin: 5px 0;
}

.map-coordinate-editor-drag-handler {
    cursor: grab;
    font-size: 16px;
}

.map-coordinate-editor-pair.ui-sortable-helper,
.map-coordinate-editor-pair.ui-sortable-helper .map-coordinate-editor-drag-handler {
    cursor: grabbing;
}

.map-coordinate-editor-header {
    position: fixed;
    background: #fff;
    padding: 6px 0;
    font-size: 1.2em;
    width: 370px;
    margin-top: -6px;
}

.map-coordinate-editor-pair.map-coordinate-editor-new-coordinates {
    padding: 0 0px 10px 4px;
}

.map-coordinate-editor-button-container {
    position: sticky;
    bottom: -17px;
    background: #fff;
    width: 400px;
    padding: 10px 5px;
}

.add-buffer-as-new-label {
    display: inline-block;
    position: relative;
    top: -12px;
    left: 5px;
}

.add-buffer-feature-header {
    padding: 6px 0;
    font-size: 1.2em;
}

.add-buffer-feature-input {
    padding: 5px 0;
}

.related-resources-filter {
    height: 100%;
}

.related-resources-graph-workbench {
    $sidebar-width: 400px;
    $controls-height: 36px;
    $controls-top: 10px;
    $icons-grey: #999;
    $controls-grey: #ddd;
    $controls-border: 1px solid $controls-grey;
    $controls-background: #f9f9f9;
    $controls-right: 10px;
    $accent-color: #9b97e3;
    $highlight-color: #2a446a;

    background: #fff;
    border-top: none;

    .related-resources-graph-cytoscape {
        height: 100%;
    }
    .workbench-card-container-sidepanel-active {
        padding-right: $sidebar-width;
    }
    .related-resources-graph-controls,
    .related-resources-graph-controls-instructions {
        z-index: 10000;
        position: absolute;
        right: $controls-right;
    }
    .workbench-card-container-sidepanel-active .related-resources-graph-controls,
    .workbench-card-container-sidepanel-active .related-resources-graph-controls-instructions {
        padding-right: $sidebar-width + $controls-right;
    }
    .related-resources-graph-controls {
        top: $controls-top;
        height: $controls-height;
        span {
            border: $controls-border;
            cursor: pointer;
            border-right: none;
            display: block;
            float: left;
            width: $controls-height - 2;
            height: $controls-height - 2;
            box-sizing: border-box;
            position: relative;
            color: $icons-grey;
            background-color: $controls-background;
        }
        span.active-graph-control {
            color: #2a446a;
            background-color: lighten($controls-background, 15%);
        }
        span:hover {
            background-color: lighten($controls-background, 8%);
            color: $highlight-color;
        }
        span:first-child {
            border-top-left-radius: 2px;
            border-bottom-left-radius: 2px;
        }
        span:last-child {
            border-right: $controls-border;
            border-top-right-radius: 2px;
            border-bottom-right-radius: 2px;
        }
        span:before {
            position: absolute;
            margin: 8px 0;
            font-size: 1.2em;
            display: block;
            width: 100%;
            text-align: center;
        }
    }
    .related-resources-graph-controls-instructions {
        background-color: rgba(256, 256, 256, 0.9);
        padding: 3px;
        border-radius: 3px;
        color: $accent-color;
        font-weight: 500;
        margin-top: 2px;
        top: $controls-height + $controls-top;
    }
    .edge-node-information {
        position: relative;
        .edge-node-graph-color {
            position: absolute;
            width: 50px;
            height: 50px;
            border-radius: 100%;
            border: solid black 1px;
            margin: 5px 10px;
        }
        .edge-node-title {
            margin-left: 74px;
            min-height: 70px;
            padding: 4px 0;
            .edge-node-display-name {
                color: #213e5f;
                cursor: pointer;
                font-size: 14px;
                font-weight: 550;
                line-height: 1.2;
            }
            .edge-node-graph-name {
                font-size: 13px;
            }
            .edge-node-links {
                margin-top: 0px;
                span {
                    cursor: pointer;
                    color: steelblue;
                    display: inline-block;
                    i {
                        padding-right: 4px;
                    }
                }
                span:hover {
                    color: #03162B;
                }
            }
        }
    }
    .edge-node-information.element-hover .edge-node-display-name {
        color: darken(#213e5f, 100%);
    }
    .related-resource-graph-information-content {
        padding-top: 60px;
        height: 100%;
        .edge-relationship-information {
            $edge-label-height: 150px;
            position: relative;
            .edge-relationship-arrow {
                display: inline-block;
                position: absolute;
                margin-left: 14px;
                div {
                    position: relative;
                    background: #aaa;
                    width: 2px;
                    margin-left: 20px;
                    height: $edge-label-height - 10;
                }
                div:before {
                    content: "";
                    position: absolute;
                    width: 0px;
                    height: 0px;
                    border: 5px solid transparent;
                    bottom: -15px;
                    border-top: 15px solid #aaa;
                    left: -4px;
                }
            }
            .edge-relationship-details {
                height: $edge-label-height;
                margin-left: 74px;
                border: 1px solid #ddd;
                margin-bottom: 5px;
                .edge-relationship-prefix,
                .edge-relationship-sufix {
                    padding: 10px;
                    background-color: #f8f8f8;
                }
                .edge-relationship-label {
                    height: 72px;
                    color: #213e5f;
                    font-size: 14px;
                    padding: 25px 0;
                    text-align: center;
                    border-bottom: 1px solid #ddd;
                    border-top: 1px solid #ddd;
                }
            }
        }
        .edge-relationship-information.element-hover .edge-relationship-label {
            font-weight: 400;
        }
    }
    .legend-listing {
        cursor: default;
        .edge-node-information {
            .edge-node-title {
                padding: 24px 0;
                .edge-node-display-name {
                    cursor: default;
                }
            }
        }
    }
    .legend-listing.related-resource-legend {
        padding: 8px 0px 0px 0px;
    }
    .edge-node-information.node-display-name-header {
        .edge-node-title {
            padding: 4px 0;
        }
    }
    .relationships-list-header {
        padding: 10px 0px 2px 0px;
        color: #213e5f;
        font-size: 14px;
        font-weight: 550;
        line-height: 0.9;
    }
    .relationships-list {
        height: calc(100% - 134px);
        border: 1px solid rgb(221, 221, 221);
        overflow-y: auto;
        .relationships-list-item {
            padding: 8px;
            font-size: 1.1em;
            border-bottom: 1px solid #e9e9e9;
            .relationships-list-item-type {
                font-size: 13px;
                color: #777;
                cursor: pointer;
            }
            .relationships-list-item-type:hover {
                color: darken(rgb(29, 61, 116), 100%);
            }
            .relationships-list-icon {
                padding-left: 5px;
            }
            .relationships-list-item-name {
                padding-left: 5px;
                font-size: 13px;
                cursor: pointer;
                span {
                    color: darken($accent-color, 20%);
                }
                span:hover {
                    color: darken($accent-color, 80%);
                }
            }
            .relationships-list-item-type.element-hover {
                color: darken($accent-color, 40%)
            }
            .relationships-list-item-name.element-hover {
                color: darken($accent-color, 40%)
            }
        }
        .relationships-list-item:nth-of-type(odd) {
            background-color: rgb(246, 250, 254);
        }
    }
    .relationships-list-count {
        color: rgb(120, 120, 120);
        font-size: 13px;
        padding: 0 0 5px 0;
        margin-top: -2px;
        a {
            color: steelblue;
            padding-left: 5px;
        }
        a:hover {
            color: darken($accent-color, 50%);
        }
        shim {
            margin-top: -2px;
        }
    }
    .related-reasources-search-container {
        margin-top: 60px;
        position: relative;
    }
    .related-reasources-search-list {
        height: calc(100% - 110px);
        margin-top: 5px;
        border: solid 1px #ddd;
        overflow-y: auto;
        .edge-node-information {
            border-bottom: 1px solid #ddd;
            padding-top: 5px;
        }
        .edge-node-information.element-hover {
            background-color: #f9f9f9;
        }
    }
}

.rr-viewer-selector {
    background: #ddd;
}

.rr-viewer-selector-title {
    min-width: 200px;
    text-align: center;
    font-size: 13px;
    padding: 9px 15px;
    color: #666;
    background: #fff;
    display: table-cell;
    border-right: 1px solid #BBD1EA;
}

.rr-viewer-selector-title.selected {
    color: #25476A;
    cursor: default;
}

.rr-viewer-selector-title.disabled {
    cursor: pointer;
    background: #F7F9FB;
    border-bottom: 1px solid #BBD1EA;
}

.rr-viewer-selector-title.disabled:hover {
    cursor: pointer;
    background: #bbb;
}

<<<<<<< HEAD
.reqlabel {
    width: 100%;
    text-align: left;
=======
#add-basemap-wizard-help-content .panel-body {
    padding: 10px 10px 15px 10px;
>>>>>>> abdc055d
}

@keyframes loader {
    0% {
        background: #ddd;
    }

    33% {
        background: #ccc;
        box-shadow: 0 0 1px #ccc, 15px 30px 1px #ccc, -15px 30px 1px #ddd;
    }

    66% {
        background: #ccc;
        box-shadow: 0 0 1px #ccc, 15px 30px 1px #ddd, -15px 30px 1px #ccc;
    }
}

@media (min-width: 992px) {
    #page-content {
        padding: 15px 15px 25px;
    }

    .rp-report-tile {
        padding-left: 0px;
    }

    .dl-horizontal dd {
        padding-right: 20px;
        margin-left: 220px;
    }

    .dl-horizontal dt {
        float: left;
        overflow: hidden;
        clear: left;
        text-align: right;
        text-overflow: ellipsis;
        white-space: pre-wrap;
        width: 200px;
    }

    .dl-horizontal dt a {
        font-weight: 600;
    }

    .rp-no-data {
        margin-left: 0px;
        margin-top: 0px;
        margin-bottom: 10px;
    }
}

@media (min-width: 1366px) {

    .dl-horizontal dt {
        width: 300px;
        margin-bottom: 0px;
    }

    .dl-horizontal dd {
        padding-right: 20px;
        margin-left: 320px;
    }

    .rp-report-section-title {
        padding-left: 60px;
    }

    .rp-card-section.rp-card-section {
        padding-left: 20px;
    }

    .rp-no-data {
        margin-left: 0px;
    }

    .rp-no-data {
        color: #888;
        position: relative;
        top: 0px;
        left: 0px;
    }

    .report-related-resources .rp-card-section {
        margin-left: 50px;
    }

    .report-related-resources .rp-card-section div div .dl-horizontal dt {
        width: 500px;
    }

    .report-related-resources .rp-card-section div div .dl-horizontal dd {
        padding-right: 20px;
        margin-left: 520px;
    }
}

@media (min-width: 768px) {
    .dl-horizontal dt {
        white-space: pre-wrap;
        margin-bottom: 5px;
        width: 200px;
    }
}

@media screen and (max-width: 767px) {
    .rp-no-data {
        color: #888;
        position: relative;
        top: -30px;
    }
}

@media screen and (max-width: 969px) {}

@media screen and (min-width: 970px) {}

@media screen and (max-width: 830px) {}

@media screen and (max-width: 650px) {}

@media screen and (max-width: 768px) {
    #navbar {
        width: 100%;
    }

    .resource-grid-main-container {
        height: 130px;
    }

    .resource-grid-tools-container {
        top: 70px;
        left: 70px;
    }

    .rp-report-tile dd {
        padding-left: 8px;
    }

    .ep-tools-title h1,
    h1.page-header.text-overflow.ep-graph-title {
        font-size: 1.1em;
        padding-left: 59px !important;
        position: absolute;
        top: 50%;
        transform: translateY(-50%);
    }

    #container.mainnav-lg .menu-expanded .brand-title {
        top: -30px;
        left: 35px;
    }

    #container.mainnav-sm .brand-title {
        display: none;
    }
    
    .profile-list,
    .profile-report {
        padding: 40px;
    }

    .profile-full-name,
    .profile-e-mail {
        position: relative;
        left: auto;
        top: auto;
        font-size: 1.5em;
    }

    .profile-summary-page .notif-table {
        margin-top: 0;
    }

    .profile-summary-page .account-wrapper .row {
        margin: 0;
    }

}

@media screen and (max-width: 500px) {
    .resource-grid-subtitle {
        width: 300px;
    }

}

@media print {

    header,
    nav,
    footer,
    button,
    aside,
    .print-btn,
    .ep-tools,
    .geocode-container,
    .geometry-tools-container,
    .geometry-editing-notifications,
    #map-widget-container>.map-widget-container {
        display: none;
    }

    #content-container {
        padding: 0 !important;
    }

    .scroll-y {
        height: auto;
    }

    dt {
        text-decoration: underline;
        font-weight: bold;
        color: #808080 !important;
    }

    dd {
        margin-left: 2px;
    }

    a[href]:after {
        content: none;
    }

    .dl-horizontal dd {
        margin-left: 280px;
        padding-right: 100px;
    }

    .dl-horizontal dt {
        float: left;
        width: 260px;
        overflow: hidden;
        clear: left;
        text-align: right;
        text-overflow: ellipsis;
        white-space: nowrap;
    }

    .rp-report-section {
        border-bottom: 1px solid rgba(128, 128, 128, 0.5);
    }

    .mapboxgl-map {
        display: none;
    }

    .print-map {
        display: block;
        width: 100%;
        height: 100%;
    }

    .print-hide {
        display: none;
        height: 0;
    }
}<|MERGE_RESOLUTION|>--- conflicted
+++ resolved
@@ -14251,14 +14251,13 @@
     background: #bbb;
 }
 
-<<<<<<< HEAD
 .reqlabel {
     width: 100%;
     text-align: left;
-=======
+}
+
 #add-basemap-wizard-help-content .panel-body {
     padding: 10px 10px 15px 10px;
->>>>>>> abdc055d
 }
 
 @keyframes loader {
