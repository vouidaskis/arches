@import url(fonts/openSans.css);
@import url(../packages/bootstrap/dist/css/bootstrap.min.css);
@import url(../packages/eonasdan-bootstrap-datetimepicker/build/css/bootstrap-datetimepicker.min.css);
@import url(../packages/bootstrap-colorpicker/dist/css/bootstrap-colorpicker.min.css);
@import url(nifty.min.css);
@import url(../packages/font-awesome/css/font-awesome.min.css);
@import url(../packages/ionicons/css/ionicons.min.css);
@import url(../packages/lt-themify-icons/themify-icons.css);
@import url(../packages/chosen-js/chosen.css);
@import url(../packages/select2/select2.css);
@import url(../packages/select2/select2-bootstrap.css);
@import url(../packages/mapbox-gl/dist/mapbox-gl.css);
@import url(../packages/nouislider/distribute/nouislider.min.css);
@import url(../packages/codemirror/lib/codemirror.css);
@import url(../packages/codemirror/theme/monokai.css);
@import url(../packages/datatables.net-bs/css/dataTables.bootstrap.css);
@import url(../packages/datatables.net-responsive-bs/css/responsive.bootstrap.css);
@import url(../packages/datatables.net-buttons-bs/css/buttons.bootstrap.min.css);
@import url(../packages/leaflet/dist/leaflet.css);
@import url(../packages/leaflet-draw/dist/leaflet.draw.css);
@import url(../css/tree/tree.css);
@import url(../packages/@mapbox/mapbox-gl-geocoder/dist/mapbox-gl-geocoder.css);
@import url(../packages/leaflet.fullscreen/Control.FullScreen.css);

img {
    image-orientation: from-image;
}

[class^="col-"]:not(.pad-no) {
    padding-left: 0px;
    padding-right: 0px;
}

.regular-link {
    color: #337ab7;
    text-decoration: none;
}

.regular-link:hover {
    text-decoration: underline;
}


/*.navbar-top-links:last-child>li {
    border-right: 1px solid rgba(0,0,0,0.07);
}*/

.btn:not(.disabled):not(:disabled).active {
    box-shadow: none;
}

.svg-container {
    display: inline-block;
    position: relative;
    width: 100%;
    padding-bottom: 100%;
    vertical-align: top;
    overflow: hidden;
}

.svg-content {
    display: inline-block;
    position: absolute;
    top: 0;
    left: 0;
}

dl.inline-flex {
    display: flex;
    flex-flow: row;
    flex-wrap: wrap;
    width: 300px;
    /* set the container width*/
    overflow: visible;
}

dl.inline-flex dt {
    flex: 0 0 50%;
    text-overflow: ellipsis;
    overflow: hidden;
}

dl.inline-flex dd {
    flex: 0 0 50%;
    margin-left: auto;
    text-align: left;
    text-overflow: ellipsis;
    overflow: hidden;
}

#navbar {
    width: 50px;
}

.nav-item-disabled {
    background-color: #9eacc1;
    color: black;
    pointer-events: none;
    cursor: default;
}

.nav-item-disabled i {
    color: black;
}

.navbar-header {
    height: 50px;
    border-bottom: 1px solid rgba(0, 0, 0, 0.4);
}

.username {
    margin: 0px;
    padding-left: 10px;
    padding-right: 10px;
    border-left: 1px solid #ddd;
}

.username:hover {
    background: #f2f2f2;
}

.navbar-top-links>.mega-dropdown>.dropdown-menu.mega-dropdown-menu {
    left: 0px;
    max-width: 100%;
    top: 39px;
    right: -10px;
    bottom: 0;
    padding: 0;
}

.top-right-nav {
    display: flex;
    float: right;
    margin-right: -8px;
}

.one-page-header .navbar-nav>li>a:before {
    content: "";
}

.page-header {
    padding: 5px;
}


/*Remove pointer from Mega drop panel button*/

.open.mega-dropdown>.mega-dropdown-toggle:before {
    display: none;
}

.open.mega-dropdown>.mega-dropdown-toggle:after {
    display: none;
}

.brand-icon {
    height: 20px !important;
    width: 20px !important;
    margin: 0 !important;
    float: left;
    line-height: inherit;
    display: inline !important;
}

.brand-title {
    position: relative;
    top: -10px;
    left: 15px;
    min-height: 47px;
}

.brand-title .brand-text {
    font-size: 0.85em;
}

#mainnav-container {
    padding-top: 0;
    background-color: #2d3c4b;
}

.toggle-leftnav-container {
    position: fixed;
    left: 0;
    top: 0;
    z-index: 4000;
    height: 50px;
    width: 50px;
    background-color: #2d3c4b;
    padding: 14px 0 12px 15px;
}

.toggle-leftnav-container .navbar-brand {
    float: none;
}

#container.mainnav-sm .toggle-leftnav-container .brand-title {
    display: none;
    top: -30px;
    left: 35px;
}

#mainnav-menu {
    position: relative;
    top: 50px;
}

#mainnav-menu .arches {
    margin-left: -25px;
}

.list-group.bg-trans .list-group-item:not(.active):not(.disabled) {
    border-bottom: 1px solid #eee;
    background-color: rgba(0, 0, 0, 0.05);
}

.list-group.bg-trans a.list-group-item.active:hover {
    background-color: #fff;
}

.list-group-item.active {
    background-color: #fff;
    border-bottom: 1px solid #eee;
    border-top: 1px solid #eee;
    color: #5f5f5f;
    border-width: 0;
}

.card-grid-item .panel-footer .disabled {
    color: #ccc;
}

.card-grid-item.card-locked .mar-no {
    background-color: #fafafa;
}

.card-locked div div>.library-card-panel-title {
    color: #888;
}

.card-locked div div a.pull-right.disabled {
    color: #888;
}

.panel hr {
    border-color: rgba(0, 0, 0, 0.075);
}

.switchery {
    background-color: #fff;
    border: 1px solid #dfdfdf;
    border-radius: 20px;
    cursor: pointer;
    display: inline-block;
    height: 30px;
    position: relative;
    vertical-align: middle;
    width: 50px;
    -moz-user-select: none;
    -khtml-user-select: none;
    -webkit-user-select: none;
    -ms-user-select: none;
    user-select: none;
    box-sizing: content-box;
    background-clip: content-box;
}

.arches-toggle-sm.disabled {
    color: #888;
}

.switch.switch-small.switch-widget {
    width: 35px;
}

.iiif-image-tool-slider .switch.switch-small.switch-widget {
    width: 25px;
}

.switch.switch-widget.on>small {
    left: 22px;
}

.iiif-image-tool-slider .switch.switch-widget.on>small {
    left: 12px;
}

.switch.switch-widget.null>small {
    left: 12px;
}

#card-preview {
    margin-bottom: 10px;
}

.library-tools-icon.card-container-trash-icon {
    float: right;
    margin-top: -50px;
}

.card-container-trash-icon .record-delete {
    position: relative;
    top: 0;
    right: 0;
    color: lightcoral;
}

.card-main-title {
    font-size: 16px;
    font-weight: 500;
}

.card-panel {
    margin-bottom: 20px;
    border: 1px solid #ddd;
    border-bottom-width: 0;
}

.card-body {
    padding: 0 20px 0 20px;
}

.card-content-container {
    border: 0 solid #eee;
    position: relative;
    margin: -2px 0 18px 0px;
}

.outline {
    border: 1px solid #eee;
}

.outline.open-container {
    border: 1px solid #bbb;
}

.card-nav-container {
    background: #f4f4f4;
    margin-left: 0;
    margin-bottom: 5px;
}

.card-content-tab {
    min-height: 300px;
    margin-top: 15px;
    margin-left: -15px;
    box-shadow: none;
    padding: 5px 0 0;
}

.card-panel-body {
    background-color: #FFF;
    padding-top: 15px;
    padding-bottom: 10px;
    margin-top: 10px;
}

.card-instructions {
    color: #888;
    margin-bottom: 5px;
}

.card-content {
    margin: -20px -35px 20px -20px;
    padding: 0;
}

.card-tab-title {
    font-size: 14px;
}

.crud-record-item {
    background: #fbfbfb;
    padding: 0px;
}

.crud-record-item:nth-child(even) {
    background: #fefefe;
}

.data-card-alert {
    margin-bottom: 5px;
    margin-top: 5px;
}

.card-help {
    padding-right: 20px;
    font-size: 14px;
    margin-top: -34px;
}

.card-form-container {
    padding-bottom: 10px;
    padding-right: 20px;
}

.help-panel-title {
    padding: 0 10px 0 10px;
}

.card-help-panel {
    width: 495px;
    padding-top: 0;
    top: 0px;
    position: absolute;
    bottom: 0px;
    right: 0px;
    background: #fbfbfb;
    z-index: 500;
    overflow-y: scroll;
    color: #123;
    border-left: 1px solid #ddd;
}

input[type="checkbox"] {
    width: 30px;
    height: 30px;
}

.wizard-data-card-alert {
    box-shadow: none;
    margin: 1px 0 0;
}

.content-instructions {
    font-size: 13px;
    color: #8d8d8d;
    margin-top: -50px;
    line-height: 1.25;
    margin-bottom: 20px;
}

.record-delete {
    position: absolute;
    top: 8px;
    right: 8px;
    height: 20px;
    width: 20px;
    color: lightcoral;
}

.gsheets-title {
    font-size: 15px;
    font-weight: 600;
    color: #454545;
}

.gsheets-descr {
    font-size: 14px;
    color: #777;
}

.graph-settings-crud {
    margin-right: 0px;
    position: absolute;
    right: 10px;
}

.workflow-step-container {
    height: calc(100% + 41px);
}

.workflowstep-nav {
    display: flex;
    flex-direction: row;
    width: calc(100% - 220px);
    border-bottom: solid 1px #ddd;
    height: fit-content;
    padding: 12px 25px;
    background-color: #fff;
    overflow-x: scroll;
}

.workflowstep-nav div {
    padding: 0 20px;
}

.workflowstep-nav div.workflow-nav-controls {
    position: absolute;
    padding: 19px 0px;
    right: 0px;
    top: 0;
    font-size: 25px;
    width: 230px;
    background: #fafafa;
    border-left: 1px solid #f1f1f1;
    border-bottom: 1px solid #ddd;
}

.workflowstep-nav div .step-title {
    position: absolute;
    z-index: 2000;
    color: white;
    padding: 2px;
    margin-top: 30px;
    display: flex;
    align-items: center;
    flex-direction: column;
}

.workflowstep-nav .selectable i {
    cursor: pointer;
}

.arrow-up {
    width: 0;
    height: 0;
    border-left: 5px solid transparent;
    border-right: 5px solid transparent;
    border-bottom: 5px solid #000;
}

.workflowstep-nav div .step-title .arrow-up {
    padding: 0px;
}

.workflowstep-nav div .step-title .step-title-text {
    background-color: #000;
    padding: 3px 10px;
}

.workflowstep-nav .nav-group {
    display: flex;
    flex-direction: column;
    justify-content: flex-end;
    align-items: center;
}

.workflowstep-nav div.workflow-nav-controls button {
    font-weight: 800;
}

.workflowstep-nav div.workflow-nav-controls button:first-child {
    margin-right: 5px;
}

.workflow-nav-controls .btn-labeled:not(.btn-block):not(.form-icon) {
    color: #f9f9f9;
}

.workflow-step-body div .new-provisional-edit-card-container div .install-buttons button {
    font-weight: 800;
}

.workflow-step-icon {
    border-radius: 50%;
    display: block;
    margin: 0 auto;
    height: 45px;
    line-height: 43px;
    text-align: center;
    width: 45px;
    font-size: 17px;
    color: #bbb;
    border: 1px solid #ddd;
    background: #f4f4f4;
}

.selectable .workflow-step-icon {
    background-color: rgb(244, 244, 244);
    border: 1px solid rgb(221, 221, 221);
    color: #26476a;
}

.workflow-step-icon.active {
    background-color: rgb(110, 160, 216);
    border: 1px solid rgb(56, 110, 178);
    color: #fff;
    cursor: pointer;
}

.workflow-step-icon.complete {
    border: 1px solid #3A74B0;
    background-color: #B4D1F0;
    color: #fff;
}

.workflow-step-icon.can-advance {
    border: 1px solid rgb(110, 160, 216);
    ;
    background-color: rgb(189, 214, 241);
    color: #fff;
}

.workflow-step-description-container {
    width: 100%;
    display: flex;
    justify-content: space-between;
    min-height: 100px;
    border-bottom: solid 1px #ddd;
}

.workflow-step-description {
    display: flex;
    flex-direction: column;
    justify-content: center;
    background-color: #fff;
    padding: 10px 10px;
    overflow-x: hidden;
    overflow-y: hidden;
    width: 100%;
}

.workflow-step-description .title {
    font-size: 1.3em;
    font-weight: 600;
    color: #004577;
    padding-top: 10px;
}

.workflow-step-description .workflow-name {
    font-size: 1.2em;
    font-weight: 400;
    line-height: 1.01;
    color: #004577;
}

.workflow-step-description .subtitle {
    font-size: 14px;
    font-weight: 400;
    color: #004577;
}

.workflow-step-description .step {
    font-size: 1.1em;
    font-weight: 400;
    color: #999;
    padding-bottom: 15px;
}

.workflow-step-body {
    background-color: #f9f9f9;
    height: 100%;
    overflow-y: auto;
    padding: 0 0 218px 25px;
}

.tabbed-workflow {
    position: absolute;
    width: 100%;
    height: 100%;
    overflow: hidden;
    display: flex;
    flex-direction: column;
}

.tabbed-workflow-title-bar {
    display: flex;
    background-color: #eceef0;
    align-items: center;
    justify-content: space-between;
    border-bottom: 1px solid #ddd;
    padding: 6px 12px;
    font-size: medium;
    font-weight: 600;
}

.tabbed-workflow-step-body {
    background-color: #fff;
    height: 100%;
    overflow-y: auto;
}

.tabbed-workflow-step-body .search-selection-controls {
    display: none !important;
}

.tabbed-workflow-information-box-marker {
    font-size: 14px;
    padding-left: 2px;
    padding-right: 6px;
    margin-top: 3px;
    cursor: pointer;
    color: #454545;
}

.tabbed-workflow-information-box-marker.seen {
    visibility: visible;
    opacity: 1;
    transition: all 0.6s linear;
}

.tabbed-workflow-information-box-marker.unseen {
    visibility: hidden;
    position: absolute;
    opacity: 0;
}

.tabbed-workflow-step-information-box-container.seen {
    visibility: visible;
    opacity: 1;
    transition: all 0.6s linear;
}

.tabbed-workflow-step-information-box-container.unseen {
    visibility: hidden;
    position: absolute;
    width: 100%;
    opacity: 0;
}

.tabbed-workflow-step-information-box {
    padding: 10px 35px 20px 35px;
    background-color: #fafafa;
    border: 1px solid #ddd;
    color: grey;
    margin: -16px -21px 0px -21px;
    height: 100px;
    overflow-y: scroll;
    position: relative;
}

.workflow-information-box-toggle:hover {
    color: #454545;
}

.btn-workflow-tile {
    padding: 8px 20px;
    min-width: 100px;
}

.btn-workflow-tile.btn-success {
    border: 1px solid #508A14;
}

.btn-workflow-tile.btn-danger {
    border: 1px solid #B02107;
}

.tabbed-workflow-step-information-box h4 {
    font-size: 14px;
    margin-bottom: 2px;
}

.tabbed-workflow-step-information-box span {
    margin-bottom: 10px;
}

.tabbed-workflow-step-body .create-resource-instance-card-component .card-component {
    width: unset;
}

.tabbed-workflow-step-body .create-resource-instance-card-component .install-buttons {
    display: unset;
}

.tabbed-workflow-step-body .card-title,
.tabbed-workflow-step-body .card-instructions {
    display: none;
}

.tabbed-workflow-step-body .display-in-workflow-step.install-buttons {
    bottom: 53px;
    display: unset;
}

.tabbed-workflow-step-body>div {
    background-color: #fff !important;
    border: none !important;
}

.tabbed-workflow-step-body .install-buttons {
    display: none;
}

.tabbed-workflow-step-body .manifest-editor .install-buttons {
    display: unset;
}

.tabbed-workflow-footer {
    background-color: #fafafa;
    border-top: 1px solid #ddd;
    padding: 10px 12px;
    display: flex;
    justify-content: space-between;
}

.tabbed-workflow-footer .step-counter {
    display: flex;
    align-items: center;
    border-right: 1px solid #ddd;
    padding-left: 12px;
    padding-right: 24px;
    margin-right: 18px;
}

.tabbed-workflow-footer .toggle-container {
    padding: unset;
    padding-top: 6px;
}

.tabbed-workflow-footer .toggle-container .arches-toggle-subtitle {
    display: none;
}

.tabbed-workflow-title-bar .btn {
    border-radius: 2px;
    padding: 8px 15px;
    margin-left: 5px;
}

.tabbed-workflow-footer .btn {
    border-radius: 2px;
    padding: 8px 15px;
}

.tabbed-workflow-title-bar .btn>i,
.tabbed-workflow-title-bar .btn>span,
.tabbed-workflow-footer .btn>i,
.tabbed-workflow-footer .btn>span {
    padding: 0px 2px;
}

.workflow-step-body .workbench-card-wrapper {
    margin-left: -25px;
}

.tabbed-workflow-step-body .card-component {
    border: none;
    /* padding: 0px;*/
    margin: 10px 35px;
}

.padded-workflow-step .card-component {
    border: none;
    padding: 0px;
    margin: 0px 15px;
}

.padded-workflow-step,
.workflow-step-body .card-component {
    padding: 20px 35px 82px 40px;
    border: none;
    background: #fafafa;
}

.workflow-step-body .padded-workflow-step .card-component {
    padding: 15px 25px;
}

.workflow-step-body div div .new-provisional-edit-card-container div .widgets div div .widget-wrapper div div .widget-input {
    max-width: 600px;
}

.workflow-step-body div .new-provisional-edit-card-container .card form div div .widget-wrapper .form-group .resource-instance-wrapper .select2-container {
    max-width: 600px !important;
}

.workflow-step-body div .new-provisional-edit-card-container .card form div div .widget-wrapper .form-group div .columns {
    border: 1px solid #ddd;
    padding: 20px;
}

.new-provisional-edit-card-container .card form div div .widget-wrapper .form-group div .select2-container {
    max-width: 600px !important;
}

.wf-multi-tile-step-container {
    display: flex;
    flex-direction: row;
}

.wf-multi-tile-step-form {
    display: flex;
    flex-direction: column;
    flex-grow: 3;
    position: relative;
}

.wf-multi-tile-btn-complete {
    position: absolute;
    bottom: 250px;
    right: 250px;
    font-weight: 800;
}

.wf-multi-tile-step-list {
    display: flex;
    flex-direction: column;
    padding: 24px 24px 0 24px;
    border-left: 1px solid #ddd;
    background: #eeeeee;
    height: 100%;
    width: 500px;
    overflow-y: scroll;
}

.wf-multi-tile-step-list-container {}

.wf-step-multi-tile-container {
    width: 60%;
    padding: 30px;
    border: 1px solid #ddd;
    border-radius: 2px;
    background-color: #f1f1f1;
    margin-top: 0px;
    margin-right: 0px;
    display: flex;
    flex-direction: column;
}

.wf-step-multi-tile-container h4 {
    font-size: 14px;
    font-weight: 500;
}

.wf-multi-tile-step-list-empty {
    border: #cfcfcf solid 1px;
    border-radius: 2px;
    background-color: #e9e9e9;
    padding: 80px 20px 120px 20px;
    text-align: center;
}

.wf-multi-tile-step-card {
    border: 1px solid #ddd;
    margin-bottom: 5px;
    border-radius: 2px;
    background-color: #fff;
}

.wf-multi-tile-card-info {
    display: flex;
    flex-direction: row;
    padding: 10px 15px;
}

.wf-multi-tile-card-info .workflow-step-icon {
    margin-top: 10px;
}

div.wf-multi-tile-card-info div {
    margin-left: 12px;
}

.wf-multi-tile-card-info-details {
    color: #5d768f;
    padding-left: 12px;
}

.wf-multi-tile-card-info-details>h4 {
    margin-bottom: 2px;
    /* margin-left: 12px; */
}

.wf-multi-tile-card-info-details dd a {
    color: #999;
}

.wf-multi-tile-card-info-details dd {
    margin-bottom: 3px;
    color: #999;
}

.wf-multi-tile-step-card div div {
    margin: 0;
    margin-right: 5px;
}

.wf-multi-tile-step-card>div.wf-multi-tile-card-info~div {
    display: flex;
    flex-direction: row;
    color: #4f9ce9;
    font-size: 13px;
    font-weight: 600;
    cursor: pointer;
    padding-top: 10px;
    height: 40px;
    /* align-self: flex-end; */
}

.wf-multi-tile-step-card>div.wf-multi-tile-card-info~div span {
    margin-right: 3px;
}

.wf-multi-tile-step-card>div.wf-multi-tile-card-info~div span:nth-child(2) {
    margin-right: 15px;
}

.wf-multi-tile-step-card>div.wf-multi-tile-card-info~div span:hover {
    color: #0D70CF;
}

.wf-multi-tile-step-card-controls {
    padding: 5px 15px;
    background: #f8f8f8;
    border-top: 1px solid #ddd;
}

.workflow-nav-tab-container {
    display: flex;
    width: inherit;
}

.workflow-tab-controls {
    min-width: 30px;
    display: flex;
    background-color: #eceef0;
    align-items: center;
    font-size: 30px;
    justify-content: center;
    border: solid 1px #ddd;
    color: #555;
    cursor: pointer;
}

.workflow-nav-tabs {
    overflow-x: scroll;
    min-height: 45px;
    width: 100%;
}

.tabbed-workflow-step-container {
    flex: 1 1 auto;
    overflow-y: scroll;
}

.workflow-nav-tab-list {
    background-color: #fafafa;
    display: flex;
    min-width: max-content;
}

.workflow-nav-tab-list-item {
    display: flex !important;
    /* override navs.less */
    align-items: center;
}

.workflow-nav-tab {
    min-width: 220px;
    padding: 12px 20px;
    border-left: 1px solid #BBD1EA;
    background: #F7F9FB;
    border-bottom: 1px solid #BBD1EA;
    height: 45px;
}

.workflow-nav-tab.active {
    background-color: #fff;
    border-bottom: 1px solid #fff;
    font-weight: 600;
    padding-top: 10px;
}

.workflow-nav-tab-list-item:last-child {
    border-right: 1px solid #ddd;
}

.workflow-nav-tab.inactive {
    cursor: pointer;
}

.workflow-nav-tab.disabled {
    color: darkgrey;
    cursor: not-allowed;
}

.workflow-nav-tab-arrow {
    display: flex;
    align-items: center;
    padding: 4px;
    padding-top: 6px;
    font-size: 15px;
}

.workflow-nav-tab-arrow.disabled {
    color: lightgrey;
    cursor: default;
}

.workflow-nav-controls {
    width: 60px;
    display: flex;
    background-color: #fff;
    align-items: center;
    font-size: 32px;
    justify-content: center;
    color: #004577;
}

.workflow-nav-controls:hover {
    color: #007799;
}

.card .install-buttons .btn-labeled {
    font-weight: 600;
}


/*.workflow-nav-controls.left {
    border-left: solid 1px #aaa;
}*/


/*.workflow-nav-controls.right {
    border-right: solid 1px #aaa;
}*/

.workflow-nav-controls .inactive {
    color: #ccc;
}

.resource-component-abstract {
    overflow-y: scroll;
    height: 100%;
}

.workflow-plugin {
    flex-grow: inherit;
    background-color: #fff;
}

.workflow-select-plugin {
    padding: 20px;
}

#workflow-container {
    display: flex;
    flex-direction: row;
}


/* general styling for all tabs */

.tabbed-report-tab-list {
    background-color: #ebeef0;
    display: flex;
    flex-direction: row;
    list-style-type: none;
    flex-wrap: wrap;
}

ul.tabbed-report-tab-list {
    margin: 0;
    padding: 0 20px;
}

.report-tab {
    background: #f4f4f4;
    border: #e9e9e9 solid 1px;
    border-radius: 100%;
    display: flex;
    height: 50px;
    width: 50px;
    line-height: 50px;
    flex-direction: column;
    margin: 15px 50px 15px 0px;
}

.report-tab:hover {
    cursor: pointer;
    background: #BADAF7;
    border: 1px solid #1E6FB7;
}

.report-tab i {
    color: #bbbbbb;
    font-size: 19px;
    line-height: 23px;
    display: block;
    margin: 0 4px;
    text-align: center;
    padding: 13px;
}

.report-tab i:hover {
    color: #fff;
}

.report-tab.active {
    border: #4389c9 solid 2px;
    border-radius: 100%;
    background: #5fa2dd;
}

.report-tab.active i {
    color: white;
}

.report-tab-form.active {
    border: #4389c9 solid 2px;
}

.report-tab-form {
    height: 100%;
    display: flex;
    flex-direction: column;
    justify-content: space-evenly;
    margin: 15px 0px 15px;
    padding: 5px;
    background-color: #fff;
}

.report-tab-form-title {
    display: flex;
    flex-direction: row;
    justify-content: space-between;
    padding: 5px;
}

.tab-banner {
    height: 50px;
    background: #5fa2dd;
    padding: 5px 20px 7px 20px;
}

.tab-banner>div+div span {
    font-size: 13px;
    padding-left: 20px;
}

.tab-banner span {
    font-size: 15px;
    color: white;
}

.tab-summary-container {
    display: flex;
    flex-direction: row;
}

.summary-panel {
    background: #f9f9f9;
    margin-top: -30px;
}

.mouse-pointer canvas {
    cursor: pointer;
}

.photo-workbench-photos::-webkit-scrollbar {
    -webkit-appearance: none;
    width: 9px;
    border-left: 1px solid #ddd;
}

.photo-workbench-photos::-webkit-scrollbar-thumb {
    border-radius: 2px;
    background-color: rgba(0, 0, 0, .28);
    -webkit-box-shadow: 0 0 1px rgba(255, 255, 255, .5);
}

.photo-workbench-photo {
    position: relative;
    padding: 4px;
}

.photo-workbench-photo:nth-child(even) {
    background: #fff;
    border-bottom: 1px solid #D3E5F4;
}

.photo-workbench-photo:nth-child(odd) {
    background: #F5FAFE;
    border-bottom: 1px solid #D3E5F4;
}

.photo-workbench-photo.selected-photo {
    background-color: #9CC3E4;
    color: #fff;
    font-weight: 600;
    padding: 4px;
}

.photo-workbench-photo:not(.selected-photo):hover {
    background: #CAE2F5;
    cursor: pointer;
}

.workbench-tile-picker-label {
    font-weight: 600;
    color: #666;
    margin-left: 10px;
    margin-top: 60px;
}

.workbench-card-sidepanel-header-container.file-workbench {
    margin-right: 0px;
    margin-left: 0px;
}

.file-workbench-selected-buttons {
    display: flex;
    flex-direction: column;
    justify-content: space-between;
    margin-top: 5px;
}

.file-workbench-filter {
    position: relative;
    margin-top: 20px;
    margin-bottom: -10px;
}

.file-workbench-filter .clear-node-search {
    margin-top: 25px;
}

.file-workbench-filter-header {
    font-size: 15px;
    font-weight: 400;
}

.file-workbench-files {
    height: 136px;
    overflow-y: scroll;
    border: solid 1px #ddd;
    display: flex;
    flex-direction: column;
    margin: 15px 0px 5px 0px;
}

.file-workbench-filecount {
    color: steelblue;
    font-size: 11px;
    padding-left: 5px;
    padding-top: 5px;
}

.file-workbench-files::-webkit-scrollbar {
    -webkit-appearance: none;
    width: 9px;
    border-left: 1px solid #ddd;
}

.file-workbench-files::-webkit-scrollbar-thumb {
    border-radius: 2px;
    background-color: rgba(0, 0, 0, .1);
    -webkit-box-shadow: 0 0 1px rgba(255, 255, 255, .5);
}

.file-workbench-button-container {
    display: inline-flex;
    justify-content: space-between;
    width: 100%;
    padding-top: 15px;
    padding-bottom: 5px
}

.file-workbench-buttons {
    display: inline-flex;
    justify-content: space-between;
    width: 100%;
}

.file-workbench-links {
    display: inline-flex;
    justify-content: space-between;
    font-size: 12px;
}

.btn-workbench {
    width: 100%;
    font-size: 15px;
}

.file-workbench-file {
    position: relative;
    padding: 4px;
    display: inline-flex;
    justify-content: left;
    align-items: center;
}

.file-workbench-file .file-name {
    padding-left: 5px;
}

.file-workbench-file:nth-child(even) {
    background: #fff;
    border-bottom: 1px solid #D3E5F4;
}

.file-workbench-file:nth-child(odd) {
    background: #F5FAFE;
    border-bottom: 1px solid #D3E5F4;
}

.file-workbench-file.selected-photo {
    background-color: #9CC3E4;
    color: #fff;
    font-weight: 600;
    padding: 4px;
}

.file-workbench-file:not(.selected-photo):hover {
    background: #CAE2F5;
    cursor: pointer;
}

.file-workbench-file.chart-series-selector {
    display: inline-flex;
    width: 100%;
}

.file-workbench-file.chart-series-selector div {
    padding-left: 5px;
}

.chart-config-panel {
    margin-top: 50px;
}

.add-data-series {
    width: 27px;
    height: 27px;
    border-bottom: 1px solid #D3E5F4;
    background: #9CC3E4;
    color: #fff;
    margin: -4px 0px -5px -4px;
    padding-top: 4px;
    padding-left: 8px ! important;
}

.add-data-series:hover {
    background: #497DA9;
}

.selected-photo .add-data-series {
    border-bottom: 1px solid #D3E5F4;
    background: #497DA9;
    color: #fff;
}

.staged {
    background-color: #90DFFF;
}

.staged:hover {
    background-color: #7FC7E3;
}

.file-workbench-file.staged {
    background-color: #90DFFF;
    color: #fff;
    font-weight: 600;
    padding: 4px;
}

.file-workbench-file:not(.staged):hover {
    background: #CAE2F5;
    cursor: pointer;
}

.file-viewer {
    position: relative;
}

.file-viewer.chart-header {
    position: relative;
    padding-left: 20px;
    background: #f1f1f1;
    width: 100%;
    display: inline-block;
    border-left: 1px solid #ddd;
    border-bottom: 1px solid #ddd;
}

.chart-header h3 {
    font-size: 15px;
    margin-top: 15px;
    margin-bottom: 15px;
    font-size: 15px ! important;
}

.chart-style-panel h2 {
    font-size: 15px;
    margin-bottom: 0px;
}

.chart-style-panel .input-group-addon {
    background: #26d664;
    height: 40px;
    border: 1px solid black;
}

.file-viewer .loading-mask,
.search-result-details .loading-mask {
    position: relative;
    opacity: .5;
    background-color: gray;
    top: 0;
    bottom: 0;
    left: 0;
    right: 0;
    z-index: 240;
}

.file-viewer .loading-mask::before,
.search-result-details .loading-mask::before {
    position: fixed;
    opacity: .5;
    color: #7b7b7b;
    content: '\f110';
    -webkit-animation: fa-spin 2s infinite linear;
    animation: fa-spin 2s infinite linear;
    display: inline-block;
    font: normal normal normal 14px/1 FontAwesome;
    font-size: 10vw;
    margin-top: 42vh;
    margin-left: 32vw;
    text-rendering: auto;
    -webkit-font-smoothing: antialiased;
    -moz-osx-font-smoothing: grayscale;
    transform: translate(0, 0);
    z-index: 100000001;
}

.file-viewer .loading-mask:after,
.search-result-details .loading-mask::after {
    position: fixed;
    opacity: .5;
    color: #7b7b7b;
    content: '\f110';
    -webkit-animation: fa-spin 2s infinite linear;
    animation: fa-spin 2s infinite linear;
    display: inline-block;
    font: normal normal normal 14px/1 FontAwesome;
    font-size: 10vw;
    margin-top: 42vh;
    margin-left: 32vw;
    text-rendering: auto;
    -webkit-font-smoothing: antialiased;
    -moz-osx-font-smoothing: grayscale;
    transform: translate(0, 0);
    z-index: 100000001;
}

.chart .plotly {
    border: 1px solid #ddd;
    padding-top: 10px ! important;
    padding-bottom: 30px ! important;
    border-radius: 2px;
    background: #fff;
}

.plotly .legend .bg {
    fill: #fafafa ! important;
    transform: translate(-5px, -5px) scaleX(1.05)scaleY(1.2);
    stroke-width: 1px ! important;
    stroke: #eee ! important;
}

/* photo gallery */

.gallery-container .tab-container .tab-content {
    display: flex;
    flex-direction: column;
    align-items: center;
}

.thumbnail-gallery-controls {
    width: 35px;
    height: 105px;
    display: flex;
    background-color: rgba(0, 0, 0, 0.95);
    align-items: center;
    font-size: 41px;
    justify-content: center;
    border-top: 1px solid #000;
    color: #eee;
    cursor: pointer;
}

.thumbnail-gallery-controls.left {
    border-left: solid 1px #343434;
}

.thumbnail-gallery-controls.right {
    border-right: solid 1px #343434;
}

.thumbnail-container {
    display: flex;
    justify-content: space-between;
    width: inherit;
}

.workbench-card-container-sidepanel-active .thumbnail-container {
    display: flex;
    justify-content: space-between;
    width: calc(100% - 400px);
}

.show-thumbnails-btn {
    padding: 4px 10px;
    font-size: 14px;
    margin-left: 35px;
    width: 130px;
    color: #eee;
    font-weight: 600;
    background-color: rgba(0, 0, 0, 0.75);
    text-align: center;
    border-top-right-radius: 2px;
    border-top-left-radius: 2px;
}

.show-thumbnails-btn:hover {
    cursor: pointer;
}

.show-thumbnails-btn.open {
    position: relative;
}

.show-thumbnails-btn.closed {
    position: absolute;
    bottom: 0;
}

.thumbnail-gallery-container {
    display: flex;
    flex-direction: column;
    justify-content: space-between;
}

.workflow-step-body .thumbnail-gallery-container {
    display: flex;
    flex-direction: column;
    justify-content: space-between;
    position: fixed;
    bottom: 0px;
    width: calc(100% + 311px);
    left: 50px;
}

.workflow-step-container .thumbnail-gallery-container {
    bottom: 0px;
    left: 50px;
}

.workflow-panel {
    background: #26476a;
    /* width: 12%; */
    color: white;
}

div.workflow-panel {
    min-width: 250px;
}

.workflow-panel ul {
    /* text-decoration: none; */
    list-style-type: none;
    /* padding-left: 12px; */
    margin-bottom: 10px;
    margin-top: 10px;
    margin-bottom: 10px;
    /* min-height: 200px; */
    padding-left: 0;
    /* border-bottom: #fff; */
    border-width: 2px;
}

.workflow-panel i {
    margin-right: 0px;
    font-size: 13px;
    color: #ddd;
    width: 20px;
    text-align: center;
    margin-left: -5px;
}

.workflow-panel li {
    padding-top: 12px;
    padding-left: 20px;
    padding-bottom: 12px;
}

.workflow-panel li:hover {
    background: rgba(70, 130, 180, 0.4);
    border-left: 4px solid steelblue;
}

.workflow-panel:not(.navbarclosed) li:hover a {
    margin-left: -4px;
}

.workflow-panel:not(.navbarclosed) .active-sub:hover li {
    cursor: default;
    background: steelblue;
}

.workflow-panel .active-sub:hover a {
    cursor: default;
    background: steelblue;
}

.workflow-panel>hr {
    border-color: white;
    margin-left: 30px;
    margin-right: 30px;
    margin-bottom: 20px;
}

.workflow-panel.navbarclosed>hr {
    border-color: #0B0737;
    margin-left: 0px;
    margin-right: 0px;
    margin-top: 0px;
    margin-bottom: 0px;
}

.workflow-panel .navbarclosed>hr {
    border-color: white;
    margin-bottom: 0px;
}

.workflow-panel li a span {
    color: white;
    font-size: 15px;
    margin-top: 15px;
    margin-left: 5px;
}

.workflow-select-wf-icon {
    color: white;
    font-size: 28px;
    padding-top: 0px;
}

.widget-wrapper .col-xs-12.dropzone .dz-default.dz-message button {
    display: none;
}

.workflow-select-title {
    font-size: 1.4em;
    font-weight: 500;
}

.workflow-select-wf-circle {
    width: 70px;
    height: 70px;
    display: inline-block;
    text-align: center;
    padding: 18px 12px;
    border-radius: 40px;
    border: 1px solid #747474;
}

.workflow-select-desc {
    font-size: 12px;
    padding-top: 10px;
    font-weight: 600;
}

.workflow-select-card-container-title {
    font-size: 1.5em;
    font-weight: 500;
    padding-left: 30px;
    margin-top: 5px;
    margin-bottom: -15px;
}

.workflow-select-card-container {
    display: flex;
    flex-grow: inherit;
    flex-direction: row;
    flex-wrap: wrap;
    padding: 20px;
}

.workflow-select-card {
    width: 200px;
    height: 200px;
    padding: 10px;
    color: white;
    text-align: center;
    border: 1px solid #777;
    border-radius: 1px;
    margin: 5px;
    opacity: 0.85;
}

.workflow-select-card:hover {
    opacity: 1.0;
    border: 1px solid black;
}

.workflow-component-based-step {
    width: 100%;
    height: 100%;
    padding: 20px;
}

div.final-cons-step-splash {
    display: flex;
    flex-direction: column;
    justify-content: space-between;
    padding: 1%;
}

div.final-cons-step-splash>a {
    max-width: 180px;
}

div.final-cons-step-splash>button {
    border-radius: 2px;
}

div.final-cons-step-separator {
    display: flex;
    flex-direction: row;
    justify-content: space-evenly;
    align-items: stretch;
    margin-top: 15px;
    margin-bottom: 8px;
    color: #777;
}

div.final-cons-step-separator>hr {
    margin-top: 25px;
    margin-bottom: 8px;
    margin-left: 0;
    margin-right: 0;
    flex-grow: 9;
    border: 1px solid #ddd;
}

div.final-cons-step-separator>h4 {
    margin-left: 24px;
    margin-right: 24px;
    margin-top: 12px;
    font-size: 21px;
    font-weight: 500;
    flex-grow: 1;
    text-align: center;
}

.gallery-container {
    position: relative;
}

.gallery-thumbnails {
    display: inline-flex;
    align-items: center;
    text-align: center;
    background-color: rgba(0, 0, 0, 0.85);
    height: 105px;
    overflow-x: auto;
    overflow-y: hidden;
    width: 100%;
    border-top: solid 1px #000;
}

.gallery-thumbnails img {
    height: 80px;
    margin: 3px 6px;
    border: solid 1.5px #eee;
}

.gallery-thumbnails img:hover {
    cursor: pointer;
    border: 1.5px solid #FFF;
}

.gallery-thumbnails .dz-cancel {
    color: black;
    background-color: #ccc;
    position: absolute;
    right: 0;
    opacity: 0.75;
    position: absolute;
}

.gallery-thumbnails .dz-cancel:hover {
    background-color: #eee;
    opacity: 1;
}

.gallery-thumbnails .btn-xs {
    padding: 0.5px 3.5px;
}

.gallery-controls {
    display: flex;
    right: 0px;
    top: 0px;
    height: 100%;
}

.gallery-controls.new-tile {
    background: #ededed;
    justify-content: center;
    width: 100%
}

.gallery-controls.new-tile .dropzone-photo-upload {
    margin-top: 0;
    padding: 45px;
    background-color: #ffffff;
    width: 100%;
}

.iiif-image-tools .dropzone-photo-upload {
    padding: 25px 15px;
    border: 1px dashed #bbb;
    background: #f9f9f9;
    text-align: center;
    color: #808080;
    margin: 5px 0px 30px 0px;
    border-radius: 2px;
    cursor: pointer;
}

.iiif-image-tools .dropzone-photo-upload:hover {
    border-color: #787878;
    background: #f2f2f2;
}

.photo-workbench-photos {
    height: 136px;
    overflow-y: scroll;
    border: solid 1px #ddd;
    display: flex;
    flex-direction: column;
    margin: 40px 10px 10px 10px;
}

.photo-workbench-photo {
    position: relative;
    padding: 4px;
}

.photo-workbench-photo:nth-child(even) {
    background: #fff;
    border-bottom: 1px solid #D3E5F4;
}

.photo-workbench-photo:nth-child(odd) {
    background: #F5FAFE;
    border-bottom: 1px solid #D3E5F4;
}

.photo-workbench-photo.selected-photo {
    background-color: #9CC3E4;
    color: #fff;
    font-weight: 600;
    padding: 4px;
}

.photo-workbench-photo:not(.selected-photo):hover {
    background: #CAE2F5;
    cursor: pointer;
}

.gallery-controls.new-tile .dropzone-photo-upload {
    margin-top: 0;
    padding: 45px;
    background-color: #ffffff;
    width: 100%;
}

.workbench-card-sidepanel .gallery-controls.new-tile .dropzone-photo-upload {
    margin-top: 0;
    padding: 15px;
    background-color: #ffffff;
    width: 100%;
}

.workbench-card-sidepanel .gallery-controls.new-tile .dropzone-photo-upload {
    margin-top: 0;
    padding: 15px;
    background-color: #ffffff;
    width: 100%;
}

/* end photo gallery */

.workbench-model-card-container {
    margin-top: 50px;
    padding-bottom: 40px;
}

.workbench-card-sidebar {
    position: absolute;
    right: 0;
    height: 100%;
    width: 92px;
    background-color: rgb(247, 247, 247);
    border-left: 1px solid rgb(216, 216, 216);
    z-index: 200;
}

.workbench-card-sidebar-tab.disabled {
    color: #aaa;
    cursor: auto;
    pointer-events: none;
}

.workbench-card-sidebar-tab i {
    font-size: 1.1em;
    display: block;
    padding-bottom: 2px;
}

.workbench-card-sidebar-tab:hover {
    background: #fbfbfb;
    color: #454545;
}

.workbench-card-sidebar-tab.disabled:hover {
    color: #aaa;
    background-color: #f1f1f1;
}

.workbench-card-sidebar-tab.active {
    z-index: 200;
    background-color: white;
    border-left: solid 1px white;
    margin-left: -1px;
    color: #454545;
}

.workbench-card-sidepanel.expanded {
    width: 600px;
    z-index: 1001;
}

.manifest-manager-canvas-name {
    width: 315px;
    white-space: nowrap;
    overflow: hidden;
    text-overflow: ellipsis;
}

.manifest-manager-nav-tab {
    height: 50px;
    min-width: 220px;
    padding: 10px 20px;
    border-right: 1px solid #f1f1f1;
    background-color: #ddd;
    display: flex;
    flex-direction: column;
    justify-content: center;
}

.manifest-manager-nav-tab.active {
    background-color: #f6f6f6;
    font-weight: 600;
    border-left: 1px solid #ddd;
    border-right: 1px solid #ddd;
}

.manifest-manager-nav-tab .tab-label {
    display: flex;
    flex-direction: row;
    justify-content: center;
    align-items: center;
    cursor: pointer;
}

.manifest-manager-main-menu-circle {
    width: 75px;
    height: 75px;
    display: inline-block;
    text-align: center;
    padding: 20px;
    border-radius: 50%;
    background-color: #ccc;
}

.manifest-manager .dropzone-photo-upload {
    margin-top: 15px;
}

.manifest-manager .loader-select {
    height: 100%;
}

.manifest-manager .rr-splash-description {
    width: 700px;
}

.basemap-listing,
.overlay-listing,
.legend-listing {
    padding: 20px;
    border-bottom: 1px solid rgb(216, 216, 216);
}

.basemap-listing,
.overlay-listing .overlay-opacity-control,
.overlay-listing .overlay-name {
    cursor: pointer;
}

.overlay-listing,
.legend-listing {
    cursor: grab;
}

.basemap-listing,
.overlay-listing {
    font-size: 16px;
    color: rgb(158, 158, 158);
}

.basemap-listing:before,
.overlay-listing .overlay-name:before {
    margin-right: 4px;
    font-family: FontAwesome;
}

.basemap-listing:before {
    content: "\f10c";
}

.overlay-listing .overlay-name:before {
    content: "\f204";
}

.overlay-listing {
    position: relative;
}

.overlay-listing.rr-map-card .overlay-name:before {
    content: "\f070";
}

.active-overlay .overlay-listing.rr-map-card .overlay-name {
    color: #666;
    content: "\f06e";
}

.active-overlay .overlay-listing.rr-map-card .overlay-name:before {
    color: #666;
    content: "\f06e";
}

.rr-map-card.related-instances .related-instance {
    color: #9e9e9e;
    font-size: 12px;
    padding: 3px 0 0 12px;
}

.active-overlay .rr-map-card.related-instances .related-instance {
    color: #666;
}

.active-overlay .rr-map-card.related-instances .related-instance.hovered {
    background-color: #eee;
}

.summary-panel {
    background: #f9f9f9;
    margin-top: -30px;
}

.mouse-pointer canvas {
    cursor: pointer;
}

.workbench-card-wrapper {
    flex: 1;
    height: 100%;
    position: relative;
    overflow: hidden;
    background-color: #fafafa;
    border-top: 1px solid #ddd;
}

.workbench-card-wrapper.autoheight {
    height: auto;
    min-height: 100%;
}

.card-component-wrapper-editor .workbench-card-wrapper {
    border-top: 1px solid #041B33;
}

.widgets .workbench-card-wrapper {
    border: 1px solid #a8a8a8;
}

.widgets .workbench-card-wrapper {
    height: 500px;
}

.workbench-card-container {
    height: 100%;
}

.workbench-card-container.workbench-card-container-sidepanel-active {
    margin-right: 400px;
}

.workbench-card-container-wrapper.workbench-card-container-sidepanel-active {
    z-index: 249;
}

.workbench-card-sidebar {
    position: absolute;
    right: 0;
    top: 0px;
    height: 100%;
    width: 75px;
    background-color: #f1f1f1;
    border-left: 1px solid #ddd;
}

.workbench-card-sidebar-tab {
    color: #787878;
    height: 65px;
    padding: 16px;
    text-align: center;
    font-size: 1.1em;
    border-bottom: 1px solid rgb(216, 216, 216);
    cursor: pointer;
}

.map-sidebar-text {
    font-size: 11px;
}

.workbench-card-sidepanel {
    position: absolute;
    z-index: 250;
    right: 75px;
    height: 100%;
    width: 400px;
    background: white;
    border-left: 1px solid rgb(216, 216, 216);
    padding: 16px;
    overflow-y: scroll;
}

.workbench-sidepanel-card-container {
    /* margin: -40px -10px 10px -10px; */
}

.workbench-sidepanel-body {
    margin-top: 50px;
}

.install-buttons .btn-warning {
    background: #f75d3f;
    border-color: #E53211;
}

.install-buttons .btn-warning:hover {
    background: #E53211;
    border-color: #B02107;
}

.install-buttons .btn-danger {
    background: #FF836C;
    border-color: #E53211;
}

.install-buttons .btn-danger:hover {
    background: #f75d3f;
    border-color: #E53211;
}

.install-buttons .btn-mint {
    background: #3acaa1;
    border-color: #42cca5;
}

.install-buttons .btn-mint:hover {
    background: #1ABA8E;
    border-color: #009E72;
}

.workbench-card-sidepanel .install-buttons {
    background: #f9f9f9;
    position: fixed;
    margin-right: 75px;
    bottom: 0px;
    border-top: 1px solid #ddd;
    padding: 10px 35px;
    right: 0;
    width: 399px;
}

.workbench-card-sidepanel .resource-instance-card-component-content .install-buttons {
    bottom: auto;
    border: none;
    background: white;
    padding: unset;
}

.graph-designer .workbench-card-sidepanel .install-buttons {
    margin-right: 375px;
}

.workbench-card-sidepanel.expanded .install-buttons {
    width: 599px;
}

.workbench-card-sidepanel div .new-provisional-edit-card-container {
    padding-left: 5px;
}

.workbench-card-sidepanel .new-provisional-edit-card-container {
    padding-bottom: 40px;
}

.workbench-card-sidepanel-header-container {
    border-bottom: 1px solid #ddd;
    padding: 17px 30px 10px 0px;
    margin-left: 0px;
    margin-top: -16px;
    position: fixed;
    background: #fff;
    z-index: 20;
    width: 370px;
}



.expanded .workbench-card-sidepanel-header-container {
    width: 599px;
    margin-left: -16px;
    padding-left: 15px;
}

.workbench-header-buffer {
    height: 40px
}

.workbench-card-sidepanel-header {
    cursor: pointer;
    color: rgb(33, 62, 95);
    font-size: 15px;
}

.workbench-card-sidepanel-header:before {
    content: "\f00d";
    font-family: FontAwesome;
    margin-right: 6px;
    color: rgb(158, 158, 158);
    font-weight: lighter;
}

.workbench-card-sidepanel-header:hover:before {
    color: rgb(33, 62, 95);
}

.basemap-listing,
.overlay-listing,
.legend-listing {
    padding: 16px 20px;
    min-height: 60px;
    border-bottom: 1px solid rgb(216, 216, 216);
}

.basemap-listing,
.overlay-listing .overlay-opacity-control,
.overlay-listing .overlay-name {
    cursor: pointer;
}

.overlay-listing,
.legend-listing {
    cursor: grab;
}

.basemap-listing,
.overlay-listing {
    font-size: 14px;
    color: rgb(158, 158, 158);
}

.basemap-listing-container {
    margin-top: 50px;
}

.overlays-listing-container {
    margin-top: 50px;
}

.legend-listing-container {
    margin-top: 50px;
}

.basemap-listing:before,
.overlay-listing .overlay-name:before {
    margin-right: 4px;
    font-family: FontAwesome;
}

.basemap-listing:before {
    content: "\f10c";
}

.overlay-listing .overlay-name:before {
    content: "\f204";
}

.overlay-listing {
    position: relative;
}

.overlay-listing .overlay-name {
    display: inline-block;
    width: 300px;
    white-space: nowrap;
    overflow: hidden;
    text-overflow: ellipsis;
    position: relative;
    top: 4px;
}

.overlay-opacity-control .overlay-opacity-slider,
.overlay-opacity-control i {
    display: inline-block;
}

.overlay-opacity-control .overlay-opacity-slider {
    transition-property: width, opacity;
    transition-delay: 0ms;
    transition: 0ms;
    -webkit-transition-delay: 0ms;
    width: 0px;
    opacity: 0;
    position: relative;
    top: 2px;
    right: -8px;
}

.overlay-opacity-control .overlay-opacity-slider input {
    width: 0px;
    height: 0px;
}

.overlay-opacity-control:hover .overlay-opacity-slider input,
.overlay-opacity-control:focus .overlay-opacity-slider input {
    width: 150px;
    height: 20px;
}

.overlay-listing .overlay-opacity-control {
    transition: 300ms;
    transition-property: all;
    transition-delay: 100ms;
    position: absolute;
    padding: 6px 6px 6px 8px;
    top: 16px;
    right: 6px;
    width: 30px;
    height: 38px;
    border: 1px solid transparent;
    border-radius: 3px;
}

.overlay-listing .overlay-opacity-control:hover,
.overlay-listing .overlay-opacity-control:focus {
    border: 1px solid rgb(217, 217, 217);
    background-color: white;
    width: 200px;
}

.overlay-listing .overlay-opacity-control:hover .overlay-opacity-slider,
.overlay-listing .overlay-opacity-control:focus .overlay-opacity-slider {
    transition-delay: 400ms;
    transition: 200ms;
    -webkit-transition-delay: 400ms;
    width: 150px;
    opacity: 1;
}

.legend-listing .legend-name {
    font-size: 14px;
}

.legend-listing .legend-content {
    padding: 10px 10px 0;
}

.layer-listing-icon {
    display: inline-block;
}

.layer-listing-icon::before {
    display: flex;
    align-items: center;
    justify-content: center;
    width: 28px;
    height: 28px;
    border: solid 1px rgb(216, 216, 216);
    border-radius: 100%;
    background-color: rgb(247, 247, 247);
}

.basemap-listing.active-basemap,
.basemap-listing:hover,
.overlay-listing.active-overlay,
.overlay-listing:hover,
.legend-listing .legend-name {
    color: rgb(33, 62, 95);
}

.basemap-listing.active-basemap,
.basemap-listing:hover,
.overlay-listing:hover {
    background-color: rgb(247, 247, 247);
}

.basemap-listing.active-basemap:before {
    content: "\f05d";
}

.overlay-listing.active-overlay .overlay-name:before {
    content: "\f205";
}

.map-card-feature-item {
    cursor: zoom-in;
}

.map-card-feature-item:hover {
    background-color: rgb(250, 250, 250);
}

.map-card-feature-item.active .map-card-feature-name {
    font-weight: 600;
}

.geojson-card {
    margin-top: 65px;
}

.geojson-editor {
    border: 1px solid #808080;
    margin-bottom: 5px;
    margin-top: 5px;
}

.geojson-error-list {
    padding: 10px;
    color: rgb(161, 0, 0);
}

.map-card-feature-list .table {
    margin-bottom: 0;
}

.map-card-feature-tool {
    width: 65px;
}

.map-card-feature-tool.intersect {
    width: 80px;
}

.rr-map-card-intersect-panel {
    margin-top: 7px;
    margin-bottom: 32px;
}

.rr-map-card-intersect-panel .intersection-result {
    padding: 3px 0 0 12px;
}

.rr-map-card-intersect-panel .intersection-result.hovered {
    background-color: #ddd;
}

.map-card-zoom-tool,
.map-card-feature-tool {
    font-size: 0.9em;
}

.map-card-zoom-tool a,
.map-card-feature-tool a {
    color: #2f527a;
}

.map-card-zoom-tool {
    float: right;
    padding: 10px;
}

.map-card-zoom-tool a {
    display: inline-block;
    padding: 0px 3px;
}

#map-settings {
    position: relative;
    margin: -40px -35px 10px -20px;
}

.help-close {
    color: #868686;
    position: absolute;
    right: 10px;
    top: 20px;
    z-index: 600;
}

.scroll-y {
    height: calc(100vh - 50px);
    /* top-nav height */
    overflow-y: auto;
}

.scroll-y-hidden {
    overflow-y: hidden;
}

.scroll-y-auto {
    overflow-y: auto;
}

.tab-base .nav-tabs>li:not(.active)>a:hover {
    border-top: 1px solid #eee;
    border-right: 1px solid #eee;
    border-left: 1px solid #eee;
    border-bottom: 1px solid #fff;
    background: #eee;
}

.tab-base .tab-content {
    box-shadow: none;
    padding-bottom: 0;
    margin: 0;
}

.panel .panel-heading,
.panel>:first-child {
    border-top-left-radius: 0;
    border-top-right-radius: 0;
}

.form-text.form-checkbox:not(.btn),
.form-text.form-radio:not(.btn) {
    padding-right: 25px;
    padding-top: 5px;
    padding-left: 22px;
}

.option-input {
    display: flex;
    flex-wrap: wrap;
    max-width: 100%;
}

.option-input-config {
    display: flex;
    flex-direction: column;
}

span.icon-wrap.icon-circle.bg-gray-dark:hover {
    background: #94A6BC;
    color: #123;
}

.input-group.date .input-group-addon {
    background: #fafafa;
}

.widget-input-label {
    font-size: 12px;
    margin-top: 2px;
    font-weight: 600;
    color: #666;
}

.widget-input {
    border-radius: 2px;
}

.widget-file {
    width: 100px;
}

.form-contol {
    height: 36px;
}

.form-control.input-lg.widget-input {
    height: 36px;
}

.date .form-control {
    height: 36px;
}

.tile {
    border-left: 2px solid #0594BC;
    border-right: 1px solid #ddd;
    border-top: 0 solid #ddd;
    border-bottom: 1px solid #ddd;
    background: #fbfbfb;
    color: #5f5f5f;
    width: 200px;
    height: 170px;
    position: relative;
    overflow-y: scroll;
    padding: 5px 5px 7px;
}

.help-text-small {
    font-size: 12px;
    padding-right: 5px;
}

.grid-container {
    overflow: scroll;
}

.list-wrapper {
    overflow-y: auto;
    height: calc(100% - 60px);
    /*60px accounts for header so list scrolls to bottom*/
}

.grid {
    background: #ebeef0;
    max-width: 1200px;
    margin-left: -8px;
    margin-right: -6px;
    border-top: 1px solid #ddd;
    overflow: auto;
}

.grid-item {
    float: left;
    width: 100px;
    height: 100px;
    background: #0D8;
    border: 1px solid #333;
    border-color: hsla(0, 0%, 0%, 0.7);
    margin: 3px;
}

.select2-container {
    width: 100% !important;
    border: 1px solid #ddd;
}

.form-group div input {
    max-width: 600px;
    border: 1px solid #eee;
}

.resource-instance-wrapper .select2-container {
    max-width: 600px !important;
    border: 1px solid #eee;
}

.select2-container.select2-container-active.select2-dropdown-open {
    border: 1px solid steelblue;
}

.mpm-resource-selection .select2-container {
    height: 32px;
}

.select2-choice {
    border: 1px solid #E9E9E9 !important;
    border-radius: 2px !important;
    background-image: none !important;
    height: 36px !important;
    padding: 4px 0 0 16px !important;
}

.select2-container .select2-choice {
    display: block;
    height: 26px;
    padding: 0 0 0 8px;
    overflow: hidden;
    position: relative;
    border: 1px solid #aaa;
    white-space: nowrap;
    line-height: 26px;
    color: #444;
    text-decoration: none;
    border-radius: 4px;
    background-clip: padding-box;
    -webkit-touch-callout: none;
    -webkit-user-select: none;
    -moz-user-select: none;
    -ms-user-select: none;
    user-select: none;
    background-color: #fff;
    background-image: -webkit-gradient(linear, left bottom, left top, color-stop(0, #eee), color-stop(0.5, #fff));
    background-image: -webkit-linear-gradient(center bottom, #eee 0, #fff 50%);
    background-image: -moz-linear-gradient(center bottom, #eee 0, #fff 50%);
    // filter: progid: DXImageTransform.Microsoft.gradient(startColorstr='#ffffff', endColorstr='#eeeeee', GradientType=0);
    background-image: linear-gradient(to top, #eee 0, #fff 50%);
}

a.select2-choice {
    background: #42a5f5;
}

.select2-dropdown-open .select2-choice {
    background-color: #fff !important;
}

.select2-arrow {
    border: none !important;
    background: none !important;
    background-image: none !important;
    padding-top: 2px;
}

.select2-container .select2-choice .select2-arrow b:before {
    content: "";
}

.select2-container.select2-container-disabled .select2-choice {
    background: #eee;
}

.select2-container-multi .select2-choices {
    border: 1px solid #e1e5ea;
    background-image: none;
}

.select2-container-multi.select2-container-active .select2-choices {
    border: 1px solid #e1e5ea;
    box-shadow: none;
}

.select2-drop {
    border-radius: 0px;
    color: inherit;
}

.select2-drop-active {
    border: 1px solid steelblue;
    border-top: none;
    box-shadow: none;
}

.select2-result.disabled {
    background-color: #eee;
    color: #999;
    pointer-events: none;
}

.select2-results {
    padding: 0px;
    margin: 0px;
}

.select2-results li {
    /*padding: 4px 6px;*/
    padding: 0px;
    line-height: 22px;
    color: #595959;
}

.select2-results .select2-no-results,
.select2-results .select2-searching,
.select2-results .select2-results .select2-ajax-error {
    background: #f4f4f4;
    line-height: 30px;
    padding-left: 5px;
    padding-top: 2px;
    padding-bottom: 2px;
}

.select2-results .select2-ajax-error {
    color: #9e1515;
}

.select2-container-multi .select2-choices .select2-search-choice {
    padding: 3px 10px 5px 18px;
    margin: 4px 0 0px 5px;
    background: #42a5f5;
    position: relative;
    line-height: 13px;
    color: #fff;
    cursor: default;
    border: 1px solid #3b8dd5;
    border-radius: 2px;
    -webkit-box-shadow: none;
    -webkit-touch-callout: none;
    -moz-user-select: none;
    -ms-user-select: none;
    background-image: none;
    -webkit-touch-callout: none;
    -webkit-user-select: none;
    -moz-user-select: none;
    -ms-user-select: none;
    user-select: none;
}

.filter-flag {
    background: #30ad24 !important;
}

.select2-container-multi .select2-choices li {
    float: left;
    list-style: none;
}

.select2-container-multi .select2-search-choice-close {
    left: 3px;
    color: #fff;
}

a.select2-search-choice-close {
    background-color: #fff;
    border-radius: 3px;
}

.select2-search-choice div {
    margin-top: 1px;
}

.btn-display-toggle {
    height: 35px;
}

.btn-display-toggle:focus {
    background: #9490EE;
    color: #fff;
}

.time-wheel-display-toggle .btn-display-toggle:last-child {
    border-left-color: #fff;
}

.btn-group .btn+.btn {
    margin-left: 0px;
}

.switch {
    background-color: #fff;
    border: 1px solid #dfdfdf;
    border-radius: 20px;
    cursor: pointer;
    display: inline-block;
    height: 30px;
    position: relative;
    vertical-align: middle;
    width: 50px;
    -moz-user-select: none;
    -khtml-user-select: none;
    -webkit-user-select: none;
    -ms-user-select: none;
    user-select: none;
    box-sizing: content-box;
    background-clip: content-box;
    transition-duration: .1s;
}

.switch>small {
    transition-duration: .1s;
    left: 0;
}

.switch.on {
    background-color: #64bd63;
    border-color: #64bd63;
}

.switch.null {
    background-color: #ddd;
    border-color: #ddd;
}

.switch.on>small {
    left: 13px;
}

.switch.disabled {
    background-color: #f1f1f1;
    border-color: #ddd;
}

.switch.disabled.on {
    background-color: #87c586;
    border-color: #87c586;
}

.switch.disabled>small {
    background-color: #f1f1f1;
}

.library {
    position: absolute;
    top: 0;
    bottom: 0;
    opacity: .95;
    border-radius: 0;
    z-index: 200;
    padding: 0 20px 20px 0;
}

.clear-search {
    position: absolute;
    right: -5px;
    top: 3px;
    color: #123;
    font-size: 19px;
}

.clear-search:hover {
    cursor: pointer;
    color: rgba(0, 0, 0, 0.95);
}

.list-filter {
    position: relative;
    margin-bottom: 8px;
    margin-right: 0px;
}

.key {
    margin-top: 98px;
}

.library-close-btn {
    position: absolute;
    right: 10px;
    top: -22px;
    font-size: 15px;
    color: #666;
}

.alert {
    padding: 15px;
}

.library-card {
    height: 60px;
    margin-left: -1px;
    position: relative;
    padding: 5px;
    color: #666;
    border-bottom: 1px solid #ddd;
    /*border-right: 1px solid #e9e9e9;*/
    background: #f8f8f8;
    border-left: 5px solid #f8f8f8;
}

.related-resources-nodes .library-card {
    height: 80px;
}

.library-card.active {
    background: #ffffff;
    border-left: 5px solid steelblue;
}

.library-card.active:hover {
    background: #fff;
    border-left: 5px solid steelblue;
}

.selected-card {
    opacity: 1.0;
    color: #fff;
    background-color: #fbfbfb;
}

.selected div .listitem_name {
    font-weight: 600;
}

.disabled .listitem_name {
    font-weight: 600;
    color: #999;
}

.selected div .name {
    font-weight: 600;
}

.library-card.selected.selected-card {
    background: #fff;
    border-left: 5px solid steelblue;
    cursor: default;
}

.library-card.permissions.selected.selected-card {
    background: #fff;
    color: #656665;
    border-left: 0px;
    cursor: default;
}

.library-card:hover {
    background-color: #fff;
    cursor: pointer;
    border-left: 5px solid steelblue;
    opacity: 1.0;
}

.branch-library {
    background-color: white;
    height: auto;
}

.branch-library-icon {
    font-size: 15px;
}

#branch-library,
#card-crud-permissions .library-card {
    width: 100%;
    margin-left: 1px;
}

.middle-column-container.card-configuration.expanded {
    flex-basis: 450px;
}

.card-configuration.expanded+div div div div div .install-buttons {
    margin-right: 525px;
}

.constraint-selection {
    padding-top: 10px;
    border-bottom: solid 1px #eee;
}

.constraint-selection .dropdown {
    padding-top: 10px;
    padding-bottom: 10px;
}

.library-icon {
    width: 30px;
    position: absolute;
    left: 10px;
    top: 10px;
}

.user-groups {
    font-size: 11px;
    color: #999;
}

.library-card-main {
    width: 255px;
    position: absolute;
    left: 58px;
    top: 12px;
    white-space: nowrap;
    overflow: hidden;
    text-overflow: ellipsis;
    font-size: 12px;
}

.library-card-main a {
    color: #1E6FB7;
}

.library-card-subtitle {
    text-transform: capitalize;
    width: 225px;
    position: absolute;
    left: 58px;
    top: 25px;
    color: #888;
    font-size: 11px;
    white-space: nowrap;
    overflow: hidden;
    text-overflow: ellipsis;
    padding: 2px 2px 3px 0;
}

.crud-card {
    float: left;
    width: 274px;
    height: 58px;
    margin: -5px 0 0 0;
    position: relative;
    padding: 5px;
    color: #666;
    background: #fcfcfc;
    opacity: .7;
}

.crud-card:not(.selected):hover {
    background: #fff;
    cursor: pointer;
    opacity: 1.0;
    color: #123;
    border-bottom: 1px solid #eee;
}

.crud-card-main {
    width: 200px;
    position: absolute;
    left: 60px;
    top: 12px;
    white-space: nowrap;
    overflow: hidden;
    text-overflow: ellipsis;
    font-size: 13px;
    height: 36px;
}

.crud-card-main a {
    color: #1E6FB7;
}

.crud-card-subtitle {
    width: 200px;
    position: absolute;
    left: 60px;
    top: 27px;
    padding: 2px 2px 3px 0px;
    color: #888;
    font-size: 11px;
    white-space: nowrap;
    overflow: hidden;
    text-overflow: ellipsis;
    height: 19px;
}

.related-resources-nodes .crud-card-subtitle {
    top: 50px;
    display: flex;
    flex-direction: row;
    color: #25476A;
    margin-left: -2px;
    padding-bottom: 2px;
    width: 250px;
    height: 25px;
    margin-top: -3px;
}

.related-resources-nodes .crud-card-subtitle span {
    padding-left: 2px;
    padding-right: 2px;
    padding-top: 2px;
}

.related-resources-nodes .crud-card-main {
    width: 250px;
}

.related-resources-nodes.form-list .header {
    border-left: 1px solid #e0e0e0;
}

.load-relations {
    color: #fff;
    padding: 3px 5px;
    background: steelblue;
    position: absolute;
    right: -5px;
    margin-right: 5px;
    top: 0px;
    border-radius: 2px;
    font-weight: 600;
}

.load-relations.disabled {
    color: #888;
    margin-left: 5px;
    background: #ddd;
}

.selected-group-user-permissions {
    position: absolute;
    left: 30px;
    width: 100%;
}

.permissions-options {
    display: flex;
    flex-direction: column;
}

.form-checkbox.form-normal.form-primary.permission-option {
    padding-left: 22px;
    padding-bottom: 5px;
}

.selected-group-user-permissions .library-icon-permissions {
    top: 0px;
}

.permission-manager {
    width: 100%;
}

.permissions-instructions-panel {
    border: 1px solid #ddd;
    padding: 30px;
    margin-bottom: 30px;
    background: #fbfbfb;
}

.mpm-instruction-title {
    font-size: 15px;
}

.mpm-instruction {
    padding: 2px 15px;
}

.settings-panel-heading+.permissions-instructions-panel {
    margin-top: 55px;
}

.permission-manager.panel-body {
    display: flex;
    background-color: white;
    margin: 1px;
    height: 675px;
}

.permission-manager .card-content-container {
    padding: 10px 50px 10px;
    background-color: white;
}

.permission-manager-filter {
    height: 58px;
    width: 100%;
    border-bottom-style: solid;
    border-bottom-width: 1px;
    border-bottom-color: #ccc;
    margin-bottom: 2px;
}

.permission-manager-filter .clear-selection a.clear-selection-link {
    padding-right: 5px;
    font-size: 13px;
}

.permission-manager-filter .clear-node-search {
    position: absolute;
    top: 22px;
    font-size: 14px;
    left: 46%;
    width: 15px;
}

.permission-manager-item-list .card-tree-container {
    margin-right: 0px;
}

.permission-manager .filter-bar {
    display: flex;
    flex-direction: row;
    padding: 15px;
}

.permission-manager-item-list {
    padding-left: 10px;
}

.permission-manager.header {
    position: relative;
    height: 100px;
    padding-left: 10px;
    color: #2b425b;
    background: #fff;
    border-bottom: 1px solid #eee;
}

.permission-manager .control-panel {
    display: flex;
    margin-left: 0px;
}

.permissions {
    background: rgb(240, 240, 240);
}

.permissions:hover {
    background: #fff;
}

.permissions.selected {
    background: #fff;
}

.confirmation-permissions {
    font-size: 12px;
    color: #888;
}

.permission-selector {
    margin: 20px 0px 30px 0px;
}

.permissions-readout {
    float: right;
    padding-right: 10px;
    font-size: 11px;
    font-weight: 600;
    color: #454545;
    padding-top: 10px;
    margin-top: -10px;
    margin-bottom: -10px;
    padding-left: 10px;
}

.permissions-node {
    font-size: 13px;
    color: #555;
}

.no-cards-selected {
    padding: 10px;
    font-size: 13px;
}

.permissions-node-row {
    display: inline-flex;
    background: #fff;
    border-bottom: 1px solid #D3E5F4;
    padding-top: 10px;
    padding-bottom: 10px;
    padding-left: 10px;
    margin-right: 0px;
    justify-content: space-between;
}

.permissions-node-row:nth-child(even) {
    background: #F5FAFE;
}

.permissions-title {
    font-size: 15px;
}

.permissions-title-panel {
    position: absolute;
    top: 3px;
    left: 50px;
}

.library-icon-permissions {
    position: absolute;
    left: 30px;
    top: 30px;
    width: 100%;
}

.permissions-default {
    height: 1px;
    color: #555;
    font-size: 16px;
}

.permissions-account-warning {
    padding: 4px 10px;
    background: #ffb54a;
    color: #fff;
    border: 1px solid #EF9A1F;
}

.permissions-list {
    padding-top: 10px;
    padding-bottom: 15px;
    margin-bottom: 10px;
    background: #fff;
    width: 100%;
}

.permissions-selected {
    display: flex;
    flex-direction: column;
    margin-top: 5px;
    list-style: none;
    color: #666;
    line-height: 1.2;
    padding-left: 0px;
    font-size: 15px;
    border: 1px solid #ddd;
}


/*------------------------------------------------*/

.permission-grid {
    display: grid;
    grid-template-columns: 40px 450px auto 40px;
    grid-template-rows: 25px auto auto auto;
    grid-column-gap: 10px;
    grid-row-gap: 10px;
}

.permission-grid .permission-header {
    grid-column-start: 2;
    grid-column-end: 4;
    grid-row-start: 2;
    grid-row-end: 2;
}

.permission-grid .permission-control {
    grid-column-start: 2;
    grid-column-end: 3;
    grid-row-start: 3;
    grid-row-end: 3;
}

.permission-grid .permission-list {
    grid-column-start: 2;
    grid-column-end: 4;
    grid-row-start: 4;
    grid-row-end: 4;
    overflow-y: auto;
}

.permission-grid .permissions-options {
    display: flex;
    flex-direction: row;
    margin-top: 5px;
    padding: 10px 0px 15px;
}

.permission-filter {
    display: inline-flex;
    justify-content: space-between;
    width: 250px;
}

.permissions-list-table {
    height: 300px
}

.permissions-list-table-body {
    height: 400px;
    overflow-y: auto;
    border: solid 1px #ddd;
}

.permissions-list-table-body::-webkit-scrollbar {
    -webkit-appearance: none;
    width: 9px;
    border-left: 1px solid #eee;
}

.permissions-list-table-body::-webkit-scrollbar-thumb {
    border-radius: 2px;
    background-color: rgba(0, 0, 0, .1);
    -webkit-box-shadow: 0 0 1px rgba(255, 255, 255, .5);
}

.permissions-list-header {
    background: #579ddb;
    color: #fff;
    width: 100%;
    display: flex;
    padding: 9px 5px;
    border-bottom: 1px solid #D3E5F4;
    font-weight: 600;
}

.permission-control .clear-filter {
    align-self: center;
    font-size: 14px;
    margin-left: -20px;
    padding-right: 15px;
}

.permissions-table-row {
    display: flex;
    flex-direction: column;
    padding: 8px 5px;
    border-bottom: 1px solid #D3E5F4
}

.permissions-table-row:nth-child(odd) {
    background: #F5FAFE;
}

.permissions-table-row.selected {
    background-color: #F1F1FF;
}

.permissions-table-row.selected:hover {
    background-color: #F1F1FF;
    cursor: pointer;
}

.permissions-table-row:hover {
    background-color: #B6DEFF;
    cursor: pointer;
}

.permissions-table-row:first-child {
    background-color: #f8f8f8;
    color: #777;
    font-weight: 600;
}

.permissions-table-row:first-child:hover {
    cursor: default;
}

.permission-selection-panel {
    display: inline-flex;
    background: #fcfcfc;
    border-top: 1px solid #ddd;
    border-bottom: 1px solid #ddd;
    margin: 8px -5px -10px -5px;
}

.permission-selection-panel:hover {
    cursor: default;
}

.permission-list-table .identities-column {
    width: 35%;
}

.permission-list-table .permissions-column {
    width: 65%;
}

.permission-grid .permissions-buttons {
    grid-column-start: 2;
    grid-column-end: 3;
    grid-row-start: 5;
    grid-row-end: 5;
    height: 75px;
    align-items: baseline;
}

.permission-grid .remove-permissions-btn {
    grid-column-start: 3;
    grid-column-end: 4;
    grid-row-start: 5;
    grid-row-end: 5;
    height: 75px;
    justify-self: end;
}


/*------------------------------------------------*/

.library-search {
    font-size: 11px;
    height: 32px;
    width: 100%;
}

.key-icon {
    width: 50px;
}

#library .nav-tabs li:not(active) a {
    opacity: 0.9;
    border-radius: 0;
    border: 0;
    border-bottom: 1px solid rgba(0, 0, 0, 0.05);
    background-color: #314151;
    color: rgba(255, 255, 255, 0.5);
    padding: 20px 0;
}

#library .nav-tabs .active a {
    border-left: 1px solid rgba(0, 0, 0, 0.1);
    border-right: 1px solid rgba(0, 0, 0, 0.1);
    border-bottom: 1px solid transparent;
    background-color: #37495b;
    color: inherit !important;
}

.branch-preview {
    height: 280px;
    width: 280px;
    background: #fff;
    border: 1px solid #ddd;
    color: #123;
}

.branch-icon {
    border: 1px solid rgba(0, 0, 0, 0.25);
}

.branch-icon:hover {
    border: 1px solid rgba(0, 0, 0, 0.25);
    background: #5fa2dd;
}

.clear-selection {
    width: 100%;
    height: 21px;
    padding-top: 4px;
    margin-bottom: 0;
    padding-bottom: 0;
    margin-top: 0;
}

.clear-selection-link {
    cursor: pointer;
    font-size: 9px;
    float: right;
    color: #555;
}

.clear-selection-link:hover {
    color: #333;
}

.clear-selection a.clear-selection-link {
    font-size: 11px;
}

.node circle {
    fill: #fff;
    stroke: #4682B4;
    stroke-width: 1px;
}

.node {
    font-size: 13px;
    transition: all .40s ease;
    stroke: #aaa;
    stroke-width: 1px;
}

.node .node-selected {
    fill: #3ACAA2;
    stroke: #009E72;
    stroke-width: 1px;
}

.node .node-filtered {
    /*    fill: #f0f0f0;
    stroke: #bbb;*/
}

.graph-node-text {
    text-overflow: ellipsis;
    stroke: steelblue;
}

.link {
    fill: none;
    stroke: #bbb;
    stroke-width: 2px;
}

.node .node-over {
    fill: #3ACAA2;
    stroke: #009E72;
    stroke-width: 1.5px;
    cursor: pointer;
    transition: all .40s ease;
}

.target-node circle {
    opacity: 0.2;
    fill: red;
    stroke: red;
    stroke-width: 25px;
}

.target-node circle.node-over {
    opacity: 0.5;
    fill: red;
    stroke: red;
    stroke-width: 32px;
}

#nodeCrud {
    position: absolute;
    width: 250px;
    left: 300px;
    top: 0;
    bottom: 0;
    color: #fff;
    z-index: 200;
    border-left: 1px solid #1E3143;
    border-right: 1px solid #1E3143;
    -webkit-border-radius: 12px;
    -moz-border-radius: 2px;
    border-radius: 0;
    -webkit-box-shadow: 1px 1px 2px rgba(0, 0, 0, 0.4);
    -moz-box-shadow: 1px 1px 4px rgba(0, 0, 0, 0.4);
    box-shadow: 1px 1px 4px rgba(0, 0, 0, 0.4);
    padding: 0 10px;
}

input[type="search"] {
    -webkit-box-sizing: border-box;
    box-sizing: border-box;
}

.round {
    border-radius: 50%;
}

.overlay {
    position: fixed;
    top: 0;
    left: 0;
    width: 100%;
    height: 100%;
    background: rgba(0, 0, 0, 0.5);
    opacity: 0;
    pointer-events: none;
    -webkit-transition: opacity .5s;
    transition: opacity .5s;
    -webkit-transition-timing-function: cubic-bezier(0.7, 0, 0.3, 1);
    transition-timing-function: cubic-bezier(0.7, 0, 0.3, 1);
}

.arches-form {
    background-color: #ebeef0;
    padding: 20px 0 40px;
}

#aside-container #aside .nav-tabs li:not(active) a {
    padding: 20px 0;
}

ul.nav.nav-tabs.nav-justified {
    height: 59px;
}

.v-menu {
    height: 100vh;
    width: 300px;
    background: #fff;
    border-right: 1px solid #ddd;
    padding: 0 0 0 12px;
}

.form-page {
    background-color: #e7ebee;
    width: 100%;
    padding: 20px 20px 100px 5px;
}

.node-configuration {
    background-color: #ffffff;
    display: flex;
    flex-direction: column;
    flex: 1 1 auto;
}

.set-variable-pixel-height {
    /* WRONg PLACE */
    /*
        Flexbox recalculates height on component load. This hack
        allows us the to assign a hard-pixel height to a flexy
        element, thus allowing pixel calculations on variable height.
        See https://stackoverflow.com/a/14965123
    */
    display: flex;
    flex: 1 1 auto;
    height: 0;
}

.settings-panel {
    display: flex;
    flex-direction: column;
    height: 100%;
}

.settings-panel-heading {
    background: #25476a;
    color: #fff;
    padding-left: 15px;
    min-height: 50px;
    display: flex;
    align-items: center;
}

.settings-panel-body {
    flex-direction: column;
    overflow-y: scroll;
}

.graph-crm-class {
    font-size: 15px;
    color: #ddd;
    padding-left: 10px;
}

.graph-type {
    font-size: 15px;
    color: #777;
    padding-left: 10px;
}

.graph-designer {
    background: #fbfbfb;
}

.graph-designer-graph-content {
    width: 100%;
}

.graph-designer-graph-content .graph-designer-title {
    font-size: 17px;
    font-weight: 500;
    color: #fff;
    display: flex;
    flex-direction: row;
    align-items: center;
}

.graph-designer-title i {
    padding-right: 5px;
}

.graph-designer-title .name {
    font-size: 17px;
}

.top-node-panel {
    display: flex;
    flex-direction: column;
    padding: 20px;
}

.graph-designer-header {
    color: #888;
    font-size: 16px;
    padding-bottom: 5px;
    border-bottom: solid 1px #ddd;
}

.columns label.form-checkbox.form-normal:before,
.form-radio.form-normal::before {
    left: 1px;
}

.pad-hor.columns {
    background: #fff;
    padding: 8px 5px 6px 10px;
    /*border: 1px solid #ddd;*/
}

.form-radio.form-normal::before {
    left: 0px;
}

.widget-container.graph-settings-switch {
    padding-bottom: 0px;
}

.graph-settings-switch-label {
    margin-left: 40px;
    margin-top: -20px;
    margin-bottom: 0px;
}

.graph-settings-switch-subtitle {
    margin-left: 40px;
    margin-top: -5px;
    display: inline-block;
    color: #5F7D9A;
    position: relative;
    top: -5px;
    font-size: 13px;
    font-weight: 400;
}

.exportable-field-name {
    padding-left: 40px;
}

.graph-settings-panel-body {
    padding: 5px 0px;
}

.graph-settings-panel-body .widgets .widget-container div div>input {
    max-width: 500px;
    min-width: 500px;
}

.graph-settings-panel-body .widgets .widget-container div .crm-selector div .chosen-drop .chosen-search>input {
    max-width: 490px;
    min-width: 490px;
}

.graph-settings-panel-body .widgets .widget-container div .colorpicker-component {
    max-width: 250px;
    min-width: 250px;
    padding-left: 5px;
    height: 32px;
}

.graph-settings-panel-body .widgets .widget-container div div div div div select .chosen-container {
    width: 500px;
}

.graph-settings-panel-body .widgets .widget-container div div .domain-input {
    max-width: 480px;
    min-width: 480px;
}

.graph-settings-panel-body .widgets .widget-container div div .domain-input-item {
    max-width: 468px;
    min-width: 468px;
}

.function-node-alert {
    display: inline-block;
    background: #A2EAE2;
    padding: 15px 30px;
    margin-top: -10px;
    margin-left: -5px;
    margin-bottom: 15px;
    font-size: 14px;
    font-weight: 400;
    color: #01766A;
}

.edtf-input {
    padding-bottom: 15px;
}

.node-config-item {
    padding: 5px 0px 12px 0px;
}

.node-config-item.pad-top {
    padding: 15px 0px 12px 0px;
}

.concept-label {
    padding-top: 0px;
}

.tree-container {
    overflow-x: scroll;
    padding: 0 0 10px 10px;
}

#container .table-hover>tbody>tr:hover {
    background-color: #4682B4;
    color: #fff;
}

.bg-primary:hover {
    background-color: #3b8dd5;
}

div.dropdown-menu.open {
    min-height: 250px;
}

.underline {
    border-bottom: 1px solid #ddd;
}

.bg-green {
    background: #139F78;
}

.og-grid {
    list-style: none;
    text-align: left;
    width: 100%;
    margin: 0 auto;
    padding: 2px 0;
}

.og-grid li {
    display: inline-block;
    vertical-align: top;
    height: 200px;
    min-width: 180px;
    margin: 10px 5px 5px;
}

.og-grid li>a,
.og-grid li>a img {
    border: none;
    outline: none;
    display: block;
    position: relative;
}

.nav-tabs>li.active>a,
.nav-tabs>li.active>a:focus,
.nav-tabs>li.active>a:hover {
    border: 1px solid #fff;
}

.library-tools-icon {
    font-size: 17px;
    color: #999;
    padding-right: 5px;
}

.nav-tabs.library-tools>li>a {
    height: 40px;
    border: none;
    padding: 2px;
}

.nav-tabs.library-tools>li>a:hover {
    background-color: inherit;
}

.nav-tabs.library-tools>li.active>a {
    background-color: inherit;
    border: none;
}

.chosen-container {
    margin-bottom: 0px;
    color: #8d8d8d;
    line-height: 1.3333333;
}

.chosen-container-multi .chosen-choices li.search-field {
    margin: 2px 3px 0 10px;
}

.chosen-container-single .chosen-single {
    height: 36px;
}

.chosen-container-multi .chosen-choices li.search-choice .search-choice-close {
    background-image: none !important;
}

.list-group-item.active:hover,
.list-group-item.active:active,
.list-group-item.active:focus {
    background-color: #f9f9f9;
    border-bottom: 1px solid #eee;
    border-top: 1px solid #eee;
    color: #5f5f5f;
}

.switchery>small,
.switch>small {
    background: #fff;
    border-radius: 100%;
    box-shadow: 0 1px 3px rgba(0, 0, 0, 0.4);
    height: 30px;
    position: absolute;
    top: 0;
    width: 30px;
}

.switch-small {
    border-radius: 13px;
    height: 13px;
    width: 25px;
}

.switch-small>small {
    height: 13px;
    width: 13px;
}

.node .node-collected,
.link.link-collected {
    stroke-width: 3px;
}

.loading-mask {
    position: fixed;
    opacity: .75;
    background-color: grey;
    top: 0;
    bottom: 0;
    left: 0;
    right: 0;
    z-index: 100000000;
}

.loading-mask:after {
    position: fixed;
    opacity: .5;
    color: #454545;
    content: '\f110';
    -webkit-animation: fa-spin 2s infinite linear;
    animation: fa-spin 2s infinite linear;
    display: inline-block;
    font: normal normal normal 14px/1 FontAwesome;
    font-size: 10vw;
    margin-top: 42vh;
    margin-left: 45vw;
    text-rendering: auto;
    -webkit-font-smoothing: antialiased;
    -moz-osx-font-smoothing: grayscale;
    transform: translate(0, 0);
    z-index: 100000001;
}

.loading-mask-string {
    font-size: 22px;
    padding-top: 5%;
    font-weight: 600;
    width: 50%;
    text-align: center;
    top: 25%;
    left: 25%;
    height: 50%;
    position: absolute;
    color: #fff;
    background-color: #000;
    z-index: 8000;
}

.workflow-step-loading-mask {
    position: absolute;
    top: 94px;
    bottom: 58px;
    opacity: 1;
}

.workflow-step-loading-mask::after {
    margin-top: 34vh;
}

.branch-list-loading-mask {
    height: 100%;
    position: relative;
    margin: auto;
    width: 50%;
    padding: 36px;
    text-align: center;
    opacity: .5;
    z-index: 100000001;
}

.branch-list-loading-mask:after {
    position: relative;
    content: '\f110';
    animation: fa-spin 2s infinite linear;
    -webkit-animation: fa-spin 2s infinite linear;
    display: inline-block;
    font: normal normal normal 14px/1 FontAwesome;
    font-size: 30px;
    text-rendering: auto;
    -webkit-font-smoothing: antialiased;
    -moz-osx-font-smoothing: grayscale;
    transform: translate(0, 0);
    z-index: 100000001;
}

.time-wheel-loading-mask {
    height: 100%;
    position: relative;
    margin: auto;
    width: 50%;
    padding: 36px;
    text-align: center;
    opacity: .5;
    z-index: 100000001;
}

.time-wheel-loading-mask:before {
    position: relative;
    content: '\f110';
    animation: fa-spin 2s infinite linear;
    -webkit-animation: fa-spin 2s infinite linear;
    display: inline-block;
    font: normal normal normal 14px/1 FontAwesome;
    font-size: 30px;
    text-rendering: auto;
    -webkit-font-smoothing: antialiased;
    -moz-osx-font-smoothing: grayscale;
    transform: translate(0, 0);
    z-index: 100000001;
}

.card-form-preview-container.loading-mask {
    position: relative;
    opacity: .5;
    background-color: gray;
    top: 0;
    bottom: 0;
    left: 0;
    right: 0;
    z-index: 100000000;
}

.card-form-preview-container.loading-mask::before {
    position: fixed;
    opacity: .5;
    color: #000;
    content: '\f110';
    -webkit-animation: fa-spin 2s infinite linear;
    animation: fa-spin 2s infinite linear;
    display: inline-block;
    font: normal normal normal 14px/1 FontAwesome;
    font-size: 14vw;
    margin-top: 42vh;
    margin-left: 32vw;
    text-rendering: auto;
    -webkit-font-smoothing: antialiased;
    -moz-osx-font-smoothing: grayscale;
    transform: translate(0, 0);
    z-index: 100000001;
}

.ep-help-body.loading-mask::before {
    position: fixed;
    opacity: .5;
    color: #000;
    content: '\f110';
    -webkit-animation: fa-spin 2s infinite linear;
    animation: fa-spin 2s infinite linear;
    display: inline-block;
    font: normal normal normal 10px/1 FontAwesome;
    font-size: 10vw;
    margin-top: 42vh;
    margin-left: 18vw;
    text-rendering: auto;
    -webkit-font-smoothing: antialiased;
    -moz-osx-font-smoothing: grayscale;
    transform: translate(0, 0);
    z-index: 100000001;
}

.ep-help-body.loading-mask:after {
    display: none;
}

.ep-help-body.loading-mask {
    position: relative;
    opacity: .5;
    background-color: gray;
    top: 0;
    bottom: 0;
    left: 0;
    right: 0;
    z-index: 100000000;
}

.ep-edits {
    position: absolute;
    top: 0px;
    display: table;
    right: 0;
    width: 500px;
    height: 100vh;
    border-left: 1px solid #ddd;
    z-index: 3900;
    background: #fefefe;
}

.ep-edits-body.loading-mask::before {
    position: fixed;
    opacity: .5;
    color: #000;
    content: '\f110';
    -webkit-animation: fa-spin 2s infinite linear;
    animation: fa-spin 2s infinite linear;
    display: inline-block;
    font: normal normal normal 10px/1 FontAwesome;
    font-size: 10vw;
    margin-top: 42vh;
    margin-left: 18vw;
    text-rendering: auto;
    -webkit-font-smoothing: antialiased;
    -moz-osx-font-smoothing: grayscale;
    transform: translate(0, 0);
    z-index: 100000001;
}

.ep-edits-body.loading-mask:after {
    display: none;
}

.ep-edits-body.loading-mask {
    position: relative;
    opacity: .5;
    background-color: gray;
    top: 0;
    bottom: 0;
    left: 0;
    right: 0;
    z-index: 100000000;
}

.ep-help {
    position: absolute;
    top: 0px;
    display: table;
    right: 0;
    width: 500px;
    height: 100vh;
    border-left: 1px solid #ddd;
    z-index: 3900;
    background: #fefefe;
}

.ep-notifs {
    position: absolute;
    top: 0px;
    display: table;
    right: 0;
    width: 500px;
    height: 100vh;
    border-left: 1px solid #ddd;
    z-index: 3900;
    background: #fefefe;
}

.btn-notifs-download {
    color: #6494cc;
    background-color: transparent;
    border: 1px solid #ddd;
    margin-top: 5px;
}

.btn-notifs-dismiss-all {
    width: 100%;
    height: 50px;
    color: #fff;
    background-color: #579DDB;
    border: 1px solid #2A24C2;
}

.btn-notifs-dismiss-all.disabled {
    background-color: #B0D4F5;
    color: #6D69D5;
    border: 1px solid #6D69D5;
}

.btn-notifs-dismiss-all:hover {
    cursor: pointer;
    color: #fff;
    background: #3685CB;
}

#circle {
    width: 8px;
    height: 8px;
    background: #55AA55;
    border-radius: 50%;
    z-index: 10;
    position: absolute;
}

#circle-outline {
    width: 12px;
    height: 12px;
    background: #fff;
    border: 1px solid #6E7F93;
    border-radius: 50%;
    z-index: 9;
    position: absolute;
    margin-left: -2px;
    margin-top: -2px;
}

.ep-edits-header {
    display: inline-flex;
    width: 100%;
    justify-content: space-between;
    height: 50px;
    background: #fafafa;
    border-bottom: 1px solid #ddd;
}

.ep-edits-title {
    float: left;
    padding-left: 15px;
    padding-top: 10px;
}

.ep-edits-title span {
    font-size: 1.6em;
}

.ep-edits-close {
    float: right;
}

.ep-edits-body {
    height: calc(100vh - 50px);
    width: 100%;
    overflow-y: auto;
    display: table-row;
    float: left;
    padding: 0px;
}

.ep-edits-body img {
    max-width: 100%;
}

.ep-edits-body ul {
    padding-left: 20px;
}

.ep-edits-body a {
    color: #4765a0;
}

.ep-edits-toggle div .ion-help {
    padding-left: 3px;
}

.list-divider-dark {
    border-bottom: 1px solid rgba(0, 0, 0, 0.4);
}

.nano>.nano-content {
    font-size: 11px;
    overflow-y: auto;
}

ul .collapse li {
    height: 25px;
}

ul .collapse li:first-of-type {
    margin-top: -10px;
}

ul .collapse li:last-of-type {
    height: 35px;
}

.arches-panel-header {
    font-size: 1.6em;
    padding-left: 25px;
    border-right: 1px solid #ddd;
}

.resource-grid-item {
    float: left;
    width: 100%;
    border-bottom: 1px solid #ddd;
    border-left: 1px solid #ebeef0;
    border-right: 1px solid #ebeef0;
    margin: 0;
}

.resource-grid-item:first-of-type {
    border-top: 1px solid #ddd;
}

.resource-grid-main-container {
    height: 90px;
    background: #ebeef0;
}

.graph-btn {
    display: none;
}

.resource-grid-item:hover .graph-btn {
    display: block;
}

.report-image-grid .resource-grid-item:last-of-type .resource-grid-tools-container .btn-group ul {
    margin-top: -331px;
}

.report-provisional-flag {
    padding: 15px;
    margin-top: 0px;
    padding-left: 25px;
    border-bottom-style: solid;
    border-bottom-color: #DF2E6A;
    border-bottom-width: 1px;
    background-color: #F799B9;
    color: #fff;
}

.resource-report .fullyprovisional {
    display: none;
}

.dl-horizontal.provisional {
    border-style: solid;
    margin-right: 25px;
    margin-left: -20px;
    background: #fdfdfd;
    padding: 10px;
    border-color: #ddd;
    border-width: 1px;
}

.report-card-provisional-flag {
    background-color: #f8f8f8;
    padding: 5px 10px;
    margin-left: -20px;
    margin-right: 25px;
    border-top: solid 1px #ddd;
    border-left: solid 1px #ddd;
    border-right: solid 1px #ddd;
}

.resource-grid-main {
    padding-top: 10px;
    padding-left: 0;
}

.resource-grid-main-container.active {
    background: #f6f6f6;
}

.resource-grid-icon {
    height: 42px;
    width: 42px;
    padding-top: 12px;
    color: #999;
    transform: translate(0px, 7px);
    background: #e2e2e2;
    border: 1px solid #ddd;
    margin-bottom: 10px;
    text-align: center;
}

.resource-grid-icon-highlight {
    background: #fbfbfb;
    color: #777;
    border-color: #bbb;
}

.resource-grid-item:hover {
    cursor: pointer;
    border-left: 1px solid #d5d5d5;
    border-right: 1px solid #d5d5d5;
    opacity: 1.0;
    background: #f9f9f9;
}

.resource-grid-title {
    font-weight: normal;
    padding: 3px 20px 0 20px;
    font-size: 1.416em;
    line-height: 50px;
    display: inline-block;
}

.resource-grid-subtitle {
    padding-left: 69px;
    margin-top: -20px;
    color: #999;
    font-size: 12px;
    width: 500px;
    white-space: nowrap;
    overflow: hidden;
    text-overflow: ellipsis;
}

.resource-grid-tools-container {
    position: absolute;
    right: 20px;
    top: 48px;
}

.resource-grid-item:hover .resource-grid-tools-container {
    top: 20px;
}

.report-image-grid .resource-grid-item:last-of-type .resource-grid-tools-container .btn-group .manage-menu {
    margin-top: 0px;
}

.resource-grid-tools-container a:last-of-type {
    padding-right: 0;
}

.hightlight-tool {
    color: #4F49DB;
    font-weight: 600;
}

.eh-timeline-panel {
    overflow-y: auto;
    height: calc(100vh - 60px);
    background: #ebeef0;
}

.eh-timeline-time {
    max-width: 150px;
    margin-top: 7px;
}

.eh-timeline-stat {
    width: 140px;
}

.eh-timeline-label {
    margin-left: 150px;
}

.panel .eh-timeline-label:after {
    border-right-color: #fff;
}

.eh-timeline-header {
    padding-left: 20px;
}

.eh-timeline {
    margin-left: 20px;
    padding-right: 25px;
}

.eh_resource_descriptors {
    display: flex;
    flex-direction: column;
    margin-top: -6px;
}

.eh_resource_descriptors h4.report-toolbar-title {
    margin-top: -10px;
}

.eh_description {
    font-size: 11px;
    color: #777;
    padding-left: 25px;
    margin-top: -15px;
}

.timeline:before {
    left: 69px
}

.timeline:after {
    left: 67px
}

.panel .timeline,
.panel .timeline-time .eh-timeline-time {
    background: #ebeef0;
}

.panel .eh-timeline-time {
    background: #ebeef0;
}

.panel .eh-timeline-label {
    box-shadow: none;
    background-color: #fff;
    border: 1px solid #e3e3e3;
}

.panel .eh-timeline-stat .timeline-icon {
    box-shadow: 0 0 0 7px #ddd;
}

.eh-timeline:before {
    margin-left: 20px;
}

.eh-timeline:after {
    margin-left: 20px;
}

.eh-footer {
    padding: 10px;
    margin: 20px -10px -10px -10px;
    background: #f8f8f8;
    border-top: 1px solid #ddd;
}

.eh-edit-title {
    font-size: 14px;
    font-weight: 600;
    color: #666;
}

.eh-node-group {
    padding-left: 10px;
}

.tile-data-list {
    list-style: none;
    padding-left: 20px;
}

.tile-data-item {
    font-weight: 600;
    color: #777;
}

.tile-node-name {
    width: 245px;
    display: table-cell;
    text-align: right;
    text-overflow: ellipsis;
    white-space: nowrap;
    overflow: hidden;
}

.tile-node-value {
    font-weight: 400;
    padding-left: 10px;
    display: table-cell;
}

.flex {
    display: -ms-flexbox;
    display: -webkit-flex;
    display: flex;
    -ms-flex: 1;
    -webkit-flex: 1;
    flex: 1;
}

.content-panel {
    display: -ms-flexbox;
    display: -webkit-flex;
    display: flex;
    -webkit-flex-direction: column;
    -ms-flex-direction: column;
    flex-direction: column;
    width: 100%;
    height: calc(100vh - 50px);
    position: relative;
}

.flexrow {
    -webkit-flex-direction: row;
    -ms-flex-direction: row;
    flex-direction: row;
}

.resource-search-container {
    /* display: flex; */
}

.resource-search-container .row.widget-wrapper {
    padding: 0px;
    min-width: 250px;
    max-width: 550px;
}

.edit-panel {
    position: absolute;
    top: 0;
    height: 100vh;
    width: 100%;
    background: #ebeef0;
    z-index: 900;
    opacity: 1.0;
    transition: all .25s ease;
}

.edit-panel-search-bar {
    position: absolute;
    left: 40px;
    padding-top: 10px;
}

.edit-panel-search-bar+.edit-panel-menu-bar {
    left: 170px;
}

.edit-menu {
    position: absolute;
    top: 36px;
    left: 220px;
    height: 100vh;
    width: 50px;
}

.edit-menu-item {
    height: 60px;
    border-left: 3px solid #ebeef0;
    border-bottom: 1px solid #ddd;
    background: #fff;
    opacity: .99;
    position: relative;
}

.edit-menu-item.disabled {
    margin-left: 0.5px;
}

.edit-menu-item:hover {
    background: #f8f8f8;
    border-left: 3px solid #579ddb;
    cursor: pointer;
    opacity: 1.0;
    color: #666;
}

.edit-menu-item a i {
    margin-left: 15px;
    margin-top: 13px;
}

.menu-item-title {
    font-size: 14px;
    color: #777;
}

.menu-item-subtitle {
    font-size: 11px;
    padding-left: 33px;
    padding-right: 5px;
    width: 220px;
    white-space: nowrap;
    overflow: hidden;
    text-overflow: ellipsis;
}

.menu-expanded {
    left: 0 !important;
    z-index: 3500 !important;
}

.edit-menu-item.selected {
    background: #f4f4f4;
    border-left: 3px solid #579ddb;
    opacity: 1.0;
}

.edit-menu-item.disabled:before {
    content: "";
    position: absolute;
    top: 0;
    background: rgba(255, 255, 255, 0.66);
    bottom: 0;
    left: -4px;
    right: 0;
    z-index: 1;
    cursor: not-allowed;
}

.edit-menu-item.disable:hover {
    border-left: 3px solid #ebeef0;
    background: #fff;
    opacity: .99;
}

.find-widget {
    position: absolute;
    left: 100px;
    top: 10px;
    width: 450px;
    z-index: 10;
}

.graph-list-header {
    position: sticky;
    top: 0px;
    z-index: 10;
}

.graph-list-header .find-widget {
    z-index: 1;
}

.o-pane {
    background: rgba(17, 17, 17, 0.5);
    height: 690px;
}

.list-group-item:hover {
    cursor: pointer;
}

.effect:hover {
    cursor: default;
}

.bg-trans {
    background: transparent;
}

.btn-flat {
    height: 38px;
    color: #fff;
    background: #ddd;
    font-size: 14px;
    padding-top: 5px;
}

.btn-flat:active {
    box-shadow: none;
}

.btn-flat:hover {
    color: #fff;
    background: #8ce196;
}

.demo-icon-font {
    font-size: 14px;
    margin-bottom: 6px;
    padding-top: 4px;
    padding-bottom: 4px;
}

.demo-icon-font:hover {
    cursor: pointer;
    background: #eee;
}

.demo-icon-font .selected {
    background: #eee;
}

.library-in {
    position: absolute;
    top: -10px;
    height: 100vh;
    left: 0;
    width: 300px;
    background: #fff;
    border-left: 1px solid #ddd;
    border-right: 1px solid #ddd;
    overflow-y: scroll;
    transition: all .5s;
}

.library-item {
    height: 103px;
    background: #fdfdfd;
    border-bottom: 1px solid #ddd;
    margin-left: -10px;
    padding: 0 10px 10px 20px;
}

.library-item-subtitle {
    margin-top: 0;
    margin-bottom: 0;
    font-size: 12px;
    color: #888;
    overflow: hidden;
    text-overflow: ellipsis;
    max-height: 89px;
}

.library-card-body {
    height: 116px;
    padding: 5px 20px 25px;
    color: #888;
    margin-top: -10px;
    overflow-y: hidden;
}

.library-card-panel-title {
    font-size: 1.2em;
    margin-bottom: -10px;
}

.list-item-name {
    font-size: 14px;
    margin-top: -5px;
    text-overflow: ellipsis;
    white-space: nowrap;
    overflow: hidden;
}

.list-item-model-name {
    font-size: 12px;
    font-size: 12px;
    margin-top: 1px;
    padding-left: 3px;
}

.node-list-details {
    position: absolute;
    font-size: 11px;
    top: 70px;
    width: 100%;
    padding: 5px;
    margin-left: -5px;
    background: #fff;
    overflow-y: hidden;
    height: 108px;
}

.rr-fdg-description {
    font-size: 12px;
    line-height: 1.35;
    color: #888;
    background: #fff;
    overflow: scroll;
    text-overflow: ellipsis;
    display: -webkit-box;
    -webkit-box-orient: vertical;
    -webkit-line-clamp: 3;
    height: 70px;
}

.node-list-footer {
    position: absolute;
    font-size: 11px;
    top: 70px;
    width: 100%;
    border-top: 1px solid #ddd;
    padding-left: 5px;
    padding-top: 10px;
    padding-bottom: 11px;
    margin-left: -5px;
    background: #fafafa;
}

.resource-graph-node-icon {
    display: block;
    height: 20px;
    width: 20px;
    line-height: 20px;
    border-radius: 50%;
    color: white;
    text-align: center;
    font-size: 0.7em;
}

.related-node-details .graph-name {
    display: flex;
    flex-direction: row;
    padding-top: 1px;
}

.node-list-footer a {
    color: steelblue;
    font-weight: 500;
    padding-right: 10px;
    height: 38px;
}

.node-list-footer a i {
    padding-right: 2px;
}

.resource-list a.chosen-single {
    background: transparent;
    color: #333;
    font-size: 22px;
    height: 40px;
    padding-top: 0;
    border-color: transparent;
}

.resource-list a.chosen-single div b {
    margin-top: -8px;
}

.resource-list .chosen-drop .chosen-results {
    background: #fff;
    color: #555;
    border-width: 1px;
}

.resource-list .chosen-drop {
    border-width: 1px;
}

.resource-list .chosen-container-active .chosen-with-drop {
    border: 1px solid #ddd;
}

.form-toolbar {
    position: absolute;
    height: 60px;
    right: 0;
    left: 0;
    border-left-width: 0;
    border-bottom: 1px solid #ddd;
    z-index: 2;
    background: #f8f8f8;
    transition: all .5s;
}

.form-container {
    position: absolute;
    left: 0;
    top: 56px;
    width: 100%;
    padding-left: 10px;
    padding-right: 10px;
    border-right: 1px solid #ddd;
    transition: all .5s;
}

.card-preview {
    position: absolute;
    top: 56px;
    left: 0;
    right: 0;
    padding: 10px;
}

.ion-asterisk.widget-label-required {
    padding-left: 3px;
    font-size: 9px;
    margin-top: 2px;
    position: absolute;
}

#container.cls-container.arches-login {
    background: rgb(236, 238, 241);
}

.arches-login>.cls-header {
    background: rgb(236, 238, 241);
}

.arches-login div .cls-brand:after {
    background: rgb(236, 238, 241);
}

.cls-content.arches-signin {
    padding-top: 20px;
}

.login-panel-header.arches-signin {
    font-size: 28px;
}

.arches-signin-subtext {
<<<<<<< HEAD
    padding: 0px 5px 10px 5px;
=======
    padding: 0 5px 10px 5px;
>>>>>>> 5e120667
    color: #595959;
    font-size: 1em;
    font-weight: normal;
}

.arches-signin .login-panel {
    border: 1px solid #ddd;
    width: auto;
    max-width: 350px;
}

.arches-signin .panel-footer {
    color: #888;
    padding: 15px 0px;
}

.arches-signin .panel-footer a {
    color: steelblue;
    font-weight: 600;
}

.arches-signin-btn {
    padding-top: 0px;
    padding-bottom: 10px;
}

.account-management {
    margin-top: 10px;
    margin-bottom: 20px;
    border-top: 1px solid #ddd;
}

.cls-container .account-management a {
    color: steelblue;
}

.account-link {
    padding: 5px 0px;
    display: block;
}

.account-link:first-child {
    padding-top: 25px;
}

#login-form {
    padding: 10px 5px;
}

.login-panel {
    opacity: .9;
}

.login-panel-header {
    font-size: 2.4em;
    margin-top: 0;
    padding-bottom: 5px;
    font-weight: 300;
}

.reqlabel {
    width: 100%;
    text-align: left;
}

#login-form .alert h2 {
    margin-top: 0;
    margin-bottom: 10px;
    color: inherit;
    font-weight: 600;
    font-size: 1.2em;
}

.change-password-form.popover {
    display: block;
    margin-top: 65px;
    font-size: 14px;
    width: 250px;
    border: 1px solid rgba(0, 0, 0, .2);
}

.change-password-form .panel {
    margin-bottom: 0px;
}

.profile-summary-page .password-success {
    color: green;
    position: absolute;
    top: 50px;
}

.profile-toolbar {
    top: 50px;
    width: 100%;
    height: 50px;
    background: #f8f8f8;
    border-bottom: 1px solid #ddd;
}

.change-password-form .error-message {
    font-size: 11px;
    color: #880000;
    padding: 2px;
}

.change-password-form .error-message-container {
    display: flex;
    flex-direction: column;
    align-content: center;
}

.change-password-form .panel-body {
    padding: 20px 15px;
}

.change-password-form .panel-heading {
    text-align: left;
    position: relative;
    padding-top: 10px;
    height: 40px;
    background-color: #f5f6f7;
    color: #5c7174;
    padding-left: 15px;
    line-height: 1.1;
    border-bottom: solid 0.5px #babebf;
    font-weight: 300;
}

.change-password-buttons {
    display: flex;
    flex-direction: row;
    justify-content: space-between;
    width: 100%;
}

.img-login {
    background-image: url(../img/backgrounds/easter_island_night.jpg);
}

.concept_tree {
    padding: 13px;
}

ul.jqtree-tree div.jqtree_common {
    display: block;
    color: #333;
    border: 1px solid #ccc;
    text-decoration: none;
    font-weight: 700;
    background: linear-gradient(top, #fafafa0, #eee100);
    -webkit-border-radius: 3px !important;
    border-radius: 3px !important;
    box-sizing: border-box;
    -moz-box-sizing: border-box;
    margin: 5px 0;
    padding: 5px 10px;
}

ul.jqtree-tree li.jqtree-selected>.jqtree-element,
ul.jqtree-tree li.jqtree-selected>.jqtree-element:hover {
    background-color: #ddd;
    text-shadow: 0 1px 0 rgba(255, 255, 255, 0.7);
}

ul.jqtree-tree div.jqtree_common:hover {
    color: #2ea8e5;
    background: #fff;
}

ul.jqtree-tree .jqtree-toggler {
    position: absolute;
}

.jqtree-tree li.jqtree-folder {
    display: block;
    position: relative;
    font-size: 13px;
    line-height: 20px;
    margin: 0;
    padding: 0;
}

.jqtree-tree .jqtree-title.jqtree-title-folder {
    position: relative;
    left: 1.5em;
}

.jqtree-tree .jqtree-title {
    color: #1C4257;
    vertical-align: middle;
    margin-left: 0;
}

.jqtree-tree .jqtree-loading>div a {
    content: url(../img/select2-spinner.gif);
}

ul.jqtree-tree li.jqtree-ghost {
    margin: 0;
}

.jqtree-border {
    border: dashed 1px #00f;
    -webkit-border-radius: 3px !important;
    border-radius: 3px !important;
    box-sizing: border-box;
    -moz-box-sizing: border-box;
    padding: 0 5px;
}

ul.jqtree-tree li.jqtree-ghost span.jqtree-line {
    background-color: #fff;
    opacity: 0.6;
    border: dashed 1px #00f;
    height: 35px;
    width: 100%;
    position: relative;
    left: 0;
    top: 0;
}

.concept_result {
    font-weight: 700;
}

.term-search-item {
    font-weight: 400;
}

.term-search-group {
    font-weight: 700;
}

.concept_result_schemaname {
    font-size: 11px;
    padding-left: 10px;
}

.layer-list .fdg-node-filter {
    margin-right: 18px;
    margin-left: 10px;
    margin-top: -2px;
    position: relative;
}

.layer-list.search {
    background: #e4e4e4;
    margin-left: -1px;
    border: 1px solid #bbb;
    border-top: transparent;
    padding-top: 10px;
    position: sticky;
    top: 0px;
    z-index: 10;
}

.node-current {
    stroke: #454545;
    stroke-width: 2px;
    fill: #dcecfa;
    opacity: 1;
    cursor: pointer;
}

.node-current-selected {
    fill: #dcecfa;
    stroke: #454545;
    stroke-width: 2px;
}

.node-current-neighbor {
    fill: #dcecfa;
    stroke: #454545;
    stroke-width: 4px;
}

.node-current-label {
    stroke: #999;
    font-size: 21px;
    font-weight: 900;
    fill: #fcfcfc;
    opacity: 1;
    text-anchor: middle;
    pointer-events: none;
}

.node-descendent {
    stroke: #ededed;
    fill: #fefefe;
    opacity: 1;
    stroke-width: 4px;
    cursor: pointer;
}

.node-descendent-label {
    font-size: 12px;
    font-weight: 400;
    fill: #c2c2c2;
    opacity: 1;
    text-anchor: middle;
    pointer-events: none;
}

.node-ancestor {
    /* Nodes that are unselected or not highlighted as neighbors during mousover */
    stroke: #454545;
    fill: #dcecfa;
    opacity: 1;
    stroke-width: 1px;
    cursor: pointer;
}

.node-ancestor-neighbor {
    stroke-width: 4px;
    stroke: #454545;
    fill: #dcecfa;
}

.node-ancestor-label {
    font-size: 16px;
    font-weight: 300;
    fill: #a2a2a2;
    opacity: 1;
    text-anchor: middle;
    pointer-events: none;
}

.node-ancestor-selected {
    stroke: rgb(17, 95, 165);
    stroke-width: 5px;
    stroke-dasharray: 5, 1;
    fill: rgb(220, 236, 250);
    opacity: 1;
    cursor: pointer;
    z-index: 200000;
}

.relatedlink {
    stroke: #4291d7;
    stroke-width: 3px;
    stroke-dasharray: 8, 5;
}

.linkMouseover {
    /*Styles the link between selected/moused-over nodes*/
    stroke: #063967;
    stroke-opacity: .6;
    stroke-width: 5px;
}

.nodeLabels {
    font-size: 14px;
    fill: #454545;
    text-anchor: middle;
    font-weight: 600;
}

.node_info {
    width: 320px;
    height: auto;
    background-color: #FFF;
    -webkit-border-radius: 12px;
    -moz-border-radius: 2px;
    border-radius: 2px;
    -webkit-box-shadow: 1px 1px 2px rgba(0, 0, 0, 0.4);
    -moz-box-shadow: 1px 1px 4px rgba(0, 0, 0, 0.4);
    box-shadow: 1px 1px 4px rgba(0, 0, 0, 0.4);
    padding: 15px;
}

.node-selected {
    fill: #aacdec;
    stroke: #115fa5;
}

.node-current-over,
.node-ancestor-over {
    /* The currently moused-over node */
    stroke: #115fa5;
    stroke-width: 5px;
    fill: #dcecfa;
    opacity: 1.0;
    cursor: pointer;
}

.node-descendent-over {
    stroke: #115fa5;
    stroke-width: 8px;
    fill: #dcecfa;
    opacity: 1;
    cursor: pointer;
}

#nodeCrud p,
.node_info p {
    font-family: sans-serif;
    line-height: 20px;
    margin: 0;
}

#nodeCrud.hidden,
ul.jqtree-tree li.jqtree-ghost span.jqtree-circle,
.node_info.hidden {
    display: none;
}

.config-panel {
    position: absolute;
    top: 0;
    right: 0;
    bottom: 5px;
    height: 100vh;
    padding: 10px;
}

.item-selected {
    background-color: #fafafa;
}

.card-item {
    position: relative;
    height: 24px;
    width: 220px;
    font-weight: 700;
    font-size: 1.25px;
    margin-left: -20px;
    padding: 5px 5px 5px 10px;
}

.card-item:hover {
    background-color: #fafafa;
    cursor: pointer;
}

.primary-descriptors-card-container {
    margin-top: -5px;
    margin-left: 0px;
    padding-left: 15px;
    padding-right: 15px
}

.primary-descriptors-container {
    border: 1px solid #ddd;
    min-height: 450px;
}

.panel-padding-bottom {
    padding-bottom: 20px;
}

.widget-container {
    padding: 10px 15px 25px;
}

.widget-container.data-type {
    padding-bottom: 5px;
}

.widget-container.data-type-config {
    padding-bottom: 0px;
}

a.selected {
    font-weight: 600;
    font-size: 13px;
    color: #123;
}

.tile-record {
    display: inline-block;
    font-size: 11px;
}

.dark-colored-text {
    color: #25256b;
}

.panel-section-title {
    font-size: 1.3em;
    font-weight: 400;
}

.form-divider {
    border-top: 1px solid #eee;
    margin-top: 10px;
}

.cd-dark .panel-body .form-divider {
    border-top: 1px solid rgba(0, 0, 0, 0.1);
}

.functions .chosen-choices {
    height: 32px;
    background: #314151;
    border: 1px solid #314151;
    color: #fff;
}

textarea:placeholder {
    top: 0;
}

.design a.chosen-single {
    height: 36px;
    background: #fff;
    border: 1px solid #ddd;
    color: #999;
}

.design .chosen-drop .chosen-results {
    background: #fff;
    color: #123;
    margin-bottom: 0;
}

.editable {
    border: 1px solid #4682B4;
    display: inline-block;
    margin-bottom: 7px;
    margin-top: 7px;
    margin-left: 20px;
}

.editable-card {
    margin-left: -10px;
    margin-right: -10px;
    padding: 5px 15px;
}

span.editable-card i.fa.fa-align-justify:hover {
    cursor: move;
}

.widgets {
    border-bottom-width: 1px;
}

.report li {
    margin-left: -10px;
    padding-left: 5px;
}

.report li:not(:first-child) {
    margin-top: 20px;
    padding-top: 10px;
    padding-bottom: 20px;
    border-top: 1px solid #ddd;
}

.report li:nth-child(2) {
    background-color: #fafafa;
    margin-left: -40px;
    padding-left: 35px;
}

.report-image-grid {
    width: 100%;
    margin-bottom: 20px;
}

.navbar-top-links .dropdown-menu .recent-additions-container {
    margin-top: 10px;
    padding: 0 30px;
}

.recent-additions-container {
    padding-left: 20px;
}

.dataTables_scrollBody {
    max-height: 65vh !important;
}

.card-grid {
    -ms-flex: 1;
    -webkit-flex: 1;
    flex: 1;
    margin: 5px
}

.r-grid-item {
    float: left;
    width: 275px;
    height: 250px;
    margin: 5px;
    border: 1px solid #7847CE;
}

#resource-list .r-grid-item:hover {
    cursor: default;
    border: 1px solid #333;
}

.r-select-card {
    background: #8BC3EB;
    padding: 10px;
    color: #440EA2;
    font-weight: 500;
    height: 200px;
    opacity: .8;
    text-align: center;
}

.r-grid-item:hover .r-select-card,
.r-select-card:hover {
    opacity: 1;
}

.r-select-card-footer {
    height: 50px;
    position: absolute;
    bottom: 0px;
    width: 100%;
    background: #62A8DB;
}

.r-select-title {
    font-size: 19px;
    font-weight: 500;
    color: #440EA2;
    text-align: center;
    overflow-wrap: break-word;
}

.r-desc-container {
    position: absolute;
    bottom: 55px;
    left: 5px;
    right: 5px;
    padding: 0px 5px;
}

.r-select-desc {
    text-align: center;
    overflow: hidden;
    text-overflow: ellipsis;
    display: -webkit-box;
    -webkit-box-orient: vertical;
    -webkit-line-clamp: 2;
}

.r-select-circle {
    position: absolute;
    top: 67px;
    left: 97px;
    width: 70px;
    height: 70px;
    display: inline-block;
    text-align: center;
    padding: 18px;
    border-radius: 50%;
    background: #BFE0F7;
    border: 1px solid #454545;
}

.r-select-circle.loader-button {
    background: #C85FDA;
    border: 1px solid #86039D;
}

.r-select-icon {
    color: #fff;
    font-size: 28px;
    line-height: 32px;
}

.r-warning {
    padding: 5px;
    background: #FFE947;
    color: #5E29BA;
    height: 50px;
    text-align: center;
    border-top: 1px solid #5E29BA;
}

.r-warning .form-warning {
    color: #5E29BA;
}

.btn-resource-select {
    height: 50px;
    width: 100%;
    font-size: 14px;
    font-weight: 600;
    padding-top: 12px;
    border-top: 1px solid #7847CE;
}

.btn-resource-select:hover {
    border-top: 1px solid #0859A1;
}

.card-grid-item {
    float: left;
    width: 290px;
    border: 1px solid #ddd;
    background: #fff;
    opacity: .9;
    margin: 3px;
}

.card-grid-item:hover {
    cursor: pointer;
    opacity: 1.0;
    border: 1px solid #aaa;
}

.card-grid-item.disabled {
    float: left;
    width: 290px;
    border: 1px solid #ddd;
    opacity: .79;
    margin: 3px;
}

.card-grid-item.disabled:hover {
    cursor: default;
}

div.card-grid-item.selected {
    border: 1px solid #aaa;
    opacity: 1.0;
}

.form-warning {
    font-size: 12px;
    color: #b20000;
}

.card-search {
    margin-top: 3px;
    height: 48px;
    min-width: 300px;
    max-width: 600px;
}

div.jqtree-element.jqtree_common:hover {
    background-color: #49596A;
}

ul.jqtree-tree ul.jqtree_common {
    list-style: none outside;
    margin-left: 12px;
    margin-right: 0;
    margin-bottom: 2px;
    display: block;
}

ul.jqtree-tree .jqtree-title {
    color: #93a6b9;
    margin-top: 2px;
    margin-bottom: 2px;
    font-size: 13px;
}

ul.jqtree-tree li.jqtree-selected>.jqtree-element,
ul.jqtree-tree li.jqtree-selected>.jqtree-element:hover {
    background: none;
    background-color: #49596A;
    text-shadow: none;
}

div.jqtree-element.jqtree_common {
    text-overflow: ellipsis;
    padding: 2px 0;
}

ul.jqtree-tree .jqtree-element {
    color: #93a6b9;
}

ul.jqtree_common li.jqtree-folder {
    margin-bottom: 4px;
}

#container #profile-table td {
    border-top: 1px solid rgba(0, 0, 0, 0.0);
}

.profile-summary-page {
    width: 100%;
    background: #fff;
}

.profile-summary-page .img-responsive {
    max-height: 249px;
}

.profile-report {
    height: 150px;
    background: #102F4F;
    width: 100%;
    padding: 40px 150px 0px 150px;
    border-bottom: 1px solid #520008;
}

.profile-list {
    width: 100%;
    padding: 40px 100px 50px 100px;
    min-height: 170px;
    border-bottom: 1px solid #ccc;
}

.profile-sections {
    padding: 0px 0px;
    min-height: 650px;
}

div.profile-notif-settings {
    padding-top: 12px;
}

.notif-table {
    width: 100%;
    margin-top: -40px;
}

.notif-table th {
    font-size: 1.05em;
    font-weight: 600;
    border-bottom: 1px solid rgba(0, 0, 0, 0.07);
    color: #4d627b;
}

th.notif-type {
    width: 150px;
}

.widget-input-label-notif {
    padding-left: 20px;
    font-size: 12px;
    margin-top: 2px;
    font-weight: 500;
    color: #666;
}

.widget-input-label-notif .arches-switch {
    margin-right: 5px;
}

.profile-notif-settings td {
    padding: 8px 10px;
    color: #666;
}

.profile-notif-settings th {
    padding: 4px 6px 4px 6px;
}

.profile-projects {
    height: 100vh;
}

.btn-profile {
    width: 65px;
}

.profile-full-name {
    position: absolute;
    color: #fff;
    font-size: 2.6em;
    top: 35px;
    left: 100px;
}

.profile-e-mail {
    position: absolute;
    color: #fff;
    font-size: 16px;
    top: 80px;
    left: 100px;
    color: #ddd;
    font-weight: 500;
}

.profile-header {
    font-size: 21px;
}

.account-summary {
    margin-top: -30px;
    height: 200px;
    background: #a1f1f1;
}

.profile-label-shim {
    margin-top: -5px;
    color: #777;
}

.btn-profile-password {
    background: #fff;
    border-width: 0px;
    margin-top: -20px;
    margin-left: -12px;
    color: #579ddb;
}

.account-tips {
    margin-top: 10px;
    font-size: 13px;
    color: #888;
}

.account-input {
    max-width: 300px;
}

.account-label {
    font-size: 14px;
    font-weight: 500;
}

.btn-profile-password:hover {
    background: #fff;
    color: #579ddb;
}

.btn-profile-password:focus {
    background: #fff;
    color: #579ddb;
}

.btn-profile-password.btn-default:active {
    background-color: #fff;
    border-width: 0px;
    color: #579ddb;
}

.btn-profile-password.btn:not(.disabled):not(:disabled):active,
.btn:not(.disabled):not(:disabled).active {
    box-shadow: none;
}

.password-rules {
    margin-top: -5px;
    font-size: 12px;
    color: #555;
}

.password-rule {
    color: #888;
    font-size: 13px;
    padding-left: 5px;
    padding-bottom: 3px;
}

.password-rule span {
    padding-left: 3px;
    font-size: 12px;
}

.password-rule i {
    font-size: 11px;
}

.device-summary {
    font-size: 13px;
    margin-bottom: -5px;
}

.device-listing {
    float: left;
    margin-top: -20px;
    padding-left: 0px;
}

.device-listing li:not(:first-child) {
    margin-left: 20px;
}

.device-list-item {
    display: inline-block;
    padding: 10px;
}

.project-search-widget {
    position: absolute;
    top: -40px;
    width: 250px;
}

.profile-default-message-panel {
    text-align: center;
    padding-top: 10px;
    padding-bottom: 20px;
    font-size: 17px;
    color: #888;
}

.apple_app_store_icon {
    height: 50px;
    padding-top: 10px;
}

.android_app_store_icon {
    height: 58px;
    margin-top: 11px;
}

.library-tools {
    padding-left: 15px;
    margin-top: -3px;
    border-bottom: none;
}

.library-tools-icon:hover {
    cursor: pointer;
    color: #123;
}

.graph-container {
    position: absolute;
    top: 0;
    left: 0;
    width: calc(100%-220px);
}

.no-icon {
    left: 10px;
    width: 300px;
    font-size: 13px;
    cursor: move;
}

.editable-help {
    display: inline-block;
    margin-right: 20px;
    padding: 7px 12px;
}

/*.ep-toolbar {
    display: -ms-flexbox;
    display: -webkit-flex;
    display: flex;
    -ms-flex-align: center;
    -webkit-align-items: center;
    align-items: center;
    width: 100%;
    height: 50px;
    background: #fff;
    border-bottom: 1px solid #ddd;
    z-index: 3000;
}*/

.ep-toolbar {
    -ms-flex-align: center;
    -webkit-align-items: center;
    align-items: center;
    width: 100%;
    height: 50px;
    background: #fff;
    border-bottom: 1px solid #ddd;
    z-index: 3000;
}

.ep-menu {
    position: absolute;
    top: 50px;
    bottom: 0;
    z-index: 4000;
}

.ep-menu-panel {
    position: absolute;
    top: 0;
    bottom: 0;
    width: 250px;
    background: #fff;
    border-right: 1px solid #ddd;
    margin: 0;
}

.editor-tools {
    width: 274px;
}

.ep-menu-list {
    position: absolute;
    top: 0;
    left: 0;
    list-style: none;
    height: 100vh;
    border-right: 1px solid #ddd;
    background: #fcfcfc;
}

.ep-menu-footer {
    position: absolute;
    bottom: 0;
    width: 100%;
    height: 50px;
}

#menu-control {
    background: #9490EE;
    color: #eee;
}

#menu-control:hover {
    color: #fff;
    border-left: 1px solid #9490EE;
    border-bottom: 1px solid #9490EE;
}

.ep-tools {
    cursor: pointer;
    border-right: 1px solid #514CCA;
    border-bottom: 1px solid transparent;
    height: 50px;
    display: -ms-flexbox;
    display: -webkit-flex;
    display: flex;
    -ms-flex-align: center;
    -webkit-align-items: center;
    align-items: center;
    padding-left: 10px;
    padding-right: 20px;
}

.ep-tools:hover {
    background: #fafafa;
    border-bottom: 1px solid #ddd;
    border-left: 1px solid #ddd;
}

.navbar-top-links>li>a.navbar-button {
    height: 49px;
    width: 50px;
    background: #fff;
    text-align: center;
    border-left: 1px solid #ddd;
}

.navbar-top-links>li>a.navbar-button:hover {
    border-left: 1px solid #ddd;
    background: #f8f8f8;
}

.navbar-top-links>li>a.navbar-button:active {
    border-left: 1px solid #ddd;
    background: #f8f8f8;
}

.navbar-top-links>li>a.navbar-button:focus {
    border-left: 1px solid #ddd;
    background: #f8f8f8;
}

.ep-tools-right {
    border-right: none;
    border-bottom: 1px solid #ddd;
    border-left: 1px solid #ddd;
    background: #fff;
    font-size: 17px;
    padding-left: 16px;
    padding-right: 20px;
    min-width: 50px;
    max-width: 50px;
}

.ep-tools-right a:first-child {
    margin: auto;
}

.ep-tools-login {
    border: none;
    padding-left: 16px;
    padding-right: 20px;
    vertical-align: middle;
    background: #fff;
    border-bottom: 1px solid #ddd;
    border-left: 1px solid #ddd;
}

.ep-tool-title {
    font-size: 14px;
    font-weight: 600;
    color: #666;
    border-left: 1px solid transparent;
}

.ep-tools-title {
    height: 50px;
    margin-right: 0;
    overflow: hidden;
}

.ep-graph-title {
    font-size: 1.3em;
}

.ep-graph-title-icon {
    height: 40px;
    width: 40px;
    transform: translate(0px, 0px);
    color: #666;
    background: #f4f4f4;
    border: 1px solid #ddd;
}

.ep-content {
    color: #666;
    transition: all .25s ease;
}

.ep-form-toolbar {
    display: -ms-flexbox;
    display: -webkit-flex;
    display: flex;
    -ms-flex-align: center;
    -webkit-align-items: center;
    align-items: center;
    width: 100%;
    min-height: 55px;
    background: #f6f6f6;
    border-bottom: 1px solid #ddd;
}

.ep-form-toolbar div:nth-last-child(2) {
    margin-right: auto;
}

.ep-form-toolbar-title {
    font-size: 16px;
    font-weight: 400;
    color: #666;
    padding-left: 15px;
}

.ep-form-toolbar-tools {
    margin-right: 10px;
    -ms-justify-content: flex-end;
    -webkit-justify-content: flex-end;
    justify-content: flex-end;
}

.ep-form-content {
    z-index: 1;
    padding: 12px;
    transition: all .30s ease;
    -ms-flex: 1;
    -webkit-flex: 1;
    flex: 1;
    overflow-y: scroll;
}

.alert-active .ep-form-content {
    top: 140px;
}

.ep-card-search {
    width: 400px;
    padding: 5px 15px;
}

.resource-toolbar {
    min-height: 60px;
    background: #f6f6f6;
    border-bottom: 1px solid #e4e4e4;
}

.resource-selector {
    height: 60px;
    background: #fff;
    border-bottom: 1px solid #ddd;
    padding: 10px;
}

.ep-help {
    position: absolute;
    top: 0px;
    display: table;
    right: 0;
    width: 500px;
    height: 100vh;
    border-left: 1px solid #ddd;
    z-index: 3900;
    background: #fefefe;
}

.ep-help-header {
    border: none;
    display: table-row;
    height: 50px;
}

.ep-help-title {
    float: left;
    padding-left: 15px;
    padding-top: 10px;
}

.ep-help-title span {
    font-size: 1.6em;
}

.ep-help-close {
    float: right;
    background: #f8f8f8;
    border-bottom: 1px solid #ddd !important;
    border-left: 1px solid #ddd !important;
}

.ep-help-close:hover {
    background: #f2f2f2;
}

.ep-help-body {
    width: 100%;
    overflow-y: auto;
    padding: 0px 15px;
    position: absolute;
    bottom: 0;
    top: 50px;
}

.ep-help-body img {
    max-width: 100%;
}

.ep-help-body ul {
    padding-left: 20px;
}

.ep-help-body a {
    color: #4765a0;
}

.ep-help-topic-content {
    display: none;
}

.ep-help-toggle div .ion-help {
    padding-left: 3px;
}

.ep-help-table {
    width: 100%;
    margin-top: 5px;
    margin-bottom: 10px;
}

.ep-help-table tr th {
    border-bottom: solid grey 1px;
}

.ep-help-table tr {
    border-bottom: dashed grey 1px;
}

.ep-help-table tr td {
    vertical-align: top;
    color: grey;
    padding: 5px 3px 5px 3px;
}

.ep-help-table tr td:first-of-type {
    color: red;
}

.ep-help-table-header {
    font-weight: 700;
}

.ep-help-topic-toggle>h4 {
    display: inline-block;
}

.reloadable-img {
    border: 2px solid #eee;
}

.ep-help-img-link {
    float: right;
    font-weight: 600;
}

.ep-card-tools-panel {
    padding: 7px;
    background: #fdfdfd;
    border-right: 1px solid #e9e9e9;
}

.left-column-container.ep-card-tools-panel {
    margin-bottom: 0px;
}

.card-tree-container {
    margin-right: -9px;
    margin-left: -9px;
}

.card-tree-list {
    list-style: none;
    font-size: 12px;
    color: #888;
    padding-top: 0px;
    margin-top: 1px;
}

ul.card-tree-list-item {
    margin-left: -40px;
}

li.card-tree-list:last-of-type {
    margin-bottom: 0px;
}

.card-tree-list a {
    color: #777;
}

.card-tree-list.selected a {
    color: #666;
    font-weight: 600;
}

ul div .card-tree-list .cc-link {
    margin-left: 0px;
}

ul div .card-tree-list span {
    margin-left: 15px;
}

ul div .card-tree-list span .card-tree-list-item .card-tree-list-icon {
    margin-left: 30px;
}

.report-tree-list {
    margin-bottom: 0px;
}

.node-indent a {
    padding-left: 30px;
}

.expando {
    position: absolute;
    font-size: 14px;
    cursor: pointer;
    display: none;
    right: 13px;
    top: 10px;
}

.card-tree-list a:hover .expando {
    display: block;
}

.bg-card {
    background: #46bbdc;
    color: #fff;
}

.bg-report-card {
    background: #9EE0F3;
    color: #fff;
    font-weight: 400;
}

.ep-card-crud {
    position: absolute;
    top: 100px;
    bottom: 0;
    left: 200px;
    width: 250px;
}

.ep-card-crud-container {
    margin: 10px;
}

.ep-card-crud-container>div.panel {
    border: 1px solid #3b8dd5;
}

.dz-cancel {
    border-radius: 50%;
    background: #FFA08E;
}

.ep-card-crud-container:last-of-type {
    margin-bottom: 200px;
}

.flex.relative {
    max-width: calc(100% - 1px);
}

.left-column-crud-container {
    -ms-flex: 0 0 275px;
    -webkit-flex: 0 0 275px;
    flex: 0 0 275px;
    margin-top: -1px;
    margin-bottom: 0px;
    background-color: #fafafa;
    width: 275px;
    padding: 7px;
    border-right: solid 1px #dddddd;
    overflow-y: auto;
    overflow-x: hidden;
}

.left-column-container {
    -ms-flex: 0 0 250px;
    -webkit-flex: 0 0 250px;
    flex: 0 0 250px;
    margin-bottom: 0px;
    background-color: #f0f0f0;
    width: 200px;
    padding: 0px 7px 7px 7px;
    border-right: solid 1px #dddddd;
    overflow-y: auto;
    overflow-x: hidden;
}

.left-column-container.graph-designer {
    overflow-y: hidden;
}

.form-list {
    padding-top: 0px;
    background: #f0f0f0;
    padding-bottom: 31px;
}

.form-list .grid {
    border-top: none;
}

.provisional-edits {
    pointer-events: none;
    cursor: default;
    padding: 3px 5px 5px 5px;
    margin-right: 10px;
    background: #FFB700;
    color: #fff;
}

.has-provisional-edits {
    color: #FFD15B;
}

.provisional-edits-list {
    width: 0px;
    background-color: #f0f0f0;
    padding: 0px;
    border-style: solid;
    border-color: #ccc;
    border-width: 1px;
    margin-top: 0px;
}

.edit-message-container {
    background: #FFD15B;
    color: #fff;
    font-weight: 700;
    border-bottom: 1px solid #FFB700;
    height: 50px;
    margin-top: -15px;
    margin-left: -25px;
    margin-right: -25px;
    padding: 15px 25px;
}

.edit-message-container.provisional-editor {
    /* margin-right: -42px; */
}

.workbench-card-sidepanel.expanded .edit-message-container {
    z-index: 5000;
    width: 600px;
    margin-top: 8px;
    margin-left: -16px;
}

.edit-message-container .reset-authoritative {
    float: right;
    color: #fff;
    font-weight: 600;
    background: #db9a00;
    padding: 5px;
    margin-top: -3px;
}

.edit-message-container.approved {
    background: #C8F89A;
    border-bottom: 1px solid #9CEC4F;
    border-top: 1px solid #9CEC4F;
    color: #24B06D;
}

.edit-message-container-user {
    font-weight: 700;
}

.new-provisional-edits-list {
    display: flex;
    flex-direction: column;
    position: relative;
    margin-right: -25px;
    width: 250px;
    padding: 5px 5px 0px 5px;
    border-left: 1px solid #ddd;
    height: 100vh;
    background: #fafafa;
}

.workbench-card-sidepanel.expanded .new-provisional-edits-list {
    margin-right: -16px;
}

.new-provisional-edit-card-container {
    display: flex;
    flex-direction: row-reverse;
    /*    align-items: baseline;*/
}

.new-provisional-edit-card-container .card {
    width: 100%;
}

.new-provisional-edit-entry {
    border-bottom: 1px solid #ddd;
    color: #777;
    background: #fafafa;
    padding: 5px;
    margin-left: -5px;
    width: 200px;
    position: relative;
}

.new-provisional-edit-entry .title {
    display: flex;
    flex-direction: row;
    justify-content: space-between;
}

.new-provisional-edits-title {
    font-size: 14px;
    margin-bottom: 5px;
    font-weight: 400;
    color: #2f527a;
}

.new-delete-provisional-edit {
    position: absolute;
    top: 10px;
    right: -140px;
    color: red;
    font-size: 16px;
}

.new-provisional-edits-header {
    background: #f9f9f9;
    border-bottom: 1px solid #ddd;
    height: 40px;
    margin-left: -5px;
    /*margin-right: -40px;*/
    /* margin-top: -5px; */
    padding: 10px 25px 10px 10px;
    height: 80px;
}

.new-provisional-edit-entry:hover {
    background-color: #fff;
    color: #111;
    cursor: pointer;
}

.new-provisional-edit-entry.selected {
    background-color: #fff;
    color: #111;
}

.new-provisional-edit-entry.selected:hover {
    cursor: initial;
}

.new-provisional-edit-entry .field {
    padding: 5px;
    font-size: 13px;
    font-weight: 500;
    width: 170px;
}

.field.timestamp {
    font-weight: 400;
    font-size: 11px;
    color: #777;
    margin-top: -10px;
}

.notifications-container {
    display: flex;
    flex-direction: row;
    border-bottom: solid #e4e4e4 1px;
    padding: 8px 25px 15px 25px;
    background-color: #fcfcfc;
}

.notification-message {
    padding-bottom: 5px;
    color: #777;
}

.notification-message span {
    font-weight: 600;
    color: #454545;
}

.entry .time-label {
    font-weight: 600;
}

.ep-notifs-close {
    position: absolute;
    top: 0px;
    right: 0px;
    font-size: 17px;
    background: #f8f8f8;
    border-left: 1px solid #ddd;
}

.entry .ep-notifs-close {
    right: -10px;
}

.ep-notifs-close:hover {
    color: #1B3974;
    border-left: 1px solid #ddd;
    background: #f2f2f2;
}

.ep-edits-body.provisional-edit-history {
    overflow: visible;
}

.new-provisional-edits-header .new-provisional-edits-delete-all {
    width: 100%;
    padding: 3px 0px;
    margin: 3px;
}

.new-provisional-edit-history {
    display: flex;
    flex-direction: column;
    border-bottom: solid #e4e4e4 1px;
    padding: 8px 25px 15px 25px;
    background-color: #fcfcfc;
}

.new-provisional-edit-history.selected-card,
.notifications-container.selected-card {
    color: #454545;
    background-color: #f0f0f0;
}

.new-provisional-edit-history:hover,
.notifications-container:hover {
    background-color: #fff;
}

.new-provisional-edit-history .entry,
.notifications-container .entry {
    flex-direction: row;
    display: flex;
    color: #6494cc;
    align-items: baseline;
    justify-content: left;
    width: 400px;
}

.new-provisional-edit-history .entry-label,
.notifications-container .entry-label {
    padding-right: 5px;
    font-weight: 600;
    font-size: 13px;
}

.new-provisional-edit-history .entry-label-resource {
    padding-right: 5px;
    font-weight: 600;
    font-size: 15px;
    color: #454545;
    text-overflow: ellipsis;
    white-space: nowrap;
    overflow: hidden;
}

.new-provisional-edit-history .entry .resource-edit-link {
    font-size: 11px;
    padding-right: 5px;
}

.provisional-edits-list-header {
    display: inline-flex;
    width: 100%;
    align-items: center;
    background-color: #f8f8f8;
    height: 35px;
    margin-top: 0px;
    margin-bottom: 1px;
}

.grid-list.provisional-edit-history {
    height: 100%;
    position: absolute;
    width: 100%;
    overflow-y: scroll;
}

.provisional-edit-history-filter {
    display: flex;
    justify-content: space-between;
    align-items: baseline;
    padding-left: 5px;
    padding-bottom: 5px;
    border-bottom: 1px solid #ddd;
}

.provisional-edit-history-filter .calendar {
    display: flex;
    width: 220px;
    padding-left: 10px;
    align-items: baseline;
    justify-content: space-between;
}

.provisional-edit-history-filter .toggle-container {
    padding-bottom: 0px;
}

.provisional-edit-history-filter {
    font-size: 12px;
    color: inherit;
    padding: 5px;
}

.provisional-review-pending {
    padding: 2px 10px 3px 10px;
    background: #F5BB25;
    color: #fff;
    font-size: 12px;
}

.provisional-review-declined {
    padding: 2px 10px 3px 10px;
    background: red;
    color: #fff;
    font-size: 12px;
}

.provisional-review-accepted {
    padding: 2px 10px 3px 10px;
    background: #64bd63;
    color: #fff;
    font-size: 12px;
}

.ep-edits-body.provisional-edit-history {
    height: 100%;
}

.provisional-edits-list-header span {
    padding-left: 4px;
}

.provisional-edit-qa-tool {
    height: 28px;
}

.provisional-edit-qa-tool .toggle-container {
    padding-left: 0px;
}

.provisional-edits-list.expanded {
    width: 350px;
    transition: all .30s ease;
    padding: 0px;
    border-top-width: 0px;
}

.provisional-edits-list.closed {
    width: 0px;
    transition: all .30s ease;
    padding: 0px
}

.provisional-edit {
    padding: 15px;
    background-color: #fafafa;
}

.rp-report-tile.provisional-edit-cards {
    padding-left: 0px;
    padding-bottom: 0px;
}

.provisional-edit .content-title {
    font-weight: 600;
}

.provisional-edit-cards dd {
    position: relative;
    padding-left: 15px;
    word-wrap: break-word;
}

.layer-list {
    height: 50px;
    margin-right: -10px;
    margin-bottom: 0px;
    padding-top: 10px;
    padding-bottom: 0px;
    background: #f4f4f4;
    border-top: solid 1px #ddd;
}

.middle-column-container {
    flex: 1;
    padding: 12px;
    background: #fbfbfb;
    color: #666;
    overflow-y: auto;
    border-right: solid 1px #ddd;
    border-left: 1px solid #ddd;
    min-width: 200px;
}


/*  Start card/widget manager Classes
    used to manage placement and display of elements inside of the Card
    and Widget Management forms
*/

.panel-config {
    flex-direction: row-reverse;
}

.panel-config .middle-column-container {
    border-right: transparent;
    border-left: 1px solid #ddd;
    background: #f4f4f4;
    color: #2d3c4b;
}

.panel-config .toggle-container {
    padding-bottom: 5px;
}

.panel-config .form-divider {
    border-top: 1px solid #ccc;
}

.panel-config .widget-config-container {
    margin-left: 5px;
    margin-right: 5px;
}

.panel-config .widget-config-container .control-label {
    padding-top: 5px;
    padding-left: 5px;
}


/* panel styling in widget manager for radio groups */

.panel-config .widget-config-container .radio-panel {
    background: #fff;
    padding-top: 10px;
    padding-bottom: 10px;
    margin-top: 0px;
    margin-left: -10px;
    margin-right: -10px;
    border: 1px solid #ddd;
    border-radius: 2px;
}


/* panel styling in widget manager for checkbox groups */

.panel-config .widget-config-container .checkbox-panel {
    background: #fff;
    padding-top: 10px;
    padding-bottom: 10px;
    margin-top: 0px;
    margin-left: -10px;
    margin-right: -10px;
    border: 1px solid #ddd;
    border-radius: 2px;
}


/* Color changes if you want to use a dark (#2d3c4b) background panel color
    for the .panel-config .middle-column-container classes

    .panel-config .panel-section-title {
        color: #f1f1f1;
    }

    .panel-config .form-radio.form-normal:hover:after {
        background: #fff;
    }

    .panel-config .form-radio.form-normal.active:after {
        background: #fff;
    }

    .panel-config .tertiary-panel-content .control-label {
        color: #2d3c4b;
    }

    .panel-config .accordion-body .control-label {
        color: #2d3c4b;
    }

    .panel-config .accordion .panel-title a:focus {
        color: #2d3c4b;
    }

    .panel-config .accordion .panel-title a:hover {
        color: #2d3c4b;
    }

    .panel-config .input-group-addon {
        color: #f1f1f1;
    }

    .panel-config .bootstrap-datetimepicker-widget {
        color: #2d3c4b;
    }

    End color changes if you want to use a dark (#2d3c4b) background panel color */


/*End card/widget manager Classes*/

.card-form-preview-container {
    -ms-flex: 1;
    -webkit-flex: 1;
    flex: 1;
    background: #ebeef0;
    overflow-y: scroll;
    overflow-x: hidden;
}

.title-block-title {
    font-size: 15px;
    font-weight: 400;
    margin-top: 0;
    margin-bottom: 5px;
    color: #222;
    padding: 5px 0 5px 5px;
    width: 210px;
    white-space: nowrap;
    overflow: hidden;
    text-overflow: ellipsis;
}

.crud-widget-container {
    padding-bottom: 15px;
}

.sortable-placeholder {
    border: dotted 2px #d4d4d4;
}

.data-widget-library {
    width: 280px;
    margin-bottom: 0px;
}

.resource-status {
    font-size: 13px;
    font-weight: 600;
    color: #123;
    margin-top: 3px;
}

.resource-status-label {
    font-size: 11px;
    float: right;
    color: #555;
    margin-top: 3px;
}

.clear-node-search {
    position: absolute;
    top: 6px;
    right: 10px;
    font-size: 14px;
}

.new-card.disabled {
    background-color: #ccc;
}

.new-card.disabled #add-card {
    cursor: default;
}

.card-library {
    display: -webkit-flex;
    display: -ms-flexbox;
    display: flex;
    width: 100%;
}

.hide-card-library {
    width: 0px;
    transition: all .30s ease;
}

.show-card-library {
    width: 282px;
    transition: all .30s ease;
}

.data-widget-container {
    padding-top: 10px;
    padding-left: 10px;
}

.data-widget-grid-item {
    float: left;
    width: 250px;
    border: 1px solid #ddd;
    opacity: .9;
    margin: 3px;
}

.data-widget-grid-item .disabled {
    color: #999;
}

.data-widget-grid-item.disabled {
    color: #999;
}

.data-widget-grid-item:hover {
    cursor: move;
    opacity: 1.0;
}

.dismiss-card-library {
    position: absolute;
    right: 15px;
    top: 12px;
    color: #123;
    font-size: 17px;
}

.cc-link {
    display: inline-block;
    width: 100%;
    height: 60px;
    margin-top: -3px;
    margin-bottom: -2px;
    background: #f8f8f8;
    white-space: nowrap;
    overflow: hidden;
    text-overflow: ellipsis;
    padding: 10px 0px 5px 10px;
    border-bottom: 1px solid #ddd;
}

.cc-link:hover {
    background: #fff;
}

.cc-link.active:hover {
    cursor: default;
}

.card-tree-list a.cc-link.active:hover {
    cursor: pointer;
}

.cc-link.active {
    color: #666;
    font-weight: 600;
    background: #fff;
}

.node-name {
    display: block;
    margin-top: -40px;
    font-size: 13px;
    color: #1E6FB7;
}

.node-form.node-name {
    font-size: 13px;
    color: #777;
    margin-top: 1px;
    display: inline;
    padding-right: 5px;
}

.node-form.ontology {
    padding-right: 5px;
    font-size: 14px;
    font-weight: 600;
}

.node-semantic-description {
    display: flex;
    height: 75px;
    padding: 25px 20px;
    border-style: solid;
    border-width: 1px;
    border-color: #ccc;
    background-color: #f9f9f9;
}

.node-subname {
    font-size: 11px;
    color: #888;
}

.node-permissions {
    padding-right: 10px;
    margin-top: 2px;
}

.node-permission-icon {
    padding-right: 3px;
}

.expand-icon {
    padding: 5px;
    margin-right: -5px;
}

.card-tree-list a .node-name {
    margin-left: 40px;
    width: 180px;
    white-space: nowrap;
    overflow: hidden;
    text-overflow: ellipsis;
}

.card-tree-list a .node-subname {
    margin-left: 40px;
}

ul .card-tree-list a .node-name {
    margin-left: 60px;
    width: 150px;
    white-space: nowrap;
    overflow: hidden;
    text-overflow: ellipsis;
}

ul .card-tree-list a .node-subname {
    margin-left: 60px;
}

.tertiary-panel-content {
    background: #f5f5f5;
    height: 100%;
    overflow-y: scroll;
}

.accordion-body {
    padding-top: 0px;
}

.panel-group.accordion .panel-title a {
    font-weight: 400;
    color: #777;
}

#card-crud-advanced {
    padding-top: 20px;
}

.toggle-container {
    padding-bottom: 15px;
    padding-right: 15px;
    padding-top: 0px;
    padding-left: 5px;
}

.arches-toggle-sm {
    margin-left: 40px;
    margin-top: -17px;
    margin-bottom: 0;
    font-size: 12px;
}

.arches-toggle-subtitle {
    margin-left: 40px;
    display: inline-block;
    color: #5F7D9A;
    font-size: 12px;
    padding-right: 10px;
}

.note-editor .note-toolbar {
    background: #fcfcfc;
}

.note-editor .note-editable {
    background: #fff;
    color: #666;
}

.cardinality-form {
    padding: 7px;
}

.card-tree-list-icon {
    padding-left: 3px;
}

li.search-field {
    width: 190px;
    font-size: 11px;
}

#graph {
    background: #fdfdfd;
}

#graph-grid .library-card {
    width: 300px;
}

.help-close:hover,
.library-close-btn:hover,
#aside .nav-tabs a i:hover,
.btn-flat:focus,
.help-close:hover,
#aside .nav-tabs a i:hover,
.jqtree-title.jqtree_common:hover,
.btn-flat:focus,
.help-close:hover,
#aside .nav-tabs a i:hover,
.jqtree-title.jqtree_common:hover,
.btn-flat:focus,
.help-close:hover {
    color: #123;
}

.nav-tabs.library-tools>li.active>a>i {
    color: #123;
}

.ltr,
.ltr {
    direction: ltr;
}

.resource-grid-tools-container a:hover,
.card-tree-list a:hover {
    color: #333;
}

.list-group-item .selected,
.card-tree-list.selected {
    background: #f8f8f8;
}

.library-card.relative.selected {
    height: 180px;
    -webkit-transition: height 0.25s;
    /* Safari */
    transition: height 0.25s;
    background: #ffffff;
    border-left: 5px solid steelblue;
    overflow-y: hidden;
}

.library-card.relative.hovered {
    background: #ffffff;
    border-left: 5px solid #20CE05;
}

.library-card.relative {
    -webkit-transition: height 0.25s;
    /* Safari */
    transition: height 0.25s;
}

.library-card.relative.selected.hovered {
    background: #ffffff;
    border-left: 5px solid steelBlue;
}

.bg-gray-dark,
.bg-gray-dark a,
.design a.chosen-single:hover,
.design a.chosen-single:hover,
.bg-gray-dark,
.bg-gray-dark a {
    color: #999;
}

.btn-shim,
.control-label,
.control-label,
.btn-shim {
    margin-bottom: 3px;
}

.grid:after,
.report-image-grid:after,
.report-image-grid:after,
.grid:after {
    content: '';
    display: block;
    clear: both;
}

#aside-container #aside .tab-content,
#aside-container #aside .tab-content,
#aside-container #aside .tab-content {
    padding-top: 0;
}

a.list-group-item:not(.active):hover,
div .switch label:hover,
#demo-dt-selection tbody tr:hover,
.highlight,
div .switch label:hover,
#demo-dt-selection tbody tr:hover,
.highlight,
div .switch label:hover,
#demo-dt-selection tbody tr:hover,
.highlight,
.editable-card:hover,
.clear-node-search:hover,
.dismiss-card-library:hover {
    cursor: pointer;
}

.columns .form-text.form-checkbox:not(.btn),
.form-text.form-radio:not(.btn),
.columns .form-text.form-checkbox:not(.btn),
.form-text.form-radio:not(.btn),
.columns .form-text.form-checkbox:not(.btn),
.form-text.form-radio:not(.btn) {
    width: 225px;
    white-space: nowrap;
    overflow: hidden;
    text-overflow: ellipsis;
}

.select2-search,
.dropdown-shim,
.dropdown-shim,
.dropdown-shim {
    margin-top: 10px;
}

.select2-drop.select2-drop-above .select2-search input {
    margin-bottom: 10px;
}

.select2-results {
    margin-top: 10px;
}

.relative,
.slide,
.relative,
.slide,
.relative,
.slide,
.relative {
    position: relative;
}

.tile-record:hover,
.note-editable,
.note-editable,
.tile-record:hover,
.note-editable,
.tile-record:hover,
.note-editable,
.tile-record:hover,
.library-tools-icon.active,
.library-close-btn:hover {
    color: #123;
}

.resource-grid-tools-container a,
.resource-grid-tools-container a,
.resource-grid-tools-container a {
    color: #777;
}

.selected,
.selected,
.selected {
    background: #f4f4f4;
}

.btn-flat.selected {
    background: #8ce196;
    color: #fff;
}

.editable:hover,
.editable.selected,
.editable:hover,
.editable.selected {
    background: #C1F8E9;
}

.ep-form-alert {
    position: absolute;
    top: 0px;
    z-index: 5000;
    width: 100%;
    height: 100px;
    padding: 10px 25px;
    color: #fff;
    transition: all .40s ease;
    overflow: hidden;
}

.alert-active .ep-form-alert {
    display: block;
    height: 90px;
    top: 0px;
}

.ep-alert-red {
    background: #f87359;
    border: 1px solid #B72F16;
    border-right-width: 0px;
    border-left-width: 0px;
    z-index: 5000;
}

.ep-alert-blue {
    background: #57c1df;
    border: 1px solid #1495B9;
    border-right-width: 0px;
    border-left-width: 0px;
}

.ep-form-alert-shim {
    margin-top: 90px;
    transition: all .40s ease;
}

.ep-form-alert-title {
    font-size: 15px;
    font-weight: 600;
    margin-top: 0px;
    margin-bottom: 3px;
}

.ep-form-alert-text {
    font-size: 12px;
    font-weight: 400;
    overflow: hidden;
}

.ep-form-alert-default-dismiss {
    position: absolute;
    top: 10px;
    right: 25px;
    font-size: 16px;
}

.ep-form-alert-default-dismiss:hover {
    cursor: pointer;
    color: #f9f9f9;
}

.ep-form-alert-buttons {
    position: absolute;
    bottom: 10px;
    right: 25px;
}

.graph-list-header .ep-form-alert {
    position: relative;
    top: 0px;
}

.file-upload {
    position: relative;
    overflow: hidden;
}

.file-select {
    text-align: center;
    padding: 70px 0;
    background: #f9f9f9;
}

.file-upload input.upload {
    position: absolute;
    top: 0;
    right: 0;
    margin: 0;
    padding: 0;
    cursor: pointer;
    opacity: 0;
    filter: alpha(opacity=0);
}

.dz-previews {
    border: 1px solid #ddd;
    overflow-y: scroll;
    width: 100%;
}

.file-upload-filter {
    /* margin-right: 5px; */
    padding: 5px 10px;
    width: 250px;
}

span.file-upload-clear-filter {
    position: absolute;
    left: 238px;
    top: 37px;
    z-index: 25;
}

.dz-previews .file-upload-card {
    border-bottom: 1px solid #D3E5F4;
    border-radius: 2px;
    padding: 7px 8px 5px 15px;
    background: #fff;
    color: #666;
    height: 50px;
}

.dz-previews .file-upload-card:nth-child(odd) {
    background: #F5FAFE;
}

.file-upload-options {
    padding-bottom: 8px;
}

.file-size-label {
    float: right;
    margin-top: 2px;
}

.btn-file-upload-reset {
    color: #489EED;
    font-size: 12px;
    float: right;
}

.file-upload-card-detail-right {
    min-width: 85px;
    float: right;
    margin-top: 6px;
}

.file-upload-card-detail a:hover {
    cursor: pointer;
}

.btn-file-upload-limit {
    color: #489EED;
    font-size: 12px;
    float: left;
}

.btn-file-cancel {
    background: #01113c;
    border-radius: 50%;
    border: none;
}

.file-upload-footer {
    background: #f1f1f1;
    color: rgb(89, 56, 255);
    ;
    display: flex;
    justify-content: left;
    align-items: center;
    border-top: 1px solid #ddd;
    padding-left: 10px;
    padding: 15px 15px;
}

.file-upload-footer .loader-selector {
    max-height: 25px;
}

.file-select {
    text-align: center;
    padding: 70px 0;
    background: #f6f6f6;
}

.file-select h2 {
    font-weight: 400;
}

.loader-select {
    text-align: center;
    padding: 40px 0;
    background: #f6f6f6;
}

.loader-select .r-select-title {
    padding: 5px 10px;
    text-align: center;
    overflow: hidden;
    text-overflow: ellipsis;
    display: -webkit-box;
    -webkit-box-orient: vertical;
    -webkit-line-clamp: 2;
}

.card-component-panel .loader-select h4 {
    font-weight: 400;
}

.loader-error-message {
    background: #E94484;
    color: #fff ! important;
    padding: 20px 0px;
    margin-top: -46px;
    margin-bottom: 45px;
}

.loader-error-message span {
    font-weight: 800;
}

.file-chart-upload-panel {
    height: inherit;
}

.file-select-window {
    min-width: 350px;
    border: 1px solid #c4c4c4;
    border-radius: 2px;
}

.file-select-window h2 {
    font-weight: 400;
}

.btn-file-select {
    background: rgb(138, 115, 255);
    color: #fff;
    border: 1px solid rgb(89, 56, 255);
    border-radius: 2px;
    width: 240px;
    margin: 30px 0;
}

.btn-file-select:hover {
    color: #fff;
}

.btn-file-select:focus {
    color: #fff;
}

div.hide-file-list>div>div>div>div>form>div>div:nth-child(3) {
    visibility: hidden;
}

.resource-tools {
    margin-left: 120px;
    margin-top: 0px;
    margin-bottom: 0px;
}

.resource-grid-title {
    font-weight: normal;
    padding: 3px 20px 0 20px;
    font-size: 1.416em;
    line-height: 50px;
    display: inline-block;
}

.resource-tools a.resource-grid-title.active {
    color: #333;
    background: #ddd;
}

.resource-tools a.resource-grid-title {
    color: #999;
    margin-top: 6px;
    margin-left: 3px;
    padding: 3px 20px 6px 20px;
    line-height: 35px;
}

.resource-tools a.resource-grid-title:first-of-type {
    margin-left: 10px;
}

.resource-tools a.resource-grid-title:not(.active):hover {
    color: #666;
    background: #ececec;
}

.resource-tools a.resource-grid-title.active:hover {
    color: #333;
    cursor: default;
}

.resource-grid-title:nth-child(2) {
    padding-left: 0px;
}

.graph-find {
    margin-top: 0px;
    font-size: 19px;
    color: #999;
    padding-top: 5px;
    padding-bottom: 3px;
    padding-left: 25px;
    width: 80px;
    border-right: 1px solid #ccc;
}

.switch-panel {
    padding: 5px
}

.switch-panel.disabled {
    background: rgba(214, 214, 214, 0.3);
}

.wizard-card-tools {
    float: right;
    padding-left: 10px;
    margin-top: 7px;
    font-size: 19px;
}

div.row.widget-wrapper {
    margin: 0;
    margin-right: 10px;
    padding: 10px 5px 25px 5px;
    position: relative;
}

.map-filter-panel div.row.widget-wrapper {
    padding: 5px 5px 25px 5px;
}

.input-group .form-control {
    position: relative;
    z-index: 0;
    float: left;
    width: 100%;
    margin-bottom: 0;
}

.input-group.date {
    max-width: 300px;
}

.select2-container.select2-allowclear .select2-choice abbr {
    margin-top: 0px;
    padding: 6px 7px 6px 6px;
    border: 1px solid #ccc;
}

.widget-preview {
    border: 1px solid transparent;
}

.widget-preview * {
    cursor: pointer;
}

.widget-preview.active {
    background: #fcfcfc;
    border: 1px solid #ddd;
    margin-left: -10px;
    padding-left: 10px;
    margin-right: -10px;
    padding-right: 10px;
}

.widget-preview.hover {
    background: #fafafa;
    margin-left: -10px;
    padding-left: 10px;
    margin-right: -10px;
    padding-right: 10px;
}

.panel-heading.note-toolbar {
    height: auto;
}

.no-instructions-shim {
    margin-top: -40px;
}

.arches-menu-icon {
    font-size: 10px;
    color: #abb1b7;
    transform: translate(0, -2px);
}

.arches-menu-item-disabled:hover {
    cursor: default;
    margin-left: -3px;
}

.related-resources-container {
    -ms-flex: 0 0 calc(100% - 400px);
    -webkit-flex: 0 0 calc(100% - 400px);
    flex: 0 0 calc(100% - 400px);
    margin-bottom: 0px;
    margin-left: -1px;
    padding: 0px;
    overflow-y: scroll;
    overflow-x: hidden;
    transition: all .5s;
}

.related-resources-container .pagination .active a {
    z-index: 1;
}

.dataTables_info {
    margin-top: 10px;
}

.dataTables_paginate {
    margin-bottom: 140px;
}

.related-resources-nodes {
    position: absolute;
    width: 275px;
    top: -50px;
    right: 0px;
    height: calc(100vh - 50px);
    background: #fff;
    z-index: 3;
    opacity: 0.9;
    border-left: 1px solid #ddd;
    overflow-y: auto;
    overflow-x: hidden;
}

.relation-properties-buttons {
    display: flex;
    flex-direction: row;
    position: absolute;
    right: 15px;
    align-content: flex-end;
}

.relation-properties-model-name {
    padding-left: 5px;
}

a.mega-dropdown-toggle.disabled {
    pointer-events: none;
    cursor: default;
    color: #aaa;
}

.relation-properties-button {
    padding-left: 5px;
}

.related-resources-title-container {
    display: flex;
    flex-direction: row;
}

.search-candidate-link.unrelatable-search-result {
    color: #999;
}

.dropdown-menu.mega-dropdown-menu.display-related-resource-properties {
    display: block;
    margin-top: 5px;
}

.rr-panel-note {
    text-align: center;
    font-size: 27px;
    margin-top: 150px;
}

.rr-drag-panel-target {
    border-bottom-width: 0px;
    background: white;
    border: 1px solid white;
    border-radius: 2px;
    padding: 0px 12px 0px 7px;
    margin-top: -1px;
    overflow-y: hidden;
}

#container .table-bordered td,
#container .table-bordered th.rr-tab-field {
    font-size: 13px;
    font-weight: 400;
    color: #666;
}

.settings-config-panel {
    padding: 5px;
}

.data-table-selected {
    text-align: center;
}

.data-table-selected.sorting_asc::after {
    visibility: hidden;
}

.center-header {
    text-align: center;
}

.shim {
    margin-top: -25px;
}

.resource-relation-description {
    color: #888;
    padding: 10px;
    font-size: 13px;
    margin-top: 15px;
    margin-right: 10px;
    height: 145px;
    border: 1px solid #ddd;
}

.settings-crud-panel {
    margin-top: 10px;
    margin-left: -20px;
}

.no-instructions-shim {
    margin-top: -60px;
}

.report-image-grid {
    width: 100%;
    margin-bottom: 20px;
}

.search .grid .library-card {
    background: #fafafa;
}

.search .grid .library-card.selected {
    background: #fff;
    font-weight: 600;
}

.search .grid .library-card:hover {
    background: #fff;
    border-left: 5px solid #20ce05;
}

#related-resources-drag-panel .card-header {
    margin: -1px -30px 0px -30px;
}

#related-resources-drag-panel .card-header h2 {
    margin-top: 5px;
    color: #f1f1f1;
    font-size: 17px;
    font-weight: 400;
}

.rr-table {
    max-height: 400px;
    overflow-y: scroll;
    overflow-x: hidden;
    border: 1px solid #ddd;
    max-width: 600px;
}

.rr-table.rr-summary-page {
    max-height: 556px;
    max-width: 100%;
}

.rr-table::-webkit-scrollbar {
    -webkit-appearance: none;
    width: 9px;
    border-left: 1px solid #ddd;
}

.rr-table::-webkit-scrollbar-thumb {
    border-radius: 2px;
    background-color: rgba(0, 0, 0, .1);
    -webkit-box-shadow: 0 0 1px rgba(255, 255, 255, .5);
}

.rr-table-border {
    border: solid 1px #e0e0e0;
}

.rr-table-row {
    min-height: 36px;
    display: flex;
    border-bottom: solid 1px #ddd;
    flex-direction: column;
}

.rr-table-row:hover {
    background: #F6F6FE;
    border-color: #B0AFE3;
    cursor: pointer;
}

.rr-table-row:hover .rr-table-column {
    border-color: #B0AFE3;
    border-right: none;
}

.rr-table-row:nth-last-child(odd) {
    background: #F5FAFE;
}

.rr-table-row:nth-last-child(odd):hover {
    background: #F6F6FE;
    border-color: #B0AFE3;
    cursor: pointer;
}

.rr-table-row:nth-last-child {
    border-bottom: none;
}

.rr-table-row:last-child {
    border-bottom: none;
}

.rr-table-row-initial {
    display: flex;
    flex-direction: row;
    height: 36px;
}

.rr-table-row-panel {
    background: #fff;
    border: none;
    border-top: 1px solid #ddd;
    padding: 20px 30px;
}

.rr-table-column {
    padding-top: 8px;
    padding-right: 10px;
    border-left: solid 1px #ddd;
}

.rr-table-column:first-child {
    border-left: none;
}

.rr-table-column:last-child {
    border-right: none;
}

.rr-table-column button {
    padding: 0px;
    width: 36px;
    color: #25476a;
    border: none;
    background: none;
}

.rr-table-column button i {
    margin-left: 0px;
    padding: 12px;
}

.rr-table-column.icon-column {
    width: 36px;
    padding: 0px;
}

.rr-table-column.icon-column:hover {
    background: #D9D9F5;
}

.rr-table-column a {
    color: steelblue;
}

.rr-relationship-icon {
    font-size: 17px;
    padding-left: 49%;
}

.rr-table-instance-label {
    width: 430px;
    overflow: hidden;
    text-overflow: ellipsis;
    white-space: nowrap;
}

.create-resource-instance-card-component {
    position: absolute;
    background: #fcfcfc;
    z-index: 11;
    height: 95%;
    overflow-y: auto;
    top: 10px;
    left: -100%;
    width: calc(100% - 25px);
    padding-bottom: 20px;
}

.create-resource-instance-card-component.rr-table-pop {
    height: 100vh;
    width: 100%;
    padding: 0px;
    background: #fff;
    top: 0px;
    left: 0%;
    overflow-x: hidden;
    transform: translate(100%, 0);
    transition: all 0.3s ease-out;
}

.create-resource-instance-card-component.rr-table-pop .rp-edit-buttons {
    display: none;
}

.resource-instance-card-component-container {
    display: flex;
    overflow-x: hidden;
}

.resource-instance-card-component-container .card-component {
    width: 100%;
    top: 50px;
    padding-top: 0px !important;
}

.resource-instance-card-component-toc {
    width: 300px;
    border-right: 1px solid #ddd;
    height: 100vh;
    background: #fbfbfb;
}

.resource-instance-card-component-content {
    flex: 2 0 0;
}

.resource-instance-card-menu-item {
    height: 50px;
    background: #f8f8f8;
    padding: 15px;
    border-bottom: 1px solid #ddd;
    font-size: 13px;
}

.resource-instance-card-menu-item:not(.selected):hover {
    cursor: pointer;
    background: #fff;
}

.resource-instance-card-menu-item.selected {
    background: #fff;
    margin-right: -1px;
}

.resource-instance-card-component-content .workbench-card-wrapper {
    height: calc(100vh - 100px);
}

.resource-instance-card-component-content .workbench-card-wrapper .workbench-card-sidepanel {
    height: calc(100vh - 100px);
}

.workbench-card-sidepanel .create-resource-instance-card-component.rr-table-pop {
    top: 50px;
    z-index: 30;
    height: 100vh;
    position: fixed;
    left: 50px;
    width: calc(100% - 50px);
}

.mainnav-lg .workbench-card-sidepanel .create-resource-instance-card-component.rr-table-pop {
    left: 220px;
}

.workbench-card-sidepanel .create-resource-instance-card-component.rr-table-pop .card-component {
    margin-top: 15px;
    margin-left: 0px;
    margin-right: 0px;
    border-radius: 0px;
    height: 100vh;
    overflow-y: auto;
}

.create-resource-instance-card-component.rr-table-pop .card-component {
    margin-top: 15px;
    margin-left: 0px;
    margin-right: 0px;
    border-radius: 0px;
    padding: 20px;
    width: 100%;
}

.workbench-card-sidepanel .create-resource-instance-card-component.rr-table-pop .card-component .install-buttons {
    right: 21px;
    width: 357px;
}

.workbench-card-sidepanel .create-resource-instance-card-component.rr-table-pop .create-instance-panel {
    background: #fff;
    min-height: 67%;
}

.workbench-card-sidepanel .create-resource-instance-card-component.rr-table-pop .create-instance-panel .loading-mask {
    left: 100%;
    width: 450px;
    display: none;
}

.create-resource-instance-card-component.rr-table-pop .create-instance-panel {
    background: #fff;
    min-height: 60%;
}

.new-provisional-edit-card-container .rr-table-instance-label {
    width: 475px;
}

.workbench-card-sidepanel .rr-table-instance-label {
    width: 220px;
}

.workbench-card-sidepanel .create-resource-instance-card-component.rr-table-pop .install-buttons {
    width: calc(100% - 350px) !important;
    left: 350px;
    text-align: left;
    position: unset;
}

.mainnav-lg .workbench-card-sidepanel .create-resource-instance-card-component.rr-table-pop .install-buttons {
    left: 520px;
}

.unselectable {
    color: #ff0000;
}

#container .table-bordered .unselectable td {
    color: #ddd;
}

.rr-text-notes {}

.rr-result-grid-container {
    position: relative;
    margin-top: 15px;
    width: 100%;
    font-size: 16px;
    padding-left: 0px;
    padding-right: 0px;
    font-weight: 300;
    color: #999;
}


.rr-widget-filter-panel {
    margin-top: -5px;
    height: 40px;
    background: #f2f2f2;
    padding: 6px;
    max-width: 600px;
    border: 1px solid #ddd;
    border-bottom: none;
}

.rr-widget-filter-panel .clear-node-search {
    position: absolute;
    left: 205px;
    top: 5px;
}

.rp-report-container {
    color: #666;
    padding-top: 100px;
    padding-bottom: 50px;
    transition: all .25s ease;
}

.graph-designer .rp-report-container-preview {
    color: #666;
    padding-bottom: 50px;
    transition: all .25s ease;
    background-color: white;
}

.card-component-panel .editor-report .rp-report-container-preview {
    margin-top: 0px;
}

.rp-report-section.rp-report-section-root {
    padding-top: 30px;
    background-color: #fff;
    display: flex;
}

.rp-report-section {
    padding: 0px 0px 35px 0px;
    background: #fff;
    border-bottom: solid 1px lightgray;
}

.rp-report-section-title {
    font-size: 14px;
    font-weight: 400;
    margin-top: -1px;
    margin-bottom: 5px;
    color: #666;
    padding-bottom: 0px;
    /* padding-left: 40px; */
    background: #fff;
    width: 100%
}

.rp-section-title {
    font-size: 17px;
    font-weight: 500;
    margin-top: 2px;
    margin-bottom: 5px;
    padding: 14px 0 5px 0px;
    color: #666;
}

.rp-card-section {
    padding-bottom: 10px;
    padding-top: 0px;
    position: relative;
    padding-left: 15px;
}

.rp-edit-buttons {
    min-width: 34px;
    display: inline-flex;
    justify-content: space-between;
    margin-right: 10%;
    color: #597DBF;
}

.rp-edit-buttons i {
    padding: 10px 12px;
    border: 1px solid #ddd;
    height: 36px;
    width: 36px;
    margin-right: 2px;
    margin-left: 2px;
    background: #D8FAF6;
}

.rp-edit-buttons i:hover {
    cursor: pointer;
    background: #fff;
    color: #3A5FA4;
}

.rp-tile-separator {
    border: 1px solid #ddd;
    margin-right: 9%;
}

@media (min-width: 992px) {
    .rp-card-section {
        padding-left: 20px;
    }
}

.rp-tile-title {
    /* position: absolute; */
    /* top: 0px; */
    /* left: 45px; */
    /* width: 250px; */
    font-size: 15px;
    font-weight: 500;
    margin-top: 2px;
    margin-bottom: 5px;
    padding: 0px 0 5px 0px;
    color: #666;
    white-space: nowrap;
    overflow: hidden;
    text-overflow: ellipsis;
}

.rp-report-tile {
    padding-bottom: 15px;
    padding-left: 8px;
    margin-top: 0px;
}

.rp-report-tile.related {
    padding-bottom: 0px;
}

.rp-report-tile .reported-relationship {
    padding-left: 5px;
    color: #888;
}

.rp-no-data {
    color: #888;
    margin-top: 0px;
}

.rp-report-container-tile .rp-report-tile {
    padding-bottom: 0;
}

.rp-report-container-tile {
    padding-bottom: 15px;
    padding-top: 15px;
}

.rp-report-tile dt {
    font-weight: 600;
}

.rp-image-grid-item {
    float: left;
    margin: 3px;
    max-width: 200px;
}

.dl-horizontal {
    margin-bottom: 0px;
}

.report-print-date {
    font-size: 11px;
    color: #999;
    margin: 7px;
    padding-right: 20px;
}

.report-toolbar {
    top: 50px;
    width: calc(100% - 50px);
    height: 50px;
    background: #f8f8f8;
    border-bottom: 1px solid #ddd;
}

.stamp {
    position: absolute;
    background: orange;
    border: 4px dotted black;
}

.report-toolbar a {
    width: 500px;
}

.report-toolbar-preview {
    width: 100%;
    height: 50px;
    background: #f8f8f8;
    border-bottom: 1px solid #ddd;
    z-index: 10;
}

.report-toolbar-title {
    font-size: 17px;
    font-weight: 500;
    margin-top: 0px;
    width: 400px;
    padding: 14px 0 5px 25px;
    color: #555;
}

h4.report-toolbar-title {
    width: 500px;
}

.dataTable tr:hover {
    background-color: #dbf1f5 !important;
    /*cursor: pointer;*/
}

#container .table td {
    vertical-align: middle;
}

.disabled-link {
    pointer-events: none;
    cursor: default;
    color: grey;
}

.map-widget-container {
    position: absolute;
    top: 6px;
    right: 10px;
    padding-top: 5px;
    font-size: 17px;
    color: #fff;
    background: #706BE2;
    opacity: 0.75;
    width: 36px;
    height: 36px;
    border-radius: 2px;
    border: 1px solid #332DC1;
    transition: all .2s ease;
    z-index: 10;
    line-height: 1.5;
}

.panel-group.accordion .panel-heading.map-widget-config-accoridan-item {
    display: flex;
    flex-direction: row;
    align-items: center;
    justify-content: space-between;
    padding-right: 5px;
}

.panel-heading.map-widget-config-accoridan-item .panel-title {
    width: 100%;
}

.map-widget-config-accoridan-item i {
    float: right;
    padding-top: 15px;
}

.map-disabled {
    background-color: black;
    height: 500px;
    opacity: 0.2;
    margin-bottom: -500px;
    position: relative;
    z-index: 100;
}

.map-widget-container a {
    color: #fff;
}

div.row.widget-wrapper.report-header {
    margin-right: 5px;
    padding: 0px;
    padding-bottom: 10px;
    width: 100%;
}

div.row.widget-wrapper.report-header:hover {
    background: #ebeef0;
}

.report-header .control-label.widget-input-label {
    display: none;
}

.map-widget-container-expanded {
    top: 6px;
    right: 10px;
    background: rgba(17, 17, 17, 0.21);
    opacity: .9;
    width: 300px;
    height: calc(100vh - 35px);
    border: 1px solid #999;
    transition: all .2s ease;
}

.map-widget-container.hide-maptools {
    display: none;
}

.overlay-selection-container {
    position: absolute;
    top: 6px;
    left: 10px;
    padding: 10px 25px;
    width: calc(100% - 325px);
    background: #fcfcfc;
    /*height: calc(100vh - 35px);*/
    border: 1px solid #bbb;
    z-index: 1100;
}

#overlay-grid {
    margin-left: 10px;
    margin-right: 0px;
    border-top-width: 0px;
}

#overlay-grid.grid {
    height: 1600px;
    overflow-y: scroll;
}

.overlay-selection-container.selector-closed {
    visibility: hidden;
}

.overlay-close {
    font-size: 19px;
    color: #888;
}

.overlay-close:hover {
    cursor: pointer;
    color: #555;
}

.overlay-title {
    font-size: 16px;
    padding: 10px;
}

.overlay-filter-container {
    position: relative;
    padding-top: 5px;
    padding-left: 10px;
    padding-bottom: 10px;
}

.overlay-list-container {
    padding-top: 0px;
    padding-left: 0px;
    padding-bottom: 5px;
    height: 1000px;
    overflow-y: scroll;
}

.overlay-filter {
    height: 38px;
}

.overlay-card {
    float: left;
    width: 100%;
    height: 50px;
    margin-bottom: -2px;
    position: relative;
    padding: 0px;
    border: 1px solid #ddd;
    border-top-width: 1px;
    background: #fcfcfc;
}

.overlay-card:hover {
    background: #fff;
    cursor: pointer;
}

.overlay-card:first-of-type {
    border-top: 1px solid #ddd;
}

.overlay-card.selected {
    background: #fff;
}

.overlay-card-item {
    position: relative;
}

.overlay-card-main {
    position: absolute;
    left: 67px;
    top: 15px;
    white-space: nowrap;
    overflow: hidden;
    text-overflow: ellipsis;
    font-size: 14px;
}

.overlay-card-vis-toggle {
    position: absolute;
    top: 0px;
    left: 0px;
    text-align: center;
    width: 50px;
    height: 50px;
    padding-top: 15px;
    font-size: 17px;
    border-right: 1px solid #ddd;
    color: #ccc;
    vertical-align: middle;
    display: table-cell;
}

.overlay-card-main a {
    color: #aaa;
}

.overlay-card.selected div div a {
    color: #555;
}

.overlay-card.selected div div i {
    color: #666;
}

.overlay-card:hover div div i not:selected {
    color: rgb(102, 102, 102);
}

.overlay-card:hover div div {
    color: rgb(102, 102, 102);
}

.overlay-filter {
    height: 38px;
}

.resource-color-swatch {
    font-size: 21px;
}

.geometry-tools-container {
    position: absolute;
    top: 50px;
    left: 0px;
    padding: 0px;
}

.map-search-container div.geometry-tools-container {
    top: 0px;
    left: 0px;
}

.geocode-container-shim {
    margin-right: 265px;
}

.geocode-container {
    position: absolute;
    top: 6px;
    right: 55px;
    padding: 0px;
    background: #fff;
    opacity: .9;
    width: 250px;
    height: 36px;
    border-radius: 2px;
    transition: all .450s ease;
    z-index: 10;
    visibility: hidden;
}

.geocode-container input {
    border-color: #aaa;
}

.geometry-editing-notifications {
    position: absolute;
    top: 0px;
    left: 0px;
    z-index: 2;
    width: -webkit-calc(100% - 55px);
    width: -moz-calc(100% - 55px);
    width: 100%;
    opacity: .85;
}

.notifications-minimized {
    width: auto;
}

.geometry-editing-notifications span.arrow {
    color: white;
    position: absolute;
    left: 10px;
    top: 15px;
}

.geometry-editing-notifications span.arrow:hover {
    cursor: pointer;
}

.alert-wrap>.alert>.media {
    padding-left: 5px;
}

.geocode-container.hide-geocoder {
    visibility: visible;
}

.relative {
    position: relative;
}

.text-center {
    text-align: center;
}

.map-widget-panel {
    position: absolute;
    top: 56px;
    width: 299px;
    height: 450px;
    overflow-y: auto;
    right: 10px;
    padding: 0px;
    box-shadow: none;
    background: transparent;
    border-top: 1px solid #ddd;
    /*transition: all .40s .15s ease;*/
    z-index: 10;
}

#map-widget-basemaps.panel.map-widget-panel {
    border-left: 1px solid #999;
    right: 11px;
}

#overlays-panel.panel.map-widget-panel {
    border-left: 1px solid #999;
    right: 11px;
}

.map-search-container,
.map-search-container div .map-widget-panel {
    height: calc(100vh - 100px);
}

.map-widget-panel.map-panel-inactive {
    visibility: hidden;
}

.map-widget-panel-title {
    height: 50px;
    width: 298px;
    padding: 8px;
    background: #fff;
    border-bottom: 1px solid #ddd;
}

.map-widget-panel-title h4 {
    font-weight: 400;
    color: #444;
}

.map-crud-container {
    top: 0px;
    height: 500px;
    background: #fbfbfb;
    border: 1px solid #bbb;
}

.map-search-container {
    background: #fbfbfb;
}

.map-report-header-container {
    height: 500px;
    background: #fbfbfb;
}

.plugin-main .map-report-header-container {
    height: 100%;
}

.plugin-main .row.widget-wrapper.report-header {
    padding: 0;
    margin: 0;
}

.expanded-edit-map {
    position: fixed;
    border-width: 0px;
    top: 0px;
    left: 50px;
    bottom: 0px;
    right: 0px;
    height: auto;
}

.map-search-container.expanded-edit-map {
    top: 51px;
}

.expanded-buttons {
    z-index: 1000;
    position: absolute;
    top: 5px;
    right: 315px;
    transition-duration: .3s;
    background: #f2b251;
    width: 213px;
    height: 40px;
}

.effect>.install-buttons.expanded-buttons {
    position: absolute;
    top: -130px;
    right: 250px;
}

.map-search-container.expanded-map {
    margin-top: -25px;
    margin-right: -15px;
}

.report-header .expanded-map {
    margin-top: 0px;
    margin-right: 0px;
}

.ui-sortable div div .expanded-map {
    margin-top: 0px;
    margin-left: 0px;
    margin-right: 0px;
}

.map-widget-toolbar {
    position: absolute;
    background: #fff;
    width: 298px;
    height: 50px;
    right: 11px;
    top: 6px;
    display: table-cell;
    border-top: 1px solid #999;
    z-index: 10;
}

#mainnav-container {
    z-index: 3000;
}

#navbar {
    z-index: 16;
}

.map-widget-icon {
    color: rgba(255, 255, 255, 1);
    opacity: 1.0;
}

.map-widget-toolbar-list {
    list-style: none;
    padding-left: 0px;
    display: inline-block;
    width: 250px;
}

.map-widget-toolbar-item {
    padding: 5px 10px 5px 10px;
    font-size: 15px;
    height: 50px;
    color: #777;
    vertical-align: middle;
    text-align: left;
    display: table-cell;
}

.map-widget-toolbar-item:hover {
    cursor: pointer;
    color: #444;
}

.map-widget-toolbar-item.active {
    color: #444;
}

.map-widget-toolbar-item.active:focus {
    color: #444;
}

.map-widget-toolbar-item.active:active {
    color: #444;
}

.map-widget-icon {
    color: #888;
}

li.active .map-widget-icon {
    color: #444;
}

a#close-map-tools.map-widget-icon {
    position: absolute;
    right: 10px;
    top: 17px;
    font-size: 13px;
    color: steelblue;
}

.basemap-unselected {
    color: #ccc;
}

span.basemap-unselected {
    color: #aaa;
}

.map-widget-overlay-item {
    width: 298px;
    height: 50px;
    padding: 7px;
    background: #fafafa;
    border-bottom: 1px solid #ddd;
}

a#close-map-tools.map-widget-icon:hover {
    color: #311557;
}

.map-widget-overlay-item.selected {
    background: #fff;
}

.map-widget-overlay-item:hover {
    background: #fff;
    cursor: pointer;
}

.map-widget-overlay-item:hover div i {
    color: #666;
}

.map-widget-overlay-item:hover div a span {
    color: #454545;
}

.map-overlay-item-tools {
    position: absolute;
    top: 15px;
    right: 10px;
    padding: 0px 5px;
}

.overlay-toggle-icon {
    font-size: 17px;
}

#overlays-panel div .map-widget-overlay-item {
    background: #fff;
}

#overlays-panel div .overlay-invisible {
    background: #fafafa;
    border-bottom: 1px solid #ddd;
}

.show-tools {
    height: 100px;
    transition: all .40s ease;
}

.map-overlay-vis-toogle {
    position: absolute;
    top: 0px;
    left: 0px;
    width: 50px;
    height: 50px;
    padding-top: 13px;
    font-size: 19px;
    border-right: 1px solid #ddd;
    color: #666;
    vertical-align: middle;
    display: table-cell;
}

.map-overlay-item-tools-panel {
    position: absolute;
    top: 50px;
    left: 0px;
    height: 50px;
    width: 290px;
    padding: 12px 7px 7px 17px;
    font-size: 17px;
    color: #888;
    border-top: 1px solid #f4f4f4;
    border-bottom: 1px solid #ddd;
    /*transition: all .40s ease;*/
    display: none;
}

.overlay-tool-icon {
    padding-right: 3px;
}

.overlay-tool-group {
    float: right;
}

.map-overlay-name {
    position: absolute;
    top: 14px;
    left: 60px;
    width: 220px;
    font-size: 14px;
    white-space: nowrap;
    overflow: hidden;
    text-overflow: ellipsis;
}

.leaflet-draw-toolbar .active {
    background-color: #efefef;
}

.map-query-tool {
    display: flex;
    flex-direction: row;
    justify-content: left;
}

.map-query-tool-input {
    width: 140px;
    font-size: 14px;
    white-space: nowrap;
    overflow: hidden;
    text-overflow: ellipsis;
}

.map-query-tool-input.buffer {
    height: 40px;
}

.map-json-tool {
    position: absolute;
    height: 120px;
    top: 10px;
    left: 60px;
    width: 180px;
    font-size: 14px;
    white-space: nowrap;
    overflow: hidden;
    text-overflow: ellipsis;
}

.spatial-filter-container {
    padding: 10px 5px 15px 5px;
    margin-top: 45px;
    border-bottom: 1px solid #ddd;
}

.buffer-control {
    color: #4d627b;
    border: none;
    padding: 5px;
    padding-left: 12px;
    border-radius: 3px;
    margin-bottom: 5px;
}

.buffer-control h5 {
    font-size: 13px;
}

.buffer-input {
    width: 75px;
}

.map-tool-container {
    position: absolute;
    top: 75px;
    left: 30px;
    font-size: 14px;
    white-space: nowrap;
    overflow: hidden;
    text-overflow: ellipsis;
}

.map-tool-container.buffer {
    position: absolute;
    top: 0px;
    width: 220px;
}

.map-tool-container.buffer select {
    height: 28px;
    width: 75px;
}

.map-tool-item {
    background: #aaa;
}

.map-tool-item.geojson {
    padding: 1px;
    background: #aaa;
    color: #aaa;
}

.map-tool-item.xy {
    background: #fff;
    width: 220px;
    top: 0px;
}

.map-tool-item.xy.buffer {
    top: 44px;
}

.map-tool-item.xy .tool-header {
    padding-bottom: 10px;
    font-size: 15px;
    color: #555;
}

.map-tool-item.xy select {
    height: 24px;
    min-width: 195px;
    margin-bottom: 7px;
}

.map-tool-item.xy input {
    height: 28px;
    margin-bottom: 2px;
    padding: 5px;
}

a.clear-geojson-button {
    background-image: none;
    position: absolute;
    top: 7px;
    right: 15px;
    font-size: 12px;
    color: steelblue;
}

.xy a.clear-geojson-button {
    border-bottom: none;
    top: 7px;
    right: 15px;
    color: steelblue;
    font-size: 12px;
}

.xy a.clear-geojson-button:hover {
    cursor: pointer;
    color: #555;
}

a.clear-geojson-button.enabled {
    color: steelblue;
}

a.clear-geojson-button:hover {
    background-color: #fff;
    cursor: pointer;
}

.form-control.map-json-tool-input {
    width: 220px;
    height: 120px;
    font-size: 14px;
    white-space: nowrap;
    overflow: scroll;
    text-overflow: ellipsis;
}

.mapboxgl-canvas:focus {
    outline: none;
}

.map-widget-tool:nth-child(1) {
    padding-left: 0px;
    width: 50px;
}

.map-widget-tool.active {
    background: steelblue;
}

.mapboxgl-ctrl-top-left .mapboxgl-ctrl {
    visibility: hidden;
}

.mapboxgl-ctrl-geocoder--input {
    font-size: 13px;
}

.workbench-card-container .mapboxgl-ctrl-geocoder {
    margin-right: 90px;
}

.workbench-card-wrapper .mapboxgl-ctrl-top-left .mapboxgl-ctrl {
    visibility: visible;
}

.widget-wrapper .mapboxgl-map {
    z-index: 10;
    margin-bottom: -10px;
}

.map-overlay-item-tools-panel .noUi-base {
    background: #489EED;
    /*-webkit-transition: background 450ms;*/
    /*transition: background 450ms;*/
}

.map-overlay-item-tools-panel .noUi-horizontal {
    height: 10px;
}

.map-overlay-item-tools-panel .noUi-horizontal .noUi-handle {
    width: 20px;
    height: 20px;
    left: -9px;
    top: -6px;
}

.map-overlay-item-tools-panel .noUi-stacking .noUi-handle {
    z-index: 10;
}

.map-overlay-item-tools-panel .noUi-handle {
    border: 1px solid #e1e5ea;
    border-radius: 2px;
    background: #FFF;
    cursor: default;
    box-shadow: inset 0 0 1px #FFF, inset 0 1px 7px #EBEBEB, 0 3px 4px -3px #AAA;
}

.map-overlay-item-tools-panel .overlay-slider {
    width: 150px;
    margin-top: -5px;
}

.map-overlay-item-tools-panel .pips.noUi-horizontal {
    margin-bottom: 70px;
}

.map-thumbnail {
    padding-top: 5px;
}

.overlay-invisible .relative {
    background-color: #f8f8f8;
}

.overlay-invisible a {
    color: #999;
}

.overlay-invisible i {
    color: #999;
}

#overlays-panel .map-widget-panel-title:hover {
    cursor: pointer;
}

.noUi-target {
    position: relative;
    margin-top: 10px;
    margin-bottom: -12px;
}

.new-option-field input {
    display: inline;
    width: 90%;
}

.new-option-field i {
    padding-top: 10px;
}

.added-domain-option {
    padding-bottom: 4px;
}

.domain-container {
    width: 500px;
}

#widget-crud-settings div div .domain-container .domain-input {
    width: 254px;
}

#widget-crud-settings div div .domain-container {
    width: 270px;
}

.domain-input {
    height: 32px;
    margin-bottom: 5px;
    padding-left: 5px;
}

.domain-input-item {
    height: 32px;
    padding-left: 5px;
}

.domain-drag-handle {
    background: #f4f4f4;
    padding-left: 4px;
    padding-right: 1px;
    padding-top: 6px;
    padding-bottom: 6px;
    border: 1px solid #ddd;
    border-right-width: 0px;
}

.option-drag-handle {
    color: #999;
    cursor: move
}

.content-instructions {
    font-size: 13px;
    color: #8d8d8d;
    margin-top: -30px;
    line-height: 1.25;
    margin-bottom: 20px;
}


/* Function Manager Page */

.href-toolbar {
    text-align: center;
    margin-top: -10px;
    padding-bottom: 10px;
}

.href-button {
    color: #f4f4f4;
    font-size: 11px;
    padding: 5px 0px;
    /*margin: -5px 0px 15px 0px;*/
    background: #5393C8;
    border: 1px solid #1561A1;
    display: inline-block;
    width: 100%;
}

.href-button:hover {
    color: #fff;
    background: #1266AB;
}

.href-button:focus {
    color: #fff;
    background: #1266AB;
}


/* Hide "Full Screen" button for map tools widget in card manager */


/* End Disable "Full Screen" button for map tools widget in card manager */

.left-column-message {
    padding: 10px 15px;
    color: #777;
    font-size: 15px;
}

.library-container {
    padding: 0px;
    border-left: 1px solid #e8e8e8;
}

.library-header {
    display: flex;
    align-items: center;
    height: 40px;
    font-size: 15px;
    background: #f4f4f4;
    border-bottom: 1px solid #e4e4e4;
}

.library-find {
    margin-right: 25px;
    font-size: 15px;
    color: #999;
    width: 80px;
    border-right: 1px solid #ccc;
    display: block;
    text-align: center;
}

.library-grid {
    padding: 10px 15px;
}

.library-grid-title {
    font-weight: normal;
    font-size: 15px;
    display: inline-block;
}

.msm-designer-panel {
    width: 100%;
    background-color: #fff;
    overflow-y: auto;
}

.msm-locked-warning {
    height: 60px;
    background: #999;
    font-size: 14px;
    color: #fff;
    padding-left: 10px;
    position: relative;
    padding-top: 20px;
}

.msm-list-filter {
    display: flex;
    padding: 12px 10px 13px 65px;
}

.msm-list-filter-input {
    padding-left: 15px;
    width: 350px;
    height: 35px;
    position: relative;
}

.msm-list-filter-input .clear-node-search {
    top: 8px;
    right: 10px;
}

.msm-summary-panel {
    height: 100vh;
    background: #fff;
}

.msm-summary-panel #cards {
    background: #fafafa;
}


/* End Function Manager Page */

.category-header {
    display: flex;
    align-items: center;
    height: 50px;
    padding-left: 10px;
    font-size: 15px;
    background: #f4f4f4;
    border-bottom: 1px solid #e4e4e4;
}

.category-title {
    font-weight: normal;
    font-size: 15px;
    padding: 9px 15px;
    color: #999;
    display: inline-block;
}

.category-title.active {
    color: #123;
    background: #ddd;
    cursor: default;
}

.category-title:not(.active):hover {
    cursor: pointer;
    background: #ececec;
}

.carousel,
.carousel .item {
    height: 500px;
    text-align: center;
}

.carousel-caption {
    z-index: 10;
}

.carousel .container {
    width: auto;
}

.carousel-inner>.item>img {
    position: absolute;
    top: 0;
    left: 0;
    min-width: 100%;
    height: inherit;
    max-width: 100%;
    object-fit: contain;
}

.dz-img {
    object-fit: contain;
}

.dz-img-main {
    width: 100%;
    height: 100%;
}

.geocoder-results {
    max-height: 410px;
    width: 250px;
    margin-left: 0px;
    overflow-y: auto;
}

.geocoder-result-item {
    min-height: 40px;
    border: 1px solid #e2e2e2;
    border-top-width: 0px;
    background: #fbfbfb;
    padding: 10px;
    cursor: pointer;
}

.geocode-clear {
    position: absolute;
    right: 10px;
    top: 10px;
    cursor: pointer;
}

.focused-geocoder-result {
    background-color: #dbf1f5;
}

.selected-geocoder-result {
    font-weight: bold;
    background: #dbf1f5;
}

.hover-panel-small {}

.hover-feature-info {
    position: absolute;
    z-index: 1000;
    left: 35px;
    margin: 10px;
    width: 400px;
    padding: 0px;
    border: solid 1px #999;
    border-radius: 2px;
    box-shadow: 0 5px 15px rgba(0, 0, 0, 0.3);
    background-color: rgb(249, 249, 249);
    opacity: 0.9;
}

.hover-rr-node-info {
    z-index: 999999;
    margin: 10px;
    width: 300px;
    padding: 0px;
    border: solid 1px #999;
    border-radius: 2px;
    box-shadow: 0 5px 15px rgba(0, 0, 0, 0.3);
    background-color: rgb(249, 249, 249);
    display: flex;
    flex-direction: column;
}

.rr-fdg-details {
    display: flex;
    flex-direction: column;
}

.rr-fdg-details span {
    flex-direction: row;
}

.rr-number {
    font-weight: bold;
    padding-right: 5px
}

.rr-number.fdg {
    font-weight: bold;
    font-size: 22px;
    text-shadow: 0px 0px 0.08em #fff;
}

.rr-fdg-name {
    display: flex;
    flex-direction: row;
    padding: 5px;
    background-color: #fff;
    border-bottom-style: solid;
    border-color: #ddd;
    border-width: 1px;
}

.rr-fdg-model-name {
    display: flex;
    flex-direction: row;
    padding-top: 3px;
    background-color: #fff;
}

.rr-fdg-edge {
    padding-left: 25px;
    font-style: italic;
    padding-top: 3px;
    padding-bottom: 3px;
    border-bottom-style: solid;
    border-color: #ddd;
    border-width: 1px;
}

.related-node-details {
    display: flex;
    flex-direction: column;
}

#map-popup .hover-feature-title-bar {
    height: 60px;
    padding: 10px;
    border-bottom: 1px solid #25476A;
    border-top: none;
    border-right: none;
    border-left: none;
    max-width: 290px;
}

.hover-feature-title-bar {
    height: 40px;
    padding: 10px;
    background: #fff;
    border: 1px solid #ddd;
    border-bottom: 1px solid #ddd;
    max-width: 311px;
}

.mapboxgl-popup-content .hover-feature-title-bar {
    margin-bottom: 0px;
}

#map-popup .mapboxgl-popup-close-button {
    height: 61px !important;
    width: 61px;
    top: -1px;
    margin-right: -1px;
    padding-top: 7px;
    border-radius: 0px;
    font-size: 27px;
    background: #fafafa;
    color: #454545;
    border-left: 1px solid #ddd;
    border-bottom: 1px solid #25476A;
}

#map-popup .mapboxgl-popup-close-button:hover {
    background: #f4f4f4;
}

#map-popup .status-ok .mapboxgl-popup-close-button {
    background: #C4F267;
    border-left: 1px solid #7AB503;
}

#map-popup .status-ok .mapboxgl-popup-close-button:hover {
    background: #B3ED3F;
}

#map-popup .status-warning .mapboxgl-popup-close-button {
    background: #FFFF70;
    border-left: 1px solid #B9B900;
}

#map-popup .status-warning .mapboxgl-popup-close-button:hover {
    background: #D3D300;
}

#map-popup .status-late .mapboxgl-popup-close-button {
    background: #DA55A0;
    border-left: 1px solid #9F005A;
    color: #fff;
}

#map-popup .status-late .mapboxgl-popup-close-button:hover {
    background: #D02F8A;
}

.mapboxgl-popup-close-button {
    position: absolute;
    right: 0px;
    top: 0px;
    height: 40px;
    width: 40px;
    border: 1px solid #ddd;
    padding-bottom: 4px;
    cursor: pointer;
    background-color: #fafafa;
    color: #676767;
    font-size: 23px;
    font-weight: 600;
}

.mapboxgl-popup-close-button:hover {
    cursor: pointer;
    background-color: #f4f4f4;
    color: #454545;
    font-size: 23px;
    font-weight: 600;
}

#map-popup .hover-feature-title {
    height: 40px;
    text-align: center;
    white-space: inherit;
}

.hover-feature-title {
    font-size: 14px;
    font-weight: 500;
    max-width: 300px;
    color: #25476A;
    white-space: nowrap;
    overflow: hidden;
    text-overflow: ellipsis;
}

.hover-feature-nav-left {
    position: absolute;
    left: 0px;
    top: 0px;
    height: 40px;
    background: #fafafa;
    padding: 10px;
    border: 1px solid #ddd;
}

.hover-feature-nav-left.disabled {
    display: none;
}

.hover-feature-nav-right {
    position: absolute;
    right: 39px;
    top: 0px;
    height: 40px;
    background: #fafafa;
    padding: 10px;
    border: 1px solid #ddd;
}

.hover-feature-nav-right.disabled {
    display: none;
}

#map-popup .hover-feature-body {
    padding: 0px;
    border-left: none;
    border-right: none;
}

#map-popup img {
    width: 100%;
    height: auto;
    margin-top: -25px;
}

#map-popup .cons-stubs {
    padding: 10px 0px;
}

.hover-feature-body {
    padding: 10px 15px 15px 15px;
    width: 350px;
    border-left: 1px solid #ddd;
    border-right: 1px solid #ddd;
}

.hover-feature {
    font-size: 13px;
    color: #555;
    margin-bottom: 20px;
    overflow: hidden;
    text-overflow: ellipsis;
    display: -webkit-box;
    -webkit-box-orient: vertical;
    -webkit-line-clamp: 4;
    /* number of lines to show */
    line-height: 1.2em;
    /* fallback */
    max-height: 12em;
    min-height: 3em;
    /* fallback */
}

.hover-panel-dismiss {
    position: absolute;
    top: 10px;
    right: 10px;
    font-size: 19px;
}

.hover-feature-metadata {
    margin-bottom: -4px;
    color: #888;
}

.hover-feature-metadata span {
    color: steelblue;
}

.saved-search-container {
    padding: 5px;
    background: #fff;
}

.saved-search-grid {
    height: calc(100vh - 105px);
    width: 100%;
    min-height: 400px;
    overflow-y: scroll;
}

.ss-grid-item:last-child {
    margin-bottom: 40px;
}

.ss-grid-item {
    border: 1px solid #ddd;
    width: 224px;
    height: 164px;
    float: left;
    -webkit-transition: .6s all ease;
    -moz-transition: .6s all ease;
    -o-transition: .6s all ease;
    transition: .6s all ease;
    -webkit-background-size: cover;
    -moz-background-size: cover;
    -o-background-size: cover;
    background-size: cover;
    background-color: white;
    margin-bottom: -160px;
}

.search-caption-activeWrap {
    position: absolute;
    z-index: 2;
    height: 100%;
    width: 100%;
}

.search-caption-alignCenter {
    display: table;
    width: 100%;
    height: 100%;
}

.search-caption-body {
    display: table-cell;
    vertical-align: middle;
    text-align: center
}

.search-caption-activeWrap {
    z-index: 2;
    height: 100%;
    width: 100%;
}

.search-caption-alignCenter {
    display: table;
    width: 100%;
    height: 100%;
}

.search-caption-body {
    display: table-cell;
    vertical-align: middle;
    text-align: center
}

.search-query-link-captions {
    padding-left: 0;
    color: #123;
    font-size: 16px;
    font-weight: 600;
    letter-spacing: 1px;
    text-transform: uppercase;
    margin: 0 0 20px;
    list-style: none;
    text-align: center;
    cursor: pointer;
}

.search-query {
    padding-top: 15px;
    padding-bottom: 10px;
    margin-top: -20px;
    margin-left: 20px;
    margin-right: 30px;
    margin-bottom: 10px;
    background: rgba(250, 250, 250, 0.66);
}

a.search-query-link-captions:hover {
    font-weight: 600;
    color: #25476A;
}

a.search-query-link-captions:active {
    font-weight: 600;
    color: #fff;
}

a.search-query-link-captions:focus {
    font-weight: 600;
    color: #fff;
}

.search-query-desc {
    color: #444;
    font-size: 13px;
}

.search-results {
    -ms-flex: 0 0 400px;
    -webkit-flex: 0 0 400px;
    flex: 0 0 400px;
}

.search-inline-filters {
    /*display: flex;
        flex-direction: row;
        justify-content: right;*/
    margin-top: 10px;
    margin-left: -5px;
    margin-bottom: 5px;
}

.search-inline-filters div {
    padding-left: 2px;
    margin-bottom: 2px;
}

.qa-filter .resource-selector-button div .btn {
    padding: 2px 47px;
}

.resource-filter .resource-selector-button div .btn {
    padding: 2px 59px;
}

.search-control-container {
    -ms-flex: 0 0 400px;
    -webkit-flex: 0 0 400px;
    flex: 1 0 400px;
    margin-bottom: 0px;
    background-color: #fafafa;
    border-top: 1px solid #ddd;
    overflow-y: scroll;
    overflow-x: hidden;
    transition: all .5s;
    margin-top: inherit;
    z-index: 5;
}

.search-tools-container {
    background: #f4f4f4;
    border-bottom: 1px solid #ddd;
    height: 50px;
    width: 399px;
    padding: 4px 0px;
    margin-top: -1px;
    border-top: 1px solid #ddd;
}

.search-tools-container .clear-filter {
    margin-right: 5px;
}

.search-count-container {
    padding: 10px 5px 10px 10px;
    text-align-last: justify;
    height: 40px;
    display: inline-flex;
    justify-content: space-between;
    align-items: center;
}

.search-controls-container {
    display: inline-flex;
    float: right;
    padding: 4px 10px;
}

.search-title {
    font-size: 16px;
    font-weight: 500;
    margin-top: 0px;
    display: inline-block;
    margin-bottom: 0px;
}

.search-candidate-title,
.search-candidate-link {
    color: steelblue;
    padding-right: 7px;
}

.search-listing-footer a {
    margin-top: -5px;
    padding: 5px 5px;
}

.search-listing-footer a:focus {
    background: #d6d6d6;
    border-radius: 1px;
}

.search-control-container.slide {
    margin-left: -400px;
    transition: all .5s;
}

.search-results-panel {
    -webkit-flex-direction: column;
    -ms-flex-direction: column;
    flex-direction: column;
    max-width: 400px;
    border-right: solid 1px #dcdcdc;
}

.clear-filter {
    padding: 0px 9px !important;
    margin-top: 1px;
    height: 30px;
    border-radius: 2px;
    border: 1px solid #1ABA8E;
}

.search-listing-icon {
    transform: translate(0, -2px);
    font-size: 12px;
}

.search-footer {
    position: fixed;
    bottom: 0px;
    background: #f4f4f4;
    width: 449px;
    left: 0px;
    border-top: 1px solid #ddd;
    height: 50px;
}

.mainnav-lg .search-footer {
    left: 170px;
}

.search-footer .pagination {
    margin-top: 10px;
}

.pagination>li>a.disabled {
    cursor: default;
    color: rgb(160, 160, 160);
}

.pagination>li>a.disabled:hover,
.pagination>li>a.disabled:focus {
    border-color: #dcdcdc;
    box-shadow: none;
    background-color: transparent;
}

ul.pagination {
    font-size: 12px;
}

.map-filter-panel {
    /*margin-left: 10px;*/
    position: absolute;
    left: -5px;
    right: -15px;
    top: -22px;
    z-index: 1;
}

.arches-select2 .select2-choices .select2-search-field {
    height: 34px;
}

.select2-container-multi .select2-choices {
    min-height: 36px !important;
    z-index: 10;
}

.select2-container-multi .select2-choices .select2-search-field input {
    margin: 3px 10px;
}

.arches-select2 .select2-choices .select2-search-field input {
    margin-top: 3px;
}

.select2-container.select2-container-multi.select2-container-disabled.select2-container-disabled .select2-search-choice {
    color: #999;
}

.time-search-container {
    padding: 20px;
    background: #fff;
}

.time-search-container .calendar {
    display: block;
    width: inherit;
    padding-left: 5px;
    max-width: 152px;
}

.time-search-container #calendar {
    display: flex;
    flex-wrap: wrap;
}

.time-search-container #calendar .calendar .search-label {
    margin-top: 10px;
}

.hide-datepicker-time-option .bootstrap-datetimepicker-widget table td span {
    display: none;
}

.calendar.picker {
    max-width: 175px;
    min-width: 175px;
    position: relative;
}

.dropdown-crud {
    right: 0px;
    padding-left: 15px;
    min-height: 500px;
    overflow-y: scroll;
}

.resource-selector-button {
    padding-bottom: 0px;
}

.search-results-container {
    padding: 10px 10px 60px 10px;
    bottom: 50px;
    overflow-y: scroll;
    width: 400px;
}

.calendar {
    display: table-cell;
    width: 180px;
    padding-left: 5px;
}

.calendar div .form-control[disabled] {
    background: #f7f7f7;
    border: 1px solid #ddd;
    color: #777;
}

.datepicker-inline {
    background: #fff;
    border-width: 0px;
}

.search-label {
    font-weight: 400;
    font-size: 15px;
    margin-bottom: 3px;
}

#calendar .chosen-container-single .chosen-single {
    height: 35px;
    padding-top: 8px;
}

#calendar .chosen-container-single .chosen-single div b:before {
    vertical-align: -70%;
}

.rr-display-toggle {
    width: 100px;
}

.rr-display-toggle>button {
    border-radius: 10px;
}

.rr-display-toggle.open-graph {
    right: 20px;
}

.related-resources-title {
    font-size: 19px;
    font-weight: 500;
}

.related-resources-relationship {}

.related-resources-relationship .dropdown-menu {
    left: auto;
    width: 600px;
}

.related-resources-delete {
    padding-right: 12px;
}

.selected-resource-list {
    position: absolute;
    top: 85px;
    right: 25px;
    left: 15px;
    padding: 5px;
    height: 100px;
    background: #f8f8f8;
    overflow-y: scroll;
}

.selected-resource {
    margin-left: 5px;
    margin-bottom: 3px;
}

.related-resources-crud-link {
    background: #ddd;
    border: 1px solid #ccc;
    height: 33px;
    padding: 5px 8px;
    margin-left: 15px;
}

.search-filter {
    transform: translate(0, -2px);
    font-size: 21px;
    padding: 6px;
    margin-top: -10px;
    color: #888;
    border: 1px solid transparent;
}

.search-filter.active {
    background: #f2f2f2;
    color: #555;
    border: 1px solid #ddd;
}

.search-filter:hover {
    cursor: pointer;
    background: #f2f2f2;
    color: #555;
    border: 1px solid #ddd;
}

.search-listing {
    width: 370px;
    background: #fff;
    border: 1px solid #ddd;
    margin-bottom: 10px;
}

.search-listing:hover {
    border: 1px solid steelblue;
}

.search-listing:active {
    border: 1px solid steelblue;
}

.search-listing.selected {
    border: 1px solid steelblue;
}

.search-listing-title {
    font-size: 15px;
    font-weight: 500;
    background: #fff;
    color: #666;
    margin-top: 0px;
    margin-bottom: 0px;
    padding: 10px 5px 0px 10px;
}

.search-listing-title.provisional-edits {
    font-size: 12px;
    color: #888;
}

.provisional-tile.qa-btn {
    float: right;
    margin-right: 30px;
    margin-top: 3px;
    font-weight: 500;
}

.provisional-tile.qa-btn:hover {
    cursor: pointer;
}

.selected-provisional-tile {
    border-color: #3B8DD5;
    z-index: 1;
    border-style: solid;
    border-width: 1px;
    padding-top: 5px;
    padding-left: 5px;
    padding-bottom: 3px;
}

.provisional-tile.icon {
    padding-left: 7px;
    font-size: 11px;
    color: #f1b202;
}

.provisional-tile.icon.submitted {
    color: green;
}

.provisional-tile.icon.authoritative {
    padding-left: 7px;
    font-size: 11px;
    color: #ccc;
}

.search-listing-body {
    height: 4.6em;
    font-size: 12px;
    line-height: 1.35;
    color: #888;
    background: #fff;
    padding: 5px 10px;
    margin-bottom: 10px;
    overflow: hidden;
    text-overflow: ellipsis;
    display: -webkit-box;
    -webkit-box-orient: vertical;
    -webkit-line-clamp: 3;
    /* number of lines to show */
}

.search-listing-footer {
    height: 40px;
    font-size: 11px;
    padding: 10px 10px 0px 10px;
    background: #f5f5f5;
    border-top: 1px solid #ddd;
}

.time-wheel-wrap {
    width: 100%;
}

.filter-title {
    font-size: 17px;
    margin-top: 30px;
}

.time-search-container .filter-title:first-child {
    margin-top: 3px;
    margin-bottom: 15px;
}

.filter-title .pull-right {
    margin-top: -7px;
}

.title-underline {
    margin: 3px 0px;
    background: #ddd;
}

.time-wheel-title {
    margin-top: 20px;
    font-size: 17px;
    font-weight: 400;
}

.time-wheel-instructions {
    font-size: 12px;
    color: #777;
}

.time-wheel-wrap .sequence {
    font-size: 14px;
    color: #25476A;
    font-weight: 600;
    position: absolute;
}

.time-wheel-wrap .sequence text {
    font-weight: 600;
    fill: #123;
}

.time-wheel-wrap .chart {
    position: relative;
    margin-top: 60px;
    margin-left: 0px;
}

.time-wheel-wrap .chart path {
    cursor: pointer;
    stroke: #fff;
    stroke-width: 0.5px;
}

.time-wheel-wrap .trail {
    height: 30px;
}

.time-wheel-wrap .explanation {
    position: absolute;
    top: 260px;
    left: 305px;
    width: 140px;
    text-align: center;
    color: #666;
    z-index: 1;
}

.time-wheel-wrap .percentage {
    font-size: 2.5em;
}

table.table.dataTable {
    margin-bottom: 0;
}

.arches-related-resource-panel {
    position: absolute;
    top: 50px;
    right: 0;
    left: 0;
    z-index: 1;
}

.related-resource-management {
    display: flex;
    justify-content: space-between;
}

.related-resources-header {
    display: flex;
    justify-content: space-between;
    position: relative;
    top: 0;
    margin-top: 15px;
    height: 40px;
    margin-bottom: 35px;
    width: 100%;
    z-index: 2;
}

.tab-pane.active .related-resources-header {
    display: none;
}

.related-resources-header .editor-elements {
    display: flex;
    justify-content: space-between;
    position: relative;
    top: 0;
    margin-top: 0px;
    height: 35px;
    width: 100%;
    z-index: 2;
}

.related-resources-header .editor-elements h2 {
    font-size: 16px;
    margin-top: 0px;
    margin-bottom: 5px;
}

.related-resources-header .editor-elements h3 {
    font-size: 13px;
    margin-top: 0px;
    margin-bottom: 5px;
}


.related-resources-header .btn-group>.btn:hover {
    z-index: 0;
}

.related-resources-header.open-graph {
    width: calc(100% - 245px);
}

.root-node-label {
    stroke: #999;
    /*#3275b1;*/
    font-size: 32px;
    font-weight: 900;
    fill: #fcfcfc;
    /*#fdfdfd; */
    opacity: 1;
    text-anchor: middle;
    pointer-events: none;
}

.map-preview-panel {
    padding-top: 5px;
}

.service-buttons-heading {
    position: absolute;
    top: -3px;
    right: 10px;
}

.basemap-preview-panel {
    padding-top: 5px;
    padding-left: 7.5px;
}

.map-service-container {
    padding: 10px;
}

.map-service-manage-buttons {
    position: absolute;
    top: 10px;
    right: 60px;
}

.basemap-preview-panel .map-service-manage-buttons {
    right: 60px;
}

.resource-service-buttons-heading {
    position: absolute;
    top: -60px;
    right: 10px;
}

.map-service-preview {
    background: #f4f4f4;
    border: 1px solid #ddd;
    height: 250px;
}

.map-service-tab-content {
    min-height: 250px;
}

.advanced-map-style-switch {
    margin-top: -45px;
    margin-right: 10px;
    margin-bottom: 10px;
}

.service-url {
    font-size: 12px;
    color: #999;
}

.service-switch-shim {
    margin-top: 8px;
}

.config-title {
    font-weight: normal;
    padding: 0 20px 0 0px;
    margin-top: 10px;
    font-size: 1.216em;
    line-height: 40px;
    white-space: nowrap;
    overflow: hidden;
    text-overflow: ellipsis;
}

.config-title-tab {
    font-weight: normal;
    padding: 0 20px 0 0px;
    margin-top: 10px;
    font-size: 1.15em;
    line-height: 40px;
    white-space: nowrap;
    overflow: hidden;
    text-overflow: ellipsis;
}

.advanced-style-panel {
    margin-right: 0px;
    margin-left: 0px;
    margin-top: 5px;
    margin-bottom: 10px;
}

.map-style-panel-body {
    padding-bottom: 5px;
}

.simple-style-panel {
    margin-top: -15px;
}

.map-service-nav-tabs {
    background: #f6f6f6;
}

.service-widget-container {
    padding: 0px 15px 10px 15px;
    margin-top: -10px;
}

.dropdown-shim {
    margin-top: 10px;
}

.style-title {
    font-weight: 600;
    color: #666;
}

.col-divider {
    border-right: 1px solid #eee;
}

.map-server-instructions {
    padding: 0px 10px 20px 10px;
    color: #808080;
}

.map-server-basemap-button {
    position: absolute;
    z-index: 10;
    right: 10px;
    top: 5px;
    background: rgba(255, 255, 255, 0.88);
}

.map-service-tabs {
    border: 1px solid #ddd;
    background: #f9f9f9;
    margin-bottom: 0px;
}

.hover-feature-loading {
    padding: 25px;
    font-size: 16px;
}


/**********
*  Axes
*/

.axis path {
    fill: none;
    stroke: #000;
    stroke-opacity: .75;
    shape-rendering: crispEdges;
}

.axis path.domain {
    stroke-opacity: .75;
}

.axis line {
    fill: none;
    stroke: #000;
    stroke-opacity: .25;
    shape-rendering: crispEdges;
}

.axis line.zero {
    stroke-opacity: .75;
}


/**********
*  Line chart
*/

.point-paths path {
    /*
  fill: #eee;
  stroke: #aaa;
  */
    stroke-opacity: 0;
    fill-opacity: 0;
}

.lines path {
    fill: none;
    stroke-width: 1.5px;
    stroke-linecap: round;
    transition: stroke-width 250ms linear;
    -moz-transition: stroke-width 250ms linear;
    -webkit-transition: stroke-width 250ms linear;
    transition-delay: 250ms;
    -moz-transition-delay: 250ms;
    -webkit-transition-delay: 250ms;
}

.line.hover path {
    stroke-width: 6px;
}

.lines .point {
    transition: stroke-width 250ms linear;
    -moz-transition: stroke-width 250ms linear;
    -webkit-transition: stroke-width 250ms linear;
}

.lines .point.hover {
    stroke-width: 20px;
    stroke-opacity: .5;
}

.hover-feature-body .row.widget-wrapper {
    margin-right: 0;
    padding-left: 0;
    padding-right: 0;
}

.hover-feature-body .row.widget-wrapper .col-xs-12 {
    padding: 0;
}

.hover-feature-body .row.widget-wrapper label {
    display: none;
}

#map-popup .hover-feature-footer {
    position: relative;
    padding-left: 20px;
    bottom: 15px;
    left: 0px;
    border-left: 0px solid transparent;
    border-right: 0px solid transparent;
    width: 350px;
    background: #f4f4f4;
    font-size: 14px;
}

.hover-feature-footer {
    height: 50px;
    border-top: 1px solid #ddd;
    border-left: 1px solid #ddd;
    border-right: 1px solid #ddd;
    background: #f8f8f8;
    padding: 10px;
    padding-top: 15px;
}

.hover-feature-footer a {
    color: steelblue;
    font-weight: 500;
    padding-right: 10px;
}

.search-attribute-widget {
    display: inline-block;
    margin: 7px 8px;
}

.search-dropdown {
    /*max-height: 36px;*/
}

.search-toolbar {
    display: -webkit-flex;
    display: flex;
    width: 100%;
    height: 51px;
    background: #f4f4f4;
    border-bottom: solid 1px #bbd1ea;
}

.search-type-btn-panel {
    height: 50px;
    background: #f2f2f2;
    margin-left: 4px;
}

.search-type-btn.relative:hover {
    background: #fff;
    color: #25476A;
}

.search-type-btn.relative:active {
    border-style: solid;
    border-top: 0px solid #BBD1EA;
    border-bottom: 0px solid transparent;
}

.search-type-btn.relative.active {
    background: #fff;
    color: #25476A;
    border-bottom: 1px solid #fff;
    cursor: default;
}

.search-type-btn {
    height: 50px;
    padding: 0px;
    font-size: 12px;
    font-weight: 600;
    color: #888;
    min-width: 150px;
    border-color: #BBD1EA;
    border-top: none;
    border-right: 1px solid;
    background: #F7F9FB;
    z-index: 1000;
    margin-left: -5px;
    border-width: 1px;
    border-bottom: none;
    border-right: 1px solid #BBD1EA;
}

.term-search-btn {
    font-weight: 700;
    font-size: 13px;
    height: 30px;
    padding-left: 0px;
    border: none;
}

.resource_search_widget_dropdown ul .select2-disabled {
    background: #eee;
    height: 35px;
}

.resource_search_widget_dropdown ul .select2-disabled .group {
    padding: 0px;
    border-top: 1px solid #C1D4F3;
    width: 383px;
}

.resource_search_widget_dropdown ul .select2-disabled div span span button {
    width: 195px;
    height: 35px;
}

.resource_search_widget_dropdown ul .select2-disabled div span span button.active {
    background: #8EAFE3;
}

.resource_search_widget_dropdown ul .select2-disabled div span span button.term-search-btn:not(.active) {
    background: #BBD1EA;
    color: #658CC9;
}

.resource_search_widget_dropdown ul .select2-disabled div span span button:not(.active):hover {
    background: #B9D0F4;
    color: #4330A4;
}

.resource_search_widget_dropdown ul .select2-disabled div span span button:first-child {
    border-right: 1px solid steelblue;
}

.resource_search_widget_dropdown .select2-results {
    background: #fdfdfd;
    z-index: 10;
    margin-top: 0px;
    border-top: 1px solid steelblue;
}

.resource_search_widget_dropdown.select2-drop-active {
    border-color: steelblue;
}

.resource_search_widget_dropdown ul li:not(.select2-no-results) {
    color: #0A449F;
}

.resource_search_widget_dropdown ul .select2-highlighted {
    background: #E5EFFD;
}

.term-search-btn.active {
    color: #4330A4;
}

.search-type-btn i {
    font-size: 15px;
}

.search-type-btn p {
    padding-top: 5px;
}

.search-type-btn-popup-panel {
    margin-top: 0px;
    display: inline-block;
    flex-direction: row;
    position: absolute;
    right: 0px;
}

.popup-panel-row {
    display: inline-flex;
}

.search-type-btn-popup {
    height: 50px;
    width: 50px;
    padding: 0px;
    font-size: 12px;
    font-weight: 600;
    color: #888;
    border-color: #BBD1EA;
    border-top: none;
    border-bottom: none;
    border-right: none;
    background: #F7F9FB;
    border-width: 1px;
    z-index: 1000;
}

.search-export {
    padding: 5px 15px;
}

.search-export .parameters {
    display: inline-flex;
    justify-content: space-around;
}

.search-export .precision {
    width: 75px;
}

.search-export .instruction {
    font-size: 15px;
}

.search-export .instruction h2 {
    font-size: 15px;
    margin-top: 5px;
}

.search-export .instruction h4 {
    font-size: 13px;
    padding-left: 15px;
    color: #888;
    font-weight: 400;
    margin-top: -5px;
}

.search-export .parameter {
    padding: 0px 15px;
    margin-bottom: 20px;
}

.search-export.download {
    padding: 12px;
}

.download-message {
    padding: 0px 15px;
    font-size: 14px;
}

.search-type-btn-popup.relative:hover {
    background: #fff;
    color: #25476A;
}

.search-type-btn-popup.relative:active {
    border-style: solid;
    border-right: 0px solid #BBD1EA;
    border-top: 0px solid #BBD1EA;
    border-bottom: 0px solid #BBD1EA;
}

.search-type-btn-popup.relative.active {
    background: #fff;
    color: #25476A;
    border-bottom: 1px solid #fff;
    height: 51px;
    line-height: 1;
}

.search-popup-panel {
    position: absolute;
    top: 0;
    right: 0px;
    z-index: 900;
    background-color: #fff;
    width: 400px;
    height: calc(100vh - 100px);
    border-left: solid 1px #dcdcdc;
}

.rr-splash-img-container .fa {
    font-size: 42px;
    margin: 8px 5px;
    color: steelblue;
}

.search-popup-panel .tab-pane.active div.saved-search-container div .rr-splash .rr-splash-img-container {
    height: 50px;
    width: 50px;
}

.search-popup-panel .tab-pane.active div.saved-search-container div .rr-splash .rr-splash-title {
    font-size: 24px;
    margin-bottom: 20px;
}

.search-popup-panel .tab-pane.active div.saved-search-container div .rr-splash .rr-splash-img-container .rr-splash-img {
    height: 325%;
    margin-top: -13px;
    margin-left: -8px;
}

.facets-container {
    position: absolute;
    width: 275px;
    right: 0px;
    border-left: 1px solid #ddd;
}

.facets-search-container {
    position: absolute;
    width: calc(100% - 275px);
    height: calc(100vh - 115px);
    overflow-y: auto;
    padding: 2px;
    background: white;
    border-right: 0.5px #e0e0e0 solid;
}

.faceted-search-card-container {
    border: 1px solid #ddd;
    padding: 20px;
    margin: 15px;
    background: #f9f9f9;
}

.search-facets {
    height: calc(100vh - 115px);
    overflow-y: auto;
    background: #fbfbfb;
    border-right: 1px solid #ddd;
}

.list-group.search-facets {
    margin: 0;
}

.search-facet-item {
    position: relative;
    display: block;
    padding: 10px 15px;
    margin-bottom: -1px;
    background-color: #fff;
    border: 1px solid #ddd;
    border-right-width: 0px;
    border-left-width: 0px;
}

.search-facet-item:first-of-type {
    border-top-width: 1px;
}

a.search-facet-item:not(.active):hover {
    cursor: pointer;
    background: #fbfbfb;
}

a.search-facet-item:hover,
a.search-facet-item:focus {
    background-color: #f8f8f8;
}

.search-facet-item.header {
    background: #f2f2f2;
    padding-top: 5px;
    border-top: none;
    position: sticky;
    top: 0px;
    z-index: 10;
}

.search-facet-item.header .search-facet-item-heading {
    font-weight: 600;
    margin-bottom: 5px;
}

div.search-facet-item.disabled {
    border-bottom: 1px solid #ddd;
    padding-left: 10px;
    padding-right: 10px;
}

.search-facet-item-heading {
    font-weight: 400;
    font-size: 13px;
}

.search-facet-item.header input {
    border-color: #bbb;
}

a.search-facet-item .search-facet-item-heading {
    color: #666;
}

a.search-facet-item {
    color: #777;
}

.search-facet-item.disabled {
    background: #f6f6f6;
    color: #666;
    cursor: default;
}

a.search-facet-item.disabled {
    cursor: default;
}

.facet-name {
    font-size: 15px;
    color: #333;
}

.facet-search-criteria {
    position: relative;
    padding: 10px 0px 0px 0px;
}

.facet-search-button {
    padding: 10px;
}

.facet-btn-group {
    display: block;
    margin: 10px 15px 50px 15px;
}

.facet-btn {
    width: 50%;
    height: 40px;
}

.facet-btn:focus,
.facet-btn.selected {
    background: #ee9818;
}

.facet-label {
    margin-left: 5px;
    margin-bottom: 5px;
}

.facet-body {
    padding-top: 5px;
    padding-bottom: 45px;
    margin-left: 10px;
}

.facet-body .col-md-4.col-lg-3 {
    padding-right: 5px;

}

.facet-body div div .select2-container {
    border: none;
}

.facet-body .chosen-container-single .chosen-single {
    height: 36px;
}

.related-resources-header .resource-instance-wrapper {
    padding: 0;
}

#widget-crud-settings div.row.widget-wrapper {
    padding-left: 0px;
    padding-right: 0px;
    margin-right: -5px;
    margin-left: -5px;
}

#widget-crud-settings div.row.widget-wrapper div div .select2-container {
    height: 32px;
}

.resource-instance-search .row.widget-wrapper {
    padding-top: 0;
    padding-left: 0;
    padding-right: 0;
    margin-left: 0;
    margin-right: 0;
}

.print-map {
    display: none;
}

.hidden-map {
    overflow: hidden;
    height: 0;
    width: 0;
    position: fixed;
}

.print-map-container {
    width: 576px;
    height: 360px;
}

.default-message {
    font-size: 13px;
    padding-top: 5px;
    color: #777;
}

.mobile-project-manager-editor div.title-block-title {
    width: 255px;
    height: 95px;
}

.mobile-project-manager-editor .library-card:first-child {
    margin-top: -5px;
}

.mobile-project-manager-editor .library-card {
    margin-left: -5px;
    background: #fff;
}

.mobile-project-manager-editor .library-card:hover {
    background: #fafafa;
}

.mobile-project-manager-editor .card-nav-container {
    margin-bottom: 0;
}

.mobile-project-manager-editor .layer-list {
    background: transparent;
    border-top: 0px;
    padding-top: 5px;
}

.mpm-project-card {
    width: 200px;
    position: absolute;
    left: 10px;
    top: 10px;
    white-space: nowrap;
    overflow: hidden;
    text-overflow: ellipsis;
    font-size: 14px;
}

.mpm-project-name {
    width: 220px;
    white-space: nowrap;
    overflow: hidden;
    text-overflow: ellipsis;
    font-size: 15px;
}

.mpm-card {
    min-height: 550px;
    background: #fff;
}

.mpm-card-content {
    margin: 0px;
    border-bottom: 1px solid #ddd;
    padding: 50px 25px 50px 25px;
    background: #f9f9f9;
}

.mpm-card-content.mpm-crud-section {
    background: #fff;
    padding-left: 40px;
}

.mpm-card-content.selection-page {
    border-bottom: transparent;
}

.mpm-card-content.active-survey {
    background: #fafafa;
}

.active-survey .msm-survey-message {
    color: #888;
}

.msm-summary-panel .selection-page {
    height: 100vh;
}

.mpm-group-panel-header {
    padding: 10px 20px;
    background: #fcfcfc;
}

.msm-group-label {
    font-size: 15px;
    color: #454545;
    font-weight: 600;
}

.mpm-group-panel-header h4 {
    margin-bottom: 5px;
    margin-top: 0px;
}

.msm-filter-panel {
    padding: 5px 0px;
    width: 100%;
    position: relative;
}

.mpm-group-panel-content {
    padding: 0px 25px 20px 25px;
}

.mpm-user-panel-content {
    padding: 0px 25px 20px 20px;
    margin-top: -5px;
}

.mpm-group-panel-content .account-label {
    font-weight: 600;
}

.mpm-group-panel-content.list {
    border-top: solid 0px #ccc;
    padding: 0px;
}

.mpm-card-content .userrow {
    display: flex;
    padding: 5px;
    border-bottom: solid 1px #ccc;
}

.mpm-card-content .userrow:hover {
    font-weight: 600;
}

.mpm-card-content .userrow.selected {
    font-weight: 400;
}

.msm-user-account-item {
    background: #fff;
    height: 40px;
    padding: 10px 15px;
    border: transparent;
    border-bottom: 1px solid #ddd;
    border-left: 3px solid #fff;
}

.msm-user-account-item:nth-child(even) {
    background: #fafafa;
    border-left: 3px solid #fafafa;
}

.msm-user-account-item:hover {
    cursor: pointer;
    /*background: #F5FAFE;*/
    border-left: 3px solid steelblue;
}

.msm-user-account-item.selected {
    background: #F6F6FF;
    border-left: 3px solid steelblue;
    cursor: default;
}

.msm-user-account-item.checkbox {
    margin: 0px;
}

.msm-filter-tools-panel {
    margin-top: 10px;
}

.mpm-card-content.group-page {
    padding: 0;
}

.mpm-card-content .title {
    font-size: 22px;
    font-weight: 525;
    text-align: center;
    padding: 10px;
}

.msm-identity-filter {
    width: 100%;
    flex: 1;
}

.msm-user-account-panel {
    border-top: 1px solid #ddd;
    height: 600px;
    background: #fafafa;
}

.msm-account-listing-panel {
    display: flex;
    flex-direction: column;
    flex: 1;
    background: #fff;
}

.msm-account-summary-panel {
    display: flex;
    flex-direction: column;
    background: #fcfcfc;
    flex: 1;
    border-left: solid 1px #ccc;
}

.msm-icon-wrap {
    height: 60px;
    width: 60px;
    border-radius: 50%;
    border: 1px solid #7080CB;
    color: #7080CB;
    background: #E1EAFC;
    font-size: 28px;
    padding-top: 14px;
    padding-left: 2px;
}

.model-selection .msm-icon-wrap {
    background: #fff;
    color: steelblue;
    padding-top: 15px;
    border: 1px solid steelblue;
}

.active-survey .msm-icon-wrap {
    background: #77DAD3;
    color: #29b2a6;
    padding-top: 15px;
    padding-left: 2px;
    border: 1px solid #26a69a;
}

.incomplete .msm-icon-wrap {
    background: #FFD264;
    color: #B88406;
    padding-top: 13px;
    padding-left: 2px;
    border: 1px solid #B88406;
}

.incomplete.active-survey .msm-icon-wrap {
    background: #F799B9;
    color: #DF2E6A;
    padding-top: 13px;
    padding-left: 2px;
    border: 1px solid #DF2E6A;
}

a.filter-tools {
    margin-left: 0px;
    padding: 3px 6px;
    color: #888;
    font-size: 12px;
}

a.filter-tools:hover {
    cursor: pointer;
    background: #ddd;
    color: #454545;
}

.mpm-card-content .description {
    font-size: 14px;
    text-align: center;
    margin: 15px 100px 15px 100px;
}

.mpm-resource-selection {
    display: flex;
    flex-direction: column;
    align-items: center;
    padding: 15px;
}

.mpm-resource-selection .resource-dropdown {
    width: 80%;
}

.account-wrapper {
    padding-top: 0px;
}

.msm-data-selection .form-text.form-checkbox:not(.btn),
.form-text.form-radio:not(.btn) {
    margin-top: 1px;
}

.resource-grid-main.mpm-manager {
    height: 100%;
    padding-top: 20px;
    padding-left: 20px;
}

.resource-grid-tools-container.mpm-manager {
    display: flex;
    flex-direction: column;
}

.resource-grid-main-container.mpm {
    background: none;
}

.grid.mpm {
    margin-left: 0;
    margin-right: 0;
    width: 100%;
    max-width: none;
}

.list-filter.mpm {
    background-color: #f4f4f4;
    margin-bottom: 0;
}

.mpm-subtitle {
    position: relative;
    left: 55px;
    top: -45px;
    color: #999;
    font-size: 12px;
    width: 500px;
    white-space: nowrap;
    overflow: hidden;
    text-overflow: ellipsis;
}

.mpm-list {
    display: flex;
    flex-direction: column;
    align-items: center;
}

.mpm-summary-panel {
    background: #fff;
    padding: 0px 40px;
    margin-top: -60px;
    margin-left: 0px;
    border-top: 1px solid #ddd;
    margin-right: 0px;
}

.map-search-container div .map-widget-panel {
    height: calc(100vh - 110px);
}

.resource-grid-item.mpm-manager:hover {
    /*background-color: #f5f5f5;*/
    border-radius: 3px;
    color: #000;
}

.resource-grid-main.mpm-manager .mpm-title {
    font-weight: 400;
    color: #454545;
    font-size: 1.416em;
    position: relative;
    left: 55px;
    top: -45px;
}

.mpm-manager .resource-grid-icon {
    margin-top: -2px;
    font-size: 19px;
}

.report-image-grid.mpm {
    overflow-y: auto;
    overflow-x: hidden;
}

.nav-tabs li a.graph-designer-tab {
    padding: 15px 10px 15px 10px;
}

.graph-selector-panel {
    height: 60px;
}

.graph-selector {
    width: 350px;
    margin-right: 10px;
}

.graph-designer-tab-container {
    background: #C9D4E1;
    font-weight: 600;
}

.graph-designer-tab-container .nav-tabs>li.active>a {
    background: #ecf0f5;
    border: 1px solid #f4f4f4;
}

.graph-designer-tab-container .nav-tabs>li:not(.active)>a {
    color: #777;
}

.graph-designer-tab-container .nav-tabs>li:not(.active)>a:hover {
    cursor: pointer;
    color: #666;
    background: #ecf0f5;
}

.viewstate-btn {
    width: 100px;
    height: 30px;
    padding-top: 3px;
    background: #fcfcfc;
}

.btn-group-toggle .viewstate-btn {
    border-radius: 2px 0px 0px 2px;
}

.btn-group-toggle .viewstate-btn:nth-child(2) {
    margin-left: -1px;
    border-radius: 0px 2px 2px 0px;
}

.viewstate-btn.active {
    background-color: #9490EE;
    color: #fff;
    font-weight: 600;
    cursor: default;
}

.viewstate-btn:not(.active):hover {
    background: #f4f4f4;
}

#identities-card .library-card:not(.selected-card) {
    border-left: 1px solid transparent;
}

.user-survey .project-status {
    position: absolute;
    right: 10px;
    top: 10px;
}

.mobile-project-manager-editor .tab-content {
    padding: 1px;
}

.mobile-designer-title {
    font-size: 1.6em;
    padding-left: 15px;
    padding-top: 12px;
}

.msm-edit-buttons.mobile-project-category-header {
    left: 0;
    top: 15px;
    font-size: 17px;
    margin-left: 0px;
    padding-left: 15px;
}

.msm-tree {
    height: 100%;
}

.msm-basemap-subtitle {
    font-size: 13px;
    color: #888;
    padding-bottom: 10px;
}

.msm-location-card .row.widget-wrapper {
    padding-right: 0px;
    margin-left: 3px;
}

.msm-download-panel {
    padding-top: 5px;
    padding-left: 0px;
    padding-right: 0px;
}

#custom-download-panel {
    padding-top: 20px;
    padding-left: 15px;
}

.number-widget-report {
    display: flex;
    flex-direction: row;
    margin-bottom: 5px;
}

.number-prefix {
    padding-right: 1px;
}

.number-suffix {
    padding-left: 1px;
}

.report-title-bar {
}

.editor-report {
    background: white;
    width: 100%;
    overflow-y: auto;
    height: 100%;
}

.editor-report .rp-report-section {
    border-bottom: none;
    padding-bottom: 0;
}

.report-related-resources {
    padding: 0px 30px;
}

.report-related-resources .rp-card-section {
    margin-left: -15px;
}

.report-related-resources .rp-card-section .rp-report-container-tile {
    padding-top: 0px;
    padding-bottom: 10px;
    margin-top: -5px;
}

.editor-report .report-related-resources,
.editor-report .report-title-bar {
    display: none;
}

.mpm-selector-header {
    height: 55px;
    padding: 10px 5px;
    border-style: solid;
    border-width: 0.25px;
    border-color: #eee;
    background-color: #f4f4f4;
}

.mpm-selector-header-txt {
    padding: 10px;
    font-size: 13px;
}

.mpm-select-switch-label {
    color: #999;
    float: right;
    padding-right: 5px;
}

.mpm-manager .btn-rr {
    margin: -2px 0px 0px 0px;
}

.library-card.inactive {
    background: #f7f7f7;
}

.mpm-item-listing-header {
    font-size: 15px;
    padding-left: 10px;
    margin-top: 0px;
    color: #454545;
    font-weight: 500;
}

.mpm-survey-status-header {
    padding-left: 10px;
    margin-top: 0px;
    color: #454545;
    font-size: 24px;
    font-weight: 500;
    text-align: center;
}

.msm-survey-requirements-text {
    margin-top: 20px;
}

.msm-survey-status-text {
    margin-top: 0px;
    padding: 20px 0px 10px 0px;
}

.msm-survey-requirements-text+.msm-survey-status-text {
    padding-top: 0px;
}

.msm-survey-message {
    margin-top: 20px;
    font-size: 15px;
    color: #888;
}

.msm-survey-status-instructions {
    margin: 15px 20% 25px 20%;
    padding: 20px 10px 20px 10px;
    font-size: 15px;
    background: #FFC741;
    border: 1px solid #B88406;
    color: #fff;
    font-weight: 600;
    text-align: center;
    border-radius: 2px;
}

.msm-save-message {
    padding-top: 20px;
    font-size: 15px;
    color: #2A096E;
    text-align: center;
}

.msm-survey-status-instructions+.msm-save-message {
    padding-top: 0px;
}

.msm-survey-issues {
    padding-top: 5px;
    font-size: 15px;
    color: #888;
    list-style-type: none;
}

.msm-survey-status-instructions+.text-center .msm-survey-issues {
    padding-top: 0px;
}

.msm-report-section {
    padding: 40px 30px;
    background: #fefefe;
    border-bottom: 1px solid #ddd;
}

.msm-crud-section {
    padding: 40px 40px;
    min-height: 150px;
    background: #fff;
    border-bottom: 1px solid #ddd;
}

.msm-crud-section:last-child {
    border-bottom: transparent;
}

.msm-report-section.active {
    background: #fff;
}

.mpm-item-listing-header.data-panel {
    padding-left: 0px;
}

.msm-download-header {
    font-size: 15px;
    padding-left: 0px;
    margin-top: 30px;
    color: #454545;
    font-weight: 500;
}

.project-search-widget.mpm-item-listing {
    top: 0px;
    right: 0px;
}

.mpm-model-detail-panel {
    padding-left: 10px;
}

.mpm-node-detail-metadata {
    list-style: none;
    color: #777;
}

.mpm-activation-panel {
    padding: 0px;
}

.msm-settings-summary {
    height: 100%;
}

.msm-map-container {
    padding: 0px;
    height: 100vh;
    margin-left: -13px;
    margin-right: -20px;
    margin-top: -10px;
}

.msm-map-container .control-label {
    display: none;
}

.msm-map-container .widget-wrapper .mapboxgl-map {
    height: 100vh;
}

.msm-map-container .geometry-tools-container {
    top: 60px;
    left: 10px;
}

.msm-stats-panel {
    padding: 10px 5px;
    min-height: 80px;
    margin-top: -15px;
}

.msm-stat {
    color: #2d3c4b;
    font-size: 36px;
    margin-top: 2px;
}

.msm-stat-label {
    color: #999;
    font-size: 13px;
    margin-top: -5px;
}

.msm-stat-user {
    color: #2d3c4b;
    font-size: 18px;
    margin-top: 2px;
}

.msm-stat-user-panel {
    margin-top: 10px;
}

.msm-stat-time {}

.msm-stat-date {
    font-size: 17px;
    white-space: nowrap;
}

.profile-mpm-panel {
    margin-left: 20px;
    text-align: justify;
    overflow: hidden;
    font-family: 'Open Sans', 'Helvetica Neue', Helvetica, Arial, sans-serif;
    font-size: 13px;
    height: 0;
    transition: height 600ms ease-out;
}

.profile-mpm-panel.show-details {
    height: 400px;
}

.project-panel {
    width: 100%;
    border: 1px solid #3b8dd5;
    margin-bottom: 10px;
    display: flex;
    flex-direction: column;
    margin-top: 1px;
}

.project-panel.expired {
    background: #fcfcfc;
    border: 1px solid #ddd;
}

.project-panel-header {
    position: relative;
    height: 76px;
    padding-left: 10px;
    color: #2b425b;
    background: #fff;
    border-bottom: 1px solid #eee;
}

.project-panel.expired>.project-panel-header {
    color: #888;
}

.project-panel-title {
    font-size: 19px;
    float: left;
    font-weight: 500;
    padding-left: 10px;
    margin-top: 12px;
    width: 500px;
    height: 22px;
    text-align: left;
    white-space: nowrap;
    overflow: hidden;
    text-overflow: ellipsis;
}

.project-status {
    width: 70px;
    height: 28px;
    font-size: 13px;
    color: #777;
    padding: 3px;
    font-style: italic;
    text-align: center;
    background: #ddd;
}

.library-card .project-status {
    text-align: left;
}

.project-status.active {
    background: #8bc34a;
    color: #fff;
}

.project-metadata {
    position: absolute;
    top: 35px;
    right: 0px;
    list-style: none;
    font-size: 14px;
}

.msm-edit-buttons {
    position: absolute;
    top: 10px;
    right: 10px;
    list-style: none;
    font-size: 14px;
}

.project-metadata-item {
    display: inline-block;
    padding: 6px 10px 10px 10px;
    color: #758697;
}

.project-details {
    position: absolute;
    display: flex;
    flex-direction: row;
    top: 40px;
    font-size: 14px;
    margin-left: 10px;
}

.card-panel-body {
    /*height: 500px;
    overflow-y: scroll;*/
}

.node-value-select-tile {
    padding: 5px;
    font-size: 0.9em;
}

.selected-node-value {
    font-size: 1.3em;
}

.node-value-select-label {
    font-weight: bold;
}

.node-value-widget-ontology {
    padding: 15px 20px;
    background: #fafafa;
    border: 1px solid #ddd;
    border-radius: 2px;
}

.chosen-container-single .chosen-single {
    background: #fff;
    color: #4d627b;
    border: 1px solid #ddd;
    box-shadow: none;
    border-radius: 3px;
    display: block;
    height: 32px;
    line-height: 1.42857;
    overflow: hidden;
    padding: 6px 12px;
    white-space: nowrap;
}

.chosen-container-single .chosen-single div b {
    background-image: none !important;
}

.chosen-container-single .chosen-single .search-choice-close {
    top: 10px;
}

.chosen-container-single .chosen-single div b:before {
    border-bottom: 0 solid transparent;
    border-left: 5px solid transparent;
    border-right: 5px solid transparent;
    border-style: solid;
    border-width: 5px 4px 0;
    color: #4d627b;
    content: "";
    display: inline-block;
    height: 0;
    margin: 1em -2px;
    vertical-align: middle;
    width: 0;
}

.chosen-container .chosen-drop {
    background: #fff;
    border-color: currentcolor rgba(0, 0, 0, 0.09) rgba(0, 0, 0, 0.09);
    border-style: none solid solid;
    border-width: 0 1px 1px;
    border-radius: 3px;
}

.chosen-container .chosen-search {
    background: #fff;
}

.chosen-container-active.chosen-with-drop .chosen-single {
    background: #fff;
    border: 1px solid rgba(0, 0, 0, 0.09);
    border-bottom-left-radius: 0;
    border-bottom-right-radius: 0;
}

.chosen-container .chosen-results li.highlighted {
    background-color: #177bbb;
    background-image: none;
    color: #fff;
}

.chosen-container-multi .chosen-choices {
    background: #fff;
    color: #8f9ea6;
    border: 1px solid rgba(0, 0, 0, 0.09);
    box-shadow: none;
    border-radius: 3px;
    min-height: 32px;
}

.chosen-container-active .chosen-choices,
.chosen-container-single .chosen-search input[type="text"] {
    border: 1px solid rgba(0, 0, 0, 0.09);
}

.chosen-container-multi .chosen-choices li.search-choice {
    background-color: #177bbb;
    background-image: none;
    color: #fff;
    border: 0;
    border-radius: 2px;
    box-shadow: none;
    line-height: 16px
}

.chosen-container-multi .chosen-choices li.search-choice .search-choice-close::after,
.chosen-container-multi .chosen-choices li.search-choice .search-choice-close::before {
    box-shadow: 0 0 0 1px inset;
    content: "";
    left: 50%;
    position: absolute;
    top: 50%;
    transform: translate(-50%, -50%);
}

.chosen-container-multi .chosen-choices li.search-choice .search-choice-close::after {
    height: 0.8em;
    width: 2px;
}

.chosen-container-multi .chosen-choices li.search-choice .search-choice-close::before {
    height: 2px;
    width: 0.8em;
}

.chosen-container-multi .chosen-choices li.search-choice .search-choice-close {
    display: block;
    height: 1.5em;
    transform: rotate(45deg);
    width: 1em;
    color: #fff;
    font-size: inherit;
    top: 2px
}

.chosen-container .chosen-results li {
    padding: 8px 6px
}

ul.select2-choices {
    padding-right: 30px !important;
}

ul.select2-choices:after {
    content: "";
    position: absolute;
    right: 10px;
    top: 50%;
    transform: translateY(-50%);
    border-top: 5px solid #333;
    border-left: 5px solid transparent;
    border-right: 5px solid transparent;
}

.sidepanel-draggable {
    background-color: #f7f7f7;
    border-left: solid 1px gainsboro;
    border-right: solid 1px gainsboro;
    height: 100%;
    z-index: 3;
    font-size: 10px;
    display: flex;
    align-items: center;
}

.sidepanel-draggable div {
    cursor: col-resize;
    margin: 2px;
}

.sidepanel-draggable div i {
    display: block;
    color: rgb(190, 190, 190);
}

.left-panel-inner-container {
    height: 100%;
    min-width: 300px;
    display: flex;
    flex-direction: column;
}

.left-panel {
    flex: 0 0 300px;
    overflow: hidden;
    z-index: 3;
}

.left-panel-overflow {
    background: #ecf0f5;
    height: calc(100% - 75px);
    /* 75px is height of .jstree .header */
    overflow-y: auto;
    overflow-x: hidden;
}

.left-panel-overflow>* {
    background: inherit;
}

.main-panel {
    background-color: #ffffff;
    flex: 1
}

.rich-text {
    padding: 20px;
}

.jstree .rich-text {
    padding: 0px;
    display: inline;
}

.graph-designer .card-component {
    /*width: 100%;*/
    background-color: #fff;
}

.graph-designer .card-component .install-buttons {
    display: none;
}

.card-component {
    padding: 15px 25px 25px 25px;
    margin: 15px;
    background: #fff;
    border: 1px solid #ddd;
    border-radius: 3px;
}

.graph-designer .card-component-panel {
    overflow-y: scroll;
}

.card-component-panel {
    width: 100%;
    padding: 0px;
    border-radius: 3px;
    background-color: white;
}

.graph-designer .card-component-panel {
    background: #fafafa;
}

.card-component-panel h3 {
    color: #2f527a;
    font-size: 1.2em;
    font-weight: 400;
}

.card-component-panel h3.rr-splash-description {
    font-size: 16px;
    padding: 0px 20px;
    color: #888;
    margin: 0px;
}

.file-select .rr-splash-img {
    margin-top: 0px;
    margin-left: 2px;
    height: 90%;
}

.card-component-panel h4 {
    color: #2f527a;
    font-size: 15px;
    font-weight: 550;
}

.card-component-panel .card-component h4 {
    margin-top: 5px;
}

.card-component-panel .card-component .is-function-node {
    display: inline-block;
    background: #A2EAE2;
    color: #01766A;
    padding: 10px 15px;
    margin-bottom: 15px;
    font-size: 13px;
    font-weight: 600;
    margin-top: 5px;
    margin-bottom: 15px;
    border-radius: 2px;
}

.card-component-panel hr {
    border-color: #e9e9e9;
}

.card-component-panel h5 {
    color: #999;
    margin-top: 5px;
    margin-bottom: 5px;
}

.card-component-wrapper-editor {
    height: 100%;
    padding-bottom: 50px;
    overflow-y: auto;
    background: #fafafa;
}

.card-header {
    height: 50px;
    padding: 10px 20px;
    background: #25476a;
}

.card-header-title {
    margin-top: -15px;
}

.card-breadcrumbs,
.card-breadcrumbs a {
    color: #f1f1f1;
    margin-top: 17px;
    font-size: 17px;
}

.card-breadcrumbs span.dropdown.open .dropdown-menu>li>a {
    display: block;
    padding: 5px 20px;
    margin-top: 5px;
    clear: both;
    font-size: 13px;
    font-weight: 400;
    line-height: 1.1;
    color: #333;
    white-space: nowrap;
}

.card-breadcrumbs span.dropdown.open .dropdown-menu>li>a:hover {
    color: #fff;
}

.card-breadcrumbs a.toggle-tree {
    font-size: 13px;
}

.current-crumb {
    font-weight: 400;
}

.resource-editor-tree {
    height: calc(100vh - 125px);
    overflow-y: auto;
    overflow-x: hidden;
    background: #ecf0f5;
    padding-bottom: 50px;
}

a.jstree-anchor strong {
    font-weight: 500;
}

.expanded-nav {
    white-space: nowrap;
    overflow: hidden;
    text-overflow: ellipsis;
}

.add-new-tile {
    display: none;
}

.jstree-anchor:hover .add-new-tile,
.add-new-tile.jstree-clicked {
    display: inline;
}

a.jstree-anchor.disabled {
    color: #ccc;
}

a.jstree-anchor.permissions-widget {
    color: #bbb;
    cursor: default;
    pointer-events: none;
}

.jstree-default .card-designer-tree li {
    background-image: url("tree/32px.png");
    background-position: -292px -4px;
    background-repeat: repeat-y;
}

.jstree-default .card-designer-tree li.jstree-last,
.jstree-default .card-designer-tree .jstree-last>li {
    background: transparent;
}

.card-summary-section li {
    list-style: none;
}

.card-summary-section h4 {
    font-size: 1.1em;
}

.card-summary-section .card-summary {
    padding-bottom: 5px;
}

.card-summary-section.disabled h4 {
    color: #7a7a7a;
}

.card-summary-section.disabled a {
    cursor: default;
}

.card-summary-section .card-summary .card-summary-add {
    margin-left: 2px;
}

.card-summary-section .card-summary {
    margin-bottom: 10px;
}

.card-summary-section .tile-summary {
    padding: 2px;
}

.card-summary-section .tile-summary a {
    color: #6494cc;
}

.card-summary-section .tile-summary .tile-summary-label {
    font-weight: 600;
}

.card-summary-name {
    margin-bottom: 2px;
}

.tile-summary-item {
    padding-left: 5px;
}

.card-summary-section {
    padding: 20px 0 10px 0;
}

.btn-rr {
    background: #9490EE;
    color: #fff;
    border: 1px solid rgba(0, 0, 0, 0.09);
    margin: -10px 0px 30px 0px;
}

.btn-rr:hover {
    color: #fff;
}

.rr-splash {
    text-align: center;
    margin: 48px 45px 20px 45px;
    border: 1px solid #ddd;
    padding: 40px 30px;
    background: #f6f6f6;
    border-radius: 4px;
}

.rr-splash-title {
    color: #666;
    font-size: 28px;
    margin-bottom: 30px;
    margin-top: 25px;
}

.rr-splash-img-container {
    padding: 20px;
    background: #fff;
    border: 1px solid steelblue;
    display: inline-block;
}

.rr-splash-img {
    margin-top: 3px;
    margin-left: 2px;
    height: 90%;
}

.surveys {
    height: 72px;
    width: 72px;
}

.rr-splash-description {
    font-size: 15px;
    color: #999;
    font-weight: 500;
}

.rr-splash-description:last-child {
    margin-bottom: 80px;
}

.rr-splash-help-link {
    margin: 20px 0px 50px 0px;
    font-size: 28px;
    color: steelblue;
}

.rr-splash-help-link:hover {
    cursor: pointer;
}

.report-expander {
    cursor: pointer;
    padding-left: 6px;
    font-weight: bold;
    font-size: 18px;
}



.create-resource-instance-card-component .card-component {
    border: none;
}

.workbench-card-sidepanel .create-resource-instance-card-component {
    top: 75px;
}

.new-instance-model-name {
    font-size: 15px;
    font-weight: 600;
    color: #004577;
    width: 100%;
}

.create-instance-header {
    height: 50px;
    background: #f1f1f1;
    position: relative;
    border-bottom: 1px solid #ddd;
    padding: 15px;
    font-size: 15px;
}

.create-instance-menu-header {
    height: 50px;
    background: #ebebeb;
    position: relative;
    border-bottom: 1px solid #ddd;
    padding: 15px;
    font-size: 15px;
}

.create-instance-header .close-new-step {
    position: absolute;
    right: 10px;
    top: 5px;
}

.create-instance-header .close-new-step:hover {
    cursor: pointer;
}

.create-resource-instance-card-component .card-component {
    padding-top: 10px;
}

.indent {
    text-indent: 10px;
    padding-left: 10px;
}

.mapboxgl-popup-content {
    width: 350px;
    padding: 0px;
}

.mapboxgl-popup-content .hover-feature-footer {
    padding: 10px 15px;
    height: auto;
}

.tabbed-report-header {
    border-bottom: 1px solid #ddd;
}

.tabbed-report-header .workbench-card-wrapper {
    height: 500px;
}

.tabbed-report-mainpanel {
    top: 25px;
    width: calc(100% - 50px);
}

.tabbed-report-mainpanel-content {
    width: calc(100% - 50px);
}

.tabbed-report-mainpanel-title {
    padding: 5px 15px;
    font-size: 12px;
    border-bottom: 1px solid #ddd;
    background-color: rgb(237, 237, 237);
}

.tabbed-tile-value {
    padding-left: 0px;
}

.tabbed-report-tile-title {
    margin-bottom: 0;
    padding: 12px 5px 0 0;
}

.tabbed-report-sidepanel {
    width: 300px;
    margin: 0 25px;
    position: -webkit-sticky;
    position: sticky;
    top: 25px;
}

.tabbed-report-sidepanel .tabbed-report-sidepanel-content {
    border: 1px solid #ddd;
}

.tabbed-report-sidepanel-title {
    padding: 5px 15px;
    font-size: 12px;
    border-bottom: 1px solid #ddd;
    background-color: rgb(237, 237, 237);
}

.tabbed-report-sidepanel-title.consultation-status-title {
    color: white;
    font-size: 15px;
    background-color: rgb(234, 141, 148);
}

.sidebar-section {
    padding: 0px 10px 20px 10px;
    border-bottom: 1px solid #ddd;
}

.sidebar-section:last-child {
    border-bottom: none;
}

.sidebar-single-line-group {
    margin-bottom: 0px;
    font-size: 14px;
}

.sidebar-single-line-type {
    color: #25476A;
}

.sidebar-single-line-value {
    color: #777;
}

.sidebar-double-line-group {
    margin-bottom: 6px;
    font-size: 14px;
}

.sidebar-double-line-type {
    color: #25476A;
}

.sidebar-double-line-value {
    color: #777;
}

.tabbed-report-sidepanel-title.consultation-status-title.completed {
    background-color: rgb(202, 247, 225);
    color: rgb(84, 84, 84);
}

.tabbed-report-sidepanel-subtitle {
    color: rgb(222, 222, 222);
    font-size: 13px;
    margin-top: -2px;
    margin-bottom: 2px;
}

.completed .tabbed-report-sidepanel-subtitle {
    color: rgb(167, 167, 167);
}

.tabbed-report-sidepanel-main {
    padding: 5px 15px 15px;
}

.tabbed-report-sidepanel-main dt {
    color: #2f527a;
    font-weight: normal;
    float: left;
    width: 130px;
    text-align: right;
    padding-right: 10px;
}

.report-map-header-component {
    height: 400px;
}

.search-result-details {
    background: #fff;
    height: 100%;
}

.search-result-details-splash {
    padding-top: 50px;
    padding-left: 2px;
    padding-right: 2px;
}

.search-result-details-splash .rr-splash {
    margin-top: 0;
}

.iiif-viewer-gallery,
.show-gallery-control {
    color: rgb(45, 70, 103);
    position: absolute;
    bottom: 0;
}

.iiif-gallery-content,
.show-gallery-control {
    background-color: rgb(242, 242, 242);
}

.show-gallery-control {
    left: 25px;
    padding: 6px 12px;
    border: solid 1px rgb(221, 221, 221);
    border-bottom: transparent;
    z-index: 10000;
    color: #2f527a;
}

.show-gallery-control i {
    cursor: pointer;
    color: #2f527a;
    font-size: 15px;
}

.show-gallery-control a {
    cursor: pointer;
    color: #2f527a;
}

.gallery-visible.show-gallery-control {
    bottom: 159px;
    z-index: 2000;
}

.show-gallery-control.gallery-expanded {
    top: 0;
    left: 0;
    right: 0;
    bottom: auto;
    border-bottom: solid 1px rgb(221, 221, 221);
    border-top: none;
    z-index: 2000;
    padding: 15px 0 15px 30px;
}

.workbench-card-container-sidepanel-active .show-gallery-control.gallery-expanded {
    right: 400px;
}

.iiif-viewer-gallery {
    right: 0;
    left: 0;
}

.iiif-viewer-gallery.gallery-expanded {
    top: 10px;
    padding-top: 30px;
    z-index: 1000;
}

.workbench-card-container-sidepanel-active .iiif-viewer-gallery {
    right: 400px;
}

.workbench-card-container-sidepanel-active .workbench-card-container {
    margin-right: 400px;
}

.hidden-file-input {
    display: none;
}

.add-new-crumb {
    float: right;
    cursor: pointer;
    padding: 4px 12px;
    font-size: 13px;
    background: #6984A0;
    border: 1px solid #0A0737;
    border-radius: 2px;
    margin-top: -1px;
}

.map-data-drop-area {
    padding: 25px 15px;
    border: 1px dashed #bbb;
    background: #f9f9f9;
    text-align: center;
    color: #808080;
    margin: 5px 0px;
    border-radius: 1px;
    cursor: pointer;
}

.map-data-drop-area:hover,
.map-data-drop-area.drag-hover {
    border: 1px dashed black;
    color: black;
    background-color: #EEEEEE;
}

.iiif-gallery-content {
    border-top: solid 1px rgb(221, 221, 221);
    height: 160px;
    width: 100%;
    padding: 10px;
    padding-bottom: 0px;
    white-space: nowrap;
    overflow-x: auto;
    display: flex;
}

.show-gallery-control h3 {
    display: inline-block;
    margin: 0 2px;
    font-size: 15px;
}

.show-gallery-control a {
    font-size: 12px;
}

.gallery-expanded .iiif-gallery-content {
    height: 100%;
    background-color: rgb(250, 250, 250);
    padding: 5px 0px 20px 20px;
}

.workbench-card-wrapper .workbench-card-container-wrapper {
    height: 100%;
    width: calc(100% - 75px);
    position: absolute;
}

.workbench-card-wrapper .workbench-card-container-wrapper.wide {
    height: 100%;
    width: 100%;
}

.workbench-card-wrapper .workbench-card-container-wrapper.workbench-card-container-sidepanel-active {
    height: 100%;
    width: calc(100% - 75px);
    position: absolute;
}

.workbench-card-container.gallery-visible {
    padding-bottom: 160px;
}

.iiif-leaflet {
    height: 100%;
    background: #fafafa;
}

.iiif-leaflet .leaflet-draw {
    display: none;
}

.iiif-gallery-canvas,
.iiif-gallery-sequence,
.iiif-gallery-sequence-canvases {
    padding-left: 0px;
    display: inline-block;
    white-space: nowrap;
    vertical-align: top;
}

.iiif-viewer-gallery.gallery-expanded .iiif-gallery-canvas,
.iiif-viewer-gallery.gallery-expanded .iiif-gallery-sequence,
.iiif-viewer-gallery.gallery-expanded .iiif-gallery-sequence-canvases {
    white-space: normal;
}

.iiif-gallery-sequence {
    padding-right: 20px;
}

.iiif-viewer-gallery.gallery-expanded .iiif-gallery-sequence {
    display: block;
}

.iiif-gallery-canvas-thumbnail img {
    margin: 1px;
    border: 1px solid rgb(162, 162, 162);
    height: 55px;
}

.annotated .iiif-gallery-canvas-thumbnail img {
    margin: 0px;
    border: 2px solid rgb(28, 62, 95);
}

.iiif-viewer-gallery.gallery-expanded .iiif-gallery-canvas-thumbnail img {
    height: 175px;
}

.iiif-gallery-sequence-label {
    cursor: pointer;
    color: rgb(91, 155, 215);
    font-weight: 600;
    text-decoration: none;
}

.iiif-gallery-sequence-labels {
    display: inline-flex;
    padding: 5px
}

.tabbed-workflow-step-container .iiif-gallery-sequence-labels {
    display: none;
}

.iiif-gallery-panel {
    display: flex;
    flex-direction: column;
    width: inherit;
}

.iiif-input {
    width: 316px;
    max-width: 316px;
    min-height: 36px;
}

.iiif-manifest-metadata-panel .iiif-input {
    width: 280px;
    max-width: 280px;
    min-height: 36px;
}


.gallery-expanded .iiif-gallery-panel {
    padding-left: 15px;
    margin-left: 225px;
}

.iiif-gallery-header {
    font-size: 1.2em;
    padding-left: 10px;
    position: sticky;
    left: 0px;
    display: inline-flex;
    justify-content: space-between;
    width: 100%;
    border-bottom: 1px solid #ddd;
    margin-bottom: 3px;
}

.gallery-expanded .iiif-gallery-header {
    padding-left: 20px;
    padding-top: 15px;
    position: sticky;
    top: 5px;
    margin-left: -10px;
    margin-top: 0px;
    margin-bottom: 5px;
    background: #fafafa;
}

.iiif-widget-report {
    margin: 0 0 0 320px;
}

.iiif-widget-report .iiif-leaflet {
    height: 300px;
    margin: 0 20px 10px 0px;
    border: solid 1px #808080;
}

.manifest-metadata-title {
    margin-top: 8px;
    font-weight: 600;
}

.manifest-metadata-value {
    line-height: 1.2;
    color: #585858;
    overflow-wrap: break-word;
}

.manifest-metadata-value h4 {
    padding-top: 10px;
    font-size: 15px;
    color: #2f527a;
    font-weight: 600;
}

.manifest-metadata-value a {
    color: #4682b4;
}

.manifest-details {
    white-space: normal;
    width: 250px;
    border-right: 1px solid #ddd;
    background: #e9e9e9;
    margin-top: -15px;
    margin-left: -20px;
    padding: 15px 10px 150px 10px;
    height: 100%;
    position: absolute;
    overflow-y: scroll;
}

.manifest-details h3 {
    width: 225px;
    font-size: 16px;
    font-weight: 500;
}

.manifest-details h4 {
    padding-left: 0px;
    font-size: 13px;
    font-weight: 400;
    color: #585858;
}

.manifest-details-list,
.manifest-logo {
    padding-left: 0px;
    margin-top: 5px;
}

.manifest-attribution-key {
    padding-top: 10px;
    font-size: 15px !important;
    color: #2f527a !important;
}

.manifest-logo {
    max-width: 150px;
}

.manifest-editor-label {
    font-size: 1.2em;
    padding: 3px;
}

.iiif-manifest-metadata-panel {
    padding: 5px 8px;
    display: flex;
    background: #f9f9f9;
    border: 1px solid #ddd;
    margin-bottom: 5px;
}

.manifest-metadata-panel-drag {
    background: #e6e6e6;
    margin: -5px 5px -5px -10px;
}

.manifest-metadata-panel-drag i {
    padding: 42px 4px;
    font-size: 18px;
    color: #585858;
}

.manifest-metadata-panel-drag:hover {
    cursor: pointer;
}

.iiif-gallery-header .list-filter {
    display: inline-block;
}

.iiif-gallery-canvas {
    cursor: pointer;
    margin-left: 10px;
    padding: 6px;
    border: 1px solid transparent;
    min-width: 60px;
    height: 100px;
    margin-bottom: 10px;
}

.iiif-viewer-gallery.gallery-expanded .iiif-gallery-canvas {
    height: 220px;
    min-width: 120px;
}

.iiif-gallery-canvas:hover,
.iiif-gallery-canvas.active {
    border: 1px solid rgb(180, 180, 180);
    background-color: rgb(230, 230, 230);
}

.iiif-gallery-canvas-label {
    font-size: 0.9em;
    font-weight: 650;
    color: rgb(91, 155, 215);
    width: 110px;
    white-space: nowrap;
    overflow: hidden;
    text-overflow: ellipsis;
    height: initial;
}

.gallery-expanded .iiif-gallery-canvas-label {
    width: 100%;
}

.iiif-gallery-canvas-label .annotation-count {
    font-size: 0.8em;
    font-weight: normal;
    color: rgb(142, 142, 142);
    display: block;
}

.iiif-gallery-manifest-label {
    max-width: 300px;
    display: inline-block;
    white-space: nowrap;
    overflow: hidden;
    text-overflow: ellipsis;
    vertical-align: text-bottom;
}

.gallery-expanded .iiif-gallery-manifest-label {
    display: none;
}

.iiif-canvas-links-panel {
    margin-bottom: 10px;
}

.iiif-canvas-links-panel a {
    font-size: 12px;
    color: #4682b4;
    margin-right: 5px;
    font-weight: 600;
    cursor: pointer;
}

.iiif-canvas-links-panel a:hover {
    color: #12548A;
}

.iiif-image-tools {
    margin-top: 55px;
    padding: 10px;
    color: rgb(30, 63, 94);
    font-size: 1.1em;
}


.iiif-image-tool-slider {
    padding-bottom: 20px;
}

.iiif-image-tool-slider-wrap {
    margin: 0 20px;
}

.iiif-image-tool-value {
    padding: 0 20px;
    color: #777;
}

.iiif-image-tool-slider .toggle-container {
    padding: 5px;
}

.iiif-image-tool-slider .arches-toggle-sm {
    cursor: pointer;
    margin-top: -19px;
}

.manifest-editor {
    padding-bottom: 10px;
    width: 100%;
    padding-left: 20px;
}

.gallery-expanded .manifest-editor {
    margin-left: -10px;
    margin-top: 20px;
}

.manifest-details+.manifest-editor {
    margin-left: 225px;
}

.manifest-editor-loading,
.manifest-editor-error {
    display: inline-block;
    padding-left: 10px;
}

.gallery-expanded .manifest-editor-loading {
    margin-top: 25px;
}

.manifest-editor-input {
    margin-bottom: 10px;
}

.manifest-editor-error {
    color: red;
}

.chart {
    margin-right: 105px;
    margin-left: 20px;
    margin-top: 20px;
}

.style-tools-collapser {
    cursor: pointer;
    padding: 5px;
    font-size: 0.9em;
}

.edtf-style-tools-collapser {
    cursor: pointer;
    padding: 5px;
    font-size: 0.9em;
    left: 510px;
    position: absolute;
    top: 6px;
}

.workbench-card-sidepanel .edtf-style-tools-collapser {
    left: 250px;
}

.style-tools-panel {
    background: #fbfbfb;
    border: 1px solid #ddd;
    padding: 15px 15px 5px 5px;
    margin-bottom: 5px;
    border-radius: 2px;
}

.edtf-style-tools-panel {
    background: #fbfbfb;
    border: 1px solid #ddd;
    padding: 10px 15px 5px 5px;
    margin-bottom: 5px;
    border-radius: 2px;
    height: 200px;
    width: 600px;
    overflow-y: scroll;
}

.edtf-style-tools-panel::-webkit-scrollbar {
    -webkit-appearance: none;
    width: 9px;
    border-left: 1px solid #ddd;
}

.edtf-style-tools-panel::-webkit-scrollbar-thumb {
    border-radius: 1px;
    background-color: rgba(0, 0, 0, .1);
    -webkit-box-shadow: 0 0 1px rgba(255, 255, 255, .5);
}

.workbench-card-sidepanel .edtf-style-tools-panel {
    width: 340px;
}

.widget-help-panel {
    padding: 5px 10px;
}

.widget-help-panel h2 {
    font-size: 1.0em;
    margin-top: 0px;
    margin-bottom: 5px;
}

.widget-help-panel a {
    color: steelblue;
    font-weight: 500;
    text-decoration: underline;
}

.widget-help-panel h3 {
    font-size: 1.0em;
    margin-top: 0px;
    color: #777;
}

.widget-help-panel .text-thin {
    color: #666;
    font-weight: 400;
}

.style-tools-color-visualizer {
    border: 1px solid #000;
}

.lang-switch .chosen-single {
    border: none;
    font-size: 12px;
    color: #454545;
    padding-top: 8px;
}

.lang-switch .chosen-drop {
    font-size: 12px;
    color: #454545;
}

.leaflet-popup-content-wrapper {
    border-radius: 3px;
    padding: 0;
}

.leaflet-popup-content {
    margin: 0;
}

.map-coordinate-editor {
    margin-top: 15px;
}

.map-coordinate-editor-crs-selector {
    position: fixed;
    margin-top: 25px;
    background: #fff;
    padding-bottom: 8px;
    border-bottom: 1px solid #ddd;
}

.map-coordinate-editor-crs-selector dt,
.map-coordinate-editor-crs-selector select {
    display: block;
    float: left;
}

.map-coordinate-editor-crs-selector dt {
    width: 150px;
    padding: 5px;
    margin-top: 2px;
    font-weight: 500;
}

.map-coordinate-editor-list {
    padding: 0 5px;
    margin-top: 70px;
}

.map-coordinate-editor-list a:focus i {
    color: #579ddb;
}

.map-coordinate-editor-pair {
    padding: 0px 0;
}

.map-coordinate-editor-pair input {
    margin: 0 5px;
    padding: 5px;
    width: 130px;
    display: inline-block;
}

.coordinate-entry-label {
    display: inline-block;
    color: #888;
    width: 15px;
    text-align: right;
}

.map-coordinate-editor hr {
    margin: 10px 4px 5px;
}

.map-coordinate-editor .map-coordinate-editor-pair hr {
    margin: 5px 0;
}

.map-coordinate-editor-drag-handler {
    cursor: grab;
    font-size: 16px;
}

.map-coordinate-editor-pair.ui-sortable-helper,
.map-coordinate-editor-pair.ui-sortable-helper .map-coordinate-editor-drag-handler {
    cursor: grabbing;
}

.map-coordinate-editor-header {
    position: fixed;
    background: #fff;
    padding: 6px 0;
    font-size: 1.2em;
    width: 370px;
    margin-top: -6px;
}

.map-coordinate-editor-pair.map-coordinate-editor-new-coordinates {
    padding: 0 0px 10px 4px;
}

.map-coordinate-editor-button-container {
    position: sticky;
    bottom: -17px;
    background: #fff;
    width: 400px;
    padding: 10px 5px;
}

.add-buffer-as-new-label {
    display: inline-block;
    position: relative;
    top: -12px;
    left: 5px;
}

.add-buffer-feature-header {
    padding: 6px 0;
    font-size: 1.2em;
}

.add-buffer-feature-input {
    padding: 5px 0;
}

.related-resources-filter {
    height: 100%;
}

.related-resources-graph-workbench {
    $sidebar-width: 400px;
    $controls-height: 36px;
    $controls-top: 10px;
    $icons-grey: #999;
    $controls-grey: #ddd;
    $controls-border: 1px solid $controls-grey;
    $controls-background: #f9f9f9;
    $controls-right: 10px;
    $accent-color: #9b97e3;
    $highlight-color: #2a446a;

    background: #fff;
    border-top: none;

    .related-resources-graph-cytoscape {
        height: 100%;
    }
    .workbench-card-container-sidepanel-active {
        padding-right: $sidebar-width;
    }
    .related-resources-graph-controls,
    .related-resources-graph-controls-instructions {
        z-index: 10000;
        position: absolute;
        right: $controls-right;
    }
    .workbench-card-container-sidepanel-active .related-resources-graph-controls,
    .workbench-card-container-sidepanel-active .related-resources-graph-controls-instructions {
        padding-right: $sidebar-width + $controls-right;
    }
    .related-resources-graph-controls {
        top: $controls-top;
        height: $controls-height;
        span {
            border: $controls-border;
            cursor: pointer;
            border-right: none;
            display: block;
            float: left;
            width: $controls-height - 2;
            height: $controls-height - 2;
            box-sizing: border-box;
            position: relative;
            color: $icons-grey;
            background-color: $controls-background;
        }
        span.active-graph-control {
            color: #2a446a;
            background-color: lighten($controls-background, 15%);
        }
        span:hover {
            background-color: lighten($controls-background, 8%);
            color: $highlight-color;
        }
        span:first-child {
            border-top-left-radius: 2px;
            border-bottom-left-radius: 2px;
        }
        span:last-child {
            border-right: $controls-border;
            border-top-right-radius: 2px;
            border-bottom-right-radius: 2px;
        }
        span:before {
            position: absolute;
            margin: 8px 0;
            font-size: 1.2em;
            display: block;
            width: 100%;
            text-align: center;
        }
    }
    .related-resources-graph-controls-instructions {
        background-color: rgba(256, 256, 256, 0.9);
        padding: 3px;
        border-radius: 3px;
        color: $accent-color;
        font-weight: 500;
        margin-top: 2px;
        top: $controls-height + $controls-top;
    }
    .edge-node-information {
        position: relative;
        .edge-node-graph-color {
            position: absolute;
            width: 50px;
            height: 50px;
            border-radius: 100%;
            border: solid black 1px;
            margin: 5px 10px;
        }
        .edge-node-title {
            margin-left: 74px;
            min-height: 70px;
            padding: 4px 0;
            .edge-node-display-name {
                color: #213e5f;
                cursor: pointer;
                font-size: 14px;
                font-weight: 550;
                line-height: 1.2;
            }
            .edge-node-graph-name {
                font-size: 13px;
            }
            .edge-node-links {
                margin-top: 0px;
                span {
                    cursor: pointer;
                    color: steelblue;
                    display: inline-block;
                    i {
                        padding-right: 4px;
                    }
                }
                span:hover {
                    color: #03162B;
                }
            }
        }
    }
    .edge-node-information.element-hover .edge-node-display-name {
        color: darken(#213e5f, 100%);
    }
    .related-resource-graph-information-content {
        padding-top: 60px;
        height: 100%;
        .edge-relationship-information {
            $edge-label-height: 150px;
            position: relative;
            .edge-relationship-arrow {
                display: inline-block;
                position: absolute;
                margin-left: 14px;
                div {
                    position: relative;
                    background: #aaa;
                    width: 2px;
                    margin-left: 20px;
                    height: $edge-label-height - 10;
                }
                div:before {
                    content: "";
                    position: absolute;
                    width: 0px;
                    height: 0px;
                    border: 5px solid transparent;
                    bottom: -15px;
                    border-top: 15px solid #aaa;
                    left: -4px;
                }
            }
            .edge-relationship-details {
                height: $edge-label-height;
                margin-left: 74px;
                border: 1px solid #ddd;
                margin-bottom: 5px;
                .edge-relationship-prefix,
                .edge-relationship-sufix {
                    padding: 10px;
                    background-color: #f8f8f8;
                }
                .edge-relationship-label {
                    height: 72px;
                    color: #213e5f;
                    font-size: 14px;
                    padding: 25px 0;
                    text-align: center;
                    border-bottom: 1px solid #ddd;
                    border-top: 1px solid #ddd;
                }
            }
        }
        .edge-relationship-information.element-hover .edge-relationship-label {
            font-weight: 400;
        }
    }
    .legend-listing {
        cursor: default;
        .edge-node-information {
            .edge-node-title {
                padding: 24px 0;
                .edge-node-display-name {
                    cursor: default;
                }
            }
        }
    }
    .legend-listing.related-resource-legend {
        padding: 8px 0px 0px 0px;
    }
    .edge-node-information.node-display-name-header {
        .edge-node-title {
            padding: 4px 0;
        }
    }
    .relationships-list-header {
        padding: 10px 0px 2px 0px;
        color: #213e5f;
        font-size: 14px;
        font-weight: 550;
        line-height: 0.9;
    }
    .relationships-list {
        height: calc(100% - 134px);
        border: 1px solid rgb(221, 221, 221);
        overflow-y: auto;
        .relationships-list-item {
            padding: 8px;
            font-size: 1.1em;
            border-bottom: 1px solid #e9e9e9;
            .relationships-list-item-type {
                font-size: 13px;
                color: #777;
                cursor: pointer;
            }
            .relationships-list-item-type:hover {
                color: darken(rgb(29, 61, 116), 100%);
            }
            .relationships-list-icon {
                padding-left: 5px;
            }
            .relationships-list-item-name {
                padding-left: 5px;
                font-size: 13px;
                cursor: pointer;
                span {
                    color: darken($accent-color, 20%);
                }
                span:hover {
                    color: darken($accent-color, 80%);
                }
            }
            .relationships-list-item-type.element-hover {
                color: darken($accent-color, 40%)
            }
            .relationships-list-item-name.element-hover {
                color: darken($accent-color, 40%)
            }
        }
        .relationships-list-item:nth-of-type(odd) {
            background-color: rgb(246, 250, 254);
        }
    }
    .relationships-list-count {
        color: rgb(120, 120, 120);
        font-size: 13px;
        padding: 0 0 5px 0;
        margin-top: -2px;
        a {
            color: steelblue;
            padding-left: 5px;
        }
        a:hover {
            color: darken($accent-color, 50%);
        }
        shim {
            margin-top: -2px;
        }
    }
    .related-reasources-search-container {
        margin-top: 60px;
        position: relative;
    }
    .related-reasources-search-list {
        height: calc(100% - 110px);
        margin-top: 5px;
        border: solid 1px #ddd;
        overflow-y: auto;
        .edge-node-information {
            border-bottom: 1px solid #ddd;
            padding-top: 5px;
        }
        .edge-node-information.element-hover {
            background-color: #f9f9f9;
        }
    }
}

.rr-viewer-selector {
    background: #ddd;
}

.rr-viewer-selector-title {
    min-width: 200px;
    text-align: center;
    font-size: 13px;
    padding: 9px 15px;
    color: #666;
    background: #fff;
    display: table-cell;
    border-right: 1px solid #BBD1EA;
}

.rr-viewer-selector-title.selected {
    color: #25476A;
    cursor: default;
}

.rr-viewer-selector-title.disabled {
    cursor: pointer;
    background: #F7F9FB;
    border-bottom: 1px solid #BBD1EA;
}

.rr-viewer-selector-title.disabled:hover {
    cursor: pointer;
    background: #bbb;
}

.reqlabel {
    width: 100%;
    text-align: left;
}

@keyframes loader {
    0% {
        background: #ddd;
    }

    33% {
        background: #ccc;
        box-shadow: 0 0 1px #ccc, 15px 30px 1px #ccc, -15px 30px 1px #ddd;
    }

    66% {
        background: #ccc;
        box-shadow: 0 0 1px #ccc, 15px 30px 1px #ddd, -15px 30px 1px #ccc;
    }
}

@media (min-width: 992px) {
    #page-content {
        padding: 15px 15px 25px;
    }

    .rp-report-tile {
        padding-left: 0px;
    }

    .dl-horizontal dd {
        padding-right: 20px;
        margin-left: 220px;
    }

    .dl-horizontal dt {
        float: left;
        overflow: hidden;
        clear: left;
        text-align: right;
        text-overflow: ellipsis;
        white-space: pre-wrap;
        width: 200px;
    }

    .dl-horizontal dt a {
        font-weight: 600;
    }

    .rp-no-data {
        margin-left: 0px;
        margin-top: 0px;
        margin-bottom: 10px;
    }
}

@media (min-width: 1366px) {

    .dl-horizontal dt {
        width: 300px;
        margin-bottom: 0px;
    }

    .dl-horizontal dd {
        padding-right: 20px;
        margin-left: 320px;
    }

    .rp-report-section-title {
        padding-left: 60px;
    }

    .rp-card-section.rp-card-section {
        padding-left: 20px;
    }

    .rp-no-data {
        margin-left: 0px;
    }

    .rp-no-data {
        color: #888;
        position: relative;
        top: 0px;
        left: 0px;
    }

    .report-related-resources .rp-card-section {
        margin-left: 50px;
    }

    .report-related-resources .rp-card-section div div .dl-horizontal dt {
        width: 500px;
    }

    .report-related-resources .rp-card-section div div .dl-horizontal dd {
        padding-right: 20px;
        margin-left: 520px;
    }
}

@media (min-width: 768px) {
    .dl-horizontal dt {
        white-space: pre-wrap;
        margin-bottom: 5px;
        width: 200px;
    }
}

@media screen and (max-width: 767px) {
    .rp-no-data {
        color: #888;
        position: relative;
        top: -30px;
    }
}

@media screen and (max-width: 969px) {}

@media screen and (min-width: 970px) {}

@media screen and (max-width: 830px) {}

@media screen and (max-width: 650px) {}

@media screen and (max-width: 768px) {
    #navbar {
        width: 100%;
    }

    .resource-grid-main-container {
        height: 130px;
    }

    .resource-grid-tools-container {
        top: 70px;
        left: 70px;
    }

    .rp-report-tile dd {
        padding-left: 8px;
    }

    .ep-tools-title h1,
    h1.page-header.text-overflow.ep-graph-title {
        font-size: 1.1em;
        padding-left: 59px !important;
        position: absolute;
        top: 50%;
        transform: translateY(-50%);
    }

    #container.mainnav-lg .menu-expanded .brand-title {
        top: -30px;
        left: 35px;
    }

    #container.mainnav-sm .brand-title {
        display: none;
    }

}

@media screen and (max-width: 500px) {
    .resource-grid-subtitle {
        width: 300px;
    }

}

@media print {

    header,
    nav,
    footer,
    button,
    aside,
    .print-btn,
    .ep-tools,
    .geocode-container,
    .geometry-tools-container,
    .geometry-editing-notifications,
    #map-widget-container>.map-widget-container {
        display: none;
    }

    #content-container {
        padding: 0 !important;
    }

    .scroll-y {
        height: auto;
    }

    dt {
        text-decoration: underline;
        font-weight: bold;
        color: #808080 !important;
    }

    dd {
        margin-left: 2px;
    }

    a[href]:after {
        content: none;
    }

    .dl-horizontal dd {
        margin-left: 280px;
        padding-right: 100px;
    }

    .dl-horizontal dt {
        float: left;
        width: 260px;
        overflow: hidden;
        clear: left;
        text-align: right;
        text-overflow: ellipsis;
        white-space: nowrap;
    }

    .rp-report-section {
        border-bottom: 1px solid rgba(128, 128, 128, 0.5);
    }

    .mapboxgl-map {
        display: none;
    }

    .print-map {
        display: block;
        width: 100%;
        height: 100%;
    }

    .print-hide {
        display: none;
        height: 0;
    }
}<|MERGE_RESOLUTION|>--- conflicted
+++ resolved
@@ -5195,11 +5195,7 @@
 }
 
 .arches-signin-subtext {
-<<<<<<< HEAD
-    padding: 0px 5px 10px 5px;
-=======
     padding: 0 5px 10px 5px;
->>>>>>> 5e120667
     color: #595959;
     font-size: 1em;
     font-weight: normal;
