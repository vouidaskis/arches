@import url(fonts/openSans.css);
@import url(../packages/bootstrap/dist/css/bootstrap.min.css);
@import url(../packages/eonasdan-bootstrap-datetimepicker/build/css/bootstrap-datetimepicker.min.css);
@import url(../packages/bootstrap-colorpicker/dist/css/bootstrap-colorpicker.min.css);
@import url(nifty.min.css);
@import url(../packages/font-awesome/css/font-awesome.min.css);
@import url(../packages/ionicons/css/ionicons.min.css);
@import url(../packages/lt-themify-icons/themify-icons.css);
@import url(../packages/chosen-js/chosen.css);
@import url(../packages/select2/select2.css);
@import url(../packages/select2/select2-bootstrap.css);
@import url(../packages/mapbox-gl/dist/mapbox-gl.css);
@import url(../packages/nouislider/distribute/nouislider.min.css);
@import url(../packages/codemirror/lib/codemirror.css);
@import url(../packages/codemirror/theme/monokai.css);
@import url(../packages/datatables.net-bs/css/dataTables.bootstrap.css);
@import url(../packages/datatables.net-responsive-bs/css/responsive.bootstrap.css);
@import url(../packages/datatables.net-buttons-bs/css/buttons.bootstrap.min.css);
@import url(../packages/leaflet/dist/leaflet.css);
@import url(../packages/leaflet-draw/dist/leaflet.draw.css);
@import url(../css/tree/tree.css);
@import url(../packages/@mapbox/mapbox-gl-geocoder/dist/mapbox-gl-geocoder.css);
@import url(../packages/leaflet.fullscreen/Control.FullScreen.css);

img {
    image-orientation: from-image;
}

[class^="col-"]:not(.pad-no) {
    padding-left: 0px;
    padding-right: 0px;
}

.regular-link {
    color: #337ab7;
    text-decoration: none;
}

.regular-link:hover {
    text-decoration: underline;
}


/*.navbar-top-links:last-child>li {
    border-right: 1px solid rgba(0,0,0,0.07);
}*/

.btn:not(.disabled):not(:disabled).active {
    box-shadow: none;
}

.svg-container {
    display: inline-block;
    position: relative;
    width: 100%;
    padding-bottom: 100%;
    vertical-align: top;
    overflow: hidden;
}

.svg-content {
    display: inline-block;
    position: absolute;
    top: 0;
    left: 0;
}

dl.inline-flex {
    display: flex;
    flex-flow: row;
    flex-wrap: wrap;
    width: 300px;
    /* set the container width*/
    overflow: visible;
}

dl.inline-flex dt {
    flex: 0 0 50%;
    text-overflow: ellipsis;
    overflow: hidden;
}

dl.inline-flex dd {
    flex: 0 0 50%;
    margin-left: auto;
    text-align: left;
    text-overflow: ellipsis;
    overflow: hidden;
}

#navbar {
    width: 50px;
}

.nav-item-disabled {
    background-color: #9eacc1;
    color: black;
    pointer-events: none;
    cursor: default;
}

.nav-item-disabled i {
    color: black;
}

.navbar-header {
    height: 50px;
    border-bottom: 1px solid rgba(0, 0, 0, 0.4);
}

.username {
    margin: 0px;
    padding-left: 10px;
    padding-right: 10px;
    border-left: 1px solid #ddd;
}

.username:hover {
    background: #f2f2f2;
}

.navbar-top-links>.mega-dropdown>.dropdown-menu.mega-dropdown-menu {
    left: 0px;
    max-width: 100%;
    top: 39px;
    right: -10px;
    bottom: 0;
    padding: 0;
}

.one-page-header .navbar-nav>li>a:before {
    content: "";
}


/*Remove pointer from Mega drop panel button*/

.open.mega-dropdown>.mega-dropdown-toggle:before {
    display: none;
}

.open.mega-dropdown>.mega-dropdown-toggle:after {
    display: none;
}

.brand-icon {
    height: 20px !important;
    width: 20px !important;
    margin-top: 14px !important;
    margin-left: 15px !important;
    margin-right: 15px !important;
}

.brand-title {
    display: block;
    line-height: 48px;
    font-size: 20px;
}

#mainnav-container {
    padding-top: 50px;
    background-color: #2d3c4b;
}

#mainnav-menu .arches {
    margin-left: -25px;
}

.list-group.bg-trans .list-group-item:not(.active):not(.disabled) {
    border-bottom: 1px solid #eee;
    background-color: rgba(0, 0, 0, 0.05);
}

.list-group.bg-trans a.list-group-item.active:hover {
    background-color: #fff;
}

.list-group-item.active {
    background-color: #fff;
    border-bottom: 1px solid #eee;
    border-top: 1px solid #eee;
    color: #5f5f5f;
    border-width: 0;
}

.card-grid-item .panel-footer .disabled {
    color: #ccc;
}

.card-grid-item.card-locked .mar-no {
    background-color: #fafafa;
}

.card-locked div div>.library-card-panel-title {
    color: #888;
}

.card-locked div div a.pull-right.disabled {
    color: #888;
}

.panel hr {
    border-color: rgba(0, 0, 0, 0.075);
}

.switchery {
    background-color: #fff;
    border: 1px solid #dfdfdf;
    border-radius: 20px;
    cursor: pointer;
    display: inline-block;
    height: 30px;
    position: relative;
    vertical-align: middle;
    width: 50px;
    -moz-user-select: none;
    -khtml-user-select: none;
    -webkit-user-select: none;
    -ms-user-select: none;
    user-select: none;
    box-sizing: content-box;
    background-clip: content-box;
}

.arches-toggle-sm.disabled {
    color: #888;
}

.switch.switch-small.switch-widget {
    width: 35px;
}

.iiif-image-tool-slider .switch.switch-small.switch-widget {
    width: 25px;
}

.switch.switch-widget.on>small {
    left: 22px;
}

.iiif-image-tool-slider .switch.switch-widget.on>small {
    left: 12px;
}

.switch.switch-widget.null>small {
    left: 12px;
}

#card-preview {
    margin-bottom: 10px;
}

.library-tools-icon.card-container-trash-icon {
    float: right;
    margin-top: -50px;
}

.card-container-trash-icon .record-delete {
    position: relative;
    top: 0;
    right: 0;
    color: lightcoral;
}

.card-main-title {
    font-size: 16px;
    font-weight: 500;
}

.card-panel {
    margin-bottom: 20px;
    border: 1px solid #ddd;
    border-bottom-width: 0;
}

.card-body {
    padding: 0 20px 0 20px;
}

.card-content-container {
    border: 0 solid #eee;
    position: relative;
    margin: -2px 0 18px 0px;
}

.outline {
    border: 1px solid #eee;
}

.outline.open-container {
    border: 1px solid #bbb;
}

.card-nav-container {
    background: #f4f4f4;
    margin-left: 0;
    margin-bottom: 5px;
}

.card-content-tab {
    min-height: 300px;
    margin-top: 15px;
    margin-left: -15px;
    box-shadow: none;
    padding: 5px 0 0;
}

.card-panel-body {
    background-color: #FFF;
    padding-top: 15px;
    padding-bottom: 10px;
    margin-top: 10px;
}

.card-instructions {
    color: #888;
    margin-bottom: 5px;
}

.card-content {
    margin: -20px -35px 20px -20px;
    padding: 0;
}

.card-tab-title {
    font-size: 14px;
}

.crud-record-item {
    background: #fbfbfb;
    padding: 0px;
}

.crud-record-item:nth-child(even) {
    background: #fefefe;
}

.data-card-alert {
    margin-bottom: 5px;
    margin-top: 5px;
}

.card-help {
    padding-right: 20px;
    font-size: 14px;
    margin-top: -34px;
}

.card-form-container {
    padding-bottom: 10px;
    padding-right: 20px;
}

.help-panel-title {
    padding: 0 10px 0 10px;
}

.card-help-panel {
    width: 495px;
    padding-top: 0;
    top: 0px;
    position: absolute;
    bottom: 0px;
    right: 0px;
    background: #fbfbfb;
    z-index: 500;
    overflow-y: scroll;
    color: #123;
    border-left: 1px solid #ddd;
}

input[type="checkbox"] {
    width: 30px;
    height: 30px;
}

.wizard-data-card-alert {
    box-shadow: none;
    margin: 1px 0 0;
}

.content-instructions {
    font-size: 13px;
    color: #8d8d8d;
    margin-top: -50px;
    line-height: 1.25;
    margin-bottom: 20px;
}

.record-delete {
    position: absolute;
    top: 8px;
    right: 8px;
    height: 20px;
    width: 20px;
    color: lightcoral;
}

.gsheets-title {
    font-size: 15px;
    font-weight: 600;
    color: #454545;
}

.gsheets-descr {
    font-size: 14px;
    color: #777;
}

.graph-settings-crud {
    margin-right: 0px;
    position: absolute;
    right: 10px;
}

.workflow-step-container {
    height: calc(100% + 41px);
}

.workflowstep-nav {
    display: flex;
    flex-direction: row;
    width: calc(100% - 220px);
    border-bottom: solid 1px #ddd;
    height: fit-content;
    padding: 12px 25px;
    background-color: #fff;
    overflow-x: scroll;
}

.workflowstep-nav div {
    padding: 0 20px;
}

.workflowstep-nav div.workflow-nav-controls {
    position: absolute;
    padding: 19px 0px;
    right: 0px;
    top: 0;
    font-size: 25px;
    width: 230px;
    background: #fafafa;
    border-left: 1px solid #f1f1f1;
    border-bottom: 1px solid #ddd;
}

.workflowstep-nav div .step-title {
    position: absolute;
    z-index: 2000;
    color: white;
    padding: 2px;
    margin-top: 30px;
    display: flex;
    align-items: center;
    flex-direction: column;
}

.workflowstep-nav .selectable i {
    cursor: pointer;
}

.arrow-up {
    width: 0;
    height: 0;
    border-left: 5px solid transparent;
    border-right: 5px solid transparent;
    border-bottom: 5px solid #000;
}

.workflowstep-nav div .step-title .arrow-up {
    padding: 0px;
}

.workflowstep-nav div .step-title .step-title-text {
    background-color: #000;
    padding: 3px 10px;
}

.workflowstep-nav .nav-group {
    display: flex;
    flex-direction: column;
    justify-content: flex-end;
    align-items: center;
}

.workflowstep-nav div.workflow-nav-controls button {
    font-weight: 800;
}

.workflowstep-nav div.workflow-nav-controls button:first-child {
    margin-right: 5px;
}

.workflow-nav-controls .btn-labeled:not(.btn-block):not(.form-icon) {
    color: #f9f9f9;
}

.workflow-step-body div .new-provisional-edit-card-container div .install-buttons button {
    font-weight: 800;
}

.workflow-step-icon {
    border-radius: 50%;
    display: block;
    margin: 0 auto;
    height: 45px;
    line-height: 43px;
    text-align: center;
    width: 45px;
    font-size: 17px;
    color: #bbb;
    border: 1px solid #ddd;
    background: #f4f4f4;
}

.selectable .workflow-step-icon {
    background-color: rgb(244, 244, 244);
    border: 1px solid rgb(221, 221, 221);
    color: #26476a;
}

.workflow-step-icon.active {
    background-color: rgb(110, 160, 216);
    border: 1px solid rgb(56, 110, 178);
    color: #fff;
    cursor: pointer;
}

.workflow-step-icon.complete {
    border: 1px solid #3A74B0;
    background-color: #B4D1F0;
    color: #fff;
}

.workflow-step-icon.can-advance {
    border: 1px solid rgb(110, 160, 216);
    ;
    background-color: rgb(189, 214, 241);
    color: #fff;
}

.workflow-step-description-container {
    width: 100%;
    display: flex;
    justify-content: space-between;
    min-height: 100px;
    border-bottom: solid 1px #ddd;
}

.workflow-step-description {
    display: flex;
    flex-direction: column;
    justify-content: center;
    background-color: #fff;
    padding: 10px 10px;
    overflow-x: hidden;
    overflow-y: hidden;
    width: 100%;
}

.workflow-step-description .title {
    font-size: 1.3em;
    font-weight: 600;
    color: #004577;
    padding-top: 10px;
}

.workflow-step-description .workflow-name {
    font-size: 1.2em;
    font-weight: 400;
    line-height: 1.01;
    color: #004577;
}

.workflow-step-description .subtitle {
    font-size: 14px;
    font-weight: 400;
    color: #004577;
}

.workflow-step-description .step {
    font-size: 1.1em;
    font-weight: 400;
    color: #999;
    padding-bottom: 15px;
}

.workflow-step-body {
    background-color: #f9f9f9;
    height: 100%;
    overflow-y: auto;
    padding: 0 0 218px 25px;
}

.tabbed-workflow {
    position: absolute;
    width: 100%;
    height: 100%;
    overflow: hidden;
    display: flex;
    flex-direction: column;
}

.tabbed-workflow-title-bar {
    display: flex;
    background-color: #eceef0;
    align-items: center;
    justify-content: space-between;
    border-bottom: 1px solid #ddd;
    padding: 6px 12px;
    font-size: medium;
    font-weight: 600;
}

.tabbed-workflow-step-body {
    background-color: #fff;
    height: 100%;
    overflow-y: auto;
}

.tabbed-workflow-step-body .search-selection-controls {
    display: none !important;
}

.tabbed-workflow-information-box-marker {
    font-size: 14px;
    padding-left: 2px;
    padding-right: 6px;
    margin-top: 3px;
    cursor: pointer;
    color: #454545;
}

.tabbed-workflow-information-box-marker.seen {
    visibility: visible;
    opacity: 1;
    transition: all 0.6s linear;
}

.tabbed-workflow-information-box-marker.unseen {
    visibility: hidden;
    position: absolute;
    opacity: 0;
}

.tabbed-workflow-step-information-box-container.seen {
    visibility: visible;
    opacity: 1;
    transition: all 0.6s linear;
}

.tabbed-workflow-step-information-box-container.unseen {
    visibility: hidden;
    position: absolute;
    width: 100%;
    opacity: 0;
}

.tabbed-workflow-step-information-box {
    padding: 10px 35px 20px 35px;
    background-color: #fafafa;
    border: 1px solid #ddd;
    color: grey;
    margin: -16px -21px 0px -21px;
    height: 100px;
    overflow-y: scroll;
    position: relative;
}

.workflow-information-box-toggle:hover {
    color: #454545;
}

.btn-workflow-tile {
    padding: 8px 20px;
    min-width: 100px;
}

.btn-workflow-tile.btn-success {
    border: 1px solid #508A14;
}

.btn-workflow-tile.btn-danger {
    border: 1px solid #B02107;
}

.tabbed-workflow-step-information-box h4 {
    font-size: 14px;
    margin-bottom: 2px;
}

.tabbed-workflow-step-information-box span {
    margin-bottom: 10px;
}

.tabbed-workflow-step-body .create-resource-instance-card-component .card-component {
    width: unset;
}

.tabbed-workflow-step-body .create-resource-instance-card-component .install-buttons {
    display: unset;
}

.tabbed-workflow-step-body .card-title,
.tabbed-workflow-step-body .card-instructions {
    display: none;
}

.tabbed-workflow-step-body .display-in-workflow-step.install-buttons {
    bottom: 53px;
    display: unset;
}

.tabbed-workflow-step-body>div {
    background-color: #fff !important;
    border: none !important;
}

.tabbed-workflow-step-body .install-buttons {
    display: none;
}

.tabbed-workflow-step-body .manifest-editor .install-buttons {
    display: unset;
}

.tabbed-workflow-footer {
    background-color: #445769;
    border-top: 1px solid #0E2031;
    color: #f9f9f9;
    padding: 10px 12px;
    display: flex;
    justify-content: space-between;
}

.tabbed-workflow-footer .step-counter {
    display: flex;
    align-items: center;
    border-right: 1px solid #ddd;
    padding-left: 12px;
    padding-right: 24px;
    margin-right: 18px;
}

.tabbed-workflow-footer .toggle-container {
    padding: unset;
    padding-top: 6px;
}

.tabbed-workflow-footer .toggle-container .arches-toggle-subtitle {
    display: none;
}

.tabbed-workflow-title-bar .btn {
    border-radius: 2px;
    padding: 8px 15px;
    margin-left: 5px;
}

.tabbed-workflow-footer .btn {
    border-radius: 2px;
    padding: 8px 15px;
}

.tabbed-workflow-title-bar .btn>i,
.tabbed-workflow-title-bar .btn>span,
.tabbed-workflow-footer .btn>i,
.tabbed-workflow-footer .btn>span {
    padding: 0px 2px;
}

.workflow-step-body .workbench-card-wrapper {
    margin-left: -25px;
}

.tabbed-workflow-step-body .card-component {
    border: none;
    /* padding: 0px;*/
    margin: 10px 35px;
}

.padded-workflow-step .card-component {
    border: none;
    padding: 0px;
    margin: 0px 15px;
}

.padded-workflow-step,
.workflow-step-body .card-component {
    padding: 20px 35px 82px 40px;
    border: none;
    background: #fafafa;
}

.workflow-step-body .padded-workflow-step .card-component {
    padding: 15px 25px;
}

.workflow-step-body div div .new-provisional-edit-card-container div .widgets div div .widget-wrapper div div .widget-input {
    max-width: 600px;
}

.workflow-step-body div .new-provisional-edit-card-container .card form div div .widget-wrapper .form-group .resource-instance-wrapper .select2-container {
    max-width: 600px !important;
}

.workflow-step-body div .new-provisional-edit-card-container .card form div div .widget-wrapper .form-group div .columns {
    border: 1px solid #ddd;
    padding: 20px;
}

.new-provisional-edit-card-container .card form div div .widget-wrapper .form-group div .select2-container {
    max-width: 600px !important;
}

.wf-multi-tile-step-container {
    display: flex;
    flex-direction: row;
}

.wf-multi-tile-step-form {
    display: flex;
    flex-direction: column;
    flex-grow: 3;
    position: relative;
}

.wf-multi-tile-btn-complete {
    position: absolute;
    bottom: 250px;
    right: 250px;
    font-weight: 800;
}

.wf-multi-tile-step-list {
    display: flex;
    flex-direction: column;
    padding: 24px 24px 0 24px;
    border-left: 1px solid #ddd;
    background: #eeeeee;
    height: 100%;
    width: 500px;
    overflow-y: scroll;
}

.wf-multi-tile-step-list-container {}

.wf-step-multi-tile-container {
    width: 60%;
    padding: 30px;
    border: 1px solid #ddd;
    border-radius: 2px;
    background-color: #f1f1f1;
    margin-top: 0px;
    margin-right: 0px;
    display: flex;
    flex-direction: column;
}

.wf-step-multi-tile-container h4 {
    font-size: 14px;
    font-weight: 500;
}

.wf-multi-tile-step-list-empty {
    border: #cfcfcf solid 1px;
    border-radius: 2px;
    background-color: #e9e9e9;
    padding: 80px 20px 120px 20px;
    text-align: center;
}

.wf-multi-tile-step-card {
    border: 1px solid #ddd;
    margin-bottom: 5px;
    border-radius: 2px;
    background-color: #fff;
}

.wf-multi-tile-card-info {
    display: flex;
    flex-direction: row;
    padding: 10px 15px;
}

.wf-multi-tile-card-info .workflow-step-icon {
    margin-top: 10px;
}

div.wf-multi-tile-card-info div {
    margin-left: 12px;
}

.wf-multi-tile-card-info-details {
    color: #5d768f;
    padding-left: 12px;
}

.wf-multi-tile-card-info-details>h4 {
    margin-bottom: 2px;
    /* margin-left: 12px; */
}

.wf-multi-tile-card-info-details dd a {
    color: #999;
}

.wf-multi-tile-card-info-details dd {
    margin-bottom: 3px;
    color: #999;
}

.wf-multi-tile-step-card div div {
    margin: 0;
    margin-right: 5px;
}

.wf-multi-tile-step-card>div.wf-multi-tile-card-info~div {
    display: flex;
    flex-direction: row;
    color: #4f9ce9;
    font-size: 13px;
    font-weight: 600;
    cursor: pointer;
    padding-top: 10px;
    height: 40px;
    /* align-self: flex-end; */
}

.wf-multi-tile-step-card>div.wf-multi-tile-card-info~div span {
    margin-right: 3px;
}

.wf-multi-tile-step-card>div.wf-multi-tile-card-info~div span:nth-child(2) {
    margin-right: 15px;
}

.wf-multi-tile-step-card>div.wf-multi-tile-card-info~div span:hover {
    color: #0D70CF;
}

.wf-multi-tile-step-card-controls {
    padding: 5px 15px;
    background: #f8f8f8;
    border-top: 1px solid #ddd;
}

.workflow-nav-tab-container {
    display: flex;
    width: inherit;
}

.workflow-tab-controls {
    min-width: 30px;
    display: flex;
    background-color: #eceef0;
    align-items: center;
    font-size: 30px;
    justify-content: center;
    border: solid 1px #ddd;
    color: #555;
    cursor: pointer;
}

.workflow-nav-tabs {
    overflow-x: scroll;
    min-height: 45px;
    width: 100%;
}

.tabbed-workflow-step-container {
    flex: 1 1 auto;
    overflow-y: scroll;
}

.workflow-nav-tab-list {
    background-color: #fafafa;
    display: flex;
    min-width: max-content;
}

.workflow-nav-tab-list-item {
    display: flex !important;
    /* override navs.less */
    align-items: center;
}

.workflow-nav-tab {
    min-width: 220px;
    padding: 12px 20px;
    border-left: 1px solid #BBD1EA;
    background: #F7F9FB;
    border-bottom: 1px solid #BBD1EA;
    height: 45px;
}

.workflow-nav-tab.active {
    background-color: #fff;
    border-bottom: 1px solid #fff;
    font-weight: 600;
    padding-top: 10px;
}

.workflow-nav-tab-list-item:last-child {
    border-right: 1px solid #ddd;
}

.workflow-nav-tab.inactive {
    cursor: pointer;
}

.workflow-nav-tab.disabled {
    color: darkgrey;
    cursor: not-allowed;
}

.workflow-nav-tab-arrow {
    display: flex;
    align-items: center;
    padding: 4px;
    padding-top: 6px;
    font-size: 15px;
}

.workflow-nav-tab-arrow.disabled {
    color: lightgrey;
    cursor: default;
}

.workflow-nav-controls {
    width: 60px;
    display: flex;
    background-color: #fff;
    align-items: center;
    font-size: 32px;
    justify-content: center;
    color: #004577;
}

.workflow-nav-controls:hover {
    color: #007799;
}

.card .install-buttons .btn-labeled {
    font-weight: 600;
}


/*.workflow-nav-controls.left {
    border-left: solid 1px #aaa;
}*/


/*.workflow-nav-controls.right {
    border-right: solid 1px #aaa;
}*/

.workflow-nav-controls .inactive {
    color: #ccc;
}

.resource-component-abstract {
    overflow-y: scroll;
    height: 100%;
}

.workflow-plugin {
    flex-grow: inherit;
    background-color: #fff;
}

.workflow-select-plugin {
    padding: 20px;
}

#workflow-container {
    display: flex;
    flex-direction: row;
}


/* general styling for all tabs */

.tabbed-report-tab-list {
    background-color: #ebeef0;
    display: flex;
    flex-direction: row;
    list-style-type: none;
    flex-wrap: wrap;
}

ul.tabbed-report-tab-list {
    margin: 0;
    padding: 0 20px;
}

.report-tab {
    background: #f4f4f4;
    border: #e9e9e9 solid 1px;
    border-radius: 100%;
    display: flex;
    height: 50px;
    width: 50px;
    line-height: 50px;
    flex-direction: column;
    margin: 15px 50px 15px 0px;
}

.report-tab:hover {
    cursor: pointer;
    background: #BADAF7;
    border: 1px solid #1E6FB7;
}

.report-tab i {
    color: #bbbbbb;
    font-size: 19px;
    line-height: 23px;
    display: block;
    margin: 0 4px;
    text-align: center;
    padding: 13px;
}

.report-tab i:hover {
    color: #fff;
}

.report-tab.active {
    border: #4389c9 solid 2px;
    border-radius: 100%;
    background: #5fa2dd;
}

.report-tab.active i {
    color: white;
}

.report-tab-form.active {
    border: #4389c9 solid 2px;
}

.report-tab-form {
    height: 100%;
    display: flex;
    flex-direction: column;
    justify-content: space-evenly;
    margin: 15px 0px 15px;
    padding: 5px;
    background-color: #fff;
}

.report-tab-form-title {
    display: flex;
    flex-direction: row;
    justify-content: space-between;
    padding: 5px;
}

.tab-banner {
    height: 50px;
    background: #5fa2dd;
    padding: 5px 20px 7px 20px;
}

.tab-banner>div+div span {
    font-size: 13px;
    padding-left: 20px;
}

.tab-banner span {
    font-size: 15px;
    color: white;
}

.tab-summary-container {
    display: flex;
    flex-direction: row;
}

.summary-panel {
    background: #f9f9f9;
    margin-top: -30px;
}

.mouse-pointer canvas {
    cursor: pointer;
}

.photo-workbench-photos::-webkit-scrollbar {
    -webkit-appearance: none;
    width: 9px;
    border-left: 1px solid #ddd;
}

.photo-workbench-photos::-webkit-scrollbar-thumb {
    border-radius: 2px;
    background-color: rgba(0, 0, 0, .28);
    -webkit-box-shadow: 0 0 1px rgba(255, 255, 255, .5);
}

.photo-workbench-photo {
    position: relative;
    padding: 4px;
}

.photo-workbench-photo:nth-child(even) {
    background: #fff;
    border-bottom: 1px solid #D3E5F4;
}

.photo-workbench-photo:nth-child(odd) {
    background: #F5FAFE;
    border-bottom: 1px solid #D3E5F4;
}

.photo-workbench-photo.selected-photo {
    background-color: #9CC3E4;
    color: #fff;
    font-weight: 600;
    padding: 4px;
}

.photo-workbench-photo:not(.selected-photo):hover {
    background: #CAE2F5;
    cursor: pointer;
}

.workbench-tile-picker-label {
    font-weight: 600;
    color: #666;
    margin-left: 10px;
    margin-top: 60px;
}

.workbench-card-sidepanel-header-container.file-workbench {
    margin-right: 0px;
    margin-left: 0px;
}

.file-workbench-selected-buttons {
    display: flex;
    flex-direction: column;
    justify-content: space-between;
    margin-top: 5px;
}

.file-workbench-filter {
    position: relative;
    margin-top: 20px;
    margin-bottom: -10px;
}

.file-workbench-filter .clear-node-search {
    margin-top: 25px;
}

.file-workbench-filter-header {
    font-size: 15px;
    font-weight: 400;
}

.file-workbench-files {
    height: 136px;
    overflow-y: scroll;
    border: solid 1px #ddd;
    display: flex;
    flex-direction: column;
    margin: 15px 0px 5px 0px;
}

.file-workbench-filecount {
    color: steelblue;
    font-size: 11px;
    padding-left: 5px;
    padding-top: 5px;
}

.file-workbench-files::-webkit-scrollbar {
    -webkit-appearance: none;
    width: 9px;
    border-left: 1px solid #ddd;
}

.file-workbench-files::-webkit-scrollbar-thumb {
    border-radius: 2px;
    background-color: rgba(0, 0, 0, .1);
    -webkit-box-shadow: 0 0 1px rgba(255, 255, 255, .5);
}

.file-workbench-button-container {
    display: inline-flex;
    justify-content: space-between;
    width: 100%;
    padding-top: 15px;
    padding-bottom: 5px
}

.file-workbench-buttons {
    display: inline-flex;
    justify-content: space-between;
    width: 100%;
}

.file-workbench-links {
    display: inline-flex;
    justify-content: space-between;
    font-size: 12px;
}

.btn-workbench {
    width: 100%;
    font-size: 15px;
}

.file-workbench-file {
    position: relative;
    padding: 4px;
    display: inline-flex;
    justify-content: left;
    align-items: center;
}

.file-workbench-file .file-name {
    padding-left: 5px;
}

.file-workbench-file:nth-child(even) {
    background: #fff;
    border-bottom: 1px solid #D3E5F4;
}

.file-workbench-file:nth-child(odd) {
    background: #F5FAFE;
    border-bottom: 1px solid #D3E5F4;
}

.file-workbench-file.selected-photo {
    background-color: #9CC3E4;
    color: #fff;
    font-weight: 600;
    padding: 4px;
}

.file-workbench-file:not(.selected-photo):hover {
    background: #CAE2F5;
    cursor: pointer;
}

.file-workbench-file.chart-series-selector {
    display: inline-flex;
    width: 100%;
}

.file-workbench-file.chart-series-selector div {
    padding-left: 5px;
}

.chart-config-panel {
    margin-top: 50px;
}

.add-data-series {
    width: 27px;
    height: 27px;
    border-bottom: 1px solid #D3E5F4;
    background: #9CC3E4;
    color: #fff;
    margin: -4px 0px -5px -4px;
    padding-top: 4px;
    padding-left: 8px ! important;
}

.add-data-series:hover {
    background: #497DA9;
}

.selected-photo .add-data-series {
    border-bottom: 1px solid #D3E5F4;
    background: #497DA9;
    color: #fff;
}

.staged {
    background-color: #90DFFF;
}

.staged:hover {
    background-color: #7FC7E3;
}

.file-workbench-file.staged {
    background-color: #90DFFF;
    color: #fff;
    font-weight: 600;
    padding: 4px;
}

.file-workbench-file:not(.staged):hover {
    background: #CAE2F5;
    cursor: pointer;
}

.file-viewer {
    position: relative;
}

.file-viewer.chart-header {
    position: relative;
    padding-left: 20px;
    background: #f1f1f1;
    width: 100%;
    display: inline-block;
    border-left: 1px solid #ddd;
    border-bottom: 1px solid #ddd;
}

.chart-header h3 {
    font-size: 15px;
    margin-top: 15px;
    margin-bottom: 15px;
    font-size: 15px ! important;
}

.chart-style-panel h2 {
    font-size: 15px;
    margin-bottom: 0px;
}

.chart-style-panel .input-group-addon {
    background: #26d664;
    height: 40px;
    border: 1px solid black;
}

.file-viewer .loading-mask,
.search-result-details .loading-mask {
    position: relative;
    opacity: .5;
    background-color: gray;
    top: 0;
    bottom: 0;
    left: 0;
    right: 0;
    z-index: 240;
}

.file-viewer .loading-mask::before,
.search-result-details .loading-mask::before {
    position: fixed;
    opacity: .5;
    color: #7b7b7b;
    content: '\f110';
    -webkit-animation: fa-spin 2s infinite linear;
    animation: fa-spin 2s infinite linear;
    display: inline-block;
    font: normal normal normal 14px/1 FontAwesome;
    font-size: 10vw;
    margin-top: 42vh;
    margin-left: 32vw;
    text-rendering: auto;
    -webkit-font-smoothing: antialiased;
    -moz-osx-font-smoothing: grayscale;
    transform: translate(0, 0);
    z-index: 100000001;
}

.file-viewer .loading-mask:after,
.search-result-details .loading-mask::after {
    position: fixed;
    opacity: .5;
    color: #7b7b7b;
    content: '\f110';
    -webkit-animation: fa-spin 2s infinite linear;
    animation: fa-spin 2s infinite linear;
    display: inline-block;
    font: normal normal normal 14px/1 FontAwesome;
    font-size: 10vw;
    margin-top: 42vh;
    margin-left: 32vw;
    text-rendering: auto;
    -webkit-font-smoothing: antialiased;
    -moz-osx-font-smoothing: grayscale;
    transform: translate(0, 0);
    z-index: 100000001;
}

.chart .plotly {
    border: 1px solid #ddd;
    padding-top: 10px ! important;
    padding-bottom: 30px ! important;
    border-radius: 2px;
    background: #fff;
}

.plotly .legend .bg {
    fill: #fafafa ! important;
    transform: translate(-5px, -5px) scaleX(1.05)scaleY(1.2);
    stroke-width: 1px ! important;
    stroke: #eee ! important;
}

/* photo gallery */

.gallery-container .tab-container .tab-content {
    display: flex;
    flex-direction: column;
    align-items: center;
}

.thumbnail-gallery-controls {
    width: 35px;
    height: 105px;
    display: flex;
    background-color: rgba(0, 0, 0, 0.95);
    align-items: center;
    font-size: 41px;
    justify-content: center;
    border-top: 1px solid #000;
    color: #eee;
    cursor: pointer;
}

.thumbnail-gallery-controls.left {
    border-left: solid 1px #343434;
}

.thumbnail-gallery-controls.right {
    border-right: solid 1px #343434;
}

.thumbnail-container {
    display: flex;
    justify-content: space-between;
    width: inherit;
}

.workbench-card-container-sidepanel-active .thumbnail-container {
    display: flex;
    justify-content: space-between;
    width: calc(100% - 400px);
}

.show-thumbnails-btn {
    padding: 4px 10px;
    font-size: 14px;
    margin-left: 35px;
    width: 130px;
    color: #eee;
    font-weight: 600;
    background-color: rgba(0, 0, 0, 0.75);
    text-align: center;
    border-top-right-radius: 2px;
    border-top-left-radius: 2px;
}

.show-thumbnails-btn:hover {
    cursor: pointer;
}

.show-thumbnails-btn.open {
    position: relative;
}

.show-thumbnails-btn.closed {
    position: absolute;
    bottom: 0;
}

.thumbnail-gallery-container {
    display: flex;
    flex-direction: column;
    justify-content: space-between;
}

.workflow-step-body .thumbnail-gallery-container {
    display: flex;
    flex-direction: column;
    justify-content: space-between;
    position: fixed;
    bottom: 0px;
    width: calc(100% + 311px);
    left: 50px;
}

.workflow-step-container .thumbnail-gallery-container {
    bottom: 0px;
    left: 50px;
}

.workflow-panel {
    background: #26476a;
    /* width: 12%; */
    color: white;
}

div.workflow-panel {
    min-width: 250px;
}

.workflow-panel ul {
    /* text-decoration: none; */
    list-style-type: none;
    /* padding-left: 12px; */
    margin-bottom: 10px;
    margin-top: 10px;
    margin-bottom: 10px;
    /* min-height: 200px; */
    padding-left: 0;
    /* border-bottom: #fff; */
    border-width: 2px;
}

.workflow-panel i {
    margin-right: 0px;
    font-size: 13px;
    color: #ddd;
    width: 20px;
    text-align: center;
    margin-left: -5px;
}

.workflow-panel li {
    padding-top: 12px;
    padding-left: 20px;
    padding-bottom: 12px;
}

.workflow-panel li:hover {
    background: rgba(70, 130, 180, 0.4);
    border-left: 4px solid steelblue;
}

.workflow-panel:not(.navbarclosed) li:hover a {
    margin-left: -4px;
}

.workflow-panel:not(.navbarclosed) .active-sub:hover li {
    cursor: default;
    background: steelblue;
}

.workflow-panel .active-sub:hover a {
    cursor: default;
    background: steelblue;
}

.workflow-panel>hr {
    border-color: white;
    margin-left: 30px;
    margin-right: 30px;
    margin-bottom: 20px;
}

.workflow-panel.navbarclosed>hr {
    border-color: #0B0737;
    margin-left: 0px;
    margin-right: 0px;
    margin-top: 0px;
    margin-bottom: 0px;
}

.workflow-panel .navbarclosed>hr {
    border-color: white;
    margin-bottom: 0px;
}

.workflow-panel li a span {
    color: white;
    font-size: 15px;
    margin-top: 15px;
    margin-left: 5px;
}

.workflow-select-wf-icon {
    color: white;
    font-size: 28px;
    padding-top: 0px;
}

.widget-wrapper .col-xs-12.dropzone .dz-default.dz-message button {
    display: none;
}

.workflow-select-title {
    font-size: 1.4em;
    font-weight: 500;
}

.workflow-select-wf-circle {
    width: 70px;
    height: 70px;
    display: inline-block;
    text-align: center;
    padding: 18px 12px;
    border-radius: 40px;
    border: 1px solid #747474;
}

.workflow-select-desc {
    font-size: 12px;
    padding-top: 10px;
    font-weight: 600;
}

.workflow-select-card-container-title {
    font-size: 1.5em;
    font-weight: 500;
    padding-left: 30px;
    margin-top: 5px;
    margin-bottom: -15px;
}

.workflow-select-card-container {
    display: flex;
    flex-grow: inherit;
    flex-direction: row;
    flex-wrap: wrap;
    padding: 20px;
}

.workflow-select-card {
    width: 200px;
    height: 200px;
    padding: 10px;
    color: white;
    text-align: center;
    border: 1px solid #777;
    border-radius: 1px;
    margin: 5px;
    opacity: 0.85;
}

.workflow-select-card:hover {
    opacity: 1.0;
    border: 1px solid black;
}

.workflow-component-based-step {
    width: 100%;
    height: 100%;
    padding: 20px;
}

div.final-cons-step-splash {
    display: flex;
    flex-direction: column;
    justify-content: space-between;
    padding: 1%;
}

div.final-cons-step-splash>a {
    max-width: 180px;
}

div.final-cons-step-splash>button {
    border-radius: 2px;
}

div.final-cons-step-separator {
    display: flex;
    flex-direction: row;
    justify-content: space-evenly;
    align-items: stretch;
    margin-top: 15px;
    margin-bottom: 8px;
    color: #777;
}

div.final-cons-step-separator>hr {
    margin-top: 25px;
    margin-bottom: 8px;
    margin-left: 0;
    margin-right: 0;
    flex-grow: 9;
    border: 1px solid #ddd;
}

div.final-cons-step-separator>h4 {
    margin-left: 24px;
    margin-right: 24px;
    margin-top: 12px;
    font-size: 21px;
    font-weight: 500;
    flex-grow: 1;
    text-align: center;
}

.gallery-container {
    position: relative;
}

.gallery-thumbnails {
    display: inline-flex;
    align-items: center;
    text-align: center;
    background-color: rgba(0, 0, 0, 0.85);
    height: 105px;
    overflow-x: auto;
    overflow-y: hidden;
    width: 100%;
    border-top: solid 1px #000;
}

.gallery-thumbnails img {
    height: 80px;
    margin: 3px 6px;
    border: solid 1.5px #eee;
}

.gallery-thumbnails img:hover {
    cursor: pointer;
    border: 1.5px solid #FFF;
}

.gallery-thumbnails .dz-cancel {
    color: black;
    background-color: #ccc;
    position: absolute;
    right: 0;
    opacity: 0.75;
    position: absolute;
}

.gallery-thumbnails .dz-cancel:hover {
    background-color: #eee;
    opacity: 1;
}

.gallery-thumbnails .btn-xs {
    padding: 0.5px 3.5px;
}

.gallery-controls {
    display: flex;
    right: 0px;
    top: 0px;
    height: 100%;
}

.gallery-controls.new-tile {
    background: #ededed;
    justify-content: center;
    width: 100%
}

.gallery-controls.new-tile .dropzone-photo-upload {
    margin-top: 0;
    padding: 45px;
    background-color: #ffffff;
    width: 100%;
}

.iiif-image-tools .dropzone-photo-upload {
    padding: 25px 15px;
    border: 1px dashed #bbb;
    background: #f9f9f9;
    text-align: center;
    color: #808080;
    margin: 5px 0px 30px 0px;
    border-radius: 2px;
    cursor: pointer;
}

.iiif-image-tools .dropzone-photo-upload:hover {
    border-color: #787878;
    background: #f2f2f2;
}

.photo-workbench-photos {
    height: 136px;
    overflow-y: scroll;
    border: solid 1px #ddd;
    display: flex;
    flex-direction: column;
    margin: 40px 10px 10px 10px;
}

.photo-workbench-photo {
    position: relative;
    padding: 4px;
}

.photo-workbench-photo:nth-child(even) {
    background: #fff;
    border-bottom: 1px solid #D3E5F4;
}

.photo-workbench-photo:nth-child(odd) {
    background: #F5FAFE;
    border-bottom: 1px solid #D3E5F4;
}

.photo-workbench-photo.selected-photo {
    background-color: #9CC3E4;
    color: #fff;
    font-weight: 600;
    padding: 4px;
}

.photo-workbench-photo:not(.selected-photo):hover {
    background: #CAE2F5;
    cursor: pointer;
}

.gallery-controls.new-tile .dropzone-photo-upload {
    margin-top: 0;
    padding: 45px;
    background-color: #ffffff;
    width: 100%;
}

.workbench-card-sidepanel .gallery-controls.new-tile .dropzone-photo-upload {
    margin-top: 0;
    padding: 15px;
    background-color: #ffffff;
    width: 100%;
}

.workbench-card-sidepanel .gallery-controls.new-tile .dropzone-photo-upload {
    margin-top: 0;
    padding: 15px;
    background-color: #ffffff;
    width: 100%;
}

/* end photo gallery */

.workbench-model-card-container {
    margin-top: 50px;
    padding-bottom: 40px;
}

.workbench-card-sidebar {
    position: absolute;
    right: 0;
    height: 100%;
    width: 92px;
    background-color: rgb(247, 247, 247);
    border-left: 1px solid rgb(216, 216, 216);
    z-index: 200;
}

.workbench-card-sidebar-tab.disabled {
    color: #aaa;
    cursor: auto;
    pointer-events: none;
}

.workbench-card-sidebar-tab i {
    font-size: 1.1em;
    display: block;
    padding-bottom: 2px;
}

.workbench-card-sidebar-tab:hover {
    background: #fbfbfb;
    color: #454545;
}

.workbench-card-sidebar-tab.disabled:hover {
    color: #aaa;
    background-color: #f1f1f1;
}

.workbench-card-sidebar-tab.active {
    z-index: 200;
    background-color: white;
    border-left: solid 1px white;
    margin-left: -1px;
    color: #454545;
}

.workbench-card-sidepanel.expanded {
    width: 600px;
    z-index: 1001;
}

.manifest-manager-canvas-name {
    width: 315px;
    white-space: nowrap;
    overflow: hidden;
    text-overflow: ellipsis;
}

.manifest-manager-nav-tab {
    height: 50px;
    min-width: 220px;
    padding: 10px 20px;
    border-right: 1px solid #f1f1f1;
    background-color: #ddd;
    display: flex;
    flex-direction: column;
    justify-content: center;
}

.manifest-manager-nav-tab.active {
    background-color: #f6f6f6;
    font-weight: 600;
    border-left: 1px solid #ddd;
    border-right: 1px solid #ddd;
}

.manifest-manager-nav-tab .tab-label {
    display: flex;
    flex-direction: row;
    justify-content: center;
    align-items: center;
    cursor: pointer;
}

.manifest-manager-main-menu-circle {
    width: 75px;
    height: 75px;
    display: inline-block;
    text-align: center;
    padding: 20px;
    border-radius: 50%;
    background-color: #ccc;
}

.manifest-manager .dropzone-photo-upload {
    margin-top: 15px;
}

.manifest-manager .loader-select {
    height: 100%;
}

.manifest-manager .rr-splash-description {
    width: 700px;
}

.basemap-listing,
.overlay-listing,
.legend-listing {
    padding: 20px;
    border-bottom: 1px solid rgb(216, 216, 216);
}

.basemap-listing,
.overlay-listing .overlay-opacity-control,
.overlay-listing .overlay-name {
    cursor: pointer;
}

.overlay-listing,
.legend-listing {
    cursor: grab;
}

.basemap-listing,
.overlay-listing {
    font-size: 16px;
    color: rgb(158, 158, 158);
}

.basemap-listing:before,
.overlay-listing .overlay-name:before {
    margin-right: 4px;
    font-family: FontAwesome;
}

.basemap-listing:before {
    content: "\f10c";
}

.overlay-listing .overlay-name:before {
    content: "\f204";
}

.overlay-listing {
    position: relative;
}

.overlay-listing.rr-map-card .overlay-name:before {
    content: "\f070";
}

.active-overlay .overlay-listing.rr-map-card .overlay-name {
    color: #666;
    content: "\f06e";
}

.active-overlay .overlay-listing.rr-map-card .overlay-name:before {
    color: #666;
    content: "\f06e";
}

.rr-map-card.related-instances .related-instance {
    color: #9e9e9e;
    font-size: 12px;
    padding: 3px 0 0 12px;
}

.active-overlay .rr-map-card.related-instances .related-instance {
    color: #666;
}

.active-overlay .rr-map-card.related-instances .related-instance.hovered {
    background-color: #eee;
}

.summary-panel {
    background: #f9f9f9;
    margin-top: -30px;
}

.mouse-pointer canvas {
    cursor: pointer;
}

.workbench-card-wrapper {
    flex: 1;
    height: 100%;
    position: relative;
    overflow: hidden;
    background-color: #fafafa;
    border-top: 1px solid #ddd;
}

.workbench-card-wrapper.autoheight {
    height: auto;
    min-height: 100%;
}

.card-component-wrapper-editor .workbench-card-wrapper {
    border-top: 1px solid #041B33;
}

.widgets .workbench-card-wrapper {
    border: 1px solid #a8a8a8;
}

.widgets .workbench-card-wrapper {
    height: 500px;
}

.workbench-card-container {
    height: 100%;
}

.workbench-card-container.workbench-card-container-sidepanel-active {
    margin-right: 400px;
}

.workbench-card-container-wrapper.workbench-card-container-sidepanel-active {
    z-index: 249;
}

.workbench-card-sidebar {
    position: absolute;
    right: 0;
    top: 0px;
    height: 100%;
    width: 75px;
    background-color: #f1f1f1;
    border-left: 1px solid #ddd;
}

.workbench-card-sidebar-tab {
    color: #787878;
    height: 65px;
    padding: 16px;
    text-align: center;
    font-size: 1.1em;
    border-bottom: 1px solid rgb(216, 216, 216);
    cursor: pointer;
}

.map-sidebar-text {
    font-size: 11px;
}

.workbench-card-sidepanel {
    position: absolute;
    z-index: 250;
    right: 75px;
    height: 100%;
    width: 400px;
    background: white;
    border-left: 1px solid rgb(216, 216, 216);
    padding: 16px;
    overflow-y: scroll;
}

.workbench-sidepanel-card-container {
    /* margin: -40px -10px 10px -10px; */
}

.workbench-sidepanel-body {
    margin-top: 50px;
}

.install-buttons .btn-warning {
    background: #f75d3f;
    border-color: #E53211;
}

.install-buttons .btn-warning:hover {
    background: #E53211;
    border-color: #B02107;
}

.install-buttons .btn-danger {
    background: #FF836C;
    border-color: #E53211;
}

.install-buttons .btn-danger:hover {
    background: #f75d3f;
    border-color: #E53211;
}

.install-buttons .btn-mint {
    background: #3acaa1;
    border-color: #42cca5;
}

.install-buttons .btn-mint:hover {
    background: #1ABA8E;
    border-color: #009E72;
}

.workbench-card-sidepanel .install-buttons {
    background: #f9f9f9;
    position: fixed;
    margin-right: 75px;
    bottom: 0px;
    border-top: 1px solid #ddd;
    padding: 10px 35px;
    right: 0;
    width: 399px;
}

.workbench-card-sidepanel .resource-instance-card-component-content .install-buttons {
    bottom: auto;
    border: none;
    background: white;
    padding: unset;
}

.graph-designer .workbench-card-sidepanel .install-buttons {
    margin-right: 375px;
}

.workbench-card-sidepanel.expanded .install-buttons {
    width: 599px;
}

.workbench-card-sidepanel div .new-provisional-edit-card-container {
    padding-left: 5px;
}

.workbench-card-sidepanel .new-provisional-edit-card-container {
    padding-bottom: 40px;
}

.workbench-card-sidepanel-header-container {
    border-bottom: 1px solid #ddd;
    padding: 17px 30px 10px 0px;
    margin-left: 0px;
    margin-top: -16px;
    position: fixed;
    background: #fff;
    z-index: 20;
    width: 370px;
}



.expanded .workbench-card-sidepanel-header-container {
    width: 599px;
    margin-left: -16px;
    padding-left: 15px;
}

.workbench-header-buffer {
    height: 40px
}

.workbench-card-sidepanel-header {
    cursor: pointer;
    color: rgb(33, 62, 95);
    font-size: 15px;
}

.workbench-card-sidepanel-header:before {
    content: "\f00d";
    font-family: FontAwesome;
    margin-right: 6px;
    color: rgb(158, 158, 158);
    font-weight: lighter;
}

.workbench-card-sidepanel-header:hover:before {
    color: rgb(33, 62, 95);
}

.basemap-listing,
.overlay-listing,
.legend-listing {
    padding: 16px 20px;
    min-height: 60px;
    border-bottom: 1px solid rgb(216, 216, 216);
}

.basemap-listing,
.overlay-listing .overlay-opacity-control,
.overlay-listing .overlay-name {
    cursor: pointer;
}

.overlay-listing,
.legend-listing {
    cursor: grab;
}

.basemap-listing,
.overlay-listing {
    font-size: 14px;
    color: rgb(158, 158, 158);
}

.basemap-listing-container {
    margin-top: 50px;
}

.overlays-listing-container {
    margin-top: 50px;
}

.legend-listing-container {
    margin-top: 50px;
}

.basemap-listing:before,
.overlay-listing .overlay-name:before {
    margin-right: 4px;
    font-family: FontAwesome;
}

.basemap-listing:before {
    content: "\f10c";
}

.overlay-listing .overlay-name:before {
    content: "\f204";
}

.overlay-listing {
    position: relative;
}

.overlay-listing .overlay-name {
    display: inline-block;
    width: 300px;
    white-space: nowrap;
    overflow: hidden;
    text-overflow: ellipsis;
    position: relative;
    top: 4px;
}

.overlay-opacity-control .overlay-opacity-slider,
.overlay-opacity-control i {
    display: inline-block;
}

.overlay-opacity-control .overlay-opacity-slider {
    transition-property: width, opacity;
    transition-delay: 0ms;
    transition: 0ms;
    -webkit-transition-delay: 0ms;
    width: 0px;
    opacity: 0;
    position: relative;
    top: 2px;
    right: -8px;
}

.overlay-opacity-control .overlay-opacity-slider input {
    width: 0px;
    height: 0px;
}

.overlay-opacity-control:hover .overlay-opacity-slider input,
.overlay-opacity-control:focus .overlay-opacity-slider input {
    width: 150px;
    height: 20px;
}

.overlay-listing .overlay-opacity-control {
    transition: 300ms;
    transition-property: all;
    transition-delay: 100ms;
    position: absolute;
    padding: 6px 6px 6px 8px;
    top: 16px;
    right: 6px;
    width: 30px;
    height: 38px;
    border: 1px solid transparent;
    border-radius: 3px;
}

.overlay-listing .overlay-opacity-control:hover,
.overlay-listing .overlay-opacity-control:focus {
    border: 1px solid rgb(217, 217, 217);
    background-color: white;
    width: 200px;
}

.overlay-listing .overlay-opacity-control:hover .overlay-opacity-slider,
.overlay-listing .overlay-opacity-control:focus .overlay-opacity-slider {
    transition-delay: 400ms;
    transition: 200ms;
    -webkit-transition-delay: 400ms;
    width: 150px;
    opacity: 1;
}

.legend-listing .legend-name {
    font-size: 14px;
}

.legend-listing .legend-content {
    padding: 10px 10px 0;
}

.layer-listing-icon {
    display: inline-block;
}

.layer-listing-icon::before {
    display: flex;
    align-items: center;
    justify-content: center;
    width: 28px;
    height: 28px;
    border: solid 1px rgb(216, 216, 216);
    border-radius: 100%;
    background-color: rgb(247, 247, 247);
}

.basemap-listing.active-basemap,
.basemap-listing:hover,
.overlay-listing.active-overlay,
.overlay-listing:hover,
.legend-listing .legend-name {
    color: rgb(33, 62, 95);
}

.basemap-listing.active-basemap,
.basemap-listing:hover,
.overlay-listing:hover {
    background-color: rgb(247, 247, 247);
}

.basemap-listing.active-basemap:before {
    content: "\f05d";
}

.overlay-listing.active-overlay .overlay-name:before {
    content: "\f205";
}

.map-card-feature-item {
    cursor: zoom-in;
}

.map-card-feature-item:hover {
    background-color: rgb(250, 250, 250);
}

.map-card-feature-item.active .map-card-feature-name {
    font-weight: 600;
}

.geojson-card {
    margin-top: 65px;
}

.geojson-editor {
    border: 1px solid #808080;
    margin-bottom: 5px;
    margin-top: 5px;
}

.geojson-error-list {
    padding: 10px;
    color: rgb(161, 0, 0);
}

.map-card-feature-list .table {
    margin-bottom: 0;
}

.map-card-feature-tool {
    width: 65px;
}

.map-card-feature-tool.intersect {
    width: 80px;
}

.rr-map-card-intersect-panel {
    margin-top: 7px;
    margin-bottom: 32px;
}

.rr-map-card-intersect-panel .intersection-result {
    padding: 3px 0 0 12px;
}

.rr-map-card-intersect-panel .intersection-result.hovered {
    background-color: #ddd;
}

.map-card-zoom-tool,
.map-card-feature-tool {
    font-size: 0.9em;
}

.map-card-zoom-tool a,
.map-card-feature-tool a {
    color: #2f527a;
}

.map-card-zoom-tool {
    float: right;
    padding: 10px;
}

.map-card-zoom-tool a {
    display: inline-block;
    padding: 0px 3px;
}

#map-settings {
    position: relative;
    margin: -40px -35px 10px -20px;
}

.help-close {
    color: #868686;
    position: absolute;
    right: 10px;
    top: 20px;
    z-index: 600;
}

.scroll-y {
    height: calc(100vh - 50px);
    /* top-nav height */
    overflow-y: auto;
}

.scroll-y-hidden {
    overflow-y: hidden;
}

.scroll-y-auto {
    overflow-y: auto;
}

.tab-base .nav-tabs>li:not(.active)>a:hover {
    border-top: 1px solid #eee;
    border-right: 1px solid #eee;
    border-left: 1px solid #eee;
    border-bottom: 1px solid #fff;
    background: #eee;
}

.tab-base .tab-content {
    box-shadow: none;
    padding-bottom: 0;
    margin: 0;
}

.panel .panel-heading,
.panel>:first-child {
    border-top-left-radius: 0;
    border-top-right-radius: 0;
}

.form-text.form-checkbox:not(.btn),
.form-text.form-radio:not(.btn) {
    padding-right: 25px;
    padding-top: 5px;
    padding-left: 22px;
}

.option-input {
    display: flex;
    flex-wrap: wrap;
    max-width: 100%;
}

.option-input-config {
    display: flex;
    flex-direction: column;
}

span.icon-wrap.icon-circle.bg-gray-dark:hover {
    background: #94A6BC;
    color: #123;
}

.input-group.date .input-group-addon {
    background: #fafafa;
}

.widget-input-label {
    font-size: 12px;
    margin-top: 2px;
    font-weight: 600;
    color: #666;
}

.widget-input {
    border-radius: 2px;
}

.widget-file {
    width: 100px;
}

.form-contol {
    height: 36px;
}

.form-control.input-lg.widget-input {
    height: 36px;
}

.date .form-control {
    height: 36px;
}

.tile {
    border-left: 2px solid #0594BC;
    border-right: 1px solid #ddd;
    border-top: 0 solid #ddd;
    border-bottom: 1px solid #ddd;
    background: #fbfbfb;
    color: #5f5f5f;
    width: 200px;
    height: 170px;
    position: relative;
    overflow-y: scroll;
    padding: 5px 5px 7px;
}

.help-text-small {
    font-size: 12px;
    padding-right: 5px;
}

.grid-container {
    overflow: scroll;
}

.list-wrapper {
    overflow-y: auto;
    height: calc(100% - 60px);
    /*60px accounts for header so list scrolls to bottom*/
}

.grid {
    background: #ebeef0;
    max-width: 1200px;
    margin-left: -8px;
    margin-right: -6px;
    border-top: 1px solid #ddd;
    overflow: auto;
}

.grid-item {
    float: left;
    width: 100px;
    height: 100px;
    background: #0D8;
    border: 1px solid #333;
    border-color: hsla(0, 0%, 0%, 0.7);
    margin: 3px;
}

.select2-container {
    width: 100% !important;
    border: 1px solid #ddd;
}

.form-group div input {
    max-width: 600px;
    border: 1px solid #eee;
}

.resource-instance-wrapper .select2-container {
    max-width: 600px !important;
    border: 1px solid #eee;
}

.select2-container.select2-container-active.select2-dropdown-open {
    border: 1px solid steelblue;
}

.mpm-resource-selection .select2-container {
    height: 32px;
}

.select2-choice {
    border: 1px solid #E9E9E9 !important;
    border-radius: 2px !important;
    background-image: none !important;
    height: 36px !important;
    padding: 4px 0 0 16px !important;
}

.select2-container .select2-choice {
    display: block;
    height: 26px;
    padding: 0 0 0 8px;
    overflow: hidden;
    position: relative;
    border: 1px solid #aaa;
    white-space: nowrap;
    line-height: 26px;
    color: #444;
    text-decoration: none;
    border-radius: 4px;
    background-clip: padding-box;
    -webkit-touch-callout: none;
    -webkit-user-select: none;
    -moz-user-select: none;
    -ms-user-select: none;
    user-select: none;
    background-color: #fff;
    background-image: -webkit-gradient(linear, left bottom, left top, color-stop(0, #eee), color-stop(0.5, #fff));
    background-image: -webkit-linear-gradient(center bottom, #eee 0, #fff 50%);
    background-image: -moz-linear-gradient(center bottom, #eee 0, #fff 50%);
    // filter: progid: DXImageTransform.Microsoft.gradient(startColorstr='#ffffff', endColorstr='#eeeeee', GradientType=0);
    background-image: linear-gradient(to top, #eee 0, #fff 50%);
}

a.select2-choice {
    background: #42a5f5;
}

.select2-dropdown-open .select2-choice {
    background-color: #fff !important;
}

.select2-arrow {
    border: none !important;
    background: none !important;
    background-image: none !important;
    padding-top: 2px;
}

.select2-container .select2-choice .select2-arrow b:before {
    content: "";
}

.select2-container.select2-container-disabled .select2-choice {
    background: #eee;
}

.select2-container-multi .select2-choices {
    border: 1px solid #e1e5ea;
    background-image: none;
}

.select2-container-multi.select2-container-active .select2-choices {
    border: 1px solid #e1e5ea;
    box-shadow: none;
}

.select2-drop {
    border-radius: 0px;
    color: inherit;
}

.select2-drop-active {
    border: 1px solid steelblue;
    border-top: none;
    box-shadow: none;
}

.select2-result.disabled {
    background-color: #eee;
    color: #999;
    pointer-events: none;
}

.select2-results {
    padding: 0px;
    margin: 0px;
}

.select2-results li {
    /*padding: 4px 6px;*/
    padding: 0px;
    line-height: 22px;
    color: #595959;
}

.select2-results .select2-no-results,
.select2-results .select2-searching,
.select2-results .select2-results .select2-ajax-error {
    background: #f4f4f4;
    line-height: 30px;
    padding-left: 5px;
    padding-top: 2px;
    padding-bottom: 2px;
}

.select2-results .select2-ajax-error {
    color: #9e1515;
}

.select2-container-multi .select2-choices .select2-search-choice {
    padding: 3px 10px 5px 18px;
    margin: 4px 0 0px 5px;
    background: #42a5f5;
    position: relative;
    line-height: 13px;
    color: #fff;
    cursor: default;
    border: 1px solid #3b8dd5;
    border-radius: 2px;
    -webkit-box-shadow: none;
    -webkit-touch-callout: none;
    -moz-user-select: none;
    -ms-user-select: none;
    background-image: none;
    -webkit-touch-callout: none;
    -webkit-user-select: none;
    -moz-user-select: none;
    -ms-user-select: none;
    user-select: none;
}

.filter-flag {
    background: #30ad24 !important;
}

.select2-container-multi .select2-choices li {
    float: left;
    list-style: none;
}

.select2-container-multi .select2-search-choice-close {
    left: 3px;
    color: #fff;
}

a.select2-search-choice-close {
    background-color: #fff;
    border-radius: 3px;
}

.select2-search-choice div {
    margin-top: 1px;
}

.btn-display-toggle {
    height: 35px;
}

.btn-display-toggle:focus {
    background: #9490EE;
    color: #fff;
}

.time-wheel-display-toggle .btn-display-toggle:last-child {
    border-left-color: #fff;
}

.btn-group .btn+.btn {
    margin-left: 0px;
}

.switch {
    background-color: #fff;
    border: 1px solid #dfdfdf;
    border-radius: 20px;
    cursor: pointer;
    display: inline-block;
    height: 30px;
    position: relative;
    vertical-align: middle;
    width: 50px;
    -moz-user-select: none;
    -khtml-user-select: none;
    -webkit-user-select: none;
    -ms-user-select: none;
    user-select: none;
    box-sizing: content-box;
    background-clip: content-box;
    transition-duration: .1s;
}

.switch>small {
    transition-duration: .1s;
    left: 0;
}

.switch.on {
    background-color: #64bd63;
    border-color: #64bd63;
}

.switch.null {
    background-color: #ddd;
    border-color: #ddd;
}

.switch.on>small {
    left: 13px;
}

.switch.disabled {
    background-color: #f1f1f1;
    border-color: #ddd;
}

.switch.disabled.on {
    background-color: #87c586;
    border-color: #87c586;
}

.switch.disabled>small {
    background-color: #f1f1f1;
}

.library {
    position: absolute;
    top: 0;
    bottom: 0;
    opacity: .95;
    border-radius: 0;
    z-index: 200;
    padding: 0 20px 20px 0;
}

.clear-search {
    position: absolute;
    right: -5px;
    top: 3px;
    color: #123;
    font-size: 19px;
}

.clear-search:hover {
    cursor: pointer;
    color: rgba(0, 0, 0, 0.95);
}

.list-filter {
    position: relative;
    margin-bottom: 8px;
    margin-right: 0px;
}

.key {
    margin-top: 98px;
}

.library-close-btn {
    position: absolute;
    right: 10px;
    top: -22px;
    font-size: 15px;
    color: #666;
}

.alert {
    padding: 15px;
}

.library-card {
    height: 60px;
    margin-left: -1px;
    position: relative;
    padding: 5px;
    color: #666;
    border-bottom: 1px solid #ddd;
    /*border-right: 1px solid #e9e9e9;*/
    background: #f8f8f8;
    border-left: 5px solid #f8f8f8;
}

.related-resources-nodes .library-card {
    height: 80px;
}

.library-card.active {
    background: #ffffff;
    border-left: 5px solid steelblue;
}

.library-card.active:hover {
    background: #fff;
    border-left: 5px solid steelblue;
}

.selected-card {
    opacity: 1.0;
    color: #fff;
    background-color: #fbfbfb;
}

.selected div .listitem_name {
    font-weight: 600;
}

.disabled .listitem_name {
    font-weight: 600;
    color: #999;
}

.selected div .name {
    font-weight: 600;
}

.library-card.selected.selected-card {
    background: #fff;
    border-left: 5px solid steelblue;
    cursor: default;
}

.library-card.permissions.selected.selected-card {
    background: #fff;
    color: #656665;
    border-left: 0px;
    cursor: default;
}

.library-card:hover {
    background-color: #fff;
    cursor: pointer;
    border-left: 5px solid steelblue;
    opacity: 1.0;
}

.branch-library {
    background-color: white;
    height: auto;
}

.branch-library-icon {
    font-size: 15px;
}

#branch-library,
#card-crud-permissions .library-card {
    width: 100%;
    margin-left: 1px;
}

.middle-column-container.card-configuration.expanded {
    flex-basis: 450px;
}

.card-configuration.expanded+div div div div div .install-buttons {
    margin-right: 525px;
}

.constraint-selection {
    padding-top: 10px;
    border-bottom: solid 1px #eee;
}

.constraint-selection .dropdown {
    padding-top: 10px;
    padding-bottom: 10px;
}

.library-icon {
    width: 30px;
    position: absolute;
    left: 10px;
    top: 10px;
}

.user-groups {
    font-size: 11px;
    color: #999;
}

.library-card-main {
    width: 255px;
    position: absolute;
    left: 58px;
    top: 12px;
    white-space: nowrap;
    overflow: hidden;
    text-overflow: ellipsis;
    font-size: 12px;
}

.library-card-main a {
    color: #1E6FB7;
}

.library-card-subtitle {
    text-transform: capitalize;
    width: 225px;
    position: absolute;
    left: 58px;
    top: 25px;
    color: #888;
    font-size: 11px;
    white-space: nowrap;
    overflow: hidden;
    text-overflow: ellipsis;
    padding: 2px 2px 3px 0;
}

.crud-card {
    float: left;
    width: 274px;
    height: 58px;
    margin: -5px 0 0 0;
    position: relative;
    padding: 5px;
    color: #666;
    background: #fcfcfc;
    opacity: .7;
}

.crud-card:not(.selected):hover {
    background: #fff;
    cursor: pointer;
    opacity: 1.0;
    color: #123;
    border-bottom: 1px solid #eee;
}

.crud-card-main {
    width: 200px;
    position: absolute;
    left: 60px;
    top: 12px;
    white-space: nowrap;
    overflow: hidden;
    text-overflow: ellipsis;
    font-size: 13px;
    height: 36px;
}

.crud-card-main a {
    color: #1E6FB7;
}

.crud-card-subtitle {
    width: 200px;
    position: absolute;
    left: 60px;
    top: 27px;
    padding: 2px 2px 3px 0px;
    color: #888;
    font-size: 11px;
    white-space: nowrap;
    overflow: hidden;
    text-overflow: ellipsis;
    height: 19px;
}

.related-resources-nodes .crud-card-subtitle {
    top: 50px;
    display: flex;
    flex-direction: row;
    color: #25476A;
    margin-left: -2px;
    padding-bottom: 2px;
    width: 250px;
    height: 25px;
    margin-top: -3px;
}

.related-resources-nodes .crud-card-subtitle span {
    padding-left: 2px;
    padding-right: 2px;
    padding-top: 2px;
}

.related-resources-nodes .crud-card-main {
    width: 250px;
}

.related-resources-nodes.form-list .header {
    border-left: 1px solid #e0e0e0;
}

.load-relations {
    color: #fff;
    padding: 3px 5px;
    background: steelblue;
    position: absolute;
    right: -5px;
    margin-right: 5px;
    top: 0px;
    border-radius: 2px;
    font-weight: 600;
}

.load-relations.disabled {
    color: #888;
    margin-left: 5px;
    background: #ddd;
}

.selected-group-user-permissions {
    position: absolute;
    left: 30px;
    width: 100%;
}

.permissions-options {
    display: flex;
    flex-direction: column;
}

.form-checkbox.form-normal.form-primary.permission-option {
    padding-left: 22px;
    padding-bottom: 5px;
}

.selected-group-user-permissions .library-icon-permissions {
    top: 0px;
}

.permission-manager {
    width: 100%;
}

.permissions-instructions-panel {
    border: 1px solid #ddd;
    padding: 30px;
    margin-bottom: 30px;
    background: #fbfbfb;
}

.mpm-instruction-title {
    font-size: 15px;
}

.mpm-instruction {
    padding: 2px 15px;
}

.settings-panel-heading+.permissions-instructions-panel {
    margin-top: 55px;
}

.permission-manager.panel-body {
    display: flex;
    background-color: white;
    margin: 1px;
    height: 675px;
}

.permission-manager .card-content-container {
    padding: 10px 50px 10px;
    background-color: white;
}

.permission-manager-filter {
    height: 58px;
    width: 100%;
    border-bottom-style: solid;
    border-bottom-width: 1px;
    border-bottom-color: #ccc;
    margin-bottom: 2px;
}

.permission-manager-filter .clear-selection a.clear-selection-link {
    padding-right: 5px;
    font-size: 13px;
}

.permission-manager-filter .clear-node-search {
    position: absolute;
    top: 22px;
    font-size: 14px;
    left: 46%;
    width: 15px;
}

.permission-manager-item-list .card-tree-container {
    margin-right: 0px;
}

.permission-manager .filter-bar {
    display: flex;
    flex-direction: row;
    padding: 15px;
}

.permission-manager-item-list {
    padding-left: 10px;
}

.permission-manager.header {
    position: relative;
    height: 100px;
    padding-left: 10px;
    color: #2b425b;
    background: #fff;
    border-bottom: 1px solid #eee;
}

.permission-manager .control-panel {
    display: flex;
    margin-left: 0px;
}

.permissions {
    background: rgb(240, 240, 240);
}

.permissions:hover {
    background: #fff;
}

.permissions.selected {
    background: #fff;
}

.confirmation-permissions {
    font-size: 12px;
    color: #888;
}

.permission-selector {
    margin: 20px 0px 30px 0px;
}

.permissions-readout {
    float: right;
    padding-right: 10px;
    font-size: 11px;
    font-weight: 600;
    color: #454545;
    padding-top: 10px;
    margin-top: -10px;
    margin-bottom: -10px;
    padding-left: 10px;
}

.permissions-node {
    font-size: 13px;
    color: #555;
}

.no-cards-selected {
    padding: 10px;
    font-size: 13px;
}

.permissions-node-row {
    display: inline-flex;
    background: #fff;
    border-bottom: 1px solid #D3E5F4;
    padding-top: 10px;
    padding-bottom: 10px;
    padding-left: 10px;
    margin-right: 0px;
    justify-content: space-between;
}

.permissions-node-row:nth-child(even) {
    background: #F5FAFE;
}

.permissions-title {
    font-size: 15px;
}

.permissions-title-panel {
    position: absolute;
    top: 3px;
    left: 50px;
}

.library-icon-permissions {
    position: absolute;
    left: 30px;
    top: 30px;
    width: 100%;
}

.permissions-default {
    height: 1px;
    color: #555;
    font-size: 16px;
}

.permissions-account-warning {
    padding: 4px 10px;
    background: #ffb54a;
    color: #fff;
    border: 1px solid #EF9A1F;
}

.permissions-list {
    padding-top: 10px;
    padding-bottom: 15px;
    margin-bottom: 10px;
    background: #fff;
    width: 100%;
}

.permissions-selected {
    display: flex;
    flex-direction: column;
    margin-top: 5px;
    list-style: none;
    color: #666;
    line-height: 1.2;
    padding-left: 0px;
    font-size: 15px;
    border: 1px solid #ddd;
}


/*------------------------------------------------*/

.permission-grid {
    display: grid;
    grid-template-columns: 40px 450px auto 40px;
    grid-template-rows: 25px auto auto auto;
    grid-column-gap: 10px;
    grid-row-gap: 10px;
}

.permission-grid .permission-header {
    grid-column-start: 2;
    grid-column-end: 4;
    grid-row-start: 2;
    grid-row-end: 2;
}

.permission-grid .permission-control {
    grid-column-start: 2;
    grid-column-end: 3;
    grid-row-start: 3;
    grid-row-end: 3;
}

.permission-grid .permission-list {
    grid-column-start: 2;
    grid-column-end: 4;
    grid-row-start: 4;
    grid-row-end: 4;
    overflow-y: auto;
}

.permission-grid .permissions-options {
    display: flex;
    flex-direction: row;
    margin-top: 5px;
    padding: 10px 0px 15px;
}

.permission-filter {
    display: inline-flex;
    justify-content: space-between;
    width: 250px;
}

.permissions-list-table {
    height: 300px
}

.permissions-list-table-body {
    height: 400px;
    overflow-y: auto;
    border: solid 1px #ddd;
}

.permissions-list-table-body::-webkit-scrollbar {
    -webkit-appearance: none;
    width: 9px;
    border-left: 1px solid #eee;
}

.permissions-list-table-body::-webkit-scrollbar-thumb {
    border-radius: 2px;
    background-color: rgba(0, 0, 0, .1);
    -webkit-box-shadow: 0 0 1px rgba(255, 255, 255, .5);
}

.permissions-list-header {
    background: #579ddb;
    color: #fff;
    width: 100%;
    display: flex;
    padding: 9px 5px;
    border-bottom: 1px solid #D3E5F4;
    font-weight: 600;
}

.permission-control .clear-filter {
    align-self: center;
    font-size: 14px;
    margin-left: -20px;
    padding-right: 15px;
}

.permissions-table-row {
    display: flex;
    flex-direction: column;
    padding: 8px 5px;
    border-bottom: 1px solid #D3E5F4
}

.permissions-table-row:nth-child(odd) {
    background: #F5FAFE;
}

.permissions-table-row.selected {
    background-color: #F1F1FF;
}

.permissions-table-row.selected:hover {
    background-color: #F1F1FF;
    cursor: pointer;
}

.permissions-table-row:hover {
    background-color: #B6DEFF;
    cursor: pointer;
}

.permissions-table-row:first-child {
    background-color: #f8f8f8;
    color: #777;
    font-weight: 600;
}

.permissions-table-row:first-child:hover {
    cursor: default;
}

.permission-selection-panel {
    display: inline-flex;
    background: #fcfcfc;
    border-top: 1px solid #ddd;
    border-bottom: 1px solid #ddd;
    margin: 8px -5px -10px -5px;
}

.permission-selection-panel:hover {
    cursor: default;
}

.permission-list-table .identities-column {
    width: 35%;
}

.permission-list-table .permissions-column {
    width: 65%;
}

.permission-grid .permissions-buttons {
    grid-column-start: 2;
    grid-column-end: 3;
    grid-row-start: 5;
    grid-row-end: 5;
    height: 75px;
    align-items: baseline;
}

.permission-grid .remove-permissions-btn {
    grid-column-start: 3;
    grid-column-end: 4;
    grid-row-start: 5;
    grid-row-end: 5;
    height: 75px;
    justify-self: end;
}


/*------------------------------------------------*/

.library-search {
    font-size: 11px;
    height: 32px;
    width: 100%;
}

.key-icon {
    width: 50px;
}

#library .nav-tabs li:not(active) a {
    opacity: 0.9;
    border-radius: 0;
    border: 0;
    border-bottom: 1px solid rgba(0, 0, 0, 0.05);
    background-color: #314151;
    color: rgba(255, 255, 255, 0.5);
    padding: 20px 0;
}

#library .nav-tabs .active a {
    border-left: 1px solid rgba(0, 0, 0, 0.1);
    border-right: 1px solid rgba(0, 0, 0, 0.1);
    border-bottom: 1px solid transparent;
    background-color: #37495b;
    color: inherit !important;
}

.branch-preview {
    height: 280px;
    width: 280px;
    background: #fff;
    border: 1px solid #ddd;
    color: #123;
}

.branch-icon {
    border: 1px solid rgba(0, 0, 0, 0.25);
}

.branch-icon:hover {
    border: 1px solid rgba(0, 0, 0, 0.25);
    background: #5fa2dd;
}

.clear-selection {
    width: 100%;
    height: 21px;
    padding-top: 4px;
    margin-bottom: 0;
    padding-bottom: 0;
    margin-top: 0;
}

.clear-selection-link {
    cursor: pointer;
    font-size: 9px;
    float: right;
    color: #555;
}

.clear-selection-link:hover {
    color: #333;
}

.clear-selection a.clear-selection-link {
    font-size: 11px;
}

.node circle {
    fill: #fff;
    stroke: #4682B4;
    stroke-width: 1px;
}

.node {
    font-size: 13px;
    transition: all .40s ease;
    stroke: #aaa;
    stroke-width: 1px;
}

.node .node-selected {
    fill: #3ACAA2;
    stroke: #009E72;
    stroke-width: 1px;
}

.node .node-filtered {
    /*    fill: #f0f0f0;
    stroke: #bbb;*/
}

.graph-node-text {
    text-overflow: ellipsis;
    stroke: steelblue;
}

.link {
    fill: none;
    stroke: #bbb;
    stroke-width: 2px;
}

.node .node-over {
    fill: #3ACAA2;
    stroke: #009E72;
    stroke-width: 1.5px;
    cursor: pointer;
    transition: all .40s ease;
}

.target-node circle {
    opacity: 0.2;
    fill: red;
    stroke: red;
    stroke-width: 25px;
}

.target-node circle.node-over {
    opacity: 0.5;
    fill: red;
    stroke: red;
    stroke-width: 32px;
}

#nodeCrud {
    position: absolute;
    width: 250px;
    left: 300px;
    top: 0;
    bottom: 0;
    color: #fff;
    z-index: 200;
    border-left: 1px solid #1E3143;
    border-right: 1px solid #1E3143;
    -webkit-border-radius: 12px;
    -moz-border-radius: 2px;
    border-radius: 0;
    -webkit-box-shadow: 1px 1px 2px rgba(0, 0, 0, 0.4);
    -moz-box-shadow: 1px 1px 4px rgba(0, 0, 0, 0.4);
    box-shadow: 1px 1px 4px rgba(0, 0, 0, 0.4);
    padding: 0 10px;
}

input[type="search"] {
    -webkit-box-sizing: border-box;
    box-sizing: border-box;
}

.round {
    border-radius: 50%;
}

.overlay {
    position: fixed;
    top: 0;
    left: 0;
    width: 100%;
    height: 100%;
    background: rgba(0, 0, 0, 0.5);
    opacity: 0;
    pointer-events: none;
    -webkit-transition: opacity .5s;
    transition: opacity .5s;
    -webkit-transition-timing-function: cubic-bezier(0.7, 0, 0.3, 1);
    transition-timing-function: cubic-bezier(0.7, 0, 0.3, 1);
}

.arches-form {
    background-color: #ebeef0;
    padding: 20px 0 40px;
}

#aside-container #aside .nav-tabs li:not(active) a {
    padding: 20px 0;
}

ul.nav.nav-tabs.nav-justified {
    height: 59px;
}

.v-menu {
    height: 100vh;
    width: 300px;
    background: #fff;
    border-right: 1px solid #ddd;
    padding: 0 0 0 12px;
}

.form-page {
    background-color: #e7ebee;
    width: 100%;
    padding: 20px 20px 100px 5px;
}

.node-configuration {
    background-color: #ffffff;
    display: flex;
    flex-direction: column;
    flex: 1 1 auto;
}

.set-variable-pixel-height {
    /* WRONg PLACE */
    /*
        Flexbox recalculates height on component load. This hack
        allows us the to assign a hard-pixel height to a flexy
        element, thus allowing pixel calculations on variable height.
        See https://stackoverflow.com/a/14965123
    */
    display: flex;
    flex: 1 1 auto;
    height: 0;
}

.settings-panel {
    display: flex;
    flex-direction: column;
    height: 100%;
}

.settings-panel-heading {
    background: #25476a;
    color: #fff;
    padding-left: 15px;
    min-height: 50px;
    display: flex;
    align-items: center;
}

.settings-panel-body {
    flex-direction: column;
    overflow-y: scroll;
}

.graph-crm-class {
    font-size: 15px;
    color: #ddd;
    padding-left: 10px;
}

.graph-type {
    font-size: 15px;
    color: #777;
    padding-left: 10px;
}

.graph-designer {
    background: #fbfbfb;
}

.graph-designer-graph-content {
    width: 100%;
}

.graph-designer-graph-content .graph-designer-title {
    font-size: 17px;
    font-weight: 500;
    color: #fff;
    display: flex;
    flex-direction: row;
    align-items: center;
}

.graph-designer-title i {
    padding-right: 5px;
}

.graph-designer-title .name {
    font-size: 17px;
}

.top-node-panel {
    display: flex;
    flex-direction: column;
    padding: 20px;
}

.graph-designer-header {
    color: #888;
    font-size: 16px;
    padding-bottom: 5px;
    border-bottom: solid 1px #ddd;
}

.columns label.form-checkbox.form-normal:before,
.form-radio.form-normal::before {
    left: 1px;
}

.pad-hor.columns {
    background: #fff;
    padding: 8px 5px 6px 10px;
    /*border: 1px solid #ddd;*/
}

.form-radio.form-normal::before {
    left: 0px;
}

.widget-container.graph-settings-switch {
    padding-bottom: 0px;
}

.graph-settings-switch-label {
    margin-left: 40px;
    margin-top: -20px;
    margin-bottom: 0px;
}

.graph-settings-switch-subtitle {
    margin-left: 40px;
    margin-top: -5px;
    display: inline-block;
    color: #5F7D9A;
    position: relative;
    top: -5px;
    font-size: 13px;
    font-weight: 400;
}

.exportable-field-name {
    padding-left: 40px;
}

.graph-settings-panel-body {
    padding: 5px 0px;
}

.graph-settings-panel-body .widgets .widget-container div div>input {
    max-width: 500px;
    min-width: 500px;
}

.graph-settings-panel-body .widgets .widget-container div .crm-selector div .chosen-drop .chosen-search>input {
    max-width: 490px;
    min-width: 490px;
}

.graph-settings-panel-body .widgets .widget-container div .colorpicker-component {
    max-width: 250px;
    min-width: 250px;
    padding-left: 5px;
    height: 32px;
}

.graph-settings-panel-body .widgets .widget-container div div div div div select .chosen-container {
    width: 500px;
}

.graph-settings-panel-body .widgets .widget-container div div .domain-input {
    max-width: 480px;
    min-width: 480px;
}

.graph-settings-panel-body .widgets .widget-container div div .domain-input-item {
    max-width: 468px;
    min-width: 468px;
}

.function-node-alert {
    display: inline-block;
    background: #A2EAE2;
    padding: 15px 30px;
    margin-top: -10px;
    margin-left: -5px;
    margin-bottom: 15px;
    font-size: 14px;
    font-weight: 400;
    color: #01766A;
}

.edtf-input {
    padding-bottom: 15px;
}

.node-config-item {
    padding: 5px 0px 12px 0px;
}

.node-config-item.pad-top {
    padding: 15px 0px 12px 0px;
}

.concept-label {
    padding-top: 0px;
}

.tree-container {
    overflow-x: scroll;
    padding: 0 0 10px 10px;
}

#container .table-hover>tbody>tr:hover {
    background-color: #4682B4;
    color: #fff;
}

.bg-primary:hover {
    background-color: #3b8dd5;
}

div.dropdown-menu.open {
    min-height: 250px;
}

.underline {
    border-bottom: 1px solid #ddd;
}

.bg-green {
    background: #139F78;
}

.og-grid {
    list-style: none;
    text-align: left;
    width: 100%;
    margin: 0 auto;
    padding: 2px 0;
}

.og-grid li {
    display: inline-block;
    vertical-align: top;
    height: 200px;
    min-width: 180px;
    margin: 10px 5px 5px;
}

.og-grid li>a,
.og-grid li>a img {
    border: none;
    outline: none;
    display: block;
    position: relative;
}

.nav-tabs>li.active>a,
.nav-tabs>li.active>a:focus,
.nav-tabs>li.active>a:hover {
    border: 1px solid #fff;
}

.library-tools-icon {
    font-size: 17px;
    color: #999;
    padding-right: 5px;
}

.nav-tabs.library-tools>li>a {
    height: 40px;
    border: none;
    padding: 2px;
}

.nav-tabs.library-tools>li>a:hover {
    background-color: inherit;
}

.nav-tabs.library-tools>li.active>a {
    background-color: inherit;
    border: none;
}

.chosen-container {
    margin-bottom: 0px;
    color: #8d8d8d;
    line-height: 1.3333333;
}

.chosen-container-multi .chosen-choices li.search-field {
    margin: 2px 3px 0 10px;
}

.chosen-container-single .chosen-single {
    height: 36px;
}

.chosen-container-multi .chosen-choices li.search-choice .search-choice-close {
    background-image: none !important;
}

.list-group-item.active:hover,
.list-group-item.active:active,
.list-group-item.active:focus {
    background-color: #f9f9f9;
    border-bottom: 1px solid #eee;
    border-top: 1px solid #eee;
    color: #5f5f5f;
}

.switchery>small,
.switch>small {
    background: #fff;
    border-radius: 100%;
    box-shadow: 0 1px 3px rgba(0, 0, 0, 0.4);
    height: 30px;
    position: absolute;
    top: 0;
    width: 30px;
}

.switch-small {
    border-radius: 13px;
    height: 13px;
    width: 25px;
}

.switch-small>small {
    height: 13px;
    width: 13px;
}

.node .node-collected,
.link.link-collected {
    stroke-width: 3px;
}

.modal-background {
    position: fixed;
    background-color: rgba(200, 200, 200, 0.75);
    top: 0;
    right: 0;
    bottom: 0;
    left: 0;
    z-index: 999;
    transition: all 0.3s;
    cursor: pointer;
}

.modal-content-container {
    cursor: default;
    background-color: #fafafa;
    margin: 15% auto;
    max-width: 600px;
    padding: 18px;
    border: 1px solid #ddd;
    border-radius: 5px;
    width: 70%;
}

.loading-mask {
    position: fixed;
<<<<<<< HEAD
=======
    opacity: 1;
>>>>>>> d759fbc1
    background-color: grey;
    top: 0;
    bottom: 0;
    left: 0;
    right: 0;
    z-index: 100000000;
}

.loading-mask:after {
    position: fixed;
    color: #454545;
    content: '\f110';
    -webkit-animation: fa-spin 2s infinite linear;
    animation: fa-spin 2s infinite linear;
    display: inline-block;
    font: normal normal normal 14px/1 FontAwesome;
    font-size: 10vw;
    margin-top: 42vh;
    margin-left: 45vw;
    text-rendering: auto;
    -webkit-font-smoothing: antialiased;
    -moz-osx-font-smoothing: grayscale;
    transform: translate(0, 0);
    z-index: 100000001;
}

.loading-mask-string {
    font-size: 22px;
    padding-top: 5%;
    font-weight: 600;
    width: 50%;
    text-align: center;
    top: 25%;
    left: 25%;
    height: 50%;
    position: absolute;
    color: #fff;
    background-color: #000;
    z-index: 8000;
}

.workflow-step-loading-mask {
    position: absolute;
    top: 94px;
    bottom: 58px;
    opacity: 1;
}

.workflow-step-loading-mask::after {
    margin-top: 34vh;
}

.branch-list-loading-mask {
    height: 100%;
    position: relative;
    margin: auto;
    width: 50%;
    padding: 36px;
    text-align: center;
    z-index: 100000001;
}

.branch-list-loading-mask:after {
    position: relative;
    content: '\f110';
    animation: fa-spin 2s infinite linear;
    -webkit-animation: fa-spin 2s infinite linear;
    display: inline-block;
    font: normal normal normal 14px/1 FontAwesome;
    font-size: 30px;
    text-rendering: auto;
    -webkit-font-smoothing: antialiased;
    -moz-osx-font-smoothing: grayscale;
    transform: translate(0, 0);
    z-index: 100000001;
}

.time-wheel-loading-mask {
    height: 100%;
    position: relative;
    margin: auto;
    width: 50%;
    padding: 36px;
    text-align: center;
    opacity: .5;
    z-index: 100000001;
}

.time-wheel-loading-mask:before {
    position: relative;
    content: '\f110';
    animation: fa-spin 2s infinite linear;
    -webkit-animation: fa-spin 2s infinite linear;
    display: inline-block;
    font: normal normal normal 14px/1 FontAwesome;
    font-size: 30px;
    text-rendering: auto;
    -webkit-font-smoothing: antialiased;
    -moz-osx-font-smoothing: grayscale;
    transform: translate(0, 0);
    z-index: 100000001;
}

.card-form-preview-container.loading-mask {
    position: relative;
    background-color: gray;
    top: 0;
    bottom: 0;
    left: 0;
    right: 0;
    z-index: 100000000;
}

.card-form-preview-container.loading-mask::before {
    position: fixed;
    color: #000;
    content: '\f110';
    -webkit-animation: fa-spin 2s infinite linear;
    animation: fa-spin 2s infinite linear;
    display: inline-block;
    font: normal normal normal 14px/1 FontAwesome;
    font-size: 14vw;
    margin-top: 42vh;
    margin-left: 32vw;
    text-rendering: auto;
    -webkit-font-smoothing: antialiased;
    -moz-osx-font-smoothing: grayscale;
    transform: translate(0, 0);
    z-index: 100000001;
}

.ep-help-body.loading-mask::before {
    position: fixed;
    opacity: .5;
    color: #000;
    content: '\f110';
    -webkit-animation: fa-spin 2s infinite linear;
    animation: fa-spin 2s infinite linear;
    display: inline-block;
    font: normal normal normal 10px/1 FontAwesome;
    font-size: 10vw;
    margin-top: 42vh;
    margin-left: 18vw;
    text-rendering: auto;
    -webkit-font-smoothing: antialiased;
    -moz-osx-font-smoothing: grayscale;
    transform: translate(0, 0);
    z-index: 100000001;
}

.ep-help-body.loading-mask:after {
    display: none;
}

.ep-help-body.loading-mask {
    position: relative;
    opacity: .5;
    background-color: gray;
    top: 0;
    bottom: 0;
    left: 0;
    right: 0;
    z-index: 100000000;
}

.ep-edits {
    position: absolute;
    top: 0px;
    display: table;
    right: 0;
    width: 500px;
    height: 100vh;
    border-left: 1px solid #ddd;
    z-index: 3900;
    background: #fefefe;
}

.ep-edits-body.loading-mask::before {
    position: fixed;
    opacity: .5;
    color: #000;
    content: '\f110';
    -webkit-animation: fa-spin 2s infinite linear;
    animation: fa-spin 2s infinite linear;
    display: inline-block;
    font: normal normal normal 10px/1 FontAwesome;
    font-size: 10vw;
    margin-top: 42vh;
    margin-left: 18vw;
    text-rendering: auto;
    -webkit-font-smoothing: antialiased;
    -moz-osx-font-smoothing: grayscale;
    transform: translate(0, 0);
    z-index: 100000001;
}

.ep-edits-body.loading-mask:after {
    display: none;
}

.ep-edits-body.loading-mask {
    position: relative;
    opacity: .5;
    background-color: gray;
    top: 0;
    bottom: 0;
    left: 0;
    right: 0;
    z-index: 100000000;
}

.ep-help {
    position: absolute;
    top: 0px;
    display: table;
    right: 0;
    width: 500px;
    height: 100vh;
    border-left: 1px solid #ddd;
    z-index: 3900;
    background: #fefefe;
}

.ep-notifs {
    position: absolute;
    top: 0px;
    display: table;
    right: 0;
    width: 500px;
    height: 100vh;
    border-left: 1px solid #ddd;
    z-index: 3900;
    background: #fefefe;
}

.btn-notifs-download {
    color: #6494cc;
    background-color: transparent;
    border: 1px solid #ddd;
    margin-top: 5px;
}

.btn-notifs-dismiss-all {
    width: 100%;
    height: 50px;
    color: #fff;
    background-color: #579DDB;
    border: 1px solid #2A24C2;
}

.btn-notifs-dismiss-all.disabled {
    background-color: #B0D4F5;
    color: #6D69D5;
    border: 1px solid #6D69D5;
}

.btn-notifs-dismiss-all:hover {
    cursor: pointer;
    color: #fff;
    background: #3685CB;
}

#circle {
    width: 8px;
    height: 8px;
    background: #55AA55;
    border-radius: 50%;
    z-index: 10;
    position: absolute;
}

#circle-outline {
    width: 12px;
    height: 12px;
    background: #fff;
    border: 1px solid #6E7F93;
    border-radius: 50%;
    z-index: 9;
    position: absolute;
    margin-left: -2px;
    margin-top: -2px;
}

.ep-edits-header {
    display: inline-flex;
    width: 100%;
    justify-content: space-between;
    height: 50px;
    background: #fafafa;
    border-bottom: 1px solid #ddd;
}

.ep-edits-title {
    float: left;
    padding-left: 15px;
    padding-top: 10px;
}

.ep-edits-title span {
    font-size: 1.6em;
}

.ep-edits-close {
    float: right;
}

.ep-edits-body {
    height: calc(100vh - 50px);
    width: 100%;
    overflow-y: auto;
    display: table-row;
    float: left;
    padding: 0px;
}

.ep-edits-body img {
    max-width: 100%;
}

.ep-edits-body ul {
    padding-left: 20px;
}

.ep-edits-body a {
    color: #4765a0;
}

.ep-edits-toggle div .ion-help {
    padding-left: 3px;
}

.list-divider-dark {
    border-bottom: 1px solid rgba(0, 0, 0, 0.4);
}

.nano>.nano-content {
    font-size: 11px;
    overflow-y: auto;
}

ul .collapse li {
    height: 25px;
}

ul .collapse li:first-of-type {
    margin-top: -10px;
}

ul .collapse li:last-of-type {
    height: 35px;
}

.arches-panel-header {
    font-size: 1.6em;
    padding-left: 25px;
    border-right: 1px solid #ddd;
}

.resource-grid-item {
    float: left;
    width: 100%;
    border-bottom: 1px solid #ddd;
    border-left: 1px solid #ebeef0;
    border-right: 1px solid #ebeef0;
    margin: 0;
}

.resource-grid-item:first-of-type {
    border-top: 1px solid #ddd;
}

.resource-grid-main-container {
    height: 90px;
    background: #ebeef0;
}

.graph-btn {
    display: none;
}

.resource-grid-item:hover .graph-btn {
    display: block;
}

.report-image-grid .resource-grid-item:last-of-type .resource-grid-tools-container .btn-group ul {
    margin-top: -331px;
}

.report-provisional-flag {
    padding: 15px;
    margin-top: 0px;
    padding-left: 25px;
    border-bottom-style: solid;
    border-bottom-color: #DF2E6A;
    border-bottom-width: 1px;
    background-color: #F799B9;
    color: #fff;
}

.resource-report .fullyprovisional {
    display: none;
}

.dl-horizontal.provisional {
    border-style: solid;
    margin-right: 25px;
    margin-left: -20px;
    background: #fdfdfd;
    padding: 10px;
    border-color: #ddd;
    border-width: 1px;
}

.report-card-provisional-flag {
    background-color: #f8f8f8;
    padding: 5px 10px;
    margin-left: -20px;
    margin-right: 25px;
    border-top: solid 1px #ddd;
    border-left: solid 1px #ddd;
    border-right: solid 1px #ddd;
}

.resource-grid-main {
    padding-top: 10px;
    padding-left: 0;
}

.resource-grid-main-container.active {
    background: #f6f6f6;
}

.resource-grid-icon {
    height: 42px;
    width: 42px;
    padding-top: 12px;
    color: #999;
    transform: translate(0px, 7px);
    background: #e2e2e2;
    border: 1px solid #ddd;
    margin-bottom: 10px;
    text-align: center;
}

.resource-grid-icon-highlight {
    background: #fbfbfb;
    color: #777;
    border-color: #bbb;
}

.resource-grid-item:hover {
    cursor: pointer;
    border-left: 1px solid #d5d5d5;
    border-right: 1px solid #d5d5d5;
    opacity: 1.0;
    background: #f9f9f9;
}

.resource-grid-title {
    font-weight: normal;
    padding: 3px 20px 0 20px;
    font-size: 1.416em;
    line-height: 50px;
    display: inline-block;
}

.resource-grid-subtitle {
    padding-left: 69px;
    margin-top: -20px;
    color: #999;
    font-size: 12px;
    width: 500px;
    white-space: nowrap;
    overflow: hidden;
    text-overflow: ellipsis;
}

.resource-grid-tools-container {
    position: absolute;
    right: 20px;
    top: 48px;
}

.resource-grid-item:hover .resource-grid-tools-container {
    top: 20px;
}

.report-image-grid .resource-grid-item:last-of-type .resource-grid-tools-container .btn-group .manage-menu {
    margin-top: 0px;
}

.resource-grid-tools-container a:last-of-type {
    padding-right: 0;
}

.hightlight-tool {
    color: #4F49DB;
    font-weight: 600;
}

.eh-timeline-panel {
    overflow-y: auto;
    height: calc(100vh - 60px);
    background: #ebeef0;
}

.eh-timeline-time {
    max-width: 150px;
    margin-top: 7px;
}

.eh-timeline-stat {
    width: 140px;
}

.eh-timeline-label {
    margin-left: 150px;
}

.panel .eh-timeline-label:after {
    border-right-color: #fff;
}

.eh-timeline-header {
    padding-left: 20px;
}

.eh-timeline {
    margin-left: 20px;
    padding-right: 25px;
}

.eh_resource_descriptors {
    display: flex;
    flex-direction: column;
    margin-top: -6px;
}

.eh_resource_descriptors h4.report-toolbar-title {
    margin-top: -10px;
}

.eh_description {
    font-size: 11px;
    color: #777;
    padding-left: 25px;
    margin-top: -15px;
}

.timeline:before {
    left: 69px
}

.timeline:after {
    left: 67px
}

.panel .timeline,
.panel .timeline-time .eh-timeline-time {
    background: #ebeef0;
}

.panel .eh-timeline-time {
    background: #ebeef0;
}

.panel .eh-timeline-label {
    box-shadow: none;
    background-color: #fff;
    border: 1px solid #e3e3e3;
}

.panel .eh-timeline-stat .timeline-icon {
    box-shadow: 0 0 0 7px #ddd;
}

.eh-timeline:before {
    margin-left: 20px;
}

.eh-timeline:after {
    margin-left: 20px;
}

.eh-footer {
    padding: 10px;
    margin: 20px -10px -10px -10px;
    background: #f8f8f8;
    border-top: 1px solid #ddd;
}

.eh-edit-title {
    font-size: 14px;
    font-weight: 600;
    color: #666;
}

.eh-node-group {
    padding-left: 10px;
}

.tile-data-list {
    list-style: none;
    padding-left: 20px;
}

.tile-data-item {
    font-weight: 600;
    color: #777;
}

.tile-node-name {
    width: 245px;
    display: table-cell;
    text-align: right;
    text-overflow: ellipsis;
    white-space: nowrap;
    overflow: hidden;
}

.tile-node-value {
    font-weight: 400;
    padding-left: 10px;
    display: table-cell;
}

.flex {
    display: -ms-flexbox;
    display: -webkit-flex;
    display: flex;
    -ms-flex: 1;
    -webkit-flex: 1;
    flex: 1;
}

.content-panel {
    display: -ms-flexbox;
    display: -webkit-flex;
    display: flex;
    -webkit-flex-direction: column;
    -ms-flex-direction: column;
    flex-direction: column;
    width: 100%;
    height: calc(100vh - 50px);
    position: relative;
}

.flexrow {
    -webkit-flex-direction: row;
    -ms-flex-direction: row;
    flex-direction: row;
}

.resource-search-container {
    /* display: flex; */
}

.resource-search-container .row.widget-wrapper {
    padding: 0px;
    min-width: 250px;
    max-width: 550px;
}

.edit-panel {
    position: absolute;
    top: 0;
    height: 100vh;
    width: 100%;
    background: #ebeef0;
    z-index: 900;
    opacity: 1.0;
    transition: all .25s ease;
}

.edit-panel-search-bar {
    position: absolute;
    left: 40px;
    padding-top: 10px;
}

.edit-panel-search-bar+.edit-panel-menu-bar {
    left: 170px;
}

.edit-menu {
    position: absolute;
    top: 36px;
    left: 220px;
    height: 100vh;
    width: 50px;
}

.edit-menu-item {
    height: 60px;
    border-left: 3px solid #ebeef0;
    border-bottom: 1px solid #ddd;
    background: #fff;
    opacity: .99;
    position: relative;
}

.edit-menu-item.disabled {
    margin-left: 0.5px;
}

.edit-menu-item:hover {
    background: #f8f8f8;
    border-left: 3px solid #579ddb;
    cursor: pointer;
    opacity: 1.0;
    color: #666;
}

.edit-menu-item a i {
    margin-left: 15px;
    margin-top: 13px;
}

.menu-item-title {
    font-size: 14px;
    color: #777;
}

.menu-item-subtitle {
    font-size: 11px;
    padding-left: 33px;
    padding-right: 5px;
    width: 220px;
    white-space: nowrap;
    overflow: hidden;
    text-overflow: ellipsis;
}

.edit-menu-item.selected {
    background: #f4f4f4;
    border-left: 3px solid #579ddb;
    opacity: 1.0;
}

.edit-menu-item.disabled:before {
    content: "";
    position: absolute;
    top: 0;
    background: rgba(255, 255, 255, 0.66);
    bottom: 0;
    left: -4px;
    right: 0;
    z-index: 1;
    cursor: not-allowed;
}

.edit-menu-item.disable:hover {
    border-left: 3px solid #ebeef0;
    background: #fff;
    opacity: .99;
}

.find-widget {
    position: absolute;
    left: 100px;
    top: 10px;
    width: 450px;
    z-index: 10;
}

.graph-list-header {
    position: sticky;
    top: 0px;
    z-index: 10;
}

.graph-list-header .find-widget {
    z-index: 1;
}

.o-pane {
    background: rgba(17, 17, 17, 0.5);
    height: 690px;
}

.list-group-item:hover {
    cursor: pointer;
}

.effect:hover {
    cursor: default;
}

.bg-trans {
    background: transparent;
}

.btn-flat {
    height: 38px;
    color: #fff;
    background: #ddd;
    font-size: 14px;
    padding-top: 5px;
}

.btn-flat:active {
    box-shadow: none;
}

.btn-flat:hover {
    color: #fff;
    background: #8ce196;
}

.demo-icon-font {
    font-size: 14px;
    margin-bottom: 6px;
    padding-top: 4px;
    padding-bottom: 4px;
}

.demo-icon-font:hover {
    cursor: pointer;
    background: #eee;
}

.demo-icon-font .selected {
    background: #eee;
}

.library-in {
    position: absolute;
    top: -10px;
    height: 100vh;
    left: 0;
    width: 300px;
    background: #fff;
    border-left: 1px solid #ddd;
    border-right: 1px solid #ddd;
    overflow-y: scroll;
    transition: all .5s;
}

.library-item {
    height: 103px;
    background: #fdfdfd;
    border-bottom: 1px solid #ddd;
    margin-left: -10px;
    padding: 0 10px 10px 20px;
}

.library-item-subtitle {
    margin-top: 0;
    margin-bottom: 0;
    font-size: 12px;
    color: #888;
    overflow: hidden;
    text-overflow: ellipsis;
    max-height: 89px;
}

.library-card-body {
    height: 116px;
    padding: 5px 20px 25px;
    color: #888;
    margin-top: -10px;
    overflow-y: hidden;
}

.library-card-panel-title {
    font-size: 1.2em;
    margin-bottom: -10px;
}

.list-item-name {
    font-size: 14px;
    margin-top: -5px;
    text-overflow: ellipsis;
    white-space: nowrap;
    overflow: hidden;
}

.list-item-model-name {
    font-size: 12px;
    font-size: 12px;
    margin-top: 1px;
    padding-left: 3px;
}

.node-list-details {
    position: absolute;
    font-size: 11px;
    top: 70px;
    width: 100%;
    padding: 5px;
    margin-left: -5px;
    background: #fff;
    overflow-y: hidden;
    height: 108px;
}

.rr-fdg-description {
    font-size: 12px;
    line-height: 1.35;
    color: #888;
    background: #fff;
    overflow: scroll;
    text-overflow: ellipsis;
    display: -webkit-box;
    -webkit-box-orient: vertical;
    -webkit-line-clamp: 3;
    height: 70px;
}

.node-list-footer {
    position: absolute;
    font-size: 11px;
    top: 70px;
    width: 100%;
    border-top: 1px solid #ddd;
    padding-left: 5px;
    padding-top: 10px;
    padding-bottom: 11px;
    margin-left: -5px;
    background: #fafafa;
}

.resource-graph-node-icon {
    display: block;
    height: 20px;
    width: 20px;
    line-height: 20px;
    border-radius: 50%;
    color: white;
    text-align: center;
    font-size: 0.7em;
}

.related-node-details .graph-name {
    display: flex;
    flex-direction: row;
    padding-top: 1px;
}

.node-list-footer a {
    color: steelblue;
    font-weight: 500;
    padding-right: 10px;
    height: 38px;
}

.node-list-footer a i {
    padding-right: 2px;
}

.resource-list a.chosen-single {
    background: transparent;
    color: #333;
    font-size: 22px;
    height: 40px;
    padding-top: 0;
    border-color: transparent;
}

.resource-list a.chosen-single div b {
    margin-top: -8px;
}

.resource-list .chosen-drop .chosen-results {
    background: #fff;
    color: #555;
    border-width: 1px;
}

.resource-list .chosen-drop {
    border-width: 1px;
}

.resource-list .chosen-container-active .chosen-with-drop {
    border: 1px solid #ddd;
}

.form-toolbar {
    position: absolute;
    height: 60px;
    right: 0;
    left: 0;
    border-left-width: 0;
    border-bottom: 1px solid #ddd;
    z-index: 2;
    background: #f8f8f8;
    transition: all .5s;
}

.form-container {
    position: absolute;
    left: 0;
    top: 56px;
    width: 100%;
    padding-left: 10px;
    padding-right: 10px;
    border-right: 1px solid #ddd;
    transition: all .5s;
}

.card-preview {
    position: absolute;
    top: 56px;
    left: 0;
    right: 0;
    padding: 10px;
}

.ion-asterisk.widget-label-required {
    padding-left: 3px;
    font-size: 9px;
    margin-top: 2px;
    position: absolute;
}

#container.cls-container.arches-login {
    background: rgb(236, 238, 241);
}

.arches-login>.cls-header {
    background: rgb(236, 238, 241);
}

.arches-login div .cls-brand:after {
    background: rgb(236, 238, 241);
}

.cls-content.arches-signin {
    padding-top: 20px;
}

.login-panel-header.arches-signin {
    font-size: 28px;
}

.arches-signin-subtext {
    padding: 0px 5px 10px 5px;
    color: #888;
}

.arches-signin .login-panel {
    border: 1px solid #ddd;
}

.arches-signin .panel-footer {
    color: #888;
    padding: 15px 0px;
}

.arches-signin .panel-footer a {
    color: steelblue;
    font-weight: 600;
}

.arches-signin-btn {
    padding-top: 0px;
    padding-bottom: 10px;
}

.account-management {
    margin-top: 10px;
    margin-bottom: 20px;
    border-top: 1px solid #ddd;
}

.cls-container .account-management a {
    color: steelblue;
}

.account-link {
    padding: 5px 0px;
    display: block;
}

.account-link:first-child {
    padding-top: 25px;
}

#login-form {
    padding: 10px 5px;
}

.login-panel {
    opacity: .9;
}

.login-panel-header {
    font-size: 2.4em;
    margin-top: 0;
    padding-bottom: 5px;
    font-weight: 300;
}

.change-password-form.popover {
    display: block;
    margin-top: 65px;
    font-size: 14px;
    width: 250px;
    border: 1px solid rgba(0, 0, 0, .2);
}

.change-password-form .panel {
    margin-bottom: 0px;
}

.profile-summary-page .password-success {
    color: green;
    position: absolute;
    top: 50px;
}

.profile-toolbar {
    top: 50px;
    width: 100%;
    height: 50px;
    background: #f8f8f8;
    border-bottom: 1px solid #ddd;
}

.change-password-form .error-message {
    font-size: 11px;
    color: #880000;
    padding: 2px;
}

.change-password-form .error-message-container {
    display: flex;
    flex-direction: column;
    align-content: center;
}

.change-password-form .panel-body {
    padding: 20px 15px;
}

.change-password-form .panel-heading {
    text-align: left;
    position: relative;
    padding-top: 10px;
    height: 40px;
    background-color: #f5f6f7;
    color: #5c7174;
    padding-left: 15px;
    line-height: 1.1;
    border-bottom: solid 0.5px #babebf;
    font-weight: 300;
}

.change-password-buttons {
    display: flex;
    flex-direction: row;
    justify-content: space-between;
    width: 100%;
}

.img-login {
    background-image: url(../img/backgrounds/easter_island_night.jpg);
}

.concept_tree {
    padding: 13px;
}

ul.jqtree-tree div.jqtree_common {
    display: block;
    color: #333;
    border: 1px solid #ccc;
    text-decoration: none;
    font-weight: 700;
    background: linear-gradient(top, #fafafa0, #eee100);
    -webkit-border-radius: 3px !important;
    border-radius: 3px !important;
    box-sizing: border-box;
    -moz-box-sizing: border-box;
    margin: 5px 0;
    padding: 5px 10px;
}

ul.jqtree-tree li.jqtree-selected>.jqtree-element,
ul.jqtree-tree li.jqtree-selected>.jqtree-element:hover {
    background-color: #ddd;
    text-shadow: 0 1px 0 rgba(255, 255, 255, 0.7);
}

ul.jqtree-tree div.jqtree_common:hover {
    color: #2ea8e5;
    background: #fff;
}

ul.jqtree-tree .jqtree-toggler {
    position: absolute;
}

.jqtree-tree li.jqtree-folder {
    display: block;
    position: relative;
    font-size: 13px;
    line-height: 20px;
    margin: 0;
    padding: 0;
}

.jqtree-tree .jqtree-title.jqtree-title-folder {
    position: relative;
    left: 1.5em;
}

.jqtree-tree .jqtree-title {
    color: #1C4257;
    vertical-align: middle;
    margin-left: 0;
}

.jqtree-tree .jqtree-loading>div a {
    content: url(../img/select2-spinner.gif);
}

ul.jqtree-tree li.jqtree-ghost {
    margin: 0;
}

.jqtree-border {
    border: dashed 1px #00f;
    -webkit-border-radius: 3px !important;
    border-radius: 3px !important;
    box-sizing: border-box;
    -moz-box-sizing: border-box;
    padding: 0 5px;
}

ul.jqtree-tree li.jqtree-ghost span.jqtree-line {
    background-color: #fff;
    opacity: 0.6;
    border: dashed 1px #00f;
    height: 35px;
    width: 100%;
    position: relative;
    left: 0;
    top: 0;
}

.concept_result {
    font-weight: 700;
}

.term-search-item {
    font-weight: 400;
}

.term-search-group {
    font-weight: 700;
}

.concept_result_schemaname {
    font-size: 11px;
    padding-left: 10px;
}

.layer-list .fdg-node-filter {
    margin-right: 18px;
    margin-left: 10px;
    margin-top: -2px;
    position: relative;
}

.layer-list.search {
    background: #e4e4e4;
    margin-left: -1px;
    border: 1px solid #bbb;
    border-top: transparent;
    padding-top: 10px;
    position: sticky;
    top: 0px;
    z-index: 10;
}

.node-current {
    stroke: #454545;
    stroke-width: 2px;
    fill: #dcecfa;
    opacity: 1;
    cursor: pointer;
}

.node-current-selected {
    fill: #dcecfa;
    stroke: #454545;
    stroke-width: 2px;
}

.node-current-neighbor {
    fill: #dcecfa;
    stroke: #454545;
    stroke-width: 4px;
}

.node-current-label {
    stroke: #999;
    font-size: 21px;
    font-weight: 900;
    fill: #fcfcfc;
    opacity: 1;
    text-anchor: middle;
    pointer-events: none;
}

.node-descendent {
    stroke: #ededed;
    fill: #fefefe;
    opacity: 1;
    stroke-width: 4px;
    cursor: pointer;
}

.node-descendent-label {
    font-size: 12px;
    font-weight: 400;
    fill: #c2c2c2;
    opacity: 1;
    text-anchor: middle;
    pointer-events: none;
}

.node-ancestor {
    /* Nodes that are unselected or not highlighted as neighbors during mousover */
    stroke: #454545;
    fill: #dcecfa;
    opacity: 1;
    stroke-width: 1px;
    cursor: pointer;
}

.node-ancestor-neighbor {
    stroke-width: 4px;
    stroke: #454545;
    fill: #dcecfa;
}

.node-ancestor-label {
    font-size: 16px;
    font-weight: 300;
    fill: #a2a2a2;
    opacity: 1;
    text-anchor: middle;
    pointer-events: none;
}

.node-ancestor-selected {
    stroke: rgb(17, 95, 165);
    stroke-width: 5px;
    stroke-dasharray: 5, 1;
    fill: rgb(220, 236, 250);
    opacity: 1;
    cursor: pointer;
    z-index: 200000;
}

.relatedlink {
    stroke: #4291d7;
    stroke-width: 3px;
    stroke-dasharray: 8, 5;
}

.linkMouseover {
    /*Styles the link between selected/moused-over nodes*/
    stroke: #063967;
    stroke-opacity: .6;
    stroke-width: 5px;
}

.nodeLabels {
    font-size: 14px;
    fill: #454545;
    text-anchor: middle;
    font-weight: 600;
}

.node_info {
    width: 320px;
    height: auto;
    background-color: #FFF;
    -webkit-border-radius: 12px;
    -moz-border-radius: 2px;
    border-radius: 2px;
    -webkit-box-shadow: 1px 1px 2px rgba(0, 0, 0, 0.4);
    -moz-box-shadow: 1px 1px 4px rgba(0, 0, 0, 0.4);
    box-shadow: 1px 1px 4px rgba(0, 0, 0, 0.4);
    padding: 15px;
}

.node-selected {
    fill: #aacdec;
    stroke: #115fa5;
}

.node-current-over,
.node-ancestor-over {
    /* The currently moused-over node */
    stroke: #115fa5;
    stroke-width: 5px;
    fill: #dcecfa;
    opacity: 1.0;
    cursor: pointer;
}

.node-descendent-over {
    stroke: #115fa5;
    stroke-width: 8px;
    fill: #dcecfa;
    opacity: 1;
    cursor: pointer;
}

#nodeCrud p,
.node_info p {
    font-family: sans-serif;
    line-height: 20px;
    margin: 0;
}

#nodeCrud.hidden,
ul.jqtree-tree li.jqtree-ghost span.jqtree-circle,
.node_info.hidden {
    display: none;
}

.config-panel {
    position: absolute;
    top: 0;
    right: 0;
    bottom: 5px;
    height: 100vh;
    padding: 10px;
}

.item-selected {
    background-color: #fafafa;
}

.card-item {
    position: relative;
    height: 24px;
    width: 220px;
    font-weight: 700;
    font-size: 1.25px;
    margin-left: -20px;
    padding: 5px 5px 5px 10px;
}

.card-item:hover {
    background-color: #fafafa;
    cursor: pointer;
}

.primary-descriptors-card-container {
    margin-top: -5px;
    margin-left: 0px;
    padding-left: 15px;
    padding-right: 15px
}

.primary-descriptors-container {
    border: 1px solid #ddd;
    min-height: 450px;
}

.panel-padding-bottom {
    padding-bottom: 20px;
}

.widget-container {
    padding: 10px 15px 25px;
}

.widget-container.data-type {
    padding-bottom: 5px;
}

.widget-container.data-type-config {
    padding-bottom: 0px;
}

a.selected {
    font-weight: 600;
    font-size: 13px;
    color: #123;
}

.tile-record {
    display: inline-block;
    font-size: 11px;
}

.dark-colored-text {
    color: #25256b;
}

.panel-section-title {
    font-size: 1.3em;
    font-weight: 400;
}

.form-divider {
    border-top: 1px solid #eee;
    margin-top: 10px;
}

.cd-dark .panel-body .form-divider {
    border-top: 1px solid rgba(0, 0, 0, 0.1);
}

.functions .chosen-choices {
    height: 32px;
    background: #314151;
    border: 1px solid #314151;
    color: #fff;
}

textarea:placeholder {
    top: 0;
}

.design a.chosen-single {
    height: 36px;
    background: #fff;
    border: 1px solid #ddd;
    color: #999;
}

.design .chosen-drop .chosen-results {
    background: #fff;
    color: #123;
    margin-bottom: 0;
}

.editable {
    border: 1px solid #4682B4;
    display: inline-block;
    margin-bottom: 7px;
    margin-top: 7px;
    margin-left: 20px;
}

.editable-card {
    margin-left: -10px;
    margin-right: -10px;
    padding: 5px 15px;
}

span.editable-card i.fa.fa-align-justify:hover {
    cursor: move;
}

.widgets {
    border-bottom-width: 1px;
}

.report li {
    margin-left: -10px;
    padding-left: 5px;
}

.report li:not(:first-child) {
    margin-top: 20px;
    padding-top: 10px;
    padding-bottom: 20px;
    border-top: 1px solid #ddd;
}

.report li:nth-child(2) {
    background-color: #fafafa;
    margin-left: -40px;
    padding-left: 35px;
}

.report-image-grid {
    width: 100%;
    margin-bottom: 20px;
}

.navbar-top-links .dropdown-menu .recent-additions-container {
    margin-top: 10px;
    padding: 0 30px;
}

.recent-additions-container {
    padding-left: 20px;
}

.dataTables_scrollBody {
    max-height: 65vh !important;
}

.card-grid {
    -ms-flex: 1;
    -webkit-flex: 1;
    flex: 1;
    margin: 5px
}

.r-grid-item {
    float: left;
    width: 275px;
    height: 250px;
    margin: 5px;
    border: 1px solid #7847CE;
}

#resource-list .r-grid-item:hover {
    cursor: default;
    border: 1px solid #333;
}

.r-select-card {
    background: #8BC3EB;
    padding: 10px;
    color: #440EA2;
    font-weight: 500;
    height: 200px;
    opacity: .8;
    text-align: center;
}

.r-grid-item:hover .r-select-card,
.r-select-card:hover {
    opacity: 1;
}

.r-select-card-footer {
    height: 50px;
    position: absolute;
    bottom: 0px;
    width: 100%;
    background: #62A8DB;
}

.r-select-title {
    font-size: 19px;
    font-weight: 500;
    color: #440EA2;
    text-align: center;
    overflow-wrap: break-word;
}

.r-desc-container {
    position: absolute;
    bottom: 55px;
    left: 5px;
    right: 5px;
    padding: 0px 5px;
}

.r-select-desc {
    text-align: center;
    overflow: hidden;
    text-overflow: ellipsis;
    display: -webkit-box;
    -webkit-box-orient: vertical;
    -webkit-line-clamp: 2;
}

.r-select-circle {
    position: absolute;
    top: 67px;
    left: 97px;
    width: 70px;
    height: 70px;
    display: inline-block;
    text-align: center;
    padding: 18px;
    border-radius: 50%;
    background: #BFE0F7;
    border: 1px solid #454545;
}

.r-select-circle.loader-button {
    background: #C85FDA;
    border: 1px solid #86039D;
}

.r-select-icon {
    color: #fff;
    font-size: 28px;
    line-height: 32px;
}

.r-warning {
    padding: 5px;
    background: #FFE947;
    color: #5E29BA;
    height: 50px;
    text-align: center;
    border-top: 1px solid #5E29BA;
}

.r-warning .form-warning {
    color: #5E29BA;
}

.btn-resource-select {
    height: 50px;
    width: 100%;
    font-size: 14px;
    font-weight: 600;
    padding-top: 12px;
    border-top: 1px solid #7847CE;
}

.btn-resource-select:hover {
    border-top: 1px solid #0859A1;
}

.card-grid-item {
    float: left;
    width: 290px;
    border: 1px solid #ddd;
    background: #fff;
    opacity: .9;
    margin: 3px;
}

.card-grid-item:hover {
    cursor: pointer;
    opacity: 1.0;
    border: 1px solid #aaa;
}

.card-grid-item.disabled {
    float: left;
    width: 290px;
    border: 1px solid #ddd;
    opacity: .79;
    margin: 3px;
}

.card-grid-item.disabled:hover {
    cursor: default;
}

div.card-grid-item.selected {
    border: 1px solid #aaa;
    opacity: 1.0;
}

.form-warning {
    font-size: 12px;
    color: #b20000;
}

.card-search {
    margin-top: 3px;
    height: 48px;
    min-width: 300px;
    max-width: 600px;
}

div.jqtree-element.jqtree_common:hover {
    background-color: #49596A;
}

ul.jqtree-tree ul.jqtree_common {
    list-style: none outside;
    margin-left: 12px;
    margin-right: 0;
    margin-bottom: 2px;
    display: block;
}

ul.jqtree-tree .jqtree-title {
    color: #93a6b9;
    margin-top: 2px;
    margin-bottom: 2px;
    font-size: 13px;
}

ul.jqtree-tree li.jqtree-selected>.jqtree-element,
ul.jqtree-tree li.jqtree-selected>.jqtree-element:hover {
    background: none;
    background-color: #49596A;
    text-shadow: none;
}

div.jqtree-element.jqtree_common {
    text-overflow: ellipsis;
    padding: 2px 0;
}

ul.jqtree-tree .jqtree-element {
    color: #93a6b9;
}

ul.jqtree_common li.jqtree-folder {
    margin-bottom: 4px;
}

#container #profile-table td {
    border-top: 1px solid rgba(0, 0, 0, 0.0);
}

.profile-summary-page {
    width: 100%;
    background: #fff;
}

.profile-summary-page .img-responsive {
    max-height: 249px;
}

.profile-report {
    height: 150px;
    background: #102F4F;
    width: 100%;
    padding: 40px 150px 0px 150px;
    border-bottom: 1px solid #520008;
}

.profile-list {
    width: 100%;
    padding: 40px 100px 50px 100px;
    min-height: 170px;
    border-bottom: 1px solid #ccc;
}

.profile-sections {
    padding: 0px 0px;
    min-height: 650px;
}

div.profile-notif-settings {
    padding-top: 12px;
}

.notif-table {
    width: 100%;
    margin-top: -40px;
}

.notif-table th {
    font-size: 1.05em;
    font-weight: 600;
    border-bottom: 1px solid rgba(0, 0, 0, 0.07);
    color: #4d627b;
}

th.notif-type {
    width: 150px;
}

.widget-input-label-notif {
    padding-left: 20px;
    font-size: 12px;
    margin-top: 2px;
    font-weight: 500;
    color: #666;
}

.widget-input-label-notif .arches-switch {
    margin-right: 5px;
}

.profile-notif-settings td {
    padding: 8px 10px;
    color: #666;
}

.profile-notif-settings th {
    padding: 4px 6px 4px 6px;
}

.profile-projects {
    height: 100vh;
}

.btn-profile {
    width: 65px;
}

.profile-full-name {
    position: absolute;
    color: #fff;
    font-size: 2.6em;
    top: 35px;
    left: 100px;
}

.profile-e-mail {
    position: absolute;
    color: #fff;
    font-size: 16px;
    top: 80px;
    left: 100px;
    color: #ddd;
    font-weight: 500;
}

.profile-header {
    font-size: 21px;
}

.account-summary {
    margin-top: -30px;
    height: 200px;
    background: #a1f1f1;
}

.profile-label-shim {
    margin-top: -5px;
    color: #777;
}

.btn-profile-password {
    background: #fff;
    border-width: 0px;
    margin-top: -20px;
    margin-left: -12px;
    color: #579ddb;
}

.account-tips {
    margin-top: 10px;
    font-size: 13px;
    color: #888;
}

.account-input {
    max-width: 300px;
}

.account-label {
    font-size: 14px;
    font-weight: 500;
}

.btn-profile-password:hover {
    background: #fff;
    color: #579ddb;
}

.btn-profile-password:focus {
    background: #fff;
    color: #579ddb;
}

.btn-profile-password.btn-default:active {
    background-color: #fff;
    border-width: 0px;
    color: #579ddb;
}

.btn-profile-password.btn:not(.disabled):not(:disabled):active,
.btn:not(.disabled):not(:disabled).active {
    box-shadow: none;
}

.password-rules {
    margin-top: -5px;
    font-size: 12px;
    color: #555;
}

.password-rule {
    color: #888;
    font-size: 13px;
    padding-left: 5px;
    padding-bottom: 3px;
}

.password-rule span {
    padding-left: 3px;
    font-size: 12px;
}

.password-rule i {
    font-size: 11px;
}

.device-summary {
    font-size: 13px;
    margin-bottom: -5px;
}

.device-listing {
    float: left;
    margin-top: -20px;
    padding-left: 0px;
}

.device-listing li:not(:first-child) {
    margin-left: 20px;
}

.device-list-item {
    display: inline-block;
    padding: 10px;
}

.project-search-widget {
    position: absolute;
    top: -40px;
    width: 250px;
}

.profile-default-message-panel {
    text-align: center;
    padding-top: 10px;
    padding-bottom: 20px;
    font-size: 17px;
    color: #888;
}

.apple_app_store_icon {
    height: 50px;
    padding-top: 10px;
}

.android_app_store_icon {
    height: 58px;
    margin-top: 11px;
}

.library-tools {
    padding-left: 15px;
    margin-top: -3px;
    border-bottom: none;
}

.library-tools-icon:hover {
    cursor: pointer;
    color: #123;
}

.graph-container {
    position: absolute;
    top: 0;
    left: 0;
    width: calc(100%-220px);
}

.no-icon {
    left: 10px;
    width: 300px;
    font-size: 13px;
    cursor: move;
}

.editable-help {
    display: inline-block;
    margin-right: 20px;
    padding: 7px 12px;
}

.ep-toolbar {
    display: -ms-flexbox;
    display: -webkit-flex;
    display: flex;
    -ms-flex-align: center;
    -webkit-align-items: center;
    align-items: center;
    width: 100%;
    height: 50px;
    background: #fff;
    border-bottom: 1px solid #ddd;
    z-index: 3000;
}

.ep-menu {
    position: absolute;
    top: 50px;
    bottom: 0;
    z-index: 4000;
}

.ep-menu-panel {
    position: absolute;
    top: 0;
    bottom: 0;
    width: 250px;
    background: #fff;
    border-right: 1px solid #ddd;
    margin: 0;
}

.editor-tools {
    width: 274px;
}

.ep-menu-list {
    position: absolute;
    top: 0;
    left: 0;
    list-style: none;
    height: 100vh;
    border-right: 1px solid #ddd;
    background: #fcfcfc;
}

.ep-menu-footer {
    position: absolute;
    bottom: 0;
    width: 100%;
    height: 50px;
}

#menu-control {
    background: #9490EE;
    color: #eee;
}

#menu-control:hover {
    color: #fff;
    border-left: 1px solid #9490EE;
    border-bottom: 1px solid #9490EE;
}

.ep-tools {
    cursor: pointer;
    border-right: 1px solid #514CCA;
    border-bottom: 1px solid transparent;
    height: 50px;
    display: -ms-flexbox;
    display: -webkit-flex;
    display: flex;
    -ms-flex-align: center;
    -webkit-align-items: center;
    align-items: center;
    padding-left: 10px;
    padding-right: 20px;
}

.ep-tools:hover {
    background: #fafafa;
    border-bottom: 1px solid #ddd;
    border-left: 1px solid #ddd;
}

.navbar-top-links>li>a.navbar-button {
    height: 49px;
    width: 50px;
    background: #fff;
    text-align: center;
    border-left: 1px solid #ddd;
}

.navbar-top-links>li>a.navbar-button:hover {
    border-left: 1px solid #ddd;
    background: #f8f8f8;
}

.navbar-top-links>li>a.navbar-button:active {
    border-left: 1px solid #ddd;
    background: #f8f8f8;
}

.navbar-top-links>li>a.navbar-button:focus {
    border-left: 1px solid #ddd;
    background: #f8f8f8;
}

.ep-tools-right {
    border-right: none;
    border-bottom: 1px solid #ddd;
    border-left: 1px solid #ddd;
    background: #fff;
    font-size: 17px;
    padding-left: 16px;
    padding-right: 20px;
    min-width: 50px;
    max-width: 50px;
}

.ep-tools-right a:first-child {
    margin: auto;
}

.ep-tools-login {
    border: none;
    padding-left: 16px;
    padding-right: 20px;
    vertical-align: middle;
    background: #fff;
    border-bottom: 1px solid #ddd;
    border-left: 1px solid #ddd;
}

.ep-tool-title {
    font-size: 14px;
    font-weight: 600;
    color: #666;
    border-left: 1px solid transparent;
}

.ep-tools-title {
    height: 50px;
    margin-right: auto;
    overflow: hidden;
}

.ep-graph-title {
    font-size: 1.6em;
    padding-left: 5px;
    padding-top: 5px;
}

.ep-graph-title-icon {
    height: 40px;
    width: 40px;
    transform: translate(0px, 0px);
    color: #666;
    background: #f4f4f4;
    border: 1px solid #ddd;
}

.ep-content {
    color: #666;
    transition: all .25s ease;
}

.ep-form-toolbar {
    display: -ms-flexbox;
    display: -webkit-flex;
    display: flex;
    -ms-flex-align: center;
    -webkit-align-items: center;
    align-items: center;
    width: 100%;
    min-height: 55px;
    background: #f6f6f6;
    border-bottom: 1px solid #ddd;
}

.ep-form-toolbar div:nth-last-child(2) {
    margin-right: auto;
}

.ep-form-toolbar-title {
    font-size: 16px;
    font-weight: 400;
    color: #666;
    padding-left: 15px;
}

.ep-form-toolbar-tools {
    margin-right: 10px;
    -ms-justify-content: flex-end;
    -webkit-justify-content: flex-end;
    justify-content: flex-end;
}

.ep-form-content {
    z-index: 1;
    padding: 12px;
    transition: all .30s ease;
    -ms-flex: 1;
    -webkit-flex: 1;
    flex: 1;
    overflow-y: scroll;
}

.alert-active .ep-form-content {
    top: 140px;
}

.ep-card-search {
    width: 400px;
    padding: 5px 15px;
}

.resource-toolbar {
    min-height: 60px;
    background: #f6f6f6;
    border-bottom: 1px solid #e4e4e4;
}

.resource-selector {
    height: 60px;
    background: #fff;
    border-bottom: 1px solid #ddd;
    padding: 10px;
}

.ep-help {
    position: absolute;
    top: 0px;
    display: table;
    right: 0;
    width: 500px;
    height: 100vh;
    border-left: 1px solid #ddd;
    z-index: 3900;
    background: #fefefe;
}

.ep-help-header {
    border: none;
    display: table-row;
    height: 50px;
}

.ep-help-title {
    float: left;
    padding-left: 15px;
    padding-top: 10px;
}

.ep-help-title span {
    font-size: 1.6em;
}

.ep-help-close {
    float: right;
    background: #f8f8f8;
    border-bottom: 1px solid #ddd !important;
    border-left: 1px solid #ddd !important;
}

.ep-help-close:hover {
    background: #f2f2f2;
}

.ep-help-body {
    width: 100%;
    overflow-y: auto;
    padding: 0px 15px;
    position: absolute;
    bottom: 0;
    top: 50px;
}

.ep-help-body img {
    max-width: 100%;
}

.ep-help-body ul {
    padding-left: 20px;
}

.ep-help-body a {
    color: #4765a0;
}

.ep-help-topic-content {
    display: none;
}

.ep-help-toggle div .ion-help {
    padding-left: 3px;
}

.ep-help-table {
    width: 100%;
    margin-top: 5px;
    margin-bottom: 10px;
}

.ep-help-table tr th {
    border-bottom: solid grey 1px;
}

.ep-help-table tr {
    border-bottom: dashed grey 1px;
}

.ep-help-table tr td {
    vertical-align: top;
    color: grey;
    padding: 5px 3px 5px 3px;
}

.ep-help-table tr td:first-of-type {
    color: red;
}

.ep-help-table-header {
    font-weight: 700;
}

.ep-help-topic-toggle>h4 {
    display: inline-block;
}

.reloadable-img {
    border: 2px solid #eee;
}

.ep-help-img-link {
    float: right;
    font-weight: 600;
}

.ep-card-tools-panel {
    padding: 7px;
    background: #fdfdfd;
    border-right: 1px solid #e9e9e9;
}

.left-column-container.ep-card-tools-panel {
    margin-bottom: 0px;
}

.card-tree-container {
    margin-right: -9px;
    margin-left: -9px;
}

.card-tree-list {
    list-style: none;
    font-size: 12px;
    color: #888;
    padding-top: 0px;
    margin-top: 1px;
}

ul.card-tree-list-item {
    margin-left: -40px;
}

li.card-tree-list:last-of-type {
    margin-bottom: 0px;
}

.card-tree-list a {
    color: #777;
}

.card-tree-list.selected a {
    color: #666;
    font-weight: 600;
}

ul div .card-tree-list .cc-link {
    margin-left: 0px;
}

ul div .card-tree-list span {
    margin-left: 15px;
}

ul div .card-tree-list span .card-tree-list-item .card-tree-list-icon {
    margin-left: 30px;
}

.report-tree-list {
    margin-bottom: 0px;
}

.node-indent a {
    padding-left: 30px;
}

.expando {
    position: absolute;
    font-size: 14px;
    cursor: pointer;
    display: none;
    right: 13px;
    top: 10px;
}

.card-tree-list a:hover .expando {
    display: block;
}

.bg-card {
    background: #46bbdc;
    color: #fff;
}

.bg-report-card {
    background: #9EE0F3;
    color: #fff;
    font-weight: 400;
}

.ep-card-crud {
    position: absolute;
    top: 100px;
    bottom: 0;
    left: 200px;
    width: 250px;
}

.ep-card-crud-container {
    margin: 10px;
}

.ep-card-crud-container>div.panel {
    border: 1px solid #3b8dd5;
}

.dz-cancel {
    border-radius: 50%;
    background: #FFA08E;
}

.ep-card-crud-container:last-of-type {
    margin-bottom: 200px;
}

.flex.relative {
    max-width: calc(100% - 1px);
}

.left-column-crud-container {
    -ms-flex: 0 0 275px;
    -webkit-flex: 0 0 275px;
    flex: 0 0 275px;
    margin-top: -1px;
    margin-bottom: 0px;
    background-color: #fafafa;
    width: 275px;
    padding: 7px;
    border-right: solid 1px #dddddd;
    overflow-y: auto;
    overflow-x: hidden;
}

.left-column-container {
    -ms-flex: 0 0 250px;
    -webkit-flex: 0 0 250px;
    flex: 0 0 250px;
    margin-bottom: 0px;
    background-color: #f0f0f0;
    width: 200px;
    padding: 0px 7px 7px 7px;
    border-right: solid 1px #dddddd;
    overflow-y: auto;
    overflow-x: hidden;
}

.left-column-container.graph-designer {
    overflow-y: hidden;
}

.form-list {
    padding-top: 0px;
    background: #f0f0f0;
    padding-bottom: 31px;
}

.form-list .grid {
    border-top: none;
}

.provisional-edits {
    pointer-events: none;
    cursor: default;
    padding: 3px 5px 5px 5px;
    margin-right: 10px;
    background: #FFB700;
    color: #fff;
}

.has-provisional-edits {
    color: #FFD15B;
}

.provisional-edits-list {
    width: 0px;
    background-color: #f0f0f0;
    padding: 0px;
    border-style: solid;
    border-color: #ccc;
    border-width: 1px;
    margin-top: 0px;
}

.edit-message-container {
    background: #FFD15B;
    color: #fff;
    font-weight: 700;
    border-bottom: 1px solid #FFB700;
    height: 50px;
    margin-top: -15px;
    margin-left: -25px;
    margin-right: -25px;
    padding: 15px 25px;
}

.edit-message-container.provisional-editor {
    /* margin-right: -42px; */
}

.workbench-card-sidepanel.expanded .edit-message-container {
    z-index: 5000;
    width: 600px;
    margin-top: 8px;
    margin-left: -16px;
}

.edit-message-container .reset-authoritative {
    float: right;
    color: #fff;
    font-weight: 600;
    background: #db9a00;
    padding: 5px;
    margin-top: -3px;
}

.edit-message-container.approved {
    background: #C8F89A;
    border-bottom: 1px solid #9CEC4F;
    border-top: 1px solid #9CEC4F;
    color: #24B06D;
}

.edit-message-container-user {
    font-weight: 700;
}

.new-provisional-edits-list {
    display: flex;
    flex-direction: column;
    position: relative;
    margin-right: -25px;
    width: 250px;
    padding: 5px 5px 0px 5px;
    border-left: 1px solid #ddd;
    height: 100vh;
    background: #fafafa;
}

.workbench-card-sidepanel.expanded .new-provisional-edits-list {
    margin-right: -16px;
}

.new-provisional-edit-card-container {
    display: flex;
    flex-direction: row-reverse;
    /*    align-items: baseline;*/
}

.new-provisional-edit-card-container .card {
    width: 100%;
}

.new-provisional-edit-entry {
    border-bottom: 1px solid #ddd;
    color: #777;
    background: #fafafa;
    padding: 5px;
    margin-left: -5px;
    width: 200px;
    position: relative;
}

.new-provisional-edit-entry .title {
    display: flex;
    flex-direction: row;
    justify-content: space-between;
}

.new-provisional-edits-title {
    font-size: 14px;
    margin-bottom: 5px;
    font-weight: 400;
    color: #2f527a;
}

.new-delete-provisional-edit {
    position: absolute;
    top: 10px;
    right: -140px;
    color: red;
    font-size: 16px;
}

.new-provisional-edits-header {
    background: #f9f9f9;
    border-bottom: 1px solid #ddd;
    height: 40px;
    margin-left: -5px;
    /*margin-right: -40px;*/
    /* margin-top: -5px; */
    padding: 10px 25px 10px 10px;
    height: 80px;
}

.new-provisional-edit-entry:hover {
    background-color: #fff;
    color: #111;
    cursor: pointer;
}

.new-provisional-edit-entry.selected {
    background-color: #fff;
    color: #111;
}

.new-provisional-edit-entry.selected:hover {
    cursor: initial;
}

.new-provisional-edit-entry .field {
    padding: 5px;
    font-size: 13px;
    font-weight: 500;
    width: 170px;
}

.field.timestamp {
    font-weight: 400;
    font-size: 11px;
    color: #777;
    margin-top: -10px;
}

.notifications-container {
    display: flex;
    flex-direction: row;
    border-bottom: solid #e4e4e4 1px;
    padding: 8px 25px 15px 25px;
    background-color: #fcfcfc;
}

.notification-message {
    padding-bottom: 5px;
    color: #777;
}

.notification-message span {
    font-weight: 600;
    color: #454545;
}

.entry .time-label {
    font-weight: 600;
}

.ep-notifs-close {
    position: absolute;
    top: 0px;
    right: 0px;
    font-size: 17px;
    background: #f8f8f8;
    border-left: 1px solid #ddd;
}

.entry .ep-notifs-close {
    right: -10px;
}

.ep-notifs-close:hover {
    color: #1B3974;
    border-left: 1px solid #ddd;
    background: #f2f2f2;
}

.ep-edits-body.provisional-edit-history {
    overflow: visible;
}

.new-provisional-edits-header .new-provisional-edits-delete-all {
    width: 100%;
    padding: 3px 0px;
    margin: 3px;
}

.new-provisional-edit-history {
    display: flex;
    flex-direction: column;
    border-bottom: solid #e4e4e4 1px;
    padding: 8px 25px 15px 25px;
    background-color: #fcfcfc;
}

.new-provisional-edit-history.selected-card,
.notifications-container.selected-card {
    color: #454545;
    background-color: #f0f0f0;
}

.new-provisional-edit-history:hover,
.notifications-container:hover {
    background-color: #fff;
}

.new-provisional-edit-history .entry,
.notifications-container .entry {
    flex-direction: row;
    display: flex;
    color: #6494cc;
    align-items: baseline;
    justify-content: left;
    width: 400px;
}

.new-provisional-edit-history .entry-label,
.notifications-container .entry-label {
    padding-right: 5px;
    font-weight: 600;
    font-size: 13px;
}

.new-provisional-edit-history .entry-label-resource {
    padding-right: 5px;
    font-weight: 600;
    font-size: 15px;
    color: #454545;
    text-overflow: ellipsis;
    white-space: nowrap;
    overflow: hidden;
}

.new-provisional-edit-history .entry .resource-edit-link {
    font-size: 11px;
    padding-right: 5px;
}

.provisional-edits-list-header {
    display: inline-flex;
    width: 100%;
    align-items: center;
    background-color: #f8f8f8;
    height: 35px;
    margin-top: 0px;
    margin-bottom: 1px;
}

.grid-list.provisional-edit-history {
    height: 100%;
    position: absolute;
    width: 100%;
    overflow-y: scroll;
}

.provisional-edit-history-filter {
    display: flex;
    justify-content: space-between;
    align-items: baseline;
    padding-left: 5px;
    padding-bottom: 5px;
    border-bottom: 1px solid #ddd;
}

.provisional-edit-history-filter .calendar {
    display: flex;
    width: 220px;
    padding-left: 10px;
    align-items: baseline;
    justify-content: space-between;
}

.provisional-edit-history-filter .toggle-container {
    padding-bottom: 0px;
}

.provisional-edit-history-filter {
    font-size: 12px;
    color: inherit;
    padding: 5px;
}

.provisional-review-pending {
    padding: 2px 10px 3px 10px;
    background: #F5BB25;
    color: #fff;
    font-size: 12px;
}

.provisional-review-declined {
    padding: 2px 10px 3px 10px;
    background: red;
    color: #fff;
    font-size: 12px;
}

.provisional-review-accepted {
    padding: 2px 10px 3px 10px;
    background: #64bd63;
    color: #fff;
    font-size: 12px;
}

.ep-edits-body.provisional-edit-history {
    height: 100%;
}

.provisional-edits-list-header span {
    padding-left: 4px;
}

.provisional-edit-qa-tool {
    height: 28px;
}

.provisional-edit-qa-tool .toggle-container {
    padding-left: 0px;
}

.provisional-edits-list.expanded {
    width: 350px;
    transition: all .30s ease;
    padding: 0px;
    border-top-width: 0px;
}

.provisional-edits-list.closed {
    width: 0px;
    transition: all .30s ease;
    padding: 0px
}

.provisional-edit {
    padding: 15px;
    background-color: #fafafa;
}

.rp-report-tile.provisional-edit-cards {
    padding-left: 0px;
    padding-bottom: 0px;
}

.provisional-edit .content-title {
    font-weight: 600;
}

.provisional-edit-cards dd {
    position: relative;
    padding-left: 15px;
    word-wrap: break-word;
}

.layer-list {
    height: 50px;
    margin-right: -10px;
    margin-bottom: 0px;
    padding-top: 10px;
    padding-bottom: 0px;
    background: #f4f4f4;
    border-top: solid 1px #ddd;
}

.middle-column-container {
    flex: 1;
    padding: 12px;
    background: #fbfbfb;
    color: #666;
    overflow-y: auto;
    border-right: solid 1px #ddd;
    border-left: 1px solid #ddd;
    min-width: 200px;
}


/*  Start card/widget manager Classes
    used to manage placement and display of elements inside of the Card
    and Widget Management forms
*/

.panel-config {
    flex-direction: row-reverse;
}

.panel-config .middle-column-container {
    border-right: transparent;
    border-left: 1px solid #ddd;
    background: #f4f4f4;
    color: #2d3c4b;
}

.panel-config .toggle-container {
    padding-bottom: 5px;
}

.panel-config .form-divider {
    border-top: 1px solid #ccc;
}

.panel-config .widget-config-container {
    margin-left: 5px;
    margin-right: 5px;
}

.panel-config .widget-config-container .control-label {
    padding-top: 5px;
    padding-left: 5px;
}


/* panel styling in widget manager for radio groups */

.panel-config .widget-config-container .radio-panel {
    background: #fff;
    padding-top: 10px;
    padding-bottom: 10px;
    margin-top: 0px;
    margin-left: -10px;
    margin-right: -10px;
    border: 1px solid #ddd;
    border-radius: 2px;
}


/* panel styling in widget manager for checkbox groups */

.panel-config .widget-config-container .checkbox-panel {
    background: #fff;
    padding-top: 10px;
    padding-bottom: 10px;
    margin-top: 0px;
    margin-left: -10px;
    margin-right: -10px;
    border: 1px solid #ddd;
    border-radius: 2px;
}


/* Color changes if you want to use a dark (#2d3c4b) background panel color
    for the .panel-config .middle-column-container classes

    .panel-config .panel-section-title {
        color: #f1f1f1;
    }

    .panel-config .form-radio.form-normal:hover:after {
        background: #fff;
    }

    .panel-config .form-radio.form-normal.active:after {
        background: #fff;
    }

    .panel-config .tertiary-panel-content .control-label {
        color: #2d3c4b;
    }

    .panel-config .accordion-body .control-label {
        color: #2d3c4b;
    }

    .panel-config .accordion .panel-title a:focus {
        color: #2d3c4b;
    }

    .panel-config .accordion .panel-title a:hover {
        color: #2d3c4b;
    }

    .panel-config .input-group-addon {
        color: #f1f1f1;
    }

    .panel-config .bootstrap-datetimepicker-widget {
        color: #2d3c4b;
    }

    End color changes if you want to use a dark (#2d3c4b) background panel color */


/*End card/widget manager Classes*/

.card-form-preview-container {
    -ms-flex: 1;
    -webkit-flex: 1;
    flex: 1;
    background: #ebeef0;
    overflow-y: scroll;
    overflow-x: hidden;
}

.title-block-title {
    font-size: 15px;
    font-weight: 400;
    margin-top: 0;
    margin-bottom: 5px;
    color: #222;
    padding: 5px 0 5px 5px;
    width: 210px;
    white-space: nowrap;
    overflow: hidden;
    text-overflow: ellipsis;
}

.crud-widget-container {
    padding-bottom: 15px;
}

.sortable-placeholder {
    border: dotted 2px #d4d4d4;
}

.data-widget-library {
    width: 280px;
    margin-bottom: 0px;
}

.resource-status {
    font-size: 13px;
    font-weight: 600;
    color: #123;
    margin-top: 3px;
}

.resource-status-label {
    font-size: 11px;
    float: right;
    color: #555;
    margin-top: 3px;
}

.clear-node-search {
    position: absolute;
    top: 6px;
    right: 10px;
    font-size: 14px;
}

.new-card.disabled {
    background-color: #ccc;
}

.new-card.disabled #add-card {
    cursor: default;
}

.card-library {
    display: -webkit-flex;
    display: -ms-flexbox;
    display: flex;
    width: 100%;
}

.hide-card-library {
    width: 0px;
    transition: all .30s ease;
}

.show-card-library {
    width: 282px;
    transition: all .30s ease;
}

.data-widget-container {
    padding-top: 10px;
    padding-left: 10px;
}

.data-widget-grid-item {
    float: left;
    width: 250px;
    border: 1px solid #ddd;
    opacity: .9;
    margin: 3px;
}

.data-widget-grid-item .disabled {
    color: #999;
}

.data-widget-grid-item.disabled {
    color: #999;
}

.data-widget-grid-item:hover {
    cursor: move;
    opacity: 1.0;
}

.dismiss-card-library {
    position: absolute;
    right: 15px;
    top: 12px;
    color: #123;
    font-size: 17px;
}

.cc-link {
    display: inline-block;
    width: 100%;
    height: 60px;
    margin-top: -3px;
    margin-bottom: -2px;
    background: #f8f8f8;
    white-space: nowrap;
    overflow: hidden;
    text-overflow: ellipsis;
    padding: 10px 0px 5px 10px;
    border-bottom: 1px solid #ddd;
}

.cc-link:hover {
    background: #fff;
}

.cc-link.active:hover {
    cursor: default;
}

.card-tree-list a.cc-link.active:hover {
    cursor: pointer;
}

.cc-link.active {
    color: #666;
    font-weight: 600;
    background: #fff;
}

.node-name {
    display: block;
    margin-top: -40px;
    font-size: 13px;
    color: #1E6FB7;
}

.node-form.node-name {
    font-size: 13px;
    color: #777;
    margin-top: 1px;
    display: inline;
    padding-right: 5px;
}

.node-form.ontology {
    padding-right: 5px;
    font-size: 14px;
    font-weight: 600;
}

.node-semantic-description {
    display: flex;
    height: 75px;
    padding: 25px 20px;
    border-style: solid;
    border-width: 1px;
    border-color: #ccc;
    background-color: #f9f9f9;
}

.node-subname {
    font-size: 11px;
    color: #888;
}

.node-permissions {
    padding-right: 10px;
    margin-top: 2px;
}

.node-permission-icon {
    padding-right: 3px;
}

.expand-icon {
    padding: 5px;
    margin-right: -5px;
}

.card-tree-list a .node-name {
    margin-left: 40px;
    width: 180px;
    white-space: nowrap;
    overflow: hidden;
    text-overflow: ellipsis;
}

.card-tree-list a .node-subname {
    margin-left: 40px;
}

ul .card-tree-list a .node-name {
    margin-left: 60px;
    width: 150px;
    white-space: nowrap;
    overflow: hidden;
    text-overflow: ellipsis;
}

ul .card-tree-list a .node-subname {
    margin-left: 60px;
}

.tertiary-panel-content {
    background: #f5f5f5;
    height: 100%;
    overflow-y: scroll;
}

.accordion-body {
    padding-top: 0px;
}

.panel-group.accordion .panel-title a {
    font-weight: 400;
    color: #777;
}

#card-crud-advanced {
    padding-top: 20px;
}

.toggle-container {
    padding-bottom: 15px;
    padding-right: 15px;
    padding-top: 0px;
    padding-left: 5px;
}

.arches-toggle-sm {
    margin-left: 40px;
    margin-top: -17px;
    margin-bottom: 0;
    font-size: 12px;
}

.arches-toggle-subtitle {
    margin-left: 40px;
    display: inline-block;
    color: #5F7D9A;
    font-size: 12px;
    padding-right: 10px;
}

.note-editor .note-toolbar {
    background: #fcfcfc;
}

.note-editor .note-editable {
    background: #fff;
    color: #666;
}

.cardinality-form {
    padding: 7px;
}

.card-tree-list-icon {
    padding-left: 3px;
}

li.search-field {
    width: 190px;
    font-size: 11px;
}

#graph {
    background: #fdfdfd;
}

#graph-grid .library-card {
    width: 300px;
}

.help-close:hover,
.library-close-btn:hover,
#aside .nav-tabs a i:hover,
.btn-flat:focus,
.help-close:hover,
#aside .nav-tabs a i:hover,
.jqtree-title.jqtree_common:hover,
.btn-flat:focus,
.help-close:hover,
#aside .nav-tabs a i:hover,
.jqtree-title.jqtree_common:hover,
.btn-flat:focus,
.help-close:hover {
    color: #123;
}

.nav-tabs.library-tools>li.active>a>i {
    color: #123;
}

.ltr,
.ltr {
    direction: ltr;
}

.resource-grid-tools-container a:hover,
.card-tree-list a:hover {
    color: #333;
}

.list-group-item .selected,
.card-tree-list.selected {
    background: #f8f8f8;
}

.library-card.relative.selected {
    height: 180px;
    -webkit-transition: height 0.25s;
    /* Safari */
    transition: height 0.25s;
    background: #ffffff;
    border-left: 5px solid steelblue;
    overflow-y: hidden;
}

.library-card.relative.hovered {
    background: #ffffff;
    border-left: 5px solid #20CE05;
}

.library-card.relative {
    -webkit-transition: height 0.25s;
    /* Safari */
    transition: height 0.25s;
}

.library-card.relative.selected.hovered {
    background: #ffffff;
    border-left: 5px solid steelBlue;
}

.bg-gray-dark,
.bg-gray-dark a,
.design a.chosen-single:hover,
.design a.chosen-single:hover,
.bg-gray-dark,
.bg-gray-dark a {
    color: #999;
}

.btn-shim,
.control-label,
.control-label,
.btn-shim {
    margin-bottom: 3px;
}

.grid:after,
.report-image-grid:after,
.report-image-grid:after,
.grid:after {
    content: '';
    display: block;
    clear: both;
}

#aside-container #aside .tab-content,
#aside-container #aside .tab-content,
#aside-container #aside .tab-content {
    padding-top: 0;
}

a.list-group-item:not(.active):hover,
div .switch label:hover,
#demo-dt-selection tbody tr:hover,
.highlight,
div .switch label:hover,
#demo-dt-selection tbody tr:hover,
.highlight,
div .switch label:hover,
#demo-dt-selection tbody tr:hover,
.highlight,
.editable-card:hover,
.clear-node-search:hover,
.dismiss-card-library:hover {
    cursor: pointer;
}

.columns .form-text.form-checkbox:not(.btn),
.form-text.form-radio:not(.btn),
.columns .form-text.form-checkbox:not(.btn),
.form-text.form-radio:not(.btn),
.columns .form-text.form-checkbox:not(.btn),
.form-text.form-radio:not(.btn) {
    width: 225px;
    white-space: nowrap;
    overflow: hidden;
    text-overflow: ellipsis;
}

.select2-search,
.dropdown-shim,
.dropdown-shim,
.dropdown-shim {
    margin-top: 10px;
}

.select2-drop.select2-drop-above .select2-search input {
    margin-bottom: 10px;
}

.select2-results {
    margin-top: 10px;
}

.relative,
.slide,
.relative,
.slide,
.relative,
.slide,
.relative {
    position: relative;
}

.tile-record:hover,
.note-editable,
.note-editable,
.tile-record:hover,
.note-editable,
.tile-record:hover,
.note-editable,
.tile-record:hover,
.library-tools-icon.active,
.library-close-btn:hover {
    color: #123;
}

.resource-grid-tools-container a,
.resource-grid-tools-container a,
.resource-grid-tools-container a {
    color: #777;
}

.selected,
.selected,
.selected {
    background: #f4f4f4;
}

.btn-flat.selected {
    background: #8ce196;
    color: #fff;
}

.editable:hover,
.editable.selected,
.editable:hover,
.editable.selected {
    background: #C1F8E9;
}

.ep-form-alert {
    position: absolute;
    top: 0px;
    z-index: 5000;
    width: 100%;
    height: 100px;
    padding: 10px 25px;
    color: #fff;
    transition: all .40s ease;
    overflow: hidden;
}

.alert-active .ep-form-alert {
    display: block;
    height: 90px;
    top: 0px;
}

.ep-alert-red {
    background: #f87359;
    border: 1px solid #B72F16;
    border-right-width: 0px;
    border-left-width: 0px;
    z-index: 5000;
}

.ep-alert-blue {
    background: #57c1df;
    border: 1px solid #1495B9;
    border-right-width: 0px;
    border-left-width: 0px;
}

.ep-form-alert-shim {
    margin-top: 90px;
    transition: all .40s ease;
}

.ep-form-alert-title {
    font-size: 15px;
    font-weight: 600;
    margin-top: 0px;
    margin-bottom: 3px;
}

.ep-form-alert-text {
    font-size: 12px;
    font-weight: 400;
    overflow: hidden;
}

.ep-form-alert-default-dismiss {
    position: absolute;
    top: 10px;
    right: 25px;
    font-size: 16px;
}

.ep-form-alert-default-dismiss:hover {
    cursor: pointer;
    color: #f9f9f9;
}

.ep-form-alert-buttons {
    position: absolute;
    bottom: 10px;
    right: 25px;
}

.graph-list-header .ep-form-alert {
    position: relative;
    top: 0px;
}

.file-upload {
    position: relative;
    overflow: hidden;
}

.file-select {
    text-align: center;
    padding: 70px 0;
    background: #f9f9f9;
}

.file-upload input.upload {
    position: absolute;
    top: 0;
    right: 0;
    margin: 0;
    padding: 0;
    cursor: pointer;
    opacity: 0;
    filter: alpha(opacity=0);
}

.dz-previews {
    border: 1px solid #ddd;
    overflow-y: scroll;
    width: 100%;
}

.file-upload-filter {
    /* margin-right: 5px; */
    padding: 5px 10px;
    width: 250px;
}

span.file-upload-clear-filter {
    position: absolute;
    left: 238px;
    top: 37px;
    z-index: 25;
}

.dz-previews .file-upload-card {
    border-bottom: 1px solid #D3E5F4;
    border-radius: 2px;
    padding: 7px 8px 5px 15px;
    background: #fff;
    color: #666;
    height: 50px;
}

.dz-previews .file-upload-card:nth-child(odd) {
    background: #F5FAFE;
}

.file-upload-options {
    padding-bottom: 8px;
}

.file-size-label {
    float: right;
    margin-top: 2px;
}

.btn-file-upload-reset {
    color: #489EED;
    font-size: 12px;
    float: right;
}

.file-upload-card-detail-right {
    min-width: 85px;
    float: right;
    margin-top: 6px;
}

.file-upload-card-detail a:hover {
    cursor: pointer;
}

.btn-file-upload-limit {
    color: #489EED;
    font-size: 12px;
    float: left;
}

.btn-file-cancel {
    background: #01113c;
    border-radius: 50%;
    border: none;
}

.file-upload-footer {
    background: #f1f1f1;
    color: rgb(89, 56, 255);
    ;
    display: flex;
    justify-content: left;
    align-items: center;
    border-top: 1px solid #ddd;
    padding-left: 10px;
    padding: 15px 15px;
}

.file-upload-footer .loader-selector {
    max-height: 25px;
}

.file-select {
    text-align: center;
    padding: 70px 0;
    background: #f6f6f6;
}

.file-select h2 {
    font-weight: 400;
}

.loader-select {
    text-align: center;
    padding: 40px 0;
    background: #f6f6f6;
}

.loader-select .r-select-title {
    padding: 5px 10px;
    text-align: center;
    overflow: hidden;
    text-overflow: ellipsis;
    display: -webkit-box;
    -webkit-box-orient: vertical;
    -webkit-line-clamp: 2;
}

.card-component-panel .loader-select h4 {
    font-weight: 400;
}

.loader-error-message {
    background: #E94484;
    color: #fff ! important;
    padding: 20px 0px;
    margin-top: -46px;
    margin-bottom: 45px;
}

.loader-error-message span {
    font-weight: 800;
}

.file-chart-upload-panel {
    height: inherit;
}

.file-select-window {
    min-width: 350px;
    border: 1px solid #c4c4c4;
    border-radius: 2px;
}

.file-select-window h2 {
    font-weight: 400;
}

.btn-file-select {
    background: rgb(138, 115, 255);
    color: #fff;
    border: 1px solid rgb(89, 56, 255);
    border-radius: 2px;
    width: 240px;
    margin: 30px 0;
}

.btn-file-select:hover {
    color: #fff;
}

.btn-file-select:focus {
    color: #fff;
}

div.hide-file-list>div>div>div>div>form>div>div:nth-child(3) {
    visibility: hidden;
}

.resource-tools {
    margin-left: 120px;
    margin-top: 0px;
    margin-bottom: 0px;
}

.resource-grid-title {
    font-weight: normal;
    padding: 3px 20px 0 20px;
    font-size: 1.416em;
    line-height: 50px;
    display: inline-block;
}

.resource-tools a.resource-grid-title.active {
    color: #333;
    background: #ddd;
}

.resource-tools a.resource-grid-title {
    color: #999;
    margin-top: 6px;
    margin-left: 3px;
    padding: 3px 20px 6px 20px;
    line-height: 35px;
}

.resource-tools a.resource-grid-title:first-of-type {
    margin-left: 10px;
}

.resource-tools a.resource-grid-title:not(.active):hover {
    color: #666;
    background: #ececec;
}

.resource-tools a.resource-grid-title.active:hover {
    color: #333;
    cursor: default;
}

.resource-grid-title:nth-child(2) {
    padding-left: 0px;
}

.graph-find {
    margin-top: 0px;
    font-size: 19px;
    color: #999;
    padding-top: 5px;
    padding-bottom: 3px;
    padding-left: 25px;
    width: 80px;
    border-right: 1px solid #ccc;
}

.switch-panel {
    padding: 5px
}

.switch-panel.disabled {
    background: rgba(214, 214, 214, 0.3);
}

.wizard-card-tools {
    float: right;
    padding-left: 10px;
    margin-top: 7px;
    font-size: 19px;
}

div.row.widget-wrapper {
    margin: 0;
    margin-right: 10px;
    padding: 10px 5px 25px 5px;
    position: relative;
}

.map-filter-panel div.row.widget-wrapper {
    padding: 5px 5px 25px 5px;
}

.input-group .form-control {
    position: relative;
    z-index: 0;
    float: left;
    width: 100%;
    margin-bottom: 0;
}

.input-group.date {
    max-width: 300px;
}

.select2-container.select2-allowclear .select2-choice abbr {
    margin-top: 0px;
    padding: 6px 7px 6px 6px;
    border: 1px solid #ccc;
}

.widget-preview {
    border: 1px solid transparent;
}

.widget-preview * {
    cursor: pointer;
}

.widget-preview.active {
    background: #fcfcfc;
    border: 1px solid #ddd;
    margin-left: -10px;
    padding-left: 10px;
    margin-right: -10px;
    padding-right: 10px;
}

.widget-preview.hover {
    background: #fafafa;
    margin-left: -10px;
    padding-left: 10px;
    margin-right: -10px;
    padding-right: 10px;
}

.panel-heading.note-toolbar {
    height: auto;
}

.no-instructions-shim {
    margin-top: -40px;
}

.arches-menu-icon {
    font-size: 10px;
    color: #abb1b7;
    transform: translate(0, -2px);
}

.arches-menu-item-disabled:hover {
    cursor: default;
    margin-left: -3px;
}

.related-resources-container {
    -ms-flex: 0 0 calc(100% - 400px);
    -webkit-flex: 0 0 calc(100% - 400px);
    flex: 0 0 calc(100% - 400px);
    margin-bottom: 0px;
    margin-left: -1px;
    padding: 0px;
    overflow-y: scroll;
    overflow-x: hidden;
    transition: all .5s;
}

.related-resources-container .pagination .active a {
    z-index: 1;
}

.dataTables_info {
    margin-top: 10px;
}

.dataTables_paginate {
    margin-bottom: 140px;
}

.related-resources-nodes {
    position: absolute;
    width: 275px;
    top: -50px;
    right: 0px;
    height: calc(100vh - 50px);
    background: #fff;
    z-index: 3;
    opacity: 0.9;
    border-left: 1px solid #ddd;
    overflow-y: auto;
    overflow-x: hidden;
}

.relation-properties-buttons {
    display: flex;
    flex-direction: row;
    position: absolute;
    right: 15px;
    align-content: flex-end;
}

.relation-properties-model-name {
    padding-left: 5px;
}

a.mega-dropdown-toggle.disabled {
    pointer-events: none;
    cursor: default;
    color: #aaa;
}

.relation-properties-button {
    padding-left: 5px;
}

.related-resources-title-container {
    display: flex;
    flex-direction: row;
}

.search-candidate-link.unrelatable-search-result {
    color: #999;
}

.dropdown-menu.mega-dropdown-menu.display-related-resource-properties {
    display: block;
    margin-top: 5px;
}

.rr-panel-note {
    text-align: center;
    font-size: 27px;
    margin-top: 150px;
}

.rr-drag-panel-target {
    border-bottom-width: 0px;
    background: white;
    border: 1px solid white;
    border-radius: 2px;
    padding: 0px 12px 0px 7px;
    margin-top: -1px;
    overflow-y: hidden;
}

#container .table-bordered td,
#container .table-bordered th.rr-tab-field {
    font-size: 13px;
    font-weight: 400;
    color: #666;
}

.settings-config-panel {
    padding: 5px;
}

.data-table-selected {
    text-align: center;
}

.data-table-selected.sorting_asc::after {
    visibility: hidden;
}

.center-header {
    text-align: center;
}

.shim {
    margin-top: -25px;
}

.resource-relation-description {
    color: #888;
    padding: 10px;
    font-size: 13px;
    margin-top: 15px;
    margin-right: 10px;
    height: 145px;
    border: 1px solid #ddd;
}

.settings-crud-panel {
    margin-top: 10px;
    margin-left: -20px;
}

.no-instructions-shim {
    margin-top: -60px;
}

.report-image-grid {
    width: 100%;
    margin-bottom: 20px;
}

.search .grid .library-card {
    background: #fafafa;
}

.search .grid .library-card.selected {
    background: #fff;
    font-weight: 600;
}

.search .grid .library-card:hover {
    background: #fff;
    border-left: 5px solid #20ce05;
}

#related-resources-drag-panel .card-header {
    margin: -1px -30px 0px -30px;
}

#related-resources-drag-panel .card-header h2 {
    margin-top: 5px;
    color: #f1f1f1;
    font-size: 17px;
    font-weight: 400;
}

.rr-table {
    max-height: 400px;
    overflow-y: scroll;
    overflow-x: hidden;
    border: 1px solid #ddd;
    max-width: 600px;
}

.rr-table.rr-summary-page {
    max-height: 556px;
    max-width: 100%;
}

.rr-table::-webkit-scrollbar {
    -webkit-appearance: none;
    width: 9px;
    border-left: 1px solid #ddd;
}

.rr-table::-webkit-scrollbar-thumb {
    border-radius: 2px;
    background-color: rgba(0, 0, 0, .1);
    -webkit-box-shadow: 0 0 1px rgba(255, 255, 255, .5);
}

.rr-table-border {
    border: solid 1px #e0e0e0;
}

.rr-table-row {
    min-height: 36px;
    display: flex;
    border-bottom: solid 1px #ddd;
    flex-direction: column;
}

.rr-table-row:hover {
    background: #F6F6FE;
    border-color: #B0AFE3;
    cursor: pointer;
}

.rr-table-row:hover .rr-table-column {
    border-color: #B0AFE3;
    border-right: none;
}

.rr-table-row:nth-last-child(odd) {
    background: #F5FAFE;
}

.rr-table-row:nth-last-child(odd):hover {
    background: #F6F6FE;
    border-color: #B0AFE3;
    cursor: pointer;
}

.rr-table-row:nth-last-child {
    border-bottom: none;
}

.rr-table-row:last-child {
    border-bottom: none;
}

.rr-table-row-initial {
    display: flex;
    flex-direction: row;
    height: 36px;
}

.rr-table-row-panel {
    background: #fff;
    border: none;
    border-top: 1px solid #ddd;
    padding: 20px 30px;
}

.rr-table-column {
    padding-top: 8px;
    padding-right: 10px;
    border-left: solid 1px #ddd;
}

.rr-table-column:first-child {
    border-left: none;
}

.rr-table-column:last-child {
    border-right: none;
}

.rr-table-column button {
    padding: 0px;
    width: 36px;
    color: #25476a;
    border: none;
    background: none;
}

.rr-table-column button i {
    margin-left: 0px;
    padding: 12px;
}

.rr-table-column.icon-column {
    width: 36px;
    padding: 0px;
}

.rr-table-column.icon-column:hover {
    background: #D9D9F5;
}

.rr-table-column a {
    color: steelblue;
}

.rr-relationship-icon {
    font-size: 17px;
    padding-left: 49%;
}

.rr-table-instance-label {
    width: 430px;
    overflow: hidden;
    text-overflow: ellipsis;
    white-space: nowrap;
}

.create-resource-instance-card-component {
    position: fixed;
    background: #fcfcfc;
    z-index: 11;
    height: 95%;
    overflow-y: auto;
    top: 10px;
    left: -100%;
    width: calc(100% - 25px);
    padding-bottom: 20px;
}

.create-resource-instance-card-component.rr-table-pop {
    height: 100vh;
    width: 100%;
    padding: 0px;
    background: #fff;
    top: 0px;
    left: 0%;
    overflow-x: hidden;
    transform: translate(100%, 0);
    transition: all 0.3s ease-out;
    padding-left: 50px;
}

.create-resource-instance-card-component.rr-table-pop .rp-edit-buttons {
    display: none;
}

.resource-instance-card-component-container {
    display: flex;
    overflow-x: hidden;
}

.resource-instance-card-component-container .card-component {
    width: 100%;
    top: 50px;
    padding-top: 0px !important;
}

.resource-instance-card-component-toc {
    width: 300px;
    border-right: 1px solid #ddd;
    height: 100vh;
    background: #fbfbfb;
}

.resource-instance-card-component-content {
    flex: 2 0 0;
}

.resource-instance-card-menu-item {
    height: 50px;
    background: #f8f8f8;
    padding: 15px;
    border-bottom: 1px solid #ddd;
    font-size: 13px;
}

.resource-instance-card-menu-item:not(.selected):hover {
    cursor: pointer;
    background: #fff;
}

.resource-instance-card-menu-item.selected {
    background: #fff;
    margin-right: -1px;
}

.resource-instance-card-component-content .workbench-card-wrapper {
    height: calc(100vh - 100px);
}

.resource-instance-card-component-content .workbench-card-wrapper .workbench-card-sidepanel {
    height: calc(100vh - 100px);
}

.workbench-card-sidepanel .create-resource-instance-card-component.rr-table-pop {
    top: 50px;
    z-index: 30;
    height: 100vh;
    position: fixed;
    left: 50px;
    width: calc(100% - 50px);
}

.mainnav-lg .workbench-card-sidepanel .create-resource-instance-card-component.rr-table-pop {
    left: 220px;
}

.workbench-card-sidepanel .create-resource-instance-card-component.rr-table-pop .card-component {
    margin-top: 15px;
    margin-left: 0px;
    margin-right: 0px;
    border-radius: 0px;
    height: 100vh;
    overflow-y: auto;
}

.create-resource-instance-card-component.rr-table-pop .card-component {
    margin-top: 15px;
    margin-left: 0px;
    margin-right: 0px;
    border-radius: 0px;
    padding: 20px;
    width: 100%;
}

.workbench-card-sidepanel .create-resource-instance-card-component.rr-table-pop .card-component .install-buttons {
    right: 21px;
    width: 357px;
}

.workbench-card-sidepanel .create-resource-instance-card-component.rr-table-pop .create-instance-panel {
    background: #fff;
    min-height: 67%;
}

.workbench-card-sidepanel .create-resource-instance-card-component.rr-table-pop .create-instance-panel .loading-mask {
    left: 100%;
    width: 450px;
    display: none;
}

.create-resource-instance-card-component.rr-table-pop .create-instance-panel {
    background: #fff;
    min-height: 60%;
}

.new-provisional-edit-card-container .rr-table-instance-label {
    width: 475px;
}

.workbench-card-sidepanel .rr-table-instance-label {
    width: 220px;
}

.workbench-card-sidepanel .create-resource-instance-card-component.rr-table-pop .install-buttons {
    width: calc(100% - 350px) !important;
    left: 350px;
    text-align: left;
    position: unset;
}

.mainnav-lg .workbench-card-sidepanel .create-resource-instance-card-component.rr-table-pop .install-buttons {
    left: 520px;
}

.unselectable {
    color: #ff0000;
}

#container .table-bordered .unselectable td {
    color: #ddd;
}

.rr-text-notes {}

.rr-result-grid-container {
    position: relative;
    margin-top: 15px;
    width: 100%;
    font-size: 16px;
    padding-left: 0px;
    padding-right: 0px;
    font-weight: 300;
    color: #999;
}


.rr-widget-filter-panel {
    margin-top: -5px;
    height: 40px;
    background: #f2f2f2;
    padding: 6px;
    max-width: 600px;
    border: 1px solid #ddd;
    border-bottom: none;
}

.rr-widget-filter-panel .clear-node-search {
    position: absolute;
    left: 205px;
    top: 5px;
}

.rp-report-container {
    color: #666;
    padding-top: 100px;
    padding-bottom: 50px;
    transition: all .25s ease;
}

.graph-designer .rp-report-container-preview {
    color: #666;
    padding-bottom: 50px;
    transition: all .25s ease;
    background-color: white;
}

.card-component-panel .editor-report .rp-report-container-preview {
    margin-top: 0px;
}

.rp-report-section.rp-report-section-root {
    padding-top: 30px;
    background-color: #fff;
    display: flex;
}

.rp-report-section {
    padding: 0px 0px 35px 0px;
    background: #fff;
    border-bottom: solid 1px lightgray;
}

.rp-report-section-title {
    font-size: 14px;
    font-weight: 400;
    margin-top: -1px;
    margin-bottom: 5px;
    color: #666;
    padding-bottom: 0px;
    /* padding-left: 40px; */
    background: #fff;
    width: 100%
}

.rp-section-title {
    font-size: 17px;
    font-weight: 500;
    margin-top: 2px;
    margin-bottom: 5px;
    padding: 14px 0 5px 0px;
    color: #666;
}

.rp-card-section {
    padding-bottom: 10px;
    padding-top: 0px;
    position: relative;
    padding-left: 15px;
}

.rp-edit-buttons {
    min-width: 34px;
    display: inline-flex;
    justify-content: space-between;
    margin-right: 10%;
    color: #597DBF;
}

.rp-edit-buttons i {
    padding: 10px 12px;
    border: 1px solid #ddd;
    height: 36px;
    width: 36px;
    margin-right: 2px;
    margin-left: 2px;
    background: #D8FAF6;
}

.rp-edit-buttons i:hover {
    cursor: pointer;
    background: #fff;
    color: #3A5FA4;
}

.rp-tile-separator {
    border: 1px solid #ddd;
    margin-right: 9%;
}

@media (min-width: 992px) {
    .rp-card-section {
        padding-left: 20px;
    }
}

.rp-tile-title {
    /* position: absolute; */
    /* top: 0px; */
    /* left: 45px; */
    /* width: 250px; */
    font-size: 15px;
    font-weight: 500;
    margin-top: 2px;
    margin-bottom: 5px;
    padding: 0px 0 5px 0px;
    color: #666;
    white-space: nowrap;
    overflow: hidden;
    text-overflow: ellipsis;
}

.rp-report-tile {
    padding-bottom: 15px;
    padding-left: 8px;
    margin-top: 0px;
}

.rp-report-tile.related {
    padding-bottom: 0px;
}

.rp-report-tile .reported-relationship {
    padding-left: 5px;
    color: #888;
}

.rp-no-data {
    color: #888;
    margin-top: 0px;
}

.rp-report-container-tile .rp-report-tile {
    padding-bottom: 0;
}

.rp-report-container-tile {
    padding-bottom: 15px;
    padding-top: 15px;
}

.rp-report-tile dt {
    font-weight: 600;
}

.rp-image-grid-item {
    float: left;
    margin: 3px;
    max-width: 200px;
}

.dl-horizontal {
    margin-bottom: 0px;
}

.report-print-date {
    font-size: 11px;
    color: #999;
    margin: 7px;
    padding-right: 20px;
}

.report-toolbar {
    top: 50px;
    width: calc(100% - 50px);
    height: 50px;
    background: #f8f8f8;
    border-bottom: 1px solid #ddd;
}

.stamp {
    position: absolute;
    background: orange;
    border: 4px dotted black;
}

.report-toolbar a {
    width: 500px;
}

.report-toolbar-preview {
    width: 100%;
    height: 50px;
    background: #f8f8f8;
    border-bottom: 1px solid #ddd;
    z-index: 10;
}

.report-toolbar-title {
    font-size: 17px;
    font-weight: 500;
    margin-top: 0px;
    width: 400px;
    padding: 14px 0 5px 25px;
    color: #555;
}

h4.report-toolbar-title {
    width: 500px;
}

.dataTable tr:hover {
    background-color: #dbf1f5 !important;
    /*cursor: pointer;*/
}

#container .table td {
    vertical-align: middle;
}

.disabled-link {
    pointer-events: none;
    cursor: default;
    color: grey;
}

.map-widget-container {
    position: absolute;
    top: 6px;
    right: 10px;
    padding-top: 5px;
    font-size: 17px;
    color: #fff;
    background: #706BE2;
    opacity: 0.75;
    width: 36px;
    height: 36px;
    border-radius: 2px;
    border: 1px solid #332DC1;
    transition: all .2s ease;
    z-index: 10;
    line-height: 1.5;
}

.panel-group.accordion .panel-heading.map-widget-config-accoridan-item {
    display: flex;
    flex-direction: row;
    align-items: center;
    justify-content: space-between;
    padding-right: 5px;
}

.panel-heading.map-widget-config-accoridan-item .panel-title {
    width: 100%;
}

.map-widget-config-accoridan-item i {
    float: right;
    padding-top: 15px;
}

.map-disabled {
    background-color: black;
    height: 500px;
    opacity: 0.2;
    margin-bottom: -500px;
    position: relative;
    z-index: 100;
}

.map-widget-container a {
    color: #fff;
}

div.row.widget-wrapper.report-header {
    margin-right: 5px;
    padding: 0px;
    padding-bottom: 10px;
    width: 100%;
}

div.row.widget-wrapper.report-header:hover {
    background: #ebeef0;
}

.report-header .control-label.widget-input-label {
    display: none;
}

.map-widget-container-expanded {
    top: 6px;
    right: 10px;
    background: rgba(17, 17, 17, 0.21);
    opacity: .9;
    width: 300px;
    height: calc(100vh - 35px);
    border: 1px solid #999;
    transition: all .2s ease;
}

.map-widget-container.hide-maptools {
    display: none;
}

.overlay-selection-container {
    position: absolute;
    top: 6px;
    left: 10px;
    padding: 10px 25px;
    width: calc(100% - 325px);
    background: #fcfcfc;
    /*height: calc(100vh - 35px);*/
    border: 1px solid #bbb;
    z-index: 1100;
}

#overlay-grid {
    margin-left: 10px;
    margin-right: 0px;
    border-top-width: 0px;
}

#overlay-grid.grid {
    height: 1600px;
    overflow-y: scroll;
}

.overlay-selection-container.selector-closed {
    visibility: hidden;
}

.overlay-close {
    font-size: 19px;
    color: #888;
}

.overlay-close:hover {
    cursor: pointer;
    color: #555;
}

.overlay-title {
    font-size: 16px;
    padding: 10px;
}

.overlay-filter-container {
    position: relative;
    padding-top: 5px;
    padding-left: 10px;
    padding-bottom: 10px;
}

.overlay-list-container {
    padding-top: 0px;
    padding-left: 0px;
    padding-bottom: 5px;
    height: 1000px;
    overflow-y: scroll;
}

.overlay-filter {
    height: 38px;
}

.overlay-card {
    float: left;
    width: 100%;
    height: 50px;
    margin-bottom: -2px;
    position: relative;
    padding: 0px;
    border: 1px solid #ddd;
    border-top-width: 1px;
    background: #fcfcfc;
}

.overlay-card:hover {
    background: #fff;
    cursor: pointer;
}

.overlay-card:first-of-type {
    border-top: 1px solid #ddd;
}

.overlay-card.selected {
    background: #fff;
}

.overlay-card-item {
    position: relative;
}

.overlay-card-main {
    position: absolute;
    left: 67px;
    top: 15px;
    white-space: nowrap;
    overflow: hidden;
    text-overflow: ellipsis;
    font-size: 14px;
}

.overlay-card-vis-toggle {
    position: absolute;
    top: 0px;
    left: 0px;
    text-align: center;
    width: 50px;
    height: 50px;
    padding-top: 15px;
    font-size: 17px;
    border-right: 1px solid #ddd;
    color: #ccc;
    vertical-align: middle;
    display: table-cell;
}

.overlay-card-main a {
    color: #aaa;
}

.overlay-card.selected div div a {
    color: #555;
}

.overlay-card.selected div div i {
    color: #666;
}

.overlay-card:hover div div i not:selected {
    color: rgb(102, 102, 102);
}

.overlay-card:hover div div {
    color: rgb(102, 102, 102);
}

.overlay-filter {
    height: 38px;
}

.resource-color-swatch {
    font-size: 21px;
}

.geometry-tools-container {
    position: absolute;
    top: 50px;
    left: 0px;
    padding: 0px;
}

.map-search-container div.geometry-tools-container {
    top: 0px;
    left: 0px;
}

.geocode-container-shim {
    margin-right: 265px;
}

.geocode-container {
    position: absolute;
    top: 6px;
    right: 55px;
    padding: 0px;
    background: #fff;
    opacity: .9;
    width: 250px;
    height: 36px;
    border-radius: 2px;
    transition: all .450s ease;
    z-index: 10;
    visibility: hidden;
}

.geocode-container input {
    border-color: #aaa;
}

.geometry-editing-notifications {
    position: absolute;
    top: 0px;
    left: 0px;
    z-index: 2;
    width: -webkit-calc(100% - 55px);
    width: -moz-calc(100% - 55px);
    width: 100%;
    opacity: .85;
}

.notifications-minimized {
    width: auto;
}

.geometry-editing-notifications span.arrow {
    color: white;
    position: absolute;
    left: 10px;
    top: 15px;
}

.geometry-editing-notifications span.arrow:hover {
    cursor: pointer;
}

.alert-wrap>.alert>.media {
    padding-left: 5px;
}

.geocode-container.hide-geocoder {
    visibility: visible;
}

.relative {
    position: relative;
}

.text-center {
    text-align: center;
}

.map-widget-panel {
    position: absolute;
    top: 56px;
    width: 299px;
    height: 450px;
    overflow-y: auto;
    right: 10px;
    padding: 0px;
    box-shadow: none;
    background: transparent;
    border-top: 1px solid #ddd;
    /*transition: all .40s .15s ease;*/
    z-index: 10;
}

#map-widget-basemaps.panel.map-widget-panel {
    border-left: 1px solid #999;
    right: 11px;
}

#overlays-panel.panel.map-widget-panel {
    border-left: 1px solid #999;
    right: 11px;
}

.map-search-container,
.map-search-container div .map-widget-panel {
    height: calc(100vh - 100px);
}

.map-widget-panel.map-panel-inactive {
    visibility: hidden;
}

.map-widget-panel-title {
    height: 50px;
    width: 298px;
    padding: 8px;
    background: #fff;
    border-bottom: 1px solid #ddd;
}

.map-widget-panel-title h4 {
    font-weight: 400;
    color: #444;
}

.map-crud-container {
    top: 0px;
    height: 500px;
    background: #fbfbfb;
    border: 1px solid #bbb;
}

.map-search-container {
    background: #fbfbfb;
}

.map-report-header-container {
    height: 500px;
    background: #fbfbfb;
}

.plugin-main .map-report-header-container {
    height: 100%;
}

.plugin-main .row.widget-wrapper.report-header {
    padding: 0;
    margin: 0;
}

.expanded-edit-map {
    position: fixed;
    border-width: 0px;
    top: 0px;
    left: 50px;
    bottom: 0px;
    right: 0px;
    height: auto;
}

.map-search-container.expanded-edit-map {
    top: 51px;
}

.expanded-buttons {
    z-index: 1000;
    position: absolute;
    top: 5px;
    right: 315px;
    transition-duration: .3s;
    background: #f2b251;
    width: 213px;
    height: 40px;
}

.effect>.install-buttons.expanded-buttons {
    position: absolute;
    top: -130px;
    right: 250px;
}

.map-search-container.expanded-map {
    margin-top: -25px;
    margin-right: -15px;
}

.report-header .expanded-map {
    margin-top: 0px;
    margin-right: 0px;
}

.ui-sortable div div .expanded-map {
    margin-top: 0px;
    margin-left: 0px;
    margin-right: 0px;
}

.map-widget-toolbar {
    position: absolute;
    background: #fff;
    width: 298px;
    height: 50px;
    right: 11px;
    top: 6px;
    display: table-cell;
    border-top: 1px solid #999;
    z-index: 10;
}

#mainnav-container {
    z-index: 15;
}

#navbar {
    z-index: 16;
}

.map-widget-icon {
    color: rgba(255, 255, 255, 1);
    opacity: 1.0;
}

.map-widget-toolbar-list {
    list-style: none;
    padding-left: 0px;
    display: inline-block;
    width: 250px;
}

.map-widget-toolbar-item {
    padding: 5px 10px 5px 10px;
    font-size: 15px;
    height: 50px;
    color: #777;
    vertical-align: middle;
    text-align: left;
    display: table-cell;
}

.map-widget-toolbar-item:hover {
    cursor: pointer;
    color: #444;
}

.map-widget-toolbar-item.active {
    color: #444;
}

.map-widget-toolbar-item.active:focus {
    color: #444;
}

.map-widget-toolbar-item.active:active {
    color: #444;
}

.map-widget-icon {
    color: #888;
}

li.active .map-widget-icon {
    color: #444;
}

a#close-map-tools.map-widget-icon {
    position: absolute;
    right: 10px;
    top: 17px;
    font-size: 13px;
    color: steelblue;
}

.basemap-unselected {
    color: #ccc;
}

span.basemap-unselected {
    color: #aaa;
}

.map-widget-overlay-item {
    width: 298px;
    height: 50px;
    padding: 7px;
    background: #fafafa;
    border-bottom: 1px solid #ddd;
}

a#close-map-tools.map-widget-icon:hover {
    color: #311557;
}

.map-widget-overlay-item.selected {
    background: #fff;
}

.map-widget-overlay-item:hover {
    background: #fff;
    cursor: pointer;
}

.map-widget-overlay-item:hover div i {
    color: #666;
}

.map-widget-overlay-item:hover div a span {
    color: #454545;
}

.map-overlay-item-tools {
    position: absolute;
    top: 15px;
    right: 10px;
    padding: 0px 5px;
}

.overlay-toggle-icon {
    font-size: 17px;
}

#overlays-panel div .map-widget-overlay-item {
    background: #fff;
}

#overlays-panel div .overlay-invisible {
    background: #fafafa;
    border-bottom: 1px solid #ddd;
}

.show-tools {
    height: 100px;
    transition: all .40s ease;
}

.map-overlay-vis-toogle {
    position: absolute;
    top: 0px;
    left: 0px;
    width: 50px;
    height: 50px;
    padding-top: 13px;
    font-size: 19px;
    border-right: 1px solid #ddd;
    color: #666;
    vertical-align: middle;
    display: table-cell;
}

.map-overlay-item-tools-panel {
    position: absolute;
    top: 50px;
    left: 0px;
    height: 50px;
    width: 290px;
    padding: 12px 7px 7px 17px;
    font-size: 17px;
    color: #888;
    border-top: 1px solid #f4f4f4;
    border-bottom: 1px solid #ddd;
    /*transition: all .40s ease;*/
    display: none;
}

.overlay-tool-icon {
    padding-right: 3px;
}

.overlay-tool-group {
    float: right;
}

.map-overlay-name {
    position: absolute;
    top: 14px;
    left: 60px;
    width: 220px;
    font-size: 14px;
    white-space: nowrap;
    overflow: hidden;
    text-overflow: ellipsis;
}

.leaflet-draw-toolbar .active {
    background-color: #efefef;
}

.map-query-tool {
    display: flex;
    flex-direction: row;
    justify-content: left;
}

.map-query-tool-input {
    width: 140px;
    font-size: 14px;
    white-space: nowrap;
    overflow: hidden;
    text-overflow: ellipsis;
}

.map-query-tool-input.buffer {
    height: 40px;
}

.map-json-tool {
    position: absolute;
    height: 120px;
    top: 10px;
    left: 60px;
    width: 180px;
    font-size: 14px;
    white-space: nowrap;
    overflow: hidden;
    text-overflow: ellipsis;
}

.spatial-filter-container {
    padding: 10px 5px 15px 5px;
    margin-top: 45px;
    border-bottom: 1px solid #ddd;
}

.buffer-control {
    color: #4d627b;
    border: none;
    padding: 5px;
    padding-left: 12px;
    border-radius: 3px;
    margin-bottom: 5px;
    height: 75px;
}

.buffer-control h5 {
    font-size: 13px;
}

.buffer-input {
    width: 75px;
}

.map-tool-container {
    position: absolute;
    top: 75px;
    left: 30px;
    font-size: 14px;
    white-space: nowrap;
    overflow: hidden;
    text-overflow: ellipsis;
}

.map-tool-container.buffer {
    position: absolute;
    top: 0px;
    width: 220px;
}

.map-tool-container.buffer select {
    height: 28px;
    width: 75px;
}

.map-tool-item {
    background: #aaa;
}

.map-tool-item.geojson {
    padding: 1px;
    background: #aaa;
    color: #aaa;
}

.map-tool-item.xy {
    background: #fff;
    width: 220px;
    top: 0px;
}

.map-tool-item.xy.buffer {
    top: 44px;
}

.map-tool-item.xy .tool-header {
    padding-bottom: 10px;
    font-size: 15px;
    color: #555;
}

.map-tool-item.xy select {
    height: 24px;
    min-width: 195px;
    margin-bottom: 7px;
}

.map-tool-item.xy input {
    height: 28px;
    margin-bottom: 2px;
    padding: 5px;
}

a.clear-geojson-button {
    background-image: none;
    position: absolute;
    top: 7px;
    right: 15px;
    font-size: 12px;
    color: steelblue;
}

.xy a.clear-geojson-button {
    border-bottom: none;
    top: 7px;
    right: 15px;
    color: steelblue;
    font-size: 12px;
}

.xy a.clear-geojson-button:hover {
    cursor: pointer;
    color: #555;
}

a.clear-geojson-button.enabled {
    color: steelblue;
}

a.clear-geojson-button:hover {
    background-color: #fff;
    cursor: pointer;
}

.form-control.map-json-tool-input {
    width: 220px;
    height: 120px;
    font-size: 14px;
    white-space: nowrap;
    overflow: scroll;
    text-overflow: ellipsis;
}

.mapboxgl-canvas:focus {
    outline: none;
}

.map-widget-tool:nth-child(1) {
    padding-left: 0px;
    width: 50px;
}

.map-widget-tool.active {
    background: steelblue;
}

.mapboxgl-ctrl-top-left .mapboxgl-ctrl {
    visibility: hidden;
}

.mapboxgl-ctrl-geocoder--input {
    font-size: 13px;
}

.workbench-card-container .mapboxgl-ctrl-geocoder {
    margin-right: 90px;
}

.workbench-card-wrapper .mapboxgl-ctrl-top-left .mapboxgl-ctrl {
    visibility: visible;
}

.widget-wrapper .mapboxgl-map {
    z-index: 10;
    margin-bottom: -10px;
}

.map-overlay-item-tools-panel .noUi-base {
    background: #489EED;
    /*-webkit-transition: background 450ms;*/
    /*transition: background 450ms;*/
}

.map-overlay-item-tools-panel .noUi-horizontal {
    height: 10px;
}

.map-overlay-item-tools-panel .noUi-horizontal .noUi-handle {
    width: 20px;
    height: 20px;
    left: -9px;
    top: -6px;
}

.map-overlay-item-tools-panel .noUi-stacking .noUi-handle {
    z-index: 10;
}

.map-overlay-item-tools-panel .noUi-handle {
    border: 1px solid #e1e5ea;
    border-radius: 2px;
    background: #FFF;
    cursor: default;
    box-shadow: inset 0 0 1px #FFF, inset 0 1px 7px #EBEBEB, 0 3px 4px -3px #AAA;
}

.map-overlay-item-tools-panel .overlay-slider {
    width: 150px;
    margin-top: -5px;
}

.map-overlay-item-tools-panel .pips.noUi-horizontal {
    margin-bottom: 70px;
}

.map-thumbnail {
    padding-top: 5px;
}

.overlay-invisible .relative {
    background-color: #f8f8f8;
}

.overlay-invisible a {
    color: #999;
}

.overlay-invisible i {
    color: #999;
}

#overlays-panel .map-widget-panel-title:hover {
    cursor: pointer;
}

.noUi-target {
    position: relative;
    margin-top: 10px;
    margin-bottom: -12px;
}

.new-option-field input {
    display: inline;
    width: 90%;
}

.new-option-field i {
    padding-top: 10px;
}

.added-domain-option {
    padding-bottom: 4px;
}

.domain-container {
    width: 500px;
}

#widget-crud-settings div div .domain-container .domain-input {
    width: 254px;
}

#widget-crud-settings div div .domain-container {
    width: 270px;
}

.domain-input {
    height: 32px;
    margin-bottom: 5px;
    padding-left: 5px;
}

.domain-input-item {
    height: 32px;
    padding-left: 5px;
}

.domain-drag-handle {
    background: #f4f4f4;
    padding-left: 4px;
    padding-right: 1px;
    padding-top: 6px;
    padding-bottom: 6px;
    border: 1px solid #ddd;
    border-right-width: 0px;
}

.option-drag-handle {
    color: #999;
    cursor: move
}

.content-instructions {
    font-size: 13px;
    color: #8d8d8d;
    margin-top: -30px;
    line-height: 1.25;
    margin-bottom: 20px;
}


/* Function Manager Page */

.href-toolbar {
    text-align: center;
    margin-top: -10px;
    padding-bottom: 10px;
}

.href-button {
    color: #f4f4f4;
    font-size: 11px;
    padding: 5px 0px;
    /*margin: -5px 0px 15px 0px;*/
    background: #5393C8;
    border: 1px solid #1561A1;
    display: inline-block;
    width: 100%;
}

.href-button:hover {
    color: #fff;
    background: #1266AB;
}

.href-button:focus {
    color: #fff;
    background: #1266AB;
}


/* Hide "Full Screen" button for map tools widget in card manager */


/* End Disable "Full Screen" button for map tools widget in card manager */

.left-column-message {
    padding: 10px 15px;
    color: #777;
    font-size: 15px;
}

.library-container {
    padding: 0px;
    border-left: 1px solid #e8e8e8;
}

.library-header {
    display: flex;
    align-items: center;
    height: 40px;
    font-size: 15px;
    background: #f4f4f4;
    border-bottom: 1px solid #e4e4e4;
}

.library-find {
    margin-right: 25px;
    font-size: 15px;
    color: #999;
    width: 80px;
    border-right: 1px solid #ccc;
    display: block;
    text-align: center;
}

.library-grid {
    padding: 10px 15px;
}

.library-grid-title {
    font-weight: normal;
    font-size: 15px;
    display: inline-block;
}

.msm-designer-panel {
    width: 100%;
    background-color: #fff;
    overflow-y: auto;
}

.msm-locked-warning {
    height: 60px;
    background: #999;
    font-size: 14px;
    color: #fff;
    padding-left: 10px;
    position: relative;
    padding-top: 20px;
}

.msm-list-filter {
    display: flex;
    padding: 12px 10px 13px 65px;
}

.msm-list-filter-input {
    padding-left: 15px;
    width: 350px;
    height: 35px;
    position: relative;
}

.msm-list-filter-input .clear-node-search {
    top: 8px;
    right: 10px;
}

.msm-summary-panel {
    height: 100vh;
    background: #fff;
}

.msm-summary-panel #cards {
    background: #fafafa;
}


/* End Function Manager Page */

.category-header {
    display: flex;
    align-items: center;
    height: 50px;
    padding-left: 10px;
    font-size: 15px;
    background: #f4f4f4;
    border-bottom: 1px solid #e4e4e4;
}

.category-title {
    font-weight: normal;
    font-size: 15px;
    padding: 9px 15px;
    color: #999;
    display: inline-block;
}

.category-title.active {
    color: #123;
    background: #ddd;
    cursor: default;
}

.category-title:not(.active):hover {
    cursor: pointer;
    background: #ececec;
}

.carousel,
.carousel .item {
    height: 500px;
    text-align: center;
}

.carousel-caption {
    z-index: 10;
}

.carousel .container {
    width: auto;
}

.carousel-inner>.item>img {
    position: absolute;
    top: 0;
    left: 0;
    min-width: 100%;
    height: inherit;
    max-width: 100%;
    object-fit: contain;
}

.dz-img {
    object-fit: contain;
}

.dz-img-main {
    width: 100%;
    height: 100%;
}

.geocoder-results {
    max-height: 410px;
    width: 250px;
    margin-left: 0px;
    overflow-y: auto;
}

.geocoder-result-item {
    min-height: 40px;
    border: 1px solid #e2e2e2;
    border-top-width: 0px;
    background: #fbfbfb;
    padding: 10px;
    cursor: pointer;
}

.geocode-clear {
    position: absolute;
    right: 10px;
    top: 10px;
    cursor: pointer;
}

.focused-geocoder-result {
    background-color: #dbf1f5;
}

.selected-geocoder-result {
    font-weight: bold;
    background: #dbf1f5;
}

.hover-panel-small {}

.hover-feature-info {
    position: absolute;
    z-index: 1000;
    left: 35px;
    margin: 10px;
    width: 400px;
    padding: 0px;
    border: solid 1px #999;
    border-radius: 2px;
    box-shadow: 0 5px 15px rgba(0, 0, 0, 0.3);
    background-color: rgb(249, 249, 249);
    opacity: 0.9;
}

.hover-rr-node-info {
    z-index: 999999;
    margin: 10px;
    width: 300px;
    padding: 0px;
    border: solid 1px #999;
    border-radius: 2px;
    box-shadow: 0 5px 15px rgba(0, 0, 0, 0.3);
    background-color: rgb(249, 249, 249);
    display: flex;
    flex-direction: column;
}

.rr-fdg-details {
    display: flex;
    flex-direction: column;
}

.rr-fdg-details span {
    flex-direction: row;
}

.rr-number {
    font-weight: bold;
    padding-right: 5px
}

.rr-number.fdg {
    font-weight: bold;
    font-size: 22px;
    text-shadow: 0px 0px 0.08em #fff;
}

.rr-fdg-name {
    display: flex;
    flex-direction: row;
    padding: 5px;
    background-color: #fff;
    border-bottom-style: solid;
    border-color: #ddd;
    border-width: 1px;
}

.rr-fdg-model-name {
    display: flex;
    flex-direction: row;
    padding-top: 3px;
    background-color: #fff;
}

.rr-fdg-edge {
    padding-left: 25px;
    font-style: italic;
    padding-top: 3px;
    padding-bottom: 3px;
    border-bottom-style: solid;
    border-color: #ddd;
    border-width: 1px;
}

.related-node-details {
    display: flex;
    flex-direction: column;
}

.hover-feature-title-bar {
    height: 40px;
    padding: 10px;
    background: #fff;
    border: 1px solid #ddd;
    border-bottom: 1px solid #ddd;
    max-width: 311px;
}

.mapboxgl-popup-content .hover-feature-title-bar {
    margin-bottom: 0px;
    padding: 0px;
}

.mapboxgl-popup-close-button {
    position: absolute;
    right: 0px;
    top: 0px;
    height: 40px;
    width: 40px;
    border: 1px solid #ddd;
    padding-bottom: 4px;
    cursor: pointer;
    background-color: #fafafa;
    color: #676767;
    font-size: 23px;
    font-weight: 600;
}

.mapboxgl-popup-close-button:hover {
    cursor: pointer;
    background-color: #f4f4f4;
    color: #454545;
    font-size: 23px;
    font-weight: 600;
}

.hover-feature-title {
    font-size: 14px;
    font-weight: 500;
    color: #25476A;
    white-space: nowrap;
    overflow: hidden;
    text-overflow: ellipsis;
    padding: 10px;
}

.hover-feature-nav-left {
    height: 38px;
    background: #fafafa;
    padding: 10px;
    border-right: 1px solid #ddd;
}

.hover-feature-nav-left:hover {
    background-color: #f4f4f4;;
}

.hover-feature-nav-right:hover {
    background-color: #f4f4f4;;
}

.hover-feature-nav-left.disabled {
    display: none;
}

.hover-feature-nav-right {
    height: 38px;
    background: #fafafa;
    padding: 10px;
    border-left: 1px solid #ddd;
}

.hover-feature-nav-right.disabled {
    display: none;
}

.hover-feature-body {
    padding: 10px 15px 15px 15px;
    width: 350px;
    border-left: 1px solid #ddd;
    border-right: 1px solid #ddd;
}

.hover-feature {
    font-size: 13px;
    color: #555;
    margin-bottom: 20px;
    overflow: hidden;
    text-overflow: ellipsis;
    display: -webkit-box;
    -webkit-box-orient: vertical;
    -webkit-line-clamp: 4;
    /* number of lines to show */
    line-height: 1.2em;
    /* fallback */
    max-height: 12em;
    min-height: 3em;
    /* fallback */
}

.hover-panel-dismiss {
    position: absolute;
    top: 10px;
    right: 10px;
    font-size: 19px;
}

.hover-feature-metadata {
    margin-bottom: -4px;
    color: #888;
}

.hover-feature-metadata span {
    color: steelblue;
}

.saved-search-container {
    padding: 5px;
    background: #fff;
}

.saved-search-grid {
    height: calc(100vh - 105px);
    width: 100%;
    min-height: 400px;
    overflow-y: scroll;
}

.ss-grid-item:last-child {
    margin-bottom: 40px;
}

.ss-grid-item {
    border: 1px solid #ddd;
    width: 224px;
    height: 164px;
    float: left;
    -webkit-transition: .6s all ease;
    -moz-transition: .6s all ease;
    -o-transition: .6s all ease;
    transition: .6s all ease;
    -webkit-background-size: cover;
    -moz-background-size: cover;
    -o-background-size: cover;
    background-size: cover;
    background-color: white;
    margin-bottom: -160px;
}

.search-caption-activeWrap {
    position: absolute;
    z-index: 2;
    height: 100%;
    width: 100%;
}

.search-caption-alignCenter {
    display: table;
    width: 100%;
    height: 100%;
}

.search-caption-body {
    display: table-cell;
    vertical-align: middle;
    text-align: center
}

.search-caption-activeWrap {
    z-index: 2;
    height: 100%;
    width: 100%;
}

.search-caption-alignCenter {
    display: table;
    width: 100%;
    height: 100%;
}

.search-caption-body {
    display: table-cell;
    vertical-align: middle;
    text-align: center
}

.search-query-link-captions {
    padding-left: 0;
    color: #123;
    font-size: 16px;
    font-weight: 600;
    letter-spacing: 1px;
    text-transform: uppercase;
    margin: 0 0 20px;
    list-style: none;
    text-align: center;
    cursor: pointer;
}

.search-query {
    padding-top: 15px;
    padding-bottom: 10px;
    margin-top: -20px;
    margin-left: 20px;
    margin-right: 30px;
    margin-bottom: 10px;
    background: rgba(250, 250, 250, 0.66);
}

a.search-query-link-captions:hover {
    font-weight: 600;
    color: #25476A;
}

a.search-query-link-captions:active {
    font-weight: 600;
    color: #fff;
}

a.search-query-link-captions:focus {
    font-weight: 600;
    color: #fff;
}

.search-query-desc {
    color: #444;
    font-size: 13px;
}

.search-results {
    -ms-flex: 0 0 400px;
    -webkit-flex: 0 0 400px;
    flex: 0 0 400px;
}

.search-inline-filters {
    /*display: flex;
        flex-direction: row;
        justify-content: right;*/
    margin-top: 10px;
    margin-left: -5px;
    margin-bottom: 5px;
}

.search-inline-filters div {
    padding-left: 2px;
    margin-bottom: 2px;
}

.qa-filter .resource-selector-button div .btn {
    padding: 2px 47px;
}

.resource-filter .resource-selector-button div .btn {
    padding: 2px 59px;
}

.search-control-container {
    -ms-flex: 0 0 400px;
    -webkit-flex: 0 0 400px;
    flex: 1 0 400px;
    margin-bottom: 0px;
    background-color: #fafafa;
    border-top: 1px solid #ddd;
    overflow-y: scroll;
    overflow-x: hidden;
    transition: all .5s;
    margin-top: inherit;
    z-index: 5;
}

.search-tools-container {
    background: #f4f4f4;
    border-bottom: 1px solid #ddd;
    height: 50px;
    width: 399px;
    padding: 4px 0px;
    margin-top: -1px;
    border-top: 1px solid #ddd;
}

.search-tools-container .clear-filter {
    margin-right: 5px;
}

.search-count-container {
    padding: 10px 5px 10px 10px;
    text-align-last: justify;
    height: 40px;
    display: inline-flex;
    justify-content: space-between;
    align-items: center;
}

.search-controls-container {
    display: inline-flex;
    float: right;
    padding: 4px 10px;
}

.search-title {
    font-size: 16px;
    font-weight: 500;
    margin-top: 0px;
    display: inline-block;
    margin-bottom: 0px;
}

.search-candidate-title,
.search-candidate-link {
    color: steelblue;
    padding-right: 7px;
}

.search-listing-footer a {
    margin-top: -5px;
    padding: 5px 5px;
}

.search-listing-footer a:focus {
    background: #d6d6d6;
    border-radius: 1px;
}

.search-control-container.slide {
    margin-left: -400px;
    transition: all .5s;
}

.search-results-panel {
    -webkit-flex-direction: column;
    -ms-flex-direction: column;
    flex-direction: column;
    max-width: 400px;
    border-right: solid 1px #dcdcdc;
}

.clear-filter {
    padding: 0px 9px !important;
    margin-top: 1px;
    height: 30px;
    border-radius: 2px;
    border: 1px solid #1ABA8E;
}

.search-listing-icon {
    transform: translate(0, -2px);
    font-size: 12px;
}

.search-footer {
    position: fixed;
    bottom: 0px;
    background: #f4f4f4;
    width: 449px;
    left: 0px;
    border-top: 1px solid #ddd;
    height: 50px;
}

.mainnav-lg .search-footer {
    left: 170px;
}

.search-footer .pagination {
    margin-top: 10px;
}

.pagination>li>a.disabled {
    cursor: default;
    color: rgb(160, 160, 160);
}

.pagination>li>a.disabled:hover,
.pagination>li>a.disabled:focus {
    border-color: #dcdcdc;
    box-shadow: none;
    background-color: transparent;
}

ul.pagination {
    font-size: 12px;
}

.map-filter-panel {
    /*margin-left: 10px;*/
    position: absolute;
    left: -5px;
    right: -15px;
    top: -22px;
    z-index: 1;
}

.arches-select2 .select2-choices .select2-search-field {
    height: 34px;
}

.select2-container-multi .select2-choices {
    min-height: 36px !important;
    z-index: 10;
}

.select2-container-multi .select2-choices .select2-search-field input {
    margin: 3px 10px;
}

.arches-select2 .select2-choices .select2-search-field input {
    margin-top: 3px;
}

.select2-container.select2-container-multi.select2-container-disabled.select2-container-disabled .select2-search-choice {
    color: #999;
}

.time-search-container {
    padding: 20px;
    background: #fff;
}

.time-search-container .calendar {
    display: block;
    width: inherit;
    padding-left: 5px;
    max-width: 152px;
}

.time-search-container #calendar {
    display: flex;
    flex-wrap: wrap;
}

.time-search-container #calendar .calendar .search-label {
    margin-top: 10px;
}

.hide-datepicker-time-option .bootstrap-datetimepicker-widget table td span {
    display: none;
}

.calendar.picker {
    max-width: 175px;
    min-width: 175px;
    position: relative;
}

.dropdown-crud {
    right: 0px;
    padding-left: 15px;
    min-height: 500px;
    overflow-y: scroll;
}

.resource-selector-button {
    padding-bottom: 0px;
}

.search-results-container {
    padding: 10px 10px 60px 10px;
    bottom: 50px;
    overflow-y: scroll;
    width: 400px;
}

.calendar {
    display: table-cell;
    width: 180px;
    padding-left: 5px;
}

.calendar div .form-control[disabled] {
    background: #f7f7f7;
    border: 1px solid #ddd;
    color: #777;
}

.datepicker-inline {
    background: #fff;
    border-width: 0px;
}

.search-label {
    font-weight: 400;
    font-size: 15px;
    margin-bottom: 3px;
}

#calendar .chosen-container-single .chosen-single {
    height: 35px;
    padding-top: 8px;
}

#calendar .chosen-container-single .chosen-single div b:before {
    vertical-align: -70%;
}

.rr-display-toggle {
    width: 100px;
}

.rr-display-toggle>button {
    border-radius: 10px;
}

.rr-display-toggle.open-graph {
    right: 20px;
}

.related-resources-title {
    font-size: 19px;
    font-weight: 500;
}

.related-resources-relationship {}

.related-resources-relationship .dropdown-menu {
    left: auto;
    width: 600px;
}

.related-resources-delete {
    padding-right: 12px;
}

.selected-resource-list {
    position: absolute;
    top: 85px;
    right: 25px;
    left: 15px;
    padding: 5px;
    height: 100px;
    background: #f8f8f8;
    overflow-y: scroll;
}

.selected-resource {
    margin-left: 5px;
    margin-bottom: 3px;
}

.related-resources-crud-link {
    background: #ddd;
    border: 1px solid #ccc;
    height: 33px;
    padding: 5px 8px;
    margin-left: 15px;
}

.search-filter {
    transform: translate(0, -2px);
    font-size: 21px;
    padding: 6px;
    margin-top: -10px;
    color: #888;
    border: 1px solid transparent;
}

.search-filter.active {
    background: #f2f2f2;
    color: #555;
    border: 1px solid #ddd;
}

.search-filter:hover {
    cursor: pointer;
    background: #f2f2f2;
    color: #555;
    border: 1px solid #ddd;
}

.search-listing {
    width: 370px;
    background: #fff;
    border: 1px solid #ddd;
    margin-bottom: 10px;
}

.search-listing:hover {
    border: 1px solid steelblue;
}

.search-listing:active {
    border: 1px solid steelblue;
}

.search-listing.selected {
    border: 1px solid steelblue;
}

.search-listing-title {
    font-size: 15px;
    font-weight: 500;
    background: #fff;
    color: #666;
    margin-top: 0px;
    margin-bottom: 0px;
    padding: 10px 5px 0px 10px;
}

.search-listing-title.provisional-edits {
    font-size: 12px;
    color: #888;
}

.provisional-tile.qa-btn {
    float: right;
    margin-right: 30px;
    margin-top: 3px;
    font-weight: 500;
}

.provisional-tile.qa-btn:hover {
    cursor: pointer;
}

.selected-provisional-tile {
    border-color: #3B8DD5;
    z-index: 1;
    border-style: solid;
    border-width: 1px;
    padding-top: 5px;
    padding-left: 5px;
    padding-bottom: 3px;
}

.provisional-tile.icon {
    padding-left: 7px;
    font-size: 11px;
    color: #f1b202;
}

.provisional-tile.icon.submitted {
    color: green;
}

.provisional-tile.icon.authoritative {
    padding-left: 7px;
    font-size: 11px;
    color: #ccc;
}

.search-listing-body {
    height: 4.6em;
    font-size: 12px;
    line-height: 1.35;
    color: #888;
    background: #fff;
    padding: 5px 10px;
    margin-bottom: 10px;
    overflow: hidden;
    text-overflow: ellipsis;
    display: -webkit-box;
    -webkit-box-orient: vertical;
    -webkit-line-clamp: 3;
    /* number of lines to show */
}

.search-listing-footer {
    height: 40px;
    font-size: 11px;
    padding: 10px 10px 0px 10px;
    background: #f5f5f5;
    border-top: 1px solid #ddd;
}

.time-wheel-wrap {
    width: 100%;
}

.filter-title {
    font-size: 17px;
    margin-top: 30px;
}

.time-search-container .filter-title:first-child {
    margin-top: 3px;
    margin-bottom: 15px;
}

.filter-title .pull-right {
    margin-top: -7px;
}

.title-underline {
    margin: 3px 0px;
    background: #ddd;
}

.time-wheel-title {
    margin-top: 20px;
    font-size: 17px;
    font-weight: 400;
}

.time-wheel-instructions {
    font-size: 12px;
    color: #777;
}

.time-wheel-wrap .sequence {
    font-size: 14px;
    color: #25476A;
    font-weight: 600;
    position: absolute;
}

.time-wheel-wrap .sequence text {
    font-weight: 600;
    fill: #123;
}

.time-wheel-wrap .chart {
    position: relative;
    margin-top: 60px;
    margin-left: 0px;
}

.time-wheel-wrap .chart path {
    cursor: pointer;
    stroke: #fff;
    stroke-width: 0.5px;
}

.time-wheel-wrap .trail {
    height: 30px;
}

.time-wheel-wrap .explanation {
    position: absolute;
    top: 260px;
    left: 305px;
    width: 140px;
    text-align: center;
    color: #666;
    z-index: 1;
}

.time-wheel-wrap .percentage {
    font-size: 2.5em;
}

table.table.dataTable {
    margin-bottom: 0;
}

.arches-related-resource-panel {
    position: absolute;
    top: 50px;
    right: 0;
    left: 0;
    z-index: 1;
}

.related-resource-management {
    display: flex;
    justify-content: space-between;
}

.related-resources-header {
    display: flex;
    justify-content: space-between;
    position: relative;
    top: 0;
    margin-top: 15px;
    height: 40px;
    margin-bottom: 35px;
    width: 100%;
    z-index: 2;
}

.tab-pane.active .related-resources-header {
    display: none;
}

.related-resources-header .editor-elements {
    display: flex;
    justify-content: space-between;
    position: relative;
    top: 0;
    margin-top: 0px;
    height: 35px;
    width: 100%;
    z-index: 2;
}

.related-resources-header .editor-elements h2 {
    font-size: 16px;
    margin-top: 0px;
    margin-bottom: 5px;
}

.related-resources-header .editor-elements h3 {
    font-size: 13px;
    margin-top: 0px;
    margin-bottom: 5px;
}


.related-resources-header .btn-group>.btn:hover {
    z-index: 0;
}

.related-resources-header.open-graph {
    width: calc(100% - 245px);
}

.root-node-label {
    stroke: #999;
    /*#3275b1;*/
    font-size: 32px;
    font-weight: 900;
    fill: #fcfcfc;
    /*#fdfdfd; */
    opacity: 1;
    text-anchor: middle;
    pointer-events: none;
}

.map-preview-panel {
    padding-top: 5px;
}

.service-buttons-heading {
    position: absolute;
    top: -3px;
    right: 10px;
}

.basemap-preview-panel {
    padding-top: 5px;
    padding-left: 7.5px;
}

.map-service-container {
    padding: 10px;
}

.map-service-manage-buttons {
    position: absolute;
    top: 10px;
    right: 60px;
}

.basemap-preview-panel .map-service-manage-buttons {
    right: 60px;
}

.resource-service-buttons-heading {
    position: absolute;
    top: -60px;
    right: 10px;
}

.map-service-preview {
    background: #f4f4f4;
    border: 1px solid #ddd;
    height: 250px;
}

.map-service-tab-content {
    min-height: 250px;
}

.advanced-map-style-switch {
    margin-top: -45px;
    margin-right: 10px;
    margin-bottom: 10px;
}

.service-url {
    font-size: 12px;
    color: #999;
}

.service-switch-shim {
    margin-top: 8px;
}

.config-title {
    font-weight: normal;
    padding: 0 20px 0 0px;
    margin-top: 10px;
    font-size: 1.216em;
    line-height: 40px;
    white-space: nowrap;
    overflow: hidden;
    text-overflow: ellipsis;
}

.config-title-tab {
    font-weight: normal;
    padding: 0 20px 0 0px;
    margin-top: 10px;
    font-size: 1.15em;
    line-height: 40px;
    white-space: nowrap;
    overflow: hidden;
    text-overflow: ellipsis;
}

.advanced-style-panel {
    margin-right: 0px;
    margin-left: 0px;
    margin-top: 5px;
    margin-bottom: 10px;
}

.map-style-panel-body {
    padding-bottom: 5px;
}

.simple-style-panel {
    margin-top: -15px;
}

.map-service-nav-tabs {
    background: #f6f6f6;
}

.service-widget-container {
    padding: 0px 15px 10px 15px;
    margin-top: -10px;
}

.dropdown-shim {
    margin-top: 10px;
}

.style-title {
    font-weight: 600;
    color: #666;
}

.col-divider {
    border-right: 1px solid #eee;
}

.map-server-instructions {
    padding: 0px 10px 20px 10px;
    color: #808080;
}

.map-server-basemap-button {
    position: absolute;
    z-index: 10;
    right: 10px;
    top: 5px;
    background: rgba(255, 255, 255, 0.88);
}

.map-service-tabs {
    border: 1px solid #ddd;
    background: #f9f9f9;
    margin-bottom: 0px;
}

.hover-feature-loading {
    padding: 25px;
    font-size: 16px;
}


/**********
*  Axes
*/

.axis path {
    fill: none;
    stroke: #000;
    stroke-opacity: .75;
    shape-rendering: crispEdges;
}

.axis path.domain {
    stroke-opacity: .75;
}

.axis line {
    fill: none;
    stroke: #000;
    stroke-opacity: .25;
    shape-rendering: crispEdges;
}

.axis line.zero {
    stroke-opacity: .75;
}


/**********
*  Line chart
*/

.point-paths path {
    /*
  fill: #eee;
  stroke: #aaa;
  */
    stroke-opacity: 0;
    fill-opacity: 0;
}

.lines path {
    fill: none;
    stroke-width: 1.5px;
    stroke-linecap: round;
    transition: stroke-width 250ms linear;
    -moz-transition: stroke-width 250ms linear;
    -webkit-transition: stroke-width 250ms linear;
    transition-delay: 250ms;
    -moz-transition-delay: 250ms;
    -webkit-transition-delay: 250ms;
}

.line.hover path {
    stroke-width: 6px;
}

.lines .point {
    transition: stroke-width 250ms linear;
    -moz-transition: stroke-width 250ms linear;
    -webkit-transition: stroke-width 250ms linear;
}

.lines .point.hover {
    stroke-width: 20px;
    stroke-opacity: .5;
}

.hover-feature-body .row.widget-wrapper {
    margin-right: 0;
    padding-left: 0;
    padding-right: 0;
}

.hover-feature-body .row.widget-wrapper .col-xs-12 {
    padding: 0;
}

.hover-feature-body .row.widget-wrapper label {
    display: none;
}

.hover-feature-footer {
    height: 50px;
    border-top: 1px solid #ddd;
    border-left: 1px solid #ddd;
    border-right: 1px solid #ddd;
    background: #f8f8f8;
    padding: 10px;
    padding-top: 15px;
    display: inline-flex;
    width: 100%;
    justify-content: space-between;
    color: steelblue;
}

.hover-feature-footer a {
    color: steelblue;
    font-weight: 500;
    padding-right: 10px;
}

.search-attribute-widget {
    display: inline-block;
    margin: 7px 8px;
}

.search-dropdown {
    /*max-height: 36px;*/
}

.search-toolbar {
    display: -webkit-flex;
    display: flex;
    width: 100%;
    height: 51px;
    background: #f4f4f4;
    border-bottom: solid 1px #bbd1ea;
}

.search-type-btn-panel {
    height: 50px;
    background: #f2f2f2;
    margin-left: 4px;
}

.search-type-btn.relative:hover {
    background: #fff;
    color: #25476A;
}

.search-type-btn.relative:active {
    border-style: solid;
    border-top: 0px solid #BBD1EA;
    border-bottom: 0px solid transparent;
}

.search-type-btn.relative.active {
    background: #fff;
    color: #25476A;
    border-bottom: 1px solid #fff;
    cursor: default;
}

.search-type-btn {
    height: 50px;
    padding: 0px;
    font-size: 12px;
    font-weight: 600;
    color: #888;
    min-width: 150px;
    border-color: #BBD1EA;
    border-top: none;
    border-right: 1px solid;
    background: #F7F9FB;
    z-index: 1000;
    margin-left: -5px;
    border-width: 1px;
    border-bottom: none;
    border-right: 1px solid #BBD1EA;
}

.term-search-btn {
    font-weight: 700;
    font-size: 13px;
    height: 30px;
    padding-left: 0px;
    border: none;
}

.resource_search_widget_dropdown ul .select2-disabled {
    background: #eee;
    height: 35px;
}

.resource_search_widget_dropdown ul .select2-disabled .group {
    padding: 0px;
    border-top: 1px solid #C1D4F3;
    width: 383px;
}

.resource_search_widget_dropdown ul .select2-disabled div span span button {
    width: 195px;
    height: 35px;
}

.resource_search_widget_dropdown ul .select2-disabled div span span button.active {
    background: #8EAFE3;
}

.resource_search_widget_dropdown ul .select2-disabled div span span button.term-search-btn:not(.active) {
    background: #BBD1EA;
    color: #658CC9;
}

.resource_search_widget_dropdown ul .select2-disabled div span span button:not(.active):hover {
    background: #B9D0F4;
    color: #4330A4;
}

.resource_search_widget_dropdown ul .select2-disabled div span span button:first-child {
    border-right: 1px solid steelblue;
}

.resource_search_widget_dropdown .select2-results {
    background: #fdfdfd;
    z-index: 10;
    margin-top: 0px;
    border-top: 1px solid steelblue;
}

.resource_search_widget_dropdown.select2-drop-active {
    border-color: steelblue;
}

.resource_search_widget_dropdown ul li:not(.select2-no-results) {
    color: #0A449F;
}

.resource_search_widget_dropdown ul .select2-highlighted {
    background: #E5EFFD;
}

.term-search-btn.active {
    color: #4330A4;
}

.search-type-btn i {
    font-size: 15px;
}

.search-type-btn p {
    padding-top: 5px;
}

.search-type-btn-popup-panel {
    margin-top: 0px;
    display: inline-block;
    flex-direction: row;
    position: absolute;
    right: 0px;
}

.popup-panel-row {
    display: inline-flex;
}

.search-type-btn-popup {
    height: 50px;
    width: 50px;
    padding: 0px;
    font-size: 12px;
    font-weight: 600;
    color: #888;
    border-color: #BBD1EA;
    border-top: none;
    border-bottom: none;
    border-right: none;
    background: #F7F9FB;
    border-width: 1px;
    z-index: 1000;
}

.search-export {
    padding: 5px 15px;
}

.search-export .parameters {
    display: inline-flex;
    justify-content: space-around;
}

.search-export .precision {
    width: 75px;
}

.search-export .instruction {
    font-size: 15px;
}

.search-export .instruction h2 {
    font-size: 15px;
    margin-top: 5px;
}

.search-export .instruction h4 {
    font-size: 13px;
    padding-left: 15px;
    color: #888;
    font-weight: 400;
    margin-top: -5px;
}

.search-export .parameter {
    padding: 0px 15px;
    margin-bottom: 20px;
}

.search-export.download {
    padding: 12px;
}

.download-message {
    padding: 0px 15px;
    font-size: 14px;
}

.search-type-btn-popup.relative:hover {
    background: #fff;
    color: #25476A;
}

.search-type-btn-popup.relative:active {
    border-style: solid;
    border-right: 0px solid #BBD1EA;
    border-top: 0px solid #BBD1EA;
    border-bottom: 0px solid #BBD1EA;
}

.search-type-btn-popup.relative.active {
    background: #fff;
    color: #25476A;
    border-bottom: 1px solid #fff;
    height: 51px;
    line-height: 1;
}

.search-popup-panel {
    position: absolute;
    top: 0;
    right: 0px;
    z-index: 900;
    background-color: #fff;
    width: 400px;
    height: calc(100vh - 100px);
    border-left: solid 1px #dcdcdc;
}

.rr-splash-img-container .fa {
    font-size: 42px;
    margin: 8px 5px;
    color: steelblue;
}

.search-popup-panel .tab-pane.active div.saved-search-container div .rr-splash .rr-splash-img-container {
    height: 50px;
    width: 50px;
}

.search-popup-panel .tab-pane.active div.saved-search-container div .rr-splash .rr-splash-title {
    font-size: 24px;
    margin-bottom: 20px;
}

.search-popup-panel .tab-pane.active div.saved-search-container div .rr-splash .rr-splash-img-container .rr-splash-img {
    height: 325%;
    margin-top: -13px;
    margin-left: -8px;
}

.facets-container {
    position: absolute;
    width: 275px;
    right: 0px;
    border-left: 1px solid #ddd;
}

.facets-search-container {
    position: absolute;
    width: calc(100% - 275px);
    height: calc(100vh - 115px);
    overflow-y: auto;
    padding: 2px;
    background: white;
    border-right: 0.5px #e0e0e0 solid;
}

.faceted-search-card-container {
    border: 1px solid #ddd;
    padding: 20px;
    margin: 15px;
    background: #f9f9f9;
}

.search-facets {
    height: calc(100vh - 115px);
    overflow-y: auto;
    background: #fbfbfb;
    border-right: 1px solid #ddd;
}

.list-group.search-facets {
    margin: 0;
}

.search-facet-item {
    position: relative;
    display: block;
    padding: 10px 15px;
    margin-bottom: -1px;
    background-color: #fff;
    border: 1px solid #ddd;
    border-right-width: 0px;
    border-left-width: 0px;
}

.search-facet-item:first-of-type {
    border-top-width: 1px;
}

a.search-facet-item:not(.active):hover {
    cursor: pointer;
    background: #fbfbfb;
}

a.search-facet-item:hover,
a.search-facet-item:focus {
    background-color: #f8f8f8;
}

.search-facet-item.header {
    background: #f2f2f2;
    padding-top: 5px;
    border-top: none;
    position: sticky;
    top: 0px;
    z-index: 10;
}

.search-facet-item.header .search-facet-item-heading {
    font-weight: 600;
    margin-bottom: 5px;
}

div.search-facet-item.disabled {
    border-bottom: 1px solid #ddd;
    padding-left: 10px;
    padding-right: 10px;
}

.search-facet-item-heading {
    font-weight: 400;
    font-size: 13px;
}

.search-facet-item.header input {
    border-color: #bbb;
}

a.search-facet-item .search-facet-item-heading {
    color: #666;
}

a.search-facet-item {
    color: #777;
}

.search-facet-item.disabled {
    background: #f6f6f6;
    color: #666;
    cursor: default;
}

a.search-facet-item.disabled {
    cursor: default;
}

.facet-name {
    font-size: 15px;
    color: #333;
}

.facet-search-criteria {
    position: relative;
    padding: 10px 0px 0px 0px;
}

.facet-search-button {
    padding: 10px;
}

.facet-btn-group {
    display: block;
    margin: 10px 15px 50px 15px;
}

.facet-btn {
    width: 50%;
    height: 40px;
}

.facet-btn:focus,
.facet-btn.selected {
    background: #ee9818;
}

.facet-label {
    margin-left: 5px;
    margin-bottom: 5px;
}

.facet-body {
    padding-top: 5px;
    padding-bottom: 45px;
    margin-left: 10px;
}

.facet-body .col-md-4.col-lg-3 {
    padding-right: 5px;

}

.facet-body div div .select2-container {
    border: none;
}

.facet-body .chosen-container-single .chosen-single {
    height: 36px;
}

.related-resources-header .resource-instance-wrapper {
    padding: 0;
}

#widget-crud-settings div.row.widget-wrapper {
    padding-left: 0px;
    padding-right: 0px;
    margin-right: -5px;
    margin-left: -5px;
}

#widget-crud-settings div.row.widget-wrapper div div .select2-container {
    height: 32px;
}

.resource-instance-search .row.widget-wrapper {
    padding-top: 0;
    padding-left: 0;
    padding-right: 0;
    margin-left: 0;
    margin-right: 0;
}

.print-map {
    display: none;
}

.hidden-map {
    overflow: hidden;
    height: 0;
    width: 0;
    position: fixed;
}

.print-map-container {
    width: 576px;
    height: 360px;
}

.default-message {
    font-size: 13px;
    padding-top: 5px;
    color: #777;
}

.mobile-project-manager-editor div.title-block-title {
    width: 255px;
    height: 95px;
}

.mobile-project-manager-editor .library-card:first-child {
    margin-top: -5px;
}

.mobile-project-manager-editor .library-card {
    margin-left: -5px;
    background: #fff;
}

.mobile-project-manager-editor .library-card:hover {
    background: #fafafa;
}

.mobile-project-manager-editor .card-nav-container {
    margin-bottom: 0;
}

.mobile-project-manager-editor .layer-list {
    background: transparent;
    border-top: 0px;
    padding-top: 5px;
}

.mpm-project-card {
    width: 200px;
    position: absolute;
    left: 10px;
    top: 10px;
    white-space: nowrap;
    overflow: hidden;
    text-overflow: ellipsis;
    font-size: 14px;
}

.mpm-project-name {
    width: 220px;
    white-space: nowrap;
    overflow: hidden;
    text-overflow: ellipsis;
    font-size: 15px;
}

.mpm-card {
    min-height: 550px;
    background: #fff;
}

.mpm-card-content {
    margin: 0px;
    border-bottom: 1px solid #ddd;
    padding: 50px 25px 50px 25px;
    background: #f9f9f9;
}

.mpm-card-content.mpm-crud-section {
    background: #fff;
    padding-left: 40px;
}

.mpm-card-content.selection-page {
    border-bottom: transparent;
}

.mpm-card-content.active-survey {
    background: #fafafa;
}

.active-survey .msm-survey-message {
    color: #888;
}

.msm-summary-panel .selection-page {
    height: 100vh;
}

.mpm-group-panel-header {
    padding: 10px 20px;
    background: #fcfcfc;
}

.msm-group-label {
    font-size: 15px;
    color: #454545;
    font-weight: 600;
}

.mpm-group-panel-header h4 {
    margin-bottom: 5px;
    margin-top: 0px;
}

.msm-filter-panel {
    padding: 5px 0px;
    width: 100%;
    position: relative;
}

.mpm-group-panel-content {
    padding: 0px 25px 20px 25px;
}

.mpm-user-panel-content {
    padding: 0px 25px 20px 20px;
    margin-top: -5px;
}

.mpm-group-panel-content .account-label {
    font-weight: 600;
}

.mpm-group-panel-content.list {
    border-top: solid 0px #ccc;
    padding: 0px;
}

.mpm-card-content .userrow {
    display: flex;
    padding: 5px;
    border-bottom: solid 1px #ccc;
}

.mpm-card-content .userrow:hover {
    font-weight: 600;
}

.mpm-card-content .userrow.selected {
    font-weight: 400;
}

.msm-user-account-item {
    background: #fff;
    height: 40px;
    padding: 10px 15px;
    border: transparent;
    border-bottom: 1px solid #ddd;
    border-left: 3px solid #fff;
}

.msm-user-account-item:nth-child(even) {
    background: #fafafa;
    border-left: 3px solid #fafafa;
}

.msm-user-account-item:hover {
    cursor: pointer;
    /*background: #F5FAFE;*/
    border-left: 3px solid steelblue;
}

.msm-user-account-item.selected {
    background: #F6F6FF;
    border-left: 3px solid steelblue;
    cursor: default;
}

.msm-user-account-item.checkbox {
    margin: 0px;
}

.msm-filter-tools-panel {
    margin-top: 10px;
}

.mpm-card-content.group-page {
    padding: 0;
}

.mpm-card-content .title {
    font-size: 22px;
    font-weight: 525;
    text-align: center;
    padding: 10px;
}

.msm-identity-filter {
    width: 100%;
    flex: 1;
}

.msm-user-account-panel {
    border-top: 1px solid #ddd;
    height: 600px;
    background: #fafafa;
}

.msm-account-listing-panel {
    display: flex;
    flex-direction: column;
    flex: 1;
    background: #fff;
}

.msm-account-summary-panel {
    display: flex;
    flex-direction: column;
    background: #fcfcfc;
    flex: 1;
    border-left: solid 1px #ccc;
}

.msm-icon-wrap {
    height: 60px;
    width: 60px;
    border-radius: 50%;
    border: 1px solid #7080CB;
    color: #7080CB;
    background: #E1EAFC;
    font-size: 28px;
    padding-top: 14px;
    padding-left: 2px;
}

.model-selection .msm-icon-wrap {
    background: #fff;
    color: steelblue;
    padding-top: 15px;
    border: 1px solid steelblue;
}

.active-survey .msm-icon-wrap {
    background: #77DAD3;
    color: #29b2a6;
    padding-top: 15px;
    padding-left: 2px;
    border: 1px solid #26a69a;
}

.incomplete .msm-icon-wrap {
    background: #FFD264;
    color: #B88406;
    padding-top: 13px;
    padding-left: 2px;
    border: 1px solid #B88406;
}

.incomplete.active-survey .msm-icon-wrap {
    background: #F799B9;
    color: #DF2E6A;
    padding-top: 13px;
    padding-left: 2px;
    border: 1px solid #DF2E6A;
}

a.filter-tools {
    margin-left: 0px;
    padding: 3px 6px;
    color: #888;
    font-size: 12px;
}

a.filter-tools:hover {
    cursor: pointer;
    background: #ddd;
    color: #454545;
}

.mpm-card-content .description {
    font-size: 14px;
    text-align: center;
    margin: 15px 100px 15px 100px;
}

.mpm-resource-selection {
    display: flex;
    flex-direction: column;
    align-items: center;
    padding: 15px;
}

.mpm-resource-selection .resource-dropdown {
    width: 80%;
}

.account-wrapper {
    padding-top: 0px;
}

.msm-data-selection .form-text.form-checkbox:not(.btn),
.form-text.form-radio:not(.btn) {
    margin-top: 1px;
}

.resource-grid-main.mpm-manager {
    height: 100%;
    padding-top: 20px;
    padding-left: 20px;
}

.resource-grid-tools-container.mpm-manager {
    display: flex;
    flex-direction: column;
}

.resource-grid-main-container.mpm {
    background: none;
}

.grid.mpm {
    margin-left: 0;
    margin-right: 0;
    width: 100%;
    max-width: none;
}

.list-filter.mpm {
    background-color: #f4f4f4;
    margin-bottom: 0;
}

.mpm-subtitle {
    position: relative;
    left: 55px;
    top: -45px;
    color: #999;
    font-size: 12px;
    width: 500px;
    white-space: nowrap;
    overflow: hidden;
    text-overflow: ellipsis;
}

.mpm-list {
    display: flex;
    flex-direction: column;
    align-items: center;
}

.mpm-summary-panel {
    background: #fff;
    padding: 0px 40px;
    margin-top: -60px;
    margin-left: 0px;
    border-top: 1px solid #ddd;
    margin-right: 0px;
}

.map-search-container div .map-widget-panel {
    height: calc(100vh - 110px);
}

.resource-grid-item.mpm-manager:hover {
    /*background-color: #f5f5f5;*/
    border-radius: 3px;
    color: #000;
}

.resource-grid-main.mpm-manager .mpm-title {
    font-weight: 400;
    color: #454545;
    font-size: 1.416em;
    position: relative;
    left: 55px;
    top: -45px;
}

.mpm-manager .resource-grid-icon {
    margin-top: -2px;
    font-size: 19px;
}

.report-image-grid.mpm {
    overflow-y: auto;
    overflow-x: hidden;
}

.nav-tabs li a.graph-designer-tab {
    padding: 15px 10px 15px 10px;
}

.graph-selector-panel {
    height: 60px;
}

.graph-selector {
    width: 350px;
    margin-right: 10px;
}

.graph-designer-tab-container {
    background: #C9D4E1;
    font-weight: 600;
}

.graph-designer-tab-container .nav-tabs>li.active>a {
    background: #ecf0f5;
    border: 1px solid #f4f4f4;
}

.graph-designer-tab-container .nav-tabs>li:not(.active)>a {
    color: #777;
}

.graph-designer-tab-container .nav-tabs>li:not(.active)>a:hover {
    cursor: pointer;
    color: #666;
    background: #ecf0f5;
}

.viewstate-btn {
    width: 100px;
    height: 30px;
    padding-top: 3px;
    background: #fcfcfc;
}

.btn-group-toggle .viewstate-btn {
    border-radius: 2px 0px 0px 2px;
}

.btn-group-toggle .viewstate-btn:nth-child(2) {
    margin-left: -1px;
    border-radius: 0px 2px 2px 0px;
}

.viewstate-btn.active {
    background-color: #9490EE;
    color: #fff;
    font-weight: 600;
    cursor: default;
}

.viewstate-btn:not(.active):hover {
    background: #f4f4f4;
}

#identities-card .library-card:not(.selected-card) {
    border-left: 1px solid transparent;
}

.user-survey .project-status {
    position: absolute;
    right: 10px;
    top: 10px;
}

.mobile-project-manager-editor .tab-content {
    padding: 1px;
}

.mobile-designer-title {
    font-size: 1.6em;
    padding-left: 15px;
    padding-top: 12px;
}

.msm-edit-buttons.mobile-project-category-header {
    left: 0;
    top: 15px;
    font-size: 17px;
    margin-left: 0px;
    padding-left: 15px;
}

.msm-tree {
    height: 100%;
}

.msm-basemap-subtitle {
    font-size: 13px;
    color: #888;
    padding-bottom: 10px;
}

.msm-location-card .row.widget-wrapper {
    padding-right: 0px;
    margin-left: 3px;
}

.msm-download-panel {
    padding-top: 5px;
    padding-left: 0px;
    padding-right: 0px;
}

#custom-download-panel {
    padding-top: 20px;
    padding-left: 15px;
}

.number-widget-report {
    display: flex;
    flex-direction: row;
    margin-bottom: 5px;
}

.number-prefix {
    padding-right: 1px;
}

.number-suffix {
    padding-left: 1px;
}

.report-title-bar {
}

.editor-report {
    background: white;
    width: 100%;
    overflow-y: auto;
    height: 100%;
}

.editor-report .rp-report-section {
    border-bottom: none;
    padding-bottom: 0;
}

.report-related-resources {
    padding: 0px 30px;
}

.report-related-resources .rp-card-section {
    margin-left: -15px;
}

.report-related-resources .rp-card-section .rp-report-container-tile {
    padding-top: 0px;
    padding-bottom: 10px;
    margin-top: -5px;
}

.editor-report .report-related-resources,
.editor-report .report-title-bar {
    display: none;
}

.mpm-selector-header {
    height: 55px;
    padding: 10px 5px;
    border-style: solid;
    border-width: 0.25px;
    border-color: #eee;
    background-color: #f4f4f4;
}

.mpm-selector-header-txt {
    padding: 10px;
    font-size: 13px;
}

.mpm-select-switch-label {
    color: #999;
    float: right;
    padding-right: 5px;
}

.mpm-manager .btn-rr {
    margin: -2px 0px 0px 0px;
}

.library-card.inactive {
    background: #f7f7f7;
}

.mpm-item-listing-header {
    font-size: 15px;
    padding-left: 10px;
    margin-top: 0px;
    color: #454545;
    font-weight: 500;
}

.mpm-survey-status-header {
    padding-left: 10px;
    margin-top: 0px;
    color: #454545;
    font-size: 24px;
    font-weight: 500;
    text-align: center;
}

.msm-survey-requirements-text {
    margin-top: 20px;
}

.msm-survey-status-text {
    margin-top: 0px;
    padding: 20px 0px 10px 0px;
}

.msm-survey-requirements-text+.msm-survey-status-text {
    padding-top: 0px;
}

.msm-survey-message {
    margin-top: 20px;
    font-size: 15px;
    color: #888;
}

.msm-survey-status-instructions {
    margin: 15px 20% 25px 20%;
    padding: 20px 10px 20px 10px;
    font-size: 15px;
    background: #FFC741;
    border: 1px solid #B88406;
    color: #fff;
    font-weight: 600;
    text-align: center;
    border-radius: 2px;
}

.msm-save-message {
    padding-top: 20px;
    font-size: 15px;
    color: #2A096E;
    text-align: center;
}

.msm-survey-status-instructions+.msm-save-message {
    padding-top: 0px;
}

.msm-survey-issues {
    padding-top: 5px;
    font-size: 15px;
    color: #888;
    list-style-type: none;
}

.msm-survey-status-instructions+.text-center .msm-survey-issues {
    padding-top: 0px;
}

.msm-report-section {
    padding: 40px 30px;
    background: #fefefe;
    border-bottom: 1px solid #ddd;
}

.msm-crud-section {
    padding: 40px 40px;
    min-height: 150px;
    background: #fff;
    border-bottom: 1px solid #ddd;
}

.msm-crud-section:last-child {
    border-bottom: transparent;
}

.msm-report-section.active {
    background: #fff;
}

.mpm-item-listing-header.data-panel {
    padding-left: 0px;
}

.msm-download-header {
    font-size: 15px;
    padding-left: 0px;
    margin-top: 30px;
    color: #454545;
    font-weight: 500;
}

.project-search-widget.mpm-item-listing {
    top: 0px;
    right: 0px;
}

.mpm-model-detail-panel {
    padding-left: 10px;
}

.mpm-node-detail-metadata {
    list-style: none;
    color: #777;
}

.mpm-activation-panel {
    padding: 0px;
}

.msm-settings-summary {
    height: 100%;
}

.msm-map-container {
    padding: 0px;
    height: 100vh;
    margin-left: -13px;
    margin-right: -20px;
    margin-top: -10px;
}

.msm-map-container .control-label {
    display: none;
}

.msm-map-container .widget-wrapper .mapboxgl-map {
    height: 100vh;
}

.msm-map-container .geometry-tools-container {
    top: 60px;
    left: 10px;
}

.msm-stats-panel {
    padding: 10px 5px;
    min-height: 80px;
    margin-top: -15px;
}

.msm-stat {
    color: #2d3c4b;
    font-size: 36px;
    margin-top: 2px;
}

.msm-stat-label {
    color: #999;
    font-size: 13px;
    margin-top: -5px;
}

.msm-stat-user {
    color: #2d3c4b;
    font-size: 18px;
    margin-top: 2px;
}

.msm-stat-user-panel {
    margin-top: 10px;
}

.msm-stat-time {}

.msm-stat-date {
    font-size: 17px;
    white-space: nowrap;
}

.profile-mpm-panel {
    margin-left: 20px;
    text-align: justify;
    overflow: hidden;
    font-family: 'Open Sans', 'Helvetica Neue', Helvetica, Arial, sans-serif;
    font-size: 13px;
    height: 0;
    transition: height 600ms ease-out;
}

.profile-mpm-panel.show-details {
    height: 400px;
}

.project-panel {
    width: 100%;
    border: 1px solid #3b8dd5;
    margin-bottom: 10px;
    display: flex;
    flex-direction: column;
    margin-top: 1px;
}

.project-panel.expired {
    background: #fcfcfc;
    border: 1px solid #ddd;
}

.project-panel-header {
    position: relative;
    height: 76px;
    padding-left: 10px;
    color: #2b425b;
    background: #fff;
    border-bottom: 1px solid #eee;
}

.project-panel.expired>.project-panel-header {
    color: #888;
}

.project-panel-title {
    font-size: 19px;
    float: left;
    font-weight: 500;
    padding-left: 10px;
    margin-top: 12px;
    width: 500px;
    height: 22px;
    text-align: left;
    white-space: nowrap;
    overflow: hidden;
    text-overflow: ellipsis;
}

.project-status {
    width: 70px;
    height: 28px;
    font-size: 13px;
    color: #777;
    padding: 3px;
    font-style: italic;
    text-align: center;
    background: #ddd;
}

.library-card .project-status {
    text-align: left;
}

.project-status.active {
    background: #8bc34a;
    color: #fff;
}

.project-metadata {
    position: absolute;
    top: 35px;
    right: 0px;
    list-style: none;
    font-size: 14px;
}

.msm-edit-buttons {
    position: absolute;
    top: 10px;
    right: 10px;
    list-style: none;
    font-size: 14px;
}

.project-metadata-item {
    display: inline-block;
    padding: 6px 10px 10px 10px;
    color: #758697;
}

.project-details {
    position: absolute;
    display: flex;
    flex-direction: row;
    top: 40px;
    font-size: 14px;
    margin-left: 10px;
}

.card-panel-body {
    /*height: 500px;
    overflow-y: scroll;*/
}

.node-value-select-tile {
    padding: 5px;
    font-size: 0.9em;
}

.selected-node-value {
    font-size: 1.3em;
}

.node-value-select-label {
    font-weight: bold;
}

.node-value-widget-ontology {
    padding: 15px 20px;
    background: #fafafa;
    border: 1px solid #ddd;
    border-radius: 2px;
}

.chosen-container-single .chosen-single {
    background: #fff;
    color: #4d627b;
    border: 1px solid #ddd;
    box-shadow: none;
    border-radius: 3px;
    display: block;
    height: 32px;
    line-height: 1.42857;
    overflow: hidden;
    padding: 6px 12px;
    white-space: nowrap;
}

.chosen-container-single .chosen-single div b {
    background-image: none !important;
}

.chosen-container-single .chosen-single .search-choice-close {
    top: 10px;
}

.chosen-container-single .chosen-single div b:before {
    border-bottom: 0 solid transparent;
    border-left: 5px solid transparent;
    border-right: 5px solid transparent;
    border-style: solid;
    border-width: 5px 4px 0;
    color: #4d627b;
    content: "";
    display: inline-block;
    height: 0;
    margin: 1em -2px;
    vertical-align: middle;
    width: 0;
}

.chosen-container .chosen-drop {
    background: #fff;
    border-color: currentcolor rgba(0, 0, 0, 0.09) rgba(0, 0, 0, 0.09);
    border-style: none solid solid;
    border-width: 0 1px 1px;
    border-radius: 3px;
}

.chosen-container .chosen-search {
    background: #fff;
}

.chosen-container-active.chosen-with-drop .chosen-single {
    background: #fff;
    border: 1px solid rgba(0, 0, 0, 0.09);
    border-bottom-left-radius: 0;
    border-bottom-right-radius: 0;
}

.chosen-container .chosen-results li.highlighted {
    background-color: #177bbb;
    background-image: none;
    color: #fff;
}

.chosen-container-multi .chosen-choices {
    background: #fff;
    color: #8f9ea6;
    border: 1px solid rgba(0, 0, 0, 0.09);
    box-shadow: none;
    border-radius: 3px;
    min-height: 32px;
}

.chosen-container-active .chosen-choices,
.chosen-container-single .chosen-search input[type="text"] {
    border: 1px solid rgba(0, 0, 0, 0.09);
}

.chosen-container-multi .chosen-choices li.search-choice {
    background-color: #177bbb;
    background-image: none;
    color: #fff;
    border: 0;
    border-radius: 2px;
    box-shadow: none;
    line-height: 16px
}

.chosen-container-multi .chosen-choices li.search-choice .search-choice-close::after,
.chosen-container-multi .chosen-choices li.search-choice .search-choice-close::before {
    box-shadow: 0 0 0 1px inset;
    content: "";
    left: 50%;
    position: absolute;
    top: 50%;
    transform: translate(-50%, -50%);
}

.chosen-container-multi .chosen-choices li.search-choice .search-choice-close::after {
    height: 0.8em;
    width: 2px;
}

.chosen-container-multi .chosen-choices li.search-choice .search-choice-close::before {
    height: 2px;
    width: 0.8em;
}

.chosen-container-multi .chosen-choices li.search-choice .search-choice-close {
    display: block;
    height: 1.5em;
    transform: rotate(45deg);
    width: 1em;
    color: #fff;
    font-size: inherit;
    top: 2px
}

.chosen-container .chosen-results li {
    padding: 8px 6px
}

ul.select2-choices {
    padding-right: 30px !important;
}

ul.select2-choices:after {
    content: "";
    position: absolute;
    right: 10px;
    top: 50%;
    transform: translateY(-50%);
    border-top: 5px solid #333;
    border-left: 5px solid transparent;
    border-right: 5px solid transparent;
}

.sidepanel-draggable {
    background-color: #f7f7f7;
    border-left: solid 1px gainsboro;
    border-right: solid 1px gainsboro;
    height: 100%;
    z-index: 3;
    font-size: 10px;
    display: flex;
    align-items: center;
}

.sidepanel-draggable div {
    cursor: col-resize;
    margin: 2px;
}

.sidepanel-draggable div i {
    display: block;
    color: rgb(190, 190, 190);
}

.left-panel-inner-container {
    height: 100%;
    min-width: 300px;
    display: flex;
    flex-direction: column;
}

.left-panel {
    flex: 0 0 300px;
    overflow: hidden;
    z-index: 3;
}

.left-panel-overflow {
    background: #ecf0f5;
    height: calc(100% - 75px);
    /* 75px is height of .jstree .header */
    overflow-y: auto;
    overflow-x: hidden;
}

.left-panel-overflow>* {
    background: inherit;
}

.main-panel {
    background-color: #ffffff;
    flex: 1
}

.rich-text {
    padding: 20px;
}

.jstree .rich-text {
    padding: 0px;
    display: inline;
}

.graph-designer .card-component {
    /*width: 100%;*/
    background-color: #fff;
}

.graph-designer .card-component .install-buttons {
    display: none;
}

.card-component {
    padding: 15px 25px 25px 25px;
    margin: 15px;
    background: #fff;
    border: 1px solid #ddd;
    border-radius: 3px;
}

.graph-designer .card-component-panel {
    overflow-y: scroll;
}

.card-component-panel {
    width: 100%;
    padding: 0px;
    border-radius: 3px;
    background-color: white;
}

.graph-designer .card-component-panel {
    background: #fafafa;
}

.card-component-panel h3 {
    color: #2f527a;
    font-size: 1.2em;
    font-weight: 400;
}

.card-component-panel h3.rr-splash-description {
    font-size: 16px;
    padding: 0px 20px;
    color: #888;
    margin: 0px;
}

.file-select .rr-splash-img {
    margin-top: 0px;
    margin-left: 2px;
    height: 90%;
}

.card-component-panel h4 {
    color: #2f527a;
    font-size: 15px;
    font-weight: 550;
}

.card-component-panel .card-component h4 {
    margin-top: 5px;
}

.card-component-panel .card-component .is-function-node {
    display: inline-block;
    background: #A2EAE2;
    color: #01766A;
    padding: 10px 15px;
    margin-bottom: 15px;
    font-size: 13px;
    font-weight: 600;
    margin-top: 5px;
    margin-bottom: 15px;
    border-radius: 2px;
}

.card-component-panel hr {
    border-color: #e9e9e9;
}

.card-component-panel h5 {
    color: #999;
    margin-top: 5px;
    margin-bottom: 5px;
}

.card-component-wrapper-editor {
    height: 100%;
    padding-bottom: 50px;
    overflow-y: auto;
    background: #fafafa;
}

.card-header {
    height: 50px;
    padding: 10px 20px;
    background: #25476a;
}

.card-header-title {
    margin-top: -15px;
}

.card-breadcrumbs,
.card-breadcrumbs a {
    color: #f1f1f1;
    margin-top: 17px;
    font-size: 17px;
}

.card-breadcrumbs span.dropdown.open .dropdown-menu>li>a {
    display: block;
    padding: 5px 20px;
    margin-top: 5px;
    clear: both;
    font-size: 13px;
    font-weight: 400;
    line-height: 1.1;
    color: #333;
    white-space: nowrap;
}

.card-breadcrumbs span.dropdown.open .dropdown-menu>li>a:hover {
    color: #fff;
}

.card-breadcrumbs a.toggle-tree {
    font-size: 13px;
}

.current-crumb {
    font-weight: 400;
}

.resource-editor-tree {
    height: calc(100vh - 125px);
    overflow-y: auto;
    overflow-x: hidden;
    background: #ecf0f5;
    padding-bottom: 50px;
}

a.jstree-anchor strong {
    font-weight: 500;
}

.expanded-nav {
    white-space: nowrap;
    overflow: hidden;
    text-overflow: ellipsis;
}

.add-new-tile {
    display: none;
}

.jstree-anchor:hover .add-new-tile,
.add-new-tile.jstree-clicked {
    display: inline;
}

a.jstree-anchor.disabled {
    color: #ccc;
}

a.jstree-anchor.permissions-widget {
    color: #bbb;
    cursor: default;
    pointer-events: none;
}

.jstree-default .card-designer-tree li {
    background-image: url("tree/32px.png");
    background-position: -292px -4px;
    background-repeat: repeat-y;
}

.jstree-default .card-designer-tree li.jstree-last,
.jstree-default .card-designer-tree .jstree-last>li {
    background: transparent;
}

.card-summary-section li {
    list-style: none;
}

.card-summary-section h4 {
    font-size: 1.1em;
}

.card-summary-section .card-summary {
    padding-bottom: 5px;
}

.card-summary-section.disabled h4 {
    color: #7a7a7a;
}

.card-summary-section.disabled a {
    cursor: default;
}

.card-summary-section .card-summary .card-summary-add {
    margin-left: 2px;
}

.card-summary-section .card-summary .card-summary-add:hover {
    cursor: pointer;
}

.card-summary-section .card-summary {
    margin-bottom: 10px;
}

.card-summary-section .tile-summary {
    padding: 2px;
}

.card-summary-section .tile-summary a {
    color: #6494cc;
}

.card-summary-section .tile-summary .tile-summary-label {
    font-weight: 600;
}

.card-summary-name {
    margin-bottom: 2px;
}

.tile-summary-item {
    padding-left: 5px;
}

.card-summary-section {
    padding: 20px 0 10px 0;
}

.btn-rr {
    background: #9490EE;
    color: #fff;
    border: 1px solid rgba(0, 0, 0, 0.09);
    margin: -10px 0px 30px 0px;
}

.btn-rr:hover {
    color: #fff;
}

.rr-splash {
    text-align: center;
    margin: 48px 45px 20px 45px;
    border: 1px solid #ddd;
    padding: 40px 30px;
    background: #f6f6f6;
    border-radius: 4px;
}

.rr-splash-title {
    color: #666;
    font-size: 28px;
    margin-bottom: 30px;
    margin-top: 25px;
}

.rr-splash-img-container {
    padding: 20px;
    background: #fff;
    border: 1px solid steelblue;
    display: inline-block;
}

.rr-splash-img {
    margin-top: 3px;
    margin-left: 2px;
    height: 90%;
}

.surveys {
    height: 72px;
    width: 72px;
}

.rr-splash-description {
    font-size: 15px;
    color: #999;
    font-weight: 500;
}

.rr-splash-description:last-child {
    margin-bottom: 80px;
}

.rr-splash-help-link {
    margin: 20px 0px 50px 0px;
    font-size: 28px;
    color: steelblue;
}

.rr-splash-help-link:hover {
    cursor: pointer;
}

.report-expander {
    cursor: pointer;
    padding-left: 6px;
    font-weight: bold;
    font-size: 18px;
}



.create-resource-instance-card-component .card-component {
    border: none;
}

.workbench-card-sidepanel .create-resource-instance-card-component {
    top: 75px;
}

.new-instance-model-name {
    font-size: 15px;
    font-weight: 600;
    color: #004577;
    width: 100%;
}

.create-instance-header {
    height: 50px;
    background: #f1f1f1;
    position: relative;
    border-bottom: 1px solid #ddd;
    padding: 15px;
    font-size: 15px;
}

.create-instance-menu-header {
    height: 50px;
    background: #ebebeb;
    position: relative;
    border-bottom: 1px solid #ddd;
    padding: 15px;
    font-size: 15px;
}

.create-instance-header .close-new-step {
    position: absolute;
    right: 10px;
    top: 5px;
}

.create-instance-header .close-new-step:hover {
    cursor: pointer;
}

.create-resource-instance-card-component .card-component {
    padding-top: 10px;
}

.indent {
    text-indent: 10px;
    padding-left: 10px;
}

.mapboxgl-popup-content {
    width: 350px;
    padding: 0px;
}

.mapboxgl-popup-content .hover-feature-footer {
    padding: 10px 15px;
    height: auto;
}

.tabbed-report-header {
    border-bottom: 1px solid #ddd;
}

.tabbed-report-header .workbench-card-wrapper {
    height: 500px;
}

.tabbed-report-mainpanel {
    top: 25px;
    width: calc(100% - 50px);
}

.tabbed-report-mainpanel-content {
    width: calc(100% - 50px);
}

.tabbed-report-mainpanel-title {
    padding: 5px 15px;
    font-size: 12px;
    border-bottom: 1px solid #ddd;
    background-color: rgb(237, 237, 237);
}

.tabbed-tile-value {
    padding-left: 0px;
}

.tabbed-report-tile-title {
    margin-bottom: 0;
    padding: 12px 5px 0 0;
}

.tabbed-report-sidepanel {
    width: 300px;
    margin: 0 25px;
    position: -webkit-sticky;
    position: sticky;
    top: 25px;
}

.tabbed-report-sidepanel .tabbed-report-sidepanel-content {
    border: 1px solid #ddd;
}

.tabbed-report-sidepanel-title {
    padding: 5px 15px;
    font-size: 12px;
    border-bottom: 1px solid #ddd;
    background-color: rgb(237, 237, 237);
}

.tabbed-report-sidepanel-title.consultation-status-title {
    color: white;
    font-size: 15px;
    background-color: rgb(234, 141, 148);
}

.sidebar-section {
    padding: 0px 10px 20px 10px;
    border-bottom: 1px solid #ddd;
}

.sidebar-section:last-child {
    border-bottom: none;
}

.sidebar-single-line-group {
    margin-bottom: 0px;
    font-size: 14px;
}

.sidebar-single-line-type {
    color: #25476A;
}

.sidebar-single-line-value {
    color: #777;
}

.sidebar-double-line-group {
    margin-bottom: 6px;
    font-size: 14px;
}

.sidebar-double-line-type {
    color: #25476A;
}

.sidebar-double-line-value {
    color: #777;
}

.tabbed-report-sidepanel-title.consultation-status-title.completed {
    background-color: rgb(202, 247, 225);
    color: rgb(84, 84, 84);
}

.tabbed-report-sidepanel-subtitle {
    color: rgb(222, 222, 222);
    font-size: 13px;
    margin-top: -2px;
    margin-bottom: 2px;
}

.completed .tabbed-report-sidepanel-subtitle {
    color: rgb(167, 167, 167);
}

.tabbed-report-sidepanel-main {
    padding: 5px 15px 15px;
}

.tabbed-report-sidepanel-main dt {
    color: #2f527a;
    font-weight: normal;
    float: left;
    width: 130px;
    text-align: right;
    padding-right: 10px;
}

.report-map-header-component {
    height: 400px;
}

.search-result-details {
    background: #fff;
    height: 100%;
}

.search-result-details-splash {
    padding-top: 50px;
    padding-left: 2px;
    padding-right: 2px;
}

.search-result-details-splash .rr-splash {
    margin-top: 0;
}

.iiif-viewer-gallery,
.show-gallery-control {
    color: rgb(45, 70, 103);
    position: absolute;
    bottom: 0;
}

.iiif-gallery-content,
.show-gallery-control {
    background-color: rgb(242, 242, 242);
}

.show-gallery-control {
    left: 2px;
    bottom: 2px;
    padding: 15px 30px;
    z-index: 10000;
    color: #5b9bd7;
}

.show-gallery-control i {
    cursor: pointer;
    color: #2f527a;
    font-size: 15px;
}

.show-gallery-control a {
    cursor: pointer;
    color: #2f527a;
}

.show-gallery-control h3 {
    display: inline-block;
    margin: 0 2px;
    font-size: 13px;
}

.show-gallery-control a {
    font-size: 12px;
}

.iiif-gallery-content .panel-controls {
    width: 250px; 
    border-right: 1px solid #ddd;
}

.iiif-gallery-content .panel-controls .hide-gallery-control {
    width: 100%; 
    height: 50px; 
    border-bottom: 1px solid #ddd; 
    display: flex; 
    justify-content: center; 
    align-items: center; 
    font-weight: 650; 
    color: #5b9bd7; 
    cursor: pointer;
}

.iiif-gallery-content .panel-controls .mode-selector {
    width: 100%; 
    height: 108px; 
    padding: 5px;
}

.iiif-gallery-content .panel-controls .mode-selector-buttons {
    display: flex;
}

.iiif-gallery-content .panel-controls .mode-selector-buttons > div {
    margin-right: 10px;
    cursor: pointer;
}

.iiif-gallery-content .panel-controls .panel-selector-buttons {
    display: flex;
    margin-top: 5px;
}
.iiif-gallery-content .panel-controls .panel-selector-buttons > div {
    width: 65px;
    height: 55px;
    display: flex;
    align-items: center;
    justify-content: center;
    margin-right: 10px;
    background-color: #ddd;
    cursor: pointer;
}

.iiif-gallery-content .panel-controls .panel-selector-buttons > div.selected {
    background-color: #add8e6;
    border: 1px solid #5b9bd7; 
}

.iiif-gallery-content .panel-controls .panel-selector-buttons > div.hide {
    display: none;
}

.iiif-gallery-content .panel-controls .mode-selector-buttons > div > div {
    background-color: #ddd; 
    width: 40px; 
    height: 20px;
}


.iiif-gallery-content .panel-controls .mode-selector-buttons .two-panel {
    display: flex;
}

.iiif-gallery-content .panel-controls .mode-selector-buttons .two-panel > div {
    margin-right: 2px;
}

.iiif-gallery-content .panel-controls .mode-selector-buttons .selected > div {
    background-color: #5b9bd7;
}

.gallery-visible.show-gallery-control {
    display: none;
}

.show-gallery-control.gallery-expanded {
    top: 0;
    left: 0;
    right: 0;
    bottom: auto;
    border-bottom: solid 1px rgb(221, 221, 221);
    border-top: none;
    z-index: 2000;
    padding: 15px 0 15px 30px;
}

.workbench-card-container-sidepanel-active .show-gallery-control.gallery-expanded {
    right: 400px;
}

.iiif-viewer-gallery {
    right: 0;
    left: 0;
}

.iiif-viewer-gallery.gallery-expanded {
    top: 0px;
    z-index: 1000;
}

.iiif-viewer-gallery.gallery-expanded .iiif-gallery-sequence-canvases{
    margin-top: 10px;
    height: auto;
    z-index: 1000;
}

.workbench-card-container-sidepanel-active .iiif-viewer-gallery {
    right: 400px;
}

.workbench-card-container-sidepanel-active .workbench-card-container {
    margin-right: 400px;
}

.hidden-file-input {
    display: none;
}

.add-new-crumb {
    float: right;
    cursor: pointer;
    padding: 4px 12px;
    font-size: 13px;
    background: #6984A0;
    border: 1px solid #0A0737;
    border-radius: 2px;
    margin-top: -1px;
}

.map-data-drop-area {
    padding: 25px 15px;
    border: 1px dashed #bbb;
    background: #f9f9f9;
    text-align: center;
    color: #808080;
    margin: 5px 0px;
    border-radius: 1px;
    cursor: pointer;
}

.map-data-drop-area:hover,
.map-data-drop-area.drag-hover {
    border: 1px dashed black;
    color: black;
    background-color: #EEEEEE;
}

.iiif-gallery-content.compare {
    border-top: solid 1px rgb(221, 221, 221);
    height: 185px;
    width: 100%;
    padding: 10px;
    padding-bottom: 0px;
    white-space: nowrap;
    overflow-x: auto;
    display: flex;
}
.iiif-gallery-content {
    border-top: solid 1px rgb(221, 221, 221);
    width: 100%;
    padding-bottom: 0px;
    white-space: nowrap;
    overflow-x: auto;
    display: flex;
}

.gallery-expanded .iiif-gallery-content {
    border-top: none;
}

.iiif-gallery-content {
    height: 160px;
}

.gallery-expanded .iiif-gallery-content {
    height: 100%;
    background-color: rgb(250, 250, 250);
    padding: 5px 0px 20px 20px;
}

.workbench-card-wrapper .workbench-card-container-wrapper {
    height: 100%;
    width: calc(100% - 75px);
    position: absolute;
}

.workbench-card-wrapper .workbench-card-container-wrapper.wide {
    height: 100%;
    width: 100%;
}

.workbench-card-wrapper .workbench-card-container-wrapper.workbench-card-container-sidepanel-active {
    height: 100%;
    width: calc(100% - 75px);
    position: absolute;
}

.workbench-card-container.gallery-visible.compare {
    padding-bottom: 185px;
}

.workbench-card-container.gallery-visible {
    padding-bottom: 160px;
}


.iiif-leaflet {
    height: 100%;
    background: #fafafa;
}

.iiif-leaflet .leaflet-draw {
    display: none;
}

.iiif-leaflet .split-controls {
    display: flex; 
    position: absolute; 
    z-index: 2500; 
    top: 9px;
}

@media(max-width: 1150px){
    .iiif-leaflet .split-controls {
        display: none;
    }
}

.image-tools-floating.left, .image-tools-floating.right {
    position: absolute;
    display: block;
    width: 238px;
    border: 2px solid #ddd;
    padding: 10px;
    background-color: #fff;
    z-index: 10000;
    top: 45px;
}

.image-tools-floating.right {
    right: 9px;
}

.image-tools-floating.right.sidepanel {
    right: 409px;
}

.image-tools-floating.left {
    left: 45px;
}

.iiif-leaflet .split-controls.right {
    right: 9px;
}

.iiif-leaflet .split-controls.left {
    left: 45px;
}

.select2-drop.split-controls-drop {
    max-width: 238px;
    border: 2px solid #ddd;
    border-top: none;
}

.split-controls-drop .select2-result-label {
    display: flex;
    align-items: center;
}

.split-controls-drop .select2-result-label > div {
    margin-right: 5px;
}

.split-controls-drop .select2-result-label .image img {
    width: 50px;
}

.split-controls-drop .select2-result-label .title {
    width: 100%;
    text-overflow: ellipsis;
    overflow: hidden;
}

.select2-container.select2-container-active.select2-dropdown-open.split-controls-drop{
    border: 2px solid #ddd;
    border-radius: none;
}

.iiif-image-tools .layout .mode-selector {
    display: flex
}

.iiif-image-tools .layout .mode-selector > div {
    margin-right: 15px;
}

.iiif-image-tools .layout .mode-selector .selected {
    margin-right: 15px;
}
.iiif-image-tools .selected {
    background-color: inherit;
}

.iiif-image-tools .layout .mode-selector > div > div {
    display: flex;
}

.iiif-image-tools .layout .mode-selector .selector-button {
    width: 100px;
    height: 50px;
    border: 1px solid #ddd;
    margin-right: 5px;
}

.iiif-image-tools .layout .mode-selector .selected .selector-button {
    background-color: #5b9bd7;
}

.iiif-image-tools .layout .panel-selector{
    margin-top: 20px;
}

.iiif-image-tools .layout .panel-selector .selector {
    display: flex;
}

.iiif-image-tools .layout .panel-selector .selector > div {
    margin-right: 5px;
}

.iiif-image-tools .layout .panel-selector .selector > div > div {
    width: 100px;
    height: 100px;
    border: 1px solid #ddd;
    display: flex;
    justify-content: center;
    align-items: center;
}

.iiif-image-tools .layout .panel-selector .selector .selected > div {
    background-color: #add8e6;
    border: 1px solid #5b9bd7;
}

.iiif-leaflet .split-controls .button {
    width: 38px; 
    height: 38px; 
    background-color: #fff; 
    border: 2px solid #ddd; 
    border-left: none; 
    display: flex; 
    justify-content: center; 
    align-items: center;
    cursor: pointer;
    font-size: 27px;
}

.iiif-gallery-canvas,
.iiif-gallery-sequence,
.iiif-gallery-sequence-canvases {
    padding-left: 0px;
    display: inline-block;
    white-space: nowrap;
    vertical-align: top;
}
.iiif-gallery-sequence-canvases {
    height: 108px;
    display: flex;
    align-items: center;
}

.iiif-viewer-gallery.gallery-expanded .iiif-gallery-canvas,
.iiif-viewer-gallery.gallery-expanded .iiif-gallery-sequence,
.iiif-viewer-gallery.gallery-expanded .iiif-gallery-sequence-canvases {
    white-space: normal;
}

.iiif-gallery-sequence {
    padding-right: 20px;
}

.iiif-viewer-gallery.gallery-expanded .iiif-gallery-sequence {
    display: block;
}

.iiif-gallery-canvas-thumbnail img {
    margin: 1px;
    border: 1px solid rgb(162, 162, 162);
    height: 55px;
}

.annotated .iiif-gallery-canvas-thumbnail img {
    margin: 0px;
    border: 2px solid rgb(28, 62, 95);
}

.iiif-viewer-gallery.gallery-expanded .iiif-gallery-canvas-thumbnail img {
    height: 175px;
}

.iiif-gallery-sequence-label {
    cursor: pointer;
    color: rgb(91, 155, 215);
    font-weight: 600;
    text-decoration: none;
}

.iiif-gallery-sequence-labels {
    display: inline-flex;
    padding: 5px
}

.tabbed-workflow-step-container .iiif-gallery-sequence-labels {
    display: none;
}

.iiif-gallery-panel {
    display: flex;
    flex-direction: column;
    width: inherit;
}

.iiif-input {
    width: 316px;
    max-width: 316px;
    min-height: 36px;
}

.iiif-manifest-metadata-panel .iiif-input {
    width: 280px;
    max-width: 280px;
    min-height: 36px;
}


.gallery-expanded .iiif-gallery-panel {
    padding-left: 15px;
}

.iiif-gallery-header {
    padding-left: 10px;
    justify-content: space-between;
    width: 100%;
    border-bottom: 1px solid #ddd;
    height: 50px;
}

.iiif-widget-report {
    margin: 0 0 0 320px;
}

.iiif-widget-report .iiif-leaflet {
    height: 300px;
    margin: 0 20px 10px 0px;
    border: solid 1px #808080;
}

.manifest-metadata-title {
    margin-top: 8px;
    font-weight: 600;
}

.manifest-metadata-value {
    line-height: 1.2;
    color: #585858;
    overflow-wrap: break-word;
}

.manifest-metadata-value h4 {
    padding-top: 10px;
    font-size: 15px;
    color: #2f527a;
    font-weight: 600;
}

.manifest-metadata-value a {
    color: #4682b4;
}

.manifest-details {
    white-space: normal;
    width: 250px;
    border-right: 1px solid #ddd;
    background: #e9e9e9;
    margin-top: -15px;
    margin-left: -20px;
    padding: 15px 10px 150px 10px;
    height: 100%;
    position: absolute;
    overflow-y: scroll;
}

.manifest-details h3 {
    width: 225px;
    font-size: 16px;
    font-weight: 500;
}

.manifest-details h4 {
    padding-left: 0px;
    font-size: 13px;
    font-weight: 400;
    color: #585858;
}

.manifest-details-list,
.manifest-logo {
    padding-left: 0px;
    margin-top: 5px;
}

.manifest-attribution-key {
    padding-top: 10px;
    font-size: 15px !important;
    color: #2f527a !important;
}

.manifest-logo {
    max-width: 150px;
}

.manifest-editor-label {
    font-size: 1.2em;
    padding: 3px;
}

.iiif-manifest-metadata-panel {
    padding: 5px 8px;
    display: flex;
    background: #f9f9f9;
    border: 1px solid #ddd;
    margin-bottom: 5px;
}

.manifest-metadata-panel-drag {
    background: #e6e6e6;
    margin: -5px 5px -5px -10px;
}

.manifest-metadata-panel-drag i {
    padding: 42px 4px;
    font-size: 18px;
    color: #585858;
}

.manifest-metadata-panel-drag:hover {
    cursor: pointer;
}

.iiif-gallery-header .list-filter {
    display: inline-block;
    margin-bottom: 0px;
}

.iiif-gallery-header > div > div {
    margin-right: 20px;
}

.iiif-gallery-canvas {
    cursor: pointer;
    margin-left: 10px;
    padding: 6px;
    border: 1px solid transparent;
    min-width: 60px;
    height: 100px;
}

.iiif-viewer-gallery.gallery-expanded .iiif-gallery-canvas {
    height: 220px;
    min-width: 120px;
}

.iiif-gallery-canvas:hover,
.iiif-gallery-canvas.active {
    border: 1px solid rgb(180, 180, 180);
    background-color: rgb(230, 230, 230);
}

.iiif-gallery-canvas-label {
    font-size: 0.9em;
    font-weight: 650;
    color: rgb(91, 155, 215);
    width: 110px;
    white-space: nowrap;
    overflow: hidden;
    text-overflow: ellipsis;
    height: initial;
}

.gallery-expanded .iiif-gallery-canvas-label {
    width: 100%;
}


.iiif-gallery-canvas-label .annotation-count {
    font-size: 0.8em;
    font-weight: normal;
    color: rgb(142, 142, 142);
    display: block;
}

.iiif-gallery-manifest-label {
    max-width: 300px;
    display: inline-block;
    white-space: nowrap;
    overflow: hidden;
    text-overflow: ellipsis;
    vertical-align: text-bottom;
}

.gallery-expanded .iiif-gallery-manifest-label {
    display: none;
}

.iiif-canvas-links-panel {
    margin-bottom: 10px;
}

.iiif-canvas-links-panel a {
    font-size: 12px;
    color: #4682b4;
    margin-right: 5px;
    font-weight: 600;
    cursor: pointer;
}

.iiif-canvas-links-panel a:hover {
    color: #12548A;
}

.iiif-image-tools {
    margin-top: 55px;
    padding: 10px;
    color: rgb(30, 63, 94);
    font-size: 0.9em;
}


.iiif-image-tool-slider {
    padding-bottom: 10px;
}

.iiif-image-tool-slider-wrap {
    margin: 0 20px;
}

.iiif-image-tool-value {
    padding: 0 20px;
    color: #777;
}

.iiif-image-tool-slider .toggle-container {
    padding: 5px;
}

.iiif-image-tool-slider .arches-toggle-sm {
    cursor: pointer;
    margin-top: -19px;
}

.manifest-editor {
    padding-bottom: 10px;
    width: 100%;
    padding-left: 20px;
    margin: 20px;
}

.gallery-expanded .manifest-editor {
    margin-left: -10px;
    margin-top: 20px;
}

.manifest-details+.manifest-editor {
    margin: 20px;
}

.manifest-editor-loading,
.manifest-editor-error {
    display: inline-block;
    padding-left: 10px;
}

.gallery-expanded .manifest-editor-loading {
    margin-top: 25px;
}

.manifest-editor-input {
    margin-bottom: 10px;
}

.manifest-editor-error {
    color: red;
}

.chart {
    margin-right: 105px;
    margin-left: 20px;
    margin-top: 20px;
}

.style-tools-collapser {
    cursor: pointer;
    padding: 5px;
    font-size: 0.9em;
}

.edtf-style-tools-collapser {
    cursor: pointer;
    padding: 5px;
    font-size: 0.9em;
    left: 510px;
    position: absolute;
    top: 6px;
}

.workbench-card-sidepanel .edtf-style-tools-collapser {
    left: 250px;
}

.style-tools-panel {
    background: #fbfbfb;
    border: 1px solid #ddd;
    padding: 15px 15px 5px 5px;
    margin-bottom: 5px;
    border-radius: 2px;
}

.edtf-style-tools-panel {
    background: #fbfbfb;
    border: 1px solid #ddd;
    padding: 10px 15px 5px 5px;
    margin-bottom: 5px;
    border-radius: 2px;
    height: 200px;
    width: 600px;
    overflow-y: scroll;
}

.edtf-style-tools-panel::-webkit-scrollbar {
    -webkit-appearance: none;
    width: 9px;
    border-left: 1px solid #ddd;
}

.edtf-style-tools-panel::-webkit-scrollbar-thumb {
    border-radius: 1px;
    background-color: rgba(0, 0, 0, .1);
    -webkit-box-shadow: 0 0 1px rgba(255, 255, 255, .5);
}

.workbench-card-sidepanel .edtf-style-tools-panel {
    width: 340px;
}

.widget-help-panel {
    padding: 5px 10px;
}

.widget-help-panel h2 {
    font-size: 1.0em;
    margin-top: 0px;
    margin-bottom: 5px;
}

.widget-help-panel a {
    color: steelblue;
    font-weight: 500;
    text-decoration: underline;
}

.widget-help-panel h3 {
    font-size: 1.0em;
    margin-top: 0px;
    color: #777;
}

.widget-help-panel .text-thin {
    color: #666;
    font-weight: 400;
}

.style-tools-color-visualizer {
    border: 1px solid #000;
}

.lang-switch .chosen-single {
    border: none;
    font-size: 12px;
    color: #454545;
    padding-top: 8px;
}

.lang-switch .chosen-drop {
    font-size: 12px;
    color: #454545;
}

.leaflet-popup-content-wrapper {
    border-radius: 3px;
    padding: 0;
}

.leaflet-popup-content {
    margin: 0;
}

.map-coordinate-editor {
    margin-top: 15px;
}

.map-coordinate-editor-crs-selector {
    position: fixed;
    margin-top: 25px;
    background: #fff;
    padding-bottom: 8px;
    border-bottom: 1px solid #ddd;
}

.map-coordinate-editor-crs-selector dt,
.map-coordinate-editor-crs-selector select {
    display: block;
    float: left;
}

.map-coordinate-editor-crs-selector dt {
    width: 150px;
    padding: 5px;
    margin-top: 2px;
    font-weight: 500;
}

.map-coordinate-editor-list {
    padding: 0 5px;
    margin-top: 70px;
}

.map-coordinate-editor-list a:focus i {
    color: #579ddb;
}

.map-coordinate-editor-pair {
    padding: 0px 0;
}

.map-coordinate-editor-pair input {
    margin: 0 5px;
    padding: 5px;
    width: 130px;
    display: inline-block;
}

.coordinate-entry-label {
    display: inline-block;
    color: #888;
    width: 15px;
    text-align: right;
}

.map-coordinate-editor hr {
    margin: 10px 4px 5px;
}

.map-coordinate-editor .map-coordinate-editor-pair hr {
    margin: 5px 0;
}

.map-coordinate-editor-drag-handler {
    cursor: grab;
    font-size: 16px;
}

.map-coordinate-editor-pair.ui-sortable-helper,
.map-coordinate-editor-pair.ui-sortable-helper .map-coordinate-editor-drag-handler {
    cursor: grabbing;
}

.map-coordinate-editor-header {
    position: fixed;
    background: #fff;
    padding: 6px 0;
    font-size: 1.2em;
    width: 370px;
    margin-top: -6px;
}

.map-coordinate-editor-pair.map-coordinate-editor-new-coordinates {
    padding: 0 0px 10px 4px;
}

.map-coordinate-editor-button-container {
    position: sticky;
    bottom: -17px;
    background: #fff;
    width: 400px;
    padding: 10px 5px;
}

.add-buffer-as-new-label {
    display: inline-block;
    position: relative;
    top: -12px;
    left: 5px;
}

.add-buffer-feature-header {
    padding: 6px 0;
    font-size: 1.2em;
}

.add-buffer-feature-input {
    padding: 5px 0;
}

.related-resources-filter {
    height: 100%;
}

.related-resources-graph-workbench {
    $sidebar-width: 400px;
    $controls-height: 36px;
    $controls-top: 10px;
    $icons-grey: #999;
    $controls-grey: #ddd;
    $controls-border: 1px solid $controls-grey;
    $controls-background: #f9f9f9;
    $controls-right: 10px;
    $accent-color: #9b97e3;
    $highlight-color: #2a446a;

    background: #fff;
    border-top: none;

    .related-resources-graph-cytoscape {
        height: 100%;
    }
    .workbench-card-container-sidepanel-active {
        padding-right: $sidebar-width;
    }
    .related-resources-graph-controls,
    .related-resources-graph-controls-instructions {
        z-index: 10000;
        position: absolute;
        right: $controls-right;
    }
    .workbench-card-container-sidepanel-active .related-resources-graph-controls,
    .workbench-card-container-sidepanel-active .related-resources-graph-controls-instructions {
        padding-right: $sidebar-width + $controls-right;
    }
    .related-resources-graph-controls {
        top: $controls-top;
        height: $controls-height;
        span {
            border: $controls-border;
            cursor: pointer;
            border-right: none;
            display: block;
            float: left;
            width: $controls-height - 2;
            height: $controls-height - 2;
            box-sizing: border-box;
            position: relative;
            color: $icons-grey;
            background-color: $controls-background;
        }
        span.active-graph-control {
            color: #2a446a;
            background-color: lighten($controls-background, 15%);
        }
        span:hover {
            background-color: lighten($controls-background, 8%);
            color: $highlight-color;
        }
        span:first-child {
            border-top-left-radius: 2px;
            border-bottom-left-radius: 2px;
        }
        span:last-child {
            border-right: $controls-border;
            border-top-right-radius: 2px;
            border-bottom-right-radius: 2px;
        }
        span:before {
            position: absolute;
            margin: 8px 0;
            font-size: 1.2em;
            display: block;
            width: 100%;
            text-align: center;
        }
    }
    .related-resources-graph-controls-instructions {
        background-color: rgba(256, 256, 256, 0.9);
        padding: 3px;
        border-radius: 3px;
        color: $accent-color;
        font-weight: 500;
        margin-top: 2px;
        top: $controls-height + $controls-top;
    }
    .edge-node-information {
        position: relative;
        .edge-node-graph-color {
            position: absolute;
            width: 50px;
            height: 50px;
            border-radius: 100%;
            border: solid black 1px;
            margin: 5px 10px;
        }
        .edge-node-title {
            margin-left: 74px;
            min-height: 70px;
            padding: 4px 0;
            .edge-node-display-name {
                color: #213e5f;
                cursor: pointer;
                font-size: 14px;
                font-weight: 550;
                line-height: 1.2;
            }
            .edge-node-graph-name {
                font-size: 13px;
            }
            .edge-node-links {
                margin-top: 0px;
                span {
                    cursor: pointer;
                    color: steelblue;
                    display: inline-block;
                    i {
                        padding-right: 4px;
                    }
                }
                span:hover {
                    color: #03162B;
                }
            }
        }
    }
    .edge-node-information.element-hover .edge-node-display-name {
        color: darken(#213e5f, 100%);
    }
    .related-resource-graph-information-content {
        padding-top: 60px;
        height: 100%;
        .edge-relationship-information {
            $edge-label-height: 150px;
            position: relative;
            .edge-relationship-arrow {
                display: inline-block;
                position: absolute;
                margin-left: 14px;
                div {
                    position: relative;
                    background: #aaa;
                    width: 2px;
                    margin-left: 20px;
                    height: $edge-label-height - 10;
                }
                div:before {
                    content: "";
                    position: absolute;
                    width: 0px;
                    height: 0px;
                    border: 5px solid transparent;
                    bottom: -15px;
                    border-top: 15px solid #aaa;
                    left: -4px;
                }
            }
            .edge-relationship-details {
                height: $edge-label-height;
                margin-left: 74px;
                border: 1px solid #ddd;
                margin-bottom: 5px;
                .edge-relationship-prefix,
                .edge-relationship-sufix {
                    padding: 10px;
                    background-color: #f8f8f8;
                }
                .edge-relationship-label {
                    height: 72px;
                    color: #213e5f;
                    font-size: 14px;
                    padding: 25px 0;
                    text-align: center;
                    border-bottom: 1px solid #ddd;
                    border-top: 1px solid #ddd;
                }
            }
        }
        .edge-relationship-information.element-hover .edge-relationship-label {
            font-weight: 400;
        }
    }
    .legend-listing {
        cursor: default;
        .edge-node-information {
            .edge-node-title {
                padding: 24px 0;
                .edge-node-display-name {
                    cursor: default;
                }
            }
        }
    }
    .legend-listing.related-resource-legend {
        padding: 8px 0px 0px 0px;
    }
    .edge-node-information.node-display-name-header {
        .edge-node-title {
            padding: 4px 0;
        }
    }
    .relationships-list-header {
        padding: 10px 0px 2px 0px;
        color: #213e5f;
        font-size: 14px;
        font-weight: 550;
        line-height: 0.9;
    }
    .relationships-list {
        height: calc(100% - 134px);
        border: 1px solid rgb(221, 221, 221);
        overflow-y: auto;
        .relationships-list-item {
            padding: 8px;
            font-size: 1.1em;
            border-bottom: 1px solid #e9e9e9;
            .relationships-list-item-type {
                font-size: 13px;
                color: #777;
                cursor: pointer;
            }
            .relationships-list-item-type:hover {
                color: darken(rgb(29, 61, 116), 100%);
            }
            .relationships-list-icon {
                padding-left: 5px;
            }
            .relationships-list-item-name {
                padding-left: 5px;
                font-size: 13px;
                cursor: pointer;
                span {
                    color: darken($accent-color, 20%);
                }
                span:hover {
                    color: darken($accent-color, 80%);
                }
            }
            .relationships-list-item-type.element-hover {
                color: darken($accent-color, 40%)
            }
            .relationships-list-item-name.element-hover {
                color: darken($accent-color, 40%)
            }
        }
        .relationships-list-item:nth-of-type(odd) {
            background-color: rgb(246, 250, 254);
        }
    }
    .relationships-list-count {
        color: rgb(120, 120, 120);
        font-size: 13px;
        padding: 0 0 5px 0;
        margin-top: -2px;
        a {
            color: steelblue;
            padding-left: 5px;
        }
        a:hover {
            color: darken($accent-color, 50%);
        }
        shim {
            margin-top: -2px;
        }
    }
    .related-reasources-search-container {
        margin-top: 60px;
        position: relative;
    }
    .related-reasources-search-list {
        height: calc(100% - 110px);
        margin-top: 5px;
        border: solid 1px #ddd;
        overflow-y: auto;
        .edge-node-information {
            border-bottom: 1px solid #ddd;
            padding-top: 5px;
        }
        .edge-node-information.element-hover {
            background-color: #f9f9f9;
        }
    }
}

.rr-viewer-selector {
    background: #ddd;
}

.rr-viewer-selector-title {
    min-width: 200px;
    text-align: center;
    font-size: 13px;
    padding: 9px 15px;
    color: #666;
    background: #fff;
    display: table-cell;
    border-right: 1px solid #BBD1EA;
}

.rr-viewer-selector-title.selected {
    color: #25476A;
    cursor: default;
}

.rr-viewer-selector-title.disabled {
    cursor: pointer;
    background: #F7F9FB;
    border-bottom: 1px solid #BBD1EA;
}

.rr-viewer-selector-title.disabled:hover {
    cursor: pointer;
    background: #bbb;
}

@keyframes loader {
    0% {
        background: #ddd;
    }

    33% {
        background: #ccc;
        box-shadow: 0 0 1px #ccc, 15px 30px 1px #ccc, -15px 30px 1px #ddd;
    }

    66% {
        background: #ccc;
        box-shadow: 0 0 1px #ccc, 15px 30px 1px #ddd, -15px 30px 1px #ccc;
    }
}

@media (min-width: 992px) {
    #page-content {
        padding: 15px 15px 25px;
    }

    .rp-report-tile {
        padding-left: 0px;
    }

    .dl-horizontal dd {
        padding-right: 20px;
        margin-left: 220px;
        word-break: break-word;
    }

    .dl-horizontal dt {
        float: left;
        overflow: hidden;
        clear: left;
        text-align: right;
        text-overflow: ellipsis;
        white-space: pre-wrap;
        width: 200px;
    }

    .dl-horizontal dt a {
        font-weight: 600;
    }

    .rp-no-data {
        margin-left: 0px;
        margin-top: 0px;
        margin-bottom: 10px;
    }
}

@media (min-width: 1366px) {

    .dl-horizontal dt {
        width: 300px;
        margin-bottom: 0px;
    }

    .dl-horizontal dd {
        padding-right: 20px;
        margin-left: 320px;
        word-break: break-word;
    }

    .rp-report-section-title {
        padding-left: 60px;
    }

    .rp-card-section.rp-card-section {
        padding-left: 20px;
    }

    .rp-no-data {
        margin-left: 0px;
    }

    .rp-no-data {
        color: #888;
        position: relative;
        top: 0px;
        left: 0px;
    }

    .report-related-resources .rp-card-section {
        margin-left: 50px;
    }

    .report-related-resources .rp-card-section div div .dl-horizontal dt {
        width: 500px;
    }

    .report-related-resources .rp-card-section div div .dl-horizontal dd {
        padding-right: 20px;
        margin-left: 520px;
        word-break: break-word;
    }
}

@media (min-width: 768px) {
    .dl-horizontal dt {
        white-space: pre-wrap;
        margin-bottom: 5px;
        width: 200px;
    }
}

@media screen and (max-width: 767px) {
    .rp-no-data {
        color: #888;
        position: relative;
        top: -30px;
    }
}

@media screen and (max-width: 969px) {}

@media screen and (min-width: 970px) {}

@media screen and (max-width: 830px) {}

@media screen and (max-width: 650px) {}

@media screen and (max-width: 768px) {
    #content-container {
        padding-top: 50px !important;
    }

    #navbar {
        width: 100%;
    }

    .resource-grid-main-container {
        height: 130px;
    }

    .resource-grid-tools-container {
        top: 70px;
        left: 70px;
    }

    .rp-report-tile dd {
        padding-left: 8px;
    }

}

@media screen and (max-width: 500px) {
    .resource-grid-subtitle {
        width: 300px;
    }

}

@media print {

    header,
    nav,
    footer,
    button,
    aside,
    .print-btn,
    .ep-tools,
    .geocode-container,
    .geometry-tools-container,
    .geometry-editing-notifications,
    #map-widget-container>.map-widget-container {
        display: none;
    }

    #content-container {
        padding: 0 !important;
    }

    .scroll-y {
        height: auto;
    }

    dt {
        text-decoration: underline;
        font-weight: bold;
        color: #808080 !important;
    }

    dd {
        margin-left: 2px;
    }

    a[href]:after {
        content: none;
    }

    .dl-horizontal dd {
        margin-left: 280px;
        padding-right: 100px;
        word-break: break-word;
    }

    .dl-horizontal dt {
        float: left;
        width: 260px;
        overflow: hidden;
        clear: left;
        text-align: right;
        text-overflow: ellipsis;
        white-space: nowrap;
    }

    .rp-report-section {
        border-bottom: 1px solid rgba(128, 128, 128, 0.5);
    }

    .mapboxgl-map {
        display: none;
    }

    .print-map {
        display: block;
        width: 100%;
        height: 100%;
    }

    .print-hide {
        display: none;
        height: 0;
    }
}<|MERGE_RESOLUTION|>--- conflicted
+++ resolved
@@ -4131,10 +4131,6 @@
 
 .loading-mask {
     position: fixed;
-<<<<<<< HEAD
-=======
-    opacity: 1;
->>>>>>> d759fbc1
     background-color: grey;
     top: 0;
     bottom: 0;
