--- conflicted
+++ resolved
@@ -1,4 +1,3 @@
-<<<<<<< HEAD
 .resource-report-abstract-container {
     width: calc(100vw - 55px);
     .resource-component-abstract {
@@ -10,7 +9,14 @@
                     width: auto;
                     padding: 14px 0 5px 5px;
                 }
-=======
+                .report-print-date {
+                    font-size: 1.2rem;
+                }
+            }
+        }
+    }
+}
+
 .report-toolbar-preview {
     @include break-at(tablet-max) {
         height: auto;
@@ -28,15 +34,10 @@
             @include break-at(tablet-max) {
                 padding: 0 0 14px 25px;
                 align-items: flex-start;
->>>>>>> 06fb7f4f
             }
             .report-print-date {
                 font-size: 1.2rem;
             }
         }
-<<<<<<< HEAD
     }   
-=======
-    }
->>>>>>> 06fb7f4f
 }