--- conflicted
+++ resolved
@@ -3281,13 +3281,8 @@
 }
 .tertiary-panel {
     position: absolute;
-<<<<<<< HEAD
     top: 100px;
     left: 450px;
-=======
-    top: 101px;
-    left: 452px;
->>>>>>> 05397451
     bottom: 0;
     z-index: 50;
 }
