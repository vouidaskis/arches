html, body {
    overflow-y: hidden;
}

body, .title-v1 p, .ep-tools-login, .ep-tools-right, .search-label, .counters h3 {
    font-size: 1.3em;
}

.btn-file-select {
    background: #4824FF;
}

.btn-file-upload-reset, .btn-file-upload-limit {
    color: #10599E;
}

a:hover,
a:focus,
.btn-file-upload-reset:hover,
.btn-file-upload-reset:focus,
.v5-splash-navbar .navbar-nav>li>a:hover,
.btn-file-upload-reset:hover,
.btn-file-upload-reset:focus,
.workbench-card-sidebar-tab:hover,
.workbench-card-sidebar-tab:focus {
    text-decoration: underline;
}

.btn-file-select:focus,
.btn-file-upload-reset:focus,
.file-upload-filter:focus,
.btn-file-upload-limit:focus,
.file-download:focus {
    outline: #006600 solid 3px !important;
}

.navbar-toggle {
    margin-top: 11px;
    background: #000;
}

.nav>li>a:focus:not(.graph-designer-tab):not(.config-title-tab),
.navbar-toggle:focus:not(.graph-designer-tab):not(.config-title-tab) {
    box-shadow: inset 0 0 0 3px #13ce67;
    color: #000;
    text-decoration: underline;
}

.v5-splash-caption {
    background: rgba(0, 0, 0, 0.5);
}

.application-name h1 {
    color: #fff;
    font-size: 24px;
}

.app-info-block-header {
    font-size: 20px;
}

.sub-block-description,
.wide-box .box-highlight p,
.mobile-description-container p,
.password-rule {
    color: #555;
}

.link-spacing {
    color: #91a5cf;
}

.vertical-nav-list-link:focus {
    background: #13ce67;
}

.vertical-nav-list-ref{
    background: white;
    border-radius: 5px;
}

.down-button {
    border: 3px solid #fff;
}

.down-button-icon {
    opacity: 1;
}

.down-button:hover,
.down-button:focus {
    color: #13ce67;
    border: 3px solid #13ce67;
}

.splash-link-address:focus,
.splash-link-address:hover,
.link-spacing:focus,
.link-spacing:hover {
    color: #7AD02F;
    text-decoration: underline;
}

.arches-signin .panel-footer,
.password-rule,
.rp-no-data {
    color: #494949;
}

.arches-signin .panel-footer a {
    color: #2c5271;
}

.profile-label-shim,
.profile-default-message-panel,
.search-listing-body,
.account-tips,
.hover-feature-metadata,
.pagination > li > a.disabled {
    color: #595959;
}

.btn-profile-password {
    color: #1b4f7d;
}

.btn-profile-password:focus {
    outline: #006600 solid 3px !important;
}

.workbench-card-sidebar-tab {
    color: #4f4f4f;
}

.hover-feature-metadata span,
.search-candidate-title,
.search-candidate-link {
    color: #315B7D;
}

.hover-feature-footer a {
    color: #2F5879;
}

.jstree-default .func-node,
.map-data-drop-area,
.workbench-card-sidebar-tab,
::placeholder,
.rr-splash-description,
.search-export .instruction h4,
.report-print-date {
    color: #000 !important;
}

.arches-toggle-subtitle {
    color: #465B72;
}

.btn-file-select:focus,
.btn-file-upload-reset:focus,
.file-upload-filter:focus,
.btn-file-upload-limit:focus,
.file-download:focus {
    outline: #006600 solid 3px !important;
}

.btn-primary,
.library-icon .bg-primary,
.select2-container-multi .select2-choices .select2-search-choice {
    background-color: #2B4E6D;
}

.btn-mint {
    background-color: #15503f !important;
}

.btn-danger,
.btn-warning {
    background-color: #943725 !important;
}

.crud-card-main a {
    color: #17568c;
}

a:focus,
button:focus,
input:focus,
textarea:focus,
.form-control:focus,
i.report-expander:focus,
.select-icon:focus,
.chosen-container-active,
.select2-container-active,
.workbench-card-sidepanel-header:focus,
.sp-header-alerts:focus,
.timeline-entry:focus,
.rr-splash-help-link:focus,
.tabbed-report-tab-list li:focus,
.jstree-icon:focus {
    outline: #000000 solid 3px !important;
}

.workbench-card-sidebar-tab:focus,
.search-facet-item:focus,
button.saved-search-container:focus,
button.search-type-btn:focus {
    box-shadow: inset 0 0 0 2px #000000;
    outline: none !important;
}

.mainnav-sm #mainnav-menu *:focus,
.mainnav-sm #mainnav-menu a:hover {
    text-decoration: none;
}

#mainnav-menu a {
    transition: none;
}

#mainnav-menu *:focus,
#mainnav-menu a:hover,
.base-page .navbar-brand:focus,
.collapsed-menu-trigger:focus {
    -webkit-box-shadow: inset 5px 0 0 0 rgba(255,255,255,1) !important;
    -moz-box-shadow: inset 5px 0 0 0 255,255,255,1 !important;
    box-shadow: inset 5px 0 0 0 255,255,255,1 !important;
    outline: none !important;
    color: #fff;
    text-decoration: underline;
}

#container.mainnav-sm #mainnav-menu>.active-link>a,
#container.mainnav-sm #mainnav-menu>.active-sub>a,
#container.mainnav-sm #mainnav-menu>.active-link a:hover,
#container.mainnav-sm #mainnav-menu>.active-sub a:hover {
	background-color: #184e6c;
}

#container.mainnav-sm #mainnav-menu>.active-sub>a:after {
    width: 0;
    height: 0;
    border-style: solid;
    border-width: 5px 10px 5px 0;
    border-color: transparent #fff transparent transparent;
    content: " ";
    position: absolute;
    top: calc(50% - 6px);
    left: 40px;
}

#mainnav .list-header {
    color: #fff;
}

.pagination>.active>a,
.pagination>.active>span,
.pagination>.active>a:hover,
.pagination>.active>span:hover,
.pagination>.active>a:focus,
.pagination>.active>span:focus {
    background-color: #2B4E6D;
    border-color: #2B4E6D;
}

.btn-u {
    background: #3D588A;
}

.btn-u.btn-u-default {
    background: #4D5B5B;
}

.search-listing-footer a:focus {
    background: none;
}

.r-select-card-footer a:focus,
.install-buttons button:focus,
.tree-display-tool:focus,
.tree-display-tool:hover,
.graph-designer-tab:focus,
.graph-designer-tab:hover {
    text-decoration: underline !important;
}

a.tree-display-tool,
a.tree-display-tool:hover,
.select2-default {
    color: #000 !important;
}

.resource-grid-item:focus-within .graph-btn {
    display: block;
}

.resource-grid-main.mpm-manager .mpm-title {
    width: calc(100% - 55px);
}
div.search-facet-item:focus {
    box-shadow: inset 0 0 0 3px #000;
    outline: none;
}

.search-type-btn-panel {
    padding: 4px 0;
}

.search-type-btn,
.search-type-btn-popup {
    height: 100%;
    color: #545454;
    width: auto;
    min-width: 80px;
    margin-left: 2px;
    font-size: 0.85em;
    border: 1px solid #d8d8d8;
    padding: 4px;
}

.search-type-btn.relative.active,
.search-type-btn-popup.relative.active {
    border-bottom: 1px solid #d8d8d8;
    height: 100%;
}

.search-type-btn.relative:hover,
.search-type-btn.relative:focus,
.search-type-btn-popup.relative:hover,
.search-type-btn-popup.relative:focus {
    text-decoration: underline;
    background: #fff;
}

.popup-panel-row {
    padding: 4px;
    height: 50px;
}

.search-results-panel {
    max-width: 40%;
}

.card-form-preview-container {
    overflow-y: auto;
}

.ep-tools {
    white-space: nowrap;
}

.ep-tools-login {
    padding-right: 16px;
}

.ep-tools-right {
    padding-right: 16px;
    min-width: 50px;
    max-width: inherit;
}

.top-right-nav {
    margin-right: 0;
}

.top-btn-txt {
    font-size: 0.7em;
}

.resource-filter .resource-selector-button div .btn,
.qa-filter .resource-selector-button div .btn {
    padding: 2px 10px;
}

.search-footer {
    position: relative;
    background: inherit;
}

.search-results-container {
    overflow-y: auto;
}

.search-results-container,
.search-tools-container,
.search-listing,
.search-footer {
    width: 100%;
}

.search-inline-filters div {
    padding-left: 2px;
    margin-bottom: 2px;
    display: inline-block;
}

.search-toolbar {
    position: absolute;
}

.search-map-container div.flex {
    margin-top: 50px;
}

.search-type-btn-popup-panel {
    position: relative;
}

.search-toolbar {
    display: flex;
    flex-direction: row;
    flex-wrap: nowrap;
    justify-content: normal;
    align-items: normal;
    align-content: normal;
    width: 60%;
}

.search-type-btn-panel,
.search-type-btn-popup-panel {
    display: block;
    flex-grow: 1;
    flex-basis: auto;
    align-self: auto;
    order: 0;
}

.popup-panel-row {
    float: right;
    display: block;
}

.grid-list.provisional-edit-history {
    height: calc(100vh - 50px);
    overflow-y: auto;
}

.search-popup-panel {
    overflow-y: auto;
    overflow-x: hidden;
}

.saved-search-grid {
    overflow-y: auto;
}

.workbench-card-container {
    width: calc(100% - 75px);
}

.workbench-card-container .mapboxgl-ctrl-geocoder {
    margin-right: 10px;
}

.ep-notifs,
.search-popup-panel {
    width: 50vw;
}

.rp-report-section-title {
    padding-left: 0;
}

.resource-component-abstract {
    overflow-y: auto;
    height: calc(100vh - 100px);
}

.resource-component-abstract-container.is-summary {
    height: calc(100vh - 100px);
}

#menu-control {
    color: #fff;
    background: #4138E0;
}

<<<<<<< HEAD
.regular-link {
    color: #1F496E;
}

.recent-edits-container {
    height: calc(100vh - 50px);
    overflow-y: auto;
=======
.card-component-panel .card-component .is-function-node {
    color: #014C44;
}

.add-new-crumb {
    background: #2B4E6D;
    border-color: #fff;
}

.add-new-crumb:hover,
.add-new-crumb:focus {
    text-decoration: underline;
}

.edtf-style-tools-collapser {
    left: auto;
    right: 0;
>>>>>>> 3b7f7ccc
}

/******************************************************************/
/* Media queries                                                  */
/******************************************************************/

@media only screen and (min-width: 1025px) and (max-width: 1140px) {
    .search-toolbar .fa {
        display: none;
    }

    .search-type-btn, .search-type-btn-popup {
        min-width: auto;
    }
}

@media screen and (max-width: 1024px) {
    article.flexrow {
        flex-direction: column-reverse;
    }

    article .flex.search-map-container {
        min-height: 0;
    }

    .search-results-panel {
        max-width: inherit;
        min-height: 0;
    }

    .search-control-container {
        margin-top: 0;
        flex: 1;
    }

    .tab-pane .tab-pane-content {
        height: calc(50vh - 75px);
        overflow-y: auto;
    }

    .card-form-preview-container {
        height: inherit;
        overflow-y: hidden;
    }

    .workbench-card-sidebar-tab {
        height: 3em;
        padding: 4px;
    }

    .top-right-nav div {
        white-space: nowrap;
    }

    .search-toolbar {
        width: 100%;
    }

    .facets-container,
    .facets-search-container {
        width: 50%;
    }

    .facets-search-container,
    .list-group.search-facets,
    .search-popup-panel {
        height: calc(50vh - 75px);
    }

    .facets-search-container .rr-splash {
        margin: 0;
        padding: 5px;
    }

    .faceted-search-card-container {
        padding: 2px;
    }

    .facet-body {
        margin: 0 5px;
        padding: 0;
    }

    .related-resources-content .rr-splash,
    .search-result-details-splash .rr-splash {
        padding: 20px;
        margin: 20px;
    }

    .search-result-details-splash {
        padding: 5px 0 0 0;
    }

    .rr-splash-description:last-child {
        margin-bottom: 0;
    }

    .search-result-details {
        height: 50vh;
    }

    .dl-horizontal dt {
        float: none;
        width: auto;
        text-align: left;
        padding-top: 10px;
    }

    .dl-horizontal dd {
        margin-left: 0;
    }

    .rp-card-section-contents {
        display: block;
    }
}

@media screen and (max-width: 768px) {
    article.flexrow {
        height: calc(100vh - 100px);
    }

    .search-toolbar {
        flex-direction: column;
        width: 100%;
    }

    .search-type-btn-panel {
        padding-bottom: 0;
    }

    .search-type-btn,
    .search-type-btn-popup,
    .search-type-btn.relative.active,
    .search-type-btn-popup.relative.active {
        height: 20px;
        padding: 0;
    }

    .popup-panel-row {
        padding-left: 4px;
    }

    .search-type-btn .fa,
    .search-type-btn-popup .fa {
        display: none;
    }

    .popup-panel-row {
        float: none;
    }

    .ep-notifs,
    .ep-help {
        width: 100%;
    }

    .workbench-card-wrapper {
        height: 38vh;
    }
    
    .workbench-card-sidepanel {
        width: calc(100% - 74px);
        height: 38vh;
    }

    .resource-component-abstract-container {
        display: inline-flex;
        width: 100vw;
        height: calc(100vh - 100px);
    }

    .resource-component-abstract-container.is-summary {
        height: calc(50vh - 100px);
    }

    .report-print-date {
        white-space: nowrap;
    }

    .rp-no-data {
        top: 0;
    }

    .search-result-details {
        height: calc(50vh - 100px);
    }

    .sidepanel-draggable {
        display: none;
    }

    #menu-control {
        margin-left: 50px;
    }

    h1.page-header.text-overflow.ep-graph-title {
        padding-left: 5px !important;
    }

    .resource-editor-container {
        flex-direction: column;
    }

    .resource-editor-container .left-panel {
        flex: 0 0 30vh !important;
        overflow-y: auto;
    }

    .resource-editor-container .left-panel .resource-editor-tree{
        height: auto;
    }

    .resource-editor-container .main-panel {
        flex: 0 0 calc(70vh - 100px) !important;
        overflow-y: auto;
    }

    .resource-editor-container .main-panel .card-component-wrapper-editor {
        height: inherit;
    }

    .resource-editor-container .main-panel .rr-splash {
        margin: 20px;
        padding: 20px;
    }

<<<<<<< HEAD
    .recent-edits-container {
        height: calc(100vh - 100px);
=======
    .create-resource-instance-card-component.rr-table-pop {
        padding-left: 0;
    }

    .create-instance-header {
        padding-left: 55px;
>>>>>>> 3b7f7ccc
    }
}<|MERGE_RESOLUTION|>--- conflicted
+++ resolved
@@ -475,7 +475,25 @@
     background: #4138E0;
 }
 
-<<<<<<< HEAD
+.card-component-panel .card-component .is-function-node {
+    color: #014C44;
+}
+
+.add-new-crumb {
+    background: #2B4E6D;
+    border-color: #fff;
+}
+
+.add-new-crumb:hover,
+.add-new-crumb:focus {
+    text-decoration: underline;
+}
+
+.edtf-style-tools-collapser {
+    left: auto;
+    right: 0;
+}
+
 .regular-link {
     color: #1F496E;
 }
@@ -483,25 +501,6 @@
 .recent-edits-container {
     height: calc(100vh - 50px);
     overflow-y: auto;
-=======
-.card-component-panel .card-component .is-function-node {
-    color: #014C44;
-}
-
-.add-new-crumb {
-    background: #2B4E6D;
-    border-color: #fff;
-}
-
-.add-new-crumb:hover,
-.add-new-crumb:focus {
-    text-decoration: underline;
-}
-
-.edtf-style-tools-collapser {
-    left: auto;
-    right: 0;
->>>>>>> 3b7f7ccc
 }
 
 /******************************************************************/
@@ -729,16 +728,15 @@
         padding: 20px;
     }
 
-<<<<<<< HEAD
+    .create-resource-instance-card-component.rr-table-pop {
+        padding-left: 0;
+    }
+
+    .create-instance-header {
+        padding-left: 55px;
+    }
+  
     .recent-edits-container {
         height: calc(100vh - 100px);
-=======
-    .create-resource-instance-card-component.rr-table-pop {
-        padding-left: 0;
-    }
-
-    .create-instance-header {
-        padding-left: 55px;
->>>>>>> 3b7f7ccc
     }
 }