.btn-file-select {
    background: #4824FF;
}

.btn-file-upload-reset, .btn-file-upload-limit {
    color: #10599E;
}

.btn-file-upload-reset:hover, .btn-file-upload-reset:focus {
    text-decoration: underline;
}

.btn-file-select:focus,
.btn-file-upload-reset:focus,
.file-upload-filter:focus,
.btn-file-upload-limit:focus,
.file-download:focus {
    outline: #006600 solid 3px !important;
}

a:hover, a:focus {
    text-decoration: underline;
}

.navbar-toggle {
    margin-top: 11px;
    background: #000;
}

.nav>li>a:focus:not(.graph-designer-tab):not(.config-title-tab),
.navbar-toggle:focus:not(.graph-designer-tab):not(.config-title-tab) {
    box-shadow: inset 0 0 0 3px #13ce67;
    color: #000;
    text-decoration: underline;
}

.v5-splash-navbar .navbar-nav>li>a:hover {
    text-decoration: underline;
}

.v5-splash-caption {
    background: rgba(0, 0, 0, 0.5);
}

.application-name h1 {
    color: #fff;
    font-size: 24px;
}

.app-info-block-header {
    font-size: 20px;
}

.sub-block-description {
    color: #555;
}

.link-spacing {
    color: #91a5cf;
}

.vertical-nav-list-link:focus {
    background: #13ce67;
}

.vertical-nav-list-ref{
    background: white;
    border-radius: 5px;
}

.down-button {
    border: 3px solid #fff;
}

.down-button-icon {
    opacity: 1;
}

.down-button:hover,
.down-button:focus {
    color: #13ce67;
    border: 3px solid #13ce67;
}

.wide-box .box-highlight p {
    color: #555;
}

.mobile-description-container p {
    color: #555;
}

.splash-link-address:focus,
.splash-link-address:hover,
.link-spacing:focus,
.link-spacing:hover {
    color: #7AD02F;
    text-decoration: underline;
}

<<<<<<< HEAD
.arches-signin .panel-footer {
    color: #494949;
}

.arches-signin .panel-footer a {
    color: #2c5271;
}

.password-rule {
    color: #494949;
}

.profile-label-shim,
.profile-default-message-panel {
    color: #595959;
}

.btn-profile-password {
    color: #1b4f7d;
}

.btn-profile-password:focus {
    outline: #006600 solid 3px !important;
}

.password-rule {
    color: #555;
}

.account-tips {
    color: #595959;
}

.workbench-card-sidebar-tab {
    color: #4f4f4f;
}

.hover-feature-metadata {
    color: #595959;
}

.hover-feature-metadata span {
    color: #315B7D;
}

.hover-feature-footer a {
    color: #2F5879;
}

.jstree-default .func-node {
    color: #000000;
}

.map-data-drop-area,
.workbench-card-sidebar-tab {
    color: #000;
}

.arches-toggle-subtitle {
    color: #465B72;
}

.btn-file-select {
    background: #4824FF;
}

.btn-file-upload-reset, .btn-file-upload-limit {
    color: #10599E;
}

.btn-file-upload-reset:hover, .btn-file-upload-reset:focus {
    text-decoration: underline;
}

.btn-file-select:focus,
.btn-file-upload-reset:focus,
.file-upload-filter:focus,
.btn-file-upload-limit:focus,
.file-download:focus {
    outline: #006600 solid 3px !important;
}

.btn-primary, .library-icon .bg-primary {
    background-color: #2B4E6D;
}

.btn-mint {
    background-color: #15503f !important;
}

.btn-danger,
.btn-warning {
    background-color: #943725 !important;
}

.crud-card-main a {
    color: #17568c;
}

a:focus,
button:focus,
input:focus,
textarea:focus,
.form-control:focus,
i.report-expander:focus,
.select-icon:focus,
.chosen-container-active,
.select2-container-active,
.workbench-card-sidepanel-header:focus,
.sp-header-alerts:focus,
.timeline-entry:focus,
.rr-splash-help-link:focus,
.tabbed-report-tab-list li:focus,
.jstree-icon:focus {
    outline: #000000 solid 3px !important;
}

.workbench-card-sidebar-tab:focus,
.search-facet-item:focus,
button.saved-search-container:focus,
button.search-type-btn:focus {
    box-shadow: inset 0 0 0 2px #000000;
    outline: none !important;
}

.mainnav-sm #mainnav-menu *:focus,
.mainnav-sm #mainnav-menu a:hover {
    text-decoration: none;
}

#mainnav-menu a {
    transition: none;
}

#mainnav-menu *:focus,
#mainnav-menu a:hover,
.base-page .navbar-brand:focus,
.collapsed-menu-trigger:focus {
    -webkit-box-shadow: inset 5px 0 0 0 rgba(255,255,255,1) !important;
    -moz-box-shadow: inset 5px 0 0 0 255,255,255,1 !important;
    box-shadow: inset 5px 0 0 0 255,255,255,1 !important;
    outline: none !important;
    color: #fff;
    text-decoration: underline;
}

#container.mainnav-sm #mainnav-menu>.active-link>a,
#container.mainnav-sm #mainnav-menu>.active-sub>a,
#container.mainnav-sm #mainnav-menu>.active-link a:hover,
#container.mainnav-sm #mainnav-menu>.active-sub a:hover {
	background-color: #184e6c;
}

#container.mainnav-sm #mainnav-menu>.active-sub>a:after {
    width: 0;
    height: 0;
    border-style: solid;
    border-width: 5px 10px 5px 0;
    border-color: transparent #fff transparent transparent;
    content: " ";
    position: absolute;
    top: calc(50% - 6px);
    left: 40px;
}

#mainnav .list-header {
    color: #fff;
}

.pagination>.active>a,
.pagination>.active>span,
.pagination>.active>a:hover,
.pagination>.active>span:hover,
.pagination>.active>a:focus,
.pagination>.active>span:focus {
    background-color: #2B4E6D;
    border-color: #2B4E6D;
}

.select2-container-multi .select2-choices .select2-search-choice {
    background-color: #2B4E6D;
}

.btn-u {
    background: #3D588A;
}

.btn-u.btn-u-default {
    background: #4D5B5B;
}

.search-listing-footer a:focus {
    background: none;
}

.r-select-card-footer a:focus,
.install-buttons button:focus,
.tree-display-tool:focus,
.tree-display-tool:hover,
.graph-designer-tab:focus,
.graph-designer-tab:hover {
    text-decoration: underline !important;
}

a.tree-display-tool, a.tree-display-tool:hover {
    color: #000;
}

.resource-grid-item:focus-within .graph-btn {
    display: block;
}

.resource-grid-main-container {
    height: auto;
}

.resource-grid-main.mpm-manager .mpm-title {
    width: calc(100% - 55px);
=======
div.search-facet-item:focus {
    box-shadow: inset 0 0 0 3px #000;
    outline: none;
>>>>>>> 3319dfd6
}<|MERGE_RESOLUTION|>--- conflicted
+++ resolved
@@ -98,7 +98,6 @@
     text-decoration: underline;
 }
 
-<<<<<<< HEAD
 .arches-signin .panel-footer {
     color: #494949;
 }
@@ -317,9 +316,8 @@
 
 .resource-grid-main.mpm-manager .mpm-title {
     width: calc(100% - 55px);
-=======
+}
 div.search-facet-item:focus {
     box-shadow: inset 0 0 0 3px #000;
     outline: none;
->>>>>>> 3319dfd6
 }