--- conflicted
+++ resolved
@@ -1,4 +1,3 @@
-<<<<<<< HEAD
 .btn-file-select {
     background: #4824FF;
 }
@@ -19,12 +18,10 @@
     outline: #006600 solid 3px !important;
 }
 
-=======
 a:hover, a:focus {
     text-decoration: underline;
 }
 
->>>>>>> 9b8c250f
 .navbar-toggle {
     margin-top: 11px;
     background: #000;
@@ -100,7 +97,6 @@
     text-decoration: underline;
 }
 
-<<<<<<< HEAD
 .arches-signin .panel-footer {
     color: #494949;
 }
@@ -183,7 +179,6 @@
     outline: #006600 solid 3px !important;
 }
 
-=======
 .btn-primary, .library-icon .bg-primary {
     background-color: #2B4E6D;
 }
@@ -235,13 +230,11 @@
     text-decoration: underline;
 }
 
->>>>>>> 9b8c250f
 .mainnav-sm #mainnav-menu *:focus,
 .mainnav-sm #mainnav-menu a:hover {
     text-decoration: none;
 }
 
-<<<<<<< HEAD
 #mainnav-menu a {
     transition: none;
 }
@@ -279,7 +272,8 @@
 
 #mainnav .list-header {
     color: #fff;
-=======
+}
+
 .pagination>.active>a,
 .pagination>.active>span,
 .pagination>.active>a:hover,
@@ -292,5 +286,4 @@
 
 .select2-container-multi .select2-choices .select2-search-choice {
     background-color: #2B4E6D;
->>>>>>> 9b8c250f
 }