--- conflicted
+++ resolved
@@ -97,7 +97,6 @@
     text-decoration: underline;
 }
 
-<<<<<<< HEAD
 .arches-signin .panel-footer {
     color: #494949;
 }
@@ -197,11 +196,8 @@
     color: #17568c;
 }
 
-a:focus, button:focus,
-=======
 a:focus,
 button:focus,
->>>>>>> 05fce263
 input:focus,
 textarea:focus,
 .form-control:focus,
@@ -213,22 +209,16 @@
 .sp-header-alerts:focus,
 .timeline-entry:focus,
 .rr-splash-help-link:focus,
-<<<<<<< HEAD
-.tabbed-report-tab-list li:focus {
-    outline: #006600 solid 3px !important;
-=======
 .tabbed-report-tab-list li:focus,
 .jstree-icon:focus {
     outline: #000000 solid 3px !important;
->>>>>>> 05fce263
 }
 
 .workbench-card-sidebar-tab:focus,
 .search-facet-item:focus,
 button.saved-search-container:focus,
 button.search-type-btn:focus {
-<<<<<<< HEAD
-    box-shadow: inset 0 0 0 2px #006600;
+    box-shadow: inset 0 0 0 2px #000000;
     outline: none !important;
 }
 
@@ -306,9 +296,6 @@
 
 .btn-u.btn-u-default {
     background: #4D5B5B;
-=======
-    box-shadow: inset 0 0 0 2px #000000;
-    outline: none !important;
 }
 
 .search-listing-footer a:focus {
@@ -324,5 +311,4 @@
 
 a.tree-display-tool, a.tree-display-tool:hover {
     color: #000;
->>>>>>> 05fce263
 }