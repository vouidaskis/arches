--- conflicted
+++ resolved
@@ -1,4 +1,4 @@
-import logging
+dimport logging
 import uuid
 from arches.app.functions.base import BaseFunction
 from arches.app.models import models
@@ -33,15 +33,6 @@
         context -- string such as "copy" to indicate conditions under which a resource participates in a function.
         """
 
-<<<<<<< HEAD
-class PrimaryDescriptorsFunction(BaseFunction):
-    def get_primary_descriptor_from_nodes(self, resource, config):
-        map_popup = False
-        map_popup_template_default = "<Place Address> (<Address Type>)"
-        if config["string_template"] == map_popup_template_default:
-            map_popup = True
-=======
->>>>>>> 3523daa9
         datatype_factory = None
         try:
             if (
@@ -77,15 +68,8 @@
                             if value is None:
                                 value = ""
                             config["string_template"] = config["string_template"].replace("<%s>" % node.name, str(value))
-<<<<<<< HEAD
-                            if map_popup and map_popup_template_default not in config["string_template"]:
-                                config["string_template"] += "<br>" + map_popup_template_default.replace("<%s>" % node.name, str(value))
-        except ValueError as e:
-            print(e, "invalid nodegroupid participating in descriptor function.")
-=======
         except ValueError:
             logger.error(_("Invalid nodegroupid, {0}, participating in descriptor function.").format(config["nodegroup_id"]))
->>>>>>> 3523daa9
         if config["string_template"].strip() == "":
             config["string_template"] = _("Undefined")
         return config["string_template"]