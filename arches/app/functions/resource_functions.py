import uuid
from arches.app.functions.base import BaseFunction
from arches.app.models import models
from arches.app.models.tile import Tile
from arches.app.datatypes import datatypes

class PrimaryNameFunction(BaseFunction):
    def get(self, resource, config):
        return self.get_primary_name_from_nodes(resource, config)

    def get_primary_name_from_nodes(self, resource, config):
        for tile in models.TileModel.objects.filter(nodegroup_id=uuid.UUID(config['nodegroup_id']), sortorder=0).filter(resourceinstance__resourceinstanceid=resource.resourceinstanceid):
            for node in models.Node.objects.filter(nodegroup_id=uuid.UUID(config['nodegroup_id'])):
                if str(node.nodeid) in tile.data:
                    value = tile.data[str(node.nodeid)]
                    if value:
                        datatype = datatypes.get_datatype_instance(node.datatype)
<<<<<<< HEAD
                        concept_values = datatype.get_concept_values(tile, node)
                        if len(concept_values) == 1:
                            value = concept_values[0].value
=======
                        display_value = datatype.get_display_value(tile, node)
                        if display_value is not None:
                            value = display_value
>>>>>>> 5454d280
                        config['string_template'] = config['string_template'].replace('<%s>' % node.name, value)

        return config['string_template']<|MERGE_RESOLUTION|>--- conflicted
+++ resolved
@@ -15,15 +15,9 @@
                     value = tile.data[str(node.nodeid)]
                     if value:
                         datatype = datatypes.get_datatype_instance(node.datatype)
-<<<<<<< HEAD
-                        concept_values = datatype.get_concept_values(tile, node)
-                        if len(concept_values) == 1:
-                            value = concept_values[0].value
-=======
                         display_value = datatype.get_display_value(tile, node)
                         if display_value is not None:
                             value = display_value
->>>>>>> 5454d280
                         config['string_template'] = config['string_template'].replace('<%s>' % node.name, value)
 
         return config['string_template']