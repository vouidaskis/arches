import uuid
import csv
from arches.app.models import models
from arches.app.models import concept
from arches.app.models.system_settings import settings
from arches.app.datatypes.base import BaseDataType
from arches.app.datatypes.datatypes import DataTypeFactory, get_value_from_jsonld
from arches.app.models.concept import get_preflabel_from_valueid, get_preflabel_from_conceptid, get_valueids_from_concept_label
from arches.app.search.elasticsearch_dsl_builder import Bool, Match, Range, Term, Nested, Exists
from arches.app.utils.date_utils import ExtendedDateFormat
from django.core.exceptions import ObjectDoesNotExist

# for the RDF graph export helper functions
from rdflib import Namespace, URIRef, Literal, BNode
from rdflib import ConjunctiveGraph as Graph
from rdflib.namespace import RDF, RDFS, XSD, DC, DCTERMS, SKOS
from arches.app.models.concept import ConceptValue

archesproject = Namespace(settings.ARCHES_NAMESPACE_FOR_DATA_EXPORT)
cidoc_nm = Namespace("http://www.cidoc-crm.org/cidoc-crm/")


class BaseConceptDataType(BaseDataType):
    def __init__(self, model=None):
        super(BaseConceptDataType, self).__init__(model=model)
        self.value_lookup = {}

    def get_value(self, valueid):
        try:
            return self.value_lookup[valueid]
        except:
            self.value_lookup[valueid] = models.Value.objects.get(pk=valueid)
            return self.value_lookup[valueid]

    def get_concept_export_value(self, valueid, concept_export_value_type=None):
        ret = ""
        if concept_export_value_type is None or concept_export_value_type == "" or concept_export_value_type == "label":
            ret = self.get_value(valueid).value
        elif concept_export_value_type == "both":
            ret = valueid + "|" + self.get_value(valueid).value
        elif concept_export_value_type == "id":
            ret = valueid
        return ret

    def get_concept_dates(self, concept):
        result = None
        date_range = {}
        values = models.Value.objects.filter(concept=concept)
        for value in values:
            if value.valuetype.valuetype in ("min_year" "max_year"):
                date_range[value.valuetype.valuetype] = value.value
        if "min_year" in date_range and "max_year" in date_range:
            result = date_range
        return result

    def append_to_document(self, document, nodevalue, nodeid, tile, provisional=False):
        try:
            assert isinstance(nodevalue, (list, tuple))  # assert nodevalue is an array
        except AssertionError:
            nodevalue = [nodevalue]
        for valueid in nodevalue:
            value = self.get_value(valueid)
            date_range = self.get_concept_dates(value.concept)
            if date_range is not None:
                min_date = ExtendedDateFormat(date_range["min_year"]).lower
                max_date = ExtendedDateFormat(date_range["max_year"]).upper
                if {"gte": min_date, "lte": max_date} not in document["date_ranges"]:
                    document["date_ranges"].append(
                        {"date_range": {"gte": min_date, "lte": max_date}, "nodegroup_id": tile.nodegroup_id, "provisional": provisional}
                    )
            document["domains"].append(
                {
                    "label": value.value,
                    "conceptid": value.concept_id,
                    "valueid": valueid,
                    "nodegroup_id": tile.nodegroup_id,
                    "provisional": provisional,
                }
            )
            document["strings"].append({"string": value.value, "nodegroup_id": tile.nodegroup_id, "provisional": provisional})


class ConceptDataType(BaseConceptDataType):
    def validate(self, value, row_number=None, source="", node=None, nodeid=None):
        errors = []

        ## first check to see if the validator has been passed a valid UUID,
        ## which should be the case at this point. return error if not.
        if value is not None:
            try:
                uuid.UUID(str(value))
            except ValueError:
                message = "This is an invalid concept prefLabel, or an incomplete UUID"
                errors.append(
                    {
                        "type": "ERROR",
                        "message": "datatype: {0} value: {1} {2} {3} - {4}. {5}".format(
                            self.datatype_model.datatype, value, source, row_number, message, "This data was not imported."
                        ),
                    }
                )
                return errors

            ## if good UUID, test whether it corresponds to an actual Value object
            try:
                models.Value.objects.get(pk=value)
            except ObjectDoesNotExist:
                message = "This UUID does not correspond to a valid domain value"
                errors.append(
                    {
                        "type": "ERROR",
                        "message": "datatype: {0} value: {1} {2} {3} - {4}. {5}".format(
                            self.datatype_model.datatype, value, source, row_number, message, "This data was not imported."
                        ),
                    }
                )
        return errors

    def transform_import_values(self, value, nodeid):
        return value.strip()

    def transform_export_values(self, value, *args, **kwargs):
        if "concept_export_value_type" in kwargs:
            concept_export_value_type = kwargs.get("concept_export_value_type")
        return self.get_concept_export_value(value, concept_export_value_type)

    def get_pref_label(self, nodevalue, lang="en-US"):
        return get_preflabel_from_valueid(nodevalue, lang)["value"]

    def get_display_value(self, tile, node):
        data = self.get_tile_data(tile)
        if data[str(node.nodeid)] is None or data[str(node.nodeid)].strip() == "":
            return ""
        else:
            return self.get_value(uuid.UUID(data[str(node.nodeid)])).value

    def append_search_filters(self, value, node, query, request):
        try:
            if value["val"] != "":
                match_query = Match(field="tiles.data.%s" % (str(node.pk)), type="phrase", query=value["val"])
                if "!" in value["op"]:
                    query.must_not(match_query)
                    query.filter(Exists(field="tiles.data.%s" % (str(node.pk))))
                else:
                    query.must(match_query)

        except KeyError as e:
            pass

    def get_rdf_uri(self, node, data, which="r"):
        c = ConceptValue(str(data)) 
        assert c.value is not None, "Null or blank concept value"
        ext_ids = [ident.value for ident in models.Value.objects.all().filter(
            concept_id__exact=c.conceptid, valuetype__category="identifiers")]
        for id_uri in ext_ids:
            if str(id_uri).startswith(settings.PREFERRED_CONCEPT_SCHEME):        
                return URIRef(id_uri)
        return URIRef(archesproject[f'concepts/{c.conceptid}'])

    def to_rdf(self, edge_info, edge):
        g = Graph()
<<<<<<< HEAD
        if edge_info['r_uri'] == self.get_rdf_uri(None, edge_info['range_tile_data']):
            c = ConceptValue(str(edge_info['range_tile_data']))
            g.add((edge_info['r_uri'], RDF.type, URIRef(edge.rangenode.ontologyclass)))
            g.add((edge_info['d_uri'], URIRef(edge.ontologyproperty), edge_info['r_uri']))
            g.add((edge_info['r_uri'], URIRef(RDFS.label), Literal(c.value)))
=======
        # logic: No data -> empty graph
        #        concept_id, but no value -> node linked to class of Concept, no label
        #        value but no concept_id -> node linked to BNode, labelled
        #        concept_id + value -> normal expected functionality

        def get_rangenode(arches_uri, ext_ids):
            rangenode = arches_uri

            for id_uri in ext_ids:
                if str(id_uri).startswith(settings.PREFERRED_CONCEPT_SCHEME):
                    rangenode = URIRef(id_uri)
            return rangenode

        if edge_info["range_tile_data"] is not None:
            c = ConceptValue(str(edge_info["range_tile_data"]))

            # create a default node
            arches_uri = BNode()
            ext_idents = []
            # Use the conceptid URI rather than the pk for the ConceptValue
            if c.conceptid is not None:
                arches_uri = URIRef(archesproject["concepts/%s" % c.conceptid])

                # get other identifiers:
                ext_idents = [
                    ident.value
                    for ident in models.Value.objects.all().filter(concept_id__exact=c.conceptid, valuetype__category="identifiers")
                ]
            rangenode = get_rangenode(arches_uri, ext_idents)

            g.add((rangenode, RDF.type, URIRef(edge.rangenode.ontologyclass)))
            g.add((edge_info["d_uri"], URIRef(edge.ontologyproperty), rangenode))

            assert c.value is not None, "Null or blank concept value"
            g.add((rangenode, URIRef(RDFS.label), Literal(c.value)))

>>>>>>> 2ce06926
        return g

    def from_rdf(self, json_ld_node):
        # Expects a label and a concept URI within the json_ld_node

        # FIXME: SHOULD be able to handle cases when the label is not supplied,
        # or if the label does not match any label from the ConceptValue
        # Either by instantiating a keyword without a concept_id or by
        # or by looking for say an external identifier attached to the concept and
        # building upon that.

        try:
            # assume a list, and as this is a ConceptDataType, assume a single entry
            json_ld_node = json_ld_node[0]
        except KeyError as e:
            pass

        concept_uri = json_ld_node.get("@id")
        label_node = json_ld_node.get(str(RDFS.label))

        # Consume the labels, such that we don't recurse into them
        if label_node:
            del json_ld_node[str(RDFS.label)]

        concept_id = lang = None
        import re

        p = re.compile(r"(http|https)://(?P<host>[^/]*)/concepts/(?P<concept_id>[A-Fa-f0-9\-]*)/?$")
        m = p.match(concept_uri)
        if m is not None:
            concept_id = m.groupdict().get("concept_id")
        else:
            # could be an external id, rather than an Arches only URI
            hits = [ident for ident in models.Value.objects.all().filter(value__exact=str(concept_uri), valuetype__category="identifiers")]
            # print("Could be external URI - hits from RDM: {0}".format(len(hits)))
            if len(hits) == 1:
                concept_id = hits[0].concept_id
                # Still need to find the label or prefLabel for this concept
            else:
                print("ERROR: Multiple hits for {0} external identifier in RDM:".format(concept_uri))
                for hit in hits:
                    print("ConceptValue {0}, Concept {1} - '{2}'".format(hit.valueid, hit.conceptid, hit.value))

        # print("Trying to get a label from the concept node.")
        if label_node:
            label, lang = get_value_from_jsonld(label_node)
            if label:
                # Could be:
                #  - Blank node E55_Type with a label - a Keyword
                #  - Concept ID URI, with a label - a conventional Concept
                #  - Concept ID via an external URI, hosted in Arches
                # find a matching Concept Value to the label
                values = get_valueids_from_concept_label(label, concept_id, lang)

                if values:
                    return values[0]["id"]
                else:
                    if concept_id:
                        # print("FAILED TO FIND MATCHING LABEL '{0}'@{2} FOR CONCEPT '{1}' in ES").format(
                        #     label, concept_id, lang)
                        # print("Attempting a match from label via the DB:")
                        hits = [ident for ident in models.Value.objects.all().filter(value__exact=label)]
                        if hits and len(hits) == 1:
                            # print "FOUND: %s" % hits[0].pk
                            return str(hits[0].pk)
                        label = None
                    else:
                        print("No Concept ID URI supplied for rdf")
        else:
            label = None

        if concept_id and label is None:
            # got a concept URI but the label is nonexistant
            # or cannot be resolved in Arches
            value = get_preflabel_from_conceptid(concept_id, lang=lang)
            return value["id"]

        if concept_id is None and (label is None or label == ""):
            print("Concept lookup in from_rdf FAILED: No concept id found and no label either")
            # a keyword of some type. If the code execution gets here their either
            # was no RDFS:label literal value to note or the keyword cannot be found
            # amongst the current Arches ConceptValues
            pass


class ConceptListDataType(BaseConceptDataType):
    def validate(self, value, row_number=None, source="", node=None, nodeid=None):
        errors = []

        ## iterate list of values and use the concept validation on each one
        if value is not None:
            validate_concept = DataTypeFactory().get_instance("concept")
            for v in value:
                val = v.strip()
                errors += validate_concept.validate(val, row_number)
        return errors

    def transform_import_values(self, value, nodeid):
        ret = []
        for val in csv.reader([value], delimiter=",", quotechar='"'):
            for v in val:
                ret.append(v.strip())
        return ret

    def transform_export_values(self, value, *args, **kwargs):
        new_values = []
        for val in value:
            new_val = self.get_concept_export_value(val, kwargs["concept_export_value_type"])
            new_values.append(new_val)
        return ",".join(new_values)

    def get_display_value(self, tile, node):
        new_values = []
        data = self.get_tile_data(tile)
        if data[str(node.nodeid)]:
            for val in data[str(node.nodeid)]:
                new_val = self.get_value(uuid.UUID(val))
                new_values.append(new_val.value)
        return ",".join(new_values)

    def append_search_filters(self, value, node, query, request):
        try:
            if value["val"] != "":
                match_query = Match(field="tiles.data.%s" % (str(node.pk)), type="phrase", query=value["val"])
                if "!" in value["op"]:
                    query.must_not(match_query)
                    query.filter(Exists(field="tiles.data.%s" % (str(node.pk))))
                else:
                    query.must(match_query)

        except KeyError as e:
            pass

    def get_rdf_uri(self, node, data, which="r"):
        c = ConceptDataType()
        if not data:
            print(f"concept-list got data without values: {node}, {data}")
            return []
        return [c.get_rdf_uri(node, d, which) for d in data]

    def to_rdf(self, edge_info, edge):
        g = Graph()
        c = ConceptDataType()
        if edge_info["range_tile_data"]:
            for r in edge_info["range_tile_data"]:
                concept_info = edge_info.copy()
                concept_info["range_tile_data"] = r
                g += c.to_rdf(concept_info, edge)
        return g

    def from_rdf(self, json_ld_node):
        # returns a list of concept ids
        ctype = ConceptDataType()
        if isinstance(json_ld_node, list):
            return [ctype.from_rdf(item) for item in json_ld_node]
        else:
            return [ctype.from_rdf(json_ld_node)]<|MERGE_RESOLUTION|>--- conflicted
+++ resolved
@@ -159,50 +159,11 @@
 
     def to_rdf(self, edge_info, edge):
         g = Graph()
-<<<<<<< HEAD
         if edge_info['r_uri'] == self.get_rdf_uri(None, edge_info['range_tile_data']):
             c = ConceptValue(str(edge_info['range_tile_data']))
             g.add((edge_info['r_uri'], RDF.type, URIRef(edge.rangenode.ontologyclass)))
             g.add((edge_info['d_uri'], URIRef(edge.ontologyproperty), edge_info['r_uri']))
             g.add((edge_info['r_uri'], URIRef(RDFS.label), Literal(c.value)))
-=======
-        # logic: No data -> empty graph
-        #        concept_id, but no value -> node linked to class of Concept, no label
-        #        value but no concept_id -> node linked to BNode, labelled
-        #        concept_id + value -> normal expected functionality
-
-        def get_rangenode(arches_uri, ext_ids):
-            rangenode = arches_uri
-
-            for id_uri in ext_ids:
-                if str(id_uri).startswith(settings.PREFERRED_CONCEPT_SCHEME):
-                    rangenode = URIRef(id_uri)
-            return rangenode
-
-        if edge_info["range_tile_data"] is not None:
-            c = ConceptValue(str(edge_info["range_tile_data"]))
-
-            # create a default node
-            arches_uri = BNode()
-            ext_idents = []
-            # Use the conceptid URI rather than the pk for the ConceptValue
-            if c.conceptid is not None:
-                arches_uri = URIRef(archesproject["concepts/%s" % c.conceptid])
-
-                # get other identifiers:
-                ext_idents = [
-                    ident.value
-                    for ident in models.Value.objects.all().filter(concept_id__exact=c.conceptid, valuetype__category="identifiers")
-                ]
-            rangenode = get_rangenode(arches_uri, ext_idents)
-
-            g.add((rangenode, RDF.type, URIRef(edge.rangenode.ontologyclass)))
-            g.add((edge_info["d_uri"], URIRef(edge.ontologyproperty), rangenode))
-
-            assert c.value is not None, "Null or blank concept value"
-            g.add((rangenode, URIRef(RDFS.label), Literal(c.value)))
-
->>>>>>> 2ce06926
         return g
 
     def from_rdf(self, json_ld_node):
