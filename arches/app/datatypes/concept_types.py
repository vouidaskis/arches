--- conflicted
+++ resolved
@@ -1,10 +1,7 @@
 from arches.app.datatypes.base import BaseDataType
 from arches.app.models import models
 from arches.app.views.concept import get_preflabel_from_valueid
-<<<<<<< HEAD
-=======
 import uuid
->>>>>>> 5454d280
 
 class BaseConceptDataType(BaseDataType):
     def get_concept_export_value(self, value, concept_export_value_type):
@@ -35,18 +32,12 @@
     def get_pref_label(self, nodevalue, lang='en-US'):
         return get_preflabel_from_valueid(nodevalue, lang)['value']
 
-<<<<<<< HEAD
-    def get_concept_values(self, tile, node):
-        concept_values = models.Value.objects.filter(valueid=uuid.UUID(tile.data[str(node.nodeid)]))
-        return concept_values
-=======
     def get_display_value(self, tile, node):
         value = None
         concept_values = models.Value.objects.filter(valueid=uuid.UUID(tile.data[str(node.nodeid)]))
         if len(concept_values) > 0:
             value = concept_values[0].value
         return value
->>>>>>> 5454d280
 
 class ConceptListDataType(BaseConceptDataType):
     def transform_import_values(self, value):
