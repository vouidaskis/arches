"""
Copyright (C) 2019 J. Paul Getty Trust
This program is free software: you can redistribute it and/or modify
it under the terms of the GNU Affero General Public License as
published by the Free Software Foundation, either version 3 of the
License, or (at your option) any later version.
This program is distributed in the hope that it will be useful,
but WITHOUT ANY WARRANTY; without even the implied warranty of
MERCHANTABILITY or FITNESS FOR A PARTICULAR PURPOSE.  See the
GNU Affero General Public License for more details.
You should have received a copy of the GNU Affero General Public License
along with this program.  If not, see <https://www.gnu.org/licenses/>.
"""

import re
import json
from arches.app.models.system_settings import settings
from arches.app.datatypes.base import BaseDataType
from arches.app.models.models import Widget
from arches.app.search.elasticsearch_dsl_builder import Match, Exists, Term

from rdflib import ConjunctiveGraph as Graph
from rdflib import URIRef, Literal, Namespace
from rdflib.namespace import RDF, RDFS, XSD, DC, DCTERMS

archesproject = Namespace(settings.ARCHES_NAMESPACE_FOR_DATA_EXPORT)
cidoc_nm = Namespace("http://www.cidoc-crm.org/cidoc-crm/")

import logging

logger = logging.getLogger(__name__)

default_widget_name = "urldatatype"
default_url_widget = None
try:
    default_url_widget = Widget.objects.get(name=default_widget_name)
except Widget.DoesNotExist as e:
    logger.warn("Setting 'url' datatype's default widget to None ({0} widget not found).".format(default_widget_name))

details = {
    "datatype": "url",
    "iconclass": "fa fa-location-arrow",
    "modulename": "url.py",
    "classname": "URLDataType",
    "defaultwidget": default_url_widget,
    "defaultconfig": None,
    "configcomponent": "views/components/datatypes/url",
    "configname": "url-datatype-config",
    "isgeometric": False,
    "issearchable": True,
}


class FailRegexURLMatch(Exception):
    pass


class URLDataType(BaseDataType):
    """
    URL Datatype to store an optionally labelled hyperlink to a (typically) external resource
    """

    URL_REGEX = re.compile(r"https?:\/\/(www\.)?[-a-zA-Z0-9@:%._\+~#=]{1,256}\.[a-zA-Z0-9()]{1,6}\b([-a-zA-Z0-9()@:%_\+.~#?&//=]*)")

<<<<<<< HEAD
    def validate(self, value, row_number=None, source=None, node=None, nodeid=None, strict=False):
=======
    def validate(self, value, row_number=None, source=None, node=None, nodeid=None, strict=False, **kwargs):
>>>>>>> e821b0f3
        errors = []
        if value is not None:
            try:
                if value.get("url") is not None:
                    # check URL conforms to URL structure
                    url_test = self.URL_REGEX.match(value["url"])
                    if url_test is None:
                        raise FailRegexURLMatch
            except FailRegexURLMatch:
                errors.append(
                    {
                        "type": "ERROR",
                        "message": "datatype: {0} value: {1} {2} {3} - {4}. {5}".format(
                            self.datatype_model.datatype,
                            value,
                            source,
                            row_number,
                            "this is not a valid HTTP/HTTPS URL",
                            "This data was not imported.",
                        ),
                    }
                )
        return errors

    def transform_value_for_tile(self, value, **kwargs):
        """
        Used, for example, during import for transforming incomming data to
        Arguments
        value -- can either be a url string like "http://archesproject.org" or
        a json string like '{"url": "", "url_label": ""}'
        """

        ret = {"url": "", "url_label": ""}

        try:
            ret = json.loads(value)
        except BaseException:
            if isinstance(value, dict):
                ret = value
            else:
                ret["url"] = value

        return ret

    def get_display_value(self, tile, node):
        data = self.get_tile_data(tile)
        if data:
            display_value = data.get(str(node.nodeid))

            if display_value:
                return json.dumps(display_value)

    def to_json(self, tile, node):
        data = self.get_tile_data(tile)
        if data:
            return self.compile_json(tile, node, **data.get(str(node.nodeid)))

    def append_to_document(self, document, nodevalue, nodeid, tile, provisional=False):
        if nodevalue.get("url") is not None:
            if nodevalue.get("url_label") is not None:
                val = {
                    "string": nodevalue["url_label"],
                    "nodegroup_id": tile.nodegroup_id,
                    "provisional": provisional,
                }
                document["strings"].append(val)

            # FIXME: URLs searchable?
            val = {
                "string": nodevalue["url"],
                "nodegroup_id": tile.nodegroup_id,
                "provisional": provisional,
            }
            document["strings"].append(val)

    def get_search_terms(self, nodevalue, nodeid=None):
        terms = []
        if nodevalue.get("url") is not None:
            if nodevalue.get("url_label") is not None:
                if settings.WORDS_PER_SEARCH_TERM is None or (len(nodevalue["url_label"].split(" ")) < settings.WORDS_PER_SEARCH_TERM):
                    terms.append(nodevalue["url_label"])
            # terms.append(nodevalue['url'])       FIXME: URLs searchable?
        return terms

    def append_search_filters(self, value, node, query, request):
        # Match the label in the same manner as a String datatype

        try:
            if value["val"] != "":
                match_type = "phrase_prefix" if "~" in value["op"] else "phrase"
                if "~" in value["op"]:
                    match_query = Match(
                        field="tiles.data.%s.url" % (str(node.pk)),
                        query=value["val"],
                        type=match_type,
                    )
                if "=" in value["op"]:
                    match_query = Term(field="tiles.data.%s.url.keyword" % (str(node.pk)), term=value["val"])
                if "!" in value["op"]:
                    query.must_not(match_query)
                    query.filter(Exists(field="tiles.data.%s" % (str(node.pk))))
                else:
                    query.must(match_query)
        except KeyError as e:
            pass

    def get_rdf_uri(self, node, data, which="r"):
        return URIRef(data["url"])

    def accepts_rdf_uri(self, uri):
        return self.URL_REGEX.match(uri) and not (
            uri.startswith("urn:uuid:") or uri.startswith(settings.ARCHES_NAMESPACE_FOR_DATA_EXPORT + "resources/")
        )

    def is_a_literal_in_rdf(self):
        # Should this be a terminating node? Should be True if it is...
        return False

    def ignore_keys(self):
        # We process label into the datatype, so downstream processing should ignore it.
        return ["http://www.w3.org/2000/01/rdf-schema#label http://www.w3.org/2000/01/rdf-schema#Literal"]

    def to_rdf(self, edge_info, edge):
        # returns an in-memory graph object, containing the domain resource, its
        # type and the string as a string literal
        g = Graph()
        if edge_info["range_tile_data"] is not None and edge_info["range_tile_data"].get("url") is not None:
            g.add((edge_info["d_uri"], RDF.type, URIRef(edge.domainnode.ontologyclass)))
            g.add(
                (
                    edge_info["d_uri"],
                    URIRef(edge.ontologyproperty),
                    URIRef(edge_info["range_tile_data"]["url"]),
                )
            )
            if edge_info["range_tile_data"].get("url_label") is not None:
                g.add(
                    (
                        URIRef(edge_info["range_tile_data"]["url"]),
                        RDFS.label,
                        Literal(edge_info["range_tile_data"]["url_label"]),
                    )
                )
        return g

    def from_rdf(self, json_ld_node):
        """
        The json-ld representation of this datatype should look like the following (once expanded)
          {
            "http://www.w3.org/2000/01/rdf-schema#label": [
              {
                "@value": "Link to spectro report"
              }
            ],
            "@id": "https://host/url/to/link"
          }
        """

        value = {}
        if type(json_ld_node) == list:
            url_node = json_ld_node[0]
        else:
            url_node = json_ld_node
        try:
            value["url"] = url_node["@id"]
            value["url_label"] = None
            if "http://www.w3.org/2000/01/rdf-schema#label" in url_node:
                value["url_label"] = url_node["http://www.w3.org/2000/01/rdf-schema#label"][0]["@value"]
        except (IndexError, AttributeError, KeyError) as e:
            print(f"Broke trying to import url datatype: {json_ld_node}")
            return None
        return value

    def default_es_mapping(self):
        """
        Default mapping if not specified is a text field
        """

        return {
            "properties": {
                "url": {
                    "type": "text",
                    "fields": {"keyword": {"ignore_above": 256, "type": "keyword"}},
                },
                "url_label": {
                    "type": "text",
                    "fields": {"keyword": {"ignore_above": 256, "type": "keyword"}},
                },
            }
        }<|MERGE_RESOLUTION|>--- conflicted
+++ resolved
@@ -62,11 +62,7 @@
 
     URL_REGEX = re.compile(r"https?:\/\/(www\.)?[-a-zA-Z0-9@:%._\+~#=]{1,256}\.[a-zA-Z0-9()]{1,6}\b([-a-zA-Z0-9()@:%_\+.~#?&//=]*)")
 
-<<<<<<< HEAD
-    def validate(self, value, row_number=None, source=None, node=None, nodeid=None, strict=False):
-=======
     def validate(self, value, row_number=None, source=None, node=None, nodeid=None, strict=False, **kwargs):
->>>>>>> e821b0f3
         errors = []
         if value is not None:
             try:
