import json, urllib
from django.urls import reverse
from arches.app.models import models
from arches.app.models.system_settings import settings
from arches.app.search.elasticsearch_dsl_builder import Dsl, Bool, Terms, Exists, Nested
from django.utils.translation import ugettext as _
import logging

logger = logging.getLogger(__name__)


class BaseDataType(object):
    def __init__(self, model=None):
        self.datatype_model = model
        self.datatype_name = model.datatype if model else None

    def validate(self, value, row_number=None, source=None, node=None, nodeid=None, strict=False, **kwargs):
        """
        Used to validate data in a node of given datatype

        Arguments:
        value -- (required) the value of the node being validated

        Keyword Arguments:
        row_number -- (optional) this is specific to csv import and should be removed
        source -- (optional) this is specific to csv import and should be removed
        node -- (optional) the node instance being validated
        node -- (optional) the node id of the instance begin validated
        strict -- False (default), set to True to force the datatype to perform a more complete check
            (eg: check for the existance of a referenced resoure on the resource-instance datatype)
        """

        return []

    def create_error_message(self, value, source, row_number, message):
        source_info = "{0} {1}".format(source, row_number) if row_number else ""
        error_message = {
            "type": "ERROR",
            "message": _("{0} error, {1} {2} - {3}. Unable to save.").format(self.datatype_name, value, source_info, message),
        }
        return error_message

    def append_to_document(self, document, nodevalue, nodeid, tile, provisional=False):
        """
        Assigns a given node value to the corresponding key in a document in
        in preparation to index the document
        """
        pass

    def after_update_all(self, tile=None):
        """
        Refreshes geojson_geometries table after save.
        """
        pass

    def values_match(self, value1, value2):
        return value1 == value2

    def transform_value_for_tile(self, value, **kwargs):
        """
        Transforms values from probably string/wkt representation to specified
        datatype in arches
        """
        return value

    def update(self, tile, data, nodeid, action):
        """
        Updates the tile.data value of a given datatype and returns the updated
        value
        """
        pass

    def transform_export_values(self, value, *args, **kwargs):
        """
        Transforms values from probably string/wkt representation to specified
        datatype in arches
        """
        return value

    def get_bounds(self, tile, node):
        """
        Gets the bounds of a geometry if the datatype is spatial
        """
        return None

    def get_map_layer(self, node=None):
        """
        Gets the array of map layers to add to the map for a given node
        should be a dictionary including (as in map_layers table):
        nodeid, name, layerdefinitions, isoverlay, icon
        """
        return None

    def clean(self, tile, nodeid):
        """
        Converts '' values to null when saving a tile.
        """
        if tile.data[nodeid] == "":
            tile.data[nodeid] = None

    def get_map_source(self, node=None, preview=False):
        """
        Gets the map source definition to add to the map for a given node
        should be a dictionary including (as in map_sources table):
        name, source (json)
        """
        tileserver_url = urllib.parse.unquote(reverse("mvt", args=(node.nodeid, "{z}", "{x}", "{y}")))
        if node is None:
            return None
        source_config = {"type": "vector", "tiles": [tileserver_url]}
        count = None
        if preview == True:
            count = models.TileModel.objects.filter(nodegroup_id=node.nodegroup_id, data__has_key=str(node.nodeid)).count()
            if count == 0:
                source_config = {
                    "type": "geojson",
                    "data": {
                        "type": "FeatureCollection",
                        "features": [
                            {
                                "type": "Feature",
                                "properties": {"total": 1},
                                "geometry": {"type": "Point", "coordinates": [-122.4810791015625, 37.93553306183642]},
                            },
                            {
                                "type": "Feature",
                                "properties": {"total": 100},
                                "geometry": {"type": "Point", "coordinates": [-58.30078125, -18.075412438417395]},
                            },
                            {
                                "type": "Feature",
                                "properties": {"total": 1},
                                "geometry": {
                                    "type": "LineString",
                                    "coordinates": [
                                        [-179.82421875, 44.213709909702054],
                                        [-154.16015625, 32.69486597787505],
                                        [-171.5625, 18.812717856407776],
                                        [-145.72265625, 2.986927393334876],
                                        [-158.37890625, -30.145127183376115],
                                    ],
                                },
                            },
                            {
                                "type": "Feature",
                                "properties": {"total": 1},
                                "geometry": {
                                    "type": "Polygon",
                                    "coordinates": [
                                        [
                                            [-50.9765625, 22.59372606392931],
                                            [-23.37890625, 22.59372606392931],
                                            [-23.37890625, 42.94033923363181],
                                            [-50.9765625, 42.94033923363181],
                                            [-50.9765625, 22.59372606392931],
                                        ]
                                    ],
                                },
                            },
                            {
                                "type": "Feature",
                                "properties": {"total": 1},
                                "geometry": {
                                    "type": "Polygon",
                                    "coordinates": [
                                        [
                                            [-27.59765625, -14.434680215297268],
                                            [-24.43359375, -32.10118973232094],
                                            [0.87890625, -31.653381399663985],
                                            [2.28515625, -12.554563528593656],
                                            [-14.23828125, -0.3515602939922709],
                                            [-27.59765625, -14.434680215297268],
                                        ]
                                    ],
                                },
                            },
                        ],
                    },
                }
        return {"nodeid": node.nodeid, "name": "resources-%s" % node.nodeid, "source": json.dumps(source_config), "count": count}

    def get_pref_label(self, nodevalue):
        """
        Gets the prefLabel of a concept value
        """
        return None

    def get_tile_data(self, tile):
        try:
            data = tile.data
            provisionaledits = tile.provisionaledits
        except:
            data = tile["data"]
            provisionaledits = tile["provisionaledits"]
        if data is not None and len(list(data.keys())) > 0:
            return data
        elif provisionaledits is not None and len(list(provisionaledits.keys())) > 0:
            if len(list(provisionaledits.keys())) > 1:
                logger.warning(_("Multiple provisional edits. Returning first edit"))
            userid = list(provisionaledits.keys())[0]
            return provisionaledits[userid]["value"]
        else:
            logger.exception(_("Tile has no authoritative or provisional data"))


    def get_display_value(self, tile, node):
        """
        Returns a list of concept values for a given node
        """
        data = self.get_tile_data(tile)

        if data:
            display_value = data.get(str(node.nodeid))

            if display_value:
                return str(display_value)

    def get_search_terms(self, nodevalue, nodeid=None):
        """
        Returns an array of arches.app.search_term.SearchTerm objects
        """
        return []

    def append_search_filters(self, value, node, query, request):
        """
        Allows for modification of an elasticsearch bool query for use in
        advanced search
        """
        pass

    def append_null_search_filters(self, value, node, query, request):
        """
        Appends the search query dsl to search for fields that have not been populated
        """
        base_query = Bool()
        base_query.filter(Terms(field="graph_id", terms=[str(node.graph_id)]))

        null_query = Bool()
        data_exists_query = Exists(field="tiles.data.%s" % (str(node.pk)))
        nested_query = Nested(path="tiles", query=data_exists_query)
        null_query.must(nested_query)
        if value["op"] == "null":
            # search for tiles that don't exist
            exists_query = Bool()
            exists_query.must_not(null_query)
            base_query.should(exists_query)

            # search for tiles that do exist, but that have null or [] as values
            func_query = Dsl()
            func_query.dsl = {
                "function_score": {
                    "min_score": 1,
                    "query": {"match_all": {}},
                    "functions": [
                        {
                            "script_score": {
                                "script": {
                                    "source": """
                                    int null_docs = 0;
                                    for(tile in params._source.tiles){
                                        if(tile.data.containsKey(params.node_id)){
                                            def val = tile.data.get(params.node_id);
                                            if (val == null || (val instanceof List && val.length==0)) {
                                                null_docs++;
                                                break;
                                            }
                                        }
                                    }
                                    return null_docs;
                                """,
                                    "lang": "painless",
                                    "params": {"node_id": "%s" % (str(node.pk))},
                                }
                            }
                        }
                    ],
                    "score_mode": "max",
                    "boost": 1,
                    "boost_mode": "replace",
                }
            }
            base_query.should(func_query)
        elif value["op"] == "not_null":
            base_query.must(null_query)
        query.must(base_query)

    def pre_tile_save(self, tile, nodeid):
        """
        Called during tile.save operation but before the tile is actually saved to the database

        """
        pass

<<<<<<< HEAD
    def get_first_language_value_from_node(self, tile, nodeid):
        """
        If value is internationalized, return only the first value in the i18n object
        """
        return tile.data[str(nodeid)]

    def pre_tile_save(self, tile, nodeid):
=======
    def post_tile_save(self, tile, nodeid, request):
>>>>>>> 16ff4835
        """
        Called after the tile is saved to the database

        """
        pass

    def post_tile_delete(self, tile, nodeid, index=True):
        """
        Called following the tile.delete operation

        """
        pass

    def is_multilingual_rdf(self, rdf):
        """
        Determines if the rdf snippet contains multiple languages that can be processed by a given datatype
        """
        return False

    def is_a_literal_in_rdf(self):
        """
        Convenience method to determine whether or not this datatype's `to_rdf` method will express
        its data as an RDF Literal value or as a more complex graph of nodes.
        :return:

        True: `to_rdf()` turns the range node tile data into a suitable Literal value
        False:  `to_rdf()` uses the data to construct something more complex.
        """
        return False

    def accepts_rdf_uri(self, uri):
        return False

    def get_rdf_uri(self, node, data, which="r"):
        if self.is_a_literal_in_rdf():
            return None
        return node

    def to_rdf(self, edge_info, edge):
        """
        Outputs an in-memory graph, converting the range tile data JSON into
        an appropriate RDF representation using rdflib
        """

        # default implementation that encodes the JSON serialisation
        # as a literal string, linked by 'RDF.value' to the source node
        # for this tile data
        from rdflib import Namespace, URIRef, Literal, Graph, BNode
        from rdflib.namespace import RDF, RDFS, XSD, DC, DCTERMS
        from arches.app.utils.betterJSONSerializer import JSONSerializer

        g = Graph()

        g.add((edge_info["r_uri"], RDF.type, URIRef(edge.rangenode.ontologyclass)))

        g.add((edge_info["d_uri"], URIRef(edge.ontologyproperty), edge_info["r_uri"]))
        g.add((edge_info["d_uri"], RDF.type, URIRef(edge.domainnode.ontologyclass)))

        if edge_info["domain_tile_data"] is not None:
            g.add((edge_info["d_uri"], RDF.value, Literal(JSONSerializer().serialize(edge_info["domain_tile_data"]))))

        if edge_info["range_tile_data"] is not None:
            g.add((edge_info["r_uri"], RDF.value, Literal(JSONSerializer().serialize(edge_info["range_tile_data"]))))

        return g

    def from_rdf(self, json_ld_node):
        raise NotImplementedError

    def validate_from_rdf(self, value):
        return self.validate(value)

    def collects_multiple_values(self):
        """
        Data type that can collect multiple values at once like DomainListDataType, etc...
        """

        return False

    def ignore_keys(self):
        """
        Each entry returned in the array is a string, consisting of the combination of two full URIs
        separated by a space -- the first is the URI of the property in the ontology,
        and the second is the class of the value of the property.
        When this key is encountered in incoming data, it will be ignored.
        This is useful for either when the data is handled internally by the datatype,
        or when the incoming data has annotations that should not be persisted.
        """

        return []

    def references_resource_type(self):
        """
        This resource references another resource type (eg resource-instance-datatype, etc...)
        """

        return False

    def default_es_mapping(self):
        """
        Default mapping if not specified is a text field
        """

        text_mapping = {"type": "text", "fields": {"keyword": {"ignore_above": 256, "type": "keyword"}}}
        return text_mapping

    def get_es_mapping(self, nodeid):
        """
        Gets the es mapping associoated with the datatype
        """

        ret = None
        default_mapping = self.default_es_mapping()
        if default_mapping:
            ret = {
                "properties": {
                    "tiles": {
                        "type": "nested",
                        "properties": {"data": {"properties": {str(nodeid): default_mapping}}},
                    }
                }
            }
        return ret

    def to_json(self, tile, node):
        """
        Returns a value for display in a json object
        """
        return self.compile_json(tile, node)

    def compile_json(self, tile, node, **kwargs):
        """
        Compiles an object for presentation for use in the to_json method
        Arguments:
        tile -- (required) the tile model for the datatype
        node -- (required) the node model related to the tile

        Keyword Arguments:
        optional number of arguments to add to the opject
        """

        ret = {"@display_value": self.get_display_value(tile, node)}
        ret.update(kwargs)
        return ret

    def has_multicolumn_data(self):
        """
        Used primarily for csv exports - true if data
        for a node can span multiple columns
        """
        return False

    def get_column_header(self, node, **kwargs):
        """
        Returns a CSV column header or headers for a given node ID of this type
        """
        return node["file_field_name"]<|MERGE_RESOLUTION|>--- conflicted
+++ resolved
@@ -291,17 +291,13 @@
         """
         pass
 
-<<<<<<< HEAD
     def get_first_language_value_from_node(self, tile, nodeid):
         """
         If value is internationalized, return only the first value in the i18n object
         """
         return tile.data[str(nodeid)]
 
-    def pre_tile_save(self, tile, nodeid):
-=======
     def post_tile_save(self, tile, nodeid, request):
->>>>>>> 16ff4835
         """
         Called after the tile is saved to the database
 
