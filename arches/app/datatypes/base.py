import json, urllib
from django.urls import reverse
from arches.app.models import models
from arches.app.models.system_settings import settings
from arches.app.search.elasticsearch_dsl_builder import Dsl, Bool, Terms, Exists, Nested
from django.utils.translation import ugettext as _
import logging

logger = logging.getLogger(__name__)


class BaseDataType(object):
    def __init__(self, model=None):
        self.datatype_model = model
        self.datatype_name = model.datatype if model else None

    def validate(self, value, row_number=None, source=None, node=None, nodeid=None, strict=False, **kwargs):
        """
        Used to validate data in a node of given datatype
        Arguments:
        value -- (required) the value of the node being validated
        Keyword Arguments:
        row_number -- (optional) this is specific to csv import and should be removed
        source -- (optional) this is specific to csv import and should be removed
        node -- (optional) the node instance being validated
        node -- (optional) the node id of the instance begin validated
        strict -- False (default), set to True to force the datatype to perform a more complete check
            (eg: check for the existance of a referenced resoure on the resource-instance datatype)
        """

        return []

    def create_error_message(self, value, source, row_number, message):
        source_info = "{0} {1}".format(source, row_number) if row_number else ""
        error_message = {
            "type": "ERROR",
            "message": _("{0} error, {1} {2} - {3}. Unable to save.").format(self.datatype_name, value, source_info, message),
        }
        return error_message

    def append_to_document(self, document, nodevalue, nodeid, tile, provisional=False):
        """
        Assigns a given node value to the corresponding key in a document in
        in preparation to index the document
        """
        pass

    def after_update_all(self, tile=None):
        """
        Refreshes geojson_geometries table after save.
        """
        pass

    def values_match(self, value1, value2):
        return value1 == value2

    def transform_value_for_tile(self, value, **kwargs):
        """
        Transforms values from probably string/wkt representation to specified
        datatype in arches
        """
        return value

    def update(self, tile, data, nodeid, action):
        """
        Updates the tile.data value of a given datatype and returns the updated
        value
        """
        pass

    def transform_export_values(self, value, *args, **kwargs):
        """
        Transforms values from probably string/wkt representation to specified
        datatype in arches
        """
        return value

    def get_bounds(self, tile, node):
        """
        Gets the bounds of a geometry if the datatype is spatial
        """
        return None

    def process_mobile_data(self, tile, node, db, couch_doc, node_value):
        """
        Transforms data from a mobile device to an Arches friendly format
        """
        return None

    def get_map_layer(self, node=None):
        """
        Gets the array of map layers to add to the map for a given node
        should be a dictionary including (as in map_layers table):
        nodeid, name, layerdefinitions, isoverlay, icon
        """
        return None

    def clean(self, tile, nodeid):
        """
        Converts '' values to null when saving a tile.
        """
        if tile.data[nodeid] == "":
            tile.data[nodeid] = None

    def get_map_source(self, node=None, preview=False):
        """
        Gets the map source definition to add to the map for a given node
        should be a dictionary including (as in map_sources table):
        name, source (json)
        """
        tileserver_url = urllib.parse.unquote(reverse("mvt", args=(node.nodeid, "{z}", "{x}", "{y}")))
        if node is None:
            return None
        source_config = {"type": "vector", "tiles": [tileserver_url]}
        count = None
        if preview == True:
            count = models.TileModel.objects.filter(nodegroup_id=node.nodegroup_id, data__has_key=str(node.nodeid)).count()
            if count == 0:
                source_config = {
                    "type": "geojson",
                    "data": {
                        "type": "FeatureCollection",
                        "features": [
                            {
                                "type": "Feature",
                                "properties": {"total": 1},
                                "geometry": {"type": "Point", "coordinates": [-122.4810791015625, 37.93553306183642]},
                            },
                            {
                                "type": "Feature",
                                "properties": {"total": 100},
                                "geometry": {"type": "Point", "coordinates": [-58.30078125, -18.075412438417395]},
                            },
                            {
                                "type": "Feature",
                                "properties": {"total": 1},
                                "geometry": {
                                    "type": "LineString",
                                    "coordinates": [
                                        [-179.82421875, 44.213709909702054],
                                        [-154.16015625, 32.69486597787505],
                                        [-171.5625, 18.812717856407776],
                                        [-145.72265625, 2.986927393334876],
                                        [-158.37890625, -30.145127183376115],
                                    ],
                                },
                            },
                            {
                                "type": "Feature",
                                "properties": {"total": 1},
                                "geometry": {
                                    "type": "Polygon",
                                    "coordinates": [
                                        [
                                            [-50.9765625, 22.59372606392931],
                                            [-23.37890625, 22.59372606392931],
                                            [-23.37890625, 42.94033923363181],
                                            [-50.9765625, 42.94033923363181],
                                            [-50.9765625, 22.59372606392931],
                                        ]
                                    ],
                                },
                            },
                            {
                                "type": "Feature",
                                "properties": {"total": 1},
                                "geometry": {
                                    "type": "Polygon",
                                    "coordinates": [
                                        [
                                            [-27.59765625, -14.434680215297268],
                                            [-24.43359375, -32.10118973232094],
                                            [0.87890625, -31.653381399663985],
                                            [2.28515625, -12.554563528593656],
                                            [-14.23828125, -0.3515602939922709],
                                            [-27.59765625, -14.434680215297268],
                                        ]
                                    ],
                                },
                            },
                        ],
                    },
                }
        return {"nodeid": node.nodeid, "name": "resources-%s" % node.nodeid, "source": json.dumps(source_config), "count": count}

    def get_pref_label(self, nodevalue):
        """
        Gets the prefLabel of a concept value
        """
        return None

    def get_tile_data(self, tile):
        try:
            data = tile.data
            provisionaledits = tile.provisionaledits
        except:
            data = tile["data"]
            provisionaledits = tile["provisionaledits"]
        if data is not None and len(list(data.keys())) > 0:
            return data
        elif provisionaledits is not None and len(list(provisionaledits.keys())) > 0:
            if len(list(provisionaledits.keys())) > 1:
                logger.warning(_("Multiple provisional edits. Returning first edit"))
            userid = list(provisionaledits.keys())[0]
            return provisionaledits[userid]["value"]
        else:
            logger.exception(_("Tile has no authoritative or provisional data"))


    def get_display_value(self, tile, node):
        """
        Returns a list of concept values for a given node
        """
        data = self.get_tile_data(tile)

        if data:
            display_value = data.get(str(node.nodeid))

            if display_value:
                return str(display_value)

    def get_search_terms(self, nodevalue, nodeid=None):
        """
        Returns a nodevalue if it qualifies as a search term
        """
        return []

    def append_search_filters(self, value, node, query, request):
        """
        Allows for modification of an elasticsearch bool query for use in
        advanced search
        """
        pass

    def append_null_search_filters(self, value, node, query, request):
        """
        Appends the search query dsl to search for fields that have not been populated
        """
        base_query = Bool()
        base_query.filter(Terms(field="graph_id", terms=[str(node.graph_id)]))

        null_query = Bool()
        data_exists_query = Exists(field="tiles.data.%s" % (str(node.pk)))
        nested_query = Nested(path="tiles", query=data_exists_query)
        null_query.must(nested_query)
        if value["op"] == "null":
            # search for tiles that don't exist
            exists_query = Bool()
            exists_query.must_not(null_query)
            base_query.should(exists_query)

            # search for tiles that do exist, but that have null or [] as values
            func_query = Dsl()
            func_query.dsl = {
                "function_score": {
                    "min_score": 1,
                    "query": {"match_all": {}},
                    "functions": [
                        {
                            "script_score": {
                                "script": {
                                    "source": """
                                    int null_docs = 0;
                                    for(tile in params._source.tiles){
                                        if(tile.data.containsKey(params.node_id)){
                                            def val = tile.data.get(params.node_id);
                                            if (val == null || (val instanceof List && val.length==0)) {
                                                null_docs++;
                                                break;
                                            }
                                        }
                                    }
                                    return null_docs;
                                """,
                                    "lang": "painless",
                                    "params": {"node_id": "%s" % (str(node.pk))},
                                }
                            }
                        }
                    ],
                    "score_mode": "max",
                    "boost": 1,
                    "boost_mode": "replace",
                }
            }
            base_query.should(func_query)
        elif value["op"] == "not_null":
            base_query.must(null_query)
        query.must(base_query)

    def pre_tile_save(self, tile, nodeid):
        """
        Called during tile.save operation but before the tile is actually saved to the database

        """
        pass

    def post_tile_save(self, tile, nodeid, request):
        """
<<<<<<< HEAD
        Called during tile.save operation but before the tile is actually saved to the database
=======
        Called after the tile is saved to the database

>>>>>>> 8390282c
        """
        pass

    def post_tile_delete(self, tile, nodeid, index=True):
        """
        Called following the tile.delete operation
        """
        pass

    def is_a_literal_in_rdf(self):
        """
        Convenience method to determine whether or not this datatype's `to_rdf` method will express
        its data as an RDF Literal value or as a more complex graph of nodes.
        :return:
        True: `to_rdf()` turns the range node tile data into a suitable Literal value
        False:  `to_rdf()` uses the data to construct something more complex.
        """
        return False

    def accepts_rdf_uri(self, uri):
        return False

    def get_rdf_uri(self, node, data, which="r"):
        if self.is_a_literal_in_rdf():
            return None
        return node

    def to_rdf(self, edge_info, edge):
        """
        Outputs an in-memory graph, converting the range tile data JSON into
        an appropriate RDF representation using rdflib
        """

        # default implementation that encodes the JSON serialisation
        # as a literal string, linked by 'RDF.value' to the source node
        # for this tile data
        from rdflib import Namespace, URIRef, Literal, Graph, BNode
        from rdflib.namespace import RDF, RDFS, XSD, DC, DCTERMS
        from arches.app.utils.betterJSONSerializer import JSONSerializer

        g = Graph()

        g.add((edge_info["r_uri"], RDF.type, URIRef(edge.rangenode.ontologyclass)))

        g.add((edge_info["d_uri"], URIRef(edge.ontologyproperty), edge_info["r_uri"]))
        g.add((edge_info["d_uri"], RDF.type, URIRef(edge.domainnode.ontologyclass)))

        if edge_info["domain_tile_data"] is not None:
            g.add((edge_info["d_uri"], RDF.value, Literal(JSONSerializer().serialize(edge_info["domain_tile_data"]))))

        if edge_info["range_tile_data"] is not None:
            g.add((edge_info["r_uri"], RDF.value, Literal(JSONSerializer().serialize(edge_info["range_tile_data"]))))

        return g

    def from_rdf(self, json_ld_node):
        raise NotImplementedError

    def validate_from_rdf(self, value):
        return self.validate(value)

    def collects_multiple_values(self):
        """
        Data type that can collect multiple values at once like DomainListDataType, etc...
        """

        return False

    def ignore_keys(self):
        """
        Each entry returned in the array is a string, consisting of the combination of two full URIs
        separated by a space -- the first is the URI of the property in the ontology,
        and the second is the class of the value of the property.
        When this key is encountered in incoming data, it will be ignored.
        This is useful for either when the data is handled internally by the datatype,
        or when the incoming data has annotations that should not be persisted.
        """

        return []

    def references_resource_type(self):
        """
        This resource references another resource type (eg resource-instance-datatype, etc...)
        """

        return False

    def default_es_mapping(self):
        """
        Default mapping if not specified is a text field
        """

        text_mapping = {"type": "text", "fields": {"keyword": {"ignore_above": 256, "type": "keyword"}}}
        return text_mapping

    def get_es_mapping(self, nodeid):
        """
        Gets the es mapping associoated with the datatype
        """

        ret = None
        default_mapping = self.default_es_mapping()
        if default_mapping:
            ret = {
                "properties": {
                    "tiles": {
                        "type": "nested",
                        "properties": {"data": {"properties": {str(nodeid): default_mapping}}},
                    }
                }
            }
        return ret

    def to_json(self, tile, node):
        """
        Returns a value for display in a json object
        """
        return self.compile_json(tile, node)

    def compile_json(self, tile, node, **kwargs):
        """
        Compiles an object for presentation for use in the to_json method
        Arguments:
        tile -- (required) the tile model for the datatype
        node -- (required) the node model related to the tile
        Keyword Arguments:
        optional number of arguments to add to the opject
        """

        ret = {"@display_value": self.get_display_value(tile, node)}
        ret.update(kwargs)
        return ret<|MERGE_RESOLUTION|>--- conflicted
+++ resolved
@@ -297,12 +297,8 @@
 
     def post_tile_save(self, tile, nodeid, request):
         """
-<<<<<<< HEAD
-        Called during tile.save operation but before the tile is actually saved to the database
-=======
         Called after the tile is saved to the database
 
->>>>>>> 8390282c
         """
         pass
 
