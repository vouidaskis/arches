import json, urllib
from django.urls import reverse
from arches.app.models import models
from django.utils.translation import ugettext as _
import logging

logger = logging.getLogger(__name__)


class BaseDataType(object):
    def __init__(self, model=None):
        self.datatype_model = model

    def validate(self, value, row_number=None, source=None, node=None, nodeid=None):
        return []

    def append_to_document(self, document, nodevalue, nodeid, tile, provisional=False):
        """
        Assigns a given node value to the corresponding key in a document in
        in preparation to index the document
        """
        pass

    def after_update_all(self):
        """
        Refreshes mv_geojson_geoms materialized view after save.
        """
        pass

    def values_match(self, value1, value2):
        return value1 == value2

    def transform_value_for_tile(self, value, **kwargs):
        """
        Transforms values from probably string/wkt representation to specified
        datatype in arches
        """
        return value

    def update(self, tile, data, nodeid, action):
        """
        Updates the tile.data value of a given datatype and returns the updated
        value
        """
        pass

    def transform_export_values(self, value, *args, **kwargs):
        """
        Transforms values from probably string/wkt representation to specified
        datatype in arches
        """
        return value

    def get_bounds(self, tile, node):
        """
        Gets the bounds of a geometry if the datatype is spatial
        """
        return None

    def process_mobile_data(self, tile, node, db, couch_doc, node_value):
        """
        Transforms data from a mobile device to an Arches friendly format
        """
        return None

    def get_map_layer(self, node=None):
        """
        Gets the array of map layers to add to the map for a given node
        should be a dictionary including (as in map_layers table):
        nodeid, name, layerdefinitions, isoverlay, icon
        """
        return None

    def clean(self, tile, nodeid):
        """
        Converts '' values to null when saving a tile.
        """
        if tile.data[nodeid] == "":
            tile.data[nodeid] = None

    def get_map_source(self, node=None, preview=False):
        """
        Gets the map source definition to add to the map for a given node
        should be a dictionary including (as in map_sources table):
        name, source (json)
        """
        tileserver_url = urllib.parse.unquote(reverse("mvt", args=(node.nodeid, "{z}", "{x}", "{y}")))
        if node is None:
            return None
        source_config = {"type": "vector", "tiles": [tileserver_url]}
        count = None
        if preview == True:
            count = models.TileModel.objects.filter(nodegroup_id=node.nodegroup_id, data__has_key=str(node.nodeid)).count()
            if count == 0:
                source_config = {
                    "type": "geojson",
                    "data": {
                        "type": "FeatureCollection",
                        "features": [
                            {
                                "type": "Feature",
                                "properties": {"total": 1},
                                "geometry": {"type": "Point", "coordinates": [-122.4810791015625, 37.93553306183642]},
                            },
                            {
                                "type": "Feature",
                                "properties": {"total": 100},
                                "geometry": {"type": "Point", "coordinates": [-58.30078125, -18.075412438417395]},
                            },
                            {
                                "type": "Feature",
                                "properties": {"total": 1},
                                "geometry": {
                                    "type": "LineString",
                                    "coordinates": [
                                        [-179.82421875, 44.213709909702054],
                                        [-154.16015625, 32.69486597787505],
                                        [-171.5625, 18.812717856407776],
                                        [-145.72265625, 2.986927393334876],
                                        [-158.37890625, -30.145127183376115],
                                    ],
                                },
                            },
                            {
                                "type": "Feature",
                                "properties": {"total": 1},
                                "geometry": {
                                    "type": "Polygon",
                                    "coordinates": [
                                        [
                                            [-50.9765625, 22.59372606392931],
                                            [-23.37890625, 22.59372606392931],
                                            [-23.37890625, 42.94033923363181],
                                            [-50.9765625, 42.94033923363181],
                                            [-50.9765625, 22.59372606392931],
                                        ]
                                    ],
                                },
                            },
                            {
                                "type": "Feature",
                                "properties": {"total": 1},
                                "geometry": {
                                    "type": "Polygon",
                                    "coordinates": [
                                        [
                                            [-27.59765625, -14.434680215297268],
                                            [-24.43359375, -32.10118973232094],
                                            [0.87890625, -31.653381399663985],
                                            [2.28515625, -12.554563528593656],
                                            [-14.23828125, -0.3515602939922709],
                                            [-27.59765625, -14.434680215297268],
                                        ]
                                    ],
                                },
                            },
                        ],
                    },
                }
        return {"nodeid": node.nodeid, "name": "resources-%s" % node.nodeid, "source": json.dumps(source_config), "count": count}

    def get_pref_label(self, nodevalue):
        """
        Gets the prefLabel of a concept value
        """
        return None

    def get_tile_data(self, tile):
        try:
            data = tile.data
            provisionaledits = tile.provisionaledits
        except:
            data = tile["data"]
            provisionaledits = tile["provisionaledits"]
        if data is not None and len(list(data.keys())) > 0:
            return data
        elif provisionaledits is not None and len(list(provisionaledits.keys())) > 0:
            if len(list(provisionaledits.keys())) > 1:
                logger.warning(_("Multiple provisional edits. Returning first edit"))
            userid = list(provisionaledits.keys())[0]
            return provisionaledits[userid]["value"]
        else:
            logger.exception(_("Tile has no authoritative or provisional data"))


    def get_display_value(self, tile, node):
        """
        Returns a list of concept values for a given node
        """
        data = self.get_tile_data(tile)
<<<<<<< HEAD
        
=======

>>>>>>> 94989804
        if data:
            display_value = data.get(str(node.nodeid))

            if display_value:
                return str(display_value)

    def get_search_terms(self, nodevalue, nodeid=None):
        """
        Returns a nodevalue if it qualifies as a search term
        """
        return []

    def append_search_filters(self, value, node, query, request):
        """
        Allows for modification of an elasticsearch bool query for use in
        advanced search
        """
        pass

    def handle_request(self, current_tile, request, node):
        """
        Updates files
        """
        pass

    def pre_tile_save(self, tile, nodeid):
        """
        Called during tile.save operation but before the tile is actually saved to the database

        """
        pass

    def post_tile_delete(self, tile, nodeid):
        """
        Called following the tile.delete operation

        """
        pass

    def is_a_literal_in_rdf(self):
        """
        Convenience method to determine whether or not this datatype's `to_rdf` method will express
        its data as an RDF Literal value or as a more complex graph of nodes.
        :return:

        True: `to_rdf()` turns the range node tile data into a suitable Literal value
        False:  `to_rdf()` uses the data to construct something more complex.
        """
        return False

    def accepts_rdf_uri(self, uri):
        return False

    def get_rdf_uri(self, node, data, which="r"):
        if self.is_a_literal_in_rdf():
            return None
        return node

    def to_rdf(self, edge_info, edge):
        """
        Outputs an in-memory graph, converting the range tile data JSON into
        an appropriate RDF representation using rdflib
        """

        # default implementation that encodes the JSON serialisation
        # as a literal string, linked by 'RDF.value' to the source node
        # for this tile data
        from rdflib import Namespace, URIRef, Literal, Graph, BNode
        from rdflib.namespace import RDF, RDFS, XSD, DC, DCTERMS
        from arches.app.utils.betterJSONSerializer import JSONSerializer

        g = Graph()

        g.add((edge_info["r_uri"], RDF.type, URIRef(edge.rangenode.ontologyclass)))

        g.add((edge_info["d_uri"], URIRef(edge.ontologyproperty), edge_info["r_uri"]))
        g.add((edge_info["d_uri"], RDF.type, URIRef(edge.domainnode.ontologyclass)))

        if edge_info["domain_tile_data"] is not None:
            g.add((edge_info["d_uri"], RDF.value, Literal(JSONSerializer().serialize(edge_info["domain_tile_data"]))))

        if edge_info["range_tile_data"] is not None:
            g.add((edge_info["r_uri"], RDF.value, Literal(JSONSerializer().serialize(edge_info["range_tile_data"]))))

        return g

    def from_rdf(self, json_ld_node):
        raise NotImplementedError

    def collects_multiple_values(self):
        """
        Data type that can collect multiple values at once like DomainListDataType, etc...
        """

        return False

    def ignore_keys(self):
        """
        Each entry returned in the array is a string, consisting of the combination of two full URIs 
        separated by a space -- the first is the URI of the property in the ontology, 
        and the second is the class of the value of the property. 
        When this key is encountered in incoming data, it will be ignored. 
        This is useful for either when the data is handled internally by the datatype, 
        or when the incoming data has annotations that should not be persisted.
        """

        return []

    def references_resource_type(self):
        """
        This resource references another resource type (eg resource-instance-datatype, etc...)
        """

        return False

    def default_es_mapping(self):
        """
        Default mapping if not specified is a text field
        """

        text_mapping = {"type": "text", "fields": {"keyword": {"ignore_above": 256, "type": "keyword"}}}
        return text_mapping

    def get_es_mapping(self, nodeid):
        """
        Gets the es mapping associoated with the datatype
        """

        ret = None
        default_mapping = self.default_es_mapping()
        if default_mapping:
            ret = {"properties": {"tiles": {"type": "nested", "properties": {"data": {"properties": {str(nodeid): default_mapping}}},}}}
        return ret

    def disambiguate(self, value):
        return value<|MERGE_RESOLUTION|>--- conflicted
+++ resolved
@@ -188,11 +188,7 @@
         Returns a list of concept values for a given node
         """
         data = self.get_tile_data(tile)
-<<<<<<< HEAD
-        
-=======
-
->>>>>>> 94989804
+
         if data:
             display_value = data.get(str(node.nodeid))
 
