import copy
import uuid
import json
import decimal
from arches.app.utils.file_validator import FileValidator
import filetype
import base64
import re
import logging
import os
from pathlib import Path
import ast
import time
from distutils import util
from datetime import datetime
from mimetypes import MimeTypes

from django.db.models import fields
from arches.app.datatypes.base import BaseDataType
from arches.app.models import models
from arches.app.models.system_settings import settings
from arches.app.models.fields.i18n import I18n_JSONField, I18n_String
from arches.app.utils.betterJSONSerializer import JSONDeserializer
from arches.app.utils.betterJSONSerializer import JSONSerializer
from arches.app.utils.date_utils import ExtendedDateFormat
from arches.app.utils.module_importer import get_class_from_modulename
from arches.app.utils.permission_backend import user_is_resource_reviewer
from arches.app.utils.geo_utils import GeoUtils
from arches.app.utils.i18n import get_localized_value
from arches.app.search.elasticsearch_dsl_builder import (
    Bool,
    Dsl,
    Exists,
    Match,
    Query,
    Range,
    RangeDSLException,
    Term,
    Terms,
    Wildcard,
    Prefix,
    Nested,
)
from arches.app.search.search_engine_factory import SearchEngineInstance as se
from arches.app.search.search_term import SearchTerm
from arches.app.search.mappings import RESOURCES_INDEX
from django.core.cache import cache
from django.core.files import File
from django.core.files.base import ContentFile
from django.core.files.storage import FileSystemStorage, default_storage
from django.contrib.gis.geos import GEOSGeometry
from django.contrib.gis.geos import GeometryCollection
from django.contrib.gis.geos import fromstr
from django.contrib.gis.geos import Polygon
from django.core.exceptions import ObjectDoesNotExist
from django.core.exceptions import ValidationError
from django.db import connection, transaction
from django.utils.translation import get_language, gettext as _

from elasticsearch import Elasticsearch
from elasticsearch.exceptions import NotFoundError


# One benefit of shifting to python3.x would be to use
# importlib.util.LazyLoader to load rdflib (and other lesser
# used but memory soaking libs)
from rdflib import Namespace, URIRef, Literal, BNode
from rdflib import ConjunctiveGraph as Graph
from rdflib.namespace import RDF, RDFS, XSD, DC, DCTERMS

archesproject = Namespace(settings.ARCHES_NAMESPACE_FOR_DATA_EXPORT)
cidoc_nm = Namespace("http://www.cidoc-crm.org/cidoc-crm/")

EARTHCIRCUM = 40075016.6856
PIXELSPERTILE = 256

logger = logging.getLogger(__name__)


class DataTypeFactory(object):
    _datatypes = None
    _datatype_instances = {}

    def __init__(self):
        if DataTypeFactory._datatypes is None:
            DataTypeFactory._datatypes = {datatype.datatype: datatype for datatype in models.DDataType.objects.all()}
        self.datatypes = DataTypeFactory._datatypes
        self.datatype_instances = DataTypeFactory._datatype_instances

    def get_instance(self, datatype):
        try:
            d_datatype = DataTypeFactory._datatypes[datatype]
        except KeyError:
            DataTypeFactory._datatypes = {datatype.datatype: datatype for datatype in models.DDataType.objects.all()}
            d_datatype = DataTypeFactory._datatypes[datatype]
            self.datatypes = DataTypeFactory._datatypes
        try:
            datatype_instance = DataTypeFactory._datatype_instances[d_datatype.classname]
        except KeyError:
            class_method = get_class_from_modulename(d_datatype.modulename, d_datatype.classname, settings.DATATYPE_LOCATIONS)
            datatype_instance = class_method(d_datatype)
            DataTypeFactory._datatype_instances[d_datatype.classname] = datatype_instance
            self.datatype_instances = DataTypeFactory._datatype_instances
        return datatype_instance


class StringDataType(BaseDataType):
    def validate(self, value, row_number=None, source=None, node=None, nodeid=None, strict=False, **kwargs):
        errors = []
        try:
            if value is not None:
                for key in value.keys():
                    isinstance(value[key]["value"], str)
                    isinstance(value[key]["direction"], str)
        except:
            message = _("This is not a string")
            title = _("Invalid String Format")
            error_message = self.create_error_message(value, source, row_number, message, title)
            errors.append(error_message)
        return errors

    def rdf_transform(self, value):
        default_language = models.Language.objects.get(code=get_language())
        incoming_value = {}
        for val in value:
            if ("language" in val and val["language"] is not None) or ("@language" in val and val["@language"] is not None):
                try:
                    language_code = val["language"] if "language" in val else val["@language"]
                    language = models.Language.objects.get(code=language_code)
                    incoming_value = {
                        **incoming_value,
                        language.code: {
                            "value": val["value"] if "value" in val else val["@value"],
                            "direction": language.default_direction,
                        },
                    }
                except models.Language.DoesNotExist:
                    ValueError("Language does not exist in Language table - cannot create string.")
            else:
                incoming_value = {
                    **incoming_value,
                    default_language.code: {
                        "value": val["value"] if "value" in val else val["@value"],
                        "direction": default_language.default_direction,
                    },
                }

        return incoming_value if len(incoming_value.keys()) > 0 else None

    def validate_from_rdf(self, value):
        transformed_value = None
        if isinstance(value, list):
            transformed_value = self.rdf_transform(value)
        elif isinstance(value, str):
            transformed_value = self.rdf_transform([{"value": value}])
        incoming_value = value if transformed_value is None else transformed_value

        return self.validate(incoming_value)

    def clean(self, tile, nodeid):
        if tile.data[nodeid] in ["", "''"]:
            tile.data[nodeid] = None
        elif isinstance(tile.data[nodeid], dict):
            for language_dict in tile.data[nodeid].values():
                if language_dict["value"]:
                    break
            else:
                # No non-empty value was found.
                tile.data[nodeid] = None

    def append_to_document(self, document, nodevalue, nodeid, tile, provisional=False):
        if nodevalue is not None:
            for key in nodevalue.keys():
                val = {
                    "string": nodevalue[key]["value"],
                    "language": key,
                    "nodegroup_id": tile.nodegroup_id,
                    "provisional": provisional,
                }
                document["strings"].append(val)

    def transform_export_values(self, value, *args, **kwargs):
        language = kwargs.pop("language", None)
        if value is not None:
            try:
                if language is not None:
                    return value[language]["value"]
                else:
                    return value[get_language()]["value"]
            except KeyError:
                # sometimes certain requested language values aren't populated.  Just pass back with implicit None.
                pass

    def get_search_terms(self, nodevalue, nodeid=None):
        terms = []

        if nodevalue is not None and isinstance(nodevalue, dict):
            for key in nodevalue.keys():
                try:
                    if settings.WORDS_PER_SEARCH_TERM is None or (len(nodevalue[key]["value"].split(" ")) < settings.WORDS_PER_SEARCH_TERM):
                        terms.append(SearchTerm(value=nodevalue[key]["value"], lang=key))
                except:
                    pass
        return terms

    def append_null_search_filters(self, value, node, query, request):
        """
        Appends the search query dsl to search for fields that have not been populated or are empty strings
        """

        query.filter(Terms(field="graph_id", terms=[str(node.graph_id)]))

        data_exists_query = Exists(field=f"tiles.data.{str(node.pk)}.{value['lang']}.value")
        tiles_w_node_exists = Nested(path="tiles", query=data_exists_query)

        if value["op"] == "not_null":
            query.must(tiles_w_node_exists)
            non_blank_string_query = Wildcard(field=f"tiles.data.{str(node.pk)}.{value['lang']}.value", query="?*")
            query.must(Nested(path="tiles", query=non_blank_string_query))

        elif value["op"] == "null":
            # search for tiles that don't exist
            not_exists_query = Bool()
            not_exists_query.must_not(tiles_w_node_exists)
            query.should(not_exists_query)

            # search for tiles that do exist, but have empty strings
            non_blank_string_query = Term(field=f"tiles.data.{str(node.pk)}.{value['lang']}.value.keyword", query="")
            query.should(Nested(path="tiles", query=non_blank_string_query))

    def append_search_filters(self, value, node, query, request):
        try:
            if value["op"] == "null" or value["op"] == "not_null":
                self.append_null_search_filters(value, node, query, request)
            elif value["val"] != "":
                exact_terms = re.search('"(?P<search_string>.*)"', value["val"])
                if exact_terms:
                    if "~" in value["op"]:
                        match_query = Wildcard(
                            field="tiles.data.%s.%s.value.keyword" % (str(node.pk), value["lang"]),
                            query=f"*{exact_terms.group('search_string')}*",
                            case_insensitive=False,
                        )
                    else:  # "eq" in value["op"]
                        match_query = Match(
                            field="tiles.data.%s.%s.value.keyword" % (str(node.pk), value["lang"]),
                            query=exact_terms.group("search_string"),
                            type="phrase",
                        )
                elif "?" in value["val"] or "*" in value["val"]:
                    match_query = Wildcard(field="tiles.data.%s.%s.value.keyword" % (str(node.pk), value["lang"]), query=value["val"])
                else:
                    if "~" in value["op"]:
                        match_query = Bool()
                        for word in value["val"].split(" "):
                            match_query.must(Prefix(field="tiles.data.%s.%s.value" % (str(node.pk), value["lang"]), query=word))
                    else:  # "eq" in value["op"]
                        match_query = Match(
                            field="tiles.data.%s.%s.value" % (str(node.pk), value["lang"]), query=value["val"], type="phrase"
                        )

                if "!" in value["op"]:
                    query.must_not(match_query)
                    query.filter(Exists(field="tiles.data.%s" % (str(node.pk))))
                else:
                    query.must(match_query)
        except KeyError as e:
            pass

    def is_a_literal_in_rdf(self):
        return True

    def to_rdf(self, edge_info, edge):
        # returns an in-memory graph object, containing the domain resource, its
        # type and the string as a string literal
        g = Graph()
        if edge_info["range_tile_data"] is not None:
            g.add((edge_info["d_uri"], RDF.type, URIRef(edge.domainnode.ontologyclass)))
            for key in edge_info["range_tile_data"].keys():
                if edge_info["range_tile_data"][key]["value"]:
                    g.add((edge_info["d_uri"], URIRef(edge.ontologyproperty), Literal(edge_info["range_tile_data"][key]["value"], lang=key)))
        return g

    def transform_value_for_tile(self, value, **kwargs):
        language = None
        try:
            regex = re.compile("(.+)\|([A-Za-z-]+)$", flags=re.DOTALL | re.MULTILINE)
            match = regex.match(value)
            if match is not None:
                language = match.groups()[1]
                value = match.groups()[0]
        except Exception as e:
            pass

        try:
            parsed_value = json.loads(value)
        except Exception:
            try:
                parsed_value = ast.literal_eval(value)
            except Exception:
                parsed_value = value

        try:
            parsed_value.keys()
            return parsed_value
        except AttributeError:
            if language is not None:
                language_objects = list(models.Language.objects.filter(code=language))
                if len(language_objects) > 0:
                    return {language: {"value": value, "direction": language_objects[0].default_direction}}

            return {get_language(): {"value": value, "direction": "ltr"}}

    def from_rdf(self, json_ld_node):
        transformed_value = None
        if isinstance(json_ld_node, list):
            transformed_value = self.rdf_transform(json_ld_node)
        else:
            new_value = get_value_from_jsonld(json_ld_node)
            if new_value is not None:
                transformed_value = self.rdf_transform([{"value": new_value[0], "language": new_value[1]}])
        return transformed_value

    def get_display_value(self, tile, node, **kwargs):
        data = self.get_tile_data(tile)
        requested_language = kwargs.pop("language", None)
        current_language = requested_language or get_language()
        if not current_language:
            current_language = settings.LANGUAGE_CODE
        if data:
            raw_value = data.get(str(node.nodeid))
            if raw_value is not None:
                try:
                    return raw_value[current_language]["value"]
                except KeyError:
                    pass

    def default_es_mapping(self):
        """
        Default mapping if not specified is a text field
        """
        # languages = models.Language.objects.all()
        # lang_mapping = {"properties": {"value": {"type": "text", "fields": {"keyword": {"ignore_above": 256, "type": "keyword"}}}}}
        # for lang in languages:
        #     text_mapping = {"properties": {lang.code: lang_mapping}}
        text_mapping = {"properties": {}}
        return text_mapping

    def get_default_language_value_from_localized_node(self, tile, nodeid):
        return tile.data[str(nodeid)][settings.LANGUAGE_CODE]["value"]

    def is_multilingual_rdf(self, rdf):
        if len(rdf) > 1 and len(set(val["language"] for val in rdf)) > 1:
            return True
        else:
            return False

    def has_multicolumn_data(self):
        return True

    def get_column_header(self, node, **kwargs):
        """
        Returns a CSV column header or headers for a given node ID of this type
        """
        language_codes = kwargs.pop("language_codes")
        return ["{column} ({code})".format(column=node["file_field_name"], code=code) for code in language_codes]

    def to_json(self, tile, node):
        data = self.get_tile_data(tile)
        if data:
            return self.compile_json(tile, node, **data.get(str(node.nodeid)))

    def pre_structure_tile_data(self, tile, nodeid, **kwargs):
        all_language_codes = {lang.code for lang in kwargs["languages"]}
        direction_lookup = {lang.code: lang.default_direction for lang in kwargs["languages"]}
        if tile.data[nodeid] is None:
            tile.data[nodeid] = {}
        tile_language_codes = set(tile.data[nodeid].keys())
        for code in all_language_codes - tile_language_codes:
            tile.data[nodeid][code] = {"value": "", "direction": direction_lookup[code]}


class NumberDataType(BaseDataType):
    def validate(self, value, row_number=None, source="", node=None, nodeid=None, strict=False, **kwargs):
        errors = []

        try:
            if value == "":
                value = None
            if value is not None:
                decimal.Decimal(value)
        except Exception:
            dt = self.datatype_model.datatype
            message = _("Not a properly formatted number")
            title = _("Invalid Number Format")
            error_message = self.create_error_message(value, source, row_number, message, title)
            errors.append(error_message)
        return errors

    def get_display_value(self, tile, node, **kwargs):
        data = self.get_tile_data(tile)
        if data:
            display_value = data.get(str(node.nodeid))
            if display_value is not None:
                return str(display_value)

    def transform_value_for_tile(self, value, **kwargs):
        try:
            if value == "":
                value = None
            elif value.isdigit():
                value = int(value)
            else:
                value = float(value)
        except (AttributeError, ValueError):
            pass
        return value

    def pre_tile_save(self, tile, nodeid):
        try:
            if tile.data[nodeid] == "":
                tile.data[nodeid] = None
            elif tile.data[nodeid].isdigit():
                tile.data[nodeid] = int(tile.data[nodeid])
            else:
                tile.data[nodeid] = float(tile.data[nodeid])
        except AttributeError:
            pass

    def append_to_document(self, document, nodevalue, nodeid, tile, provisional=False):
        document["numbers"].append({"number": nodevalue, "nodegroup_id": tile.nodegroup_id, "provisional": provisional})

    def append_search_filters(self, value, node, query, request):
        try:
            if value["op"] == "null" or value["op"] == "not_null":
                self.append_null_search_filters(value, node, query, request)
            elif value["val"] != "":
                if value["op"] != "eq":
                    operators = {"gte": None, "lte": None, "lt": None, "gt": None}
                    operators[value["op"]] = value["val"]
                else:
                    operators = {"gte": value["val"], "lte": value["val"]}
                search_query = Range(field="tiles.data.%s" % (str(node.pk)), **operators)
                query.must(search_query)
        except KeyError:
            pass

    def is_a_literal_in_rdf(self):
        return True

    def to_rdf(self, edge_info, edge):
        # returns an in-memory graph object, containing the domain resource, its
        # type and the number as a numeric literal (as this is how it is in the JSON)
        g = Graph()
        rtd = (
            int(edge_info["range_tile_data"])
            if type(edge_info["range_tile_data"]) == float and edge_info["range_tile_data"].is_integer()
            else edge_info["range_tile_data"]
        )
        if rtd is not None:
            g.add((edge_info["d_uri"], RDF.type, URIRef(edge.domainnode.ontologyclass)))
            g.add((edge_info["d_uri"], URIRef(edge.ontologyproperty), Literal(rtd)))
        return g

    def from_rdf(self, json_ld_node):
        # expects a node taken from an expanded json-ld graph
        # returns the value, or None if no "@value" key is found
        value = get_value_from_jsonld(json_ld_node)
        try:
            return value[0]  # should already be cast as a number in the JSON
        except (AttributeError, KeyError) as e:
            pass

    def default_es_mapping(self):
        mapping = {"type": "double"}
        return mapping


class BooleanDataType(BaseDataType):
    def validate(self, value, row_number=None, source="", node=None, nodeid=None, strict=False, **kwargs):
        errors = []
        try:
            if value is not None:
                type(bool(util.strtobool(str(value)))) is True
        except Exception:
            message = _("Not of type boolean")
            title = _("Invalid Boolean")
            error_message = self.create_error_message(value, source, row_number, message, title)
            errors.append(error_message)

        return errors

    def get_display_value(self, tile, node, **kwargs):
        data = self.get_tile_data(tile)
        if data:
            raw_value = data.get(str(node.nodeid))
            if raw_value is not None:
                return str(raw_value)

        # TODO: When APIv1 is retired, replace the body of get_display_value with the following
        # data = self.get_tile_data(tile)

        # if data:
        #     trueDisplay = node.config["trueLabel"]
        #     falseDisplay = node.config["falseLabel"]
        #     raw_value = data.get(str(node.nodeid))
        #     if raw_value is not None:
        #         return trueDisplay if raw_value else falseDisplay

    def to_json(self, tile, node):
        """
        Returns a value for display in a json object
        """

        data = self.get_tile_data(tile)
        if data:
            value = data.get(str(node.nodeid))
            label = node.config["trueLabel"] if value is True else node.config["falseLabel"]
            return self.compile_json(tile, node, display_value=label, value=value)

    def transform_value_for_tile(self, value, **kwargs):
        return bool(util.strtobool(str(value)))

    def append_search_filters(self, value, node, query, request):
        try:
            if value["val"] == "null" or value["val"] == "not_null":
                value["op"] = value["val"]
                self.append_null_search_filters(value, node, query, request)
            elif value["val"] != "" and value["val"] is not None:
                term = True if value["val"] == "t" else False
                query.must(Term(field="tiles.data.%s" % (str(node.pk)), term=term))
        except KeyError as e:
            pass

    def to_rdf(self, edge_info, edge):
        # returns an in-memory graph object, containing the domain resource, its
        # type and the number as a numeric literal (as this is how it is in the JSON)
        g = Graph()
        if edge_info["range_tile_data"] is not None:
            g.add((edge_info["d_uri"], RDF.type, URIRef(edge.domainnode.ontologyclass)))
            g.add((edge_info["d_uri"], URIRef(edge.ontologyproperty), Literal(edge_info["range_tile_data"])))
        return g

    def is_a_literal_in_rdf(self):
        return True

    def from_rdf(self, json_ld_node):
        # expects a node taken from an expanded json-ld graph
        # returns the value, or None if no "@value" key is found
        value = get_value_from_jsonld(json_ld_node)
        try:
            return value[0]
        except (AttributeError, KeyError) as e:
            pass

    def default_es_mapping(self):
        mapping = {"type": "boolean"}
        return mapping


class DateDataType(BaseDataType):
    def validate(self, value, row_number=None, source="", node=None, nodeid=None, strict=False, **kwargs):
        errors = []
        if value is not None:
            valid_date_format, valid = self.get_valid_date_format(value)
            if valid is False:
                message = _(
                    "Incorrect format. Confirm format is in settings.DATE_FORMATS or set the format in settings.DATE_IMPORT_EXPORT_FORMAT."
                )
                title = _("Invalid Date Format")
                error_message = self.create_error_message(value, source, row_number, message, title)
                errors.append(error_message)
        return errors

    def get_valid_date_format(self, value):
        valid = False
        valid_date_format = ""
        date_formats = settings.DATE_FORMATS["Python"]
        for date_format in date_formats:
            if valid is False:
                try:
                    datetime.strptime(value, date_format)
                    valid = True
                    valid_date_format = date_format
                except ValueError:
                    pass
        return valid_date_format, valid

    def transform_value_for_tile(self, value, **kwargs):
        value = None if value == "" else value
        if value is not None:
            if type(value) == list:
                value = value[0]
            elif type(value) == str and len(value) < 4 and value.startswith("-") is False:  # a year before 1000 but not BCE
                value = value.zfill(4)
            valid_date_format, valid = self.get_valid_date_format(value)
            if valid:
                v = datetime.strptime(value, valid_date_format)
            else:
                v = datetime.strptime(value, settings.DATE_IMPORT_EXPORT_FORMAT)
            # The .astimezone() function throws an error on Windows for dates before 1970
            try:
                v = v.astimezone()
            except:
                v = self.backup_astimezone(v)
            value = v.isoformat(timespec="milliseconds")
        return value

    def backup_astimezone(self, dt):
        def same_calendar(year):
            new_year = 1971
            while not is_same_calendar(year, new_year):
                new_year += 1
                if new_year > 2020:  # should never happen but don't want a infinite loop
                    raise Exception("Backup timezone conversion failed: no matching year found")
            return new_year

        def is_same_calendar(year1, year2):
            year1_weekday_1 = datetime.strptime(str(year1) + "-01-01", "%Y-%m-%d").weekday()
            year1_weekday_2 = datetime.strptime(str(year1) + "-03-01", "%Y-%m-%d").weekday()
            year2_weekday_1 = datetime.strptime(str(year2) + "-01-01", "%Y-%m-%d").weekday()
            year2_weekday_2 = datetime.strptime(str(year2) + "-03-01", "%Y-%m-%d").weekday()
            return (year1_weekday_1 == year2_weekday_1) and (year1_weekday_2 == year2_weekday_2)

        converted_dt = dt.replace(year=same_calendar(dt.year)).astimezone().replace(year=dt.year)
        return converted_dt

    def transform_export_values(self, value, *args, **kwargs):
        valid_date_format, valid = self.get_valid_date_format(value)
        if valid:
            value = datetime.strptime(value, valid_date_format).strftime(settings.DATE_IMPORT_EXPORT_FORMAT)
        else:
            logger.warning(_("{value} is an invalid date format").format(**locals()))
        return value

    def add_missing_colon_to_timezone(self, value):
        """
        Python will parse a timezone with a colon (-07:00) but will not add a colon to a timezone using strftime.
        Elastic will not index a time with a timezone without a colon, so this method ensures the colon is added
        if it is missing.
        """

        format = self.get_valid_date_format(value)[0]
        if format.endswith("z") and value[-5] in ("-", "+"):
            return "{0}:{1}".format(value[:-2], value[-2:])
        else:
            return value

    def pre_tile_save(self, tile, nodeid):
        if tile.data[nodeid]:
            tile.data[nodeid] = self.add_missing_colon_to_timezone(tile.data[nodeid])

    def append_to_document(self, document, nodevalue, nodeid, tile, provisional=False):
        document["dates"].append(
            {"date": ExtendedDateFormat(nodevalue).lower, "nodegroup_id": tile.nodegroup_id, "nodeid": nodeid, "provisional": provisional}
        )

    def append_search_filters(self, value, node, query, request):
        try:
            if value["op"] == "null" or value["op"] == "not_null":
                self.append_null_search_filters(value, node, query, request)
            elif value["val"] != "" and value["val"] is not None:
                try:
                    date_value = datetime.strptime(value["val"], "%Y-%m-%d %H:%M:%S%z").astimezone().isoformat()
                except ValueError:
                    date_value = value["val"]
                if value["op"] != "eq":
                    operators = {"gte": None, "lte": None, "lt": None, "gt": None}
                    operators[value["op"]] = date_value
                else:
                    operators = {"gte": date_value, "lte": date_value}
                search_query = Range(field="tiles.data.%s" % (str(node.pk)), **operators)
                query.must(search_query)
        except KeyError:
            pass

    def after_update_all(self, tile=None):
        config = cache.get("time_wheel_config_anonymous")
        if config is not None:
            cache.delete("time_wheel_config_anonymous")

    def is_a_literal_in_rdf(self):
        return True

    def to_rdf(self, edge_info, edge):
        # returns an in-memory graph object, containing the domain resource, its
        # type and the number as a numeric literal (as this is how it is in the JSON)
        g = Graph()
        if edge_info["range_tile_data"] is not None:
            g.add((edge_info["d_uri"], RDF.type, URIRef(edge.domainnode.ontologyclass)))
            g.add((edge_info["d_uri"], URIRef(edge.ontologyproperty), Literal(edge_info["range_tile_data"], datatype=XSD.dateTime)))
        return g

    def from_rdf(self, json_ld_node):
        # expects a node taken from an expanded json-ld graph
        # returns the value, or None if no "@value" key is found
        value = get_value_from_jsonld(json_ld_node)
        try:
            return value[0]
        except (AttributeError, KeyError) as e:
            pass

    def default_es_mapping(self):
        es_date_formats = "||".join(settings.DATE_FORMATS["Elasticsearch"])
        mapping = {"type": "date", "format": es_date_formats}
        return mapping

    def get_display_value(self, tile, node, **kwargs):
        data = self.get_tile_data(tile)
        try:
            og_value = data[str(node.nodeid)]
            valid_date_format, valid = self.get_valid_date_format(og_value)
            new_date_format = settings.DATE_FORMATS["Python"][settings.DATE_FORMATS["JavaScript"].index(node.config["dateFormat"])]
            value = datetime.strptime(og_value, valid_date_format).strftime(new_date_format)
        except TypeError:
            value = data[str(node.nodeid)]
        return value


class EDTFDataType(BaseDataType):
    def transform_value_for_tile(self, value, **kwargs):
        transformed_value = ExtendedDateFormat(value)
        if transformed_value.edtf is None:
            return value
        return str(transformed_value.edtf)

    def pre_tile_save(self, tile, nodeid):
        tile.data[nodeid] = self.transform_value_for_tile(tile.data[nodeid])

    def validate(self, value, row_number=None, source="", node=None, nodeid=None, strict=False, **kwargs):
        errors = []
        if value is not None:
            if not ExtendedDateFormat(value).is_valid():
                message = _("Incorrect Extended Date Time Format. See http://www.loc.gov/standards/datetime/ for supported formats")
                title = _("Invalid EDTF Format")
                error_message = self.create_error_message(value, source, row_number, message, title)
                errors.append(error_message)
        return errors

    def get_display_value(self, tile, node, **kwargs):
        data = self.get_tile_data(tile)
        try:
            value = data[str(node.nodeid)]["value"]
        except TypeError:
            value = data[str(node.nodeid)]
        return value

    def append_to_document(self, document, nodevalue, nodeid, tile, provisional=False):
        def add_date_to_doc(document, edtf):
            if edtf.lower == edtf.upper:
                if edtf.lower is not None:
                    document["dates"].append(
                        {"date": edtf.lower, "nodegroup_id": tile.nodegroup_id, "nodeid": nodeid, "provisional": provisional}
                    )
            else:
                dr = {}
                if edtf.lower_fuzzy is not None:
                    dr["gte"] = edtf.lower_fuzzy
                    document["dates"].append(
                        {"date": edtf.lower_fuzzy, "nodegroup_id": tile.nodegroup_id, "nodeid": nodeid, "provisional": provisional}
                    )
                if edtf.upper_fuzzy is not None:
                    dr["lte"] = edtf.upper_fuzzy
                    document["dates"].append(
                        {"date": edtf.upper_fuzzy, "nodegroup_id": tile.nodegroup_id, "nodeid": nodeid, "provisional": provisional}
                    )
                document["date_ranges"].append(
                    {"date_range": dr, "nodegroup_id": tile.nodegroup_id, "nodeid": nodeid, "provisional": provisional}
                )

        # update the indexed tile value to support adv. search
        tile.data[nodeid] = {"value": nodevalue, "dates": [], "date_ranges": []}

        node = models.Node.objects.get(nodeid=nodeid)
        edtf = ExtendedDateFormat(nodevalue, **node.config)
        if edtf.result_set:
            for result in edtf.result_set:
                add_date_to_doc(document, result)
                add_date_to_doc(tile.data[nodeid], result)
        else:
            add_date_to_doc(document, edtf)
            add_date_to_doc(tile.data[nodeid], edtf)

    def append_search_filters(self, value, node, query, request):
        def add_date_to_doc(query, edtf):
            if value["op"] == "eq":
                if edtf.lower != edtf.upper:
                    raise Exception(_('Only dates that specify an exact year, month, and day can be used with the "=" operator'))
                query.should(Match(field="tiles.data.%s.dates.date" % (str(node.pk)), query=edtf.lower, type="phrase_prefix"))
            else:
                if value["op"] == "overlaps":
                    operators = {"gte": edtf.lower, "lte": edtf.upper}
                else:
                    if edtf.lower != edtf.upper:
                        raise Exception(
                            _(
                                'Only dates that specify an exact year, month, \
                                    and day can be used with the ">", "<", ">=", and "<=" operators'
                            )
                        )

                    operators = {value["op"]: edtf.lower or edtf.upper}

                try:
                    query.should(Range(field="tiles.data.%s.dates.date" % (str(node.pk)), **operators))
                    query.should(Range(field="tiles.data.%s.date_ranges.date_range" % (str(node.pk)), relation="intersects", **operators))
                except RangeDSLException:
                    if edtf.lower is None and edtf.upper is None:
                        raise Exception(_("Invalid date specified."))

        if value["op"] == "null" or value["op"] == "not_null":
            self.append_null_search_filters(value, node, query, request)
        elif value["val"] != "" and value["val"] is not None:
            edtf = ExtendedDateFormat(value["val"])
            if edtf.result_set:
                for result in edtf.result_set:
                    add_date_to_doc(query, result)
            else:
                add_date_to_doc(query, edtf)

    def default_es_mapping(self):
        mapping = {"properties": {"value": {"type": "text", "fields": {"keyword": {"ignore_above": 256, "type": "keyword"}}}}}
        return mapping


class GeojsonFeatureCollectionDataType(BaseDataType):
    def validate(self, value, row_number=None, source=None, node=None, nodeid=None, strict=False, **kwargs):
        errors = []
        coord_limit = 1500
        coordinate_count = 0

        def validate_geom(geom, coordinate_count=0):
            try:
                coordinate_count += geom.num_coords
                bbox = Polygon(settings.DATA_VALIDATION_BBOX)
                if coordinate_count > coord_limit:
                    message = _(
                        "Geometry has too many coordinates for Elasticsearch ({0}), \
                        Please limit to less then {1} coordinates of 5 digits of precision or less.".format(
                            coordinate_count, coord_limit
                        )
                    )
                    title = _("Geometry Too Many Coordinates for ES")
                    errors.append(
                        {
                            "type": "ERROR",
                            "message": "datatype: {0} value: {1} {2} - {3}. {4}".format(
                                self.datatype_model.datatype, value, source, message, "This data was not imported."
                            ),
                            "title": title,
                        }
                    )

                if bbox.contains(geom) == False:
                    message = _(
                        "Geometry does not fall within the bounding box of the selected coordinate system. \
                         Adjust your coordinates or your settings.DATA_EXTENT_VALIDATION property."
                    )
                    title = _("Geometry Out Of Bounds")
                    errors.append(
                        {
                            "type": "ERROR",
                            "message": "datatype: {0} value: {1} {2} - {3}. {4}".format(
                                self.datatype_model.datatype, value, source, message, "This data was not imported."
                            ),
                            "title": title,
                        }
                    )
            except Exception:
                message = _("Not a properly formatted geometry")
                title = _("Invalid Geometry Format")
                errors.append(
                    {
                        "type": "ERROR",
                        "message": "datatype: {0} value: {1} {2} - {3}. {4}.".format(
                            self.datatype_model.datatype, value, source, message, "This data was not imported."
                        ),
                        "title": title,
                    }
                )

        if value is not None:
            for feature in value["features"]:
                try:
                    geom = GEOSGeometry(JSONSerializer().serialize(feature["geometry"]))
                    validate_geom(geom, coordinate_count)
                except Exception:
                    message = _("Unable to serialize some geometry features")
                    title = _("Unable to Serialize Geometry")
                    error_message = self.create_error_message(value, source, row_number, message, title)
                    errors.append(error_message)
        return errors

    def to_json(self, tile, node):
        data = self.get_tile_data(tile)
        if data:
            return self.compile_json(tile, node, geojson=data.get(str(node.nodeid)))

    def clean(self, tile, nodeid):
        if tile.data[nodeid] is not None and "features" in tile.data[nodeid]:
            if len(tile.data[nodeid]["features"]) == 0:
                tile.data[nodeid] = None

    def transform_value_for_tile(self, value, **kwargs):
        if "format" in kwargs and kwargs["format"] == "esrijson":
            arches_geojson = GeoUtils().arcgisjson_to_geojson(value)
        else:
            try:
                geojson = json.loads(value)
                if geojson["type"] == "FeatureCollection":
                    for feature in geojson["features"]:
                        feature["id"] = str(uuid.uuid4())
                    arches_geojson = geojson
                else:
                    raise TypeError
            except (json.JSONDecodeError, KeyError, TypeError):
                arches_geojson = {}
                arches_geojson["type"] = "FeatureCollection"
                arches_geojson["features"] = []
                try:
                    geometry = GEOSGeometry(value, srid=4326)
                    if geometry.geom_type == "GeometryCollection":
                        for geom in geometry:
                            arches_json_geometry = {}
                            arches_json_geometry["geometry"] = JSONDeserializer().deserialize(GEOSGeometry(geom, srid=4326).json)
                            arches_json_geometry["type"] = "Feature"
                            arches_json_geometry["id"] = str(uuid.uuid4())
                            arches_json_geometry["properties"] = {}
                            arches_geojson["features"].append(arches_json_geometry)
                    else:
                        arches_json_geometry = {}
                        arches_json_geometry["geometry"] = JSONDeserializer().deserialize(geometry.json)
                        arches_json_geometry["type"] = "Feature"
                        arches_json_geometry["id"] = str(uuid.uuid4())
                        arches_json_geometry["properties"] = {}
                        arches_geojson["features"].append(arches_json_geometry)
                except ValueError:
                    if value in ("", None, "None"):
                        return None

        return arches_geojson

    def transform_export_values(self, value, *args, **kwargs):
        wkt_geoms = []
        for feature in value["features"]:
            wkt_geoms.append(GEOSGeometry(json.dumps(feature["geometry"])))
        return GeometryCollection(wkt_geoms)

    def update(self, tile, data, nodeid=None, action=None):
        new_features_array = tile.data[nodeid]["features"] + data["features"]
        tile.data[nodeid]["features"] = new_features_array
        updated_data = tile.data[nodeid]
        return updated_data

    def append_to_document(self, document, nodevalue, nodeid, tile, provisional=False):
        document["geometries"].append({"geom": nodevalue, "nodegroup_id": tile.nodegroup_id, "provisional": provisional, "tileid": tile.pk})
        bounds = self.get_bounds_from_value(nodevalue)
        if bounds is not None:
            minx, miny, maxx, maxy = bounds
            centerx = maxx - (maxx - minx) / 2
            centery = maxy - (maxy - miny) / 2
            document["points"].append(
                {"point": {"lon": centerx, "lat": centery}, "nodegroup_id": tile.nodegroup_id, "provisional": provisional}
            )

    def get_bounds(self, tile, node):
        bounds = None
        try:
            node_data = tile.data[str(node.pk)]
            bounds = self.get_bounds_from_value(node_data)
        except KeyError as e:
            print(e)
        return bounds

    def get_bounds_from_value(self, node_data):
        bounds = None
        for feature in node_data["features"]:
            geom_collection = GEOSGeometry(JSONSerializer().serialize(feature["geometry"]))

            if bounds is None:
                bounds = geom_collection.extent
            else:
                minx, miny, maxx, maxy = bounds
                if geom_collection.extent[0] < minx:
                    minx = geom_collection.extent[0]
                if geom_collection.extent[1] < miny:
                    miny = geom_collection.extent[1]
                if geom_collection.extent[2] > maxx:
                    maxx = geom_collection.extent[2]
                if geom_collection.extent[3] > maxy:
                    maxy = geom_collection.extent[3]

                bounds = (minx, miny, maxx, maxy)

        return bounds

    def get_map_layer(self, node=None, preview=False):
        if node is None:
            return None
        elif node.config is None:
            return None
        tile_exists = models.TileModel.objects.filter(nodegroup_id=node.nodegroup_id, data__has_key=str(node.nodeid)).exists()
        if not preview and (not tile_exists or not node.config["layerActivated"]):
            return None

        source_name = "resources-%s" % node.nodeid
        layer_name = "%s - %s" % (node.graph.name, node.name)
        if not preview and node.config["layerName"] != "":
            layer_name = node.config["layerName"]
        layer_icon = node.graph.iconclass
        if not preview and node.config["layerIcon"] != "":
            layer_icon = node.config["layerIcon"]

        layer_legend = node.config["layerLegend"]

        if not preview and node.config["advancedStyling"]:
            try:
                style = json.loads(node.config["advancedStyle"])
                for layer in style:
                    layer["source-layer"] = str(node.pk)
                layer_def = json.dumps(style)
            except ValueError:
                layer_def = "[]"
        else:
            layer_def = """[
                {
                    "id": "resources-fill-%(nodeid)s",
                    "type": "fill",
                    "source": "%(source_name)s",
                    "source-layer": "%(nodeid)s",
                    "layout": {
                        "visibility": "visible"
                    },
                    "filter": ["all", ["==", "$type", "Polygon"],["==", "total", 1]],
                    "paint": {
                        "fill-color": "%(fillColor)s"
                    }
                },
                {
                    "id": "resources-fill-%(nodeid)s-click",
                    "type": "fill",
                    "source": "%(source_name)s",
                    "source-layer": "%(nodeid)s",
                    "layout": {
                        "visibility": "visible"
                    },
                    "filter": ["all", ["==", "$type", "Polygon"],["==", "total", 1],["==", "resourceinstanceid", ""]],
                    "paint": {
                        "fill-color": "%(fillColor)s"
                    }
                },
                {
                    "id": "resources-fill-%(nodeid)s-hover",
                    "type": "fill",
                    "source": "%(source_name)s",
                    "source-layer": "%(nodeid)s",
                    "layout": {
                        "visibility": "visible"
                    },
                    "filter": ["all", ["==", "$type", "Polygon"],["==", "total", 1],["==", "resourceinstanceid", ""]],
                    "paint": {
                        "fill-color": "%(fillColor)s"
                    }
                },
                {
                    "id": "resources-poly-outline-%(nodeid)s",
                    "type": "line",
                    "source": "%(source_name)s",
                    "source-layer": "%(nodeid)s",
                    "layout": {
                        "visibility": "visible"
                    },
                    "filter": ["all",["==", "$type", "Polygon"],["==", "total", 1]],
                    "paint": {
                        "line-width": ["case",
                            ["boolean", ["feature-state", "hover"], false],
                            %(expanded_outlineWeight)s,
                            %(outlineWeight)s
                        ],
                        "line-color": "%(outlineColor)s"
                    }
                },
                {
                    "id": "resources-poly-outline-%(nodeid)s-hover",
                    "type": "line",
                    "source": "%(source_name)s",
                    "source-layer": "%(nodeid)s",
                    "layout": {
                        "visibility": "visible"
                    },
                    "filter": ["all",["==", "$type", "Polygon"],["==", "total", 1],["==", "resourceinstanceid", ""]],
                    "paint": {
                        "line-width": %(expanded_outlineWeight)s,
                        "line-color": "%(outlineColor)s"
                    }
                },
                {
                    "id": "resources-poly-outline-%(nodeid)s-click",
                    "type": "line",
                    "source": "%(source_name)s",
                    "source-layer": "%(nodeid)s",
                    "layout": {
                        "visibility": "visible"
                    },
                    "filter": ["all",["==", "$type", "Polygon"],["==", "total", 1],["==", "resourceinstanceid", ""]],
                    "paint": {
                        "line-width": %(expanded_outlineWeight)s,
                        "line-color": "%(outlineColor)s"
                    }
                },
                {
                    "id": "resources-line-halo-%(nodeid)s",
                    "type": "line",
                    "source": "%(source_name)s",
                    "source-layer": "%(nodeid)s",
                    "layout": {
                        "visibility": "visible"
                    },
                    "filter": ["all", ["==", "$type", "LineString"],["==", "total", 1]],
                    "paint": {
                        "line-width": ["case",
                            ["boolean", ["feature-state", "hover"], false],
                            %(expanded_haloWeight)s,
                            %(haloWeight)s
                        ],
                        "line-color": "%(lineHaloColor)s"
                    }
                },
                {
                    "id": "resources-line-%(nodeid)s",
                    "type": "line",
                    "source": "%(source_name)s",
                    "source-layer": "%(nodeid)s",
                    "layout": {
                        "visibility": "visible"
                    },
                    "filter": ["all",["==", "$type", "LineString"],["==", "total", 1]],
                    "paint": {
                        "line-width": ["case",
                            ["boolean", ["feature-state", "hover"], false],
                            %(expanded_weight)s,
                            %(weight)s
                        ],
                        "line-color": "%(lineColor)s"
                    }
                },
                {
                    "id": "resources-line-halo-%(nodeid)s-hover",
                    "type": "line",
                    "source": "%(source_name)s",
                    "source-layer": "%(nodeid)s",
                    "layout": {
                        "visibility": "visible"
                    },
                    "filter": ["all",["==", "$type", "LineString"],["==", "total", 1],["==", "resourceinstanceid", ""]],
                    "paint": {
                        "line-width": %(expanded_haloWeight)s,
                        "line-color": "%(lineHaloColor)s"
                    }
                },
                {
                    "id": "resources-line-%(nodeid)s-hover",
                    "type": "line",
                    "source": "%(source_name)s",
                    "source-layer": "%(nodeid)s",
                    "layout": {
                        "visibility": "visible"
                    },
                    "filter": ["all",["==", "$type", "LineString"],["==", "total", 1],["==", "resourceinstanceid", ""]],
                    "paint": {
                        "line-width": %(expanded_weight)s,
                        "line-color": "%(lineColor)s"
                    }
                },
                {
                    "id": "resources-line-halo-%(nodeid)s-click",
                    "type": "line",
                    "source": "%(source_name)s",
                    "source-layer": "%(nodeid)s",
                    "layout": {
                        "visibility": "visible"
                    },
                    "filter": ["all", ["==", "$type", "LineString"],["==", "total", 1],["==", "resourceinstanceid", ""]],
                    "paint": {
                        "line-width": %(expanded_haloWeight)s,
                        "line-color": "%(lineHaloColor)s"
                    }
                },
                {
                    "id": "resources-line-%(nodeid)s-click",
                    "type": "line",
                    "source": "%(source_name)s",
                    "source-layer": "%(nodeid)s",
                    "layout": {
                        "visibility": "visible"
                    },
                    "filter": ["all", ["==", "$type", "LineString"],["==", "total", 1],["==", "resourceinstanceid", ""]],
                    "paint": {
                        "line-width": %(expanded_weight)s,
                        "line-color": "%(lineColor)s"
                    }
                },

                {
                    "id": "resources-point-halo-%(nodeid)s-hover",
                    "type": "circle",
                    "source": "%(source_name)s",
                    "source-layer": "%(nodeid)s",
                    "layout": {
                        "visibility": "visible"
                    },
                    "filter": ["all", ["==", "$type", "Point"],["==", "total", 1],["==", "resourceinstanceid", ""]],
                    "paint": {
                        "circle-radius": %(expanded_haloRadius)s,
                        "circle-color": "%(pointHaloColor)s"
                    }
                },
                {
                    "id": "resources-point-%(nodeid)s-hover",
                    "type": "circle",
                    "source": "%(source_name)s",
                    "source-layer": "%(nodeid)s",
                    "layout": {
                        "visibility": "visible"
                    },
                    "filter": ["all", ["==", "$type", "Point"],["==", "total", 1],["==", "resourceinstanceid", ""]],
                    "paint": {
                        "circle-radius": %(expanded_radius)s,
                        "circle-color": "%(pointColor)s"
                    }
                },

                {
                    "id": "resources-point-halo-%(nodeid)s",
                    "type": "circle",
                    "source": "%(source_name)s",
                    "source-layer": "%(nodeid)s",
                    "layout": {
                        "visibility": "visible"
                    },
                    "filter": ["all", ["==", "$type", "Point"],["==", "total", 1]],
                    "paint": {
                        "circle-radius": ["case",
                            ["boolean", ["feature-state", "hover"], false],
                            %(expanded_haloRadius)s,
                            %(haloRadius)s
                        ],
                        "circle-color": "%(pointHaloColor)s"
                    }
                },
                {
                    "id": "resources-point-%(nodeid)s",
                    "type": "circle",
                    "source": "%(source_name)s",
                    "source-layer": "%(nodeid)s",
                    "layout": {
                        "visibility": "visible"
                    },
                    "filter": ["all", ["==", "$type", "Point"],["==", "total", 1]],
                    "paint": {
                        "circle-radius": ["case",
                            ["boolean", ["feature-state", "hover"], false],
                            %(expanded_radius)s,
                            %(radius)s
                        ],
                        "circle-color": "%(pointColor)s"
                    }
                },

                {
                    "id": "resources-point-halo-%(nodeid)s-click",
                    "type": "circle",
                    "source": "%(source_name)s",
                    "source-layer": "%(nodeid)s",
                    "layout": {
                        "visibility": "visible"
                    },
                    "filter": ["all", ["==", "$type", "Point"],["==", "total", 1],["==", "resourceinstanceid", ""]],
                    "paint": {
                        "circle-radius": %(expanded_haloRadius)s,
                        "circle-color": "%(pointHaloColor)s"
                    }
                },
                {
                    "id": "resources-point-%(nodeid)s-click",
                    "type": "circle",
                    "source": "%(source_name)s",
                    "source-layer": "%(nodeid)s",
                    "layout": {
                        "visibility": "visible"
                    },
                    "filter": ["all", ["==", "$type", "Point"],["==", "total", 1],["==", "resourceinstanceid", ""]],
                    "paint": {
                        "circle-radius": %(expanded_radius)s,
                        "circle-color": "%(pointColor)s"
                    }
                },
                {
                    "id": "resources-cluster-point-halo-%(nodeid)s",
                    "type": "circle",
                    "source": "%(source_name)s",
                    "source-layer": "%(nodeid)s",
                    "layout": {
                        "visibility": "visible"
                    },
                    "filter": ["all", ["==", "$type", "Point"],[">", "total", 1]],
                    "paint": {
                        "circle-radius": {
                            "property": "total",
                            "stops": [
                                [0,   22],
                                [50, 24],
                                [100, 26],
                                [200, 28],
                                [400, 30],
                                [800, 32],
                                [1200, 34],
                                [1600, 36],
                                [2000, 38],
                                [2500, 40],
                                [3000, 42],
                                [4000, 44],
                                [5000, 46]
                            ]
                        },
                        "circle-color": "%(pointHaloColor)s"
                    }
                },
                {
                    "id": "resources-cluster-point-%(nodeid)s",
                    "type": "circle",
                    "source": "%(source_name)s",
                    "source-layer": "%(nodeid)s",
                    "layout": {
                        "visibility": "visible"
                    },
                    "filter": ["all", ["==", "$type", "Point"],[">", "total", 1]],
                    "paint": {
                         "circle-radius": {
                             "property": "total",
                             "type": "exponential",
                             "stops": [
                                 [0,   12],
                                 [50, 14],
                                 [100, 16],
                                 [200, 18],
                                 [400, 20],
                                 [800, 22],
                                 [1200, 24],
                                 [1600, 26],
                                 [2000, 28],
                                 [2500, 30],
                                 [3000, 32],
                                 [4000, 34],
                                 [5000, 36]
                             ]
                         },
                        "circle-color": "%(pointColor)s"
                    }
                },
                {
                     "id": "resources-cluster-count-%(nodeid)s",
                     "type": "symbol",
                     "source": "%(source_name)s",
                     "source-layer": "%(nodeid)s",
                     "layout": {
                         "text-field": "{total}",
                         "text-size": 10
                     },
                     "paint": {
                        "text-color": "#fff"
                    },
                     "filter": ["all", [">", "total", 1]]
                 }
            ]""" % {
                "source_name": source_name,
                "nodeid": node.nodeid,
                "pointColor": node.config["pointColor"],
                "pointHaloColor": node.config["pointHaloColor"],
                "radius": node.config["radius"],
                "expanded_radius": int(node.config["radius"]) * 2,
                "haloRadius": node.config["haloRadius"],
                "expanded_haloRadius": int(node.config["haloRadius"]) * 2,
                "lineColor": node.config["lineColor"],
                "lineHaloColor": node.config["lineHaloColor"],
                "weight": node.config["weight"],
                "haloWeight": node.config["haloWeight"],
                "expanded_weight": int(node.config["weight"]) * 2,
                "expanded_haloWeight": int(node.config["haloWeight"]) * 2,
                "fillColor": node.config["fillColor"],
                "outlineColor": node.config["outlineColor"],
                "outlineWeight": node.config["outlineWeight"],
                "expanded_outlineWeight": int(node.config["outlineWeight"]) * 2,
            }
        return {
            "nodeid": node.nodeid,
            "name": layer_name,
            "layer_definitions": layer_def,
            "icon": layer_icon,
            "legend": layer_legend,
            "addtomap": node.config["addToMap"],
        }

    def after_update_all(self, tile=None):
        with connection.cursor() as cursor:
            if tile is not None:
                cursor.execute(
                    "SELECT * FROM refresh_tile_geojson_geometries(%s);",
                    [tile.pk],
                )
            else:
                cursor.execute("SELECT * FROM refresh_geojson_geometries();")

    def default_es_mapping(self):
        mapping = {
            "properties": {
                "features": {
                    "properties": {
                        "geometry": {"properties": {"coordinates": {"type": "float"}, "type": {"type": "keyword"}}},
                        "id": {"type": "keyword"},
                        "type": {"type": "keyword"},
                        "properties": {"type": "object"},
                    }
                },
                "type": {"type": "keyword"},
            }
        }
        return mapping

    def is_a_literal_in_rdf(self):
        return True

    def to_rdf(self, edge_info, edge):
        # Default to string containing JSON
        g = Graph()
        if edge_info["range_tile_data"] is not None:
            data = edge_info["range_tile_data"]
            if data["type"] == "FeatureCollection":
                for f in data["features"]:
                    del f["id"]
                    del f["properties"]
            g.add((edge_info["d_uri"], URIRef(edge.ontologyproperty), Literal(JSONSerializer().serialize(data))))
        return g

    def from_rdf(self, json_ld_node):
        # Allow either a JSON literal or a string containing JSON
        try:
            val = json.loads(json_ld_node["@value"])
        except:
            raise ValueError(f"Bad Data in GeoJSON, should be JSON string: {json_ld_node}")
        if "features" not in val or type(val["features"]) != list:
            raise ValueError(f"GeoJSON must have features array")
        for f in val["features"]:
            if "properties" not in f:
                f["properties"] = {}
        return val

    def validate_from_rdf(self, value):
        if type(value) == str:
            # first deserialize it from a string
            value = json.loads(value)
        return self.validate(value)


class FileListDataType(BaseDataType):
    def __init__(self, model=None):
        super(FileListDataType, self).__init__(model=model)
        self.node_lookup = {}

    def validate_file_types(self, request=None, nodeid=None):
        errors = []
        validator = FileValidator()
        files = request.FILES.getlist("file-list_" + nodeid, [])
        for file in files:
            errors = errors + validator.validate_file_type(file.file, file.name.split(".")[-1])
        return errors

    def validate(self, value, row_number=None, source=None, node=None, nodeid=None, strict=False, path=None, request=None, **kwargs):
        errors = []
        file_type_errors = []
        if request:
            file_type_errors = errors + self.validate_file_types(request, str(node.pk))

        if len(file_type_errors) > 0:
            title = _("Invalid File Type")
            errors.append({"type": "ERROR", "message": _("File type not permitted"), "title": title})
        if node:
            self.node_lookup[str(node.pk)] = node
        elif nodeid:
            if str(nodeid) in self.node_lookup:
                node = self.node_lookup[str(nodeid)]
            else:
                node = models.Node.objects.get(nodeid=nodeid)
                self.node_lookup[str(nodeid)] = node

        def format_bytes(size):
            # 2**10 = 1024
            power = 2 ** 10
            n = 0
            power_labels = {0: "", 1: "kilo", 2: "mega", 3: "giga", 4: "tera"}
            while size > power:
                size /= power
                n += 1
            return size, power_labels[n] + "bytes"

        try:
            config = node.config
            limit = config["maxFiles"]
            max_size = config["maxFileSize"] if "maxFileSize" in config.keys() else None

            if value is not None and config["activateMax"] is True and len(value) > limit:
                message = _("This node has a limit of {0} files. Please reduce files.".format(limit))
                title = _("Exceed Maximun Number of Files")
                errors.append({"type": "ERROR", "message": message, "title": title})

            if max_size is not None:
                formatted_max_size = format_bytes(max_size)
                for v in value:
                    if v["size"] > max_size:
                        message = _(
                            "This node has a file-size limit of {0}. Please reduce file size or contact your sysadmin.".format(
                                formatted_max_size
                            )
                        )
                        title = _("Exceed File Size Limit")
                        errors.append({"type": "ERROR", "message": message, "title": title})
            if path:
                for file in value:
                    if not default_storage.exists(os.path.join(path, file["name"])):
                        message = _('The file "{0}" does not exist in "{1}"'.format(file["name"], default_storage.path(path)))
                        title = _("File Not Found")
                        errors.append({"type": "ERROR", "message": message, "title": title})
        except Exception as e:
            dt = self.datatype_model.datatype
            message = _("datatype: {0}, value: {1} - {2} .".format(dt, value, e))
            title = _("Unexpected File Error")
            errors.append({"type": "ERROR", "message": message, "title": title})
        return errors

    def append_to_document(self, document, nodevalue, nodeid, tile, provisional=False):
        try:
            for f in tile.data[str(nodeid)]:
                val = {"string": f["name"], "nodegroup_id": tile.nodegroup_id, "provisional": provisional}
                document["strings"].append(val)
        except (KeyError, TypeError) as e:
            for k, pe in tile.provisionaledits.items():
                for f in pe["value"][nodeid]:
                    val = {"string": f["name"], "nodegroup_id": tile.nodegroup_id, "provisional": provisional}
                    document["strings"].append(val)

    def get_search_terms(self, nodevalue, nodeid):
        terms = []
        for file_obj in nodevalue:
            if file_obj["name"] is not None:
                terms.append(SearchTerm(value=file_obj["name"]))

        return terms

    def get_display_value(self, tile, node, **kwargs):
        data = self.get_tile_data(tile)
        files = data[str(node.nodeid)]
        file_urls = ""
        if files is not None:
            file_urls = " | ".join([file["url"] for file in files])

        return file_urls

    def to_json(self, tile, node):
        data = self.get_tile_data(tile)
        if data:
            return self.compile_json(tile, node, file_details=data[str(node.nodeid)])

    def post_tile_save(self, tile, nodeid, request):
        if request is not None:
            # this does not get called when saving data from the mobile app
            previously_saved_tile = models.TileModel.objects.filter(pk=tile.tileid)
            user = request.user
            if hasattr(request.user, "userprofile") is not True:
                models.UserProfile.objects.create(user=request.user)
            user_is_reviewer = user_is_resource_reviewer(request.user)
            current_tile_data = self.get_tile_data(tile)
            if previously_saved_tile.count() == 1:
                previously_saved_tile_data = self.get_tile_data(previously_saved_tile[0])
                if previously_saved_tile_data[nodeid] is not None:
                    for previously_saved_file in previously_saved_tile_data[nodeid]:
                        previously_saved_file_has_been_removed = True
                        for incoming_file in current_tile_data[nodeid]:
                            if previously_saved_file["file_id"] == incoming_file["file_id"]:
                                previously_saved_file_has_been_removed = False
                        if previously_saved_file_has_been_removed:
                            try:
                                deleted_file = models.File.objects.get(pk=previously_saved_file["file_id"])
                                deleted_file.delete()
                            except models.File.DoesNotExist:
                                logger.exception(_("File does not exist"))

            files = request.FILES.getlist("file-list_" + nodeid + "_preloaded", []) + request.FILES.getlist("file-list_" + nodeid, [])
            tile_exists = models.TileModel.objects.filter(pk=tile.tileid).exists()

            for file_data in files:
                file_model = models.File()
                file_model.path = file_data
                file_model.tile = tile
<<<<<<< HEAD
                if models.TileModel.objects.filter(pk=tile.tileid).exists():
=======
                if tile_exists:
>>>>>>> 04168f36
                    file_model.save()
                if current_tile_data[nodeid] is not None:
                    resave_tile = False
                    updated_file_records = []
                    for file_json in current_tile_data[nodeid]:
                        if file_json["name"] == file_data.name and file_json["url"] is None:
                            file_json["file_id"] = str(file_model.pk)
                            file_json["url"] = settings.MEDIA_URL + str(file_model.fileid)
                            file_json["path"] = file_model.path.name
                            file_json["status"] = "uploaded"
                            resave_tile = True
                        updated_file_records.append(file_json)
                    if resave_tile is True:
                        # resaving model to assign url from file_model
                        # importing proxy model errors, so cannot use super on the proxy model to save
                        if previously_saved_tile.count() == 1:
                            tile_to_update = previously_saved_tile[0]
                            if user_is_reviewer:
                                tile_to_update.data[nodeid] = updated_file_records
                            else:
                                tile_to_update.provisionaledits[str(user.id)]["value"][nodeid] = updated_file_records
                            tile_to_update.save()

    def get_compatible_renderers(self, file_data):
        extension = Path(file_data["name"]).suffix.strip(".")
        compatible_renderers = []
        for renderer in settings.RENDERERS:
            if extension.lower() == renderer["ext"].lower():
                compatible_renderers.append(renderer["id"])
            else:
                excluded_extensions = renderer["exclude"].split(",")
                if extension not in excluded_extensions:
                    renderer_mime = renderer["type"].split("/")
                    file_mime = file_data["type"].split("/")
                    if len(renderer_mime) == 2:
                        renderer_class, renderer_type = renderer_mime[0], renderer_mime[1]
                        if len(file_mime) == 2:
                            file_class = file_mime[0]
                            if renderer_class.lower() == file_class.lower() and renderer_type == "*":
                                compatible_renderers.append(renderer["id"])
        return compatible_renderers

    def transform_value_for_tile(self, value, **kwargs):
        """
        Accepts a comma delimited string of file paths as 'value' to create a file datatype value
        with corresponding file record in the files table for each path. Only the basename of each path is used, so
        the accuracy of the full path is not important. However the name of each file must match the name of a file in
        the directory from which Arches will request files. By default, this is the directory in a project as defined
        in settings.UPLOADED_FILES_DIR.

        """

        mime = MimeTypes()
        tile_data = []
        source_path = kwargs.get("path")
        for file_path in [filename.strip() for filename in value.split(",")]:
            tile_file = {}
            try:
                file_stats = os.stat(file_path)
                tile_file["lastModified"] = file_stats.st_mtime
                tile_file["size"] = file_stats.st_size
            except FileNotFoundError as e:
                pass
            tile_file["status"] = "uploaded"
            tile_file["name"] = os.path.basename(file_path)
            tile_file["type"] = mime.guess_type(file_path)[0]
            tile_file["type"] = "" if tile_file["type"] is None else tile_file["type"]
            file_path = "%s/%s" % (settings.UPLOADED_FILES_DIR, str(tile_file["name"]))
            tile_file["file_id"] = str(uuid.uuid4())
            if source_path:
                source_file = os.path.join(source_path, tile_file["name"])
                fs = default_storage
                try:
                    with default_storage.open(source_file) as f:
                        current_file, created = models.File.objects.get_or_create(fileid=tile_file["file_id"])
                        filename = fs.save(os.path.join(settings.UPLOADED_FILES_DIR, os.path.basename(f.name)), File(f))
                        current_file.path = os.path.join(filename)
                        current_file.save()
                        tile_file["size"] = current_file.path.size
                except FileNotFoundError:
                    logger.exception(_("File does not exist"))

            else:
                models.File.objects.get_or_create(fileid=tile_file["file_id"], path=file_path)

            tile_file["url"] = settings.MEDIA_URL + tile_file["file_id"]
            tile_file["accepted"] = True
            compatible_renderers = self.get_compatible_renderers(tile_file)
            if len(compatible_renderers) == 1:
                tile_file["renderer"] = compatible_renderers[0]
            tile_data.append(tile_file)
        return json.loads(json.dumps(tile_data))

    def pre_tile_save(self, tile, nodeid):
        # TODO If possible this method should probably replace 'handle request'
        if tile.data[nodeid]:
            for file in tile.data[nodeid]:
                try:
                    if file["file_id"]:
                        if file["url"] == f'{settings.MEDIA_URL}{file["file_id"]}':
                            val = uuid.UUID(file["file_id"])  # to test if file_id is uuid
                            file_path = "%s/%s" % (settings.UPLOADED_FILES_DIR, file["name"])
                            try:
                                file_model = models.File.objects.get(pk=file["file_id"])
                            except ObjectDoesNotExist:
                                # Do not use get_or_create here because django can create a different file name applied to the file_path
                                # for the same file_id causing a 'create' when a 'get' was intended
                                file_model = models.File.objects.create(pk=file["file_id"], path=file_path)
                            if not file_model.tile_id:
                                file_model.tile = tile
                                file_model.save()
                        else:
                            logger.warning(_("The file url is invalid"))
                    else:
                        logger.warning(_("A file is not available for this tile"))
                except ValueError:
                    logger.warning(_("This file's fileid is not a valid UUID"))

    def transform_export_values(self, value, *args, **kwargs):
        return ",".join([settings.MEDIA_URL + settings.UPLOADED_FILES_DIR + "/" + str(file["name"]) for file in value])

    def is_a_literal_in_rdf(self):
        return False

    def get_rdf_uri(self, node, data, which="r"):
        if type(data) == list:
            l = []
            for x in data:
                if x["url"].startswith("/"):
                    l.append(URIRef(archesproject[x["url"][1:]]))
                else:
                    l.append(URIRef(archesproject[x["url"]]))
            return l
        elif data:
            if data["url"].startswith("/"):
                return URIRef(archesproject[data["url"][1:]])
            else:
                return URIRef(archesproject[data["url"]])
        else:
            return node

    def to_rdf(self, edge_info, edge):
        # outputs a graph holding an RDF representation of the file stored in the Arches instance

        g = Graph()

        unit_nt = """
        <http://vocab.getty.edu/aat/300055644> <http://www.w3.org/1999/02/22-rdf-syntax-ns#type> <http://www.cidoc-crm.org/cidoc-crm/E55_Type> .
        <http://vocab.getty.edu/aat/300055644> <http://www.w3.org/2000/01/rdf-schema#label> "height" .
        <http://vocab.getty.edu/aat/300055647> <http://www.w3.org/1999/02/22-rdf-syntax-ns#type> <http://www.cidoc-crm.org/cidoc-crm/E55_Type> .
        <http://vocab.getty.edu/aat/300055647> <http://www.w3.org/2000/01/rdf-schema#label> "width" .
        <http://vocab.getty.edu/aat/300265863> <http://www.w3.org/1999/02/22-rdf-syntax-ns#type> <http://www.cidoc-crm.org/cidoc-crm/E55_Type> .
        <http://vocab.getty.edu/aat/300265863> <http://www.w3.org/2000/01/rdf-schema#label> "file size" .
        <http://vocab.getty.edu/aat/300265869> <http://www.w3.org/1999/02/22-rdf-syntax-ns#type> <http://www.cidoc-crm.org/cidoc-crm/E58_Measurement_Unit> .
        <http://vocab.getty.edu/aat/300265869> <http://www.w3.org/2000/01/rdf-schema#label> "bytes" .
        <http://vocab.getty.edu/aat/300266190> <http://www.w3.org/1999/02/22-rdf-syntax-ns#type> <http://www.cidoc-crm.org/cidoc-crm/E58_Measurement_Unit> .
        <http://vocab.getty.edu/aat/300266190> <http://www.w3.org/2000/01/rdf-schema#label> "pixels" .
        """

        g.parse(data=unit_nt, format="nt")

        aatrefs = {
            "pixels": URIRef("http://vocab.getty.edu/aat/300266190"),
            "bytes": URIRef("http://vocab.getty.edu/aat/300265869"),
            "height": URIRef("http://vocab.getty.edu/aat/300055644"),
            "width": URIRef("http://vocab.getty.edu/aat/300055647"),
            "file size": URIRef("http://vocab.getty.edu/aat/300265863"),
        }

        def add_dimension(graphobj, domain_uri, unittype, unit, value):
            dim_node = BNode()
            graphobj.add((domain_uri, cidoc_nm["P43_has_dimension"], dim_node))
            graphobj.add((dim_node, RDF.type, cidoc_nm["E54_Dimension"]))
            graphobj.add((dim_node, cidoc_nm["P2_has_type"], aatrefs[unittype]))
            graphobj.add((dim_node, cidoc_nm["P91_has_unit"], aatrefs[unit]))
            graphobj.add((dim_node, RDF.value, Literal(value)))

        for f_data in edge_info["range_tile_data"]:
            # f_data will be something like:
            # "{\"accepted\": true, \"content\": \"blob:http://localhost/cccadfd0-64fc-104a-8157-3c96aca0b9bd\",
            # \"file_id\": \"f4cd6596-cd75-11e8-85e0-0242ac1b0003\", \"height\": 307, \"index\": 0,
            # \"lastModified\": 1535067185606, \"name\": \"FUjJqP6.jpg\", \"size\": 19350,
            # \"status\": \"uploaded\", \"type\": \"image/jpeg\", \"url\": \"/files/uploadedfiles/FUjJqP6.jpg\",
            # \"width\": 503}"

            # range URI should be the file URL/URI, and the rest of the details should hang off that
            # FIXME - (Poor) assumption that file is on same host as Arches instance host config.
            if f_data["url"].startswith("/"):
                f_uri = URIRef(archesproject[f_data["url"][1:]])
            else:
                f_uri = URIRef(archesproject[f_data["url"]])
            g.add((edge_info["d_uri"], URIRef(edge.ontologyproperty), f_uri))
            g.add((f_uri, RDF.type, URIRef(edge.rangenode.ontologyclass)))
            g.add((f_uri, DC["format"], Literal(f_data["type"])))
            g.add((f_uri, RDFS.label, Literal(f_data["name"])))

            # FIXME - improve this ms in timestamp handling code in case of odd OS environments
            # FIXME - Use the timezone settings for export?
            if f_data["lastModified"]:
                lm = f_data["lastModified"]
                if lm > 9999999999:  # not a straight timestamp, but includes milliseconds
                    lm = f_data["lastModified"] / 1000
                g.add((f_uri, DCTERMS.modified, Literal(datetime.utcfromtimestamp(lm).isoformat())))

            if "size" in f_data:
                add_dimension(g, f_uri, "file size", "bytes", f_data["size"])
            if "height" in f_data:
                add_dimension(g, f_uri, "height", "pixels", f_data["height"])
            if "width" in f_data:
                add_dimension(g, f_uri, "width", "pixels", f_data["width"])

        return g

    def from_rdf(self, json_ld_node):
        # Currently up in the air about how best to do file imports via JSON-LD
        pass

    def collects_multiple_values(self):
        return True

    def default_es_mapping(self):
        return {
            "properties": {
                "file_id": {"type": "text", "fields": {"keyword": {"ignore_above": 256, "type": "keyword"}}},
                "name": {"type": "text", "fields": {"keyword": {"ignore_above": 256, "type": "keyword"}}},
                "type": {"type": "text", "fields": {"keyword": {"ignore_above": 256, "type": "keyword"}}},
                "url": {"type": "text", "fields": {"keyword": {"ignore_above": 256, "type": "keyword"}}},
                "status": {"type": "text", "fields": {"keyword": {"ignore_above": 256, "type": "keyword"}}},
            }
        }


class BaseDomainDataType(BaseDataType):
    def __init__(self, model=None):
        super(BaseDomainDataType, self).__init__(model=model)
        self.value_lookup = {}

    def get_option_text(self, node, option_id):
        for option in node.config["options"]:
            if option["id"] == option_id:
                return option["text"]
        return {}

    def get_localized_option_text(self, node, option_id, return_lang=False):
        for option in node.config["options"]:
            if option["id"] == option_id:
                return get_localized_value(option["text"], return_lang=return_lang)
        raise Exception(_("No domain option found for option id {0}, in node conifg: {1}".format(option_id, node.config["options"])))

    def get_option_id_from_text(self, value):
        # this could be better written with most of the logic in SQL tbh
        # this returns the FIRST option that matches the text, but there could be
        # more than 1 option with that value!!.  If we knew the node then we could fix this issue.

        found_option = None
        dt = self.datatype_model.datatype
        domain_val_node_query = models.Node.objects.filter(datatype=dt)
        try:
            for x in domain_val_node_query:
                for option in x.config["options"]:
                    for option_text in option["text"].values():
                        if value == option_text:
                            found_option = option["id"]
                            # once we find at least one value we can just
                            # exit the nested loops by raising an excpetion
                            raise Exception()
        except:
            pass

        return found_option

    def is_a_literal_in_rdf(self):
        return True

    def lookup_domainid_by_value(self, value, nodeid):
        language = get_language()
        if nodeid not in self.value_lookup:
            config = models.Node.objects.get(pk=nodeid).config
            options = {}
            for val in config["options"]:
                options[val["text"][language]] = val["id"]
            self.value_lookup[nodeid] = options
        return self.value_lookup[nodeid][value]


class DomainDataType(BaseDomainDataType):
    def validate(self, value, row_number=None, source="", node=None, nodeid=None, strict=False, **kwargs):
        found_option = False
        errors = []
        if value is not None:
            try:
                uuid.UUID(str(value))
                found_option = len(models.Node.objects.filter(config__contains={"options": [{"id": value}]})) > 0
            except ValueError as e:
                found_option = True if self.get_option_id_from_text(value) is not None else False

            if not found_option:
                message = _("Invalid domain id. Please check the node this value is mapped to for a list of valid domain ids.")
                title = _("Invalid Domain Id")
                error_message = self.create_error_message(value, source, row_number, message, title)
                errors.append(error_message)
        return errors

    def transform_value_for_tile(self, value, **kwargs):
        if value is not None:
            value = value.strip()
            try:
                uuid.UUID(value)
            except ValueError:
                try:
                    value = self.lookup_domainid_by_value(value, kwargs["nodeid"])
                except KeyError:
                    value = value
        return value

    def get_search_terms(self, nodevalue, nodeid=None):
        terms = []
        node = models.Node.objects.get(nodeid=nodeid)
        domain_text = self.get_option_text(node, nodevalue)
        for lang, text in domain_text.items():
            if settings.WORDS_PER_SEARCH_TERM is None or (len(text.split(" ")) < settings.WORDS_PER_SEARCH_TERM):
                terms.append(SearchTerm(value=text, lang=lang))
        return terms

    def append_to_document(self, document, nodevalue, nodeid, tile, provisional=False):
        node = models.Node.objects.get(nodeid=nodeid)
        domain_text = self.get_option_text(node, nodevalue)

        for key in domain_text.keys():
            val = {
                "string": domain_text[key],
                "language": key,
                "nodegroup_id": tile.nodegroup_id,
                "provisional": provisional,
            }
            document["strings"].append(val)

    def get_display_value(self, tile, node, **kwargs):
        data = self.get_tile_data(tile)
        try:
            return self.get_localized_option_text(node, data[str(node.nodeid)])
        except:
            return ""

    def transform_export_values(self, value, *args, **kwargs):
        ret = ""
        if (
            kwargs["concept_export_value_type"] is None
            or kwargs["concept_export_value_type"] == ""
            or kwargs["concept_export_value_type"] == "label"
        ):
            ret = self.get_localized_option_text(models.Node.objects.get(nodeid=kwargs["node"]), value)
        elif kwargs["concept_export_value_type"] == "both":
            ret = value + "|" + self.get_localized_option_text(models.Node.objects.get(nodeid=kwargs["node"]), value)
        elif kwargs["concept_export_value_type"] == "id":
            ret = value
        return ret

    def append_search_filters(self, value, node, query, request):
        try:
            if value["op"] == "null" or value["op"] == "not_null":
                self.append_null_search_filters(value, node, query, request)
            elif value["val"] != "":
                search_query = Match(field="tiles.data.%s" % (str(node.pk)), type="phrase", query=value["val"])
                if "!" in value["op"]:
                    query.must_not(search_query)
                    query.filter(Exists(field="tiles.data.%s" % (str(node.pk))))
                else:
                    query.must(search_query)

        except KeyError as e:
            pass

    def to_rdf(self, edge_info, edge):
        # returns an in-memory graph object, containing the domain resource, its
        # type and the number as a numeric literal (as this is how it is in the JSON)
        g = Graph()
        if edge_info["range_tile_data"] is not None:
            option = self.get_localized_option_text(edge.rangenode, edge_info["range_tile_data"], return_lang=True)
            lang = list(option.keys())[0]
            text = option[lang]
            g.add((edge_info["d_uri"], RDF.type, URIRef(edge.domainnode.ontologyclass)))
            g.add(
                (
                    edge_info["d_uri"],
                    URIRef(edge.ontologyproperty),
                    Literal(text, lang=lang),
                )
            )
        return g

    def from_rdf(self, json_ld_node):
        # depends on how much is passed to the method
        # if just the 'leaf' node, then not much can be done aside from return the list of nodes it might be from
        # a string may be present in multiple domains for instance
        # via models.Node.objects.filter(config__options__contains=[{"text": value}])
        value = get_value_from_jsonld(json_ld_node)
        return self.get_option_id_from_text(value[0])

    def i18n_as_sql(self, i18n_json_field, compiler, connection):
        """
        Creates a sql snippet that can be used to update the
        config object associated with this datatype.
        This snippet will be used in a SQL UPDATE statement.
        """

        sql = i18n_json_field.attname
        for prop, value in i18n_json_field.raw_value.items():
            escaped_value = json.dumps(value).replace("%", "%%")
            if prop == "options":
                sql = f"""
                    __arches_i18n_update_jsonb_array('options.text', '{{"options": {escaped_value}}}', {sql}, '{i18n_json_field.lang}')
                """
            else:
                sql = f"jsonb_set({sql}, array['{prop}'], '{escaped_value}')"
        return sql

    def i18n_serialize(self, i18n_json_field: I18n_JSONField):
        """
        Takes a localized list of options eg:
        {"options": [{"text":{"en": "blue", "es": "azul"}}, {"text":{"en": "red", "es": "rojo"}}]}
        and returns the value as a string based on the active language
        Eg: if the active language is Spanish then the above returned
        object would be {"options": [{"text":"azul"},{"text":"rojo"}]}

        Arguments:
        i18n_json_field -- the I18n_JSONField being serialized
        """

        ret = copy.deepcopy(i18n_json_field.raw_value)
        for option in ret["options"]:
            option["text"] = str(I18n_String(option["text"]))
        return ret

    def i18n_to_localized_object(self, i18n_json_field: I18n_JSONField):
        """
        Takes a list of optione that is assumed to hold a localized value
        eg: {"options": [{"text":"azul"},{"text":"rojo"}]}
        and returns the value as an object keyed to the active language
        Eg: if the active language is Spanish then the above returned
        object would be {"options": [{"text":{"es":"azul"}},{"text":{"es":"rojo"}}]}

        Arguments:
        i18n_json_field -- the I18n_JSONField being localized
        """

        ret = copy.deepcopy(i18n_json_field.raw_value)
        for option in ret["options"]:
            if not isinstance(option["text"], dict):
                option["text"] = {i18n_json_field.lang: option["text"]}
        return ret


class DomainListDataType(BaseDomainDataType):
    def transform_value_for_tile(self, value, **kwargs):
        result = []
        if value is not None:
            if not isinstance(value, list):
                value = value.split(",")
            for v in value:
                try:
                    stripped = v.strip()
                    uuid.UUID(stripped)
                    v = stripped
                except ValueError:
                    try:
                        v = self.lookup_domainid_by_value(v, kwargs["nodeid"])
                    except KeyError:
                        v = v
                result.append(v)
        return result

    def validate(self, values, row_number=None, source="", node=None, nodeid=None, strict=False, **kwargs):
        domainDataType = DomainDataType()
        domainDataType.datatype_name = "domain-value"
        errors = []
        if values is not None:
            for value in values:
                errors = errors + domainDataType.validate(value, row_number)
        return errors

    def get_search_terms(self, nodevalue, nodeid=None):
        terms = []
        node = models.Node.objects.get(nodeid=nodeid)
        for val in nodevalue:
            domain_text = self.get_option_text(node, val)
            for lang, text in domain_text.items():
                if settings.WORDS_PER_SEARCH_TERM is None or (len(text.split(" ")) < settings.WORDS_PER_SEARCH_TERM):
                    terms.append(SearchTerm(value=text, lang=lang))

        return terms

    def append_to_document(self, document, nodevalue, nodeid, tile, provisional=False):
        domain_text_values = set([])
        node = models.Node.objects.get(nodeid=nodeid)
        for value in nodevalue:
            domain_text = self.get_option_text(node, value)
            # domain_text_values.add(text_value)
            for key in domain_text.keys():
                val = {
                    "string": domain_text[key],
                    "language": key,
                    "nodegroup_id": tile.nodegroup_id,
                    "provisional": provisional,
                }
                document["strings"].append(val)

    def get_display_value(self, tile, node, **kwargs):
        new_values = []
        data = self.get_tile_data(tile)
        if data[str(node.nodeid)] is not None:
            for val in data[str(node.nodeid)]:
                try:
                    option = self.get_localized_option_text(node, val)
                    new_values.append(option)
                except:
                    pass
        return ",".join(new_values)

    def transform_export_values(self, value, *args, **kwargs):
        new_values = []
        for val in value:
            if (
                kwargs["concept_export_value_type"] is None
                or kwargs["concept_export_value_type"] == ""
                or kwargs["concept_export_value_type"] == "label"
            ):
                new_values.append(self.get_localized_option_text(models.Node.objects.get(nodeid=kwargs["node"]), val))
            elif kwargs["concept_export_value_type"] == "both":
                new_values.append(val + "|" + self.get_localized_option_text(models.Node.objects.get(nodeid=kwargs["node"]), val))
            elif kwargs["concept_export_value_type"] == "id":
                new_values.append(val)
        return ",".join(new_values)

    def append_search_filters(self, value, node, query, request):
        try:
            if value["op"] == "null" or value["op"] == "not_null":
                self.append_null_search_filters(value, node, query, request)
            elif value["val"] != "" and value["val"] != []:
                search_query = Match(field="tiles.data.%s" % (str(node.pk)), type="phrase", query=value["val"])
                if "!" in value["op"]:
                    query.must_not(search_query)
                    query.filter(Exists(field="tiles.data.%s" % (str(node.pk))))
                else:
                    query.must(search_query)
        except KeyError as e:
            pass

    def to_rdf(self, edge_info, edge):
        g = Graph()
        domtype = DomainDataType()

        for domain_id in edge_info["range_tile_data"]:
            indiv_info = edge_info.copy()
            indiv_info["range_tile_data"] = domain_id
            g += domtype.to_rdf(indiv_info, edge)
        return g

    def from_rdf(self, json_ld_node):
        # returns a list of lists of {domain id, node id}
        domtype = DomainDataType()

        return [domtype.from_rdf(item) for item in json_ld_node]

    def collects_multiple_values(self):
        return True


class ResourceInstanceDataType(BaseDataType):
    """
    tile data comes from the client looking like this:
    {
        "resourceId": "",
        "ontologyProperty": "",
        "inverseOntologyProperty": ""
    }

    """

    def get_id_list(self, nodevalue):
        if not isinstance(nodevalue, list):
            nodevalue = [nodevalue]
        return nodevalue

    def validate(self, value, row_number=None, source="", node=None, nodeid=None, strict=False, **kwargs):
        errors = []
        if value is not None:
            resourceXresourceIds = self.get_id_list(value)
            for resourceXresourceId in resourceXresourceIds:
                try:
                    resourceid = resourceXresourceId["resourceId"]
                    uuid.UUID(resourceid)
                    if strict:
                        try:
                            if not node:
                                node = models.Node.objects.get(pk=nodeid)
                            if node.config["searchString"] != "":
                                dsl = node.config["searchDsl"]
                                if dsl:
                                    query = Query(se)
                                    bool_query = Bool()
                                    ri_query = Dsl(dsl)
                                    bool_query.must(ri_query)
                                    ids_query = Dsl({"ids": {"values": [resourceid]}})
                                    bool_query.must(ids_query)
                                    query.add_query(bool_query)
                                    try:
                                        results = query.search(index=RESOURCES_INDEX)
                                        count = results["hits"]["total"]["value"]
                                        assert count == 1
                                    except:
                                        raise ObjectDoesNotExist()
                            if len(node.config["graphs"]) > 0:
                                graphids = map(lambda x: x["graphid"], node.config["graphs"])
                                if not models.ResourceInstance.objects.filter(pk=resourceid, graph_id__in=graphids).exists():
                                    raise ObjectDoesNotExist()
                        except ObjectDoesNotExist:
                            message = _("The related resource with id '{0}' is not in the system.".format(resourceid))
                            errors.append({"type": "ERROR", "message": message})
                except (ValueError, TypeError):
                    message = _("The related resource with id '{0}' is not a valid uuid.".format(str(value)))
                    title = _("Invalid Resource Instance Datatype")
                    error_message = self.create_error_message(value, source, row_number, message, title)
                    errors.append(error_message)

        return errors

    def pre_tile_save(self, tile, nodeid):
        relationships = tile.data[nodeid]
        if relationships:
            for relationship in relationships:
                relationship["resourceXresourceId"] = str(uuid.uuid4())

    def post_tile_save(self, tile, nodeid, request):
        ret = False
        sql = """
            SELECT * FROM __arches_create_resource_x_resource_relationships('%s') as t;
        """ % (
            tile.pk
        )

        with connection.cursor() as cursor:
            cursor.execute(sql)
            ret = cursor.fetchone()
        return ret

    def get_display_value(self, tile, node, **kwargs):
        from arches.app.models.resource import Resource  # import here rather than top to avoid circular import

        resourceid = None
        data = self.get_tile_data(tile)
        nodevalue = self.get_id_list(data[str(node.nodeid)])

        items = []
        for resourceXresource in nodevalue:
            try:
                resourceid = resourceXresource["resourceId"]
                related_resource = Resource.objects.get(pk=resourceid)
                displayname = related_resource.displayname()
                if displayname is not None:
                    items.append(displayname)
            except (TypeError, KeyError):
                pass
            except:
                logger.info(f'Resource with id "{resourceid}" not in the system.')
        return ", ".join(items)

    def to_json(self, tile, node):
        from arches.app.models.resource import Resource  # import here rather than top to avoid circular import

        data = self.get_tile_data(tile)
        if data:
            nodevalue = self.get_id_list(data[str(node.nodeid)])

            for resourceXresource in nodevalue:
                try:
                    return self.compile_json(tile, node, **resourceXresource)
                except (TypeError, KeyError):
                    pass
                except:
                    resourceid = resourceXresource["resourceId"]
                    logger.info(f'Resource with id "{resourceid}" not in the system.')

    def append_to_document(self, document, nodevalue, nodeid, tile, provisional=False):
        if type(nodevalue) != list and nodevalue is not None:
            nodevalue = [nodevalue]
        if nodevalue:
            for relatedResourceItem in nodevalue:
                document["ids"].append(
                    {"id": relatedResourceItem["resourceId"], "nodegroup_id": tile.nodegroup_id, "provisional": provisional}
                )
                if "resourceName" in relatedResourceItem and relatedResourceItem["resourceName"] not in document["strings"]:
                    document["strings"].append(
                        {"string": relatedResourceItem["resourceName"], "nodegroup_id": tile.nodegroup_id, "provisional": provisional}
                    )

    def transform_value_for_tile(self, value, **kwargs):
        try:
            return json.loads(value)
        except ValueError:
            # do this if json (invalid) is formatted with single quotes, re #6390
            try:
                return ast.literal_eval(value)
            except:
                return value
        except TypeError:
            # data should come in as json but python list is accepted as well
            if isinstance(value, list):
                return value

    def transform_export_values(self, value, *args, **kwargs):
        return json.dumps(value)

    def append_search_filters(self, value, node, query, request):
        try:
            if value["op"] == "null" or value["op"] == "not_null":
                self.append_null_search_filters(value, node, query, request)
            elif value["val"] != "" and value["val"] != []:
                # search_query = Match(field="tiles.data.%s.resourceId" % (str(node.pk)), type="phrase", query=value["val"])
                search_query = Terms(field="tiles.data.%s.resourceId.keyword" % (str(node.pk)), terms=value["val"])
                if "!" in value["op"]:
                    query.must_not(search_query)
                    query.filter(Exists(field="tiles.data.%s" % (str(node.pk))))
                else:
                    query.must(search_query)
        except KeyError as e:
            pass

    def get_rdf_uri(self, node, data, which="r"):
        if not data:
            return URIRef("")
        elif type(data) == list:
            return [URIRef(archesproject[f"resources/{x['resourceId']}"]) for x in data]
        return URIRef(archesproject[f"resources/{data['resourceId']}"])

    def accepts_rdf_uri(self, uri):
        return uri.startswith("urn:uuid:") or uri.startswith(settings.ARCHES_NAMESPACE_FOR_DATA_EXPORT + "resources/")

    def to_rdf(self, edge_info, edge):
        g = Graph()

        def _add_resource(d, p, r, r_type):
            if r_type is not None:
                g.add((r, RDF.type, URIRef(r_type)))
            g.add((d, URIRef(p), r))

        if edge_info["range_tile_data"] is not None:
            res_insts = edge_info["range_tile_data"]
            if not isinstance(res_insts, list):
                res_insts = [res_insts]

            for res_inst in res_insts:
                rangenode = self.get_rdf_uri(None, res_inst)
                try:
                    res_inst_obj = models.ResourceInstance.objects.get(pk=res_inst["resourceId"])
                    r_type = res_inst_obj.graph.node_set.get(istopnode=True).ontologyclass
                except models.ResourceInstance.DoesNotExist:
                    # This should never happen excpet if trying to export when the
                    # referenced resource hasn't been saved to the database yet
                    r_type = edge.rangenode.ontologyclass
                _add_resource(edge_info["d_uri"], edge.ontologyproperty, rangenode, r_type)
        return g

    def from_rdf(self, json_ld_node):
        res_inst_uri = json_ld_node["@id"]
        # `id` should be in the form schema:{...}/{UUID}
        # eg `urn:uuid:{UUID}`
        #    `http://arches_instance.getty.edu/resources/{UUID}`
        p = re.compile(r"(?P<r>[0-9a-fA-F]{8}\-[0-9a-fA-F]{4}\-[0-9a-fA-F]{4}\-[0-9a-fA-F]{4}\-[0-9a-fA-F]{12})/?$")
        m = p.search(res_inst_uri)
        if m is not None:
            # return m.groupdict()["r"]
            return [{"resourceId": m.groupdict()["r"], "ontologyProperty": "", "inverseOntologyProperty": "", "resourceXresourceId": ""}]

    def ignore_keys(self):
        return ["http://www.w3.org/2000/01/rdf-schema#label http://www.w3.org/2000/01/rdf-schema#Literal"]

    def references_resource_type(self):
        """
        This resource references another resource type (eg resource-instance-datatype, etc...)
        """

        return True

    def default_es_mapping(self):
        mapping = {
            "properties": {
                "resourceId": {"type": "text", "fields": {"keyword": {"ignore_above": 256, "type": "keyword"}}},
                "ontologyProperty": {"type": "text", "fields": {"keyword": {"ignore_above": 256, "type": "keyword"}}},
                "inverseOntologyProperty": {"type": "text", "fields": {"keyword": {"ignore_above": 256, "type": "keyword"}}},
                "resourceXresourceId": {"type": "text", "fields": {"keyword": {"ignore_above": 256, "type": "keyword"}}},
            }
        }
        return mapping


class ResourceInstanceListDataType(ResourceInstanceDataType):
    def to_json(self, tile, node):
        from arches.app.models.resource import Resource  # import here rather than top to avoid circular import

        resourceid = None
        data = self.get_tile_data(tile)
        if data:
            nodevalue = self.get_id_list(data[str(node.nodeid)])
            items = []

            for resourceXresource in nodevalue:
                try:
                    resourceid = resourceXresource["resourceId"]
                    related_resource = Resource.objects.get(pk=resourceid)
                    displayname = related_resource.displayname()
                    resourceXresource["display_value"] = displayname
                    items.append(resourceXresource)
                except (TypeError, KeyError):
                    pass
                except:
                    logger.info(f'Resource with id "{resourceid}" not in the system.')
            return self.compile_json(tile, node, instance_details=items)

    def collects_multiple_values(self):
        return True


class NodeValueDataType(BaseDataType):
    def validate(self, value, row_number=None, source="", node=None, nodeid=None, strict=False, **kwargs):
        errors = []
        if value:
            try:
                models.TileModel.objects.get(tileid=value)
            except ObjectDoesNotExist:
                message = _("{0} {1} is not a valid tile id. This data was not imported.".format(value, row_number))
                title = _("Invalid Tile Id")
                errors.append({"type": "ERROR", "message": message, "title": title})
        return errors

    def get_display_value(self, tile, node, **kwargs):
        datatype_factory = DataTypeFactory()
        try:
            value_node = models.Node.objects.get(nodeid=node.config["nodeid"])
            data = self.get_tile_data(tile)
            tileid = data[str(node.nodeid)]
            if tileid:
                value_tile = models.TileModel.objects.get(tileid=tileid)
                datatype = datatype_factory.get_instance(value_node.datatype)
                return datatype.get_display_value(value_tile, value_node)
            return ""
        except:
            raise Exception(f'Node with name "{node.name}" is not configured correctly.')

    def append_to_document(self, document, nodevalue, nodeid, tile, provisional=False):
        pass

    def append_search_filters(self, value, node, query, request):
        pass


class AnnotationDataType(BaseDataType):
    def validate(self, value, row_number=None, source=None, node=None, nodeid=None, strict=False, **kwargs):
        errors = []
        return errors

    def to_json(self, tile, node):
        data = self.get_tile_data(tile)
        if data:
            return self.compile_json(tile, node, geojson=data.get(str(node.nodeid)))

    def append_to_document(self, document, nodevalue, nodeid, tile, provisional=False):
        return

    def transform_value_for_tile(self, value, **kwargs):
        try:
            return json.loads(value)
        except ValueError:
            # do this if json (invalid) is formatted with single quotes, re #6390
            try:
                return ast.literal_eval(value)
            except:
                return None
        except TypeError:
            # data should come in as json but python list is accepted as well
            if isinstance(value, list):
                return value

    def default_es_mapping(self):
        mapping = {
            "properties": {
                "features": {
                    "properties": {
                        "geometry": {"properties": {"coordinates": {"type": "float"}, "type": {"type": "keyword"}}},
                        "id": {"type": "keyword"},
                        "type": {"type": "keyword"},
                        "properties": {"type": "object"},
                    }
                },
                "type": {"type": "keyword"},
            }
        }
        return mapping


def get_value_from_jsonld(json_ld_node):
    try:
        language = json_ld_node[0].get("@language")
        if language is None:
            language = get_language()
        return (json_ld_node[0].get("@value"), language)
    except KeyError as e:
        try:
            language = json_ld_node.get("@language")
            if language is None:
                language = get_language()
            return (json_ld_node.get("@value"), language)
        except AttributeError as e:
            return
    except IndexError as e:
        return<|MERGE_RESOLUTION|>--- conflicted
+++ resolved
@@ -1601,11 +1601,7 @@
                 file_model = models.File()
                 file_model.path = file_data
                 file_model.tile = tile
-<<<<<<< HEAD
-                if models.TileModel.objects.filter(pk=tile.tileid).exists():
-=======
                 if tile_exists:
->>>>>>> 04168f36
                     file_model.save()
                 if current_tile_data[nodeid] is not None:
                     resave_tile = False
