--- conflicted
+++ resolved
@@ -1066,7 +1066,6 @@
         result = json.loads(json.dumps(tile_data))
         return result
 
-<<<<<<< HEAD
     def to_rdf(self, edge_info, edge):
         # outputs a graph holding an RDF representation of the file stored in the Arches instance
 
@@ -1137,7 +1136,6 @@
 
         return g
 
-=======
     def process_mobile_data(self, tile, node, db, couch_doc, node_value):
         '''
         Takes a tile, couch db instance, couch record, and the node value from
@@ -1163,7 +1161,6 @@
         except KeyError as e:
             pass
         return node_value
->>>>>>> 9dcd8900
 
 class CSVChartJsonDataType(FileListDataType):
     def __init__(self, model=None):
