import copy
import uuid
import json
import decimal
from arches.app.utils.file_validator import FileValidator
import filetype
import base64
import re
import logging
import os
from pathlib import Path
import ast
import time
from datetime import datetime
from mimetypes import MimeTypes

from django.core.files.images import get_image_dimensions
from django.db.models import fields

from arches.app.const import ExtensionType
from arches.app.datatypes.base import BaseDataType
from arches.app.models import models
from arches.app.models.system_settings import settings
from arches.app.models.fields.i18n import I18n_JSONField, I18n_String
from arches.app.utils.betterJSONSerializer import JSONDeserializer
from arches.app.utils.betterJSONSerializer import JSONSerializer
from arches.app.utils.date_utils import ExtendedDateFormat
from arches.app.utils.module_importer import get_class_from_modulename
from arches.app.utils.permission_backend import user_is_resource_reviewer
from arches.app.utils.geo_utils import GeoUtils
from arches.app.utils.i18n import get_localized_value
from arches.app.utils.string_utils import str_to_bool
from arches.app.search.elasticsearch_dsl_builder import (
    Bool,
    Dsl,
    Exists,
    Match,
    Query,
    Range,
    RangeDSLException,
    Term,
    Terms,
    Wildcard,
    Prefix,
    Nested,
)
from arches.app.search.search_engine_factory import SearchEngineInstance as se
from arches.app.search.search_term import SearchTerm
from arches.app.search.mappings import RESOURCES_INDEX
from django.core.cache import cache
from django.core.files import File
from django.core.files.base import ContentFile
from django.core.files.storage import FileSystemStorage, default_storage
from django.contrib.gis.geos import GEOSGeometry
from django.contrib.gis.geos import GeometryCollection
from django.contrib.gis.geos import fromstr
from django.contrib.gis.geos import Polygon
from django.core.exceptions import ObjectDoesNotExist
from django.core.exceptions import ValidationError
from django.db import connection, transaction
from django.utils.translation import get_language, gettext as _

from elasticsearch import Elasticsearch
from elasticsearch.exceptions import NotFoundError


# One benefit of shifting to python3.x would be to use
# importlib.util.LazyLoader to load rdflib (and other lesser
# used but memory soaking libs)
from rdflib import Namespace, URIRef, Literal, BNode
from rdflib import ConjunctiveGraph as Graph
from rdflib.namespace import RDF, RDFS, XSD, DC, DCTERMS

archesproject = Namespace(settings.ARCHES_NAMESPACE_FOR_DATA_EXPORT)
cidoc_nm = Namespace("http://www.cidoc-crm.org/cidoc-crm/")

EARTHCIRCUM = 40075016.6856
PIXELSPERTILE = 256

logger = logging.getLogger(__name__)


class DataTypeFactory(object):
    _datatypes = None
    _datatype_instances = {}

    def __init__(self):
        if DataTypeFactory._datatypes is None:
            DataTypeFactory._datatypes = {
                datatype.datatype: datatype
                for datatype in models.DDataType.objects.all()
            }
        self.datatypes = DataTypeFactory._datatypes
        self.datatype_instances = DataTypeFactory._datatype_instances

    def get_instance(self, datatype):
        try:
            d_datatype = DataTypeFactory._datatypes[datatype]
        except KeyError:
            DataTypeFactory._datatypes = {
                datatype.datatype: datatype
                for datatype in models.DDataType.objects.all()
            }
            d_datatype = DataTypeFactory._datatypes[datatype]
            self.datatypes = DataTypeFactory._datatypes
        try:
            datatype_instance = DataTypeFactory._datatype_instances[
                d_datatype.classname
            ]
        except KeyError:
            class_method = get_class_from_modulename(
                d_datatype.modulename, d_datatype.classname, ExtensionType.DATATYPES
            )
            datatype_instance = class_method(d_datatype)
            DataTypeFactory._datatype_instances[d_datatype.classname] = (
                datatype_instance
            )
            self.datatype_instances = DataTypeFactory._datatype_instances
        return datatype_instance


class StringDataType(BaseDataType):
    def validate(
        self,
        value,
        row_number=None,
        source=None,
        node=None,
        nodeid=None,
        strict=False,
        **kwargs,
    ):
        errors = []
        try:
            if value is not None:
                for key in value.keys():
                    isinstance(value[key]["value"], str)
                    isinstance(value[key]["direction"], str)
        except:
            message = _("This is not a string")
            title = _("Invalid String Format")
            error_message = self.create_error_message(
                value, source, row_number, message, title
            )
            errors.append(error_message)
        return errors

    def rdf_transform(self, value):
        default_language = models.Language.objects.get(code=get_language())
        incoming_value = {}
        for val in value:
            if ("language" in val and val["language"] is not None) or (
                "@language" in val and val["@language"] is not None
            ):
                try:
                    language_code = (
                        val["language"] if "language" in val else val["@language"]
                    )
                    language = models.Language.objects.get(code=language_code)
                    incoming_value = {
                        **incoming_value,
                        language.code: {
                            "value": val["value"] if "value" in val else val["@value"],
                            "direction": language.default_direction,
                        },
                    }
                except models.Language.DoesNotExist:
                    ValueError(
                        "Language does not exist in Language table - cannot create string."
                    )
            else:
                incoming_value = {
                    **incoming_value,
                    default_language.code: {
                        "value": val["value"] if "value" in val else val["@value"],
                        "direction": default_language.default_direction,
                    },
                }

        return incoming_value if len(incoming_value.keys()) > 0 else None

    def validate_from_rdf(self, value):
        transformed_value = None
        if isinstance(value, list):
            transformed_value = self.rdf_transform(value)
        elif isinstance(value, str):
            transformed_value = self.rdf_transform([{"value": value}])
        incoming_value = value if transformed_value is None else transformed_value

        return self.validate(incoming_value)

    def clean(self, tile, nodeid):
        if tile.data[nodeid] in ["", "''"]:
            tile.data[nodeid] = None
        elif isinstance(tile.data[nodeid], dict):
            for language_dict in tile.data[nodeid].values():
                if language_dict["value"]:
                    break
            else:
                # No non-empty value was found.
                tile.data[nodeid] = None

    def append_to_document(self, document, nodevalue, nodeid, tile, provisional=False):
        if nodevalue is not None:
            for key in nodevalue.keys():
                val = {
                    "string": nodevalue[key]["value"],
                    "language": key,
                    "nodegroup_id": tile.nodegroup_id,
                    "provisional": provisional,
                }
                document["strings"].append(val)

    def transform_export_values(self, value, *args, **kwargs):
        language = kwargs.pop("language", None)
        if value is not None:
            try:
                if language is not None:
                    return value[language]["value"]
                else:
                    return value[get_language()]["value"]
            except KeyError:
                # sometimes certain requested language values aren't populated.  Just pass back with implicit None.
                pass

    def get_search_terms(self, nodevalue, nodeid=None):
        terms = []

        if nodevalue is not None and isinstance(nodevalue, dict):
            for key in nodevalue.keys():
                try:
                    if settings.WORDS_PER_SEARCH_TERM is None or (
                        len(nodevalue[key]["value"].split(" "))
                        < settings.WORDS_PER_SEARCH_TERM
                    ):
                        terms.append(
                            SearchTerm(value=nodevalue[key]["value"], lang=key)
                        )
                except:
                    pass
        return terms

    def append_null_search_filters(self, value, node, query, request):
        """
        Appends the search query dsl to search for fields that have not been populated or are empty strings
        """

        query.filter(Terms(field="graph_id", terms=[str(node.graph_id)]))

        data_exists_query = Exists(
            field=f"tiles.data.{str(node.pk)}.{value['lang']}.value"
        )
        tiles_w_node_exists = Nested(path="tiles", query=data_exists_query)

        if value["op"] == "not_null":
            query.must(tiles_w_node_exists)
            non_blank_string_query = Wildcard(
                field=f"tiles.data.{str(node.pk)}.{value['lang']}.value", query="?*"
            )
            query.must(Nested(path="tiles", query=non_blank_string_query))

        elif value["op"] == "null":
            # search for tiles that don't exist
            not_exists_query = Bool()
            not_exists_query.must_not(tiles_w_node_exists)
            query.should(not_exists_query)

            # search for tiles that do exist, but have empty strings
            non_blank_string_query = Term(
                field=f"tiles.data.{str(node.pk)}.{value['lang']}.value.keyword",
                query="",
            )
            query.should(Nested(path="tiles", query=non_blank_string_query))

    def append_search_filters(self, value, node, query, request):
        try:
            if value["op"] == "null" or value["op"] == "not_null":
                self.append_null_search_filters(value, node, query, request)
            elif value["val"] != "":
                exact_terms = re.search('"(?P<search_string>.*)"', value["val"])
                if exact_terms:
                    if "~" in value["op"]:
                        match_query = Wildcard(
                            field="tiles.data.%s.%s.value.keyword"
                            % (str(node.pk), value["lang"]),
                            query=f"*{exact_terms.group('search_string')}*",
                            case_insensitive=False,
                        )
                    else:  # "eq" in value["op"]
                        match_query = Match(
                            field="tiles.data.%s.%s.value.keyword"
                            % (str(node.pk), value["lang"]),
                            query=exact_terms.group("search_string"),
                            type="phrase",
                        )
                elif "?" in value["val"] or "*" in value["val"]:
                    match_query = Wildcard(
                        field="tiles.data.%s.%s.value.keyword"
                        % (str(node.pk), value["lang"]),
                        query=value["val"],
                    )
                else:
                    if "~" in value["op"]:
                        match_query = Bool()
                        for word in value["val"].split(" "):
                            match_query.must(
                                Prefix(
                                    field="tiles.data.%s.%s.value"
                                    % (str(node.pk), value["lang"]),
                                    query=word,
                                )
                            )
                    else:  # "eq" in value["op"]
                        match_query = Match(
                            field="tiles.data.%s.%s.value"
                            % (str(node.pk), value["lang"]),
                            query=value["val"],
                            type="phrase",
                        )

                if "!" in value["op"]:
                    query.must_not(match_query)
                    query.filter(Exists(field="tiles.data.%s" % (str(node.pk))))
                else:
                    query.must(match_query)
        except KeyError as e:
            pass

    def is_a_literal_in_rdf(self):
        return True

    def to_rdf(self, edge_info, edge):
        # returns an in-memory graph object, containing the domain resource, its
        # type and the string as a string literal
        g = Graph()
        if edge_info["range_tile_data"] is not None:
            g.add((edge_info["d_uri"], RDF.type, URIRef(edge.domainnode.ontologyclass)))
            for key in edge_info["range_tile_data"].keys():
                if edge_info["range_tile_data"][key]["value"]:
                    g.add(
                        (
                            edge_info["d_uri"],
                            URIRef(edge.ontologyproperty),
                            Literal(
                                edge_info["range_tile_data"][key]["value"], lang=key
                            ),
                        )
                    )
        return g

    def transform_value_for_tile(self, value, **kwargs):
        language = None
        try:
            regex = re.compile(r"(.+)\|([A-Za-z-]+)$", flags=re.DOTALL | re.MULTILINE)
            match = regex.match(value)
            if match is not None:
                language = match.groups()[1]
                value = match.groups()[0]
        except Exception as e:
            pass

        try:
            parsed_value = json.loads(value)
        except Exception:
            try:
                parsed_value = ast.literal_eval(value)
            except Exception:
                parsed_value = value

        try:
            parsed_value.keys()
            return parsed_value
        except AttributeError:
            if language is not None:
                language_objects = list(models.Language.objects.filter(code=language))
                if len(language_objects) > 0:
                    return {
                        language: {
                            "value": value,
                            "direction": language_objects[0].default_direction,
                        }
                    }

            return {get_language(): {"value": value, "direction": "ltr"}}

    def from_rdf(self, json_ld_node):
        transformed_value = None
        if isinstance(json_ld_node, list):
            transformed_value = self.rdf_transform(json_ld_node)
        else:
            new_value = get_value_from_jsonld(json_ld_node)
            if new_value is not None:
                transformed_value = self.rdf_transform(
                    [{"value": new_value[0], "language": new_value[1]}]
                )
        return transformed_value

    def get_display_value(self, tile, node, **kwargs):
        data = self.get_tile_data(tile)
        requested_language = kwargs.pop("language", None)
        current_language = requested_language or get_language()
        if not current_language:
            current_language = settings.LANGUAGE_CODE
        if data:
            raw_value = data.get(str(node.nodeid))
            if raw_value is not None:
                try:
                    return raw_value[current_language]["value"]
                except KeyError:
                    pass

    def default_es_mapping(self):
        """
        Default mapping if not specified is a text field
        """
        # languages = models.Language.objects.all()
        # lang_mapping = {"properties": {"value": {"type": "text", "fields": {"keyword": {"ignore_above": 256, "type": "keyword"}}}}}
        # for lang in languages:
        #     text_mapping = {"properties": {lang.code: lang_mapping}}
        text_mapping = {"properties": {}}
        return text_mapping

    def get_default_language_value_from_localized_node(self, tile, nodeid):
        return tile.data[str(nodeid)][settings.LANGUAGE_CODE]["value"]

    def is_multilingual_rdf(self, rdf):
        if len(rdf) > 1 and len(set(val["language"] for val in rdf)) > 1:
            return True
        else:
            return False

    def has_multicolumn_data(self):
        return True

    def get_column_header(self, node, **kwargs):
        """
        Returns a CSV column header or headers for a given node ID of this type
        """
        language_codes = kwargs.pop("language_codes")
        return [
            "{column} ({code})".format(column=node["file_field_name"], code=code)
            for code in language_codes
        ]

    def to_json(self, tile, node):
        data = self.get_tile_data(tile)
        if data:
            return self.compile_json(tile, node, **data.get(str(node.nodeid)))

    def pre_structure_tile_data(self, tile, nodeid, **kwargs):
        all_language_codes = {lang.code for lang in kwargs["languages"]}
        direction_lookup = {
            lang.code: lang.default_direction for lang in kwargs["languages"]
        }
        if tile.data[nodeid] is None:
            tile.data[nodeid] = {}
        tile_language_codes = set(tile.data[nodeid].keys())
        for code in all_language_codes - tile_language_codes:
            tile.data[nodeid][code] = {"value": "", "direction": direction_lookup[code]}


class NonLocalizedStringDataType(BaseDataType):
    def validate(
        self,
        value,
        row_number=None,
        source=None,
        node=None,
        nodeid=None,
        strict=False,
        **kwargs,
    ):
        errors = []
        try:
            if value is not None:
                value.upper()
        except:
            message = _("This is not a string")
            error_message = self.create_error_message(
                value, source, row_number, message
            )
            errors.append(error_message)
        return errors

    def clean(self, tile, nodeid):
        if tile.data[nodeid] in ["", "''"]:
            tile.data[nodeid] = None

    def append_to_document(self, document, nodevalue, nodeid, tile, provisional=False):
        if nodevalue is not None:
            val = {
                "string": nodevalue,
                "language": "",
                "nodegroup_id": tile.nodegroup_id,
                "provisional": provisional,
            }
            document["strings"].append(val)

    def transform_export_values(self, value, *args, **kwargs):
        if value is not None:
            return value

    def get_search_terms(self, nodevalue, nodeid=None):
        terms = []

        if nodevalue is not None:
            if settings.WORDS_PER_SEARCH_TERM is None or (
                len(nodevalue.split(" ")) < settings.WORDS_PER_SEARCH_TERM
            ):
                terms.append(SearchTerm(value=nodevalue, lang=""))
        return terms

    def append_search_filters(self, value, node, query, request):
        try:
            if value["op"] == "null" or value["op"] == "not_null":
                self.append_null_search_filters(value, node, query, request)
            elif value["val"] != "":
                match_type = "phrase_prefix" if "~" in value["op"] else "phrase"
                match_query = Match(
                    field="tiles.data.%s" % (str(node.pk)),
                    query=value["val"],
                    type=match_type,
                )
                if "!" in value["op"]:
                    query.must_not(match_query)
                    query.filter(Exists(field="tiles.data.%s" % (str(node.pk))))
                else:
                    query.must(match_query)
        except KeyError as e:
            pass

    def is_a_literal_in_rdf(self):
        return True

    def to_rdf(self, edge_info, edge):
        # returns an in-memory graph object, containing the domain resource, its
        # type and the string as a string literal
        g = Graph()
        if edge_info["range_tile_data"] is not None:
            g.add((edge_info["d_uri"], RDF.type, URIRef(edge.domainnode.ontologyclass)))
            g.add(
                (
                    edge_info["d_uri"],
                    URIRef(edge.ontologyproperty),
                    Literal(edge_info["range_tile_data"]),
                )
            )
        return g

    def from_rdf(self, json_ld_node):
        # returns the string value only
        # FIXME: Language?
        value = get_value_from_jsonld(json_ld_node)
        try:
            return value[0]
        except (AttributeError, KeyError) as e:
            pass


class NumberDataType(BaseDataType):
    def validate(
        self,
        value,
        row_number=None,
        source="",
        node=None,
        nodeid=None,
        strict=False,
        **kwargs,
    ):
        errors = []

        try:
            if value == "":
                value = None
            if value is not None:
                decimal.Decimal(value)
        except Exception:
            dt = self.datatype_model.datatype
            message = _("Not a properly formatted number")
            title = _("Invalid Number Format")
            error_message = self.create_error_message(
                value, source, row_number, message, title
            )
            errors.append(error_message)
        return errors

    def get_display_value(self, tile, node, **kwargs):
        data = self.get_tile_data(tile)
        if data:
            display_value = data.get(str(node.nodeid))
            if display_value is not None:
                return str(display_value)

    def transform_value_for_tile(self, value, **kwargs):
        try:
            if value == "":
                value = None
            elif value.isdigit():
                value = int(value)
            else:
                value = float(value)
        except (AttributeError, ValueError):
            pass
        return value

    def pre_tile_save(self, tile, nodeid):
        try:
            if tile.data[nodeid] == "":
                tile.data[nodeid] = None
            elif tile.data[nodeid].isdigit():
                tile.data[nodeid] = int(tile.data[nodeid])
            else:
                tile.data[nodeid] = float(tile.data[nodeid])
        except AttributeError:
            pass

    def append_to_document(self, document, nodevalue, nodeid, tile, provisional=False):
        document["numbers"].append(
            {
                "number": nodevalue,
                "nodegroup_id": tile.nodegroup_id,
                "provisional": provisional,
            }
        )

    def append_search_filters(self, value, node, query, request):
        try:
            if value["op"] == "null" or value["op"] == "not_null":
                self.append_null_search_filters(value, node, query, request)
            elif value["val"] != "":
                if value["op"] != "eq":
                    operators = {"gte": None, "lte": None, "lt": None, "gt": None}
                    operators[value["op"]] = value["val"]
                else:
                    operators = {"gte": value["val"], "lte": value["val"]}
                search_query = Range(
                    field="tiles.data.%s" % (str(node.pk)), **operators
                )
                query.must(search_query)
        except KeyError:
            pass

    def is_a_literal_in_rdf(self):
        return True

    def to_rdf(self, edge_info, edge):
        # returns an in-memory graph object, containing the domain resource, its
        # type and the number as a numeric literal (as this is how it is in the JSON)
        g = Graph()
        rtd = (
            int(edge_info["range_tile_data"])
            if type(edge_info["range_tile_data"]) == float
            and edge_info["range_tile_data"].is_integer()
            else edge_info["range_tile_data"]
        )
        if rtd is not None:
            g.add((edge_info["d_uri"], RDF.type, URIRef(edge.domainnode.ontologyclass)))
            g.add((edge_info["d_uri"], URIRef(edge.ontologyproperty), Literal(rtd)))
        return g

    def from_rdf(self, json_ld_node):
        # expects a node taken from an expanded json-ld graph
        # returns the value, or None if no "@value" key is found
        value = get_value_from_jsonld(json_ld_node)
        try:
            return value[0]  # should already be cast as a number in the JSON
        except (AttributeError, KeyError) as e:
            pass

    def default_es_mapping(self):
        mapping = {"type": "double"}
        return mapping


class BooleanDataType(BaseDataType):
    def validate(
        self,
        value,
        row_number=None,
        source="",
        node=None,
        nodeid=None,
        strict=False,
        **kwargs,
    ):
        errors = []
        try:
            if value is not None:
                str_to_bool(str(value))
        except ValueError:
            message = _("Not of type boolean")
            title = _("Invalid Boolean")
            error_message = self.create_error_message(
                value, source, row_number, message, title
            )
            errors.append(error_message)

        return errors

    def get_display_value(self, tile, node, **kwargs):
        data = self.get_tile_data(tile)
        if data:
            raw_value = data.get(str(node.nodeid))
            if raw_value is not None:
                return str(raw_value)

        # TODO: When APIv1 is retired, replace the body of get_display_value with the following
        # data = self.get_tile_data(tile)

        # if data:
        #     trueDisplay = node.config["trueLabel"]
        #     falseDisplay = node.config["falseLabel"]
        #     raw_value = data.get(str(node.nodeid))
        #     if raw_value is not None:
        #         return trueDisplay if raw_value else falseDisplay

    def to_json(self, tile, node):
        """
        Returns a value for display in a json object
        """

        data = self.get_tile_data(tile)
        if data:
            value = data.get(str(node.nodeid))
            label = (
                node.config["trueLabel"] if value is True else node.config["falseLabel"]
            )
            return self.compile_json(tile, node, display_value=label, value=value)

    def transform_value_for_tile(self, value, **kwargs):
        return str_to_bool(str(value))

    def append_search_filters(self, value, node, query, request):
        try:
            if value["val"] == "null" or value["val"] == "not_null":
                value["op"] = value["val"]
                self.append_null_search_filters(value, node, query, request)
            elif value["val"] != "" and value["val"] is not None:
                term = True if value["val"] == "t" else False
                query.must(Term(field="tiles.data.%s" % (str(node.pk)), term=term))
        except KeyError as e:
            pass

    def to_rdf(self, edge_info, edge):
        # returns an in-memory graph object, containing the domain resource, its
        # type and the number as a numeric literal (as this is how it is in the JSON)
        g = Graph()
        if edge_info["range_tile_data"] is not None:
            g.add((edge_info["d_uri"], RDF.type, URIRef(edge.domainnode.ontologyclass)))
            g.add(
                (
                    edge_info["d_uri"],
                    URIRef(edge.ontologyproperty),
                    Literal(edge_info["range_tile_data"]),
                )
            )
        return g

    def is_a_literal_in_rdf(self):
        return True

    def from_rdf(self, json_ld_node):
        # expects a node taken from an expanded json-ld graph
        # returns the value, or None if no "@value" key is found
        value = get_value_from_jsonld(json_ld_node)
        try:
            return value[0]
        except (AttributeError, KeyError) as e:
            pass

    def default_es_mapping(self):
        mapping = {"type": "boolean"}
        return mapping


class DateDataType(BaseDataType):
    def validate(
        self,
        value,
        row_number=None,
        source="",
        node=None,
        nodeid=None,
        strict=False,
        **kwargs,
    ):
        errors = []
        if value is not None:
            valid_date_format, valid = self.get_valid_date_format(value)
            if valid is False:
                message = _(
                    "Incorrect format. Confirm format is in settings.DATE_FORMATS or set the format in settings.DATE_IMPORT_EXPORT_FORMAT."
                )
                title = _("Invalid Date Format")
                error_message = self.create_error_message(
                    value, source, row_number, message, title
                )
                errors.append(error_message)
        return errors

    def get_valid_date_format(self, value):
        valid = False
        valid_date_format = ""
        date_formats = settings.DATE_FORMATS["Python"]
        for date_format in date_formats:
            if valid is False:
                try:
                    datetime.strptime(value, date_format)
                    valid = True
                    valid_date_format = date_format
                except ValueError:
                    pass
        return valid_date_format, valid

    def transform_value_for_tile(self, value, **kwargs):
        value = None if value == "" else value
        if value is not None:
            if type(value) == list:
                value = value[0]
            elif (
                type(value) == str and len(value) < 4 and value.startswith("-") is False
            ):  # a year before 1000 but not BCE
                value = value.zfill(4)
            valid_date_format, valid = self.get_valid_date_format(value)
            if valid:
                v = datetime.strptime(value, valid_date_format)
            else:
                v = datetime.strptime(value, settings.DATE_IMPORT_EXPORT_FORMAT)
            # The .astimezone() function throws an error on Windows for dates before 1970
            try:
                v = v.astimezone()
            except:
                v = self.backup_astimezone(v)
            value = v.isoformat(timespec="milliseconds")
        return value

    def backup_astimezone(self, dt):
        def same_calendar(year):
            new_year = 1971
            while not is_same_calendar(year, new_year):
                new_year += 1
                if (
                    new_year > 2020
                ):  # should never happen but don't want a infinite loop
                    raise Exception(
                        "Backup timezone conversion failed: no matching year found"
                    )
            return new_year

        def is_same_calendar(year1, year2):
            year1_weekday_1 = datetime.strptime(
                str(year1) + "-01-01", "%Y-%m-%d"
            ).weekday()
            year1_weekday_2 = datetime.strptime(
                str(year1) + "-03-01", "%Y-%m-%d"
            ).weekday()
            year2_weekday_1 = datetime.strptime(
                str(year2) + "-01-01", "%Y-%m-%d"
            ).weekday()
            year2_weekday_2 = datetime.strptime(
                str(year2) + "-03-01", "%Y-%m-%d"
            ).weekday()
            return (year1_weekday_1 == year2_weekday_1) and (
                year1_weekday_2 == year2_weekday_2
            )

        converted_dt = (
            dt.replace(year=same_calendar(dt.year)).astimezone().replace(year=dt.year)
        )
        return converted_dt

    def transform_export_values(self, value, *args, **kwargs):
        valid_date_format, valid = self.get_valid_date_format(value)
        if valid:
            value = datetime.strptime(value, valid_date_format).strftime(
                settings.DATE_IMPORT_EXPORT_FORMAT
            )
        else:
            logger.warning(_("{value} is an invalid date format").format(**locals()))
        return value

    def add_missing_colon_to_timezone(self, value):
        """
        Python will parse a timezone with a colon (-07:00) but will not add a colon to a timezone using strftime.
        Elastic will not index a time with a timezone without a colon, so this method ensures the colon is added
        if it is missing.
        """

        format = self.get_valid_date_format(value)[0]
        if format.endswith("z") and value[-5] in ("-", "+"):
            return "{0}:{1}".format(value[:-2], value[-2:])
        else:
            return value

    def pre_tile_save(self, tile, nodeid):
        if tile.data[nodeid]:
            tile.data[nodeid] = self.add_missing_colon_to_timezone(tile.data[nodeid])

    def append_to_document(self, document, nodevalue, nodeid, tile, provisional=False):
        document["dates"].append(
            {
                "date": ExtendedDateFormat(nodevalue).lower,
                "nodegroup_id": tile.nodegroup_id,
                "nodeid": nodeid,
                "provisional": provisional,
            }
        )

    def append_search_filters(self, value, node, query, request):
        try:
            if value["op"] == "null" or value["op"] == "not_null":
                self.append_null_search_filters(value, node, query, request)
            elif value["val"] != "" and value["val"] is not None:
                try:
                    date_value = (
                        datetime.strptime(value["val"], "%Y-%m-%d %H:%M:%S%z")
                        .astimezone()
                        .isoformat()
                    )
                except ValueError:
                    date_value = value["val"]
                if value["op"] != "eq":
                    operators = {"gte": None, "lte": None, "lt": None, "gt": None}
                    operators[value["op"]] = date_value
                else:
                    operators = {"gte": date_value, "lte": date_value}
                search_query = Range(
                    field="tiles.data.%s" % (str(node.pk)), **operators
                )
                query.must(search_query)
        except KeyError:
            pass

    def after_update_all(self, tile=None):
        config = cache.get("time_wheel_config_anonymous")
        if config is not None:
            cache.delete("time_wheel_config_anonymous")

    def is_a_literal_in_rdf(self):
        return True

    def to_rdf(self, edge_info, edge):
        # returns an in-memory graph object, containing the domain resource, its
        # type and the number as a numeric literal (as this is how it is in the JSON)
        g = Graph()
        if edge_info["range_tile_data"] is not None:
            g.add((edge_info["d_uri"], RDF.type, URIRef(edge.domainnode.ontologyclass)))
            g.add(
                (
                    edge_info["d_uri"],
                    URIRef(edge.ontologyproperty),
                    Literal(edge_info["range_tile_data"], datatype=XSD.dateTime),
                )
            )
        return g

    def from_rdf(self, json_ld_node):
        # expects a node taken from an expanded json-ld graph
        # returns the value, or None if no "@value" key is found
        value = get_value_from_jsonld(json_ld_node)
        try:
            return value[0]
        except (AttributeError, KeyError) as e:
            pass

    def default_es_mapping(self):
        es_date_formats = "||".join(settings.DATE_FORMATS["Elasticsearch"])
        mapping = {"type": "date", "format": es_date_formats}
        return mapping

    def get_display_value(self, tile, node, **kwargs):
        data = self.get_tile_data(tile)
        try:
            og_value = data[str(node.nodeid)]
            valid_date_format, valid = self.get_valid_date_format(og_value)
            new_date_format = settings.DATE_FORMATS["Python"][
                settings.DATE_FORMATS["JavaScript"].index(node.config["dateFormat"])
            ]
            value = datetime.strptime(og_value, valid_date_format).strftime(
                new_date_format
            )
        except TypeError:
            value = data[str(node.nodeid)]
        return value


class EDTFDataType(BaseDataType):
    def transform_value_for_tile(self, value, **kwargs):
        transformed_value = ExtendedDateFormat(value)
        if transformed_value.edtf is None:
            return value
        return str(transformed_value.edtf)

    def pre_tile_save(self, tile, nodeid):
        tile.data[nodeid] = self.transform_value_for_tile(tile.data[nodeid])

    def validate(
        self,
        value,
        row_number=None,
        source="",
        node=None,
        nodeid=None,
        strict=False,
        **kwargs,
    ):
        errors = []
        if value is not None:
            if not ExtendedDateFormat(value).is_valid():
                message = _(
                    "Incorrect Extended Date Time Format. See http://www.loc.gov/standards/datetime/ for supported formats"
                )
                title = _("Invalid EDTF Format")
                error_message = self.create_error_message(
                    value, source, row_number, message, title
                )
                errors.append(error_message)
        return errors

    def get_display_value(self, tile, node, **kwargs):
        data = self.get_tile_data(tile)
        try:
            value = data[str(node.nodeid)]["value"]
        except TypeError:
            value = data[str(node.nodeid)]
        return value

    def append_to_document(self, document, nodevalue, nodeid, tile, provisional=False):
        def add_date_to_doc(document, edtf):
            if edtf.lower == edtf.upper:
                if edtf.lower is not None:
                    document["dates"].append(
                        {
                            "date": edtf.lower,
                            "nodegroup_id": tile.nodegroup_id,
                            "nodeid": nodeid,
                            "provisional": provisional,
                        }
                    )
            else:
                dr = {}
                if edtf.lower_fuzzy is not None:
                    dr["gte"] = edtf.lower_fuzzy
                    document["dates"].append(
                        {
                            "date": edtf.lower_fuzzy,
                            "nodegroup_id": tile.nodegroup_id,
                            "nodeid": nodeid,
                            "provisional": provisional,
                        }
                    )
                if edtf.upper_fuzzy is not None:
                    dr["lte"] = edtf.upper_fuzzy
                    document["dates"].append(
                        {
                            "date": edtf.upper_fuzzy,
                            "nodegroup_id": tile.nodegroup_id,
                            "nodeid": nodeid,
                            "provisional": provisional,
                        }
                    )
                document["date_ranges"].append(
                    {
                        "date_range": dr,
                        "nodegroup_id": tile.nodegroup_id,
                        "nodeid": nodeid,
                        "provisional": provisional,
                    }
                )

        # update the indexed tile value to support adv. search
        tile.data[nodeid] = {"value": nodevalue, "dates": [], "date_ranges": []}

        node = models.Node.objects.get(nodeid=nodeid)
        edtf = ExtendedDateFormat(nodevalue, **node.config)
        if edtf.result_set:
            for result in edtf.result_set:
                add_date_to_doc(document, result)
                add_date_to_doc(tile.data[nodeid], result)
        else:
            add_date_to_doc(document, edtf)
            add_date_to_doc(tile.data[nodeid], edtf)

    def append_search_filters(self, value, node, query, request):
        def add_date_to_doc(query, edtf):
            invalid_filter_exception = Exception(
                _(
                    'Only dates that specify an exact year, month, \
                        and day can be used with the "=", ">", "<", ">=", and "<=" operators'
                )
            )

            if value["op"] == "eq":
                if edtf.lower != edtf.upper:
                    raise invalid_filter_exception
                else:
                    operators = {"gte": edtf.lower, "lte": edtf.lower}
                    query.must(
                        Range(
                            field="tiles.data.%s.dates.date" % (str(node.pk)),
                            **operators,
                        )
                    )
            else:
                if value["op"] == "overlaps":
                    operators = {"gte": edtf.lower, "lte": edtf.upper}
                else:
                    if edtf.lower != edtf.upper:
                        raise invalid_filter_exception

                    operators = {value["op"]: edtf.lower or edtf.upper}

                try:
                    group_query = Bool()
                    group_query.should(
                        Range(
                            field="tiles.data.%s.dates.date" % (str(node.pk)),
                            **operators,
                        )
                    )
                    group_query.should(
                        Range(
                            field="tiles.data.%s.date_ranges.date_range"
                            % (str(node.pk)),
                            relation="intersects",
                            **operators,
                        )
                    )
                    query.must(group_query)
                except RangeDSLException:
                    if edtf.lower is None and edtf.upper is None:
                        raise Exception(_("Invalid date specified."))

        if not value.get("op"):
            pass
        elif value["op"] == "null" or value["op"] == "not_null":
            self.append_null_search_filters(value, node, query, request)
        elif value["val"] != "" and value["val"] is not None:
            edtf = ExtendedDateFormat(value["val"])
            if edtf.result_set:
                for result in edtf.result_set:
                    add_date_to_doc(query, result)
            else:
                add_date_to_doc(query, edtf)

    def default_es_mapping(self):
        mapping = {
            "properties": {
                "value": {
                    "type": "text",
                    "fields": {"keyword": {"ignore_above": 256, "type": "keyword"}},
                }
            }
        }
        return mapping


class GeojsonFeatureCollectionDataType(BaseDataType):
    def __init__(self, model=None):
        super(GeojsonFeatureCollectionDataType, self).__init__(model=model)
        self.geo_utils = GeoUtils()

    def validate(
        self,
        value,
        row_number=None,
        source=None,
        node=None,
        nodeid=None,
        strict=False,
        **kwargs,
    ):
        errors = []
        max_bytes = 32766  # max bytes allowed by Lucene
        byte_count = 0
        byte_count += len(str(value).encode("UTF-8"))

        def validate_geom_byte_size_can_be_reduced(feature_collection):
            try:
                if len(feature_collection["features"]) > 0:
                    feature_geom = GEOSGeometry(
                        JSONSerializer().serialize(
                            feature_collection["features"][0]["geometry"]
                        )
                    )
                    current_precision = abs(self.find_num(feature_geom.coords))
                    feature_collection = self.geo_utils.reduce_precision(
                        feature_collection, current_precision
                    )
            except ValueError:
                message = _("Geojson byte size exceeds Lucene 32766 limit.")
                title = _("Geometry Size Exceeds Elasticsearch Limit")
                errors.append(
                    {
                        "type": "ERROR",
                        "message": "datatype: {0} {1} - {2}. {3}.".format(
                            self.datatype_model.datatype,
                            source,
                            message,
                            "This data was not imported.",
                        ),
                        "title": title,
                    }
                )

        def validate_geom_bbox(geom):
            try:
                bbox = Polygon(settings.DATA_VALIDATION_BBOX)

                if bbox.contains(geom) == False:
                    message = _(
                        "Geometry does not fall within the bounding box of the selected coordinate system. \
                         Adjust your coordinates or your settings.DATA_EXTENT_VALIDATION property."
                    )
                    title = _("Geometry Out Of Bounds")
                    errors.append(
                        {
                            "type": "ERROR",
                            "message": "datatype: {0} value: {1} {2} - {3}. {4}".format(
                                self.datatype_model.datatype,
                                value,
                                source,
                                message,
                                "This data was not imported.",
                            ),
                            "title": title,
                        }
                    )
            except Exception:
                message = _("Not a properly formatted geometry")
                title = _("Invalid Geometry Format")
                errors.append(
                    {
                        "type": "ERROR",
                        "message": "datatype: {0} value: {1} {2} - {3}. {4}.".format(
                            self.datatype_model.datatype,
                            value,
                            source,
                            message,
                            "This data was not imported.",
                        ),
                        "title": title,
                    }
                )

        if value is not None:
            if byte_count > max_bytes:
                validate_geom_byte_size_can_be_reduced(value)
            for feature in value["features"]:
                try:
                    geom = GEOSGeometry(JSONSerializer().serialize(feature["geometry"]))
                    if geom.valid:
                        validate_geom_bbox(geom)
                    else:
                        raise Exception
                except Exception:
                    message = _("Unable to serialize some geometry features.")
                    title = _("Unable to Serialize Geometry")
                    error_message = self.create_error_message(
                        value, source, row_number, message, title
                    )
                    errors.append(error_message)
        return errors

    def to_json(self, tile, node):
        data = self.get_tile_data(tile)
        if data:
            return self.compile_json(tile, node, geojson=data.get(str(node.nodeid)))

    def clean(self, tile, nodeid):
        if tile.data[nodeid] is not None and "features" in tile.data[nodeid]:
            if len(tile.data[nodeid]["features"]) == 0:
                tile.data[nodeid] = None

    def transform_value_for_tile(self, value, **kwargs):
        if "format" in kwargs and kwargs["format"] == "esrijson":
            arches_geojson = self.geo_utils.arcgisjson_to_geojson(value)
        else:
            try:
                geojson = json.loads(value)
                if geojson["type"] == "FeatureCollection":
                    for feature in geojson["features"]:
                        feature["id"] = str(uuid.uuid4())
                    arches_geojson = geojson
                else:
                    raise TypeError
            except (json.JSONDecodeError, KeyError, TypeError):
                try:
                    geometry = GEOSGeometry(value, srid=4326)
                    if geometry.geom_type == "GeometryCollection":
                        arches_geojson = self.geo_utils.convert_geos_geom_collection_to_feature_collection(
                            geometry
                        )
                    else:
                        arches_geojson = {}
                        arches_geojson["type"] = "FeatureCollection"
                        arches_geojson["features"] = []
                        arches_json_geometry = {}
                        arches_json_geometry["geometry"] = (
                            JSONDeserializer().deserialize(geometry.json)
                        )
                        arches_json_geometry["type"] = "Feature"
                        arches_json_geometry["id"] = str(uuid.uuid4())
                        arches_json_geometry["properties"] = {}
                        arches_geojson["features"].append(arches_json_geometry)
                except ValueError:
                    if value in ("", None, "None"):
                        return None

        return arches_geojson

    def transform_export_values(self, value, *args, **kwargs):
        wkt_geoms = []
        for feature in value["features"]:
            wkt_geoms.append(GEOSGeometry(json.dumps(feature["geometry"])))
        return GeometryCollection(wkt_geoms)

    def update(self, tile, data, nodeid=None, action=None):
        new_features_array = tile.data[nodeid]["features"] + data["features"]
        tile.data[nodeid]["features"] = new_features_array
        updated_data = tile.data[nodeid]
        return updated_data

    def find_num(self, current_item):
        if len(current_item) and isinstance(current_item[0], float):
            return decimal.Decimal(str(current_item[0])).as_tuple().exponent
        else:
            return self.find_num(current_item[0])

    def append_to_document(self, document, nodevalue, nodeid, tile, provisional=False):
        max_bytes = 32766  # max bytes allowed by Lucene
        byte_count = 0
        byte_count += len(str(nodevalue).encode("UTF-8"))

        if len(nodevalue["features"]) > 0:
            feature_geom = GEOSGeometry(
                JSONSerializer().serialize(nodevalue["features"][0]["geometry"])
            )
            current_precision = abs(self.find_num(feature_geom.coords))

        if byte_count > max_bytes and current_precision:
            nodevalue = self.geo_utils.reduce_precision(nodevalue, current_precision)

        document["geometries"].append(
            {
                "geom": nodevalue,
                "nodegroup_id": tile.nodegroup_id,
                "provisional": provisional,
                "tileid": tile.pk,
            }
        )
        bounds = self.get_bounds_from_value(nodevalue)
        if bounds is not None:
            minx, miny, maxx, maxy = bounds
            centerx = maxx - (maxx - minx) / 2
            centery = maxy - (maxy - miny) / 2
            document["points"].append(
                {
                    "point": {"lon": centerx, "lat": centery},
                    "nodegroup_id": tile.nodegroup_id,
                    "provisional": provisional,
                }
            )

    def get_bounds(self, tile, node):
        bounds = None
        try:
            node_data = tile.data[str(node.pk)]
            bounds = self.get_bounds_from_value(node_data)
        except KeyError as e:
            print(e)
        return bounds

    def get_bounds_from_value(self, node_data):
        bounds = None
        for feature in node_data["features"]:
            geom_collection = GEOSGeometry(
                JSONSerializer().serialize(feature["geometry"])
            )

            if bounds is None:
                bounds = geom_collection.extent
            else:
                minx, miny, maxx, maxy = bounds
                if geom_collection.extent[0] < minx:
                    minx = geom_collection.extent[0]
                if geom_collection.extent[1] < miny:
                    miny = geom_collection.extent[1]
                if geom_collection.extent[2] > maxx:
                    maxx = geom_collection.extent[2]
                if geom_collection.extent[3] > maxy:
                    maxy = geom_collection.extent[3]

                bounds = (minx, miny, maxx, maxy)

        return bounds

    def get_map_layer(self, node=None, preview=False):
        if node is None:
            return None
        elif node.config is None:
            return None
        tile_exists = models.TileModel.objects.filter(
            nodegroup_id=node.nodegroup_id, data__has_key=str(node.nodeid)
        ).exists()
        if not preview and (not tile_exists or not node.config["layerActivated"]):
            return None

        source_name = "resources-%s" % node.nodeid
        layer_name = "%s - %s" % (node.graph.name, node.name)
        if not preview and node.config["layerName"] != "":
            layer_name = node.config["layerName"]
        layer_icon = node.graph.iconclass
        if not preview and node.config["layerIcon"] != "":
            layer_icon = node.config["layerIcon"]

        layer_legend = node.config["layerLegend"]

        if not preview and node.config["advancedStyling"]:
            try:
                style = json.loads(node.config["advancedStyle"])
                for layer in style:
                    layer["source-layer"] = str(node.pk)
                layer_def = json.dumps(style)
            except ValueError:
                layer_def = "[]"
        else:
            layer_def = """[
                {
                    "id": "resources-fill-%(nodeid)s",
                    "type": "fill",
                    "source": "%(source_name)s",
                    "source-layer": "%(nodeid)s",
                    "layout": {
                        "visibility": "visible"
                    },
                    "filter": ["all", ["==", "$type", "Polygon"],["==", "total", 1]],
                    "paint": {
                        "fill-color": "%(fillColor)s"
                    }
                },
                {
                    "id": "resources-fill-%(nodeid)s-click",
                    "type": "fill",
                    "source": "%(source_name)s",
                    "source-layer": "%(nodeid)s",
                    "layout": {
                        "visibility": "visible"
                    },
                    "filter": ["all", ["==", "$type", "Polygon"],["==", "total", 1],["==", "resourceinstanceid", ""]],
                    "paint": {
                        "fill-color": "%(fillColor)s"
                    }
                },
                {
                    "id": "resources-fill-%(nodeid)s-hover",
                    "type": "fill",
                    "source": "%(source_name)s",
                    "source-layer": "%(nodeid)s",
                    "layout": {
                        "visibility": "visible"
                    },
                    "filter": ["all", ["==", "$type", "Polygon"],["==", "total", 1],["==", "resourceinstanceid", ""]],
                    "paint": {
                        "fill-color": "%(fillColor)s"
                    }
                },
                {
                    "id": "resources-poly-outline-%(nodeid)s",
                    "type": "line",
                    "source": "%(source_name)s",
                    "source-layer": "%(nodeid)s",
                    "layout": {
                        "visibility": "visible"
                    },
                    "filter": ["all",["==", "$type", "Polygon"],["==", "total", 1]],
                    "paint": {
                        "line-width": ["case",
                            ["boolean", ["feature-state", "hover"], false],
                            %(expanded_outlineWeight)s,
                            %(outlineWeight)s
                        ],
                        "line-color": "%(outlineColor)s"
                    }
                },
                {
                    "id": "resources-poly-outline-%(nodeid)s-hover",
                    "type": "line",
                    "source": "%(source_name)s",
                    "source-layer": "%(nodeid)s",
                    "layout": {
                        "visibility": "visible"
                    },
                    "filter": ["all",["==", "$type", "Polygon"],["==", "total", 1],["==", "resourceinstanceid", ""]],
                    "paint": {
                        "line-width": %(expanded_outlineWeight)s,
                        "line-color": "%(outlineColor)s"
                    }
                },
                {
                    "id": "resources-poly-outline-%(nodeid)s-click",
                    "type": "line",
                    "source": "%(source_name)s",
                    "source-layer": "%(nodeid)s",
                    "layout": {
                        "visibility": "visible"
                    },
                    "filter": ["all",["==", "$type", "Polygon"],["==", "total", 1],["==", "resourceinstanceid", ""]],
                    "paint": {
                        "line-width": %(expanded_outlineWeight)s,
                        "line-color": "%(outlineColor)s"
                    }
                },
                {
                    "id": "resources-line-halo-%(nodeid)s",
                    "type": "line",
                    "source": "%(source_name)s",
                    "source-layer": "%(nodeid)s",
                    "layout": {
                        "visibility": "visible"
                    },
                    "filter": ["all", ["==", "$type", "LineString"],["==", "total", 1]],
                    "paint": {
                        "line-width": ["case",
                            ["boolean", ["feature-state", "hover"], false],
                            %(expanded_haloWeight)s,
                            %(haloWeight)s
                        ],
                        "line-color": "%(lineHaloColor)s"
                    }
                },
                {
                    "id": "resources-line-%(nodeid)s",
                    "type": "line",
                    "source": "%(source_name)s",
                    "source-layer": "%(nodeid)s",
                    "layout": {
                        "visibility": "visible"
                    },
                    "filter": ["all",["==", "$type", "LineString"],["==", "total", 1]],
                    "paint": {
                        "line-width": ["case",
                            ["boolean", ["feature-state", "hover"], false],
                            %(expanded_weight)s,
                            %(weight)s
                        ],
                        "line-color": "%(lineColor)s"
                    }
                },
                {
                    "id": "resources-line-halo-%(nodeid)s-hover",
                    "type": "line",
                    "source": "%(source_name)s",
                    "source-layer": "%(nodeid)s",
                    "layout": {
                        "visibility": "visible"
                    },
                    "filter": ["all",["==", "$type", "LineString"],["==", "total", 1],["==", "resourceinstanceid", ""]],
                    "paint": {
                        "line-width": %(expanded_haloWeight)s,
                        "line-color": "%(lineHaloColor)s"
                    }
                },
                {
                    "id": "resources-line-%(nodeid)s-hover",
                    "type": "line",
                    "source": "%(source_name)s",
                    "source-layer": "%(nodeid)s",
                    "layout": {
                        "visibility": "visible"
                    },
                    "filter": ["all",["==", "$type", "LineString"],["==", "total", 1],["==", "resourceinstanceid", ""]],
                    "paint": {
                        "line-width": %(expanded_weight)s,
                        "line-color": "%(lineColor)s"
                    }
                },
                {
                    "id": "resources-line-halo-%(nodeid)s-click",
                    "type": "line",
                    "source": "%(source_name)s",
                    "source-layer": "%(nodeid)s",
                    "layout": {
                        "visibility": "visible"
                    },
                    "filter": ["all", ["==", "$type", "LineString"],["==", "total", 1],["==", "resourceinstanceid", ""]],
                    "paint": {
                        "line-width": %(expanded_haloWeight)s,
                        "line-color": "%(lineHaloColor)s"
                    }
                },
                {
                    "id": "resources-line-%(nodeid)s-click",
                    "type": "line",
                    "source": "%(source_name)s",
                    "source-layer": "%(nodeid)s",
                    "layout": {
                        "visibility": "visible"
                    },
                    "filter": ["all", ["==", "$type", "LineString"],["==", "total", 1],["==", "resourceinstanceid", ""]],
                    "paint": {
                        "line-width": %(expanded_weight)s,
                        "line-color": "%(lineColor)s"
                    }
                },

                {
                    "id": "resources-point-halo-%(nodeid)s-hover",
                    "type": "circle",
                    "source": "%(source_name)s",
                    "source-layer": "%(nodeid)s",
                    "layout": {
                        "visibility": "visible"
                    },
                    "filter": ["all", ["==", "$type", "Point"],["==", "total", 1],["==", "resourceinstanceid", ""]],
                    "paint": {
                        "circle-radius": %(expanded_haloRadius)s,
                        "circle-color": "%(pointHaloColor)s"
                    }
                },
                {
                    "id": "resources-point-%(nodeid)s-hover",
                    "type": "circle",
                    "source": "%(source_name)s",
                    "source-layer": "%(nodeid)s",
                    "layout": {
                        "visibility": "visible"
                    },
                    "filter": ["all", ["==", "$type", "Point"],["==", "total", 1],["==", "resourceinstanceid", ""]],
                    "paint": {
                        "circle-radius": %(expanded_radius)s,
                        "circle-color": "%(pointColor)s"
                    }
                },

                {
                    "id": "resources-point-halo-%(nodeid)s",
                    "type": "circle",
                    "source": "%(source_name)s",
                    "source-layer": "%(nodeid)s",
                    "layout": {
                        "visibility": "visible"
                    },
                    "filter": ["all", ["==", "$type", "Point"],["==", "total", 1]],
                    "paint": {
                        "circle-radius": ["case",
                            ["boolean", ["feature-state", "hover"], false],
                            %(expanded_haloRadius)s,
                            %(haloRadius)s
                        ],
                        "circle-color": "%(pointHaloColor)s"
                    }
                },
                {
                    "id": "resources-point-%(nodeid)s",
                    "type": "circle",
                    "source": "%(source_name)s",
                    "source-layer": "%(nodeid)s",
                    "layout": {
                        "visibility": "visible"
                    },
                    "filter": ["all", ["==", "$type", "Point"],["==", "total", 1]],
                    "paint": {
                        "circle-radius": ["case",
                            ["boolean", ["feature-state", "hover"], false],
                            %(expanded_radius)s,
                            %(radius)s
                        ],
                        "circle-color": "%(pointColor)s"
                    }
                },

                {
                    "id": "resources-point-halo-%(nodeid)s-click",
                    "type": "circle",
                    "source": "%(source_name)s",
                    "source-layer": "%(nodeid)s",
                    "layout": {
                        "visibility": "visible"
                    },
                    "filter": ["all", ["==", "$type", "Point"],["==", "total", 1],["==", "resourceinstanceid", ""]],
                    "paint": {
                        "circle-radius": %(expanded_haloRadius)s,
                        "circle-color": "%(pointHaloColor)s"
                    }
                },
                {
                    "id": "resources-point-%(nodeid)s-click",
                    "type": "circle",
                    "source": "%(source_name)s",
                    "source-layer": "%(nodeid)s",
                    "layout": {
                        "visibility": "visible"
                    },
                    "filter": ["all", ["==", "$type", "Point"],["==", "total", 1],["==", "resourceinstanceid", ""]],
                    "paint": {
                        "circle-radius": %(expanded_radius)s,
                        "circle-color": "%(pointColor)s"
                    }
                },
                {
                    "id": "resources-cluster-point-halo-%(nodeid)s",
                    "type": "circle",
                    "source": "%(source_name)s",
                    "source-layer": "%(nodeid)s",
                    "layout": {
                        "visibility": "visible"
                    },
                    "filter": ["all", ["==", "$type", "Point"],[">", "total", 1]],
                    "paint": {
                        "circle-radius": {
                            "property": "total",
                            "stops": [
                                [0,   22],
                                [50, 24],
                                [100, 26],
                                [200, 28],
                                [400, 30],
                                [800, 32],
                                [1200, 34],
                                [1600, 36],
                                [2000, 38],
                                [2500, 40],
                                [3000, 42],
                                [4000, 44],
                                [5000, 46]
                            ]
                        },
                        "circle-color": "%(pointHaloColor)s"
                    }
                },
                {
                    "id": "resources-cluster-point-%(nodeid)s",
                    "type": "circle",
                    "source": "%(source_name)s",
                    "source-layer": "%(nodeid)s",
                    "layout": {
                        "visibility": "visible"
                    },
                    "filter": ["all", ["==", "$type", "Point"],[">", "total", 1]],
                    "paint": {
                         "circle-radius": {
                             "property": "total",
                             "type": "exponential",
                             "stops": [
                                 [0,   12],
                                 [50, 14],
                                 [100, 16],
                                 [200, 18],
                                 [400, 20],
                                 [800, 22],
                                 [1200, 24],
                                 [1600, 26],
                                 [2000, 28],
                                 [2500, 30],
                                 [3000, 32],
                                 [4000, 34],
                                 [5000, 36]
                             ]
                         },
                        "circle-color": "%(pointColor)s"
                    }
                },
                {
                     "id": "resources-cluster-count-%(nodeid)s",
                     "type": "symbol",
                     "source": "%(source_name)s",
                     "source-layer": "%(nodeid)s",
                     "layout": {
                         "text-field": "{total}",
                         "text-size": 10
                     },
                     "paint": {
                        "text-color": "#fff"
                    },
                     "filter": ["all", [">", "total", 1]]
                 }
            ]""" % {
                "source_name": source_name,
                "nodeid": node.nodeid,
                "pointColor": node.config["pointColor"],
                "pointHaloColor": node.config["pointHaloColor"],
                "radius": node.config["radius"],
                "expanded_radius": int(node.config["radius"]) * 2,
                "haloRadius": node.config["haloRadius"],
                "expanded_haloRadius": int(node.config["haloRadius"]) * 2,
                "lineColor": node.config["lineColor"],
                "lineHaloColor": node.config["lineHaloColor"],
                "weight": node.config["weight"],
                "haloWeight": node.config["haloWeight"],
                "expanded_weight": int(node.config["weight"]) * 2,
                "expanded_haloWeight": int(node.config["haloWeight"]) * 2,
                "fillColor": node.config["fillColor"],
                "outlineColor": node.config["outlineColor"],
                "outlineWeight": node.config["outlineWeight"],
                "expanded_outlineWeight": int(node.config["outlineWeight"]) * 2,
            }
        return {
            "nodeid": node.nodeid,
            "name": layer_name,
            "layer_definitions": layer_def,
            "icon": layer_icon,
            "legend": layer_legend,
            "addtomap": node.config["addToMap"],
        }

    def after_update_all(self, tile=None):
        with connection.cursor() as cursor:
            if tile is not None:
                cursor.execute(
                    "SELECT * FROM refresh_tile_geojson_geometries(%s);",
                    [tile.pk],
                )
            else:
                cursor.execute("SELECT * FROM refresh_geojson_geometries();")

    def default_es_mapping(self):
        mapping = {
            "properties": {
                "features": {
                    "properties": {
                        "geometry": {
                            "properties": {
                                "coordinates": {"type": "float"},
                                "type": {"type": "keyword"},
                            }
                        },
                        "id": {"type": "keyword"},
                        "type": {"type": "keyword"},
                        "properties": {"type": "object"},
                    }
                },
                "type": {"type": "keyword"},
            }
        }
        return mapping

    def is_a_literal_in_rdf(self):
        return True

    def to_rdf(self, edge_info, edge):
        # Default to string containing JSON
        g = Graph()
        if edge_info["range_tile_data"] is not None:
            data = edge_info["range_tile_data"]
            if data["type"] == "FeatureCollection":
                for f in data["features"]:
                    del f["id"]
                    del f["properties"]
            g.add(
                (
                    edge_info["d_uri"],
                    URIRef(edge.ontologyproperty),
                    Literal(JSONSerializer().serialize(data)),
                )
            )
        return g

    def from_rdf(self, json_ld_node):
        # Allow either a JSON literal or a string containing JSON
        try:
            val = json.loads(json_ld_node["@value"])
        except:
            raise ValueError(
                f"Bad Data in GeoJSON, should be JSON string: {json_ld_node}"
            )
        if "features" not in val or type(val["features"]) != list:
            raise ValueError(f"GeoJSON must have features array")
        for f in val["features"]:
            if "properties" not in f:
                f["properties"] = {}
        return val

    def validate_from_rdf(self, value):
        if type(value) == str:
            # first deserialize it from a string
            value = json.loads(value)
        return self.validate(value)


class FileListDataType(BaseDataType):
    def __init__(self, model=None):
        super(FileListDataType, self).__init__(model=model)
        self.node_lookup = {}

    def validate_file_types(self, request=None, nodeid=None):
        errors = []
        validator = FileValidator()
        files = request.FILES.getlist("file-list_" + nodeid, [])
        for file in files:
            errors = errors + validator.validate_file_type(
                file.file, file.name.split(".")[-1]
            )
        return errors

    def validate(
        self,
        value,
        row_number=None,
        source=None,
        node=None,
        nodeid=None,
        strict=False,
        path=None,
        request=None,
        **kwargs,
    ):
        errors = []
        file_type_errors = []
        if request:
            file_type_errors = errors + self.validate_file_types(request, str(node.pk))

        if len(file_type_errors) > 0:
            title = _("Invalid File Type")
            errors.append(
                {
                    "type": "ERROR",
                    "message": _("File type not permitted"),
                    "title": title,
                }
            )

        if node:
            self.node_lookup[str(node.pk)] = node
        elif nodeid:
            if str(nodeid) in self.node_lookup:
                node = self.node_lookup[str(nodeid)]
            else:
                node = models.Node.objects.get(nodeid=nodeid)
                self.node_lookup[str(nodeid)] = node

        def format_bytes(size):
            # 2**10 = 1024
            power = 2**10
            n = 0
            power_labels = {0: "", 1: "kilo", 2: "mega", 3: "giga", 4: "tera"}
            while size > power:
                size /= power
                n += 1
            return size, power_labels[n] + "bytes"

        try:
            config = node.config
            limit = config["maxFiles"]
            max_size = config["maxFileSize"] if "maxFileSize" in config.keys() else None

            images_only = config.get("imagesOnly", False)
            if images_only and request:
                for metadata in value:
                    if not any(
                        localizedString["value"]
                        for localizedString in metadata.get("altText", {}).values()
                    ):
                        errors.append(
                            {
                                "type": "ERROR",
                                "title": _("Missing alt text"),
                                "message": _(
                                    "The image '{0}' is missing an alternative text."
                                ).format(metadata["name"]),
                            }
                        )
                files = request.FILES.getlist(f"file-list_{node.nodeid}", [])
                for file in files:
                    width, height = get_image_dimensions(file.file)
                    if not width or not height:
                        title = _("Invalid File Type")
                        errors.append(
                            {
                                "type": "ERROR",
                                "message": _("This node allows only images."),
                                "title": title,
                            }
                        )

            if (
                value is not None
                and config["activateMax"] is True
                and len(value) > limit
            ):
                message = _(
                    "This node has a limit of {0} files. Please reduce files.".format(
                        limit
                    )
                )
                title = _("Exceed Maximun Number of Files")
                errors.append({"type": "ERROR", "message": message, "title": title})

            if max_size is not None:
                formatted_max_size = format_bytes(max_size)
                for v in value:
                    if v["size"] > max_size:
                        message = _(
                            "This node has a file-size limit of {0}. Please reduce file size or contact your sysadmin.".format(
                                formatted_max_size
                            )
                        )
                        title = _("Exceed File Size Limit")
                        errors.append(
                            {"type": "ERROR", "message": message, "title": title}
                        )
            if path:
                for file in value:
                    if not default_storage.exists(os.path.join(path, file["name"])):
                        message = _(
                            'The file "{0}" does not exist in "{1}"'.format(
                                file["name"], path
                            )
                        )
                        title = _("File Not Found")
                        errors.append(
                            {"type": "ERROR", "message": message, "title": title}
                        )
        except Exception as e:
            dt = self.datatype_model.datatype
            message = _("datatype: {0}, value: {1} - {2} .".format(dt, value, e))
            title = _("Unexpected File Error")
            errors.append({"type": "ERROR", "message": message, "title": title})
        return errors

    def clean(self, tile, nodeid):
        super().clean(tile, nodeid)
        if tile.data[nodeid] == []:
            tile.data[nodeid] = None

    def append_to_document(self, document, nodevalue, nodeid, tile, provisional=False):
        try:
            for f in tile.data[str(nodeid)]:
                val = {
                    "string": f["name"],
                    "nodegroup_id": tile.nodegroup_id,
                    "provisional": provisional,
                }
                document["strings"].append(val)
        except (KeyError, TypeError) as e:
            for k, pe in tile.provisionaledits.items():
                for f in pe["value"][nodeid]:
                    val = {
                        "string": f["name"],
                        "nodegroup_id": tile.nodegroup_id,
                        "provisional": provisional,
                    }
                    document["strings"].append(val)

    def get_search_terms(self, nodevalue, nodeid):
        terms = []
        for file_obj in nodevalue:
            if file_obj["name"] is not None:
                terms.append(SearchTerm(value=file_obj["name"]))

        return terms

    def get_display_value(self, tile, node, **kwargs):
        data = self.get_tile_data(tile)
        files = data[str(node.nodeid)]
        file_urls = ""
        if files is not None:
            file_urls = " | ".join([file["url"] for file in files])

        return file_urls

    def to_json(self, tile, node):
        data = self.get_tile_data(tile)
        if data:
            return self.compile_json(tile, node, file_details=data[str(node.nodeid)])

    def post_tile_save(self, tile, nodeid, request):
        if request is not None:
            # this does not get called when saving data from the mobile app
            previously_saved_tile = models.TileModel.objects.filter(pk=tile.tileid)
            user = request.user
            if hasattr(request.user, "userprofile") is not True:
                models.UserProfile.objects.create(user=request.user)
            user_is_reviewer = user_is_resource_reviewer(request.user)
            current_tile_data = self.get_tile_data(tile)
            if previously_saved_tile.count() == 1:
                previously_saved_tile_data = self.get_tile_data(
                    previously_saved_tile[0]
                )
                if (
                    previously_saved_tile_data
                    and previously_saved_tile_data[nodeid] is not None
                ):
                    for previously_saved_file in previously_saved_tile_data[nodeid]:
                        previously_saved_file_has_been_removed = True
                        for incoming_file in current_tile_data[nodeid]:
                            if (
                                previously_saved_file["file_id"]
                                == incoming_file["file_id"]
                            ):
                                previously_saved_file_has_been_removed = False
                        if previously_saved_file_has_been_removed:
                            try:
                                deleted_file = models.File.objects.get(
                                    pk=previously_saved_file["file_id"]
                                )
                                deleted_file.delete()
                            except models.File.DoesNotExist:
                                logger.exception(_("File does not exist"))

            files = request.FILES.getlist(
                "file-list_" + nodeid + "_preloaded", []
            ) + request.FILES.getlist("file-list_" + nodeid, [])
            tile_exists = models.TileModel.objects.filter(pk=tile.tileid).exists()

            for file_data in files:
                file_model = models.File()
                file_model.path = file_data
                file_model.tile = tile
                if tile_exists:
                    file_model.save()
                if current_tile_data[nodeid] is not None:
                    resave_tile = False
                    updated_file_records = []
                    for file_json in current_tile_data[nodeid]:
                        if (
                            file_json["name"] == file_data.name
                            and file_json["url"] is None
                        ):
                            file_json["file_id"] = str(file_model.pk)
                            file_json["url"] = settings.MEDIA_URL + str(
                                file_model.fileid
                            )
                            file_json["path"] = file_model.path.name
                            file_json["status"] = "uploaded"
                            resave_tile = True
                        updated_file_records.append(file_json)
                    if resave_tile is True:
                        # resaving model to assign url from file_model
                        # importing proxy model errors, so cannot use super on the proxy model to save
                        if previously_saved_tile.count() == 1:
                            tile_to_update = previously_saved_tile[0]
                            if user_is_reviewer:
                                tile_to_update.data[nodeid] = updated_file_records
                            else:
                                tile_to_update.provisionaledits[str(user.id)]["value"][
                                    nodeid
                                ] = updated_file_records
                            tile_to_update.save()

    def get_compatible_renderers(self, file_data):
        extension = Path(file_data["name"]).suffix.strip(".")
        compatible_renderers = []
        for renderer in settings.RENDERERS:
            if extension.lower() == renderer["ext"].lower():
                compatible_renderers.append(renderer["id"])
            else:
                excluded_extensions = renderer["exclude"].split(",")
                if extension not in excluded_extensions:
                    renderer_mime = renderer["type"].split("/")
                    file_mime = file_data["type"].split("/")
                    if len(renderer_mime) == 2:
                        renderer_class, renderer_type = (
                            renderer_mime[0],
                            renderer_mime[1],
                        )
                        if len(file_mime) == 2:
                            file_class = file_mime[0]
                            if (
                                renderer_class.lower() == file_class.lower()
                                and renderer_type == "*"
                            ):
                                compatible_renderers.append(renderer["id"])
        return compatible_renderers

    def transform_value_for_tile(self, value, **kwargs):
        """
        Accepts a comma delimited string of file paths as 'value' to create a file datatype value
        with corresponding file record in the files table for each path. Only the basename of each path is used, so
        the accuracy of the full path is not important. However the name of each file must match the name of a file in
        the directory from which Arches will request files. By default, this is the directory in a project as defined
        in settings.UPLOADED_FILES_DIR.

        """

        mime = MimeTypes()
        tile_data = []
        source_path = kwargs.get("path")
        for file_path in [filename.strip() for filename in value.split(",")]:
            tile_file = {}
            try:
                file_stats = os.stat(file_path)
                tile_file["lastModified"] = file_stats.st_mtime
                tile_file["size"] = file_stats.st_size
            except FileNotFoundError as e:
                pass
            tile_file["status"] = "uploaded"
            tile_file["name"] = os.path.basename(file_path)
            tile_file["type"] = mime.guess_type(file_path)[0]
            tile_file["type"] = "" if tile_file["type"] is None else tile_file["type"]
            file_path = "%s/%s" % (settings.UPLOADED_FILES_DIR, str(tile_file["name"]))
            tile_file["file_id"] = str(uuid.uuid4())
            if source_path:
                source_file = os.path.join(source_path, tile_file["name"])
                fs = default_storage
                try:
                    with default_storage.open(source_file) as f:
                        current_file, created = models.File.objects.get_or_create(
                            fileid=tile_file["file_id"]
                        )
                        filename = fs.save(
                            os.path.join(
                                settings.UPLOADED_FILES_DIR, os.path.basename(f.name)
                            ),
                            File(f),
                        )
                        current_file.path = os.path.join(filename)
                        current_file.save()
                        tile_file["size"] = current_file.path.size
                except FileNotFoundError:
                    logger.exception(_("File does not exist"))

            else:
                models.File.objects.get_or_create(
                    fileid=tile_file["file_id"], path=file_path
                )

            tile_file["url"] = settings.MEDIA_URL + tile_file["file_id"]
            tile_file["accepted"] = True
            compatible_renderers = self.get_compatible_renderers(tile_file)
            if len(compatible_renderers) == 1:
                tile_file["renderer"] = compatible_renderers[0]
            tile_data.append(tile_file)
        return json.loads(json.dumps(tile_data))

    def pre_tile_save(self, tile, nodeid):
        # TODO If possible this method should probably replace 'handle request'
        if tile.data[nodeid]:
            for file in tile.data[nodeid]:
                try:
                    if file["file_id"]:
                        if file["url"] == f'{settings.MEDIA_URL}{file["file_id"]}':
                            val = uuid.UUID(
                                file["file_id"]
                            )  # to test if file_id is uuid
                            file_path = "%s/%s" % (
                                settings.UPLOADED_FILES_DIR,
                                file["name"],
                            )
                            try:
                                file_model = models.File.objects.get(pk=file["file_id"])
                            except ObjectDoesNotExist:
                                # Do not use get_or_create here because django can create a different file name applied to the file_path
                                # for the same file_id causing a 'create' when a 'get' was intended
                                file_model = models.File.objects.create(
                                    pk=file["file_id"], path=file_path
                                )
                            if not file_model.tile_id:
                                file_model.tile = tile
                                file_model.save()
                        else:
                            logger.warning(_("The file url is invalid"))
                    else:
                        logger.warning(_("A file is not available for this tile"))
                except ValueError:
                    logger.warning(_("This file's fileid is not a valid UUID"))

    def transform_export_values(self, value, *args, **kwargs):
        return ",".join(
            [
                settings.MEDIA_URL
                + settings.UPLOADED_FILES_DIR
                + "/"
                + str(file["name"])
                for file in value
            ]
        )

    def is_a_literal_in_rdf(self):
        return False

    def get_rdf_uri(self, node, data, which="r"):
        if type(data) == list:
            l = []
            for x in data:
                if x["url"].startswith("/"):
                    l.append(URIRef(archesproject[x["url"][1:]]))
                else:
                    l.append(URIRef(archesproject[x["url"]]))
            return l
        elif data:
            if data["url"].startswith("/"):
                return URIRef(archesproject[data["url"][1:]])
            else:
                return URIRef(archesproject[data["url"]])
        else:
            return node

    def to_rdf(self, edge_info, edge):
        # outputs a graph holding an RDF representation of the file stored in the Arches instance

        g = Graph()

        unit_nt = """
        <http://vocab.getty.edu/aat/300055644> <http://www.w3.org/1999/02/22-rdf-syntax-ns#type> <http://www.cidoc-crm.org/cidoc-crm/E55_Type> .
        <http://vocab.getty.edu/aat/300055644> <http://www.w3.org/2000/01/rdf-schema#label> "height" .
        <http://vocab.getty.edu/aat/300055647> <http://www.w3.org/1999/02/22-rdf-syntax-ns#type> <http://www.cidoc-crm.org/cidoc-crm/E55_Type> .
        <http://vocab.getty.edu/aat/300055647> <http://www.w3.org/2000/01/rdf-schema#label> "width" .
        <http://vocab.getty.edu/aat/300265863> <http://www.w3.org/1999/02/22-rdf-syntax-ns#type> <http://www.cidoc-crm.org/cidoc-crm/E55_Type> .
        <http://vocab.getty.edu/aat/300265863> <http://www.w3.org/2000/01/rdf-schema#label> "file size" .
        <http://vocab.getty.edu/aat/300265869> <http://www.w3.org/1999/02/22-rdf-syntax-ns#type> <http://www.cidoc-crm.org/cidoc-crm/E58_Measurement_Unit> .
        <http://vocab.getty.edu/aat/300265869> <http://www.w3.org/2000/01/rdf-schema#label> "bytes" .
        <http://vocab.getty.edu/aat/300266190> <http://www.w3.org/1999/02/22-rdf-syntax-ns#type> <http://www.cidoc-crm.org/cidoc-crm/E58_Measurement_Unit> .
        <http://vocab.getty.edu/aat/300266190> <http://www.w3.org/2000/01/rdf-schema#label> "pixels" .
        """

        g.parse(data=unit_nt, format="nt")

        aatrefs = {
            "pixels": URIRef("http://vocab.getty.edu/aat/300266190"),
            "bytes": URIRef("http://vocab.getty.edu/aat/300265869"),
            "height": URIRef("http://vocab.getty.edu/aat/300055644"),
            "width": URIRef("http://vocab.getty.edu/aat/300055647"),
            "file size": URIRef("http://vocab.getty.edu/aat/300265863"),
        }

        def add_dimension(graphobj, domain_uri, unittype, unit, value):
            dim_node = BNode()
            graphobj.add((domain_uri, cidoc_nm["P43_has_dimension"], dim_node))
            graphobj.add((dim_node, RDF.type, cidoc_nm["E54_Dimension"]))
            graphobj.add((dim_node, cidoc_nm["P2_has_type"], aatrefs[unittype]))
            graphobj.add((dim_node, cidoc_nm["P91_has_unit"], aatrefs[unit]))
            graphobj.add((dim_node, RDF.value, Literal(value)))

        for f_data in edge_info["range_tile_data"]:
            # f_data will be something like:
            # "{\"accepted\": true, \"content\": \"blob:http://localhost/cccadfd0-64fc-104a-8157-3c96aca0b9bd\",
            # \"file_id\": \"f4cd6596-cd75-11e8-85e0-0242ac1b0003\", \"height\": 307, \"index\": 0,
            # \"lastModified\": 1535067185606, \"name\": \"FUjJqP6.jpg\", \"size\": 19350,
            # \"status\": \"uploaded\", \"type\": \"image/jpeg\", \"url\": \"/files/uploadedfiles/FUjJqP6.jpg\",
            # \"width\": 503}"

            # range URI should be the file URL/URI, and the rest of the details should hang off that
            # FIXME - (Poor) assumption that file is on same host as Arches instance host config.
            if f_data["url"].startswith("/"):
                f_uri = URIRef(archesproject[f_data["url"][1:]])
            else:
                f_uri = URIRef(archesproject[f_data["url"]])
            g.add((edge_info["d_uri"], URIRef(edge.ontologyproperty), f_uri))
            g.add((f_uri, RDF.type, URIRef(edge.rangenode.ontologyclass)))
            g.add((f_uri, DC["format"], Literal(f_data["type"])))
            g.add((f_uri, RDFS.label, Literal(f_data["name"])))

            # FIXME - improve this ms in timestamp handling code in case of odd OS environments
            # FIXME - Use the timezone settings for export?
            if f_data["lastModified"]:
                lm = f_data["lastModified"]
                if (
                    lm > 9999999999
                ):  # not a straight timestamp, but includes milliseconds
                    lm = f_data["lastModified"] / 1000
                g.add(
                    (
                        f_uri,
                        DCTERMS.modified,
                        Literal(datetime.utcfromtimestamp(lm).isoformat()),
                    )
                )

            if "size" in f_data:
                add_dimension(g, f_uri, "file size", "bytes", f_data["size"])
            if "height" in f_data:
                add_dimension(g, f_uri, "height", "pixels", f_data["height"])
            if "width" in f_data:
                add_dimension(g, f_uri, "width", "pixels", f_data["width"])

        return g

    def from_rdf(self, json_ld_node):
        # Currently up in the air about how best to do file imports via JSON-LD
        pass

    def collects_multiple_values(self):
        return True

    def default_es_mapping(self):
        return {
            "properties": {
                "file_id": {
                    "type": "text",
                    "fields": {"keyword": {"ignore_above": 256, "type": "keyword"}},
                },
                "name": {
                    "type": "text",
                    "fields": {"keyword": {"ignore_above": 256, "type": "keyword"}},
                },
                "type": {
                    "type": "text",
                    "fields": {"keyword": {"ignore_above": 256, "type": "keyword"}},
                },
                "url": {
                    "type": "text",
                    "fields": {"keyword": {"ignore_above": 256, "type": "keyword"}},
                },
                "status": {
                    "type": "text",
                    "fields": {"keyword": {"ignore_above": 256, "type": "keyword"}},
                },
            }
        }


class BaseDomainDataType(BaseDataType):
    def __init__(self, model=None):
        super(BaseDomainDataType, self).__init__(model=model)
        self.value_lookup = {}

    def get_option_text(self, node, option_id):
        for option in node.config["options"]:
            if option["id"] == option_id:
                return option["text"]
        return {}

    def get_localized_option_text(self, node, option_id, return_lang=False):
        for option in node.config["options"]:
            if option["id"] == option_id:
                return get_localized_value(option["text"], return_lang=return_lang)
<<<<<<< HEAD
        raise Exception(_("No domain option found for option id {0}, in node config: {1}".format(option_id, node.config["options"])))
=======
        raise Exception(
            _(
                "No domain option found for option id {0}, in node conifg: {1}".format(
                    option_id, node.config["options"]
                )
            )
        )
>>>>>>> 8056d073

    def get_option_id_from_text(self, value):
        # this could be better written with most of the logic in SQL tbh
        # this returns the FIRST option that matches the text, but there could be
        # more than 1 option with that value!!.  If we knew the node then we could fix this issue.

        found_option = None
        dt = self.datatype_model.datatype
        domain_val_node_query = models.Node.objects.filter(datatype=dt)
        try:
            for x in domain_val_node_query:
                for option in x.config["options"]:
                    for option_text in option["text"].values():
                        if value == option_text:
                            found_option = option["id"]
                            # once we find at least one value we can just
                            # exit the nested loops by raising an excpetion
                            raise Exception()
        except:
            pass

        return found_option

    def is_a_literal_in_rdf(self):
        return True

    def lookup_domainid_by_value(self, value, nodeid):
        language = get_language()
        if nodeid not in self.value_lookup:
            config = models.Node.objects.get(pk=nodeid).config
            options = {}
            for val in config["options"]:
                options[val["text"][language]] = val["id"]
            self.value_lookup[nodeid] = options
        return self.value_lookup[nodeid][value]


class DomainDataType(BaseDomainDataType):
    def validate(
        self,
        value,
        row_number=None,
        source="",
        node=None,
        nodeid=None,
        strict=False,
        **kwargs,
    ):
        found_option = False
        errors = []
        if value is not None:
            try:
                uuid.UUID(str(value))
                found_option = (
                    len(
                        models.Node.objects.filter(
                            config__contains={"options": [{"id": value}]}
                        )
                    )
                    > 0
                )
            except ValueError as e:
                found_option = (
                    True if self.get_option_id_from_text(value) is not None else False
                )

            if not found_option:
                message = _(
                    "Invalid domain id. Please check the node this value is mapped to for a list of valid domain ids."
                )
                title = _("Invalid Domain Id")
                error_message = self.create_error_message(
                    value, source, row_number, message, title
                )
                errors.append(error_message)
        return errors

    def transform_value_for_tile(self, value, **kwargs):
        if value is not None:
            value = value.strip()
            try:
                uuid.UUID(value)
            except ValueError:
                try:
                    value = self.lookup_domainid_by_value(value, kwargs["nodeid"])
                except KeyError:
                    value = value
        return value

    def get_search_terms(self, nodevalue, nodeid=None):
        terms = []
        node = models.Node.objects.get(nodeid=nodeid)
        domain_text = self.get_option_text(node, nodevalue)
        for lang, text in domain_text.items():
            if settings.WORDS_PER_SEARCH_TERM is None or (
                len(text.split(" ")) < settings.WORDS_PER_SEARCH_TERM
            ):
                terms.append(SearchTerm(value=text, lang=lang))
        return terms

    def append_to_document(self, document, nodevalue, nodeid, tile, provisional=False):
        node = models.Node.objects.get(nodeid=nodeid)
        domain_text = self.get_option_text(node, nodevalue)

        for key in domain_text.keys():
            val = {
                "string": domain_text[key],
                "language": key,
                "nodegroup_id": tile.nodegroup_id,
                "provisional": provisional,
            }
            document["strings"].append(val)

    def get_display_value(self, tile, node, **kwargs):
        data = self.get_tile_data(tile)
        try:
            return self.get_localized_option_text(node, data[str(node.nodeid)])
        except:
            return ""

    def transform_export_values(self, value, *args, **kwargs):
        ret = ""
        if (
            kwargs["concept_export_value_type"] is None
            or kwargs["concept_export_value_type"] == ""
            or kwargs["concept_export_value_type"] == "label"
        ):
            ret = self.get_localized_option_text(
                models.Node.objects.get(nodeid=kwargs["node"]), value
            )
        elif kwargs["concept_export_value_type"] == "both":
            ret = (
                value
                + "|"
                + self.get_localized_option_text(
                    models.Node.objects.get(nodeid=kwargs["node"]), value
                )
            )
        elif kwargs["concept_export_value_type"] == "id":
            ret = value
        return ret

    def append_search_filters(self, value, node, query, request):
        try:
            if value["op"] == "null" or value["op"] == "not_null":
                self.append_null_search_filters(value, node, query, request)
            elif value["val"] != "":
                search_query = Match(
                    field="tiles.data.%s" % (str(node.pk)),
                    type="phrase",
                    query=value["val"],
                )
                if "!" in value["op"]:
                    query.must_not(search_query)
                    query.filter(Exists(field="tiles.data.%s" % (str(node.pk))))
                else:
                    query.must(search_query)

        except KeyError as e:
            pass

    def to_rdf(self, edge_info, edge):
        # returns an in-memory graph object, containing the domain resource, its
        # type and the number as a numeric literal (as this is how it is in the JSON)
        g = Graph()
        if edge_info["range_tile_data"] is not None:
            option = self.get_localized_option_text(
                edge.rangenode, edge_info["range_tile_data"], return_lang=True
            )
            lang = list(option.keys())[0]
            text = option[lang]
            g.add((edge_info["d_uri"], RDF.type, URIRef(edge.domainnode.ontologyclass)))
            g.add(
                (
                    edge_info["d_uri"],
                    URIRef(edge.ontologyproperty),
                    Literal(text, lang=lang),
                )
            )
        return g

    def from_rdf(self, json_ld_node):
        # depends on how much is passed to the method
        # if just the 'leaf' node, then not much can be done aside from return the list of nodes it might be from
        # a string may be present in multiple domains for instance
        # via models.Node.objects.filter(config__options__contains=[{"text": value}])
        value = get_value_from_jsonld(json_ld_node)
        return self.get_option_id_from_text(value[0])

    def i18n_as_sql(self, i18n_json_field, compiler, connection):
        """
        Creates a sql snippet that can be used to update the
        config object associated with this datatype.
        This snippet will be used in a SQL UPDATE statement.
        """

        sql = i18n_json_field.attname
        for prop, value in i18n_json_field.raw_value.items():
            escaped_value = json.dumps(value).replace("%", "%%").replace("'", "''")
            if prop == "options":
                sql = f"""
                    __arches_i18n_update_jsonb_array('options.text', '{{"options": {escaped_value}}}', {sql}, '{i18n_json_field.lang}')
                """
            else:
                sql = f"jsonb_set({sql}, array['{prop}'], '{escaped_value}')"
        return sql

    def i18n_serialize(self, i18n_json_field: I18n_JSONField):
        """
        Takes a localized list of options eg:
        {"options": [{"text":{"en": "blue", "es": "azul"}}, {"text":{"en": "red", "es": "rojo"}}]}
        and returns the value as a string based on the active language
        Eg: if the active language is Spanish then the above returned
        object would be {"options": [{"text":"azul"},{"text":"rojo"}]}

        Arguments:
        i18n_json_field -- the I18n_JSONField being serialized
        """

        ret = copy.deepcopy(i18n_json_field.raw_value)
        for option in ret["options"]:
            option["text"] = str(I18n_String(option["text"]))
        return ret

    def i18n_to_localized_object(self, i18n_json_field: I18n_JSONField):
        """
        Takes a list of optione that is assumed to hold a localized value
        eg: {"options": [{"text":"azul"},{"text":"rojo"}]}
        and returns the value as an object keyed to the active language
        Eg: if the active language is Spanish then the above returned
        object would be {"options": [{"text":{"es":"azul"}},{"text":{"es":"rojo"}}]}

        Arguments:
        i18n_json_field -- the I18n_JSONField being localized
        """

        ret = copy.deepcopy(i18n_json_field.raw_value)
        for option in ret["options"]:
            if not isinstance(option["text"], dict):
                option["text"] = {i18n_json_field.lang: option["text"]}
        return ret


class DomainListDataType(BaseDomainDataType):
    def transform_value_for_tile(self, value, **kwargs):
        result = []
        if value is not None:
            if not isinstance(value, list):
                value = value.split(",")
            for v in value:
                try:
                    stripped = v.strip()
                    uuid.UUID(stripped)
                    v = stripped
                except ValueError:
                    try:
                        v = self.lookup_domainid_by_value(v, kwargs["nodeid"])
                    except KeyError:
                        v = v
                result.append(v)
        return result

    def validate(
        self,
        values,
        row_number=None,
        source="",
        node=None,
        nodeid=None,
        strict=False,
        **kwargs,
    ):
        domainDataType = DomainDataType()
        domainDataType.datatype_name = "domain-value"
        errors = []
        if values is not None:
            for value in values:
                errors = errors + domainDataType.validate(value, row_number)
        return errors

    def get_search_terms(self, nodevalue, nodeid=None):
        terms = []
        node = models.Node.objects.get(nodeid=nodeid)
        for val in nodevalue:
            domain_text = self.get_option_text(node, val)
            for lang, text in domain_text.items():
                if settings.WORDS_PER_SEARCH_TERM is None or (
                    len(text.split(" ")) < settings.WORDS_PER_SEARCH_TERM
                ):
                    terms.append(SearchTerm(value=text, lang=lang))

        return terms

    def clean(self, tile, nodeid):
        super().clean(tile, nodeid)
        if tile.data[nodeid] == []:
            tile.data[nodeid] = None

    def append_to_document(self, document, nodevalue, nodeid, tile, provisional=False):
        domain_text_values = set([])
        node = models.Node.objects.get(nodeid=nodeid)
        for value in nodevalue:
            domain_text = self.get_option_text(node, value)
            # domain_text_values.add(text_value)
            for key in domain_text.keys():
                val = {
                    "string": domain_text[key],
                    "language": key,
                    "nodegroup_id": tile.nodegroup_id,
                    "provisional": provisional,
                }
                document["strings"].append(val)

    def get_display_value(self, tile, node, **kwargs):
        new_values = []
        data = self.get_tile_data(tile)
        if data[str(node.nodeid)] is not None:
            for val in data[str(node.nodeid)]:
                try:
                    option = self.get_localized_option_text(node, val)
                    new_values.append(option)
                except:
                    pass
        return ",".join(new_values)

    def transform_export_values(self, value, *args, **kwargs):
        new_values = []
        for val in value:
            if (
                kwargs["concept_export_value_type"] is None
                or kwargs["concept_export_value_type"] == ""
                or kwargs["concept_export_value_type"] == "label"
            ):
                new_values.append(
                    self.get_localized_option_text(
                        models.Node.objects.get(nodeid=kwargs["node"]), val
                    )
                )
            elif kwargs["concept_export_value_type"] == "both":
                new_values.append(
                    val
                    + "|"
                    + self.get_localized_option_text(
                        models.Node.objects.get(nodeid=kwargs["node"]), val
                    )
                )
            elif kwargs["concept_export_value_type"] == "id":
                new_values.append(val)
        return ",".join(new_values)

    def append_search_filters(self, value, node, query, request):
        try:
            if value["op"] == "null" or value["op"] == "not_null":
                self.append_null_search_filters(value, node, query, request)
            elif value["val"] != "" and value["val"] != []:
                search_query = Match(
                    field="tiles.data.%s" % (str(node.pk)),
                    type="phrase",
                    query=value["val"],
                )
                if "!" in value["op"]:
                    query.must_not(search_query)
                    query.filter(Exists(field="tiles.data.%s" % (str(node.pk))))
                else:
                    query.must(search_query)
        except KeyError as e:
            pass

    def to_rdf(self, edge_info, edge):
        g = Graph()
        domtype = DomainDataType()

        for domain_id in edge_info["range_tile_data"]:
            indiv_info = edge_info.copy()
            indiv_info["range_tile_data"] = domain_id
            g += domtype.to_rdf(indiv_info, edge)
        return g

    def from_rdf(self, json_ld_node):
        # returns a list of lists of {domain id, node id}
        domtype = DomainDataType()

        return [domtype.from_rdf(item) for item in json_ld_node]

    def collects_multiple_values(self):
        return True


class ResourceInstanceDataType(BaseDataType):
    """
    tile data comes from the client looking like this:
    {
        "resourceId": "",
        "ontologyProperty": "",
        "inverseOntologyProperty": ""
    }

    """

    def get_id_list(self, nodevalue):
        if not isinstance(nodevalue, list):
            nodevalue = [nodevalue]
        return nodevalue

    def validate(
        self,
        value,
        row_number=None,
        source="",
        node=None,
        nodeid=None,
        strict=False,
        **kwargs,
    ):
        errors = []
        if value is not None:
            resourceXresourceIds = self.get_id_list(value)
            for resourceXresourceId in resourceXresourceIds:
                try:
                    resourceid = resourceXresourceId["resourceId"]
                    uuid.UUID(resourceid)
                    if strict:
                        try:
                            if not node:
                                node = models.Node.objects.get(pk=nodeid)
                            if node.config["searchString"] != "":
                                dsl = node.config["searchDsl"]
                                if dsl:
                                    query = Query(se)
                                    bool_query = Bool()
                                    ri_query = Dsl(dsl)
                                    bool_query.must(ri_query)
                                    ids_query = Dsl({"ids": {"values": [resourceid]}})
                                    bool_query.must(ids_query)
                                    query.add_query(bool_query)
                                    try:
                                        results = query.search(index=RESOURCES_INDEX)
                                        count = results["hits"]["total"]["value"]
                                        assert count == 1
                                    except:
                                        raise ObjectDoesNotExist()
                            if len(node.config["graphs"]) > 0:
                                graphids = map(
                                    lambda x: x["graphid"], node.config["graphs"]
                                )
                                if not models.ResourceInstance.objects.filter(
                                    pk=resourceid, graph_id__in=graphids
                                ).exists():
                                    raise ObjectDoesNotExist()
                        except ObjectDoesNotExist:
                            message = _(
                                "The related resource with id '{0}' is not in the system.".format(
                                    resourceid
                                )
                            )
                            errors.append({"type": "ERROR", "message": message})
                except (ValueError, TypeError):
                    message = _(
                        "The related resource with id '{0}' is not a valid uuid.".format(
                            str(value)
                        )
                    )
                    title = _("Invalid Resource Instance Datatype")
                    error_message = self.create_error_message(
                        value, source, row_number, message, title
                    )
                    errors.append(error_message)

        return errors

    def clean(self, tile, nodeid):
        super().clean(tile, nodeid)
        if tile.data[nodeid] == []:
            tile.data[nodeid] = None

    def pre_tile_save(self, tile, nodeid):
        relationships = tile.data[nodeid]
        if relationships:
            for relationship in relationships:
                relationship["resourceXresourceId"] = str(uuid.uuid4())

    def post_tile_save(self, tile, nodeid, request):
        ret = False
        sql = """
            SELECT * FROM __arches_create_resource_x_resource_relationships('%s') as t;
        """ % (
            tile.pk
        )

        with connection.cursor() as cursor:
            cursor.execute(sql)
            ret = cursor.fetchone()
        return ret

    def get_display_value(self, tile, node, **kwargs):
        from arches.app.models.resource import (
            Resource,
        )  # import here rather than top to avoid circular import

        resourceid = None
        data = self.get_tile_data(tile)
        nodevalue = self.get_id_list(data[str(node.nodeid)])

        items = []
        for resourceXresource in nodevalue:
            try:
                resourceid = resourceXresource["resourceId"]
                related_resource = Resource.objects.get(pk=resourceid)
                displayname = related_resource.displayname()
                if displayname is not None:
                    items.append(displayname)
            except (TypeError, KeyError):
                pass
            except:
                logger.info(f'Resource with id "{resourceid}" not in the system.')
        return ", ".join(items)

    def to_json(self, tile, node):
        from arches.app.models.resource import (
            Resource,
        )  # import here rather than top to avoid circular import

        data = self.get_tile_data(tile)
        if data:
            nodevalue = self.get_id_list(data[str(node.nodeid)])

            for resourceXresource in nodevalue:
                try:
                    return self.compile_json(tile, node, **resourceXresource)
                except (TypeError, KeyError):
                    pass
                except:
                    resourceid = resourceXresource["resourceId"]
                    logger.info(f'Resource with id "{resourceid}" not in the system.')

    def append_to_document(self, document, nodevalue, nodeid, tile, provisional=False):
        if type(nodevalue) != list and nodevalue is not None:
            nodevalue = [nodevalue]
        if nodevalue:
            for relatedResourceItem in nodevalue:
                document["ids"].append(
                    {
                        "id": relatedResourceItem["resourceId"],
                        "nodegroup_id": tile.nodegroup_id,
                        "provisional": provisional,
                    }
                )
                if (
                    "resourceName" in relatedResourceItem
                    and relatedResourceItem["resourceName"] not in document["strings"]
                ):
                    document["strings"].append(
                        {
                            "string": relatedResourceItem["resourceName"],
                            "nodegroup_id": tile.nodegroup_id,
                            "provisional": provisional,
                        }
                    )

    def transform_value_for_tile(self, value, **kwargs):
        try:
            return json.loads(value)
        except ValueError:
            # do this if json (invalid) is formatted with single quotes, re #6390
            try:
                return ast.literal_eval(value)
            except:
                return value
        except TypeError:
            # data should come in as json but python list is accepted as well
            if isinstance(value, list):
                return value

    def transform_export_values(self, value, *args, **kwargs):
        return json.dumps(value)

    def append_search_filters(self, value, node, query, request):
        try:
            if value["op"] == "null" or value["op"] == "not_null":
                self.append_null_search_filters(value, node, query, request)
            elif value["val"] != "" and value["val"] != []:
                # search_query = Match(field="tiles.data.%s.resourceId" % (str(node.pk)), type="phrase", query=value["val"])
                search_query = Terms(
                    field="tiles.data.%s.resourceId.keyword" % (str(node.pk)),
                    terms=value["val"],
                )
                if "!" in value["op"]:
                    query.must_not(search_query)
                    query.filter(Exists(field="tiles.data.%s" % (str(node.pk))))
                else:
                    query.must(search_query)
        except KeyError as e:
            pass

    def get_rdf_uri(self, node, data, which="r"):
        if not data:
            return URIRef("")
        elif type(data) == list:
            return [URIRef(archesproject[f"resources/{x['resourceId']}"]) for x in data]
        return URIRef(archesproject[f"resources/{data['resourceId']}"])

    def accepts_rdf_uri(self, uri):
        return uri.startswith("urn:uuid:") or uri.startswith(
            settings.ARCHES_NAMESPACE_FOR_DATA_EXPORT + "resources/"
        )

    def to_rdf(self, edge_info, edge):
        g = Graph()

        def _add_resource(d, p, r, r_type):
            if r_type is not None:
                g.add((r, RDF.type, URIRef(r_type)))
            g.add((d, URIRef(p), r))

        if edge_info["range_tile_data"] is not None:
            res_insts = edge_info["range_tile_data"]
            if not isinstance(res_insts, list):
                res_insts = [res_insts]

            for res_inst in res_insts:
                rangenode = self.get_rdf_uri(None, res_inst)
                try:
                    res_inst_obj = models.ResourceInstance.objects.get(
                        pk=res_inst["resourceId"]
                    )
                    r_type = res_inst_obj.graph.node_set.get(
                        istopnode=True
                    ).ontologyclass
                except models.ResourceInstance.DoesNotExist:
                    # This should never happen excpet if trying to export when the
                    # referenced resource hasn't been saved to the database yet
                    r_type = edge.rangenode.ontologyclass
                _add_resource(
                    edge_info["d_uri"], edge.ontologyproperty, rangenode, r_type
                )
        return g

    def from_rdf(self, json_ld_node):
        res_inst_uri = json_ld_node["@id"]
        # `id` should be in the form schema:{...}/{UUID}
        # eg `urn:uuid:{UUID}`
        #    `http://arches_instance.getty.edu/resources/{UUID}`
        p = re.compile(
            r"(?P<r>[0-9a-fA-F]{8}\-[0-9a-fA-F]{4}\-[0-9a-fA-F]{4}\-[0-9a-fA-F]{4}\-[0-9a-fA-F]{12})/?$"
        )
        m = p.search(res_inst_uri)
        if m is not None:
            # return m.groupdict()["r"]
            return [
                {
                    "resourceId": m.groupdict()["r"],
                    "ontologyProperty": "",
                    "inverseOntologyProperty": "",
                    "resourceXresourceId": "",
                }
            ]

    def ignore_keys(self):
        return [
            "http://www.w3.org/2000/01/rdf-schema#label http://www.w3.org/2000/01/rdf-schema#Literal"
        ]

    def references_resource_type(self):
        """
        This resource references another resource type (eg resource-instance-datatype, etc...)
        """

        return True

    def default_es_mapping(self):
        mapping = {
            "properties": {
                "resourceId": {
                    "type": "text",
                    "fields": {"keyword": {"ignore_above": 256, "type": "keyword"}},
                },
                "ontologyProperty": {
                    "type": "text",
                    "fields": {"keyword": {"ignore_above": 256, "type": "keyword"}},
                },
                "inverseOntologyProperty": {
                    "type": "text",
                    "fields": {"keyword": {"ignore_above": 256, "type": "keyword"}},
                },
                "resourceXresourceId": {
                    "type": "text",
                    "fields": {"keyword": {"ignore_above": 256, "type": "keyword"}},
                },
            }
        }
        return mapping


class ResourceInstanceListDataType(ResourceInstanceDataType):
    def to_json(self, tile, node):
        from arches.app.models.resource import (
            Resource,
        )  # import here rather than top to avoid circular import

        resourceid = None
        data = self.get_tile_data(tile)
        if data:
            nodevalue = self.get_id_list(data[str(node.nodeid)])
            items = []

            for resourceXresource in nodevalue:
                try:
                    resourceid = resourceXresource["resourceId"]
                    related_resource = Resource.objects.get(pk=resourceid)
                    displayname = related_resource.displayname()
                    resourceXresource["display_value"] = displayname
                    items.append(resourceXresource)
                except (TypeError, KeyError):
                    pass
                except:
                    logger.info(f'Resource with id "{resourceid}" not in the system.')
            return self.compile_json(tile, node, instance_details=items)

    def collects_multiple_values(self):
        return True


class NodeValueDataType(BaseDataType):
    def validate(
        self,
        value,
        row_number=None,
        source="",
        node=None,
        nodeid=None,
        strict=False,
        **kwargs,
    ):
        errors = []
        if value:
            try:
                models.TileModel.objects.get(tileid=value)
            except ObjectDoesNotExist:
                message = _(
                    "{0} {1} is not a valid tile id. This data was not imported.".format(
                        value, row_number
                    )
                )
                title = _("Invalid Tile Id")
                errors.append({"type": "ERROR", "message": message, "title": title})
        return errors

    def get_display_value(self, tile, node, **kwargs):
        datatype_factory = DataTypeFactory()
        try:
            value_node = models.Node.objects.get(nodeid=node.config["nodeid"])
            data = self.get_tile_data(tile)
            tileid = data[str(node.nodeid)]
            if tileid:
                value_tile = models.TileModel.objects.get(tileid=tileid)
                datatype = datatype_factory.get_instance(value_node.datatype)
                return datatype.get_display_value(value_tile, value_node)
            return ""
        except:
            raise Exception(
                f'Node with name "{node.name}" is not configured correctly.'
            )

    def append_to_document(self, document, nodevalue, nodeid, tile, provisional=False):
        pass

    def append_search_filters(self, value, node, query, request):
        pass


class AnnotationDataType(BaseDataType):
    def validate(
        self,
        value,
        row_number=None,
        source=None,
        node=None,
        nodeid=None,
        strict=False,
        **kwargs,
    ):
        errors = []
        return errors

    def to_json(self, tile, node):
        data = self.get_tile_data(tile)
        if data:
            return self.compile_json(tile, node, geojson=data.get(str(node.nodeid)))

    def append_to_document(self, document, nodevalue, nodeid, tile, provisional=False):
        return

    def transform_value_for_tile(self, value, **kwargs):
        try:
            return json.loads(value)
        except ValueError:
            # do this if json (invalid) is formatted with single quotes, re #6390
            try:
                return ast.literal_eval(value)
            except:
                return None
        except TypeError:
            # data should come in as json but python list is accepted as well
            if isinstance(value, list):
                return value

    def default_es_mapping(self):
        mapping = {
            "properties": {
                "features": {
                    "properties": {
                        "geometry": {
                            "properties": {
                                "coordinates": {"type": "float"},
                                "type": {"type": "keyword"},
                            }
                        },
                        "id": {"type": "keyword"},
                        "type": {"type": "keyword"},
                        "properties": {"type": "object"},
                    }
                },
                "type": {"type": "keyword"},
            }
        }
        return mapping


def get_value_from_jsonld(json_ld_node):
    try:
        language = json_ld_node[0].get("@language")
        if language is None:
            language = get_language()
        return (json_ld_node[0].get("@value"), language)
    except KeyError as e:
        try:
            language = json_ld_node.get("@language")
            if language is None:
                language = get_language()
            return (json_ld_node.get("@value"), language)
        except AttributeError as e:
            return
    except IndexError as e:
        return


class ReferenceDataType(BaseDataType):
    def validate(self, value, row_number=None, source="", node=None, nodeid=None, strict=False, **kwargs):
        errors = []
        title = _("Invalid Reference Datatype Value")
        if value is None:
            return errors
        
        if type(value) == list and len(value):
            for reference in value:
                if "uri" in reference and len(reference["uri"]):
                    pass
                else:
                    errors.append(
                        {
                            "type": "ERROR",
                            "message": _("Reference objects require a 'uri' property and corresponding value"),
                            "title": title,
                        }
                    )
                if "labels" in reference:
                    pref_label_languages = []
                    for label in reference["labels"]:
                        if not all(key in label for key in ("id", "value", "language_id", "valuetype_id")):
                            errors.append(
                                {
                                    "type": "ERROR",
                                    "message": _(
                                        "Reference labels require properties: id(uuid), value(string), language_id(e.g. 'en'), and valuetype_id(e.g. 'prefLabel')"
                                    ),
                                    "title": title,
                                }
                            )
                        if label["valuetype_id"] == "prefLabel":
                            pref_label_languages.append(label["language_id"])
                            
                    if len(set(pref_label_languages)) < len(pref_label_languages):
                        errors.append(
                            {
                                "type": "ERROR",
                                "message": _("A reference can have only one prefLabel per language"),
                                "title": title,
                            }
                        )
        else:
            errors.append({"type": "ERROR", "message": _("Reference value must be a list of reference objects"), "title": title})
        return errors

    def transform_value_for_tile(self, value, **kwargs):
        return value

    def clean(self, tile, nodeid):
        super().clean(tile, nodeid)
        if tile.data[nodeid] == []:
            tile.data[nodeid] = None

    def transform_export_values(self, value, *args, **kwargs):
        return ",".join(value)
    
    def get_display_value(self, tile, node, **kwargs):
        labels = []
        requested_language = kwargs.pop("language", None)
        current_language = requested_language or get_language()
        for item in self.get_tile_data(tile)[str(node.nodeid)]:
            for label in item["labels"]:
                if label["language_id"] == current_language and label["valuetype_id"] == "prefLabel":
                    labels.append(label.get("value", ""))
        return ", ".join(labels)

    def collects_multiple_values(self):
        return True

    def default_es_mapping(self):
        return {
            "properties": {
                "uri": {"type": "keyword"},
                "id": {"type": "keyword"},
                "labels": {
                    "properties": {},
                },
            }
        }

    def validate_node(self, node):
        from arches.app.models.graph import GraphValidationError # prevent circular import
        try:
            uuid.UUID(node.config["controlledList"])
        except (TypeError, KeyError):
            raise GraphValidationError(
                _("A reference datatype node requires a controlled list")
                )<|MERGE_RESOLUTION|>--- conflicted
+++ resolved
@@ -2416,17 +2416,13 @@
         for option in node.config["options"]:
             if option["id"] == option_id:
                 return get_localized_value(option["text"], return_lang=return_lang)
-<<<<<<< HEAD
-        raise Exception(_("No domain option found for option id {0}, in node config: {1}".format(option_id, node.config["options"])))
-=======
         raise Exception(
             _(
-                "No domain option found for option id {0}, in node conifg: {1}".format(
+                "No domain option found for option id {0}, in node config: {1}".format(
                     option_id, node.config["options"]
                 )
             )
         )
->>>>>>> 8056d073
 
     def get_option_id_from_text(self, value):
         # this could be better written with most of the logic in SQL tbh
