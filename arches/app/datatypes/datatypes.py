import copy
import uuid
import json
import decimal
from arches.app.utils.file_validator import FileValidator
import filetype
import base64
import re
import logging
import os
from pathlib import Path
import ast
import time
from distutils import util
from datetime import datetime
from mimetypes import MimeTypes

from django.db.models import fields
from arches.app.datatypes.base import BaseDataType
from arches.app.models import models
from arches.app.models.system_settings import settings
from arches.app.models.fields.i18n import I18n_JSONField, I18n_String
from arches.app.utils.betterJSONSerializer import JSONDeserializer
from arches.app.utils.betterJSONSerializer import JSONSerializer
from arches.app.utils.date_utils import ExtendedDateFormat
from arches.app.utils.module_importer import get_class_from_modulename
from arches.app.utils.permission_backend import user_is_resource_reviewer
from arches.app.utils.geo_utils import GeoUtils
from arches.app.utils.i18n import get_localized_value
from arches.app.search.elasticsearch_dsl_builder import Query, Dsl, Bool, Match, Range, Term, Terms, Nested, Exists, RangeDSLException
from arches.app.search.search_engine_factory import SearchEngineInstance as se
from arches.app.search.search_term import SearchTerm
from arches.app.search.mappings import RESOURCES_INDEX, RESOURCE_RELATIONS_INDEX
from django.core.cache import cache
from django.core.files import File
from django.core.files.base import ContentFile
from django.core.files.storage import FileSystemStorage, default_storage
from django.utils.translation import ugettext as _
from django.contrib.gis.geos import GEOSGeometry
from django.contrib.gis.geos import GeometryCollection
from django.contrib.gis.geos import fromstr
from django.contrib.gis.geos import Polygon
from django.core.exceptions import ObjectDoesNotExist
from django.core.exceptions import ValidationError
from django.db import connection, transaction
from django.utils.translation import get_language, ugettext as _

from elasticsearch import Elasticsearch
from elasticsearch.exceptions import NotFoundError


# One benefit of shifting to python3.x would be to use
# importlib.util.LazyLoader to load rdflib (and other lesser
# used but memory soaking libs)
from rdflib import Namespace, URIRef, Literal, BNode
from rdflib import ConjunctiveGraph as Graph
from rdflib.namespace import RDF, RDFS, XSD, DC, DCTERMS

archesproject = Namespace(settings.ARCHES_NAMESPACE_FOR_DATA_EXPORT)
cidoc_nm = Namespace("http://www.cidoc-crm.org/cidoc-crm/")

EARTHCIRCUM = 40075016.6856
PIXELSPERTILE = 256

logger = logging.getLogger(__name__)


class DataTypeFactory(object):
    _datatypes = None
    _datatype_instances = {}

    def __init__(self):
        if DataTypeFactory._datatypes is None:
            DataTypeFactory._datatypes = {datatype.datatype: datatype for datatype in models.DDataType.objects.all()}
        self.datatypes = DataTypeFactory._datatypes
        self.datatype_instances = DataTypeFactory._datatype_instances

    def get_instance(self, datatype):
        try:
            d_datatype = DataTypeFactory._datatypes[datatype]
        except KeyError:
            DataTypeFactory._datatypes = {datatype.datatype: datatype for datatype in models.DDataType.objects.all()}
            d_datatype = DataTypeFactory._datatypes[datatype]
            self.datatypes = DataTypeFactory._datatypes
        try:
            datatype_instance = DataTypeFactory._datatype_instances[d_datatype.classname]
        except KeyError:
            class_method = get_class_from_modulename(d_datatype.modulename, d_datatype.classname, settings.DATATYPE_LOCATIONS)
            datatype_instance = class_method(d_datatype)
            DataTypeFactory._datatype_instances[d_datatype.classname] = datatype_instance
            self.datatype_instances = DataTypeFactory._datatype_instances
        return datatype_instance


class StringDataType(BaseDataType):
    def validate(self, value, row_number=None, source=None, node=None, nodeid=None, strict=False, **kwargs):
        errors = []
        try:
            if value is not None:
                for key in value.keys():
                    isinstance(value[key]["value"], str)
                    isinstance(value[key]["direction"], str)
        except:
            message = _("This is not a string")
            error_message = self.create_error_message(value, source, row_number, message)
            errors.append(error_message)
        return errors

    def rdf_transform(self, value):
        default_language = models.Language.objects.get(code=get_language())
        incoming_value = {}
        for val in value:
            if ("language" in val and val["language"] is not None) or ("@language" in val and val["@language"] is not None):
                try:
                    language_code = val["language"] if "language" in val else val["@language"]
                    language = models.Language.objects.get(code=language_code)
                    incoming_value = {
                        **incoming_value,
                        language.code: {
                            "value": val["value"] if "value" in val else val["@value"],
                            "direction": language.default_direction,
                        },
                    }
                except models.Language.DoesNotExist:
                    ValueError("Language does not exist in Language table - cannot create string.")
            else:
                incoming_value = {
                    **incoming_value,
                    default_language.code: {
                        "value": val["value"] if "value" in val else val["@value"],
                        "direction": default_language.default_direction,
                    },
                }

        return incoming_value if len(incoming_value.keys()) > 0 else None

    def validate_from_rdf(self, value):
        transformed_value = None
        if isinstance(value, list):
            transformed_value = self.rdf_transform(value)
        elif isinstance(value, str):
            transformed_value = self.rdf_transform([{"value": value}])
        incoming_value = value if transformed_value is None else transformed_value

        return self.validate(incoming_value)

    def clean(self, tile, nodeid):
        if tile.data[nodeid] in ["", "''"]:
            tile.data[nodeid] = None

    def append_to_document(self, document, nodevalue, nodeid, tile, provisional=False):
        if nodevalue is not None:
            for key in nodevalue.keys():
                val = {
                    "string": nodevalue[key]["value"],
                    "language": key,
                    "nodegroup_id": tile.nodegroup_id,
                    "provisional": provisional,
                }
                document["strings"].append(val)

    def transform_export_values(self, value, *args, **kwargs):
        language = kwargs.pop("language", None)
        if value is not None:
            try:
                if language is not None:
                    return value[language]["value"]
                else:
                    return value[get_language()]["value"]
            except KeyError:
                # sometimes certain requested language values aren't populated.  Just pass back with implicit None.
                pass

    def get_search_terms(self, nodevalue, nodeid=None):
        terms = []

        if nodevalue is not None and isinstance(nodevalue, dict):
            for key in nodevalue.keys():
                try:
                    if settings.WORDS_PER_SEARCH_TERM is None or (len(nodevalue[key]["value"].split(" ")) < settings.WORDS_PER_SEARCH_TERM):
                        terms.append(SearchTerm(value=nodevalue[key]["value"], lang=key))
                except:
                    pass
        return terms

    def append_search_filters(self, value, node, query, request):
        try:
            if value["op"] == "null" or value["op"] == "not_null":
                self.append_null_search_filters(value, node, query, request)
            elif value["val"] != "":
                match_type = "phrase_prefix" if "~" in value["op"] else "phrase"
                if value["lang"]:
                    match_query = Match(field="tiles.data.%s.%s.value" % (str(node.pk), value["lang"]), query=value["val"], type=match_type)
                else:
                    match_query = Match(field="tiles.data.%s" % (str(node.pk)), query=value["val"], type=match_type)

                if "!" in value["op"]:
                    query.must_not(match_query)
                    query.filter(Exists(field="tiles.data.%s" % (str(node.pk))))
                else:
                    query.must(match_query)
        except KeyError as e:
            pass

    def is_a_literal_in_rdf(self):
        return True

    def to_rdf(self, edge_info, edge):
        # returns an in-memory graph object, containing the domain resource, its
        # type and the string as a string literal
        g = Graph()
        if edge_info["range_tile_data"] is not None:
            g.add((edge_info["d_uri"], RDF.type, URIRef(edge.domainnode.ontologyclass)))
            for key in edge_info["range_tile_data"].keys():
                g.add((edge_info["d_uri"], URIRef(edge.ontologyproperty), Literal(edge_info["range_tile_data"][key]["value"], lang=key)))
        return g

    def transform_value_for_tile(self, value, **kwargs):
        language = kwargs.pop("language", None)
        if type(value) is str:
            if language is not None:
                language_objects = list(models.Language.objects.filter(code=language))
                if len(language_objects) > 0:
                    return {language: {"value": value, "direction": language_objects[0].default_direction}}

            return {get_language(): {"value": value, "direction": "ltr"}}
        elif type(value) is dict:
            return value

    def from_rdf(self, json_ld_node):
        transformed_value = None
        if isinstance(json_ld_node, list):
            transformed_value = self.rdf_transform(json_ld_node)
        else:
            new_value = get_value_from_jsonld(json_ld_node)
            if new_value is not None:
                transformed_value = self.rdf_transform([{"value": new_value[0], "language": new_value[1]}])
        return transformed_value

    def get_display_value(self, tile, node):
        data = self.get_tile_data(tile)
        current_language = get_language()
        if not current_language:
            current_language = settings.LANGUAGE_CODE
        if data:
            raw_value = data.get(str(node.nodeid))
            if raw_value is not None:
                try:
                    return raw_value[current_language]["value"]
                except KeyError:
                    pass

    def default_es_mapping(self):
        """
        Default mapping if not specified is a text field
        """
        # languages = models.Language.objects.all()
        # lang_mapping = {"properties": {"value": {"type": "text", "fields": {"keyword": {"ignore_above": 256, "type": "keyword"}}}}}
        # for lang in languages:
        #     text_mapping = {"properties": {lang.code: lang_mapping}}
        text_mapping = {"properties": {}}
        return text_mapping

    def get_first_language_value_from_node(self, tile, nodeid):
        return tile.data[str(nodeid)][list(tile.data[str(nodeid)].keys())[0]]["value"]

    def is_multilingual_rdf(self, rdf):
        if len(rdf) > 1 and len(set(val["language"] for val in rdf)) > 1:
            return True
        else:
            return False

    def has_multicolumn_data(self):
        return True

    def get_column_header(self, node, **kwargs):
        """
        Returns a CSV column header or headers for a given node ID of this type
        """
        language_codes = kwargs.pop("language_codes")
        return ["{column} ({code})".format(column=node["file_field_name"], code=code) for code in language_codes]

    def to_json(self, tile, node):
        data = self.get_tile_data(tile)
        if data:
            return self.compile_json(tile, node, **data.get(str(node.nodeid)))

class NumberDataType(BaseDataType):
    def validate(self, value, row_number=None, source="", node=None, nodeid=None, strict=False, **kwargs):
        errors = []

        try:
            if value == "":
                value = None
            if value is not None:
                decimal.Decimal(value)
        except Exception:
            dt = self.datatype_model.datatype
            message = _("Not a properly formatted number")
            error_message = self.create_error_message(value, source, row_number, message)
            errors.append(error_message)
        return errors

    def get_display_value(self, tile, node):
        data = self.get_tile_data(tile)
        if data:
            display_value = data.get(str(node.nodeid))
            if display_value is not None:
                return str(display_value)

    def transform_value_for_tile(self, value, **kwargs):
        try:
            if value == "":
                value = None
            elif value.isdigit():
                value = int(value)
            else:
                value = float(value)
        except (AttributeError, ValueError):
            pass
        return value

    def pre_tile_save(self, tile, nodeid):
        try:
            if tile.data[nodeid] == "":
                tile.data[nodeid] = None
            elif tile.data[nodeid].isdigit():
                tile.data[nodeid] = int(tile.data[nodeid])
            else:
                tile.data[nodeid] = float(tile.data[nodeid])
        except AttributeError:
            pass

    def append_to_document(self, document, nodevalue, nodeid, tile, provisional=False):
        document["numbers"].append({"number": nodevalue, "nodegroup_id": tile.nodegroup_id, "provisional": provisional})

    def append_search_filters(self, value, node, query, request):
        try:
            if value["op"] == "null" or value["op"] == "not_null":
                self.append_null_search_filters(value, node, query, request)
            elif value["val"] != "":
                if value["op"] != "eq":
                    operators = {"gte": None, "lte": None, "lt": None, "gt": None}
                    operators[value["op"]] = value["val"]
                else:
                    operators = {"gte": value["val"], "lte": value["val"]}
                search_query = Range(field="tiles.data.%s" % (str(node.pk)), **operators)
                query.must(search_query)
        except KeyError:
            pass

    def is_a_literal_in_rdf(self):
        return True

    def to_rdf(self, edge_info, edge):
        # returns an in-memory graph object, containing the domain resource, its
        # type and the number as a numeric literal (as this is how it is in the JSON)
        g = Graph()
        rtd = (
            int(edge_info["range_tile_data"])
            if type(edge_info["range_tile_data"]) == float and edge_info["range_tile_data"].is_integer()
            else edge_info["range_tile_data"]
        )
        if rtd is not None:
            g.add((edge_info["d_uri"], RDF.type, URIRef(edge.domainnode.ontologyclass)))
            g.add((edge_info["d_uri"], URIRef(edge.ontologyproperty), Literal(rtd)))
        return g

    def from_rdf(self, json_ld_node):
        # expects a node taken from an expanded json-ld graph
        # returns the value, or None if no "@value" key is found
        value = get_value_from_jsonld(json_ld_node)
        try:
            return value[0]  # should already be cast as a number in the JSON
        except (AttributeError, KeyError) as e:
            pass

    def default_es_mapping(self):
        mapping = {"type": "double"}
        return mapping


class BooleanDataType(BaseDataType):
    def validate(self, value, row_number=None, source="", node=None, nodeid=None, strict=False, **kwargs):
        errors = []
        try:
            if value is not None:
                type(bool(util.strtobool(str(value)))) is True
        except Exception:
            message = _("Not of type boolean")
            error_message = self.create_error_message(value, source, row_number, message)
            errors.append(error_message)

        return errors

    def get_display_value(self, tile, node):
        data = self.get_tile_data(tile)
        if data:
            raw_value = data.get(str(node.nodeid))
            if raw_value is not None:
                return str(raw_value)

        # TODO: When APIv1 is retired, replace the body of get_display_value with the following
        # data = self.get_tile_data(tile)

        # if data:
        #     trueDisplay = node.config["trueLabel"]
        #     falseDisplay = node.config["falseLabel"]
        #     raw_value = data.get(str(node.nodeid))
        #     if raw_value is not None:
        #         return trueDisplay if raw_value else falseDisplay

    def to_json(self, tile, node):
        """
        Returns a value for display in a json object
        """

        data = self.get_tile_data(tile)
        if data:
            value = data.get(str(node.nodeid))
            label = node.config["trueLabel"] if value is True else node.config["falseLabel"]
            return self.compile_json(tile, node, display_value=label, value=value)

    def transform_value_for_tile(self, value, **kwargs):
        return bool(util.strtobool(str(value)))

    def append_search_filters(self, value, node, query, request):
        try:
            if value["val"] == "null" or value["val"] == "not_null":
                value["op"] = value["val"]
                self.append_null_search_filters(value, node, query, request)
            elif value["val"] != "" and value["val"] is not None:
                term = True if value["val"] == "t" else False
                query.must(Term(field="tiles.data.%s" % (str(node.pk)), term=term))
        except KeyError as e:
            pass

    def to_rdf(self, edge_info, edge):
        # returns an in-memory graph object, containing the domain resource, its
        # type and the number as a numeric literal (as this is how it is in the JSON)
        g = Graph()
        if edge_info["range_tile_data"] is not None:
            g.add((edge_info["d_uri"], RDF.type, URIRef(edge.domainnode.ontologyclass)))
            g.add((edge_info["d_uri"], URIRef(edge.ontologyproperty), Literal(edge_info["range_tile_data"])))
        return g

    def is_a_literal_in_rdf(self):
        return True

    def from_rdf(self, json_ld_node):
        # expects a node taken from an expanded json-ld graph
        # returns the value, or None if no "@value" key is found
        value = get_value_from_jsonld(json_ld_node)
        try:
            return value[0]
        except (AttributeError, KeyError) as e:
            pass

    def default_es_mapping(self):
        mapping = {"type": "boolean"}
        return mapping


class DateDataType(BaseDataType):
    def validate(self, value, row_number=None, source="", node=None, nodeid=None, strict=False, **kwargs):
        errors = []
        if value is not None:
            valid_date_format, valid = self.get_valid_date_format(value)
            if valid is False:
                message = _(
                    "Incorrect format. Confirm format is in settings.DATE_FORMATS or set the format in settings.DATE_IMPORT_EXPORT_FORMAT."
                )
                error_message = self.create_error_message(value, source, row_number, message)
                errors.append(error_message)
        return errors

    def get_valid_date_format(self, value):
        valid = False
        valid_date_format = ""
        date_formats = settings.DATE_FORMATS["Python"]
        for date_format in date_formats:
            if valid is False:
                try:
                    datetime.strptime(value, date_format)
                    valid = True
                    valid_date_format = date_format
                except ValueError:
                    pass
        return valid_date_format, valid

    def transform_value_for_tile(self, value, **kwargs):
        value = None if value == "" else value
        if value is not None:
            if type(value) == list:
                value = value[0]
            elif type(value) == str and len(value) < 4 and value.startswith("-") is False:  # a year before 1000 but not BCE
                value = value.zfill(4)
            valid_date_format, valid = self.get_valid_date_format(value)
            if valid:
                v = datetime.strptime(value, valid_date_format)
            else:
                v = datetime.strptime(value, settings.DATE_IMPORT_EXPORT_FORMAT)
            # The .astimezone() function throws an error on Windows for dates before 1970
            try:
                v = v.astimezone()
            except:
                v = self.backup_astimezone(v)
            value = v.isoformat(timespec="milliseconds")
        return value

    def backup_astimezone(self, dt):
        def same_calendar(year):
            new_year = 1971
            while not is_same_calendar(year, new_year):
                new_year += 1
                if new_year > 2020:  # should never happen but don't want a infinite loop
                    raise Exception("Backup timezone conversion failed: no matching year found")
            return new_year

        def is_same_calendar(year1, year2):
            year1_weekday_1 = datetime.strptime(str(year1) + "-01-01", "%Y-%m-%d").weekday()
            year1_weekday_2 = datetime.strptime(str(year1) + "-03-01", "%Y-%m-%d").weekday()
            year2_weekday_1 = datetime.strptime(str(year2) + "-01-01", "%Y-%m-%d").weekday()
            year2_weekday_2 = datetime.strptime(str(year2) + "-03-01", "%Y-%m-%d").weekday()
            return (year1_weekday_1 == year2_weekday_1) and (year1_weekday_2 == year2_weekday_2)

        converted_dt = dt.replace(year=same_calendar(dt.year)).astimezone().replace(year=dt.year)
        return converted_dt

    def transform_export_values(self, value, *args, **kwargs):
        valid_date_format, valid = self.get_valid_date_format(value)
        if valid:
            value = datetime.strptime(value, valid_date_format).strftime(settings.DATE_IMPORT_EXPORT_FORMAT)
        else:
            logger.warning(_("{value} is an invalid date format").format(**locals()))
        return value

    def add_missing_colon_to_timezone(self, value):
        """
        Python will parse a timezone with a colon (-07:00) but will not add a colon to a timezone using strftime.
        Elastic will not index a time with a timezone without a colon, so this method ensures the colon is added
        if it is missing.
        """

        format = self.get_valid_date_format(value)[0]
        if format.endswith("z") and value[-5] in ("-", "+"):
            return "{0}:{1}".format(value[:-2], value[-2:])
        else:
            return value

    def pre_tile_save(self, tile, nodeid):
        if tile.data[nodeid]:
            tile.data[nodeid] = self.add_missing_colon_to_timezone(tile.data[nodeid])

    def append_to_document(self, document, nodevalue, nodeid, tile, provisional=False):
        document["dates"].append(
            {"date": ExtendedDateFormat(nodevalue).lower, "nodegroup_id": tile.nodegroup_id, "nodeid": nodeid, "provisional": provisional}
        )

    def append_search_filters(self, value, node, query, request):
        try:
            if value["op"] == "null" or value["op"] == "not_null":
                self.append_null_search_filters(value, node, query, request)
            elif value["val"] != "" and value["val"] is not None:
                try:
                    date_value = datetime.strptime(value["val"], "%Y-%m-%d %H:%M:%S%z").astimezone().isoformat()
                except ValueError:
                    date_value = value["val"]
                if value["op"] != "eq":
                    operators = {"gte": None, "lte": None, "lt": None, "gt": None}
                    operators[value["op"]] = date_value
                else:
                    operators = {"gte": date_value, "lte": date_value}
                search_query = Range(field="tiles.data.%s" % (str(node.pk)), **operators)
                query.must(search_query)
        except KeyError:
            pass

    def after_update_all(self, tile=None):
        config = cache.get("time_wheel_config_anonymous")
        if config is not None:
            cache.delete("time_wheel_config_anonymous")

    def is_a_literal_in_rdf(self):
        return True

    def to_rdf(self, edge_info, edge):
        # returns an in-memory graph object, containing the domain resource, its
        # type and the number as a numeric literal (as this is how it is in the JSON)
        g = Graph()
        if edge_info["range_tile_data"] is not None:
            g.add((edge_info["d_uri"], RDF.type, URIRef(edge.domainnode.ontologyclass)))
            g.add((edge_info["d_uri"], URIRef(edge.ontologyproperty), Literal(edge_info["range_tile_data"], datatype=XSD.dateTime)))
        return g

    def from_rdf(self, json_ld_node):
        # expects a node taken from an expanded json-ld graph
        # returns the value, or None if no "@value" key is found
        value = get_value_from_jsonld(json_ld_node)
        try:
            return value[0]
        except (AttributeError, KeyError) as e:
            pass

    def default_es_mapping(self):
        es_date_formats = "||".join(settings.DATE_FORMATS["Elasticsearch"])
        mapping = {"type": "date", "format": es_date_formats}
        return mapping

    def get_display_value(self, tile, node):
        data = self.get_tile_data(tile)
        try:
            og_value = data[str(node.pk)]
            valid_date_format, valid = self.get_valid_date_format(og_value)
            new_date_format = settings.DATE_FORMATS["Python"][settings.DATE_FORMATS["JavaScript"].index(node.config["dateFormat"])]
            value = datetime.strptime(og_value, valid_date_format).strftime(new_date_format)
        except TypeError:
            value = data[str(node.pk)]
        return value


class EDTFDataType(BaseDataType):
    def transform_value_for_tile(self, value, **kwargs):
        transformed_value = ExtendedDateFormat(value)
        if transformed_value.edtf is None:
            return value
        return str(transformed_value.edtf)

    def pre_tile_save(self, tile, nodeid):
        tile.data[nodeid] = self.transform_value_for_tile(tile.data[nodeid])

    def validate(self, value, row_number=None, source="", node=None, nodeid=None, strict=False, **kwargs):
        errors = []
        if value is not None:
            if not ExtendedDateFormat(value).is_valid():
                message = _("Incorrect Extended Date Time Format. See http://www.loc.gov/standards/datetime/ for supported formats")
                error_message = self.create_error_message(value, source, row_number, message)
                errors.append(error_message)
        return errors

    def get_display_value(self, tile, node):
        data = self.get_tile_data(tile)
        try:
            value = data[str(node.pk)]["value"]
        except TypeError:
            value = data[str(node.pk)]
        return value

    def append_to_document(self, document, nodevalue, nodeid, tile, provisional=False):
        def add_date_to_doc(document, edtf):
            if edtf.lower == edtf.upper:
                if edtf.lower is not None:
                    document["dates"].append(
                        {"date": edtf.lower, "nodegroup_id": tile.nodegroup_id, "nodeid": nodeid, "provisional": provisional}
                    )
            else:
                dr = {}
                if edtf.lower_fuzzy is not None:
                    dr["gte"] = edtf.lower_fuzzy
                    document["dates"].append(
                        {"date": edtf.lower_fuzzy, "nodegroup_id": tile.nodegroup_id, "nodeid": nodeid, "provisional": provisional}
                    )
                if edtf.upper_fuzzy is not None:
                    dr["lte"] = edtf.upper_fuzzy
                    document["dates"].append(
                        {"date": edtf.upper_fuzzy, "nodegroup_id": tile.nodegroup_id, "nodeid": nodeid, "provisional": provisional}
                    )
                document["date_ranges"].append(
                    {"date_range": dr, "nodegroup_id": tile.nodegroup_id, "nodeid": nodeid, "provisional": provisional}
                )

        # update the indexed tile value to support adv. search
        tile.data[nodeid] = {"value": nodevalue, "dates": [], "date_ranges": []}

        node = models.Node.objects.get(nodeid=nodeid)
        edtf = ExtendedDateFormat(nodevalue, **node.config)
        if edtf.result_set:
            for result in edtf.result_set:
                add_date_to_doc(document, result)
                add_date_to_doc(tile.data[nodeid], result)
        else:
            add_date_to_doc(document, edtf)
            add_date_to_doc(tile.data[nodeid], edtf)

    def append_search_filters(self, value, node, query, request):
        def add_date_to_doc(query, edtf):
            if value["op"] == "eq":
                if edtf.lower != edtf.upper:
                    raise Exception(_('Only dates that specify an exact year, month, and day can be used with the "=" operator'))
                query.should(Match(field="tiles.data.%s.dates.date" % (str(node.pk)), query=edtf.lower, type="phrase_prefix"))
            else:
                if value["op"] == "overlaps":
                    operators = {"gte": edtf.lower, "lte": edtf.upper}
                else:
                    if edtf.lower != edtf.upper:
                        raise Exception(
                            _(
                                'Only dates that specify an exact year, month, \
                                    and day can be used with the ">", "<", ">=", and "<=" operators'
                            )
                        )

                    operators = {value["op"]: edtf.lower or edtf.upper}

                try:
                    query.should(Range(field="tiles.data.%s.dates.date" % (str(node.pk)), **operators))
                    query.should(Range(field="tiles.data.%s.date_ranges.date_range" % (str(node.pk)), relation="intersects", **operators))
                except RangeDSLException:
                    if edtf.lower is None and edtf.upper is None:
                        raise Exception(_("Invalid date specified."))

        if value["op"] == "null" or value["op"] == "not_null":
            self.append_null_search_filters(value, node, query, request)
        elif value["val"] != "" and value["val"] is not None:
            edtf = ExtendedDateFormat(value["val"])
            if edtf.result_set:
                for result in edtf.result_set:
                    add_date_to_doc(query, result)
            else:
                add_date_to_doc(query, edtf)

    def default_es_mapping(self):
        mapping = {"properties": {"value": {"type": "text", "fields": {"keyword": {"ignore_above": 256, "type": "keyword"}}}}}
        return mapping


class GeojsonFeatureCollectionDataType(BaseDataType):
    def validate(self, value, row_number=None, source=None, node=None, nodeid=None, strict=False, **kwargs):
        errors = []
        coord_limit = 1500
        coordinate_count = 0

        def validate_geom(geom, coordinate_count=0):
            try:
                coordinate_count += geom.num_coords
                bbox = Polygon(settings.DATA_VALIDATION_BBOX)
                if coordinate_count > coord_limit:
                    message = f"Geometry has too many coordinates for Elasticsearch ({coordinate_count}), \
                        Please limit to less then {coord_limit} coordinates of 5 digits of precision or less."
                    errors.append(
                        {
                            "type": "ERROR",
                            "message": "datatype: {0} value: {1} {2} - {3}. {4}".format(
                                self.datatype_model.datatype, value, source, message, "This data was not imported."
                            ),
                        }
                    )

                if bbox.contains(geom) == False:
                    message = "Geometry does not fall within the bounding box of the selected coordinate system. \
                         Adjust your coordinates or your settings.DATA_EXTENT_VALIDATION property."
                    errors.append(
                        {
                            "type": "ERROR",
                            "message": "datatype: {0} value: {1} {2} - {3}. {4}".format(
                                self.datatype_model.datatype, value, source, message, "This data was not imported."
                            ),
                        }
                    )
            except Exception:
                message = "Not a properly formatted geometry"
                errors.append(
                    {
                        "type": "ERROR",
                        "message": "datatype: {0} value: {1} {2} - {3}. {4}.".format(
                            self.datatype_model.datatype, value, source, message, "This data was not imported."
                        ),
                    }
                )

        if value is not None:
            for feature in value["features"]:
                try:
                    geom = GEOSGeometry(JSONSerializer().serialize(feature["geometry"]))
                    validate_geom(geom, coordinate_count)
                except Exception:
                    message = _("Unable to serialize some geometry features")
                    error_message = self.create_error_message(value, source, row_number, message)
                    errors.append(error_message)
        return errors

    def to_json(self, tile, node):
        data = self.get_tile_data(tile)
        if data:
            return self.compile_json(tile, node, geojson=data.get(str(node.nodeid)))

    def clean(self, tile, nodeid):
        if tile.data[nodeid] is not None and "features" in tile.data[nodeid]:
            if len(tile.data[nodeid]["features"]) == 0:
                tile.data[nodeid] = None

    def transform_value_for_tile(self, value, **kwargs):
        if "format" in kwargs and kwargs["format"] == "esrijson":
            arches_geojson = GeoUtils().arcgisjson_to_geojson(value)
        else:
            try:
                geojson = json.loads(value)
                if geojson["type"] == "FeatureCollection":
                    for feature in geojson["features"]:
                        feature["id"] = str(uuid.uuid4())
                    arches_geojson = geojson
                else:
                    raise TypeError
            except (json.JSONDecodeError, KeyError, TypeError):
                arches_geojson = {}
                arches_geojson["type"] = "FeatureCollection"
                arches_geojson["features"] = []
                geometry = GEOSGeometry(value, srid=4326)
                if geometry.geom_type == "GeometryCollection":
                    for geom in geometry:
                        arches_json_geometry = {}
                        arches_json_geometry["geometry"] = JSONDeserializer().deserialize(GEOSGeometry(geom, srid=4326).json)
                        arches_json_geometry["type"] = "Feature"
                        arches_json_geometry["id"] = str(uuid.uuid4())
                        arches_json_geometry["properties"] = {}
                        arches_geojson["features"].append(arches_json_geometry)
                else:
                    arches_json_geometry = {}
                    arches_json_geometry["geometry"] = JSONDeserializer().deserialize(geometry.json)
                    arches_json_geometry["type"] = "Feature"
                    arches_json_geometry["id"] = str(uuid.uuid4())
                    arches_json_geometry["properties"] = {}
                    arches_geojson["features"].append(arches_json_geometry)

        return arches_geojson

    def transform_export_values(self, value, *args, **kwargs):
        wkt_geoms = []
        for feature in value["features"]:
            wkt_geoms.append(GEOSGeometry(json.dumps(feature["geometry"])))
        return GeometryCollection(wkt_geoms)

    def update(self, tile, data, nodeid=None, action=None):
        new_features_array = tile.data[nodeid]["features"] + data["features"]
        tile.data[nodeid]["features"] = new_features_array
        updated_data = tile.data[nodeid]
        return updated_data

    def append_to_document(self, document, nodevalue, nodeid, tile, provisional=False):
        document["geometries"].append({"geom": nodevalue, "nodegroup_id": tile.nodegroup_id, "provisional": provisional, "tileid": tile.pk})
        bounds = self.get_bounds_from_value(nodevalue)
        if bounds is not None:
            minx, miny, maxx, maxy = bounds
            centerx = maxx - (maxx - minx) / 2
            centery = maxy - (maxy - miny) / 2
            document["points"].append(
                {"point": {"lon": centerx, "lat": centery}, "nodegroup_id": tile.nodegroup_id, "provisional": provisional}
            )

    def get_bounds(self, tile, node):
        bounds = None
        try:
            node_data = tile.data[str(node.pk)]
            bounds = self.get_bounds_from_value(node_data)
        except KeyError as e:
            print(e)
        return bounds

    def get_bounds_from_value(self, node_data):
        bounds = None
        for feature in node_data["features"]:
            geom_collection = GEOSGeometry(JSONSerializer().serialize(feature["geometry"]))

            if bounds is None:
                bounds = geom_collection.extent
            else:
                minx, miny, maxx, maxy = bounds
                if geom_collection.extent[0] < minx:
                    minx = geom_collection.extent[0]
                if geom_collection.extent[1] < miny:
                    miny = geom_collection.extent[1]
                if geom_collection.extent[2] > maxx:
                    maxx = geom_collection.extent[2]
                if geom_collection.extent[3] > maxy:
                    maxy = geom_collection.extent[3]

                bounds = (minx, miny, maxx, maxy)

        return bounds

    def get_map_layer(self, node=None, preview=False):
        if node is None:
            return None
        elif node.config is None:
            return None
        count = models.TileModel.objects.filter(nodegroup_id=node.nodegroup_id, data__has_key=str(node.nodeid)).count()
        if not preview and (count < 1 or not node.config["layerActivated"]):
            return None

        source_name = "resources-%s" % node.nodeid
        layer_name = "%s - %s" % (node.graph.name, node.name)
        if not preview and node.config["layerName"] != "":
            layer_name = node.config["layerName"]
        layer_icon = node.graph.iconclass
        if not preview and node.config["layerIcon"] != "":
            layer_icon = node.config["layerIcon"]

        layer_legend = node.config["layerLegend"]

        if not preview and node.config["advancedStyling"]:
            try:
                style = json.loads(node.config["advancedStyle"])
                for layer in style:
                    layer["source-layer"] = str(node.pk)
                layer_def = json.dumps(style)
            except ValueError:
                layer_def = "[]"
        else:
            layer_def = """[
                {
                    "id": "resources-fill-%(nodeid)s",
                    "type": "fill",
                    "source": "%(source_name)s",
                    "source-layer": "%(nodeid)s",
                    "layout": {
                        "visibility": "visible"
                    },
                    "filter": ["all", ["==", "$type", "Polygon"],["==", "total", 1]],
                    "paint": {
                        "fill-color": "%(fillColor)s"
                    }
                },
                {
                    "id": "resources-fill-%(nodeid)s-click",
                    "type": "fill",
                    "source": "%(source_name)s",
                    "source-layer": "%(nodeid)s",
                    "layout": {
                        "visibility": "visible"
                    },
                    "filter": ["all", ["==", "$type", "Polygon"],["==", "total", 1],["==", "resourceinstanceid", ""]],
                    "paint": {
                        "fill-color": "%(fillColor)s"
                    }
                },
                {
                    "id": "resources-fill-%(nodeid)s-hover",
                    "type": "fill",
                    "source": "%(source_name)s",
                    "source-layer": "%(nodeid)s",
                    "layout": {
                        "visibility": "visible"
                    },
                    "filter": ["all", ["==", "$type", "Polygon"],["==", "total", 1],["==", "resourceinstanceid", ""]],
                    "paint": {
                        "fill-color": "%(fillColor)s"
                    }
                },
                {
                    "id": "resources-poly-outline-%(nodeid)s",
                    "type": "line",
                    "source": "%(source_name)s",
                    "source-layer": "%(nodeid)s",
                    "layout": {
                        "visibility": "visible"
                    },
                    "filter": ["all",["==", "$type", "Polygon"],["==", "total", 1]],
                    "paint": {
                        "line-width": ["case",
                            ["boolean", ["feature-state", "hover"], false],
                            %(expanded_outlineWeight)s,
                            %(outlineWeight)s
                        ],
                        "line-color": "%(outlineColor)s"
                    }
                },
                {
                    "id": "resources-poly-outline-%(nodeid)s-hover",
                    "type": "line",
                    "source": "%(source_name)s",
                    "source-layer": "%(nodeid)s",
                    "layout": {
                        "visibility": "visible"
                    },
                    "filter": ["all",["==", "$type", "Polygon"],["==", "total", 1],["==", "resourceinstanceid", ""]],
                    "paint": {
                        "line-width": %(expanded_outlineWeight)s,
                        "line-color": "%(outlineColor)s"
                    }
                },
                {
                    "id": "resources-poly-outline-%(nodeid)s-click",
                    "type": "line",
                    "source": "%(source_name)s",
                    "source-layer": "%(nodeid)s",
                    "layout": {
                        "visibility": "visible"
                    },
                    "filter": ["all",["==", "$type", "Polygon"],["==", "total", 1],["==", "resourceinstanceid", ""]],
                    "paint": {
                        "line-width": %(expanded_outlineWeight)s,
                        "line-color": "%(outlineColor)s"
                    }
                },
                {
                    "id": "resources-line-halo-%(nodeid)s",
                    "type": "line",
                    "source": "%(source_name)s",
                    "source-layer": "%(nodeid)s",
                    "layout": {
                        "visibility": "visible"
                    },
                    "filter": ["all", ["==", "$type", "LineString"],["==", "total", 1]],
                    "paint": {
                        "line-width": ["case",
                            ["boolean", ["feature-state", "hover"], false],
                            %(expanded_haloWeight)s,
                            %(haloWeight)s
                        ],
                        "line-color": "%(lineHaloColor)s"
                    }
                },
                {
                    "id": "resources-line-%(nodeid)s",
                    "type": "line",
                    "source": "%(source_name)s",
                    "source-layer": "%(nodeid)s",
                    "layout": {
                        "visibility": "visible"
                    },
                    "filter": ["all",["==", "$type", "LineString"],["==", "total", 1]],
                    "paint": {
                        "line-width": ["case",
                            ["boolean", ["feature-state", "hover"], false],
                            %(expanded_weight)s,
                            %(weight)s
                        ],
                        "line-color": "%(lineColor)s"
                    }
                },
                {
                    "id": "resources-line-halo-%(nodeid)s-hover",
                    "type": "line",
                    "source": "%(source_name)s",
                    "source-layer": "%(nodeid)s",
                    "layout": {
                        "visibility": "visible"
                    },
                    "filter": ["all",["==", "$type", "LineString"],["==", "total", 1],["==", "resourceinstanceid", ""]],
                    "paint": {
                        "line-width": %(expanded_haloWeight)s,
                        "line-color": "%(lineHaloColor)s"
                    }
                },
                {
                    "id": "resources-line-%(nodeid)s-hover",
                    "type": "line",
                    "source": "%(source_name)s",
                    "source-layer": "%(nodeid)s",
                    "layout": {
                        "visibility": "visible"
                    },
                    "filter": ["all",["==", "$type", "LineString"],["==", "total", 1],["==", "resourceinstanceid", ""]],
                    "paint": {
                        "line-width": %(expanded_weight)s,
                        "line-color": "%(lineColor)s"
                    }
                },
                {
                    "id": "resources-line-halo-%(nodeid)s-click",
                    "type": "line",
                    "source": "%(source_name)s",
                    "source-layer": "%(nodeid)s",
                    "layout": {
                        "visibility": "visible"
                    },
                    "filter": ["all", ["==", "$type", "LineString"],["==", "total", 1],["==", "resourceinstanceid", ""]],
                    "paint": {
                        "line-width": %(expanded_haloWeight)s,
                        "line-color": "%(lineHaloColor)s"
                    }
                },
                {
                    "id": "resources-line-%(nodeid)s-click",
                    "type": "line",
                    "source": "%(source_name)s",
                    "source-layer": "%(nodeid)s",
                    "layout": {
                        "visibility": "visible"
                    },
                    "filter": ["all", ["==", "$type", "LineString"],["==", "total", 1],["==", "resourceinstanceid", ""]],
                    "paint": {
                        "line-width": %(expanded_weight)s,
                        "line-color": "%(lineColor)s"
                    }
                },

                {
                    "id": "resources-point-halo-%(nodeid)s-hover",
                    "type": "circle",
                    "source": "%(source_name)s",
                    "source-layer": "%(nodeid)s",
                    "layout": {
                        "visibility": "visible"
                    },
                    "filter": ["all", ["==", "$type", "Point"],["==", "total", 1],["==", "resourceinstanceid", ""]],
                    "paint": {
                        "circle-radius": %(expanded_haloRadius)s,
                        "circle-color": "%(pointHaloColor)s"
                    }
                },
                {
                    "id": "resources-point-%(nodeid)s-hover",
                    "type": "circle",
                    "source": "%(source_name)s",
                    "source-layer": "%(nodeid)s",
                    "layout": {
                        "visibility": "visible"
                    },
                    "filter": ["all", ["==", "$type", "Point"],["==", "total", 1],["==", "resourceinstanceid", ""]],
                    "paint": {
                        "circle-radius": %(expanded_radius)s,
                        "circle-color": "%(pointColor)s"
                    }
                },

                {
                    "id": "resources-point-halo-%(nodeid)s",
                    "type": "circle",
                    "source": "%(source_name)s",
                    "source-layer": "%(nodeid)s",
                    "layout": {
                        "visibility": "visible"
                    },
                    "filter": ["all", ["==", "$type", "Point"],["==", "total", 1]],
                    "paint": {
                        "circle-radius": ["case",
                            ["boolean", ["feature-state", "hover"], false],
                            %(expanded_haloRadius)s,
                            %(haloRadius)s
                        ],
                        "circle-color": "%(pointHaloColor)s"
                    }
                },
                {
                    "id": "resources-point-%(nodeid)s",
                    "type": "circle",
                    "source": "%(source_name)s",
                    "source-layer": "%(nodeid)s",
                    "layout": {
                        "visibility": "visible"
                    },
                    "filter": ["all", ["==", "$type", "Point"],["==", "total", 1]],
                    "paint": {
                        "circle-radius": ["case",
                            ["boolean", ["feature-state", "hover"], false],
                            %(expanded_radius)s,
                            %(radius)s
                        ],
                        "circle-color": "%(pointColor)s"
                    }
                },

                {
                    "id": "resources-point-halo-%(nodeid)s-click",
                    "type": "circle",
                    "source": "%(source_name)s",
                    "source-layer": "%(nodeid)s",
                    "layout": {
                        "visibility": "visible"
                    },
                    "filter": ["all", ["==", "$type", "Point"],["==", "total", 1],["==", "resourceinstanceid", ""]],
                    "paint": {
                        "circle-radius": %(expanded_haloRadius)s,
                        "circle-color": "%(pointHaloColor)s"
                    }
                },
                {
                    "id": "resources-point-%(nodeid)s-click",
                    "type": "circle",
                    "source": "%(source_name)s",
                    "source-layer": "%(nodeid)s",
                    "layout": {
                        "visibility": "visible"
                    },
                    "filter": ["all", ["==", "$type", "Point"],["==", "total", 1],["==", "resourceinstanceid", ""]],
                    "paint": {
                        "circle-radius": %(expanded_radius)s,
                        "circle-color": "%(pointColor)s"
                    }
                },
                {
                    "id": "resources-cluster-point-halo-%(nodeid)s",
                    "type": "circle",
                    "source": "%(source_name)s",
                    "source-layer": "%(nodeid)s",
                    "layout": {
                        "visibility": "visible"
                    },
                    "filter": ["all", ["==", "$type", "Point"],[">", "total", 1]],
                    "paint": {
                        "circle-radius": {
                            "property": "total",
                            "stops": [
                                [0,   22],
                                [50, 24],
                                [100, 26],
                                [200, 28],
                                [400, 30],
                                [800, 32],
                                [1200, 34],
                                [1600, 36],
                                [2000, 38],
                                [2500, 40],
                                [3000, 42],
                                [4000, 44],
                                [5000, 46]
                            ]
                        },
                        "circle-color": "%(pointHaloColor)s"
                    }
                },
                {
                    "id": "resources-cluster-point-%(nodeid)s",
                    "type": "circle",
                    "source": "%(source_name)s",
                    "source-layer": "%(nodeid)s",
                    "layout": {
                        "visibility": "visible"
                    },
                    "filter": ["all", ["==", "$type", "Point"],[">", "total", 1]],
                    "paint": {
                         "circle-radius": {
                             "property": "total",
                             "type": "exponential",
                             "stops": [
                                 [0,   12],
                                 [50, 14],
                                 [100, 16],
                                 [200, 18],
                                 [400, 20],
                                 [800, 22],
                                 [1200, 24],
                                 [1600, 26],
                                 [2000, 28],
                                 [2500, 30],
                                 [3000, 32],
                                 [4000, 34],
                                 [5000, 36]
                             ]
                         },
                        "circle-color": "%(pointColor)s"
                    }
                },
                {
                     "id": "resources-cluster-count-%(nodeid)s",
                     "type": "symbol",
                     "source": "%(source_name)s",
                     "source-layer": "%(nodeid)s",
                     "layout": {
                         "text-field": "{total}",
                         "text-size": 10
                     },
                     "paint": {
                        "text-color": "#fff"
                    },
                     "filter": ["all", [">", "total", 1]]
                 }
            ]""" % {
                "source_name": source_name,
                "nodeid": node.nodeid,
                "pointColor": node.config["pointColor"],
                "pointHaloColor": node.config["pointHaloColor"],
                "radius": node.config["radius"],
                "expanded_radius": int(node.config["radius"]) * 2,
                "haloRadius": node.config["haloRadius"],
                "expanded_haloRadius": int(node.config["haloRadius"]) * 2,
                "lineColor": node.config["lineColor"],
                "lineHaloColor": node.config["lineHaloColor"],
                "weight": node.config["weight"],
                "haloWeight": node.config["haloWeight"],
                "expanded_weight": int(node.config["weight"]) * 2,
                "expanded_haloWeight": int(node.config["haloWeight"]) * 2,
                "fillColor": node.config["fillColor"],
                "outlineColor": node.config["outlineColor"],
                "outlineWeight": node.config["outlineWeight"],
                "expanded_outlineWeight": int(node.config["outlineWeight"]) * 2,
            }
        return {
            "nodeid": node.nodeid,
            "name": layer_name,
            "layer_definitions": layer_def,
            "icon": layer_icon,
            "legend": layer_legend,
            "addtomap": node.config["addToMap"],
        }

    def after_update_all(self, tile=None):
        with connection.cursor() as cursor:
            if tile is not None:
                cursor.execute(
                    "SELECT * FROM refresh_tile_geojson_geometries(%s);",
                    [tile.pk],
                )
            else:
                cursor.execute("SELECT * FROM refresh_geojson_geometries();")

    def default_es_mapping(self):
        mapping = {
            "properties": {
                "features": {
                    "properties": {
                        "geometry": {"properties": {"coordinates": {"type": "float"}, "type": {"type": "keyword"}}},
                        "id": {"type": "keyword"},
                        "type": {"type": "keyword"},
                        "properties": {"type": "object"},
                    }
                },
                "type": {"type": "keyword"},
            }
        }
        return mapping

    def is_a_literal_in_rdf(self):
        return True

    def to_rdf(self, edge_info, edge):
        # Default to string containing JSON
        g = Graph()
        if edge_info["range_tile_data"] is not None:
            data = edge_info["range_tile_data"]
            if data["type"] == "FeatureCollection":
                for f in data["features"]:
                    del f["id"]
                    del f["properties"]
            g.add((edge_info["d_uri"], URIRef(edge.ontologyproperty), Literal(JSONSerializer().serialize(data))))
        return g

    def from_rdf(self, json_ld_node):
        # Allow either a JSON literal or a string containing JSON
        try:
            val = json.loads(json_ld_node["@value"])
        except:
            raise ValueError(f"Bad Data in GeoJSON, should be JSON string: {json_ld_node}")
        if "features" not in val or type(val["features"]) != list:
            raise ValueError(f"GeoJSON must have features array")
        for f in val["features"]:
            if "properties" not in f:
                f["properties"] = {}
        return val

    def validate_from_rdf(self, value):
        if type(value) == str:
            # first deserialize it from a string
            value = json.loads(value)
        return self.validate(value)


class FileListDataType(BaseDataType):
    def __init__(self, model=None):
        super(FileListDataType, self).__init__(model=model)
        self.node_lookup = {}

    def validate_file_types(self, request=None, nodeid=None):
        errors = []
        validator = FileValidator()
        files = request.FILES.getlist("file-list_" + nodeid, [])
        for file in files:
            errors = errors + validator.validate_file_type(file.file, file.name.split(".")[-1])
        return errors

    def validate(self, value, row_number=None, source=None, node=None, nodeid=None, strict=False, path=None, request=None, **kwargs):
        errors = []
        file_type_errors = []
        if request:
            file_type_errors = errors + self.validate_file_types(request, str(node.pk))

        if len(file_type_errors) > 0:
            errors.append({"type": "ERROR", "message": _("File type not permitted")})
        if node:
            self.node_lookup[str(node.pk)] = node
        elif nodeid:
            if str(nodeid) in self.node_lookup:
                node = self.node_lookup[str(nodeid)]
            else:
                node = models.Node.objects.get(nodeid=nodeid)
                self.node_lookup[str(nodeid)] = node

        def format_bytes(size):
            # 2**10 = 1024
            power = 2 ** 10
            n = 0
            power_labels = {0: "", 1: "kilo", 2: "mega", 3: "giga", 4: "tera"}
            while size > power:
                size /= power
                n += 1
            return size, power_labels[n] + "bytes"

        try:
            config = node.config
            limit = config["maxFiles"]
            max_size = config["maxFileSize"] if "maxFileSize" in config.keys() else None

            if value is not None and config["activateMax"] is True and len(value) > limit:
                message = _("This node has a limit of {0} files. Please reduce files.".format(limit))
                errors.append({"type": "ERROR", "message": message})

            if max_size is not None:
                formatted_max_size = format_bytes(max_size)
                for v in value:
                    if v["size"] > max_size:
                        message = _(
                            "This node has a file-size limit of {0}. Please reduce file size or contact your sysadmin.".format(
                                formatted_max_size
                            )
                        )
                        errors.append({"type": "ERROR", "message": message})
            if path:
                for file in value:
                    if not default_storage.exists(os.path.join(path, file["name"])):
                        message = _('The file "{0}" does not exist in "{1}"'.format(file["name"], default_storage.path(path)))
                        errors.append({"type": "ERROR", "message": message})
        except Exception as e:
            dt = self.datatype_model.datatype
            message = _("datatype: {0}, value: {1} - {2} .".format(dt, value, e))
            errors.append({"type": "ERROR", "message": message})
        return errors

    def append_to_document(self, document, nodevalue, nodeid, tile, provisional=False):
        try:
            for f in tile.data[str(nodeid)]:
                val = {"string": f["name"], "nodegroup_id": tile.nodegroup_id, "provisional": provisional}
                document["strings"].append(val)
        except KeyError as e:
            for k, pe in tile.provisionaledits.items():
                for f in pe["value"][nodeid]:
                    val = {"string": f["name"], "nodegroup_id": tile.nodegroup_id, "provisional": provisional}
                    document["strings"].append(val)

    def get_search_terms(self, nodevalue, nodeid):
        terms = []
        for file_obj in nodevalue:
            if file_obj["name"] is not None:
                terms.append(SearchTerm(value=file_obj["name"]))

        return terms

    def get_display_value(self, tile, node):
        data = self.get_tile_data(tile)
        files = data[str(node.pk)]
        file_urls = ""
        if files is not None:
            file_urls = " | ".join([file["url"] for file in files])

        return file_urls

    def to_json(self, tile, node):
        data = self.get_tile_data(tile)
        if data:
            return self.compile_json(tile, node, file_details=data[str(node.pk)])

    def handle_request(self, current_tile, request, node):
        # this does not get called when saving data from the mobile app
        previously_saved_tile = models.TileModel.objects.filter(pk=current_tile.tileid)
        user = request.user
        if hasattr(request.user, "userprofile") is not True:
            models.UserProfile.objects.create(user=request.user)
        user_is_reviewer = user_is_resource_reviewer(request.user)
        current_tile_data = self.get_tile_data(current_tile)
        if previously_saved_tile.count() == 1:
            previously_saved_tile_data = self.get_tile_data(previously_saved_tile[0])
            if previously_saved_tile_data[str(node.pk)] is not None:
                for previously_saved_file in previously_saved_tile_data[str(node.pk)]:
                    previously_saved_file_has_been_removed = True
                    for incoming_file in current_tile_data[str(node.pk)]:
                        if previously_saved_file["file_id"] == incoming_file["file_id"]:
                            previously_saved_file_has_been_removed = False
                    if previously_saved_file_has_been_removed:
                        try:
                            deleted_file = models.File.objects.get(pk=previously_saved_file["file_id"])
                            deleted_file.delete()
                        except models.File.DoesNotExist:
                            logger.exception(_("File does not exist"))

        files = request.FILES.getlist("file-list_" + str(node.pk), [])

        for file_data in files:
            file_model = models.File()
            file_model.path = file_data
            file_model.tile = current_tile
            if models.TileModel.objects.filter(pk=current_tile.tileid).count() > 0:
                file_model.save()
            if current_tile_data[str(node.pk)] is not None:
                resave_tile = False
                updated_file_records = []
                for file_json in current_tile_data[str(node.pk)]:
                    if file_json["name"] == file_data.name and file_json["url"] is None:
                        file_json["file_id"] = str(file_model.pk)
                        file_json["url"] = "/files/" + str(file_model.fileid)
                        file_json["status"] = "uploaded"
                        resave_tile = True
                    updated_file_records.append(file_json)
                if resave_tile is True:
                    # resaving model to assign url from file_model
                    # importing proxy model errors, so cannot use super on the proxy model to save
                    if previously_saved_tile.count() == 1:
                        tile_to_update = previously_saved_tile[0]
                        if user_is_reviewer:
                            tile_to_update.data[str(node.pk)] = updated_file_records
                        else:
                            tile_to_update.provisionaledits[str(user.id)]["value"][str(node.pk)] = updated_file_records
                        tile_to_update.save()

    def get_compatible_renderers(self, file_data):
        extension = Path(file_data["name"]).suffix.strip(".")
        compatible_renderers = []
        for renderer in settings.RENDERERS:
            if extension.lower() == renderer["ext"].lower():
                compatible_renderers.append(renderer["id"])
            else:
                excluded_extensions = renderer["exclude"].split(",")
                if extension not in excluded_extensions:
                    renderer_mime = renderer["type"].split("/")
                    file_mime = file_data["type"].split("/")
                    if len(renderer_mime) == 2:
                        renderer_class, renderer_type = renderer_mime[0], renderer_mime[1]
                        if len(file_mime) == 2:
                            file_class = file_mime[0]
                            if renderer_class.lower() == file_class.lower() and renderer_type == "*":
                                compatible_renderers.append(renderer["id"])
        return compatible_renderers

    def transform_value_for_tile(self, value, **kwargs):
        """
        Accepts a comma delimited string of file paths as 'value' to create a file datatype value
        with corresponding file record in the files table for each path. Only the basename of each path is used, so
        the accuracy of the full path is not important. However the name of each file must match the name of a file in
        the directory from which Arches will request files. By default, this is the 'uploadedfiles' directory
        in a project.

        """

        mime = MimeTypes()
        tile_data = []
        source_path = kwargs.get("path")
        for file_path in [filename.strip() for filename in value.split(",")]:
            tile_file = {}
            try:
                file_stats = os.stat(file_path)
                tile_file["lastModified"] = file_stats.st_mtime
                tile_file["size"] = file_stats.st_size
            except FileNotFoundError as e:
                pass
            tile_file["status"] = "uploaded"
            tile_file["name"] = os.path.basename(file_path)
            tile_file["type"] = mime.guess_type(file_path)[0]
            tile_file["type"] = "" if tile_file["type"] is None else tile_file["type"]
            file_path = "uploadedfiles/" + str(tile_file["name"])
            tile_file["file_id"] = str(uuid.uuid4())
            if source_path:
                source_file = os.path.join(source_path, tile_file["name"])
                fs = default_storage
                try:
                    with default_storage.open(source_file) as f:
                        current_file, created = models.File.objects.get_or_create(fileid=tile_file["file_id"])
                        filename = fs.save(os.path.join("uploadedfiles", os.path.basename(f.name)), File(f))
                        current_file.path = os.path.join(filename)
                        current_file.save()
                except FileNotFoundError:
                    logger.exception(_("File does not exist"))

            else:
                models.File.objects.get_or_create(fileid=tile_file["file_id"], path=file_path)

            tile_file["url"] = "/files/" + tile_file["file_id"]
            tile_file["accepted"] = True
            compatible_renderers = self.get_compatible_renderers(tile_file)
            if len(compatible_renderers) == 1:
                tile_file["renderer"] = compatible_renderers[0]
            tile_data.append(tile_file)
        return json.loads(json.dumps(tile_data))

    def pre_tile_save(self, tile, nodeid):
        # TODO If possible this method should probably replace 'handle request' and perhaps 'process mobile data'
        if tile.data[nodeid]:
            for file in tile.data[nodeid]:
                try:
                    if file["file_id"]:
                        if file["url"] == "/files/{}".format(file["file_id"]):
                            val = uuid.UUID(file["file_id"])  # to test if file_id is uuid
                            file_path = "uploadedfiles/" + file["name"]
                            try:
                                file_model = models.File.objects.get(pk=file["file_id"])
                            except ObjectDoesNotExist:
                                # Do not use get_or_create here because django can create a different file name applied to the file_path
                                # for the same file_id causing a 'create' when a 'get' was intended
                                file_model = models.File.objects.create(pk=file["file_id"], path=file_path)
                            if not file_model.tile_id:
                                file_model.tile = tile
                                file_model.save()
                        else:
                            logger.warning(_("The file url is invalid"))
                    else:
                        logger.warning(_("A file is not available for this tile"))
                except ValueError:
                    logger.warning(_("This file's fileid is not a valid UUID"))

    def transform_export_values(self, value, *args, **kwargs):
        return ",".join([settings.MEDIA_URL + "uploadedfiles/" + str(file["name"]) for file in value])

    def is_a_literal_in_rdf(self):
        return False

    def get_rdf_uri(self, node, data, which="r"):
        if type(data) == list:
            l = []
            for x in data:
                if x["url"].startswith("/"):
                    l.append(URIRef(archesproject[x["url"][1:]]))
                else:
                    l.append(URIRef(archesproject[x["url"]]))
            return l
        elif data:
            if data["url"].startswith("/"):
                return URIRef(archesproject[data["url"][1:]])
            else:
                return URIRef(archesproject[data["url"]])
        else:
            return node

    def to_rdf(self, edge_info, edge):
        # outputs a graph holding an RDF representation of the file stored in the Arches instance

        g = Graph()

        unit_nt = """
        <http://vocab.getty.edu/aat/300055644> <http://www.w3.org/1999/02/22-rdf-syntax-ns#type> <http://www.cidoc-crm.org/cidoc-crm/E55_Type> .
        <http://vocab.getty.edu/aat/300055644> <http://www.w3.org/2000/01/rdf-schema#label> "height" .
        <http://vocab.getty.edu/aat/300055647> <http://www.w3.org/1999/02/22-rdf-syntax-ns#type> <http://www.cidoc-crm.org/cidoc-crm/E55_Type> .
        <http://vocab.getty.edu/aat/300055647> <http://www.w3.org/2000/01/rdf-schema#label> "width" .
        <http://vocab.getty.edu/aat/300265863> <http://www.w3.org/1999/02/22-rdf-syntax-ns#type> <http://www.cidoc-crm.org/cidoc-crm/E55_Type> .
        <http://vocab.getty.edu/aat/300265863> <http://www.w3.org/2000/01/rdf-schema#label> "file size" .
        <http://vocab.getty.edu/aat/300265869> <http://www.w3.org/1999/02/22-rdf-syntax-ns#type> <http://www.cidoc-crm.org/cidoc-crm/E58_Measurement_Unit> .
        <http://vocab.getty.edu/aat/300265869> <http://www.w3.org/2000/01/rdf-schema#label> "bytes" .
        <http://vocab.getty.edu/aat/300266190> <http://www.w3.org/1999/02/22-rdf-syntax-ns#type> <http://www.cidoc-crm.org/cidoc-crm/E58_Measurement_Unit> .
        <http://vocab.getty.edu/aat/300266190> <http://www.w3.org/2000/01/rdf-schema#label> "pixels" .
        """

        g.parse(data=unit_nt, format="nt")

        aatrefs = {
            "pixels": URIRef("http://vocab.getty.edu/aat/300266190"),
            "bytes": URIRef("http://vocab.getty.edu/aat/300265869"),
            "height": URIRef("http://vocab.getty.edu/aat/300055644"),
            "width": URIRef("http://vocab.getty.edu/aat/300055647"),
            "file size": URIRef("http://vocab.getty.edu/aat/300265863"),
        }

        def add_dimension(graphobj, domain_uri, unittype, unit, value):
            dim_node = BNode()
            graphobj.add((domain_uri, cidoc_nm["P43_has_dimension"], dim_node))
            graphobj.add((dim_node, RDF.type, cidoc_nm["E54_Dimension"]))
            graphobj.add((dim_node, cidoc_nm["P2_has_type"], aatrefs[unittype]))
            graphobj.add((dim_node, cidoc_nm["P91_has_unit"], aatrefs[unit]))
            graphobj.add((dim_node, RDF.value, Literal(value)))

        for f_data in edge_info["range_tile_data"]:
            # f_data will be something like:
            # "{\"accepted\": true, \"content\": \"blob:http://localhost/cccadfd0-64fc-104a-8157-3c96aca0b9bd\",
            # \"file_id\": \"f4cd6596-cd75-11e8-85e0-0242ac1b0003\", \"height\": 307, \"index\": 0,
            # \"lastModified\": 1535067185606, \"name\": \"FUjJqP6.jpg\", \"size\": 19350,
            # \"status\": \"uploaded\", \"type\": \"image/jpeg\", \"url\": \"/files/uploadedfiles/FUjJqP6.jpg\",
            # \"width\": 503}"

            # range URI should be the file URL/URI, and the rest of the details should hang off that
            # FIXME - (Poor) assumption that file is on same host as Arches instance host config.
            if f_data["url"].startswith("/"):
                f_uri = URIRef(archesproject[f_data["url"][1:]])
            else:
                f_uri = URIRef(archesproject[f_data["url"]])
            g.add((edge_info["d_uri"], URIRef(edge.ontologyproperty), f_uri))
            g.add((f_uri, RDF.type, URIRef(edge.rangenode.ontologyclass)))
            g.add((f_uri, DC["format"], Literal(f_data["type"])))
            g.add((f_uri, RDFS.label, Literal(f_data["name"])))

            # FIXME - improve this ms in timestamp handling code in case of odd OS environments
            # FIXME - Use the timezone settings for export?
            if f_data["lastModified"]:
                lm = f_data["lastModified"]
                if lm > 9999999999:  # not a straight timestamp, but includes milliseconds
                    lm = f_data["lastModified"] / 1000
                g.add((f_uri, DCTERMS.modified, Literal(datetime.utcfromtimestamp(lm).isoformat())))

            if "size" in f_data:
                add_dimension(g, f_uri, "file size", "bytes", f_data["size"])
            if "height" in f_data:
                add_dimension(g, f_uri, "height", "pixels", f_data["height"])
            if "width" in f_data:
                add_dimension(g, f_uri, "width", "pixels", f_data["width"])

        return g

    def from_rdf(self, json_ld_node):
        # Currently up in the air about how best to do file imports via JSON-LD
        pass

    def process_mobile_data(self, tile, node, db, couch_doc, node_value):
        """
        Takes a tile, couch db instance, couch record, and the node value from
        a provisional edit. Creates a django instance, saves the corresponding
        attachement as a file, updates the provisional edit value with the
        file location information and returns the revised provisional edit value
        """

        try:
            for file in node_value:
                attachment = db.get_attachment(couch_doc["_id"], file["file_id"])
                if attachment is not None:
                    attachment_file = attachment.read()
                    file_data = ContentFile(attachment_file, name=file["name"])
                    file_model, created = models.File.objects.get_or_create(fileid=file["file_id"])

                    if created:
                        file_model.path = file_data

                    file_model.tile = tile
                    file_model.save()
                    if file["name"] == file_data.name and "url" not in list(file.keys()):
                        file["file_id"] = str(file_model.pk)
                        file["url"] = str(file_model.path.url)
                        file["status"] = "uploaded"
                        file["accepted"] = True
                        file["size"] = file_data.size

        except KeyError as e:
            pass
        return node_value

    def collects_multiple_values(self):
        return True

    def default_es_mapping(self):
        return {
            "properties": {
                "file_id": {"type": "text", "fields": {"keyword": {"ignore_above": 256, "type": "keyword"}}},
                "name": {"type": "text", "fields": {"keyword": {"ignore_above": 256, "type": "keyword"}}},
                "type": {"type": "text", "fields": {"keyword": {"ignore_above": 256, "type": "keyword"}}},
                "url": {"type": "text", "fields": {"keyword": {"ignore_above": 256, "type": "keyword"}}},
                "status": {"type": "text", "fields": {"keyword": {"ignore_above": 256, "type": "keyword"}}},
            }
        }


class BaseDomainDataType(BaseDataType):
    def __init__(self, model=None):
        super(BaseDomainDataType, self).__init__(model=model)
        self.value_lookup = {}

    def get_option_text(self, node, option_id):
        for option in node.config["options"]:
            if option["id"] == option_id:
                return option["text"]
        return {}

    def get_localized_option_text(self, node, option_id, return_lang=False):
        for option in node.config["options"]:
            if option["id"] == option_id:
                return get_localized_value(option["text"], return_lang=return_lang)
        raise Exception(_("No domain option found for option id {0}, in node conifg: {1}".format(option_id, node.config["options"])))

    def get_option_id_from_text(self, value):
        # this could be better written with most of the logic in SQL tbh
        # this returns the FIRST option that matches the text, but there could be
        # more than 1 option with that value!!.  If we knew the node then we could fix this issue.

        found_option = None
        dt = self.datatype_model.datatype
        domain_val_node_query = models.Node.objects.filter(datatype=dt)
        try:
            for x in domain_val_node_query:
                for option in x.config["options"]:
                    for option_text in option["text"].values():
                        if value == option_text:
                            found_option = option["id"]
                            # once we find at least one value we can just
                            # exit the nested loops by raising an excpetion
                            raise Exception()
        except:
            pass

        return found_option

    def is_a_literal_in_rdf(self):
        return True

    def lookup_domainid_by_value(self, value, nodeid, config):
        if nodeid not in self.value_lookup:
            options = {}
            for val in config["options"]:
                options[val["text"]] = val["id"]
            self.value_lookup[nodeid] = options
        return self.value_lookup[nodeid][value]


class DomainDataType(BaseDomainDataType):
<<<<<<< HEAD
    def validate(self, value, row_number="", source="", node=None, nodeid=None, strict=False):
        found_option = False
=======
    def validate(self, value, row_number=None, source="", node=None, nodeid=None, strict=False, **kwargs):
>>>>>>> 14524285
        errors = []
        if value is not None:
            try:
                uuid.UUID(str(value))
                found_option = len(models.Node.objects.filter(config__contains={"options": [{"id": value}]})) > 0
            except ValueError as e:
                found_option = True if self.get_option_id_from_text(value) is not None else False

            if not found_option:
                message = _("Invalid domain id. Please check the node this value is mapped to for a list of valid domain ids.")
                error_message = self.create_error_message(value, source, row_number, message)
                errors.append(error_message)
        return errors

    def transform_value_for_tile(self, value, **kwargs):
        if value is not None:
            value = value.strip()
            try:
                uuid.UUID(value)
            except ValueError:
                if "nodeid" in kwargs and "config" in kwargs:
                    self.lookup_domainid_by_value(self, value, kwargs["nodeid"], kwargs["config"])
        return value

    def get_search_terms(self, nodevalue, nodeid=None):
        terms = []
        node = models.Node.objects.get(nodeid=nodeid)
        domain_text = self.get_option_text(node, nodevalue)
        for lang, text in domain_text.items():
            if settings.WORDS_PER_SEARCH_TERM is None or (len(text.split(" ")) < settings.WORDS_PER_SEARCH_TERM):
                terms.append(SearchTerm(value=text, lang=lang))
        return terms

    def append_to_document(self, document, nodevalue, nodeid, tile, provisional=False):
        node = models.Node.objects.get(nodeid=nodeid)
        domain_text = self.get_option_text(node, nodevalue)

        for key in domain_text.keys():
            val = {
                "string": domain_text[key],
                "language": key,
                "nodegroup_id": tile.nodegroup_id,
                "provisional": provisional,
            }
            document["strings"].append(val)

    def get_display_value(self, tile, node):
        data = self.get_tile_data(tile)
        try:
            return self.get_localized_option_text(node, data[str(node.nodeid)])
        except:
            return ""

    def transform_export_values(self, value, *args, **kwargs):
        ret = ""
        if (
            kwargs["concept_export_value_type"] is None
            or kwargs["concept_export_value_type"] == ""
            or kwargs["concept_export_value_type"] == "label"
        ):
            ret = self.get_localized_option_text(models.Node.objects.get(nodeid=kwargs["node"]), value)
        elif kwargs["concept_export_value_type"] == "both":
            ret = value + "|" + self.get_localized_option_text(models.Node.objects.get(nodeid=kwargs["node"]), value)
        elif kwargs["concept_export_value_type"] == "id":
            ret = value
        return ret

    def append_search_filters(self, value, node, query, request):
        try:
            if value["op"] == "null" or value["op"] == "not_null":
                self.append_null_search_filters(value, node, query, request)
            elif value["val"] != "":
                search_query = Match(field="tiles.data.%s" % (str(node.pk)), type="phrase", query=value["val"])
                if "!" in value["op"]:
                    query.must_not(search_query)
                    query.filter(Exists(field="tiles.data.%s" % (str(node.pk))))
                else:
                    query.must(search_query)

        except KeyError as e:
            pass

    def to_rdf(self, edge_info, edge):
        # returns an in-memory graph object, containing the domain resource, its
        # type and the number as a numeric literal (as this is how it is in the JSON)
        g = Graph()
        if edge_info["range_tile_data"] is not None:
            option = self.get_localized_option_text(edge.rangenode, edge_info["range_tile_data"], return_lang=True)
            lang = list(option.keys())[0]
            text = option[lang]
            g.add((edge_info["d_uri"], RDF.type, URIRef(edge.domainnode.ontologyclass)))
            g.add(
                (
                    edge_info["d_uri"],
                    URIRef(edge.ontologyproperty),
                    Literal(text, lang=lang),
                )
            )
        return g

    def from_rdf(self, json_ld_node):
        # depends on how much is passed to the method
        # if just the 'leaf' node, then not much can be done aside from return the list of nodes it might be from
        # a string may be present in multiple domains for instance
        # via models.Node.objects.filter(config__options__contains=[{"text": value}])
        value = get_value_from_jsonld(json_ld_node)
        return self.get_option_id_from_text(value[0])

    def i18n_as_sql(self, i18n_json_field, compiler, connection):
        """
        Creates a sql snippet that can be used to update the
        config object associated with this datatype.
        This snippet will be used in a SQL UPDATE statement.
        """

        sql = i18n_json_field.attname
        for prop, value in i18n_json_field.raw_value.items():
            escaped_value = json.dumps(value).replace("%", "%%")
            if prop == "options":
                sql = f"""
                    __arches_i18n_update_jsonb_array('options.text', '{{"options": {escaped_value}}}', {sql}, '{i18n_json_field.lang}')
                """
            else:
                sql = f"jsonb_set({sql}, array['{prop}'], '{escaped_value}')"
        return sql

    def i18n_serialize(self, i18n_json_field: I18n_JSONField):
        """
        Takes a localized list of options eg:
        {"options": [{"text":{"en": "blue", "es": "azul"}}, {"text":{"en": "red", "es": "rojo"}}]}
        and returns the value as a string based on the active language
        Eg: if the active language is Spanish then the above returned
        object would be {"options": [{"text":"azul"},{"text":"rojo"}]}

        Arguments:
        i18n_json_field -- the I18n_JSONField being serialized
        """

        ret = copy.deepcopy(i18n_json_field.raw_value)
        for option in ret["options"]:
            option["text"] = str(I18n_String(option["text"]))
        return ret

    def i18n_to_localized_object(self, i18n_json_field: I18n_JSONField):
        """
        Takes a list of optione that is assumed to hold a localized value
        eg: {"options": [{"text":"azul"},{"text":"rojo"}]}
        and returns the value as an object keyed to the active language
        Eg: if the active language is Spanish then the above returned
        object would be {"options": [{"text":{"es":"azul"}},{"text":{"es":"rojo"}}]}

        Arguments:
        i18n_json_field -- the I18n_JSONField being localized
        """

        ret = copy.deepcopy(i18n_json_field.raw_value)
        for option in ret["options"]:
            if not isinstance(option["text"], dict):
                option["text"] = {i18n_json_field.lang: option["text"]}
        return ret


class DomainListDataType(BaseDomainDataType):
    def transform_value_for_tile(self, value, **kwargs):
        result = []
        if value is not None:
            if not isinstance(value, list):
                value = value.split(",")
            for v in value:
                try:
                    stripped = v.strip()
                    uuid.UUID(stripped)
                    v = stripped
                except ValueError:
                    if "nodeid" in kwargs and "config" in kwargs:
                        v = self.lookup_domainid_by_value(self, v, kwargs["nodeid"], kwargs["config"])
                result.append(v)
        return value

    def validate(self, values, row_number=None, source="", node=None, nodeid=None, strict=False, **kwargs):
        domainDataType = DomainDataType()
        errors = []
        if values is not None:
            for value in values:
                errors = errors + domainDataType.validate(value, row_number)
        return errors

    def get_search_terms(self, nodevalue, nodeid=None):
        terms = []
        node = models.Node.objects.get(nodeid=nodeid)
        for val in nodevalue:
            domain_text = self.get_option_text(node, val)
            for lang, text in domain_text.items():
                if settings.WORDS_PER_SEARCH_TERM is None or (len(text.split(" ")) < settings.WORDS_PER_SEARCH_TERM):
                    terms.append(SearchTerm(value=text, lang=lang))

        return terms

    def append_to_document(self, document, nodevalue, nodeid, tile, provisional=False):
        domain_text_values = set([])
        node = models.Node.objects.get(nodeid=nodeid)
        for value in nodevalue:
            domain_text = self.get_option_text(node, value)
            # domain_text_values.add(text_value)
            for key in domain_text.keys():
                val = {
                    "string": domain_text[key],
                    "language": key,
                    "nodegroup_id": tile.nodegroup_id,
                    "provisional": provisional,
                }
                document["strings"].append(val)

    def get_display_value(self, tile, node):
        new_values = []
        data = self.get_tile_data(tile)
        if data[str(node.nodeid)] is not None:
            for val in data[str(node.nodeid)]:
                try:
                    option = self.get_localized_option_text(node, val)
                    new_values.append(option)
                except:
                    pass
        return ",".join(new_values)

    def transform_export_values(self, value, *args, **kwargs):
        new_values = []
        for val in value:
            if (
                kwargs["concept_export_value_type"] is None
                or kwargs["concept_export_value_type"] == ""
                or kwargs["concept_export_value_type"] == "label"
            ):
                new_values.append(self.get_localized_option_text(models.Node.objects.get(nodeid=kwargs["node"]), val))
            elif kwargs["concept_export_value_type"] == "both":
                new_values.append(val + "|" + self.get_localized_option_text(models.Node.objects.get(nodeid=kwargs["node"]), val))
            elif kwargs["concept_export_value_type"] == "id":
                new_values.append(val)
        return ",".join(new_values)

    def append_search_filters(self, value, node, query, request):
        try:
            if value["op"] == "null" or value["op"] == "not_null":
                self.append_null_search_filters(value, node, query, request)
            elif value["val"] != "" and value["val"] != []:
                search_query = Match(field="tiles.data.%s" % (str(node.pk)), type="phrase", query=value["val"])
                if "!" in value["op"]:
                    query.must_not(search_query)
                    query.filter(Exists(field="tiles.data.%s" % (str(node.pk))))
                else:
                    query.must(search_query)
        except KeyError as e:
            pass

    def to_rdf(self, edge_info, edge):
        g = Graph()
        domtype = DomainDataType()

        for domain_id in edge_info["range_tile_data"]:
            indiv_info = edge_info.copy()
            indiv_info["range_tile_data"] = domain_id
            g += domtype.to_rdf(indiv_info, edge)
        return g

    def from_rdf(self, json_ld_node):
        # returns a list of lists of {domain id, node id}
        domtype = DomainDataType()

        return [domtype.from_rdf(item) for item in json_ld_node]

    def collects_multiple_values(self):
        return True


class ResourceInstanceDataType(BaseDataType):
    """
    tile data comes from the client looking like this:
    {
        "resourceId": "",
        "ontologyProperty": "",
        "inverseOntologyProperty": ""
    }

    """

    def get_id_list(self, nodevalue):
        if not isinstance(nodevalue, list):
            nodevalue = [nodevalue]
        return nodevalue

    def validate(self, value, row_number=None, source="", node=None, nodeid=None, strict=False, **kwargs):
        errors = []
        if value is not None:
            resourceXresourceIds = self.get_id_list(value)
            for resourceXresourceId in resourceXresourceIds:
                resourceid = resourceXresourceId["resourceId"]
                try:
                    if not node:
                        node = models.Node.objects.get(pk=nodeid)
                    if node.config["searchString"] != "":
                        dsl = node.config["searchDsl"]
                        if dsl:
                            query = Query(se)
                            bool_query = Bool()
                            ri_query = Dsl(dsl)
                            bool_query.must(ri_query)
                            ids_query = Dsl({"ids": {"values": [resourceid]}})
                            bool_query.must(ids_query)
                            query.add_query(bool_query)
                            try:
                                results = query.search(index=RESOURCES_INDEX)
                                count = results["hits"]["total"]["value"]
                                assert count == 1
                            except:
                                raise ObjectDoesNotExist()
                    if len(node.config["graphs"]) > 0:
                        graphids = map(lambda x: x["graphid"], node.config["graphs"])
                        if not models.ResourceInstance.objects.filter(pk=resourceid, graph_id__in=graphids).exists():
                            raise ObjectDoesNotExist()
                except ObjectDoesNotExist:
                    message = _("The related resource with id '{0}' is not in the system.".format(resourceid))
                    error_type = "WARNING"
                    if strict:
                        error_type = "ERROR"
                    errors.append({"type": error_type, "message": message})
        return errors

    def pre_tile_save(self, tile, nodeid):
        tiledata = tile.data[str(nodeid)]
        # Ensure tiledata is a list (with JSON-LD import it comes in as an object)
        if type(tiledata) != list and tiledata is not None:
            tiledata = [tiledata]
        if tiledata is None or tiledata == []:
            # resource relationship has been removed
            try:
                for rr in models.ResourceXResource.objects.filter(tileid_id=tile.pk, nodeid_id=nodeid):
                    rr.delete()
            except:
                pass
        else:

            resourceXresourceSaved = set()
            for related_resource in tiledata:
                resourceXresourceId = (
                    None
                    if ("resourceXresourceId" not in related_resource or related_resource["resourceXresourceId"] == "")
                    else related_resource["resourceXresourceId"]
                )
                defaults = {
                    "resourceinstanceidfrom_id": tile.resourceinstance_id,
                    "resourceinstanceidto_id": related_resource["resourceId"],
                    "notes": "",
                    "relationshiptype": related_resource["ontologyProperty"],
                    "inverserelationshiptype": related_resource["inverseOntologyProperty"],
                    "tileid_id": tile.pk,
                    "nodeid_id": nodeid,
                }
                if related_resource["ontologyProperty"] == "" or related_resource["inverseOntologyProperty"] == "":
                    if models.ResourceInstance.objects.filter(pk=related_resource["resourceId"]).exists():
                        target_graphid = str(models.ResourceInstance.objects.get(pk=related_resource["resourceId"]).graph_id)
                        for graph in models.Node.objects.get(pk=nodeid).config["graphs"]:
                            if graph["graphid"] == target_graphid:
                                if related_resource["ontologyProperty"] == "":
                                    try:
                                        defaults["relationshiptype"] = graph["ontologyProperty"]
                                    except:
                                        pass
                                if related_resource["inverseOntologyProperty"] == "":
                                    try:
                                        defaults["inverserelationshiptype"] = graph["inverseOntologyProperty"]
                                    except:
                                        pass
                try:
                    rr = models.ResourceXResource.objects.get(pk=resourceXresourceId)
                    for key, value in defaults.items():
                        setattr(rr, key, value)
                    rr.save()
                except models.ResourceXResource.DoesNotExist:
                    rr = models.ResourceXResource(**defaults)
                    rr.save()
                related_resource["resourceXresourceId"] = str(rr.pk)
                resourceXresourceSaved.add(rr.pk)

            # get a list of all resourceXresources with the same tile and node
            # if there are any ids in that list that aren't in the resourceXresourceSaved
            # then those need to be removed from the db
            resourceXresourceInDb = set(
                models.ResourceXResource.objects.filter(tileid_id=tile.pk, nodeid_id=nodeid).values_list("pk", flat=True)
            )
            to_delete = resourceXresourceInDb - resourceXresourceSaved
            for rr in models.ResourceXResource.objects.filter(pk__in=to_delete):
                rr.delete()

    def post_tile_delete(self, tile, nodeid, index=True):
        if tile.data and tile.data[nodeid] and index:
            for related in tile.data[nodeid]:
                se.delete(index=RESOURCE_RELATIONS_INDEX, id=related["resourceXresourceId"])

    def get_display_value(self, tile, node):
        from arches.app.models.resource import Resource  # import here rather than top to avoid circular import

        resourceid = None
        data = self.get_tile_data(tile)
        nodevalue = self.get_id_list(data[str(node.nodeid)])

        items = []
        for resourceXresource in nodevalue:
            try:
                resourceid = resourceXresource["resourceId"]
                related_resource = Resource.objects.get(pk=resourceid)
                displayname = related_resource.displayname()
                if displayname is not None:
                    items.append(displayname)
            except (TypeError, KeyError):
                pass
            except:
                logger.info(f'Resource with id "{resourceid}" not in the system.')
        return ", ".join(items)

    def to_json(self, tile, node):
        from arches.app.models.resource import Resource  # import here rather than top to avoid circular import

        data = self.get_tile_data(tile)
        if data:
            nodevalue = self.get_id_list(data[str(node.nodeid)])

            for resourceXresource in nodevalue:
                try:
                    return self.compile_json(tile, node, **resourceXresource)
                except (TypeError, KeyError):
                    pass
                except:
                    resourceid = resourceXresource["resourceId"]
                    logger.info(f'Resource with id "{resourceid}" not in the system.')

    def append_to_document(self, document, nodevalue, nodeid, tile, provisional=False):
        if type(nodevalue) != list and nodevalue is not None:
            nodevalue = [nodevalue]
        if nodevalue:
            for relatedResourceItem in nodevalue:
                document["ids"].append(
                    {"id": relatedResourceItem["resourceId"], "nodegroup_id": tile.nodegroup_id, "provisional": provisional}
                )
                if "resourceName" in relatedResourceItem and relatedResourceItem["resourceName"] not in document["strings"]:
                    document["strings"].append(
                        {"string": relatedResourceItem["resourceName"], "nodegroup_id": tile.nodegroup_id, "provisional": provisional}
                    )

    def transform_value_for_tile(self, value, **kwargs):
        try:
            return json.loads(value)
        except ValueError:
            # do this if json (invalid) is formatted with single quotes, re #6390
            return ast.literal_eval(value)
        except TypeError:
            # data should come in as json but python list is accepted as well
            if isinstance(value, list):
                return value

    def transform_export_values(self, value, *args, **kwargs):
        return json.dumps(value)

    def append_search_filters(self, value, node, query, request):
        try:
            if value["op"] == "null" or value["op"] == "not_null":
                self.append_null_search_filters(value, node, query, request)
            elif value["val"] != "" and value["val"] != []:
                # search_query = Match(field="tiles.data.%s.resourceId" % (str(node.pk)), type="phrase", query=value["val"])
                search_query = Terms(field="tiles.data.%s.resourceId.keyword" % (str(node.pk)), terms=value["val"])
                if "!" in value["op"]:
                    query.must_not(search_query)
                    query.filter(Exists(field="tiles.data.%s" % (str(node.pk))))
                else:
                    query.must(search_query)
        except KeyError as e:
            pass

    def get_rdf_uri(self, node, data, which="r"):
        if not data:
            return URIRef("")
        elif type(data) == list:
            return [URIRef(archesproject[f"resources/{x['resourceId']}"]) for x in data]
        return URIRef(archesproject[f"resources/{data['resourceId']}"])

    def accepts_rdf_uri(self, uri):
        return uri.startswith("urn:uuid:") or uri.startswith(settings.ARCHES_NAMESPACE_FOR_DATA_EXPORT + "resources/")

    def to_rdf(self, edge_info, edge):
        g = Graph()

        def _add_resource(d, p, r, r_type):
            if r_type is not None:
                g.add((r, RDF.type, URIRef(r_type)))
            g.add((d, URIRef(p), r))

        if edge_info["range_tile_data"] is not None:
            res_insts = edge_info["range_tile_data"]
            if not isinstance(res_insts, list):
                res_insts = [res_insts]

            for res_inst in res_insts:
                rangenode = self.get_rdf_uri(None, res_inst)
                try:
                    res_inst_obj = models.ResourceInstance.objects.get(pk=res_inst["resourceId"])
                    r_type = res_inst_obj.graph.node_set.get(istopnode=True).ontologyclass
                except models.ResourceInstance.DoesNotExist:
                    # This should never happen excpet if trying to export when the
                    # referenced resource hasn't been saved to the database yet
                    r_type = edge.rangenode.ontologyclass
                _add_resource(edge_info["d_uri"], edge.ontologyproperty, rangenode, r_type)
        return g

    def from_rdf(self, json_ld_node):
        res_inst_uri = json_ld_node["@id"]
        # `id` should be in the form schema:{...}/{UUID}
        # eg `urn:uuid:{UUID}`
        #    `http://arches_instance.getty.edu/resources/{UUID}`
        p = re.compile(r"(?P<r>[0-9a-fA-F]{8}\-[0-9a-fA-F]{4}\-[0-9a-fA-F]{4}\-[0-9a-fA-F]{4}\-[0-9a-fA-F]{12})/?$")
        m = p.search(res_inst_uri)
        if m is not None:
            # return m.groupdict()["r"]
            return [{"resourceId": m.groupdict()["r"], "ontologyProperty": "", "inverseOntologyProperty": "", "resourceXresourceId": ""}]

    def ignore_keys(self):
        return ["http://www.w3.org/2000/01/rdf-schema#label http://www.w3.org/2000/01/rdf-schema#Literal"]

    def references_resource_type(self):
        """
        This resource references another resource type (eg resource-instance-datatype, etc...)
        """

        return True

    def default_es_mapping(self):
        mapping = {
            "properties": {
                "resourceId": {"type": "text", "fields": {"keyword": {"ignore_above": 256, "type": "keyword"}}},
                "ontologyProperty": {"type": "text", "fields": {"keyword": {"ignore_above": 256, "type": "keyword"}}},
                "inverseOntologyProperty": {"type": "text", "fields": {"keyword": {"ignore_above": 256, "type": "keyword"}}},
                "resourceXresourceId": {"type": "text", "fields": {"keyword": {"ignore_above": 256, "type": "keyword"}}},
            }
        }
        return mapping


class ResourceInstanceListDataType(ResourceInstanceDataType):
    def to_json(self, tile, node):
        from arches.app.models.resource import Resource  # import here rather than top to avoid circular import

        resourceid = None
        data = self.get_tile_data(tile)
        if data:
            nodevalue = self.get_id_list(data[str(node.nodeid)])
            items = []

            for resourceXresource in nodevalue:
                try:
                    resourceid = resourceXresource["resourceId"]
                    related_resource = Resource.objects.get(pk=resourceid)
                    displayname = related_resource.displayname()
                    resourceXresource["display_value"] = displayname
                    items.append(resourceXresource)
                except (TypeError, KeyError):
                    pass
                except:
                    logger.info(f'Resource with id "{resourceid}" not in the system.')
            return self.compile_json(tile, node, instance_details=items)

    def collects_multiple_values(self):
        return True


class NodeValueDataType(BaseDataType):
    def validate(self, value, row_number=None, source="", node=None, nodeid=None, strict=False, **kwargs):
        errors = []
        if value:
            try:
                models.TileModel.objects.get(tileid=value)
            except ObjectDoesNotExist:
                errors.append({"type": "ERROR", "message": f"{value} {row_number} is not a valid tile id. This data was not imported."})
        return errors

    def get_display_value(self, tile, node):
        datatype_factory = DataTypeFactory()
        try:
            value_node = models.Node.objects.get(nodeid=node.config["nodeid"])
            data = self.get_tile_data(tile)
            tileid = data[str(node.pk)]
            if tileid:
                value_tile = models.TileModel.objects.get(tileid=tileid)
                datatype = datatype_factory.get_instance(value_node.datatype)
                return datatype.get_display_value(value_tile, value_node)
            return ""
        except:
            raise Exception(f'Node with name "{node.name}" is not configured correctly.')

    def append_to_document(self, document, nodevalue, nodeid, tile, provisional=False):
        pass

    def append_search_filters(self, value, node, query, request):
        pass


class AnnotationDataType(BaseDataType):
    def validate(self, value, row_number=None, source=None, node=None, nodeid=None, strict=False, **kwargs):
        errors = []
        return errors

    def to_json(self, tile, node):
        data = self.get_tile_data(tile)
        if data:
            return self.compile_json(tile, node, geojson=data.get(str(node.nodeid)))

    def append_to_document(self, document, nodevalue, nodeid, tile, provisional=False):
        return

    def transform_value_for_tile(self, value, **kwargs):
        try:
            return json.loads(value)
        except ValueError:
            # do this if json (invalid) is formatted with single quotes, re #6390
            return ast.literal_eval(value)
        except TypeError:
            # data should come in as json but python list is accepted as well
            if isinstance(value, list):
                return value

    def default_es_mapping(self):
        mapping = {
            "properties": {
                "features": {
                    "properties": {
                        "geometry": {"properties": {"coordinates": {"type": "float"}, "type": {"type": "keyword"}}},
                        "id": {"type": "keyword"},
                        "type": {"type": "keyword"},
                        "properties": {"type": "object"},
                    }
                },
                "type": {"type": "keyword"},
            }
        }
        return mapping


def get_value_from_jsonld(json_ld_node):
    try:
        language = json_ld_node[0].get("@language")
        if language is None:
            language = get_language()
        return (json_ld_node[0].get("@value"), language)
    except KeyError as e:
        try:
            language = json_ld_node.get("@language")
            if language is None:
                language = get_language()
            return (json_ld_node.get("@value"), language)
        except AttributeError as e:
            return
    except IndexError as e:
        return<|MERGE_RESOLUTION|>--- conflicted
+++ resolved
@@ -1793,12 +1793,8 @@
 
 
 class DomainDataType(BaseDomainDataType):
-<<<<<<< HEAD
-    def validate(self, value, row_number="", source="", node=None, nodeid=None, strict=False):
+    def validate(self, value, row_number=None, source="", node=None, nodeid=None, strict=False, **kwargs):
         found_option = False
-=======
-    def validate(self, value, row_number=None, source="", node=None, nodeid=None, strict=False, **kwargs):
->>>>>>> 14524285
         errors = []
         if value is not None:
             try:
