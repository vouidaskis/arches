import uuid
import json
import decimal
import importlib
import distutils
import base64
from datetime import datetime
from mimetypes import MimeTypes
from arches.app.datatypes.base import BaseDataType
from arches.app.models import models
from arches.app.models.system_settings import settings
from arches.app.utils.betterJSONSerializer import JSONDeserializer
from arches.app.utils.betterJSONSerializer import JSONSerializer
from arches.app.utils.date_utils import ExtendedDateFormat
from arches.app.search.elasticsearch_dsl_builder import Bool, Match, Range, Term, Exists, RangeDSLException
from arches.app.search.search_engine_factory import SearchEngineFactory
from django.core.cache import cache
from django.core.files.base import ContentFile
from django.utils.translation import ugettext as _
from django.contrib.gis.geos import GEOSGeometry
from django.contrib.gis.geos import GeometryCollection
from django.contrib.gis.geos import fromstr
from django.contrib.gis.geos import Polygon
from django.core.exceptions import ValidationError
from django.db import connection, transaction
from elasticsearch import Elasticsearch
from edtf import parse_edtf

# One benefit of shifting to python3.x would be to use
# importlib.util.LazyLoader to load rdflib (and other lesser
# used but memory soaking libs)
from rdflib import Namespace, URIRef, Literal, Graph, BNode
from rdflib.namespace import RDF, RDFS, XSD, DC, DCTERMS
archesproject = Namespace(settings.ARCHES_NAMESPACE_FOR_DATA_EXPORT)
cidoc_nm = Namespace("http://www.cidoc-crm.org/cidoc-crm/")

EARTHCIRCUM = 40075016.6856
PIXELSPERTILE = 256

class DataTypeFactory(object):
    def __init__(self):
        self.datatypes = {datatype.datatype:datatype for datatype in models.DDataType.objects.all()}
        self.datatype_instances = {}

    def get_instance(self, datatype):
        d_datatype = self.datatypes[datatype]
        try:
            datatype_instance = self.datatype_instances[d_datatype.classname]
        except:
            mod_path = d_datatype.modulename.replace('.py', '')
            module = None
            import_success = False
            import_error = None
            for datatype_dir in settings.DATATYPE_LOCATIONS:
                try:
                    module = importlib.import_module(datatype_dir + '.%s' % mod_path)
                    import_success = True
                except ImportError as e:
                    import_error = e
                if module != None:
                    break
            if import_success == False:
                print 'Failed to import ' + mod_path
                print import_error
            datatype_instance = getattr(module, d_datatype.classname)(d_datatype)
            self.datatype_instances[d_datatype.classname] = datatype_instance
        return datatype_instance


class StringDataType(BaseDataType):

    def validate(self, value, row_number=None, source=None):
        errors = []
        try:
            value.upper()
        except:
            errors.append({
                'type': 'ERROR',
                'message': 'datatype: {0} value: {1} {2} {3} - {4}. {5}'.format(
                    self.datatype_model.datatype,
                    value,
                    source,
                    row_number,
                    'this is not a string',
                    'This data was not imported.'
                )
            })
        return errors

    def clean(self, tile, nodeid):
        if tile.data[nodeid] in ['', "''"]:
            tile.data[nodeid] = None

    def append_to_document(self, document, nodevalue, nodeid, tile, provisional=False):
        val = {'string': nodevalue, 'nodegroup_id': tile.nodegroup_id, 'provisional': provisional}
        document['strings'].append(val)

    def transform_export_values(self, value, *args, **kwargs):
        if value != None:
            return value.encode('utf8')

    def get_search_terms(self, nodevalue, nodeid=None):
        terms = []
        if nodevalue is not None:
            if settings.WORDS_PER_SEARCH_TERM == None or (len(nodevalue.split(' ')) < settings.WORDS_PER_SEARCH_TERM):
                terms.append(nodevalue)
        return terms

    def append_search_filters(self, value, node, query, request):
        try:
            if value['val'] != '':
                match_type = 'phrase_prefix' if '~' in value['op'] else 'phrase'
                match_query = Match(field='tiles.data.%s' % (str(node.pk)), query=value['val'], type=match_type)
                if '!' in value['op']:
                    query.must_not(match_query)
                    query.filter(Exists(field="tiles.data.%s" % (str(node.pk))))
                else:
                    query.must(match_query)
        except KeyError, e:
            pass

    def to_rdf(self, edge_info, edge, tile):
        # returns an in-memory graph object, containing the domain resource, its
        # type and the string as a string literal
        g = Graph()
        g.add((edge_info['d_uri'], RDF.type, URIRef(edge.domainnode.ontologyclass)))
        g.add((edge_info['d_uri'], URIRef(edge.ontologyproperty), Literal(str(edge_info['range_tile_data']))))
        return g

    def from_rdf(self, json_ld_node):
        # returns an in-memory graph object, containing the domain resource, its
        # type and the number as a numeric literal (as this is how it is in the JSON)
        return json_ld_node.get("@value")


class NumberDataType(BaseDataType):

    def validate(self, value, row_number=None, source=''):
        errors = []

        try:
            decimal.Decimal(value)
        except:
            errors.append({'type': 'ERROR', 'message': 'datatype: {0} value: {1} {2} {3}- {4}. {5}'.format(self.datatype_model.datatype, value, source, row_number, 'not a properly formatted number', 'This data was not imported.')})
        return errors

    def transform_import_values(self, value, nodeid):
        return float(value)

    def clean(self, tile, nodeid):
        try:
            tile.data[nodeid].upper()
            tile.data[nodeid] = float(tile.data[nodeid])
        except:
            pass

    def append_to_document(self, document, nodevalue, nodeid, tile, provisional=False):
        document['numbers'].append({'number': nodevalue, 'nodegroup_id': tile.nodegroup_id, 'provisional': provisional})

    def append_search_filters(self, value, node, query, request):
        try:
            if value['val'] != '':
                if value['op'] != 'eq':
                    operators = {'gte': None, 'lte': None, 'lt': None, 'gt': None}
                    operators[value['op']] = value['val']
                    search_query = Range(field='tiles.data.%s' % (str(node.pk)), **operators)
                else:
                    search_query = Match(field='tiles.data.%s' % (str(node.pk)), query=value['val'], type='phrase_prefix', fuzziness=0)
                query.must(search_query)
        except KeyError, e:
            pass

    def to_rdf(self, edge_info, edge, tile):
        # returns an in-memory graph object, containing the domain resource, its
        # type and the number as a numeric literal (as this is how it is in the JSON)
        g = Graph()
        rtd = int(edge_info['range_tile_data']) if type(edge_info['range_tile_data']) == float and edge_info['range_tile_data'].is_integer() else edge_info['range_tile_data']
        g.add((edge_info['d_uri'], RDF.type, URIRef(edge.domainnode.ontologyclass)))
        g.add((edge_info['d_uri'], URIRef(edge.ontologyproperty), Literal(rtd)))
        return g

    def from_rdf(self, json_ld_node):
        # expects a node taken from an expanded json-ld graph
        # returns the value, or None if no "@value" key is found
        return json_ld_node.get("@value")


class BooleanDataType(BaseDataType):

    def validate(self, value, row_number=None, source=''):
        errors = []

        try:
            type(bool(distutils.util.strtobool(str(value)))) is True
        except:
            errors.append({
                'type': 'ERROR',
                'message': '{0} is not of type boolean. This data was not imported.'.format(value)
            })

        return errors

    def transform_import_values(self, value, nodeid):
        return bool(distutils.util.strtobool(str(value)))

    def append_search_filters(self, value, node, query, request):
        try:
            if value['val'] != '':
                term = True if value['val'] == 't' else False
                query.must(Term(field='tiles.data.%s' % (str(node.pk)), term=term))
        except KeyError, e:
            pass

    def to_rdf(self, edge_info, edge, tile):
        # returns an in-memory graph object, containing the domain resource, its
        # type and the number as a numeric literal (as this is how it is in the JSON)
        g = Graph()
        g.add((edge_info['d_uri'], RDF.type, URIRef(edge.domainnode.ontologyclass)))
        g.add((edge_info['d_uri'], URIRef(edge.ontologyproperty), Literal(Boolean(edge_info['range_tile_data']))))
        return g

    def from_rdf(self, json_ld_node):
        # expects a node taken from an expanded json-ld graph
        # returns the value, or None if no "@value" key is found
        return json_ld_node.get("@value")

class DateDataType(BaseDataType):

    def validate(self, value, row_number=None, source=''):
        errors = []

        date_formats = ['-%Y','%Y','%Y-%m-%d','%B-%m-%d','%Y-%m-%d %H:%M:%S']
        valid = False
        for mat in date_formats:
            if valid == False:
                try:
                    if datetime.strptime(value, mat):
                        valid = True
                except:
                    valid = False
        if valid == False:
            if hasattr(settings, 'DATE_IMPORT_EXPORT_FORMAT'):
                date_format = settings.DATE_IMPORT_EXPORT_FORMAT
            else:
                date_format = date_formats

            errors.append({'type': 'ERROR', 'message': '{0} {1} is not in the correct format, make sure it is in this format: {2} or set the date format in settings.DATE_IMPORT_EXPORT_FORMAT. This data was not imported.'.format(value, row_number, date_format)})


        return errors

    def transform_import_values(self, value, nodeid):
        if type(value) == list:
            value = value[0]

        try:
            if hasattr(settings, 'DATE_IMPORT_EXPORT_FORMAT'):
                v = datetime.strptime(str(value), settings.DATE_IMPORT_EXPORT_FORMAT)
                value = str(datetime.strftime(v, '%Y-%m-%d'))
            else:
                value = str(datetime(value).date())
        except:
            pass

        return value

    def transform_export_values(self, value, *args, **kwargs):
        if hasattr(settings, 'DATE_IMPORT_EXPORT_FORMAT'):
            v = datetime.strptime(value, '%Y-%m-%d')
            value = datetime.strftime(v, settings.DATE_IMPORT_EXPORT_FORMAT)
        return value

    def append_to_document(self, document, nodevalue, nodeid, tile, provisional=False):
        document['dates'].append({'date': ExtendedDateFormat(nodevalue).lower, 'nodegroup_id': tile.nodegroup_id, 'nodeid': nodeid, 'provisional': provisional})

    def append_search_filters(self, value, node, query, request):
        try:
            if value['val'] != '':
                date_value = datetime.strptime(value['val'], '%Y-%m-%d').isoformat()
                if value['op'] != 'eq':
                    operators = {'gte': None, 'lte': None, 'lt': None, 'gt': None}
                    operators[value['op']] = date_value
                    search_query = Range(field='tiles.data.%s' % (str(node.pk)), **operators)
                else:
                    search_query = Match(field='tiles.data.%s' % (str(node.pk)), query=date_value, type='phrase_prefix', fuzziness=0)
                query.must(search_query)
        except KeyError, e:
            pass

    def after_update_all(self):
        config = cache.get('time_wheel_config_anonymous')
        if config is not None:
            cache.delete('time_wheel_config_anonymous')

    def to_rdf(self, edge_info, edge, tile):
        # returns an in-memory graph object, containing the domain resource, its
        # type and the number as a numeric literal (as this is how it is in the JSON)
        g = Graph()
        g.add((edge_info['d_uri'], RDF.type, URIRef(edge.domainnode.ontologyclass)))
        g.add((edge_info['d_uri'], URIRef(edge.ontologyproperty),
               Literal(str(edge_info['range_tile_data']), datatype=XSD.dateTime)))
        return g

    def from_rdf(self, json_ld_node):
        # expects a node taken from an expanded json-ld graph
        # returns the value, or None if no "@value" key is found
        return json_ld_node.get("@value")


class EDTFDataType(BaseDataType):

    def validate(self, value, row_number=None, source=''):
        errors = []
        if not ExtendedDateFormat(value).is_valid():
            errors.append({'type': 'ERROR', 'message': '{0} {1} is not in the correct Extended Date Time Format, see http://www.loc.gov/standards/datetime/ for supported formats. This data was not imported.'.format(value, row_number)})

        return errors

    def append_to_document(self, document, nodevalue, nodeid, tile, provisional=False):
        def add_date_to_doc(document, edtf):
            if edtf.lower == edtf.upper:
                if edtf.lower is not None:
                    document['dates'].append({'date': edtf.lower, 'nodegroup_id': tile.nodegroup_id, 'nodeid': nodeid, 'provisional': provisional})
            else:
                dr = {}
                if edtf.lower_fuzzy is not None:
                    dr['gte'] = edtf.lower_fuzzy
                    document['dates'].append({'date': edtf.lower_fuzzy, 'nodegroup_id': tile.nodegroup_id, 'nodeid': nodeid, 'provisional': provisional})
                if edtf.upper_fuzzy is not None:
                    dr['lte'] = edtf.upper_fuzzy
                    document['dates'].append({'date': edtf.upper_fuzzy, 'nodegroup_id': tile.nodegroup_id, 'nodeid': nodeid, 'provisional': provisional})
                document['date_ranges'].append({'date_range': dr, 'nodegroup_id': tile.nodegroup_id, 'nodeid': nodeid, 'provisional': provisional})

        # update the indexed tile value to support adv. search
        tile.data[nodeid] = {
            'value': nodevalue,
            'dates': [],
            'date_ranges': []
        }

        node = models.Node.objects.get(nodeid=nodeid)
        edtf = ExtendedDateFormat(nodevalue, **node.config)
        if edtf.result_set:
            for result in edtf.result_set:
                add_date_to_doc(document, result)
                add_date_to_doc(tile.data[nodeid], result)
        else:
            add_date_to_doc(document, edtf)
            add_date_to_doc(tile.data[nodeid], edtf)

    def append_search_filters(self, value, node, query, request):
        def add_date_to_doc(query, edtf):
            if value['op'] == 'eq':
                if edtf.lower != edtf.upper:
                    raise Exception(_('Only dates that specify an exact year, month, and day can be used with the "=" operator'))
                query.should(Match(field='tiles.data.%s.dates.date' % (str(node.pk)), query=edtf.lower, type='phrase_prefix', fuzziness=0))
            else:
                if value['op'] == 'overlaps':
                    operators = {'gte': edtf.lower, 'lte': edtf.upper}
                else:
                    if edtf.lower != edtf.upper:
                        raise Exception(_('Only dates that specify an exact year, month, and day can be used with the ">", "<", ">=", and "<=" operators'))

                    operators = {
                        value['op']: edtf.lower or edtf.upper
                    }

                try:
                    query.should(Range(field='tiles.data.%s.dates.date' % (str(node.pk)), **operators))
                    query.should(Range(field='tiles.data.%s.date_ranges.date_range' % (str(node.pk)), relation='intersects', **operators))
                except RangeDSLException:
                    if edtf.lower == None and edtf.upper == None:
                        raise Exception(_('Invalid date specified.'))

        edtf = ExtendedDateFormat(value['val'])
        if edtf.result_set:
            for result in edtf.result_set:
                add_date_to_doc(query, result)
        else:
            add_date_to_doc(query, edtf)


class GeojsonFeatureCollectionDataType(BaseDataType):

    def validate(self, value, row_number=None, source=None):
        errors = []
        coord_limit = 1500
        coordinate_count = 0

        def validate_geom(geom, coordinate_count=0):
            try:
                coordinate_count += geom.num_coords
                bbox = Polygon(settings.DATA_VALIDATION_BBOX)
                if coordinate_count > coord_limit:
                    message = 'Geometry has too many coordinates for Elasticsearch ({0}), Please limit to less then {1} coordinates of 5 digits of precision or less.'.format(coordinate_count, coord_limit)
                    errors.append({'type': 'ERROR', 'message': 'datatype: {0} value: {1} {2} - {3}. {4}'.format(self.datatype_model.datatype, value, source, message, 'This data was not imported.')})

                if bbox.contains(geom) == False:
                    message = 'Geometry does not fall within the bounding box of the selected coordinate system. Adjust your coordinates or your settings.DATA_EXTENT_VALIDATION property.'
                    errors.append({'type': 'ERROR', 'message': 'datatype: {0} value: {1} {2} - {3}. {4}'.format(self.datatype_model.datatype, value, source, message, 'This data was not imported.')})
            except:
                message = 'Not a properly formatted geometry'
                errors.append({'type': 'ERROR', 'message': 'datatype: {0} value: {1} {2} - {3}. {4}.'.format(self.datatype_model.datatype, value, source, message, 'This data was not imported.')})

        for feature in value['features']:
            try:
                geom = GEOSGeometry(JSONSerializer().serialize(feature['geometry']))
                validate_geom(geom, coordinate_count)
            except:
                message = 'It was not possible to serialize some feaures in your geometry.'
                errors.append({'type': 'ERROR', 'message': 'datatype: {0} value: {1} {2} - {3}. {4}'.format(self.datatype_model.datatype, value, source, message, 'This data was not imported.')})

        return errors

    def clean(self, tile, nodeid):
        if tile.data[nodeid] is not None and 'features' in tile.data[nodeid]:
            if len(tile.data[nodeid]['features']) == 0:
                tile.data[nodeid] = None

    def transform_import_values(self, value, nodeid):
        arches_geojson = {}
        arches_geojson['type'] = "FeatureCollection"
        arches_geojson['features'] = []
        geometry = GEOSGeometry(value, srid=4326)
        if geometry.geom_type == 'GeometryCollection':
            for geom in geometry:
                arches_json_geometry = {}
                arches_json_geometry['geometry'] = JSONDeserializer().deserialize(GEOSGeometry(geom, srid=4326).json)
                arches_json_geometry['type'] = "Feature"
                arches_json_geometry['id'] = str(uuid.uuid4())
                arches_json_geometry['properties'] = {}
                arches_geojson['features'].append(arches_json_geometry)
        else:
            arches_json_geometry = {}
            arches_json_geometry['geometry'] = JSONDeserializer().deserialize(geometry.json)
            arches_json_geometry['type'] = "Feature"
            arches_json_geometry['id'] = str(uuid.uuid4())
            arches_json_geometry['properties'] = {}
            arches_geojson['features'].append(arches_json_geometry)

        return arches_geojson

    def transform_export_values(self, value, *args, **kwargs):
        wkt_geoms = []
        for feature in value['features']:
            wkt_geoms.append(GEOSGeometry(json.dumps(feature['geometry'])))
        return GeometryCollection(wkt_geoms)

    def append_to_document(self, document, nodevalue, nodeid, tile, provisional=False):
        document['geometries'].append({'geom':nodevalue, 'nodegroup_id': tile.nodegroup_id, 'provisional': provisional})
        bounds = self.get_bounds_from_value(nodevalue)
        if bounds is not None:
            minx, miny, maxx, maxy = bounds
            centerx = maxx - (maxx - minx) / 2
            centery = maxy - (maxy - miny) / 2
            document['points'].append({
                'point': {
                    "lon": centerx,
                    "lat": centery
                },
                'nodegroup_id': tile.nodegroup_id,
                'provisional': provisional
            })

    def get_bounds(self, tile, node):
        node_data = tile.data[str(node.pk)]
        return self.get_bounds_from_value(node_data)

    def get_bounds_from_value(self, node_data):
        bounds = None
        for feature in node_data['features']:
            geom_collection = GEOSGeometry(JSONSerializer().serialize(feature['geometry']))

            if bounds is None:
                bounds = geom_collection.extent
            else:
                minx, miny, maxx, maxy = bounds
                if geom_collection.extent[0] < minx:
                    minx = geom_collection.extent[0]
                if geom_collection.extent[1] < miny:
                    miny = geom_collection.extent[1]
                if geom_collection.extent[2] > maxx:
                    maxx = geom_collection.extent[2]
                if geom_collection.extent[3] > maxy:
                    maxy = geom_collection.extent[3]

                bounds = (minx, miny, maxx, maxy)

        return bounds

    def get_layer_config(self, node=None):
        sql_list = []
        database = settings.DATABASES['default']
        if node is not None and node.config is not None:
            config = node.config

            cluster_sql = """
                WITH clusters(tileid, resourceinstanceid, nodeid, geom, cid) AS (
                    SELECT m.*, ST_ClusterDBSCAN(geom, eps := %s, minpoints := %s) over () AS cid
                	FROM mv_geojson_geoms m
                    WHERE nodeid = '%s'
                )

                SELECT resourceinstanceid::text,
                		row_number() over () as __id__,
                		1 as total,
                		ST_Centroid(geom) AS __geometry__,
                        '' AS extent
                	FROM clusters
                	WHERE cid is NULL

                UNION

                SELECT NULL as resourceinstanceid,
                		row_number() over () as __id__,
                		count(*) as total,
                		ST_Centroid(
                            ST_Collect(geom)
                        ) AS __geometry__,
                        ST_AsGeoJSON(
                            ST_Transform(
                                ST_SetSRID(
                                    ST_Extent(geom), 900913
                                ), 4326
                            )
                        ) AS extent
                	FROM clusters
                	WHERE cid IS NOT NULL
                	GROUP BY cid
            """

            for i in range(int(config['clusterMaxZoom']) + 1):
                arc = EARTHCIRCUM / ((1 << i) * PIXELSPERTILE)
                distance = arc * int(config['clusterDistance'])
                sql_string = cluster_sql % (distance, int(config['clusterMinPoints']), node.pk)
                sql_list.append(sql_string)

            sql_list.append("""
                SELECT resourceinstanceid::text,
                        (row_number() over ())::text as __id__,
                        1 as total,
                        geom AS __geometry__,
                        '' AS extent
                    FROM mv_geojson_geoms
                    WHERE nodeid = '%s'
            """ % node.pk)

        else:
            config = {"cacheTiles": False}
            for i in range(23):
                sql_list.append(None)

        try:
            simplification = config['simplification']
        except KeyError, e:
            simplification = 0.3

        return {
            "provider": {
                "class": "TileStache.Goodies.VecTiles:Provider",
                "kwargs": {
                    "dbinfo": {
                        "host": database["HOST"],
                        "user": database["USER"],
                        "password": database["PASSWORD"],
                        "database": database["NAME"],
                        "port": database["PORT"]
                    },
                    "simplify": simplification,
                    "clip": False,
                    "queries": sql_list
                },
            },
            "allowed origin": "*",
            "compress": True,
            "write cache": config["cacheTiles"]
        }

    def should_cache(self, node=None):
        if node is None:
            return False
        elif node.config is None:
            return False
        return node.config["cacheTiles"]

    def should_manage_cache(self, node=None):
        if node is None:
            return False
        elif node.config is None:
            return False
        return node.config["autoManageCache"]

    def get_map_layer(self, node=None, preview=False):
        if node is None:
            return None
        elif node.config is None:
            return None
        count = models.TileModel.objects.filter(data__has_key=str(node.nodeid)).count()
        if not preview and (count < 1 or not node.config["layerActivated"]):
            return None

        source_name = "resources-%s" % node.nodeid
        layer_name = "%s - %s" % (node.graph.name, node.name)
        if not preview and node.config["layerName"] != "":
            layer_name = node.config["layerName"]
        layer_icon = node.graph.iconclass
        if not preview and node.config["layerIcon"] != "":
            layer_icon = node.config["layerIcon"]

        if not preview and node.config["advancedStyling"]:
            try:
                style = json.loads(node.config["advancedStyle"])
                for layer in style:
                    layer["source-layer"] = str(node.pk)
                layer_def = json.dumps(style)
            except ValueError:
                layer_def = "[]"
        else:
            layer_def = """[
                {
                    "id": "resources-fill-%(nodeid)s",
                    "type": "fill",
                    "source": "%(source_name)s",
                    "source-layer": "%(nodeid)s",
                    "layout": {
                        "visibility": "visible"
                    },
                    "filter": ["all", ["==", "$type", "Polygon"],["==", "total", 1]],
                    "paint": {
                        "fill-color": "%(fillColor)s"
                    }
                },
                {
                    "id": "resources-fill-%(nodeid)s-click",
                    "type": "fill",
                    "source": "%(source_name)s",
                    "source-layer": "%(nodeid)s",
                    "layout": {
                        "visibility": "visible"
                    },
                    "filter": ["all", ["==", "$type", "Polygon"],["==", "total", 1],["==", "resourceinstanceid", ""]],
                    "paint": {
                        "fill-color": "%(fillColor)s"
                    }
                },
                {
                    "id": "resources-fill-%(nodeid)s-hover",
                    "type": "fill",
                    "source": "%(source_name)s",
                    "source-layer": "%(nodeid)s",
                    "layout": {
                        "visibility": "visible"
                    },
                    "filter": ["all", ["==", "$type", "Polygon"],["==", "total", 1],["==", "resourceinstanceid", ""]],
                    "paint": {
                        "fill-color": "%(fillColor)s"
                    }
                },
                {
                    "id": "resources-poly-outline-%(nodeid)s",
                    "type": "line",
                    "source": "%(source_name)s",
                    "source-layer": "%(nodeid)s",
                    "layout": {
                        "visibility": "visible"
                    },
                    "filter": ["all",["==", "$type", "Polygon"],["==", "total", 1]],
                    "paint": {
                        "line-width": %(outlineWeight)s,
                        "line-color": "%(outlineColor)s"
                    }
                },
                {
                    "id": "resources-poly-outline-%(nodeid)s-hover",
                    "type": "line",
                    "source": "%(source_name)s",
                    "source-layer": "%(nodeid)s",
                    "layout": {
                        "visibility": "visible"
                    },
                    "filter": ["all",["==", "$type", "Polygon"],["==", "total", 1],["==", "resourceinstanceid", ""]],
                    "paint": {
                        "line-width": %(expanded_outlineWeight)s,
                        "line-color": "%(outlineColor)s"
                    }
                },
                {
                    "id": "resources-poly-outline-%(nodeid)s-click",
                    "type": "line",
                    "source": "%(source_name)s",
                    "source-layer": "%(nodeid)s",
                    "layout": {
                        "visibility": "visible"
                    },
                    "filter": ["all",["==", "$type", "Polygon"],["==", "total", 1],["==", "resourceinstanceid", ""]],
                    "paint": {
                        "line-width": %(expanded_outlineWeight)s,
                        "line-color": "%(outlineColor)s"
                    }
                },
                {
                    "id": "resources-line-halo-%(nodeid)s",
                    "type": "line",
                    "source": "%(source_name)s",
                    "source-layer": "%(nodeid)s",
                    "layout": {
                        "visibility": "visible"
                    },
                    "filter": ["all", ["==", "$type", "LineString"],["==", "total", 1]],
                    "paint": {
                        "line-width": %(haloWeight)s,
                        "line-color": "%(lineHaloColor)s"
                    }
                },
                {
                    "id": "resources-line-%(nodeid)s",
                    "type": "line",
                    "source": "%(source_name)s",
                    "source-layer": "%(nodeid)s",
                    "layout": {
                        "visibility": "visible"
                    },
                    "filter": ["all",["==", "$type", "LineString"],["==", "total", 1]],
                    "paint": {
                        "line-width": %(weight)s,
                        "line-color": "%(lineColor)s"
                    }
                },
                {
                    "id": "resources-line-halo-%(nodeid)s-hover",
                    "type": "line",
                    "source": "%(source_name)s",
                    "source-layer": "%(nodeid)s",
                    "layout": {
                        "visibility": "visible"
                    },
                    "filter": ["all",["==", "$type", "LineString"],["==", "total", 1],["==", "resourceinstanceid", ""]],
                    "paint": {
                        "line-width": %(expanded_haloWeight)s,
                        "line-color": "%(lineHaloColor)s"
                    }
                },
                {
                    "id": "resources-line-%(nodeid)s-hover",
                    "type": "line",
                    "source": "%(source_name)s",
                    "source-layer": "%(nodeid)s",
                    "layout": {
                        "visibility": "visible"
                    },
                    "filter": ["all",["==", "$type", "LineString"],["==", "total", 1],["==", "resourceinstanceid", ""]],
                    "paint": {
                        "line-width": %(expanded_weight)s,
                        "line-color": "%(lineColor)s"
                    }
                },
                {
                    "id": "resources-line-halo-%(nodeid)s-click",
                    "type": "line",
                    "source": "%(source_name)s",
                    "source-layer": "%(nodeid)s",
                    "layout": {
                        "visibility": "visible"
                    },
                    "filter": ["all", ["==", "$type", "LineString"],["==", "total", 1],["==", "resourceinstanceid", ""]],
                    "paint": {
                        "line-width": %(expanded_haloWeight)s,
                        "line-color": "%(lineHaloColor)s"
                    }
                },
                {
                    "id": "resources-line-%(nodeid)s-click",
                    "type": "line",
                    "source": "%(source_name)s",
                    "source-layer": "%(nodeid)s",
                    "layout": {
                        "visibility": "visible"
                    },
                    "filter": ["all", ["==", "$type", "LineString"],["==", "total", 1],["==", "resourceinstanceid", ""]],
                    "paint": {
                        "line-width": %(expanded_weight)s,
                        "line-color": "%(lineColor)s"
                    }
                },

                {
                    "id": "resources-point-halo-%(nodeid)s-hover",
                    "type": "circle",
                    "source": "%(source_name)s",
                    "source-layer": "%(nodeid)s",
                    "layout": {
                        "visibility": "visible"
                    },
                    "filter": ["all", ["==", "$type", "Point"],["==", "total", 1],["==", "resourceinstanceid", ""]],
                    "paint": {
                        "circle-radius": %(expanded_haloRadius)s,
                        "circle-color": "%(pointHaloColor)s"
                    }
                },
                {
                    "id": "resources-point-%(nodeid)s-hover",
                    "type": "circle",
                    "source": "%(source_name)s",
                    "source-layer": "%(nodeid)s",
                    "layout": {
                        "visibility": "visible"
                    },
                    "filter": ["all", ["==", "$type", "Point"],["==", "total", 1],["==", "resourceinstanceid", ""]],
                    "paint": {
                        "circle-radius": %(expanded_radius)s,
                        "circle-color": "%(pointColor)s"
                    }
                },

                {
                    "id": "resources-point-halo-%(nodeid)s",
                    "type": "circle",
                    "source": "%(source_name)s",
                    "source-layer": "%(nodeid)s",
                    "layout": {
                        "visibility": "visible"
                    },
                    "filter": ["all", ["==", "$type", "Point"],["==", "total", 1]],
                    "paint": {
                        "circle-radius": %(haloRadius)s,
                        "circle-color": "%(pointHaloColor)s"
                    }
                },
                {
                    "id": "resources-point-%(nodeid)s",
                    "type": "circle",
                    "source": "%(source_name)s",
                    "source-layer": "%(nodeid)s",
                    "layout": {
                        "visibility": "visible"
                    },
                    "filter": ["all", ["==", "$type", "Point"],["==", "total", 1]],
                    "paint": {
                        "circle-radius": %(radius)s,
                        "circle-color": "%(pointColor)s"
                    }
                },

                {
                    "id": "resources-point-halo-%(nodeid)s-click",
                    "type": "circle",
                    "source": "%(source_name)s",
                    "source-layer": "%(nodeid)s",
                    "layout": {
                        "visibility": "visible"
                    },
                    "filter": ["all", ["==", "$type", "Point"],["==", "total", 1],["==", "resourceinstanceid", ""]],
                    "paint": {
                        "circle-radius": %(expanded_haloRadius)s,
                        "circle-color": "%(pointHaloColor)s"
                    }
                },
                {
                    "id": "resources-point-%(nodeid)s-click",
                    "type": "circle",
                    "source": "%(source_name)s",
                    "source-layer": "%(nodeid)s",
                    "layout": {
                        "visibility": "visible"
                    },
                    "filter": ["all", ["==", "$type", "Point"],["==", "total", 1],["==", "resourceinstanceid", ""]],
                    "paint": {
                        "circle-radius": %(expanded_radius)s,
                        "circle-color": "%(pointColor)s"
                    }
                },
                {
                    "id": "resources-cluster-point-halo-%(nodeid)s",
                    "type": "circle",
                    "source": "%(source_name)s",
                    "source-layer": "%(nodeid)s",
                    "layout": {
                        "visibility": "visible"
                    },
                    "filter": ["all", ["==", "$type", "Point"],[">", "total", 1]],
                    "paint": {
                        "circle-radius": {
                            "property": "total",
                            "stops": [
                                [0,   22],
                                [50, 24],
                                [100, 26],
                                [200, 28],
                                [400, 30],
                                [800, 32],
                                [1200, 34],
                                [1600, 36],
                                [2000, 38],
                                [2500, 40],
                                [3000, 42],
                                [4000, 44],
                                [5000, 46]
                            ]
                        },
                        "circle-color": "%(pointHaloColor)s"
                    }
                },
                {
                    "id": "resources-cluster-point-%(nodeid)s",
                    "type": "circle",
                    "source": "%(source_name)s",
                    "source-layer": "%(nodeid)s",
                    "layout": {
                        "visibility": "visible"
                    },
                    "filter": ["all", ["==", "$type", "Point"],[">", "total", 1]],
                    "paint": {
                         "circle-radius": {
                             "property": "total",
                             "type": "exponential",
                             "stops": [
                                 [0,   12],
                                 [50, 14],
                                 [100, 16],
                                 [200, 18],
                                 [400, 20],
                                 [800, 22],
                                 [1200, 24],
                                 [1600, 26],
                                 [2000, 28],
                                 [2500, 30],
                                 [3000, 32],
                                 [4000, 34],
                                 [5000, 36]
                             ]
                         },
                        "circle-color": "%(pointColor)s"
                    }
                },
                {
                     "id": "resources-cluster-count-%(nodeid)s",
                     "type": "symbol",
                     "source": "%(source_name)s",
                     "source-layer": "%(nodeid)s",
                     "layout": {
                         "text-field": "{total}",
                         "text-size": 10
                     },
                     "paint": {
                        "text-color": "#fff"
                    },
                     "filter": ["all", [">", "total", 1]]
                 }
            ]""" % {
                "source_name": source_name,
                "nodeid": node.nodeid,
                "pointColor": node.config["pointColor"],
                "pointHaloColor": node.config["pointHaloColor"],
                "radius": node.config["radius"],
                "expanded_radius": int(node.config["radius"])*2,
                "haloRadius": node.config["haloRadius"],
                "expanded_haloRadius": int(node.config["haloRadius"])*2,
                "lineColor": node.config["lineColor"],
                "lineHaloColor": node.config["lineHaloColor"],
                "weight": node.config["weight"],
                "haloWeight": node.config["haloWeight"],
                "expanded_weight": int(node.config["weight"])*2,
                "expanded_haloWeight": int(node.config["haloWeight"])*2,
                "fillColor": node.config["fillColor"],
                "outlineColor": node.config["outlineColor"],
                "outlineWeight": node.config["outlineWeight"],
                "expanded_outlineWeight": int(node.config["outlineWeight"])*2,
            }
        return {
            "nodeid": node.nodeid,
            "name": layer_name,
            "layer_definitions": layer_def,
            "icon": layer_icon,
            "addtomap": node.config['addToMap'],
        }

    def after_update_all(self):
        cursor = connection.cursor()
        sql = """
            REFRESH MATERIALIZED VIEW mv_geojson_geoms;
        """
        cursor.execute(sql)


class FileListDataType(BaseDataType):

    def get_previously_saved_data(self, user_is_reviewer, user_id, previously_saved_tile):
        if user_is_reviewer is False and previously_saved_tile.provisionaledits is not None and user_id in previously_saved_tile.provisionaledits:
            previously_saved_data = previously_saved_tile.provisionaledits[user_id]['value']
        else:
            previously_saved_data = previously_saved_tile.data
        return previously_saved_data

    def handle_request(self, current_tile, request, node):

        previously_saved_tile = models.TileModel.objects.filter(pk=current_tile.tileid)
        user = request.user
        if hasattr(request.user, 'userprofile') is not True:
            models.UserProfile.objects.create(user=request.user)
        user_is_reviewer = request.user.userprofile.is_reviewer()
        current_tile_data = current_tile.data
        if previously_saved_tile.count() == 1:
            previously_saved_tile_data = self.get_previously_saved_data(user_is_reviewer, str(user.id), previously_saved_tile[0])
            if previously_saved_tile_data[str(node.pk)] is not None:
                for previously_saved_file in previously_saved_tile_data[str(node.pk)]:
                    previously_saved_file_has_been_removed = True
                    for incoming_file in current_tile_data[str(node.pk)]:
                        if previously_saved_file['file_id'] == incoming_file['file_id']:
                            previously_saved_file_has_been_removed = False
                    if previously_saved_file_has_been_removed:
                        try:
                            deleted_file = models.File.objects.get(pk=previously_saved_file["file_id"])
                            deleted_file.delete()
                        except models.File.DoesNotExist:
                            print 'file does not exist'

        files = request.FILES.getlist('file-list_' + str(node.pk), [])

        for file_data in files:
            file_model = models.File()
            file_model.path = file_data
            file_model.save()
            if current_tile_data[str(node.pk)] is not None:
                for file_json in current_tile_data[str(node.pk)]:
                    if file_json["name"] == file_data.name and file_json["url"] is None:
                        file_json["file_id"] = str(file_model.pk)
                        file_json["url"] = str(file_model.path.url)
                        file_json["status"] = 'uploaded'

    def transform_import_values(self, value, nodeid):
        '''
        # TODO: Following commented code can be used if user does not already have file in final location using django ORM:

        request = HttpRequest()
        # request.FILES['file-list_' + str(nodeid)] = None
        files = []
        # request_list = []

        for val in value.split(','):
            val_dict = {}
            val_dict['content'] = val
            val_dict['name'] = val.split('/')[-1].split('.')[0]
            val_dict['url'] = None
            # val_dict['size'] = None
            # val_dict['width'] = None
            # val_dict['height'] = None
            files.append(val_dict)
            f = open(val, 'rb')
            django_file = InMemoryUploadedFile(f,'file',val.split('/')[-1].split('.')[0],None,None,None)
            request.FILES.appendlist('file-list_' + str(nodeid), django_file)
        print request.FILES
        value = files
        '''

        mime = MimeTypes()
        tile_data = []
        for file_path in value.split(','):
            try:
                file_stats = os.stat(file_path)
                tile_file['lastModified'] = file_stats.st_mtime
                tile_file['size'] =  file_stats.st_size
            except:
                pass
            tile_file = {}
            tile_file['file_id'] =  str(uuid.uuid4())
            tile_file['status'] = ""
            tile_file['name'] =  file_path.split('/')[-1]
            tile_file['url'] =  settings.MEDIA_URL + 'uploadedfiles/' + str(tile_file['name'])
            # tile_file['index'] =  0
            # tile_file['height'] =  960
            # tile_file['content'] =  None
            # tile_file['width'] =  1280
            # tile_file['accepted'] =  True
            tile_file['type'] =  mime.guess_type(file_path)[0]
            tile_file['type'] = '' if tile_file['type'] == None else tile_file['type']
            tile_data.append(tile_file)
            file_path = 'uploadedfiles/' + str(tile_file['name'])
            fileid = tile_file['file_id']
            models.File.objects.get_or_create(fileid=fileid, path=file_path)

        result = json.loads(json.dumps(tile_data))
        return result

<<<<<<< HEAD
    def to_rdf(self, edge_info, edge, tile):
        # outputs a graph holding an RDF representation of the file stored in the Arches instance

        g = Graph()

        unit_nt = """
        <http://vocab.getty.edu/aat/300055644> <http://www.w3.org/1999/02/22-rdf-syntax-ns#type> <http://www.cidoc-crm.org/cidoc-crm/E55_Type> .
        <http://vocab.getty.edu/aat/300055644> <http://www.w3.org/2000/01/rdf-schema#label> "height" .
        <http://vocab.getty.edu/aat/300055647> <http://www.w3.org/1999/02/22-rdf-syntax-ns#type> <http://www.cidoc-crm.org/cidoc-crm/E55_Type> .
        <http://vocab.getty.edu/aat/300055647> <http://www.w3.org/2000/01/rdf-schema#label> "width" .
        <http://vocab.getty.edu/aat/300265863> <http://www.w3.org/1999/02/22-rdf-syntax-ns#type> <http://www.cidoc-crm.org/cidoc-crm/E55_Type> .
        <http://vocab.getty.edu/aat/300265863> <http://www.w3.org/2000/01/rdf-schema#label> "file size" .
        <http://vocab.getty.edu/aat/300265869> <http://www.w3.org/1999/02/22-rdf-syntax-ns#type> <http://www.cidoc-crm.org/cidoc-crm/E58_Measurement_Unit> .
        <http://vocab.getty.edu/aat/300265869> <http://www.w3.org/2000/01/rdf-schema#label> "bytes" .
        <http://vocab.getty.edu/aat/300266190> <http://www.w3.org/1999/02/22-rdf-syntax-ns#type> <http://www.cidoc-crm.org/cidoc-crm/E58_Measurement_Unit> .
        <http://vocab.getty.edu/aat/300266190> <http://www.w3.org/2000/01/rdf-schema#label> "pixels" .
        """

        g.parse(data=unit_nt, format="nt")

        aatrefs = {'pixels': URIRef("http://vocab.getty.edu/aat/300266190"),
                   'bytes': URIRef("http://vocab.getty.edu/aat/300265869"),
                   'height': URIRef("http://vocab.getty.edu/aat/300055644"),
                   'width': URIRef("http://vocab.getty.edu/aat/300055647"),
                   'file size': URIRef("http://vocab.getty.edu/aat/300265863"), }

        def add_dimension(graphobj, domain_uri, unittype, unit, value):
            dim_node = BNode()
            graphobj.add((domain_uri, cidoc["P43_has_dimension"], dim_node))
            graphobj.add((dim_node, RDF.type, cidoc["E54_Dimension"]))
            graphobj.add((dim_node, cidoc["P2_has_type"], aatrefs[unittype]))
            graphobj.add((dim_node, cidoc["P91_has_unit"], aatrefs[unit]))
            graphobj.add((dim_node, RDF.value, Literal(value)))

        for f_data in edge_info['range_tile_data']:
            # f_data will be something like:
            # "{\"accepted\": true, \"content\": \"blob:http://localhost/cccadfd0-64fc-104a-8157-3c96aca0b9bd\",
            # \"file_id\": \"f4cd6596-cd75-11e8-85e0-0242ac1b0003\", \"height\": 307, \"index\": 0,
            # \"lastModified\": 1535067185606, \"name\": \"FUjJqP6.jpg\", \"size\": 19350,
            # \"status\": \"uploaded\", \"type\": \"image/jpeg\", \"url\": \"/files/uploadedfiles/FUjJqP6.jpg\",
            # \"width\": 503}"

            # range URI should be the file URL/URI, and the rest of the details should hang off that
            # FIXME - (Poor) assumption that file is on same host as Arches instance host config.
            if f_data['url'].startswith("/"):
                f_uri = URIRef(archesproject[f_data['url'][1:]])
            else:
                f_uri = URIRef(archesproject[f_data['url']])
            g.add((edge_info['d_uri'], URIRef(edge.ontologyproperty), f_uri))
            g.add((f_uri, RDF.type, URIRef(edge.rangenode.ontologyclass)))
            g.add((f_uri, DC['format'], Literal(f_data['type'])))
            g.add((f_uri, RDFS.label, Literal(f_data['name'])))

            # FIXME - improve this ms in timestamp handling code in case of odd OS environments
            # FIXME - Use the timezone settings for export?
            if f_data['lastModified']:
                lm = f_data['lastModified']
                if lm > 9999999999:   # not a straight timestamp, but includes milliseconds
                    lm = f_data['lastModified'] / 1000
                graph.add((f_uri, DCTERMS.modified, Literal(datetime.utcfromtimestamp(lm).isoformat())))

            if 'size' in f_data:
                add_dimension(graph, f_uri, "file size", "bytes", f_data['size'])
            if 'height' in f_data:
                add_dimension(graph, f_uri, "height", "pixels", f_data['height'])
            if 'width' in f_data:
                add_dimension(graph, f_uri, "width", "pixels", f_data['width'])

        return g

=======
    def process_mobile_data(self, tile, node, db, couch_doc, node_value):
        '''
        Takes a tile, couch db instance, couch record, and the node value from
        a provisional edit. Creates a django instance, saves the corresponding
        attachement as a file, updates the provisional edit value with the
        file location information and returns the revised provisional edit value
        '''

        try:
            for file in node_value:
                attachment = db.get_attachment(couch_doc['_id'], file['file_id'])
                if attachment is not None:
                    attachment_file = attachment.read()
                    file_data = ContentFile(attachment_file, name=file['name'])
                    file_model = models.File()
                    file_model.path = file_data
                    file_model.pk = file['file_id']
                    file_model.save()
                    if file["name"] == file_data.name and 'url' not in file.keys():
                        file["file_id"] = str(file_model.pk)
                        file["url"] = str(file_model.path.url)
                        file["status"] = 'uploaded'
                        file["accepted"] = True
                        file["size"] = file_data.size
                    # db.delete_attachment(couch_doc, file['name'])

        except KeyError as e:
            pass
        return node_value
>>>>>>> 053905e3

class CSVChartJsonDataType(FileListDataType):
    def __init__(self, model=None):
        super(CSVChartJsonDataType, self).__init__(model=model)

    def handle_request(self, current_tile, request, node):
        try:
            previously_saved_tile = models.TileModel.objects.filter(pk=current_tile.tileid)
            if previously_saved_tile.count() == 1:
                for previously_saved_file in previously_saved_tile[0].data[str(node.pk)]['files']:
                    previously_saved_file_has_been_removed = True
                    for incoming_file in current_tile.data[str(node.pk)]['files']:
                        if previously_saved_file['file_id'] == incoming_file['file_id']:
                            previously_saved_file_has_been_removed = False
                    if previously_saved_file_has_been_removed:
                        deleted_file = models.File.objects.get(pk=previously_saved_file["file_id"])
                        deleted_file.delete()

            files = request.FILES.getlist('file-list_' + str(node.pk), [])
            for file_data in files:
                file_model = models.File()
                file_model.path = file_data
                file_model.save()
                for file_json in current_tile.data[str(node.pk)]['files']:
                    if file_json["name"] == file_data.name and file_json["url"] is None:
                        file_json["file_id"] = str(file_model.pk)
                        file_json["url"] = str(file_model.path.url)
                        file_json["status"] = 'uploaded'
        except Exception as e:
            print e


class IIIFDrawingDataType(BaseDataType):
    def get_strings(self, nodevalue):
        string_list = [nodevalue['manifestLabel']]
        for feature in nodevalue['features']:
            if feature['properties']['name'] != '':
                string_list.append(feature['properties']['name'])
        return string_list

    def append_to_document(self, document, nodevalue, nodeid, tile, provisional=False):
        string_list = self.get_strings(nodevalue)
        for string_item in string_list:
            document['strings'].append({'string': string_item, 'nodegroup_id': tile.nodegroup_id})
        for feature in nodevalue['features']:
            if feature['properties']['type'] is not None:
                valueid = feature['properties']['type']
                value = models.Value.objects.get(pk=valueid)
                document['domains'].append({'label': value.value, 'conceptid': value.concept_id, 'valueid': valueid, 'nodegroup_id': tile.nodegroup_id, 'provisional': provisional})

    def get_search_terms(self, nodevalue, nodeid=None):
        terms = []
        string_list = self.get_strings(nodevalue)
        for string_item in string_list:
            if string_item is not None:
                if settings.WORDS_PER_SEARCH_TERM == None or (len(string_item.split(' ')) < settings.WORDS_PER_SEARCH_TERM):
                    terms.append(string_item)
        return terms

class BaseDomainDataType(BaseDataType):
    def get_option_text(self, node, option_id):
        for option in node.config['options']:
            if option['id'] == option_id:
                return option['text']
        return ''


class DomainDataType(BaseDomainDataType):

    def validate(self, value, row_number=None, source=''):
        errors = []
        if len(models.Node.objects.filter(config__options__contains=[{"id": value}])) < 1:
            errors.append({'type': 'ERROR', 'message': '{0} {1} is not a valid domain id. Please check the node this value is mapped to for a list of valid domain ids. This data was not imported.'.format(value, row_number)})
        return errors

    def get_search_terms(self, nodevalue, nodeid=None):
        terms = []
        node = models.Node.objects.get(nodeid=nodeid)
        domain_text = self.get_option_text(node, nodevalue)
        if domain_text is not None:
            if settings.WORDS_PER_SEARCH_TERM == None or (len(domain_text.split(' ')) < settings.WORDS_PER_SEARCH_TERM):
                terms.append(domain_text)
        return terms

    def append_to_document(self, document, nodevalue, nodeid, tile, provisional=False):
        domain_text = None
        for tile in document['tiles']:
            for k, v in tile.data.iteritems():
                if v == nodevalue:
                    node = models.Node.objects.get(nodeid=k)
                    domain_text = self.get_option_text(node, v)

        if domain_text not in document['strings'] and domain_text != None:
            document['strings'].append({'string': domain_text, 'nodegroup_id': tile.nodegroup_id, 'provisional': provisional})

    def get_display_value(self, tile, node):
        return self.get_option_text(node, tile.data[str(node.nodeid)])

    def transform_export_values(self, value, *args, **kwargs):
        ret = ''
        if kwargs['concept_export_value_type'] == None or kwargs['concept_export_value_type'] == '' or kwargs['concept_export_value_type'] == 'label':
            ret = self.get_option_text(models.Node.objects.get(nodeid=kwargs['node']), value)
        elif kwargs['concept_export_value_type'] == 'both':
            ret = value + '|' + self.get_option_text(models.Node.objects.get(nodeid=kwargs['node']), value)
        elif kwargs['concept_export_value_type'] == 'id':
            ret = value
        return ret

    def append_search_filters(self, value, node, query, request):
        try:
            if value['val'] != '':
                search_query = Match(field='tiles.data.%s' % (str(node.pk)), type="phrase", query=value['val'], fuzziness=0)
                # search_query = Term(field='tiles.data.%s' % (str(node.pk)), term=str(value['val']))
                if '!' in value['op']:
                    query.must_not(search_query)
                    query.filter(Exists(field="tiles.data.%s" % (str(node.pk))))
                else:
                    query.must(search_query)

        except KeyError, e:
            pass


class DomainListDataType(BaseDomainDataType):
    def validate(self, value, row_number=None, source=''):
        errors = []

        for v in value:
            if len(models.Node.objects.filter(config__options__contains=[{"id": v}])) < 1:
                errors.append({'type': 'ERROR', 'message': '{0} {1} is not a valid domain id. Please check the node this value is mapped to for a list of valid domain ids. This data was not imported.'.format(v, row_number)})
        return errors

    def transform_import_values(self, value, nodeid):
        return [v.strip() for v in value.split(',')]

    def get_search_terms(self, nodevalue, nodeid=None):
        terms = []
        node = models.Node.objects.get(nodeid=nodeid)
        for val in nodevalue:
            domain_text = self.get_option_text(node, val)
            if domain_text is not None:
                if settings.WORDS_PER_SEARCH_TERM == None or (len(domain_text.split(' ')) < settings.WORDS_PER_SEARCH_TERM):
                    terms.append(domain_text)

        return terms

    def append_to_document(self, document, nodevalue, nodeid, tile, provisional=False):
        domain_text_values = set([])
        for tile in document['tiles']:
            for k, v in tile.data.iteritems():
                if v == nodevalue:
                    node = models.Node.objects.get(nodeid=k)
                    for value in nodevalue:
                        text_value = self.get_option_text(node, value)
                        domain_text_values.add(text_value)

        for value in domain_text_values:
            if value not in document['strings']:
                document['strings'].append({'string': value, 'nodegroup_id': tile.nodegroup_id, 'provisional': provisional})

    def get_display_value(self, tile, node):
        new_values = []
        for val in tile.data[str(node.nodeid)]:
            option = self.get_option_text(node, val)
            new_values.append(option)
        return ','.join(new_values)

    def transform_export_values(self, value, *args, **kwargs):
        ret = ''
        if kwargs['concept_export_value_type'] == None or kwargs['concept_export_value_type'] == '' or kwargs['concept_export_value_type'] == 'label':
            ret = self.get_option_text(models.Node.objects.get(nodeid=kwargs['node']), value)
        elif kwargs['concept_export_value_type'] == 'both':
            ret = value + '|' + self.get_option_text(models.Node.objects.get(nodeid=kwargs['node']), value)
        elif kwargs['concept_export_value_type'] == 'id':
            ret = value
        return ret

    def transform_export_values(self, value, *args, **kwargs):
        new_values = []
        for val in value:
            if kwargs['concept_export_value_type'] == None or kwargs['concept_export_value_type'] == '' or kwargs['concept_export_value_type'] == 'label':
                new_values.append(self.get_option_text(models.Node.objects.get(nodeid=kwargs['node']), val))
            elif kwargs['concept_export_value_type'] == 'both':
                new_values.append(val + '|' + self.get_option_text(models.Node.objects.get(nodeid=kwargs['node']), val))
            elif kwargs['concept_export_value_type'] == 'id':
                new_values.append(val)
        return ','.join(new_values)

    def append_search_filters(self, value, node, query, request):
        try:
            if value['val'] != '':
                search_query = Match(field='tiles.data.%s' % (str(node.pk)), type="phrase", query=value['val'], fuzziness=0)
                # search_query = Term(field='tiles.data.%s' % (str(node.pk)), term=str(value['val']))
                if '!' in value['op']:
                    query.must_not(search_query)
                    query.filter(Exists(field="tiles.data.%s" % (str(node.pk))))
                else:
                    query.must(search_query)

        except KeyError, e:
            pass


class ResourceInstanceDataType(BaseDataType):
    def get_id_list(self, nodevalue):
        id_list = nodevalue
        if type(nodevalue) is unicode:
            id_list = [nodevalue]
        return id_list

    def get_resource_names(self, nodevalue):
        resource_names = set([])
        if nodevalue is not None:
            se = SearchEngineFactory().create()
            id_list = self.get_id_list(nodevalue)
            for resourceid in id_list:
                try:
                    resource_document = se.search(index='resource', doc_type='_all', id=resourceid)
                    resource_names.add(resource_document['_source']['displayname'])
                except:
                    print 'resource not available'
        else:
            print 'resource not avalable'
        return resource_names

    def validate(self, value, row_number=None, source=''):
        errors = []
        id_list = self.get_id_list(value)

        for resourceid in id_list:
            try:
                models.ResourceInstance.objects.get(pk=resourceid)
            except:
                errors.append({'type': 'WARNING', 'message': 'The resource id: {0} does not exist in the system. The data for this card will be available in the system once resource {0} is loaded.'.format(resourceid)})
        return errors

    def get_display_value(self, tile, node):
        nodevalue = tile.data[str(node.nodeid)]
        resource_names = self.get_resource_names(nodevalue)
        return ', '.join(resource_names)

    def append_to_document(self, document, nodevalue, nodeid, tile, provisional=False):
        resource_names = self.get_resource_names(nodevalue)
        for value in resource_names:
            if value not in document['strings']:
                document['strings'].append({'string': value, 'nodegroup_id': tile.nodegroup_id, 'provisional': provisional})

    def transform_import_values(self, value, nodeid):
        return [v.strip() for v in value.split(',')]

    def transform_export_values(self, value, *args, **kwargs):
        result = value
        try:
            if not isinstance(value, basestring): #change basestring to str in python3
                result = ",".join(value)
        except:
            pass

        return result

    def append_search_filters(self, value, node, query, request):
        try:
            if value['val'] != '':
                search_query = Match(field='tiles.data.%s' % (str(node.pk)), type="phrase", query=value['val'], fuzziness=0)
                # search_query = Term(field='tiles.data.%s' % (str(node.pk)), term=str(value['val']))
                if '!' in value['op']:
                    query.must_not(search_query)
                    query.filter(Exists(field="tiles.data.%s" % (str(node.pk))))
                else:
                    query.must(search_query)
        except KeyError, e:
            pass

    def to_rdf(self, edge_info, edge, tile):
        g = Graph()

        def _add_resource(d, p, r, r_type):
            g.add((r, RDF.type, URIRef(r_type)))
            g.add((d, URIRef(p), r))

        if edge_info['range_tile_data'] is not None:
            res_insts = edge_info['range_tile_data']
            if not isinstance(list, res_insts):
                res_insts = [res_insts]

            for res_inst in res_insts:
                rangenode = URIRef(archesproject['resources/%s' % res_inst])
                # FIXME: should be the class of the Resource Instance, rather than the expected class
                # from the edge.
                _add_resource(edge_info['d_uri'], edge.ontologyproperty,
                              rangenode, edge.rangenode.ontologyclass)
        return g


class NodeValueDataType(BaseDataType):
    def validate(self, value, row_number=None, source=''):
        errors = []
        if value:
            try:
                models.TileModel.objects.get(tileid=value)
            except:
                errors.append({'type': 'ERROR', 'message': '{0} {1} is not a valid tile id. This data was not imported.'.format(v, row_number)})
        return errors

    def get_display_value(self, tile, node):
        datatype_factory = DataTypeFactory()
        value_node = models.Node.objects.get(nodeid=node.config['nodeid'])
        tileid = tile.data[str(node.pk)]
        if tileid:
            value_tile = models.TileModel.objects.get(tileid=tileid)
            datatype = datatype_factory.get_instance(value_node.datatype)
            return datatype.get_display_value(value_tile, value_node)
        return ''

    def append_to_document(self, document, nodevalue, nodeid, tile, provisional=False):
        pass

    def append_search_filters(self, value, node, query, request):
        pass<|MERGE_RESOLUTION|>--- conflicted
+++ resolved
@@ -1081,7 +1081,6 @@
         result = json.loads(json.dumps(tile_data))
         return result
 
-<<<<<<< HEAD
     def to_rdf(self, edge_info, edge, tile):
         # outputs a graph holding an RDF representation of the file stored in the Arches instance
 
@@ -1152,7 +1151,7 @@
 
         return g
 
-=======
+
     def process_mobile_data(self, tile, node, db, couch_doc, node_value):
         '''
         Takes a tile, couch db instance, couch record, and the node value from
@@ -1182,7 +1181,6 @@
         except KeyError as e:
             pass
         return node_value
->>>>>>> 053905e3
 
 class CSVChartJsonDataType(FileListDataType):
     def __init__(self, model=None):
