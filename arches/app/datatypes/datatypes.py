import copy
import uuid
import json
import decimal
from arches.app.utils.file_validator import FileValidator
import filetype
import base64
import re
import logging
import os
from pathlib import Path
import ast
import time
from distutils import util
from datetime import datetime
from mimetypes import MimeTypes

from django.db.models import fields
from arches.app.datatypes.base import BaseDataType
from arches.app.models import models
from arches.app.models.system_settings import settings
from arches.app.models.fields.i18n import I18n_JSONField, I18n_String
from arches.app.utils.betterJSONSerializer import JSONDeserializer
from arches.app.utils.betterJSONSerializer import JSONSerializer
from arches.app.utils.date_utils import ExtendedDateFormat
from arches.app.utils.module_importer import get_class_from_modulename
from arches.app.utils.permission_backend import user_is_resource_reviewer
from arches.app.utils.geo_utils import GeoUtils
from arches.app.utils.i18n import get_localized_value
from arches.app.search.elasticsearch_dsl_builder import Query, Dsl, Bool, Match, Range, Term, Terms, Nested, Exists, RangeDSLException
from arches.app.search.search_engine_factory import SearchEngineInstance as se
<<<<<<< HEAD
from arches.app.search.search_term import SearchTerm
from arches.app.search.mappings import RESOURCES_INDEX, RESOURCE_RELATIONS_INDEX
=======
from arches.app.search.mappings import RESOURCES_INDEX
>>>>>>> 16ff4835
from django.core.cache import cache
from django.core.files import File
from django.core.files.base import ContentFile
from django.core.files.storage import FileSystemStorage, default_storage
from django.utils.translation import ugettext as _
from django.contrib.gis.geos import GEOSGeometry
from django.contrib.gis.geos import GeometryCollection
from django.contrib.gis.geos import fromstr
from django.contrib.gis.geos import Polygon
from django.core.exceptions import ObjectDoesNotExist
from django.core.exceptions import ValidationError
from django.db import connection, transaction
from django.utils.translation import get_language, ugettext as _

from elasticsearch import Elasticsearch
from elasticsearch.exceptions import NotFoundError


# One benefit of shifting to python3.x would be to use
# importlib.util.LazyLoader to load rdflib (and other lesser
# used but memory soaking libs)
from rdflib import Namespace, URIRef, Literal, BNode
from rdflib import ConjunctiveGraph as Graph
from rdflib.namespace import RDF, RDFS, XSD, DC, DCTERMS

archesproject = Namespace(settings.ARCHES_NAMESPACE_FOR_DATA_EXPORT)
cidoc_nm = Namespace("http://www.cidoc-crm.org/cidoc-crm/")

EARTHCIRCUM = 40075016.6856
PIXELSPERTILE = 256

logger = logging.getLogger(__name__)


class DataTypeFactory(object):
    _datatypes = None
    _datatype_instances = {}

    def __init__(self):
        if DataTypeFactory._datatypes is None:
            DataTypeFactory._datatypes = {datatype.datatype: datatype for datatype in models.DDataType.objects.all()}
        self.datatypes = DataTypeFactory._datatypes
        self.datatype_instances = DataTypeFactory._datatype_instances

    def get_instance(self, datatype):
        try:
            d_datatype = DataTypeFactory._datatypes[datatype]
        except KeyError:
            DataTypeFactory._datatypes = {datatype.datatype: datatype for datatype in models.DDataType.objects.all()}
            d_datatype = DataTypeFactory._datatypes[datatype]
            self.datatypes = DataTypeFactory._datatypes
        try:
            datatype_instance = DataTypeFactory._datatype_instances[d_datatype.classname]
        except KeyError:
            class_method = get_class_from_modulename(d_datatype.modulename, d_datatype.classname, settings.DATATYPE_LOCATIONS)
            datatype_instance = class_method(d_datatype)
            DataTypeFactory._datatype_instances[d_datatype.classname] = datatype_instance
            self.datatype_instances = DataTypeFactory._datatype_instances
        return datatype_instance


class StringDataType(BaseDataType):
    def validate(self, value, row_number=None, source=None, node=None, nodeid=None, strict=False, **kwargs):
        errors = []
        try:
            if value is not None:
                for key in value.keys():
                    isinstance(value[key]["value"], str)
                    isinstance(value[key]["direction"], str)
        except:
            message = _("This is not a string")
            error_message = self.create_error_message(value, source, row_number, message)
            errors.append(error_message)
        return errors

    def rdf_transform(self, value):
        default_language = models.Language.objects.get(code=get_language())
        incoming_value = {}
        for val in value:
            if ("language" in val and val["language"] is not None) or ("@language" in val and val["@language"] is not None):
                try:
                    language_code = val["language"] if "language" in val else val["@language"]
                    language = models.Language.objects.get(code=language_code)
                    incoming_value = {
                        **incoming_value,
                        language.code: {
                            "value": val["value"] if "value" in val else val["@value"],
                            "direction": language.default_direction,
                        },
                    }
                except models.Language.DoesNotExist:
                    ValueError("Language does not exist in Language table - cannot create string.")
            else:
                incoming_value = {
                    **incoming_value,
                    default_language.code: {
                        "value": val["value"] if "value" in val else val["@value"],
                        "direction": default_language.default_direction,
                    },
                }

        return incoming_value if len(incoming_value.keys()) > 0 else None

    def validate_from_rdf(self, value):
        transformed_value = None
        if isinstance(value, list):
            transformed_value = self.rdf_transform(value)
        elif isinstance(value, str):
            transformed_value = self.rdf_transform([{"value": value}])
        incoming_value = value if transformed_value is None else transformed_value

        return self.validate(incoming_value)

    def clean(self, tile, nodeid):
        if tile.data[nodeid] in ["", "''"]:
            tile.data[nodeid] = None

    def append_to_document(self, document, nodevalue, nodeid, tile, provisional=False):
        if nodevalue is not None:
            for key in nodevalue.keys():
                val = {
                    "string": nodevalue[key]["value"],
                    "language": key,
                    "nodegroup_id": tile.nodegroup_id,
                    "provisional": provisional,
                }
                document["strings"].append(val)

    def transform_export_values(self, value, *args, **kwargs):
        language = kwargs.pop("language", None)
        if value is not None:
            try:
                if language is not None:
                    return value[language]["value"]
                else:
                    return value[get_language()]["value"]
            except KeyError:
                # sometimes certain requested language values aren't populated.  Just pass back with implicit None.
                pass

    def get_search_terms(self, nodevalue, nodeid=None):
        terms = []

        if nodevalue is not None and isinstance(nodevalue, dict):
            for key in nodevalue.keys():
                try:
                    if settings.WORDS_PER_SEARCH_TERM is None or (len(nodevalue[key]["value"].split(" ")) < settings.WORDS_PER_SEARCH_TERM):
                        terms.append(SearchTerm(value=nodevalue[key]["value"], lang=key))
                except:
                    pass
        return terms

    def append_search_filters(self, value, node, query, request):
        try:
            if value["op"] == "null" or value["op"] == "not_null":
                self.append_null_search_filters(value, node, query, request)
            elif value["val"] != "":
                match_type = "phrase_prefix" if "~" in value["op"] else "phrase"
                if value["lang"]:
                    match_query = Match(field="tiles.data.%s.%s.value" % (str(node.pk), value["lang"]), query=value["val"], type=match_type)
                else:
                    match_query = Match(field="tiles.data.%s" % (str(node.pk)), query=value["val"], type=match_type)

                if "!" in value["op"]:
                    query.must_not(match_query)
                    query.filter(Exists(field="tiles.data.%s" % (str(node.pk))))
                else:
                    query.must(match_query)
        except KeyError as e:
            pass

    def is_a_literal_in_rdf(self):
        return True

    def to_rdf(self, edge_info, edge):
        # returns an in-memory graph object, containing the domain resource, its
        # type and the string as a string literal
        g = Graph()
        if edge_info["range_tile_data"] is not None:
            g.add((edge_info["d_uri"], RDF.type, URIRef(edge.domainnode.ontologyclass)))
            for key in edge_info["range_tile_data"].keys():
                g.add((edge_info["d_uri"], URIRef(edge.ontologyproperty), Literal(edge_info["range_tile_data"][key]["value"], lang=key)))
        return g

    def transform_value_for_tile(self, value, **kwargs):
        language = None
        try:
            regex = re.compile("(.+)\|([A-Za-z-]+)$", flags=re.DOTALL | re.MULTILINE)
            match = regex.match(value)
            if match is not None:
                language = match.groups()[1]
                value = match.groups()[0]
        except Exception as e:
            pass
        if type(value) is str:
            if language is not None:
                language_objects = list(models.Language.objects.filter(code=language))
                if len(language_objects) > 0:
                    return {language: {"value": value, "direction": language_objects[0].default_direction}}

            return {get_language(): {"value": value, "direction": "ltr"}}
        elif type(value) is dict:
            return value

    def from_rdf(self, json_ld_node):
        transformed_value = None
        if isinstance(json_ld_node, list):
            transformed_value = self.rdf_transform(json_ld_node)
        else:
            new_value = get_value_from_jsonld(json_ld_node)
            if new_value is not None:
                transformed_value = self.rdf_transform([{"value": new_value[0], "language": new_value[1]}])
        return transformed_value

    def get_display_value(self, tile, node):
        data = self.get_tile_data(tile)
        current_language = get_language()
        if not current_language:
            current_language = settings.LANGUAGE_CODE
        if data:
            raw_value = data.get(str(node.nodeid))
            if raw_value is not None:
                try:
                    return raw_value[current_language]["value"]
                except KeyError:
                    pass

    def default_es_mapping(self):
        """
        Default mapping if not specified is a text field
        """
        # languages = models.Language.objects.all()
        # lang_mapping = {"properties": {"value": {"type": "text", "fields": {"keyword": {"ignore_above": 256, "type": "keyword"}}}}}
        # for lang in languages:
        #     text_mapping = {"properties": {lang.code: lang_mapping}}
        text_mapping = {"properties": {}}
        return text_mapping

    def get_first_language_value_from_node(self, tile, nodeid):
        return tile.data[str(nodeid)][list(tile.data[str(nodeid)].keys())[0]]["value"]

    def is_multilingual_rdf(self, rdf):
        if len(rdf) > 1 and len(set(val["language"] for val in rdf)) > 1:
            return True
        else:
            return False

    def has_multicolumn_data(self):
        return True

    def get_column_header(self, node, **kwargs):
        """
        Returns a CSV column header or headers for a given node ID of this type
        """
        language_codes = kwargs.pop("language_codes")
        return ["{column} ({code})".format(column=node["file_field_name"], code=code) for code in language_codes]

    def to_json(self, tile, node):
        data = self.get_tile_data(tile)
        if data:
            return self.compile_json(tile, node, **data.get(str(node.nodeid)))

class NumberDataType(BaseDataType):
    def validate(self, value, row_number=None, source="", node=None, nodeid=None, strict=False, **kwargs):
        errors = []

        try:
            if value == "":
                value = None
            if value is not None:
                decimal.Decimal(value)
        except Exception:
            dt = self.datatype_model.datatype
            message = _("Not a properly formatted number")
            error_message = self.create_error_message(value, source, row_number, message)
            errors.append(error_message)
        return errors

    def get_display_value(self, tile, node):
        data = self.get_tile_data(tile)
        if data:
            display_value = data.get(str(node.nodeid))
            if display_value is not None:
                return str(display_value)

    def transform_value_for_tile(self, value, **kwargs):
        try:
            if value == "":
                value = None
            elif value.isdigit():
                value = int(value)
            else:
                value = float(value)
        except (AttributeError, ValueError):
            pass
        return value

    def pre_tile_save(self, tile, nodeid):
        try:
            if tile.data[nodeid] == "":
                tile.data[nodeid] = None
            elif tile.data[nodeid].isdigit():
                tile.data[nodeid] = int(tile.data[nodeid])
            else:
                tile.data[nodeid] = float(tile.data[nodeid])
        except AttributeError:
            pass

    def append_to_document(self, document, nodevalue, nodeid, tile, provisional=False):
        document["numbers"].append({"number": nodevalue, "nodegroup_id": tile.nodegroup_id, "provisional": provisional})

    def append_search_filters(self, value, node, query, request):
        try:
            if value["op"] == "null" or value["op"] == "not_null":
                self.append_null_search_filters(value, node, query, request)
            elif value["val"] != "":
                if value["op"] != "eq":
                    operators = {"gte": None, "lte": None, "lt": None, "gt": None}
                    operators[value["op"]] = value["val"]
                else:
                    operators = {"gte": value["val"], "lte": value["val"]}
                search_query = Range(field="tiles.data.%s" % (str(node.pk)), **operators)
                query.must(search_query)
        except KeyError:
            pass

    def is_a_literal_in_rdf(self):
        return True

    def to_rdf(self, edge_info, edge):
        # returns an in-memory graph object, containing the domain resource, its
        # type and the number as a numeric literal (as this is how it is in the JSON)
        g = Graph()
        rtd = (
            int(edge_info["range_tile_data"])
            if type(edge_info["range_tile_data"]) == float and edge_info["range_tile_data"].is_integer()
            else edge_info["range_tile_data"]
        )
        if rtd is not None:
            g.add((edge_info["d_uri"], RDF.type, URIRef(edge.domainnode.ontologyclass)))
            g.add((edge_info["d_uri"], URIRef(edge.ontologyproperty), Literal(rtd)))
        return g

    def from_rdf(self, json_ld_node):
        # expects a node taken from an expanded json-ld graph
        # returns the value, or None if no "@value" key is found
        value = get_value_from_jsonld(json_ld_node)
        try:
            return value[0]  # should already be cast as a number in the JSON
        except (AttributeError, KeyError) as e:
            pass

    def default_es_mapping(self):
        mapping = {"type": "double"}
        return mapping


class BooleanDataType(BaseDataType):
    def validate(self, value, row_number=None, source="", node=None, nodeid=None, strict=False, **kwargs):
        errors = []
        try:
            if value is not None:
                type(bool(util.strtobool(str(value)))) is True
        except Exception:
            message = _("Not of type boolean")
            error_message = self.create_error_message(value, source, row_number, message)
            errors.append(error_message)

        return errors

    def get_display_value(self, tile, node):
        data = self.get_tile_data(tile)
        if data:
            raw_value = data.get(str(node.nodeid))
            if raw_value is not None:
                return str(raw_value)

        # TODO: When APIv1 is retired, replace the body of get_display_value with the following
        # data = self.get_tile_data(tile)

        # if data:
        #     trueDisplay = node.config["trueLabel"]
        #     falseDisplay = node.config["falseLabel"]
        #     raw_value = data.get(str(node.nodeid))
        #     if raw_value is not None:
        #         return trueDisplay if raw_value else falseDisplay

    def to_json(self, tile, node):
        """
        Returns a value for display in a json object
        """

        data = self.get_tile_data(tile)
        if data:
            value = data.get(str(node.nodeid))
            label = node.config["trueLabel"] if value is True else node.config["falseLabel"]
            return self.compile_json(tile, node, display_value=label, value=value)

    def transform_value_for_tile(self, value, **kwargs):
        return bool(util.strtobool(str(value)))

    def append_search_filters(self, value, node, query, request):
        try:
            if value["val"] == "null" or value["val"] == "not_null":
                value["op"] = value["val"]
                self.append_null_search_filters(value, node, query, request)
            elif value["val"] != "" and value["val"] is not None:
                term = True if value["val"] == "t" else False
                query.must(Term(field="tiles.data.%s" % (str(node.pk)), term=term))
        except KeyError as e:
            pass

    def to_rdf(self, edge_info, edge):
        # returns an in-memory graph object, containing the domain resource, its
        # type and the number as a numeric literal (as this is how it is in the JSON)
        g = Graph()
        if edge_info["range_tile_data"] is not None:
            g.add((edge_info["d_uri"], RDF.type, URIRef(edge.domainnode.ontologyclass)))
            g.add((edge_info["d_uri"], URIRef(edge.ontologyproperty), Literal(edge_info["range_tile_data"])))
        return g

    def is_a_literal_in_rdf(self):
        return True

    def from_rdf(self, json_ld_node):
        # expects a node taken from an expanded json-ld graph
        # returns the value, or None if no "@value" key is found
        value = get_value_from_jsonld(json_ld_node)
        try:
            return value[0]
        except (AttributeError, KeyError) as e:
            pass

    def default_es_mapping(self):
        mapping = {"type": "boolean"}
        return mapping


class DateDataType(BaseDataType):
    def validate(self, value, row_number=None, source="", node=None, nodeid=None, strict=False, **kwargs):
        errors = []
        if value is not None:
            valid_date_format, valid = self.get_valid_date_format(value)
            if valid is False:
                message = _(
                    "Incorrect format. Confirm format is in settings.DATE_FORMATS or set the format in settings.DATE_IMPORT_EXPORT_FORMAT."
                )
                error_message = self.create_error_message(value, source, row_number, message)
                errors.append(error_message)
        return errors

    def get_valid_date_format(self, value):
        valid = False
        valid_date_format = ""
        date_formats = settings.DATE_FORMATS["Python"]
        for date_format in date_formats:
            if valid is False:
                try:
                    datetime.strptime(value, date_format)
                    valid = True
                    valid_date_format = date_format
                except ValueError:
                    pass
        return valid_date_format, valid

    def transform_value_for_tile(self, value, **kwargs):
        value = None if value == "" else value
        if value is not None:
            if type(value) == list:
                value = value[0]
            elif type(value) == str and len(value) < 4 and value.startswith("-") is False:  # a year before 1000 but not BCE
                value = value.zfill(4)
            valid_date_format, valid = self.get_valid_date_format(value)
            if valid:
                v = datetime.strptime(value, valid_date_format)
            else:
                v = datetime.strptime(value, settings.DATE_IMPORT_EXPORT_FORMAT)
            # The .astimezone() function throws an error on Windows for dates before 1970
            try:
                v = v.astimezone()
            except:
                v = self.backup_astimezone(v)
            value = v.isoformat(timespec="milliseconds")
        return value

    def backup_astimezone(self, dt):
        def same_calendar(year):
            new_year = 1971
            while not is_same_calendar(year, new_year):
                new_year += 1
                if new_year > 2020:  # should never happen but don't want a infinite loop
                    raise Exception("Backup timezone conversion failed: no matching year found")
            return new_year

        def is_same_calendar(year1, year2):
            year1_weekday_1 = datetime.strptime(str(year1) + "-01-01", "%Y-%m-%d").weekday()
            year1_weekday_2 = datetime.strptime(str(year1) + "-03-01", "%Y-%m-%d").weekday()
            year2_weekday_1 = datetime.strptime(str(year2) + "-01-01", "%Y-%m-%d").weekday()
            year2_weekday_2 = datetime.strptime(str(year2) + "-03-01", "%Y-%m-%d").weekday()
            return (year1_weekday_1 == year2_weekday_1) and (year1_weekday_2 == year2_weekday_2)

        converted_dt = dt.replace(year=same_calendar(dt.year)).astimezone().replace(year=dt.year)
        return converted_dt

    def transform_export_values(self, value, *args, **kwargs):
        valid_date_format, valid = self.get_valid_date_format(value)
        if valid:
            value = datetime.strptime(value, valid_date_format).strftime(settings.DATE_IMPORT_EXPORT_FORMAT)
        else:
            logger.warning(_("{value} is an invalid date format").format(**locals()))
        return value

    def add_missing_colon_to_timezone(self, value):
        """
        Python will parse a timezone with a colon (-07:00) but will not add a colon to a timezone using strftime.
        Elastic will not index a time with a timezone without a colon, so this method ensures the colon is added
        if it is missing.
        """

        format = self.get_valid_date_format(value)[0]
        if format.endswith("z") and value[-5] in ("-", "+"):
            return "{0}:{1}".format(value[:-2], value[-2:])
        else:
            return value

    def pre_tile_save(self, tile, nodeid):
        if tile.data[nodeid]:
            tile.data[nodeid] = self.add_missing_colon_to_timezone(tile.data[nodeid])

    def append_to_document(self, document, nodevalue, nodeid, tile, provisional=False):
        document["dates"].append(
            {"date": ExtendedDateFormat(nodevalue).lower, "nodegroup_id": tile.nodegroup_id, "nodeid": nodeid, "provisional": provisional}
        )

    def append_search_filters(self, value, node, query, request):
        try:
            if value["op"] == "null" or value["op"] == "not_null":
                self.append_null_search_filters(value, node, query, request)
            elif value["val"] != "" and value["val"] is not None:
                try:
                    date_value = datetime.strptime(value["val"], "%Y-%m-%d %H:%M:%S%z").astimezone().isoformat()
                except ValueError:
                    date_value = value["val"]
                if value["op"] != "eq":
                    operators = {"gte": None, "lte": None, "lt": None, "gt": None}
                    operators[value["op"]] = date_value
                else:
                    operators = {"gte": date_value, "lte": date_value}
                search_query = Range(field="tiles.data.%s" % (str(node.pk)), **operators)
                query.must(search_query)
        except KeyError:
            pass

    def after_update_all(self, tile=None):
        config = cache.get("time_wheel_config_anonymous")
        if config is not None:
            cache.delete("time_wheel_config_anonymous")

    def is_a_literal_in_rdf(self):
        return True

    def to_rdf(self, edge_info, edge):
        # returns an in-memory graph object, containing the domain resource, its
        # type and the number as a numeric literal (as this is how it is in the JSON)
        g = Graph()
        if edge_info["range_tile_data"] is not None:
            g.add((edge_info["d_uri"], RDF.type, URIRef(edge.domainnode.ontologyclass)))
            g.add((edge_info["d_uri"], URIRef(edge.ontologyproperty), Literal(edge_info["range_tile_data"], datatype=XSD.dateTime)))
        return g

    def from_rdf(self, json_ld_node):
        # expects a node taken from an expanded json-ld graph
        # returns the value, or None if no "@value" key is found
        value = get_value_from_jsonld(json_ld_node)
        try:
            return value[0]
        except (AttributeError, KeyError) as e:
            pass

    def default_es_mapping(self):
        es_date_formats = "||".join(settings.DATE_FORMATS["Elasticsearch"])
        mapping = {"type": "date", "format": es_date_formats}
        return mapping

    def get_display_value(self, tile, node):
        data = self.get_tile_data(tile)
        try:
            og_value = data[str(node.pk)]
            valid_date_format, valid = self.get_valid_date_format(og_value)
            new_date_format = settings.DATE_FORMATS["Python"][settings.DATE_FORMATS["JavaScript"].index(node.config["dateFormat"])]
            value = datetime.strptime(og_value, valid_date_format).strftime(new_date_format)
        except TypeError:
            value = data[str(node.pk)]
        return value


class EDTFDataType(BaseDataType):
    def transform_value_for_tile(self, value, **kwargs):
        transformed_value = ExtendedDateFormat(value)
        if transformed_value.edtf is None:
            return value
        return str(transformed_value.edtf)

    def pre_tile_save(self, tile, nodeid):
        tile.data[nodeid] = self.transform_value_for_tile(tile.data[nodeid])

    def validate(self, value, row_number=None, source="", node=None, nodeid=None, strict=False, **kwargs):
        errors = []
        if value is not None:
            if not ExtendedDateFormat(value).is_valid():
                message = _("Incorrect Extended Date Time Format. See http://www.loc.gov/standards/datetime/ for supported formats")
                error_message = self.create_error_message(value, source, row_number, message)
                errors.append(error_message)
        return errors

    def get_display_value(self, tile, node):
        data = self.get_tile_data(tile)
        try:
            value = data[str(node.pk)]["value"]
        except TypeError:
            value = data[str(node.pk)]
        return value

    def append_to_document(self, document, nodevalue, nodeid, tile, provisional=False):
        def add_date_to_doc(document, edtf):
            if edtf.lower == edtf.upper:
                if edtf.lower is not None:
                    document["dates"].append(
                        {"date": edtf.lower, "nodegroup_id": tile.nodegroup_id, "nodeid": nodeid, "provisional": provisional}
                    )
            else:
                dr = {}
                if edtf.lower_fuzzy is not None:
                    dr["gte"] = edtf.lower_fuzzy
                    document["dates"].append(
                        {"date": edtf.lower_fuzzy, "nodegroup_id": tile.nodegroup_id, "nodeid": nodeid, "provisional": provisional}
                    )
                if edtf.upper_fuzzy is not None:
                    dr["lte"] = edtf.upper_fuzzy
                    document["dates"].append(
                        {"date": edtf.upper_fuzzy, "nodegroup_id": tile.nodegroup_id, "nodeid": nodeid, "provisional": provisional}
                    )
                document["date_ranges"].append(
                    {"date_range": dr, "nodegroup_id": tile.nodegroup_id, "nodeid": nodeid, "provisional": provisional}
                )

        # update the indexed tile value to support adv. search
        tile.data[nodeid] = {"value": nodevalue, "dates": [], "date_ranges": []}

        node = models.Node.objects.get(nodeid=nodeid)
        edtf = ExtendedDateFormat(nodevalue, **node.config)
        if edtf.result_set:
            for result in edtf.result_set:
                add_date_to_doc(document, result)
                add_date_to_doc(tile.data[nodeid], result)
        else:
            add_date_to_doc(document, edtf)
            add_date_to_doc(tile.data[nodeid], edtf)

    def append_search_filters(self, value, node, query, request):
        def add_date_to_doc(query, edtf):
            if value["op"] == "eq":
                if edtf.lower != edtf.upper:
                    raise Exception(_('Only dates that specify an exact year, month, and day can be used with the "=" operator'))
                query.should(Match(field="tiles.data.%s.dates.date" % (str(node.pk)), query=edtf.lower, type="phrase_prefix"))
            else:
                if value["op"] == "overlaps":
                    operators = {"gte": edtf.lower, "lte": edtf.upper}
                else:
                    if edtf.lower != edtf.upper:
                        raise Exception(
                            _(
                                'Only dates that specify an exact year, month, \
                                    and day can be used with the ">", "<", ">=", and "<=" operators'
                            )
                        )

                    operators = {value["op"]: edtf.lower or edtf.upper}

                try:
                    query.should(Range(field="tiles.data.%s.dates.date" % (str(node.pk)), **operators))
                    query.should(Range(field="tiles.data.%s.date_ranges.date_range" % (str(node.pk)), relation="intersects", **operators))
                except RangeDSLException:
                    if edtf.lower is None and edtf.upper is None:
                        raise Exception(_("Invalid date specified."))

        if value["op"] == "null" or value["op"] == "not_null":
            self.append_null_search_filters(value, node, query, request)
        elif value["val"] != "" and value["val"] is not None:
            edtf = ExtendedDateFormat(value["val"])
            if edtf.result_set:
                for result in edtf.result_set:
                    add_date_to_doc(query, result)
            else:
                add_date_to_doc(query, edtf)

    def default_es_mapping(self):
        mapping = {"properties": {"value": {"type": "text", "fields": {"keyword": {"ignore_above": 256, "type": "keyword"}}}}}
        return mapping


class GeojsonFeatureCollectionDataType(BaseDataType):
    def validate(self, value, row_number=None, source=None, node=None, nodeid=None, strict=False, **kwargs):
        errors = []
        coord_limit = 1500
        coordinate_count = 0

        def validate_geom(geom, coordinate_count=0):
            try:
                coordinate_count += geom.num_coords
                bbox = Polygon(settings.DATA_VALIDATION_BBOX)
                if coordinate_count > coord_limit:
                    message = f"Geometry has too many coordinates for Elasticsearch ({coordinate_count}), \
                        Please limit to less then {coord_limit} coordinates of 5 digits of precision or less."
                    errors.append(
                        {
                            "type": "ERROR",
                            "message": "datatype: {0} value: {1} {2} - {3}. {4}".format(
                                self.datatype_model.datatype, value, source, message, "This data was not imported."
                            ),
                        }
                    )

                if bbox.contains(geom) == False:
                    message = "Geometry does not fall within the bounding box of the selected coordinate system. \
                         Adjust your coordinates or your settings.DATA_EXTENT_VALIDATION property."
                    errors.append(
                        {
                            "type": "ERROR",
                            "message": "datatype: {0} value: {1} {2} - {3}. {4}".format(
                                self.datatype_model.datatype, value, source, message, "This data was not imported."
                            ),
                        }
                    )
            except Exception:
                message = "Not a properly formatted geometry"
                errors.append(
                    {
                        "type": "ERROR",
                        "message": "datatype: {0} value: {1} {2} - {3}. {4}.".format(
                            self.datatype_model.datatype, value, source, message, "This data was not imported."
                        ),
                    }
                )

        if value is not None:
            for feature in value["features"]:
                try:
                    geom = GEOSGeometry(JSONSerializer().serialize(feature["geometry"]))
                    validate_geom(geom, coordinate_count)
                except Exception:
                    message = _("Unable to serialize some geometry features")
                    error_message = self.create_error_message(value, source, row_number, message)
                    errors.append(error_message)
        return errors

    def to_json(self, tile, node):
        data = self.get_tile_data(tile)
        if data:
            return self.compile_json(tile, node, geojson=data.get(str(node.nodeid)))

    def clean(self, tile, nodeid):
        if tile.data[nodeid] is not None and "features" in tile.data[nodeid]:
            if len(tile.data[nodeid]["features"]) == 0:
                tile.data[nodeid] = None

    def transform_value_for_tile(self, value, **kwargs):
        if "format" in kwargs and kwargs["format"] == "esrijson":
            arches_geojson = GeoUtils().arcgisjson_to_geojson(value)
        else:
            try:
                geojson = json.loads(value)
                if geojson["type"] == "FeatureCollection":
                    for feature in geojson["features"]:
                        feature["id"] = str(uuid.uuid4())
                    arches_geojson = geojson
                else:
                    raise TypeError
            except (json.JSONDecodeError, KeyError, TypeError):
                arches_geojson = {}
                arches_geojson["type"] = "FeatureCollection"
                arches_geojson["features"] = []
                geometry = GEOSGeometry(value, srid=4326)
                if geometry.geom_type == "GeometryCollection":
                    for geom in geometry:
                        arches_json_geometry = {}
                        arches_json_geometry["geometry"] = JSONDeserializer().deserialize(GEOSGeometry(geom, srid=4326).json)
                        arches_json_geometry["type"] = "Feature"
                        arches_json_geometry["id"] = str(uuid.uuid4())
                        arches_json_geometry["properties"] = {}
                        arches_geojson["features"].append(arches_json_geometry)
                else:
                    arches_json_geometry = {}
                    arches_json_geometry["geometry"] = JSONDeserializer().deserialize(geometry.json)
                    arches_json_geometry["type"] = "Feature"
                    arches_json_geometry["id"] = str(uuid.uuid4())
                    arches_json_geometry["properties"] = {}
                    arches_geojson["features"].append(arches_json_geometry)

        return arches_geojson

    def transform_export_values(self, value, *args, **kwargs):
        wkt_geoms = []
        for feature in value["features"]:
            wkt_geoms.append(GEOSGeometry(json.dumps(feature["geometry"])))
        return GeometryCollection(wkt_geoms)

    def update(self, tile, data, nodeid=None, action=None):
        new_features_array = tile.data[nodeid]["features"] + data["features"]
        tile.data[nodeid]["features"] = new_features_array
        updated_data = tile.data[nodeid]
        return updated_data

    def append_to_document(self, document, nodevalue, nodeid, tile, provisional=False):
        document["geometries"].append({"geom": nodevalue, "nodegroup_id": tile.nodegroup_id, "provisional": provisional, "tileid": tile.pk})
        bounds = self.get_bounds_from_value(nodevalue)
        if bounds is not None:
            minx, miny, maxx, maxy = bounds
            centerx = maxx - (maxx - minx) / 2
            centery = maxy - (maxy - miny) / 2
            document["points"].append(
                {"point": {"lon": centerx, "lat": centery}, "nodegroup_id": tile.nodegroup_id, "provisional": provisional}
            )

    def get_bounds(self, tile, node):
        bounds = None
        try:
            node_data = tile.data[str(node.pk)]
            bounds = self.get_bounds_from_value(node_data)
        except KeyError as e:
            print(e)
        return bounds

    def get_bounds_from_value(self, node_data):
        bounds = None
        for feature in node_data["features"]:
            geom_collection = GEOSGeometry(JSONSerializer().serialize(feature["geometry"]))

            if bounds is None:
                bounds = geom_collection.extent
            else:
                minx, miny, maxx, maxy = bounds
                if geom_collection.extent[0] < minx:
                    minx = geom_collection.extent[0]
                if geom_collection.extent[1] < miny:
                    miny = geom_collection.extent[1]
                if geom_collection.extent[2] > maxx:
                    maxx = geom_collection.extent[2]
                if geom_collection.extent[3] > maxy:
                    maxy = geom_collection.extent[3]

                bounds = (minx, miny, maxx, maxy)

        return bounds

    def get_map_layer(self, node=None, preview=False):
        if node is None:
            return None
        elif node.config is None:
            return None
        count = models.TileModel.objects.filter(nodegroup_id=node.nodegroup_id, data__has_key=str(node.nodeid)).count()
        if not preview and (count < 1 or not node.config["layerActivated"]):
            return None

        source_name = "resources-%s" % node.nodeid
        layer_name = "%s - %s" % (node.graph.name, node.name)
        if not preview and node.config["layerName"] != "":
            layer_name = node.config["layerName"]
        layer_icon = node.graph.iconclass
        if not preview and node.config["layerIcon"] != "":
            layer_icon = node.config["layerIcon"]

        layer_legend = node.config["layerLegend"]

        if not preview and node.config["advancedStyling"]:
            try:
                style = json.loads(node.config["advancedStyle"])
                for layer in style:
                    layer["source-layer"] = str(node.pk)
                layer_def = json.dumps(style)
            except ValueError:
                layer_def = "[]"
        else:
            layer_def = """[
                {
                    "id": "resources-fill-%(nodeid)s",
                    "type": "fill",
                    "source": "%(source_name)s",
                    "source-layer": "%(nodeid)s",
                    "layout": {
                        "visibility": "visible"
                    },
                    "filter": ["all", ["==", "$type", "Polygon"],["==", "total", 1]],
                    "paint": {
                        "fill-color": "%(fillColor)s"
                    }
                },
                {
                    "id": "resources-fill-%(nodeid)s-click",
                    "type": "fill",
                    "source": "%(source_name)s",
                    "source-layer": "%(nodeid)s",
                    "layout": {
                        "visibility": "visible"
                    },
                    "filter": ["all", ["==", "$type", "Polygon"],["==", "total", 1],["==", "resourceinstanceid", ""]],
                    "paint": {
                        "fill-color": "%(fillColor)s"
                    }
                },
                {
                    "id": "resources-fill-%(nodeid)s-hover",
                    "type": "fill",
                    "source": "%(source_name)s",
                    "source-layer": "%(nodeid)s",
                    "layout": {
                        "visibility": "visible"
                    },
                    "filter": ["all", ["==", "$type", "Polygon"],["==", "total", 1],["==", "resourceinstanceid", ""]],
                    "paint": {
                        "fill-color": "%(fillColor)s"
                    }
                },
                {
                    "id": "resources-poly-outline-%(nodeid)s",
                    "type": "line",
                    "source": "%(source_name)s",
                    "source-layer": "%(nodeid)s",
                    "layout": {
                        "visibility": "visible"
                    },
                    "filter": ["all",["==", "$type", "Polygon"],["==", "total", 1]],
                    "paint": {
                        "line-width": ["case",
                            ["boolean", ["feature-state", "hover"], false],
                            %(expanded_outlineWeight)s,
                            %(outlineWeight)s
                        ],
                        "line-color": "%(outlineColor)s"
                    }
                },
                {
                    "id": "resources-poly-outline-%(nodeid)s-hover",
                    "type": "line",
                    "source": "%(source_name)s",
                    "source-layer": "%(nodeid)s",
                    "layout": {
                        "visibility": "visible"
                    },
                    "filter": ["all",["==", "$type", "Polygon"],["==", "total", 1],["==", "resourceinstanceid", ""]],
                    "paint": {
                        "line-width": %(expanded_outlineWeight)s,
                        "line-color": "%(outlineColor)s"
                    }
                },
                {
                    "id": "resources-poly-outline-%(nodeid)s-click",
                    "type": "line",
                    "source": "%(source_name)s",
                    "source-layer": "%(nodeid)s",
                    "layout": {
                        "visibility": "visible"
                    },
                    "filter": ["all",["==", "$type", "Polygon"],["==", "total", 1],["==", "resourceinstanceid", ""]],
                    "paint": {
                        "line-width": %(expanded_outlineWeight)s,
                        "line-color": "%(outlineColor)s"
                    }
                },
                {
                    "id": "resources-line-halo-%(nodeid)s",
                    "type": "line",
                    "source": "%(source_name)s",
                    "source-layer": "%(nodeid)s",
                    "layout": {
                        "visibility": "visible"
                    },
                    "filter": ["all", ["==", "$type", "LineString"],["==", "total", 1]],
                    "paint": {
                        "line-width": ["case",
                            ["boolean", ["feature-state", "hover"], false],
                            %(expanded_haloWeight)s,
                            %(haloWeight)s
                        ],
                        "line-color": "%(lineHaloColor)s"
                    }
                },
                {
                    "id": "resources-line-%(nodeid)s",
                    "type": "line",
                    "source": "%(source_name)s",
                    "source-layer": "%(nodeid)s",
                    "layout": {
                        "visibility": "visible"
                    },
                    "filter": ["all",["==", "$type", "LineString"],["==", "total", 1]],
                    "paint": {
                        "line-width": ["case",
                            ["boolean", ["feature-state", "hover"], false],
                            %(expanded_weight)s,
                            %(weight)s
                        ],
                        "line-color": "%(lineColor)s"
                    }
                },
                {
                    "id": "resources-line-halo-%(nodeid)s-hover",
                    "type": "line",
                    "source": "%(source_name)s",
                    "source-layer": "%(nodeid)s",
                    "layout": {
                        "visibility": "visible"
                    },
                    "filter": ["all",["==", "$type", "LineString"],["==", "total", 1],["==", "resourceinstanceid", ""]],
                    "paint": {
                        "line-width": %(expanded_haloWeight)s,
                        "line-color": "%(lineHaloColor)s"
                    }
                },
                {
                    "id": "resources-line-%(nodeid)s-hover",
                    "type": "line",
                    "source": "%(source_name)s",
                    "source-layer": "%(nodeid)s",
                    "layout": {
                        "visibility": "visible"
                    },
                    "filter": ["all",["==", "$type", "LineString"],["==", "total", 1],["==", "resourceinstanceid", ""]],
                    "paint": {
                        "line-width": %(expanded_weight)s,
                        "line-color": "%(lineColor)s"
                    }
                },
                {
                    "id": "resources-line-halo-%(nodeid)s-click",
                    "type": "line",
                    "source": "%(source_name)s",
                    "source-layer": "%(nodeid)s",
                    "layout": {
                        "visibility": "visible"
                    },
                    "filter": ["all", ["==", "$type", "LineString"],["==", "total", 1],["==", "resourceinstanceid", ""]],
                    "paint": {
                        "line-width": %(expanded_haloWeight)s,
                        "line-color": "%(lineHaloColor)s"
                    }
                },
                {
                    "id": "resources-line-%(nodeid)s-click",
                    "type": "line",
                    "source": "%(source_name)s",
                    "source-layer": "%(nodeid)s",
                    "layout": {
                        "visibility": "visible"
                    },
                    "filter": ["all", ["==", "$type", "LineString"],["==", "total", 1],["==", "resourceinstanceid", ""]],
                    "paint": {
                        "line-width": %(expanded_weight)s,
                        "line-color": "%(lineColor)s"
                    }
                },

                {
                    "id": "resources-point-halo-%(nodeid)s-hover",
                    "type": "circle",
                    "source": "%(source_name)s",
                    "source-layer": "%(nodeid)s",
                    "layout": {
                        "visibility": "visible"
                    },
                    "filter": ["all", ["==", "$type", "Point"],["==", "total", 1],["==", "resourceinstanceid", ""]],
                    "paint": {
                        "circle-radius": %(expanded_haloRadius)s,
                        "circle-color": "%(pointHaloColor)s"
                    }
                },
                {
                    "id": "resources-point-%(nodeid)s-hover",
                    "type": "circle",
                    "source": "%(source_name)s",
                    "source-layer": "%(nodeid)s",
                    "layout": {
                        "visibility": "visible"
                    },
                    "filter": ["all", ["==", "$type", "Point"],["==", "total", 1],["==", "resourceinstanceid", ""]],
                    "paint": {
                        "circle-radius": %(expanded_radius)s,
                        "circle-color": "%(pointColor)s"
                    }
                },

                {
                    "id": "resources-point-halo-%(nodeid)s",
                    "type": "circle",
                    "source": "%(source_name)s",
                    "source-layer": "%(nodeid)s",
                    "layout": {
                        "visibility": "visible"
                    },
                    "filter": ["all", ["==", "$type", "Point"],["==", "total", 1]],
                    "paint": {
                        "circle-radius": ["case",
                            ["boolean", ["feature-state", "hover"], false],
                            %(expanded_haloRadius)s,
                            %(haloRadius)s
                        ],
                        "circle-color": "%(pointHaloColor)s"
                    }
                },
                {
                    "id": "resources-point-%(nodeid)s",
                    "type": "circle",
                    "source": "%(source_name)s",
                    "source-layer": "%(nodeid)s",
                    "layout": {
                        "visibility": "visible"
                    },
                    "filter": ["all", ["==", "$type", "Point"],["==", "total", 1]],
                    "paint": {
                        "circle-radius": ["case",
                            ["boolean", ["feature-state", "hover"], false],
                            %(expanded_radius)s,
                            %(radius)s
                        ],
                        "circle-color": "%(pointColor)s"
                    }
                },

                {
                    "id": "resources-point-halo-%(nodeid)s-click",
                    "type": "circle",
                    "source": "%(source_name)s",
                    "source-layer": "%(nodeid)s",
                    "layout": {
                        "visibility": "visible"
                    },
                    "filter": ["all", ["==", "$type", "Point"],["==", "total", 1],["==", "resourceinstanceid", ""]],
                    "paint": {
                        "circle-radius": %(expanded_haloRadius)s,
                        "circle-color": "%(pointHaloColor)s"
                    }
                },
                {
                    "id": "resources-point-%(nodeid)s-click",
                    "type": "circle",
                    "source": "%(source_name)s",
                    "source-layer": "%(nodeid)s",
                    "layout": {
                        "visibility": "visible"
                    },
                    "filter": ["all", ["==", "$type", "Point"],["==", "total", 1],["==", "resourceinstanceid", ""]],
                    "paint": {
                        "circle-radius": %(expanded_radius)s,
                        "circle-color": "%(pointColor)s"
                    }
                },
                {
                    "id": "resources-cluster-point-halo-%(nodeid)s",
                    "type": "circle",
                    "source": "%(source_name)s",
                    "source-layer": "%(nodeid)s",
                    "layout": {
                        "visibility": "visible"
                    },
                    "filter": ["all", ["==", "$type", "Point"],[">", "total", 1]],
                    "paint": {
                        "circle-radius": {
                            "property": "total",
                            "stops": [
                                [0,   22],
                                [50, 24],
                                [100, 26],
                                [200, 28],
                                [400, 30],
                                [800, 32],
                                [1200, 34],
                                [1600, 36],
                                [2000, 38],
                                [2500, 40],
                                [3000, 42],
                                [4000, 44],
                                [5000, 46]
                            ]
                        },
                        "circle-color": "%(pointHaloColor)s"
                    }
                },
                {
                    "id": "resources-cluster-point-%(nodeid)s",
                    "type": "circle",
                    "source": "%(source_name)s",
                    "source-layer": "%(nodeid)s",
                    "layout": {
                        "visibility": "visible"
                    },
                    "filter": ["all", ["==", "$type", "Point"],[">", "total", 1]],
                    "paint": {
                         "circle-radius": {
                             "property": "total",
                             "type": "exponential",
                             "stops": [
                                 [0,   12],
                                 [50, 14],
                                 [100, 16],
                                 [200, 18],
                                 [400, 20],
                                 [800, 22],
                                 [1200, 24],
                                 [1600, 26],
                                 [2000, 28],
                                 [2500, 30],
                                 [3000, 32],
                                 [4000, 34],
                                 [5000, 36]
                             ]
                         },
                        "circle-color": "%(pointColor)s"
                    }
                },
                {
                     "id": "resources-cluster-count-%(nodeid)s",
                     "type": "symbol",
                     "source": "%(source_name)s",
                     "source-layer": "%(nodeid)s",
                     "layout": {
                         "text-field": "{total}",
                         "text-size": 10
                     },
                     "paint": {
                        "text-color": "#fff"
                    },
                     "filter": ["all", [">", "total", 1]]
                 }
            ]""" % {
                "source_name": source_name,
                "nodeid": node.nodeid,
                "pointColor": node.config["pointColor"],
                "pointHaloColor": node.config["pointHaloColor"],
                "radius": node.config["radius"],
                "expanded_radius": int(node.config["radius"]) * 2,
                "haloRadius": node.config["haloRadius"],
                "expanded_haloRadius": int(node.config["haloRadius"]) * 2,
                "lineColor": node.config["lineColor"],
                "lineHaloColor": node.config["lineHaloColor"],
                "weight": node.config["weight"],
                "haloWeight": node.config["haloWeight"],
                "expanded_weight": int(node.config["weight"]) * 2,
                "expanded_haloWeight": int(node.config["haloWeight"]) * 2,
                "fillColor": node.config["fillColor"],
                "outlineColor": node.config["outlineColor"],
                "outlineWeight": node.config["outlineWeight"],
                "expanded_outlineWeight": int(node.config["outlineWeight"]) * 2,
            }
        return {
            "nodeid": node.nodeid,
            "name": layer_name,
            "layer_definitions": layer_def,
            "icon": layer_icon,
            "legend": layer_legend,
            "addtomap": node.config["addToMap"],
        }

    def after_update_all(self, tile=None):
        with connection.cursor() as cursor:
            if tile is not None:
                cursor.execute(
                    "SELECT * FROM refresh_tile_geojson_geometries(%s);",
                    [tile.pk],
                )
            else:
                cursor.execute("SELECT * FROM refresh_geojson_geometries();")

    def default_es_mapping(self):
        mapping = {
            "properties": {
                "features": {
                    "properties": {
                        "geometry": {"properties": {"coordinates": {"type": "float"}, "type": {"type": "keyword"}}},
                        "id": {"type": "keyword"},
                        "type": {"type": "keyword"},
                        "properties": {"type": "object"},
                    }
                },
                "type": {"type": "keyword"},
            }
        }
        return mapping

    def is_a_literal_in_rdf(self):
        return True

    def to_rdf(self, edge_info, edge):
        # Default to string containing JSON
        g = Graph()
        if edge_info["range_tile_data"] is not None:
            data = edge_info["range_tile_data"]
            if data["type"] == "FeatureCollection":
                for f in data["features"]:
                    del f["id"]
                    del f["properties"]
            g.add((edge_info["d_uri"], URIRef(edge.ontologyproperty), Literal(JSONSerializer().serialize(data))))
        return g

    def from_rdf(self, json_ld_node):
        # Allow either a JSON literal or a string containing JSON
        try:
            val = json.loads(json_ld_node["@value"])
        except:
            raise ValueError(f"Bad Data in GeoJSON, should be JSON string: {json_ld_node}")
        if "features" not in val or type(val["features"]) != list:
            raise ValueError(f"GeoJSON must have features array")
        for f in val["features"]:
            if "properties" not in f:
                f["properties"] = {}
        return val

    def validate_from_rdf(self, value):
        if type(value) == str:
            # first deserialize it from a string
            value = json.loads(value)
        return self.validate(value)


class FileListDataType(BaseDataType):
    def __init__(self, model=None):
        super(FileListDataType, self).__init__(model=model)
        self.node_lookup = {}

    def validate_file_types(self, request=None, nodeid=None):
        errors = []
        validator = FileValidator()
        files = request.FILES.getlist("file-list_" + nodeid, [])
        for file in files:
            errors = errors + validator.validate_file_type(file.file, file.name.split(".")[-1])
        return errors

    def validate(self, value, row_number=None, source=None, node=None, nodeid=None, strict=False, path=None, request=None, **kwargs):
        errors = []
        file_type_errors = []
        if request:
            file_type_errors = errors + self.validate_file_types(request, str(node.pk))

        if len(file_type_errors) > 0:
            errors.append({"type": "ERROR", "message": _("File type not permitted")})
        if node:
            self.node_lookup[str(node.pk)] = node
        elif nodeid:
            if str(nodeid) in self.node_lookup:
                node = self.node_lookup[str(nodeid)]
            else:
                node = models.Node.objects.get(nodeid=nodeid)
                self.node_lookup[str(nodeid)] = node

        def format_bytes(size):
            # 2**10 = 1024
            power = 2 ** 10
            n = 0
            power_labels = {0: "", 1: "kilo", 2: "mega", 3: "giga", 4: "tera"}
            while size > power:
                size /= power
                n += 1
            return size, power_labels[n] + "bytes"

        try:
            config = node.config
            limit = config["maxFiles"]
            max_size = config["maxFileSize"] if "maxFileSize" in config.keys() else None

            if value is not None and config["activateMax"] is True and len(value) > limit:
                message = _("This node has a limit of {0} files. Please reduce files.".format(limit))
                errors.append({"type": "ERROR", "message": message})

            if max_size is not None:
                formatted_max_size = format_bytes(max_size)
                for v in value:
                    if v["size"] > max_size:
                        message = _(
                            "This node has a file-size limit of {0}. Please reduce file size or contact your sysadmin.".format(
                                formatted_max_size
                            )
                        )
                        errors.append({"type": "ERROR", "message": message})
            if path:
                for file in value:
                    if not default_storage.exists(os.path.join(path, file["name"])):
                        message = _('The file "{0}" does not exist in "{1}"'.format(file["name"], default_storage.path(path)))
                        errors.append({"type": "ERROR", "message": message})
        except Exception as e:
            dt = self.datatype_model.datatype
            message = _("datatype: {0}, value: {1} - {2} .".format(dt, value, e))
            errors.append({"type": "ERROR", "message": message})
        return errors

    def append_to_document(self, document, nodevalue, nodeid, tile, provisional=False):
        try:
            for f in tile.data[str(nodeid)]:
                val = {"string": f["name"], "nodegroup_id": tile.nodegroup_id, "provisional": provisional}
                document["strings"].append(val)
        except KeyError as e:
            for k, pe in tile.provisionaledits.items():
                for f in pe["value"][nodeid]:
                    val = {"string": f["name"], "nodegroup_id": tile.nodegroup_id, "provisional": provisional}
                    document["strings"].append(val)

    def get_search_terms(self, nodevalue, nodeid):
        terms = []
        for file_obj in nodevalue:
            if file_obj["name"] is not None:
                terms.append(SearchTerm(value=file_obj["name"]))

        return terms

    def get_display_value(self, tile, node):
        data = self.get_tile_data(tile)
        files = data[str(node.pk)]
        file_urls = ""
        if files is not None:
            file_urls = " | ".join([file["url"] for file in files])

        return file_urls

    def to_json(self, tile, node):
        data = self.get_tile_data(tile)
        if data:
            return self.compile_json(tile, node, file_details=data[str(node.pk)])

<<<<<<< HEAD
    def handle_request(self, current_tile, request, node):
        previously_saved_tile = models.TileModel.objects.filter(pk=current_tile.tileid)
        user = request.user
        if hasattr(request.user, "userprofile") is not True:
            models.UserProfile.objects.create(user=request.user)
        user_is_reviewer = user_is_resource_reviewer(request.user)
        current_tile_data = self.get_tile_data(current_tile)
        if previously_saved_tile.count() == 1:
            previously_saved_tile_data = self.get_tile_data(previously_saved_tile[0])
            if previously_saved_tile_data[str(node.pk)] is not None:
                for previously_saved_file in previously_saved_tile_data[str(node.pk)]:
                    previously_saved_file_has_been_removed = True
                    for incoming_file in current_tile_data[str(node.pk)]:
                        if previously_saved_file["file_id"] == incoming_file["file_id"]:
                            previously_saved_file_has_been_removed = False
                    if previously_saved_file_has_been_removed:
                        try:
                            deleted_file = models.File.objects.get(pk=previously_saved_file["file_id"])
                            deleted_file.delete()
                        except models.File.DoesNotExist:
                            logger.exception(_("File does not exist"))

        files = request.FILES.getlist("file-list_" + str(node.pk), [])

        for file_data in files:
            file_model = models.File()
            file_model.path = file_data
            file_model.tile = current_tile
            if models.TileModel.objects.filter(pk=current_tile.tileid).count() > 0:
                file_model.save()
            if current_tile_data[str(node.pk)] is not None:
                resave_tile = False
                updated_file_records = []
                for file_json in current_tile_data[str(node.pk)]:
                    if file_json["name"] == file_data.name and file_json["url"] is None:
                        file_json["file_id"] = str(file_model.pk)
                        file_json["url"] = "/files/" + str(file_model.fileid)
                        file_json["status"] = "uploaded"
                        resave_tile = True
                    updated_file_records.append(file_json)
                if resave_tile is True:
                    # resaving model to assign url from file_model
                    # importing proxy model errors, so cannot use super on the proxy model to save
                    if previously_saved_tile.count() == 1:
                        tile_to_update = previously_saved_tile[0]
                        if user_is_reviewer:
                            tile_to_update.data[str(node.pk)] = updated_file_records
                        else:
                            tile_to_update.provisionaledits[str(user.id)]["value"][str(node.pk)] = updated_file_records
                        tile_to_update.save()
=======
    def post_tile_save(self, tile, nodeid, request):
        if request is not None:
            # this does not get called when saving data from the mobile app
            previously_saved_tile = models.TileModel.objects.filter(pk=tile.tileid)
            user = request.user
            if hasattr(request.user, "userprofile") is not True:
                models.UserProfile.objects.create(user=request.user)
            user_is_reviewer = user_is_resource_reviewer(request.user)
            current_tile_data = self.get_tile_data(tile)
            if previously_saved_tile.count() == 1:
                previously_saved_tile_data = self.get_tile_data(previously_saved_tile[0])
                if previously_saved_tile_data[nodeid] is not None:
                    for previously_saved_file in previously_saved_tile_data[nodeid]:
                        previously_saved_file_has_been_removed = True
                        for incoming_file in current_tile_data[nodeid]:
                            if previously_saved_file["file_id"] == incoming_file["file_id"]:
                                previously_saved_file_has_been_removed = False
                        if previously_saved_file_has_been_removed:
                            try:
                                deleted_file = models.File.objects.get(pk=previously_saved_file["file_id"])
                                deleted_file.delete()
                            except models.File.DoesNotExist:
                                logger.exception(_("File does not exist"))

            files = request.FILES.getlist("file-list_" + nodeid, [])

            for file_data in files:
                file_model = models.File()
                file_model.path = file_data
                file_model.tile = tile
                if models.TileModel.objects.filter(pk=tile.tileid).count() > 0:
                    file_model.save()
                if current_tile_data[nodeid] is not None:
                    resave_tile = False
                    updated_file_records = []
                    for file_json in current_tile_data[nodeid]:
                        if file_json["name"] == file_data.name and file_json["url"] is None:
                            file_json["file_id"] = str(file_model.pk)
                            file_json["url"] = "/files/" + str(file_model.fileid)
                            file_json["status"] = "uploaded"
                            resave_tile = True
                        updated_file_records.append(file_json)
                    if resave_tile is True:
                        # resaving model to assign url from file_model
                        # importing proxy model errors, so cannot use super on the proxy model to save
                        if previously_saved_tile.count() == 1:
                            tile_to_update = previously_saved_tile[0]
                            if user_is_reviewer:
                                tile_to_update.data[nodeid] = updated_file_records
                            else:
                                tile_to_update.provisionaledits[str(user.id)]["value"][nodeid] = updated_file_records
                            tile_to_update.save()
>>>>>>> 16ff4835

    def get_compatible_renderers(self, file_data):
        extension = Path(file_data["name"]).suffix.strip(".")
        compatible_renderers = []
        for renderer in settings.RENDERERS:
            if extension.lower() == renderer["ext"].lower():
                compatible_renderers.append(renderer["id"])
            else:
                excluded_extensions = renderer["exclude"].split(",")
                if extension not in excluded_extensions:
                    renderer_mime = renderer["type"].split("/")
                    file_mime = file_data["type"].split("/")
                    if len(renderer_mime) == 2:
                        renderer_class, renderer_type = renderer_mime[0], renderer_mime[1]
                        if len(file_mime) == 2:
                            file_class = file_mime[0]
                            if renderer_class.lower() == file_class.lower() and renderer_type == "*":
                                compatible_renderers.append(renderer["id"])
        return compatible_renderers

    def transform_value_for_tile(self, value, **kwargs):
        """
        Accepts a comma delimited string of file paths as 'value' to create a file datatype value
        with corresponding file record in the files table for each path. Only the basename of each path is used, so
        the accuracy of the full path is not important. However the name of each file must match the name of a file in
        the directory from which Arches will request files. By default, this is the 'uploadedfiles' directory
        in a project.

        """

        mime = MimeTypes()
        tile_data = []
        source_path = kwargs.get("path")
        for file_path in [filename.strip() for filename in value.split(",")]:
            tile_file = {}
            try:
                file_stats = os.stat(file_path)
                tile_file["lastModified"] = file_stats.st_mtime
                tile_file["size"] = file_stats.st_size
            except FileNotFoundError as e:
                pass
            tile_file["status"] = "uploaded"
            tile_file["name"] = os.path.basename(file_path)
            tile_file["type"] = mime.guess_type(file_path)[0]
            tile_file["type"] = "" if tile_file["type"] is None else tile_file["type"]
            file_path = "uploadedfiles/" + str(tile_file["name"])
            tile_file["file_id"] = str(uuid.uuid4())
            if source_path:
                source_file = os.path.join(source_path, tile_file["name"])
                fs = default_storage
                try:
                    with default_storage.open(source_file) as f:
                        current_file, created = models.File.objects.get_or_create(fileid=tile_file["file_id"])
                        filename = fs.save(os.path.join("uploadedfiles", os.path.basename(f.name)), File(f))
                        current_file.path = os.path.join(filename)
                        current_file.save()
                except FileNotFoundError:
                    logger.exception(_("File does not exist"))

            else:
                models.File.objects.get_or_create(fileid=tile_file["file_id"], path=file_path)

            tile_file["url"] = "/files/" + tile_file["file_id"]
            tile_file["accepted"] = True
            compatible_renderers = self.get_compatible_renderers(tile_file)
            if len(compatible_renderers) == 1:
                tile_file["renderer"] = compatible_renderers[0]
            tile_data.append(tile_file)
        return json.loads(json.dumps(tile_data))

    def pre_tile_save(self, tile, nodeid):
        # TODO If possible this method should probably replace 'handle request'
        if tile.data[nodeid]:
            for file in tile.data[nodeid]:
                try:
                    if file["file_id"]:
                        if file["url"] == "/files/{}".format(file["file_id"]):
                            val = uuid.UUID(file["file_id"])  # to test if file_id is uuid
                            file_path = "uploadedfiles/" + file["name"]
                            try:
                                file_model = models.File.objects.get(pk=file["file_id"])
                            except ObjectDoesNotExist:
                                # Do not use get_or_create here because django can create a different file name applied to the file_path
                                # for the same file_id causing a 'create' when a 'get' was intended
                                file_model = models.File.objects.create(pk=file["file_id"], path=file_path)
                            if not file_model.tile_id:
                                file_model.tile = tile
                                file_model.save()
                        else:
                            logger.warning(_("The file url is invalid"))
                    else:
                        logger.warning(_("A file is not available for this tile"))
                except ValueError:
                    logger.warning(_("This file's fileid is not a valid UUID"))

    def transform_export_values(self, value, *args, **kwargs):
        return ",".join([settings.MEDIA_URL + "uploadedfiles/" + str(file["name"]) for file in value])

    def is_a_literal_in_rdf(self):
        return False

    def get_rdf_uri(self, node, data, which="r"):
        if type(data) == list:
            l = []
            for x in data:
                if x["url"].startswith("/"):
                    l.append(URIRef(archesproject[x["url"][1:]]))
                else:
                    l.append(URIRef(archesproject[x["url"]]))
            return l
        elif data:
            if data["url"].startswith("/"):
                return URIRef(archesproject[data["url"][1:]])
            else:
                return URIRef(archesproject[data["url"]])
        else:
            return node

    def to_rdf(self, edge_info, edge):
        # outputs a graph holding an RDF representation of the file stored in the Arches instance

        g = Graph()

        unit_nt = """
        <http://vocab.getty.edu/aat/300055644> <http://www.w3.org/1999/02/22-rdf-syntax-ns#type> <http://www.cidoc-crm.org/cidoc-crm/E55_Type> .
        <http://vocab.getty.edu/aat/300055644> <http://www.w3.org/2000/01/rdf-schema#label> "height" .
        <http://vocab.getty.edu/aat/300055647> <http://www.w3.org/1999/02/22-rdf-syntax-ns#type> <http://www.cidoc-crm.org/cidoc-crm/E55_Type> .
        <http://vocab.getty.edu/aat/300055647> <http://www.w3.org/2000/01/rdf-schema#label> "width" .
        <http://vocab.getty.edu/aat/300265863> <http://www.w3.org/1999/02/22-rdf-syntax-ns#type> <http://www.cidoc-crm.org/cidoc-crm/E55_Type> .
        <http://vocab.getty.edu/aat/300265863> <http://www.w3.org/2000/01/rdf-schema#label> "file size" .
        <http://vocab.getty.edu/aat/300265869> <http://www.w3.org/1999/02/22-rdf-syntax-ns#type> <http://www.cidoc-crm.org/cidoc-crm/E58_Measurement_Unit> .
        <http://vocab.getty.edu/aat/300265869> <http://www.w3.org/2000/01/rdf-schema#label> "bytes" .
        <http://vocab.getty.edu/aat/300266190> <http://www.w3.org/1999/02/22-rdf-syntax-ns#type> <http://www.cidoc-crm.org/cidoc-crm/E58_Measurement_Unit> .
        <http://vocab.getty.edu/aat/300266190> <http://www.w3.org/2000/01/rdf-schema#label> "pixels" .
        """

        g.parse(data=unit_nt, format="nt")

        aatrefs = {
            "pixels": URIRef("http://vocab.getty.edu/aat/300266190"),
            "bytes": URIRef("http://vocab.getty.edu/aat/300265869"),
            "height": URIRef("http://vocab.getty.edu/aat/300055644"),
            "width": URIRef("http://vocab.getty.edu/aat/300055647"),
            "file size": URIRef("http://vocab.getty.edu/aat/300265863"),
        }

        def add_dimension(graphobj, domain_uri, unittype, unit, value):
            dim_node = BNode()
            graphobj.add((domain_uri, cidoc_nm["P43_has_dimension"], dim_node))
            graphobj.add((dim_node, RDF.type, cidoc_nm["E54_Dimension"]))
            graphobj.add((dim_node, cidoc_nm["P2_has_type"], aatrefs[unittype]))
            graphobj.add((dim_node, cidoc_nm["P91_has_unit"], aatrefs[unit]))
            graphobj.add((dim_node, RDF.value, Literal(value)))

        for f_data in edge_info["range_tile_data"]:
            # f_data will be something like:
            # "{\"accepted\": true, \"content\": \"blob:http://localhost/cccadfd0-64fc-104a-8157-3c96aca0b9bd\",
            # \"file_id\": \"f4cd6596-cd75-11e8-85e0-0242ac1b0003\", \"height\": 307, \"index\": 0,
            # \"lastModified\": 1535067185606, \"name\": \"FUjJqP6.jpg\", \"size\": 19350,
            # \"status\": \"uploaded\", \"type\": \"image/jpeg\", \"url\": \"/files/uploadedfiles/FUjJqP6.jpg\",
            # \"width\": 503}"

            # range URI should be the file URL/URI, and the rest of the details should hang off that
            # FIXME - (Poor) assumption that file is on same host as Arches instance host config.
            if f_data["url"].startswith("/"):
                f_uri = URIRef(archesproject[f_data["url"][1:]])
            else:
                f_uri = URIRef(archesproject[f_data["url"]])
            g.add((edge_info["d_uri"], URIRef(edge.ontologyproperty), f_uri))
            g.add((f_uri, RDF.type, URIRef(edge.rangenode.ontologyclass)))
            g.add((f_uri, DC["format"], Literal(f_data["type"])))
            g.add((f_uri, RDFS.label, Literal(f_data["name"])))

            # FIXME - improve this ms in timestamp handling code in case of odd OS environments
            # FIXME - Use the timezone settings for export?
            if f_data["lastModified"]:
                lm = f_data["lastModified"]
                if lm > 9999999999:  # not a straight timestamp, but includes milliseconds
                    lm = f_data["lastModified"] / 1000
                g.add((f_uri, DCTERMS.modified, Literal(datetime.utcfromtimestamp(lm).isoformat())))

            if "size" in f_data:
                add_dimension(g, f_uri, "file size", "bytes", f_data["size"])
            if "height" in f_data:
                add_dimension(g, f_uri, "height", "pixels", f_data["height"])
            if "width" in f_data:
                add_dimension(g, f_uri, "width", "pixels", f_data["width"])

        return g

    def from_rdf(self, json_ld_node):
        # Currently up in the air about how best to do file imports via JSON-LD
        pass

    def collects_multiple_values(self):
        return True

    def default_es_mapping(self):
        return {
            "properties": {
                "file_id": {"type": "text", "fields": {"keyword": {"ignore_above": 256, "type": "keyword"}}},
                "name": {"type": "text", "fields": {"keyword": {"ignore_above": 256, "type": "keyword"}}},
                "type": {"type": "text", "fields": {"keyword": {"ignore_above": 256, "type": "keyword"}}},
                "url": {"type": "text", "fields": {"keyword": {"ignore_above": 256, "type": "keyword"}}},
                "status": {"type": "text", "fields": {"keyword": {"ignore_above": 256, "type": "keyword"}}},
            }
        }


class BaseDomainDataType(BaseDataType):
    def __init__(self, model=None):
        super(BaseDomainDataType, self).__init__(model=model)
        self.value_lookup = {}

    def get_option_text(self, node, option_id):
        for option in node.config["options"]:
            if option["id"] == option_id:
                return option["text"]
        return {}

    def get_localized_option_text(self, node, option_id, return_lang=False):
        for option in node.config["options"]:
            if option["id"] == option_id:
                return get_localized_value(option["text"], return_lang=return_lang)
        raise Exception(_("No domain option found for option id {0}, in node conifg: {1}".format(option_id, node.config["options"])))

    def get_option_id_from_text(self, value):
        # this could be better written with most of the logic in SQL tbh
        # this returns the FIRST option that matches the text, but there could be
        # more than 1 option with that value!!.  If we knew the node then we could fix this issue.

        found_option = None
        dt = self.datatype_model.datatype
        domain_val_node_query = models.Node.objects.filter(datatype=dt)
        try:
            for x in domain_val_node_query:
                for option in x.config["options"]:
                    for option_text in option["text"].values():
                        if value == option_text:
                            found_option = option["id"]
                            # once we find at least one value we can just
                            # exit the nested loops by raising an excpetion
                            raise Exception()
        except:
            pass

        return found_option

    def is_a_literal_in_rdf(self):
        return True

    def lookup_domainid_by_value(self, value, nodeid):
        if nodeid not in self.value_lookup:
            config = models.Node.objects.get(pk=nodeid).config
            options = {}
            for val in config["options"]:
                options[val["text"]] = val["id"]
            self.value_lookup[nodeid] = options
        return self.value_lookup[nodeid][value]


class DomainDataType(BaseDomainDataType):
    def validate(self, value, row_number=None, source="", node=None, nodeid=None, strict=False, **kwargs):
        found_option = False
        errors = []
        if value is not None:
            try:
                uuid.UUID(str(value))
                found_option = len(models.Node.objects.filter(config__contains={"options": [{"id": value}]})) > 0
            except ValueError as e:
                found_option = True if self.get_option_id_from_text(value) is not None else False

            if not found_option:
                message = _("Invalid domain id. Please check the node this value is mapped to for a list of valid domain ids.")
                error_message = self.create_error_message(value, source, row_number, message)
                errors.append(error_message)
        return errors

    def transform_value_for_tile(self, value, **kwargs):
        if value is not None:
            value = value.strip()
            try:
                uuid.UUID(value)
            except ValueError:
                try:
                    value = self.lookup_domainid_by_value(value, kwargs["nodeid"])
                except KeyError:
                    value = value
        return value

    def get_search_terms(self, nodevalue, nodeid=None):
        terms = []
        node = models.Node.objects.get(nodeid=nodeid)
        domain_text = self.get_option_text(node, nodevalue)
        for lang, text in domain_text.items():
            if settings.WORDS_PER_SEARCH_TERM is None or (len(text.split(" ")) < settings.WORDS_PER_SEARCH_TERM):
                terms.append(SearchTerm(value=text, lang=lang))
        return terms

    def append_to_document(self, document, nodevalue, nodeid, tile, provisional=False):
        node = models.Node.objects.get(nodeid=nodeid)
        domain_text = self.get_option_text(node, nodevalue)

        for key in domain_text.keys():
            val = {
                "string": domain_text[key],
                "language": key,
                "nodegroup_id": tile.nodegroup_id,
                "provisional": provisional,
            }
            document["strings"].append(val)

    def get_display_value(self, tile, node):
        data = self.get_tile_data(tile)
        try:
            return self.get_localized_option_text(node, data[str(node.nodeid)])
        except:
            return ""

    def transform_export_values(self, value, *args, **kwargs):
        ret = ""
        if (
            kwargs["concept_export_value_type"] is None
            or kwargs["concept_export_value_type"] == ""
            or kwargs["concept_export_value_type"] == "label"
        ):
            ret = self.get_localized_option_text(models.Node.objects.get(nodeid=kwargs["node"]), value)
        elif kwargs["concept_export_value_type"] == "both":
            ret = value + "|" + self.get_localized_option_text(models.Node.objects.get(nodeid=kwargs["node"]), value)
        elif kwargs["concept_export_value_type"] == "id":
            ret = value
        return ret

    def append_search_filters(self, value, node, query, request):
        try:
            if value["op"] == "null" or value["op"] == "not_null":
                self.append_null_search_filters(value, node, query, request)
            elif value["val"] != "":
                search_query = Match(field="tiles.data.%s" % (str(node.pk)), type="phrase", query=value["val"])
                if "!" in value["op"]:
                    query.must_not(search_query)
                    query.filter(Exists(field="tiles.data.%s" % (str(node.pk))))
                else:
                    query.must(search_query)

        except KeyError as e:
            pass

    def to_rdf(self, edge_info, edge):
        # returns an in-memory graph object, containing the domain resource, its
        # type and the number as a numeric literal (as this is how it is in the JSON)
        g = Graph()
        if edge_info["range_tile_data"] is not None:
            option = self.get_localized_option_text(edge.rangenode, edge_info["range_tile_data"], return_lang=True)
            lang = list(option.keys())[0]
            text = option[lang]
            g.add((edge_info["d_uri"], RDF.type, URIRef(edge.domainnode.ontologyclass)))
            g.add(
                (
                    edge_info["d_uri"],
                    URIRef(edge.ontologyproperty),
                    Literal(text, lang=lang),
                )
            )
        return g

    def from_rdf(self, json_ld_node):
        # depends on how much is passed to the method
        # if just the 'leaf' node, then not much can be done aside from return the list of nodes it might be from
        # a string may be present in multiple domains for instance
        # via models.Node.objects.filter(config__options__contains=[{"text": value}])
        value = get_value_from_jsonld(json_ld_node)
        return self.get_option_id_from_text(value[0])

    def i18n_as_sql(self, i18n_json_field, compiler, connection):
        """
        Creates a sql snippet that can be used to update the
        config object associated with this datatype.
        This snippet will be used in a SQL UPDATE statement.
        """

        sql = i18n_json_field.attname
        for prop, value in i18n_json_field.raw_value.items():
            escaped_value = json.dumps(value).replace("%", "%%")
            if prop == "options":
                sql = f"""
                    __arches_i18n_update_jsonb_array('options.text', '{{"options": {escaped_value}}}', {sql}, '{i18n_json_field.lang}')
                """
            else:
                sql = f"jsonb_set({sql}, array['{prop}'], '{escaped_value}')"
        return sql

    def i18n_serialize(self, i18n_json_field: I18n_JSONField):
        """
        Takes a localized list of options eg:
        {"options": [{"text":{"en": "blue", "es": "azul"}}, {"text":{"en": "red", "es": "rojo"}}]}
        and returns the value as a string based on the active language
        Eg: if the active language is Spanish then the above returned
        object would be {"options": [{"text":"azul"},{"text":"rojo"}]}

        Arguments:
        i18n_json_field -- the I18n_JSONField being serialized
        """

        ret = copy.deepcopy(i18n_json_field.raw_value)
        for option in ret["options"]:
            option["text"] = str(I18n_String(option["text"]))
        return ret

    def i18n_to_localized_object(self, i18n_json_field: I18n_JSONField):
        """
        Takes a list of optione that is assumed to hold a localized value
        eg: {"options": [{"text":"azul"},{"text":"rojo"}]}
        and returns the value as an object keyed to the active language
        Eg: if the active language is Spanish then the above returned
        object would be {"options": [{"text":{"es":"azul"}},{"text":{"es":"rojo"}}]}

        Arguments:
        i18n_json_field -- the I18n_JSONField being localized
        """

        ret = copy.deepcopy(i18n_json_field.raw_value)
        for option in ret["options"]:
            if not isinstance(option["text"], dict):
                option["text"] = {i18n_json_field.lang: option["text"]}
        return ret


class DomainListDataType(BaseDomainDataType):
    def transform_value_for_tile(self, value, **kwargs):
        result = []
        if value is not None:
            if not isinstance(value, list):
                value = value.split(",")
            for v in value:
                try:
                    stripped = v.strip()
                    uuid.UUID(stripped)
                    v = stripped
                except ValueError:
                    try:
                        v = self.lookup_domainid_by_value(v, kwargs["nodeid"])
                    except KeyError:
                        v = v
                result.append(v)
        return result

    def validate(self, values, row_number=None, source="", node=None, nodeid=None, strict=False, **kwargs):
        domainDataType = DomainDataType()
        domainDataType.datatype_name = "domain-value"
        errors = []
        if values is not None:
            for value in values:
                errors = errors + domainDataType.validate(value, row_number)
        return errors

    def get_search_terms(self, nodevalue, nodeid=None):
        terms = []
        node = models.Node.objects.get(nodeid=nodeid)
        for val in nodevalue:
            domain_text = self.get_option_text(node, val)
            for lang, text in domain_text.items():
                if settings.WORDS_PER_SEARCH_TERM is None or (len(text.split(" ")) < settings.WORDS_PER_SEARCH_TERM):
                    terms.append(SearchTerm(value=text, lang=lang))

        return terms

    def append_to_document(self, document, nodevalue, nodeid, tile, provisional=False):
        domain_text_values = set([])
        node = models.Node.objects.get(nodeid=nodeid)
        for value in nodevalue:
            domain_text = self.get_option_text(node, value)
            # domain_text_values.add(text_value)
            for key in domain_text.keys():
                val = {
                    "string": domain_text[key],
                    "language": key,
                    "nodegroup_id": tile.nodegroup_id,
                    "provisional": provisional,
                }
                document["strings"].append(val)

    def get_display_value(self, tile, node):
        new_values = []
        data = self.get_tile_data(tile)
        if data[str(node.nodeid)] is not None:
            for val in data[str(node.nodeid)]:
                try:
                    option = self.get_localized_option_text(node, val)
                    new_values.append(option)
                except:
                    pass
        return ",".join(new_values)

    def transform_export_values(self, value, *args, **kwargs):
        new_values = []
        for val in value:
            if (
                kwargs["concept_export_value_type"] is None
                or kwargs["concept_export_value_type"] == ""
                or kwargs["concept_export_value_type"] == "label"
            ):
                new_values.append(self.get_localized_option_text(models.Node.objects.get(nodeid=kwargs["node"]), val))
            elif kwargs["concept_export_value_type"] == "both":
                new_values.append(val + "|" + self.get_localized_option_text(models.Node.objects.get(nodeid=kwargs["node"]), val))
            elif kwargs["concept_export_value_type"] == "id":
                new_values.append(val)
        return ",".join(new_values)

    def append_search_filters(self, value, node, query, request):
        try:
            if value["op"] == "null" or value["op"] == "not_null":
                self.append_null_search_filters(value, node, query, request)
            elif value["val"] != "" and value["val"] != []:
                search_query = Match(field="tiles.data.%s" % (str(node.pk)), type="phrase", query=value["val"])
                if "!" in value["op"]:
                    query.must_not(search_query)
                    query.filter(Exists(field="tiles.data.%s" % (str(node.pk))))
                else:
                    query.must(search_query)
        except KeyError as e:
            pass

    def to_rdf(self, edge_info, edge):
        g = Graph()
        domtype = DomainDataType()

        for domain_id in edge_info["range_tile_data"]:
            indiv_info = edge_info.copy()
            indiv_info["range_tile_data"] = domain_id
            g += domtype.to_rdf(indiv_info, edge)
        return g

    def from_rdf(self, json_ld_node):
        # returns a list of lists of {domain id, node id}
        domtype = DomainDataType()

        return [domtype.from_rdf(item) for item in json_ld_node]

    def collects_multiple_values(self):
        return True


class ResourceInstanceDataType(BaseDataType):
    """
    tile data comes from the client looking like this:
    {
        "resourceId": "",
        "ontologyProperty": "",
        "inverseOntologyProperty": ""
    }

    """

    def get_id_list(self, nodevalue):
        if not isinstance(nodevalue, list):
            nodevalue = [nodevalue]
        return nodevalue

    def validate(self, value, row_number=None, source="", node=None, nodeid=None, strict=False, **kwargs):
        errors = []
        if value is not None:
            resourceXresourceIds = self.get_id_list(value)
            for resourceXresourceId in resourceXresourceIds:
                resourceid = resourceXresourceId["resourceId"]
                try:
                    if not node:
                        node = models.Node.objects.get(pk=nodeid)
                    if node.config["searchString"] != "":
                        dsl = node.config["searchDsl"]
                        if dsl:
                            query = Query(se)
                            bool_query = Bool()
                            ri_query = Dsl(dsl)
                            bool_query.must(ri_query)
                            ids_query = Dsl({"ids": {"values": [resourceid]}})
                            bool_query.must(ids_query)
                            query.add_query(bool_query)
                            try:
                                results = query.search(index=RESOURCES_INDEX)
                                count = results["hits"]["total"]["value"]
                                assert count == 1
                            except:
                                raise ObjectDoesNotExist()
                    if len(node.config["graphs"]) > 0:
                        graphids = map(lambda x: x["graphid"], node.config["graphs"])
                        if not models.ResourceInstance.objects.filter(pk=resourceid, graph_id__in=graphids).exists():
                            raise ObjectDoesNotExist()
                except ObjectDoesNotExist:
                    message = _("The related resource with id '{0}' is not in the system.".format(resourceid))
                    error_type = "WARNING"
                    if strict:
                        error_type = "ERROR"
                    errors.append({"type": error_type, "message": message})
        return errors

    def post_tile_save(self, tile, nodeid, request):
        ret = False
        sql = """
            SELECT * FROM __arches_create_resource_x_resource_relationships('%s') as t;
        """ % (
            tile.pk
        )

        with connection.cursor() as cursor:
            cursor.execute(sql)
            ret = cursor.fetchone()
        return ret

    def get_display_value(self, tile, node):
        from arches.app.models.resource import Resource  # import here rather than top to avoid circular import

        resourceid = None
        data = self.get_tile_data(tile)
        nodevalue = self.get_id_list(data[str(node.nodeid)])

        items = []
        for resourceXresource in nodevalue:
            try:
                resourceid = resourceXresource["resourceId"]
                related_resource = Resource.objects.get(pk=resourceid)
                displayname = related_resource.displayname()
                if displayname is not None:
                    items.append(displayname)
            except (TypeError, KeyError):
                pass
            except:
                logger.info(f'Resource with id "{resourceid}" not in the system.')
        return ", ".join(items)

    def to_json(self, tile, node):
        from arches.app.models.resource import Resource  # import here rather than top to avoid circular import

        data = self.get_tile_data(tile)
        if data:
            nodevalue = self.get_id_list(data[str(node.nodeid)])

            for resourceXresource in nodevalue:
                try:
                    return self.compile_json(tile, node, **resourceXresource)
                except (TypeError, KeyError):
                    pass
                except:
                    resourceid = resourceXresource["resourceId"]
                    logger.info(f'Resource with id "{resourceid}" not in the system.')

    def append_to_document(self, document, nodevalue, nodeid, tile, provisional=False):
        if type(nodevalue) != list and nodevalue is not None:
            nodevalue = [nodevalue]
        if nodevalue:
            for relatedResourceItem in nodevalue:
                document["ids"].append(
                    {"id": relatedResourceItem["resourceId"], "nodegroup_id": tile.nodegroup_id, "provisional": provisional}
                )
                if "resourceName" in relatedResourceItem and relatedResourceItem["resourceName"] not in document["strings"]:
                    document["strings"].append(
                        {"string": relatedResourceItem["resourceName"], "nodegroup_id": tile.nodegroup_id, "provisional": provisional}
                    )

    def transform_value_for_tile(self, value, **kwargs):
        try:
            return json.loads(value)
        except ValueError:
            # do this if json (invalid) is formatted with single quotes, re #6390
            return ast.literal_eval(value)
        except TypeError:
            # data should come in as json but python list is accepted as well
            if isinstance(value, list):
                return value

    def transform_export_values(self, value, *args, **kwargs):
        return json.dumps(value)

    def append_search_filters(self, value, node, query, request):
        try:
            if value["op"] == "null" or value["op"] == "not_null":
                self.append_null_search_filters(value, node, query, request)
            elif value["val"] != "" and value["val"] != []:
                # search_query = Match(field="tiles.data.%s.resourceId" % (str(node.pk)), type="phrase", query=value["val"])
                search_query = Terms(field="tiles.data.%s.resourceId.keyword" % (str(node.pk)), terms=value["val"])
                if "!" in value["op"]:
                    query.must_not(search_query)
                    query.filter(Exists(field="tiles.data.%s" % (str(node.pk))))
                else:
                    query.must(search_query)
        except KeyError as e:
            pass

    def get_rdf_uri(self, node, data, which="r"):
        if not data:
            return URIRef("")
        elif type(data) == list:
            return [URIRef(archesproject[f"resources/{x['resourceId']}"]) for x in data]
        return URIRef(archesproject[f"resources/{data['resourceId']}"])

    def accepts_rdf_uri(self, uri):
        return uri.startswith("urn:uuid:") or uri.startswith(settings.ARCHES_NAMESPACE_FOR_DATA_EXPORT + "resources/")

    def to_rdf(self, edge_info, edge):
        g = Graph()

        def _add_resource(d, p, r, r_type):
            if r_type is not None:
                g.add((r, RDF.type, URIRef(r_type)))
            g.add((d, URIRef(p), r))

        if edge_info["range_tile_data"] is not None:
            res_insts = edge_info["range_tile_data"]
            if not isinstance(res_insts, list):
                res_insts = [res_insts]

            for res_inst in res_insts:
                rangenode = self.get_rdf_uri(None, res_inst)
                try:
                    res_inst_obj = models.ResourceInstance.objects.get(pk=res_inst["resourceId"])
                    r_type = res_inst_obj.graph.node_set.get(istopnode=True).ontologyclass
                except models.ResourceInstance.DoesNotExist:
                    # This should never happen excpet if trying to export when the
                    # referenced resource hasn't been saved to the database yet
                    r_type = edge.rangenode.ontologyclass
                _add_resource(edge_info["d_uri"], edge.ontologyproperty, rangenode, r_type)
        return g

    def from_rdf(self, json_ld_node):
        res_inst_uri = json_ld_node["@id"]
        # `id` should be in the form schema:{...}/{UUID}
        # eg `urn:uuid:{UUID}`
        #    `http://arches_instance.getty.edu/resources/{UUID}`
        p = re.compile(r"(?P<r>[0-9a-fA-F]{8}\-[0-9a-fA-F]{4}\-[0-9a-fA-F]{4}\-[0-9a-fA-F]{4}\-[0-9a-fA-F]{12})/?$")
        m = p.search(res_inst_uri)
        if m is not None:
            # return m.groupdict()["r"]
            return [{"resourceId": m.groupdict()["r"], "ontologyProperty": "", "inverseOntologyProperty": "", "resourceXresourceId": ""}]

    def ignore_keys(self):
        return ["http://www.w3.org/2000/01/rdf-schema#label http://www.w3.org/2000/01/rdf-schema#Literal"]

    def references_resource_type(self):
        """
        This resource references another resource type (eg resource-instance-datatype, etc...)
        """

        return True

    def default_es_mapping(self):
        mapping = {
            "properties": {
                "resourceId": {"type": "text", "fields": {"keyword": {"ignore_above": 256, "type": "keyword"}}},
                "ontologyProperty": {"type": "text", "fields": {"keyword": {"ignore_above": 256, "type": "keyword"}}},
                "inverseOntologyProperty": {"type": "text", "fields": {"keyword": {"ignore_above": 256, "type": "keyword"}}},
                "resourceXresourceId": {"type": "text", "fields": {"keyword": {"ignore_above": 256, "type": "keyword"}}},
            }
        }
        return mapping


class ResourceInstanceListDataType(ResourceInstanceDataType):
    def to_json(self, tile, node):
        from arches.app.models.resource import Resource  # import here rather than top to avoid circular import

        resourceid = None
        data = self.get_tile_data(tile)
        if data:
            nodevalue = self.get_id_list(data[str(node.nodeid)])
            items = []

            for resourceXresource in nodevalue:
                try:
                    resourceid = resourceXresource["resourceId"]
                    related_resource = Resource.objects.get(pk=resourceid)
                    displayname = related_resource.displayname()
                    resourceXresource["display_value"] = displayname
                    items.append(resourceXresource)
                except (TypeError, KeyError):
                    pass
                except:
                    logger.info(f'Resource with id "{resourceid}" not in the system.')
            return self.compile_json(tile, node, instance_details=items)

    def collects_multiple_values(self):
        return True


class NodeValueDataType(BaseDataType):
    def validate(self, value, row_number=None, source="", node=None, nodeid=None, strict=False, **kwargs):
        errors = []
        if value:
            try:
                models.TileModel.objects.get(tileid=value)
            except ObjectDoesNotExist:
                errors.append({"type": "ERROR", "message": f"{value} {row_number} is not a valid tile id. This data was not imported."})
        return errors

    def get_display_value(self, tile, node):
        datatype_factory = DataTypeFactory()
        try:
            value_node = models.Node.objects.get(nodeid=node.config["nodeid"])
            data = self.get_tile_data(tile)
            tileid = data[str(node.pk)]
            if tileid:
                value_tile = models.TileModel.objects.get(tileid=tileid)
                datatype = datatype_factory.get_instance(value_node.datatype)
                return datatype.get_display_value(value_tile, value_node)
            return ""
        except:
            raise Exception(f'Node with name "{node.name}" is not configured correctly.')

    def append_to_document(self, document, nodevalue, nodeid, tile, provisional=False):
        pass

    def append_search_filters(self, value, node, query, request):
        pass


class AnnotationDataType(BaseDataType):
    def validate(self, value, row_number=None, source=None, node=None, nodeid=None, strict=False, **kwargs):
        errors = []
        return errors

    def to_json(self, tile, node):
        data = self.get_tile_data(tile)
        if data:
            return self.compile_json(tile, node, geojson=data.get(str(node.nodeid)))

    def append_to_document(self, document, nodevalue, nodeid, tile, provisional=False):
        return

    def transform_value_for_tile(self, value, **kwargs):
        try:
            return json.loads(value)
        except ValueError:
            # do this if json (invalid) is formatted with single quotes, re #6390
            return ast.literal_eval(value)
        except TypeError:
            # data should come in as json but python list is accepted as well
            if isinstance(value, list):
                return value

    def default_es_mapping(self):
        mapping = {
            "properties": {
                "features": {
                    "properties": {
                        "geometry": {"properties": {"coordinates": {"type": "float"}, "type": {"type": "keyword"}}},
                        "id": {"type": "keyword"},
                        "type": {"type": "keyword"},
                        "properties": {"type": "object"},
                    }
                },
                "type": {"type": "keyword"},
            }
        }
        return mapping


def get_value_from_jsonld(json_ld_node):
    try:
        language = json_ld_node[0].get("@language")
        if language is None:
            language = get_language()
        return (json_ld_node[0].get("@value"), language)
    except KeyError as e:
        try:
            language = json_ld_node.get("@language")
            if language is None:
                language = get_language()
            return (json_ld_node.get("@value"), language)
        except AttributeError as e:
            return
    except IndexError as e:
        return<|MERGE_RESOLUTION|>--- conflicted
+++ resolved
@@ -29,12 +29,8 @@
 from arches.app.utils.i18n import get_localized_value
 from arches.app.search.elasticsearch_dsl_builder import Query, Dsl, Bool, Match, Range, Term, Terms, Nested, Exists, RangeDSLException
 from arches.app.search.search_engine_factory import SearchEngineInstance as se
-<<<<<<< HEAD
 from arches.app.search.search_term import SearchTerm
-from arches.app.search.mappings import RESOURCES_INDEX, RESOURCE_RELATIONS_INDEX
-=======
 from arches.app.search.mappings import RESOURCES_INDEX
->>>>>>> 16ff4835
 from django.core.cache import cache
 from django.core.files import File
 from django.core.files.base import ContentFile
@@ -1461,58 +1457,6 @@
         if data:
             return self.compile_json(tile, node, file_details=data[str(node.pk)])
 
-<<<<<<< HEAD
-    def handle_request(self, current_tile, request, node):
-        previously_saved_tile = models.TileModel.objects.filter(pk=current_tile.tileid)
-        user = request.user
-        if hasattr(request.user, "userprofile") is not True:
-            models.UserProfile.objects.create(user=request.user)
-        user_is_reviewer = user_is_resource_reviewer(request.user)
-        current_tile_data = self.get_tile_data(current_tile)
-        if previously_saved_tile.count() == 1:
-            previously_saved_tile_data = self.get_tile_data(previously_saved_tile[0])
-            if previously_saved_tile_data[str(node.pk)] is not None:
-                for previously_saved_file in previously_saved_tile_data[str(node.pk)]:
-                    previously_saved_file_has_been_removed = True
-                    for incoming_file in current_tile_data[str(node.pk)]:
-                        if previously_saved_file["file_id"] == incoming_file["file_id"]:
-                            previously_saved_file_has_been_removed = False
-                    if previously_saved_file_has_been_removed:
-                        try:
-                            deleted_file = models.File.objects.get(pk=previously_saved_file["file_id"])
-                            deleted_file.delete()
-                        except models.File.DoesNotExist:
-                            logger.exception(_("File does not exist"))
-
-        files = request.FILES.getlist("file-list_" + str(node.pk), [])
-
-        for file_data in files:
-            file_model = models.File()
-            file_model.path = file_data
-            file_model.tile = current_tile
-            if models.TileModel.objects.filter(pk=current_tile.tileid).count() > 0:
-                file_model.save()
-            if current_tile_data[str(node.pk)] is not None:
-                resave_tile = False
-                updated_file_records = []
-                for file_json in current_tile_data[str(node.pk)]:
-                    if file_json["name"] == file_data.name and file_json["url"] is None:
-                        file_json["file_id"] = str(file_model.pk)
-                        file_json["url"] = "/files/" + str(file_model.fileid)
-                        file_json["status"] = "uploaded"
-                        resave_tile = True
-                    updated_file_records.append(file_json)
-                if resave_tile is True:
-                    # resaving model to assign url from file_model
-                    # importing proxy model errors, so cannot use super on the proxy model to save
-                    if previously_saved_tile.count() == 1:
-                        tile_to_update = previously_saved_tile[0]
-                        if user_is_reviewer:
-                            tile_to_update.data[str(node.pk)] = updated_file_records
-                        else:
-                            tile_to_update.provisionaledits[str(user.id)]["value"][str(node.pk)] = updated_file_records
-                        tile_to_update.save()
-=======
     def post_tile_save(self, tile, nodeid, request):
         if request is not None:
             # this does not get called when saving data from the mobile app
@@ -1565,7 +1509,6 @@
                             else:
                                 tile_to_update.provisionaledits[str(user.id)]["value"][nodeid] = updated_file_records
                             tile_to_update.save()
->>>>>>> 16ff4835
 
     def get_compatible_renderers(self, file_data):
         extension = Path(file_data["name"]).suffix.strip(".")
