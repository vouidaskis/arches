import uuid
import json
import decimal
import base64
import re
import logging
import os
from pathlib import Path
import ast
from distutils import util
from datetime import datetime
from mimetypes import MimeTypes
from arches.app.datatypes.base import BaseDataType
from arches.app.models import models
from arches.app.models.system_settings import settings
from arches.app.utils.betterJSONSerializer import JSONDeserializer
from arches.app.utils.betterJSONSerializer import JSONSerializer
from arches.app.utils.date_utils import ExtendedDateFormat
from arches.app.utils.module_importer import get_class_from_modulename
from arches.app.utils.permission_backend import user_is_resource_reviewer
from arches.app.utils.geo_utils import GeoUtils
import arches.app.utils.task_management as task_management
from arches.app.search.elasticsearch_dsl_builder import Bool, Match, Range, Term, Terms, Exists, RangeDSLException
from arches.app.search.search_engine_factory import SearchEngineInstance as se
from arches.app.search.mappings import RESOURCES_INDEX, RESOURCE_RELATIONS_INDEX
from django.core.cache import cache
from django.core.files.base import ContentFile
from django.utils.translation import ugettext as _
from django.contrib.gis.geos import GEOSGeometry
from django.contrib.gis.geos import GeometryCollection
from django.contrib.gis.geos import fromstr
from django.contrib.gis.geos import Polygon
from django.core.exceptions import ObjectDoesNotExist
from django.core.exceptions import ValidationError
from django.db import connection, transaction
from elasticsearch import Elasticsearch
from elasticsearch.exceptions import NotFoundError
from edtf import parse_edtf


# One benefit of shifting to python3.x would be to use
# importlib.util.LazyLoader to load rdflib (and other lesser
# used but memory soaking libs)
from rdflib import Namespace, URIRef, Literal, BNode
from rdflib import ConjunctiveGraph as Graph
from rdflib.namespace import RDF, RDFS, XSD, DC, DCTERMS

archesproject = Namespace(settings.ARCHES_NAMESPACE_FOR_DATA_EXPORT)
cidoc_nm = Namespace("http://www.cidoc-crm.org/cidoc-crm/")

EARTHCIRCUM = 40075016.6856
PIXELSPERTILE = 256

logger = logging.getLogger(__name__)

class DataTypeFactory(object):
    _datatypes = None
    _datatype_instances = {}

    def __init__(self):
        if DataTypeFactory._datatypes is None:
            DataTypeFactory._datatypes = {datatype.datatype: datatype for datatype in models.DDataType.objects.all()}
        self.datatypes = DataTypeFactory._datatypes
        self.datatype_instances = DataTypeFactory._datatype_instances

    def get_instance(self, datatype):
        try:
            d_datatype = DataTypeFactory._datatypes[datatype]
        except KeyError:
            DataTypeFactory._datatypes = {datatype.datatype: datatype for datatype in models.DDataType.objects.all()}
            d_datatype = DataTypeFactory._datatypes[datatype]
            self.datatypes = DataTypeFactory._datatypes
        try:
            datatype_instance = DataTypeFactory._datatype_instances[d_datatype.classname]
        except KeyError:
            class_method = get_class_from_modulename(d_datatype.modulename, d_datatype.classname, settings.DATATYPE_LOCATIONS)
            datatype_instance = class_method(d_datatype)
            DataTypeFactory._datatype_instances[d_datatype.classname] = datatype_instance
            self.datatype_instances = DataTypeFactory._datatype_instances
        return datatype_instance

class StringDataType(BaseDataType):
    def validate(self, value, row_number=None, source=None, node=None, nodeid=None):
        errors = []
        try:
            if value is not None:
                value.upper()
        except:
            message = _("This is not a string")
            error_message = self.create_error_message(datatype, value, source, row_number, message)
            errors.append(error_message)
        return errors

    def clean(self, tile, nodeid):
        if tile.data[nodeid] in ["", "''"]:
            tile.data[nodeid] = None

    def append_to_document(self, document, nodevalue, nodeid, tile, provisional=False):
        val = {"string": nodevalue, "nodegroup_id": tile.nodegroup_id, "provisional": provisional}
        document["strings"].append(val)

    def transform_export_values(self, value, *args, **kwargs):
        if value is not None:
            return value

    def get_search_terms(self, nodevalue, nodeid=None):
        terms = []
        if nodevalue is not None:
            if settings.WORDS_PER_SEARCH_TERM is None or (len(nodevalue.split(" ")) < settings.WORDS_PER_SEARCH_TERM):
                terms.append(nodevalue)
        return terms

    def append_search_filters(self, value, node, query, request):
        try:
            if value["val"] != "":
                match_type = "phrase_prefix" if "~" in value["op"] else "phrase"
                match_query = Match(field="tiles.data.%s" % (str(node.pk)), query=value["val"], type=match_type)
                if "!" in value["op"]:
                    query.must_not(match_query)
                    query.filter(Exists(field="tiles.data.%s" % (str(node.pk))))
                else:
                    query.must(match_query)
        except KeyError as e:
            pass

    def is_a_literal_in_rdf(self):
        return True

    def to_rdf(self, edge_info, edge):
        # returns an in-memory graph object, containing the domain resource, its
        # type and the string as a string literal
        g = Graph()
        if edge_info["range_tile_data"] is not None:
            g.add((edge_info["d_uri"], RDF.type, URIRef(edge.domainnode.ontologyclass)))
            g.add((edge_info["d_uri"], URIRef(edge.ontologyproperty), Literal(edge_info["range_tile_data"])))
        return g

    def from_rdf(self, json_ld_node):
        # returns the string value only
        # FIXME: Language?
        value = get_value_from_jsonld(json_ld_node)
        try:
            return value[0]
        except (AttributeError, KeyError) as e:
            pass


class NumberDataType(BaseDataType):
    def validate(self, value, row_number=None, source="", node=None, nodeid=None):
        errors = []

        try:
            if value == "":
                value = None
            if value is not None:
                decimal.Decimal(value)
        except Exception:
            dt = self.datatype_model.datatype
            message = _("Not a properly formatted number")
            error_message = self.create_error_message(datatype, value, source, row_number, message)
            errors.append(error_message)
        return errors

    def transform_value_for_tile(self, value, **kwargs):
        try:
            if value == "":
                value = None
            elif value.isdigit():
                value = int(value)
            else:
                value = float(value)
        except AttributeError:
            pass
        return value

    def pre_tile_save(self, tile, nodeid):
        try:
            if tile.data[nodeid] == "":
                tile.data[nodeid] = None
            elif tile.data[nodeid].isdigit():
                tile.data[nodeid] = int(tile.data[nodeid])
            else:
                tile.data[nodeid] = float(tile.data[nodeid])
        except AttributeError:
            pass

    def append_to_document(self, document, nodevalue, nodeid, tile, provisional=False):
        document["numbers"].append({"number": nodevalue, "nodegroup_id": tile.nodegroup_id, "provisional": provisional})

    def append_search_filters(self, value, node, query, request):
        try:
            if value["val"] != "":
                if value["op"] != "eq":
                    operators = {"gte": None, "lte": None, "lt": None, "gt": None}
                    operators[value["op"]] = value["val"]
                else:
                    operators = {"gte": value["val"], "lte": value["val"]}
                search_query = Range(field="tiles.data.%s" % (str(node.pk)), **operators)
                query.must(search_query)
        except KeyError:
            pass

    def is_a_literal_in_rdf(self):
        return True

    def to_rdf(self, edge_info, edge):
        # returns an in-memory graph object, containing the domain resource, its
        # type and the number as a numeric literal (as this is how it is in the JSON)
        g = Graph()
        rtd = (
            int(edge_info["range_tile_data"])
            if type(edge_info["range_tile_data"]) == float and edge_info["range_tile_data"].is_integer()
            else edge_info["range_tile_data"]
        )
        if rtd is not None:
            g.add((edge_info["d_uri"], RDF.type, URIRef(edge.domainnode.ontologyclass)))
            g.add((edge_info["d_uri"], URIRef(edge.ontologyproperty), Literal(rtd)))
        return g

    def from_rdf(self, json_ld_node):
        # expects a node taken from an expanded json-ld graph
        # returns the value, or None if no "@value" key is found
        value = get_value_from_jsonld(json_ld_node)
        try:
            return value[0]  # should already be cast as a number in the JSON
        except (AttributeError, KeyError) as e:
            pass

    def default_es_mapping(self):
        return {"type": "double"}


class BooleanDataType(BaseDataType):
    def validate(self, value, row_number=None, source="", node=None, nodeid=None):
        errors = []
        try:
            if value is not None:
                type(bool(util.strtobool(str(value)))) is True
        except Exception:
            message = _("Not of type boolean")
            error_message = self.create_error_message(datatype, value, source, row_number, message)
            errors.append(error_message)

        return errors

    def transform_value_for_tile(self, value, **kwargs):
        return bool(util.strtobool(str(value)))

    def append_search_filters(self, value, node, query, request):
        try:
            if value["val"] != "":
                term = True if value["val"] == "t" else False
                query.must(Term(field="tiles.data.%s" % (str(node.pk)), term=term))
        except KeyError as e:
            pass

    def to_rdf(self, edge_info, edge):
        # returns an in-memory graph object, containing the domain resource, its
        # type and the number as a numeric literal (as this is how it is in the JSON)
        g = Graph()
        if edge_info["range_tile_data"] is not None:
            g.add((edge_info["d_uri"], RDF.type, URIRef(edge.domainnode.ontologyclass)))
            g.add((edge_info["d_uri"], URIRef(edge.ontologyproperty), Literal(edge_info["range_tile_data"])))
        return g

    def is_a_literal_in_rdf(self):
        return True

    def from_rdf(self, json_ld_node):
        # expects a node taken from an expanded json-ld graph
        # returns the value, or None if no "@value" key is found
        value = get_value_from_jsonld(json_ld_node)
        try:
            return value[0]
        except (AttributeError, KeyError) as e:
            pass

    def default_es_mapping(self):
        return {"type": "boolean"}


class DateDataType(BaseDataType):
    def validate(self, value, row_number=None, source="", node=None, nodeid=None):
        errors = []
        if value is not None:
            valid_date_format, valid = self.get_valid_date_format(value)
            if valid is False:
                message = _(
                    "Incorrect format, make sure format is in settings.DATE_FORMATS or set the format in settings.DATE_IMPORT_EXPORT_FORMAT."
                )
                error_message = self.create_error_message(datatype, value, source, row_number, message)
                errors.append(error_message)
        return errors

    def get_valid_date_format(self, value):
        valid = False
        valid_date_format = ""
        date_formats = settings.DATE_FORMATS["Python"]
        for date_format in date_formats:
            if valid is False:
                try:
                    datetime.strptime(value, date_format)
                    valid = True
                    valid_date_format = date_format
                except ValueError:
                    pass
        return valid_date_format, valid

    def transform_value_for_tile(self, value, **kwargs):
        if type(value) == list:
            value = value[0]
        valid_date_format, valid = self.get_valid_date_format(value)
        if valid:
            value = datetime.strptime(value, valid_date_format).astimezone().isoformat(timespec="milliseconds")
        else:
            v = datetime.strptime(value, settings.DATE_IMPORT_EXPORT_FORMAT)
            value = v.astimezone().isoformat(timespec="milliseconds")
        return value

    def transform_export_values(self, value, *args, **kwargs):
        valid_date_format, valid = self.get_valid_date_format(value)
        if valid:
            value = datetime.strptime(value, valid_date_format).strftime(settings.DATE_IMPORT_EXPORT_FORMAT)
        else:
            logger.warning(_(f"{value} is an invalid date format"))
        return value

    def append_to_document(self, document, nodevalue, nodeid, tile, provisional=False):
        document["dates"].append(
            {"date": ExtendedDateFormat(nodevalue).lower, "nodegroup_id": tile.nodegroup_id, "nodeid": nodeid, "provisional": provisional}
        )

    def append_search_filters(self, value, node, query, request):
        try:
            if value["val"] != "" and value["val"] is not None:
                try:
                    date_value = datetime.strptime(value["val"], "%Y-%m-%d %H:%M:%S%z").astimezone().isoformat()
                except ValueError:
                    date_value = value["val"]
                if value["op"] != "eq":
                    operators = {"gte": None, "lte": None, "lt": None, "gt": None}
                    operators[value["op"]] = date_value
                else:
                    operators = {"gte": date_value, "lte": date_value}
                search_query = Range(field="tiles.data.%s" % (str(node.pk)), **operators)
                query.must(search_query)
        except KeyError:
            pass

    def after_update_all(self):
        config = cache.get("time_wheel_config_anonymous")
        if config is not None:
            cache.delete("time_wheel_config_anonymous")

    def is_a_literal_in_rdf(self):
        return True

    def to_rdf(self, edge_info, edge):
        # returns an in-memory graph object, containing the domain resource, its
        # type and the number as a numeric literal (as this is how it is in the JSON)
        g = Graph()
        if edge_info["range_tile_data"] is not None:
            g.add((edge_info["d_uri"], RDF.type, URIRef(edge.domainnode.ontologyclass)))
            g.add((edge_info["d_uri"], URIRef(edge.ontologyproperty), Literal(edge_info["range_tile_data"], datatype=XSD.dateTime)))
        return g

    def from_rdf(self, json_ld_node):
        # expects a node taken from an expanded json-ld graph
        # returns the value, or None if no "@value" key is found
        value = get_value_from_jsonld(json_ld_node)
        try:
            return value[0]
        except (AttributeError, KeyError) as e:
            pass

    def default_es_mapping(self):
        es_date_formats = "||".join(settings.DATE_FORMATS["Elasticsearch"])
        return {"type": "date", "format": es_date_formats}

    def get_display_value(self, tile, node):
        data = self.get_tile_data(tile)
        try:
            og_value = data[str(node.pk)]
            valid_date_format, valid = self.get_valid_date_format(og_value)
            new_date_format = settings.DATE_FORMATS["Python"][settings.DATE_FORMATS["JavaScript"].index(node.config["dateFormat"])]
            value = datetime.strptime(og_value, valid_date_format).strftime(new_date_format)
        except TypeError:
            value = data[str(node.pk)]
        return value


class EDTFDataType(BaseDataType):
    def validate(self, value, row_number=None, source="", node=None, nodeid=None):
        errors = []
        if value is not None:
            if not ExtendedDateFormat(value).is_valid():
                message = _("Incorrect Extended Date Time Format. See http://www.loc.gov/standards/datetime/ for supported formats.")
                error_message = self.create_error_message(datatype, value, source, row_number, message)
                errors.append(error_message)
        return errors

    def get_display_value(self, tile, node):
        data = self.get_tile_data(tile)
        try:
            value = data[str(node.pk)]["value"]
        except TypeError:
            value = data[str(node.pk)]
        return value

    def append_to_document(self, document, nodevalue, nodeid, tile, provisional=False):
        def add_date_to_doc(document, edtf):
            if edtf.lower == edtf.upper:
                if edtf.lower is not None:
                    document["dates"].append(
                        {"date": edtf.lower, "nodegroup_id": tile.nodegroup_id, "nodeid": nodeid, "provisional": provisional}
                    )
            else:
                dr = {}
                if edtf.lower_fuzzy is not None:
                    dr["gte"] = edtf.lower_fuzzy
                    document["dates"].append(
                        {"date": edtf.lower_fuzzy, "nodegroup_id": tile.nodegroup_id, "nodeid": nodeid, "provisional": provisional}
                    )
                if edtf.upper_fuzzy is not None:
                    dr["lte"] = edtf.upper_fuzzy
                    document["dates"].append(
                        {"date": edtf.upper_fuzzy, "nodegroup_id": tile.nodegroup_id, "nodeid": nodeid, "provisional": provisional}
                    )
                document["date_ranges"].append(
                    {"date_range": dr, "nodegroup_id": tile.nodegroup_id, "nodeid": nodeid, "provisional": provisional}
                )

        # update the indexed tile value to support adv. search
        tile.data[nodeid] = {"value": nodevalue, "dates": [], "date_ranges": []}

        node = models.Node.objects.get(nodeid=nodeid)
        edtf = ExtendedDateFormat(nodevalue, **node.config)
        if edtf.result_set:
            for result in edtf.result_set:
                add_date_to_doc(document, result)
                add_date_to_doc(tile.data[nodeid], result)
        else:
            add_date_to_doc(document, edtf)
            add_date_to_doc(tile.data[nodeid], edtf)

    def append_search_filters(self, value, node, query, request):
        def add_date_to_doc(query, edtf):
            if value["op"] == "eq":
                if edtf.lower != edtf.upper:
                    raise Exception(_('Only dates that specify an exact year, month, and day can be used with the "=" operator'))
                query.should(Match(field="tiles.data.%s.dates.date" % (str(node.pk)), query=edtf.lower, type="phrase_prefix"))
            else:
                if value["op"] == "overlaps":
                    operators = {"gte": edtf.lower, "lte": edtf.upper}
                else:
                    if edtf.lower != edtf.upper:
                        raise Exception(
                            _(
                                'Only dates that specify an exact year, month, \
                                    and day can be used with the ">", "<", ">=", and "<=" operators'
                            )
                        )

                    operators = {value["op"]: edtf.lower or edtf.upper}

                try:
                    query.should(Range(field="tiles.data.%s.dates.date" % (str(node.pk)), **operators))
                    query.should(Range(field="tiles.data.%s.date_ranges.date_range" % (str(node.pk)), relation="intersects", **operators))
                except RangeDSLException:
                    if edtf.lower is None and edtf.upper is None:
                        raise Exception(_("Invalid date specified."))

        edtf = ExtendedDateFormat(value["val"])
        if edtf.result_set:
            for result in edtf.result_set:
                add_date_to_doc(query, result)
        else:
            add_date_to_doc(query, edtf)

    def default_es_mapping(self):
        return {"properties": {"value": {"type": "text", "fields": {"keyword": {"ignore_above": 256, "type": "keyword"}}}}}


class GeojsonFeatureCollectionDataType(BaseDataType):
    def validate(self, value, row_number=None, source=None, node=None, nodeid=None):
        errors = []
        coord_limit = 1500
        coordinate_count = 0

        def validate_geom(geom, coordinate_count=0):
            try:
                coordinate_count += geom.num_coords
                bbox = Polygon(settings.DATA_VALIDATION_BBOX)
                if coordinate_count > coord_limit:
                    message = f"Geometry has too many coordinates for Elasticsearch ({coordinate_count}), \
                        Please limit to less then {coord_limit} coordinates of 5 digits of precision or less."
                    errors.append(
                        {
                            "type": "ERROR",
                            "message": "datatype: {0} value: {1} {2} - {3}. {4}".format(
                                self.datatype_model.datatype, value, source, message, "This data was not imported."
                            ),
                        }
                    )

                if bbox.contains(geom) == False:
                    message = "Geometry does not fall within the bounding box of the selected coordinate system. \
                         Adjust your coordinates or your settings.DATA_EXTENT_VALIDATION property."
                    errors.append(
                        {
                            "type": "ERROR",
                            "message": "datatype: {0} value: {1} {2} - {3}. {4}".format(
                                self.datatype_model.datatype, value, source, message, "This data was not imported."
                            ),
                        }
                    )
            except Exception:
                message = "Not a properly formatted geometry"
                errors.append(
                    {
                        "type": "ERROR",
                        "message": "datatype: {0} value: {1} {2} - {3}. {4}.".format(
                            self.datatype_model.datatype, value, source, message, "This data was not imported."
                        ),
                    }
                )

        if value is not None:
            for feature in value["features"]:
                try:
                    geom = GEOSGeometry(JSONSerializer().serialize(feature["geometry"]))
                    validate_geom(geom, coordinate_count)
                except Exception:
                    message = _("Unable to serialize some geometry features")
                    error_message = self.create_error_message(datatype, value, source, row_number, message)
                    errors.append(error_message)
        return errors

    def clean(self, tile, nodeid):
        if tile.data[nodeid] is not None and "features" in tile.data[nodeid]:
            if len(tile.data[nodeid]["features"]) == 0:
                tile.data[nodeid] = None

    def transform_value_for_tile(self, value, **kwargs):
        if "format" in kwargs and kwargs["format"] == "esrijson":
            arches_geojson = GeoUtils().arcgisjson_to_geojson(value)
        else:
            arches_geojson = {}
            arches_geojson["type"] = "FeatureCollection"
            arches_geojson["features"] = []
            geometry = GEOSGeometry(value, srid=4326)
            if geometry.geom_type == "GeometryCollection":
                for geom in geometry:
                    arches_json_geometry = {}
                    arches_json_geometry["geometry"] = JSONDeserializer().deserialize(GEOSGeometry(geom, srid=4326).json)
                    arches_json_geometry["type"] = "Feature"
                    arches_json_geometry["id"] = str(uuid.uuid4())
                    arches_json_geometry["properties"] = {}
                    arches_geojson["features"].append(arches_json_geometry)
            else:
                arches_json_geometry = {}
                arches_json_geometry["geometry"] = JSONDeserializer().deserialize(geometry.json)
                arches_json_geometry["type"] = "Feature"
                arches_json_geometry["id"] = str(uuid.uuid4())
                arches_json_geometry["properties"] = {}
                arches_geojson["features"].append(arches_json_geometry)

        return arches_geojson

    def transform_export_values(self, value, *args, **kwargs):
        wkt_geoms = []
        for feature in value["features"]:
            wkt_geoms.append(GEOSGeometry(json.dumps(feature["geometry"])))
        return GeometryCollection(wkt_geoms)

    def update(self, tile, data, nodeid=None, action=None):
        new_features_array = tile.data[nodeid]["features"] + data["features"]
        tile.data[nodeid]["features"] = new_features_array
        updated_data = tile.data[nodeid]
        return updated_data

    def append_to_document(self, document, nodevalue, nodeid, tile, provisional=False):
        document["geometries"].append({"geom": nodevalue, "nodegroup_id": tile.nodegroup_id, "provisional": provisional, "tileid": tile.pk})
        bounds = self.get_bounds_from_value(nodevalue)
        if bounds is not None:
            minx, miny, maxx, maxy = bounds
            centerx = maxx - (maxx - minx) / 2
            centery = maxy - (maxy - miny) / 2
            document["points"].append(
                {"point": {"lon": centerx, "lat": centery}, "nodegroup_id": tile.nodegroup_id, "provisional": provisional}
            )

    def get_bounds(self, tile, node):
        bounds = None
        try:
            node_data = tile.data[str(node.pk)]
            bounds = self.get_bounds_from_value(node_data)
        except KeyError as e:
            print(e)
        return bounds

    def get_bounds_from_value(self, node_data):
        bounds = None
        for feature in node_data["features"]:
            geom_collection = GEOSGeometry(JSONSerializer().serialize(feature["geometry"]))

            if bounds is None:
                bounds = geom_collection.extent
            else:
                minx, miny, maxx, maxy = bounds
                if geom_collection.extent[0] < minx:
                    minx = geom_collection.extent[0]
                if geom_collection.extent[1] < miny:
                    miny = geom_collection.extent[1]
                if geom_collection.extent[2] > maxx:
                    maxx = geom_collection.extent[2]
                if geom_collection.extent[3] > maxy:
                    maxy = geom_collection.extent[3]

                bounds = (minx, miny, maxx, maxy)

        return bounds

    def get_map_layer(self, node=None, preview=False):
        if node is None:
            return None
        elif node.config is None:
            return None
        count = models.TileModel.objects.filter(nodegroup_id=node.nodegroup_id, data__has_key=str(node.nodeid)).count()
        if not preview and (count < 1 or not node.config["layerActivated"]):
            return None

        source_name = "resources-%s" % node.nodeid
        layer_name = "%s - %s" % (node.graph.name, node.name)
        if not preview and node.config["layerName"] != "":
            layer_name = node.config["layerName"]
        layer_icon = node.graph.iconclass
        if not preview and node.config["layerIcon"] != "":
            layer_icon = node.config["layerIcon"]

        layer_legend = node.config["layerLegend"]

        if not preview and node.config["advancedStyling"]:
            try:
                style = json.loads(node.config["advancedStyle"])
                for layer in style:
                    layer["source-layer"] = str(node.pk)
                layer_def = json.dumps(style)
            except ValueError:
                layer_def = "[]"
        else:
            layer_def = """[
                {
                    "id": "resources-fill-%(nodeid)s",
                    "type": "fill",
                    "source": "%(source_name)s",
                    "source-layer": "%(nodeid)s",
                    "layout": {
                        "visibility": "visible"
                    },
                    "filter": ["all", ["==", "$type", "Polygon"],["==", "total", 1]],
                    "paint": {
                        "fill-color": "%(fillColor)s"
                    }
                },
                {
                    "id": "resources-fill-%(nodeid)s-click",
                    "type": "fill",
                    "source": "%(source_name)s",
                    "source-layer": "%(nodeid)s",
                    "layout": {
                        "visibility": "visible"
                    },
                    "filter": ["all", ["==", "$type", "Polygon"],["==", "total", 1],["==", "resourceinstanceid", ""]],
                    "paint": {
                        "fill-color": "%(fillColor)s"
                    }
                },
                {
                    "id": "resources-fill-%(nodeid)s-hover",
                    "type": "fill",
                    "source": "%(source_name)s",
                    "source-layer": "%(nodeid)s",
                    "layout": {
                        "visibility": "visible"
                    },
                    "filter": ["all", ["==", "$type", "Polygon"],["==", "total", 1],["==", "resourceinstanceid", ""]],
                    "paint": {
                        "fill-color": "%(fillColor)s"
                    }
                },
                {
                    "id": "resources-poly-outline-%(nodeid)s",
                    "type": "line",
                    "source": "%(source_name)s",
                    "source-layer": "%(nodeid)s",
                    "layout": {
                        "visibility": "visible"
                    },
                    "filter": ["all",["==", "$type", "Polygon"],["==", "total", 1]],
                    "paint": {
                        "line-width": ["case",
                            ["boolean", ["feature-state", "hover"], false],
                            %(expanded_outlineWeight)s,
                            %(outlineWeight)s
                        ],
                        "line-color": "%(outlineColor)s"
                    }
                },
                {
                    "id": "resources-poly-outline-%(nodeid)s-hover",
                    "type": "line",
                    "source": "%(source_name)s",
                    "source-layer": "%(nodeid)s",
                    "layout": {
                        "visibility": "visible"
                    },
                    "filter": ["all",["==", "$type", "Polygon"],["==", "total", 1],["==", "resourceinstanceid", ""]],
                    "paint": {
                        "line-width": %(expanded_outlineWeight)s,
                        "line-color": "%(outlineColor)s"
                    }
                },
                {
                    "id": "resources-poly-outline-%(nodeid)s-click",
                    "type": "line",
                    "source": "%(source_name)s",
                    "source-layer": "%(nodeid)s",
                    "layout": {
                        "visibility": "visible"
                    },
                    "filter": ["all",["==", "$type", "Polygon"],["==", "total", 1],["==", "resourceinstanceid", ""]],
                    "paint": {
                        "line-width": %(expanded_outlineWeight)s,
                        "line-color": "%(outlineColor)s"
                    }
                },
                {
                    "id": "resources-line-halo-%(nodeid)s",
                    "type": "line",
                    "source": "%(source_name)s",
                    "source-layer": "%(nodeid)s",
                    "layout": {
                        "visibility": "visible"
                    },
                    "filter": ["all", ["==", "$type", "LineString"],["==", "total", 1]],
                    "paint": {
                        "line-width": ["case",
                            ["boolean", ["feature-state", "hover"], false],
                            %(expanded_haloWeight)s,
                            %(haloWeight)s
                        ],
                        "line-color": "%(lineHaloColor)s"
                    }
                },
                {
                    "id": "resources-line-%(nodeid)s",
                    "type": "line",
                    "source": "%(source_name)s",
                    "source-layer": "%(nodeid)s",
                    "layout": {
                        "visibility": "visible"
                    },
                    "filter": ["all",["==", "$type", "LineString"],["==", "total", 1]],
                    "paint": {
                        "line-width": ["case",
                            ["boolean", ["feature-state", "hover"], false],
                            %(expanded_weight)s,
                            %(weight)s
                        ],
                        "line-color": "%(lineColor)s"
                    }
                },
                {
                    "id": "resources-line-halo-%(nodeid)s-hover",
                    "type": "line",
                    "source": "%(source_name)s",
                    "source-layer": "%(nodeid)s",
                    "layout": {
                        "visibility": "visible"
                    },
                    "filter": ["all",["==", "$type", "LineString"],["==", "total", 1],["==", "resourceinstanceid", ""]],
                    "paint": {
                        "line-width": %(expanded_haloWeight)s,
                        "line-color": "%(lineHaloColor)s"
                    }
                },
                {
                    "id": "resources-line-%(nodeid)s-hover",
                    "type": "line",
                    "source": "%(source_name)s",
                    "source-layer": "%(nodeid)s",
                    "layout": {
                        "visibility": "visible"
                    },
                    "filter": ["all",["==", "$type", "LineString"],["==", "total", 1],["==", "resourceinstanceid", ""]],
                    "paint": {
                        "line-width": %(expanded_weight)s,
                        "line-color": "%(lineColor)s"
                    }
                },
                {
                    "id": "resources-line-halo-%(nodeid)s-click",
                    "type": "line",
                    "source": "%(source_name)s",
                    "source-layer": "%(nodeid)s",
                    "layout": {
                        "visibility": "visible"
                    },
                    "filter": ["all", ["==", "$type", "LineString"],["==", "total", 1],["==", "resourceinstanceid", ""]],
                    "paint": {
                        "line-width": %(expanded_haloWeight)s,
                        "line-color": "%(lineHaloColor)s"
                    }
                },
                {
                    "id": "resources-line-%(nodeid)s-click",
                    "type": "line",
                    "source": "%(source_name)s",
                    "source-layer": "%(nodeid)s",
                    "layout": {
                        "visibility": "visible"
                    },
                    "filter": ["all", ["==", "$type", "LineString"],["==", "total", 1],["==", "resourceinstanceid", ""]],
                    "paint": {
                        "line-width": %(expanded_weight)s,
                        "line-color": "%(lineColor)s"
                    }
                },

                {
                    "id": "resources-point-halo-%(nodeid)s-hover",
                    "type": "circle",
                    "source": "%(source_name)s",
                    "source-layer": "%(nodeid)s",
                    "layout": {
                        "visibility": "visible"
                    },
                    "filter": ["all", ["==", "$type", "Point"],["==", "total", 1],["==", "resourceinstanceid", ""]],
                    "paint": {
                        "circle-radius": %(expanded_haloRadius)s,
                        "circle-color": "%(pointHaloColor)s"
                    }
                },
                {
                    "id": "resources-point-%(nodeid)s-hover",
                    "type": "circle",
                    "source": "%(source_name)s",
                    "source-layer": "%(nodeid)s",
                    "layout": {
                        "visibility": "visible"
                    },
                    "filter": ["all", ["==", "$type", "Point"],["==", "total", 1],["==", "resourceinstanceid", ""]],
                    "paint": {
                        "circle-radius": %(expanded_radius)s,
                        "circle-color": "%(pointColor)s"
                    }
                },

                {
                    "id": "resources-point-halo-%(nodeid)s",
                    "type": "circle",
                    "source": "%(source_name)s",
                    "source-layer": "%(nodeid)s",
                    "layout": {
                        "visibility": "visible"
                    },
                    "filter": ["all", ["==", "$type", "Point"],["==", "total", 1]],
                    "paint": {
                        "circle-radius": ["case",
                            ["boolean", ["feature-state", "hover"], false],
                            %(expanded_haloRadius)s,
                            %(haloRadius)s
                        ],
                        "circle-color": "%(pointHaloColor)s"
                    }
                },
                {
                    "id": "resources-point-%(nodeid)s",
                    "type": "circle",
                    "source": "%(source_name)s",
                    "source-layer": "%(nodeid)s",
                    "layout": {
                        "visibility": "visible"
                    },
                    "filter": ["all", ["==", "$type", "Point"],["==", "total", 1]],
                    "paint": {
                        "circle-radius": ["case",
                            ["boolean", ["feature-state", "hover"], false],
                            %(expanded_radius)s,
                            %(radius)s
                        ],
                        "circle-color": "%(pointColor)s"
                    }
                },

                {
                    "id": "resources-point-halo-%(nodeid)s-click",
                    "type": "circle",
                    "source": "%(source_name)s",
                    "source-layer": "%(nodeid)s",
                    "layout": {
                        "visibility": "visible"
                    },
                    "filter": ["all", ["==", "$type", "Point"],["==", "total", 1],["==", "resourceinstanceid", ""]],
                    "paint": {
                        "circle-radius": %(expanded_haloRadius)s,
                        "circle-color": "%(pointHaloColor)s"
                    }
                },
                {
                    "id": "resources-point-%(nodeid)s-click",
                    "type": "circle",
                    "source": "%(source_name)s",
                    "source-layer": "%(nodeid)s",
                    "layout": {
                        "visibility": "visible"
                    },
                    "filter": ["all", ["==", "$type", "Point"],["==", "total", 1],["==", "resourceinstanceid", ""]],
                    "paint": {
                        "circle-radius": %(expanded_radius)s,
                        "circle-color": "%(pointColor)s"
                    }
                },
                {
                    "id": "resources-cluster-point-halo-%(nodeid)s",
                    "type": "circle",
                    "source": "%(source_name)s",
                    "source-layer": "%(nodeid)s",
                    "layout": {
                        "visibility": "visible"
                    },
                    "filter": ["all", ["==", "$type", "Point"],[">", "total", 1]],
                    "paint": {
                        "circle-radius": {
                            "property": "total",
                            "stops": [
                                [0,   22],
                                [50, 24],
                                [100, 26],
                                [200, 28],
                                [400, 30],
                                [800, 32],
                                [1200, 34],
                                [1600, 36],
                                [2000, 38],
                                [2500, 40],
                                [3000, 42],
                                [4000, 44],
                                [5000, 46]
                            ]
                        },
                        "circle-color": "%(pointHaloColor)s"
                    }
                },
                {
                    "id": "resources-cluster-point-%(nodeid)s",
                    "type": "circle",
                    "source": "%(source_name)s",
                    "source-layer": "%(nodeid)s",
                    "layout": {
                        "visibility": "visible"
                    },
                    "filter": ["all", ["==", "$type", "Point"],[">", "total", 1]],
                    "paint": {
                         "circle-radius": {
                             "property": "total",
                             "type": "exponential",
                             "stops": [
                                 [0,   12],
                                 [50, 14],
                                 [100, 16],
                                 [200, 18],
                                 [400, 20],
                                 [800, 22],
                                 [1200, 24],
                                 [1600, 26],
                                 [2000, 28],
                                 [2500, 30],
                                 [3000, 32],
                                 [4000, 34],
                                 [5000, 36]
                             ]
                         },
                        "circle-color": "%(pointColor)s"
                    }
                },
                {
                     "id": "resources-cluster-count-%(nodeid)s",
                     "type": "symbol",
                     "source": "%(source_name)s",
                     "source-layer": "%(nodeid)s",
                     "layout": {
                         "text-field": "{total}",
                         "text-size": 10
                     },
                     "paint": {
                        "text-color": "#fff"
                    },
                     "filter": ["all", [">", "total", 1]]
                 }
            ]""" % {
                "source_name": source_name,
                "nodeid": node.nodeid,
                "pointColor": node.config["pointColor"],
                "pointHaloColor": node.config["pointHaloColor"],
                "radius": node.config["radius"],
                "expanded_radius": int(node.config["radius"]) * 2,
                "haloRadius": node.config["haloRadius"],
                "expanded_haloRadius": int(node.config["haloRadius"]) * 2,
                "lineColor": node.config["lineColor"],
                "lineHaloColor": node.config["lineHaloColor"],
                "weight": node.config["weight"],
                "haloWeight": node.config["haloWeight"],
                "expanded_weight": int(node.config["weight"]) * 2,
                "expanded_haloWeight": int(node.config["haloWeight"]) * 2,
                "fillColor": node.config["fillColor"],
                "outlineColor": node.config["outlineColor"],
                "outlineWeight": node.config["outlineWeight"],
                "expanded_outlineWeight": int(node.config["outlineWeight"]) * 2,
            }
        return {
            "nodeid": node.nodeid,
            "name": layer_name,
            "layer_definitions": layer_def,
            "icon": layer_icon,
            "legend": layer_legend,
            "addtomap": node.config["addToMap"],
        }

    def after_update_all(self):
        from arches.app.tasks import refresh_materialized_view, log_error

        celery_worker_running = task_management.check_if_celery_available()
        if celery_worker_running is True:
            res = refresh_materialized_view.apply_async((), link_error=log_error.s())
        elif settings.AUTO_REFRESH_GEOM_VIEW:
            with connection.cursor() as cursor:
                sql = """
                    REFRESH MATERIALIZED VIEW mv_geojson_geoms;
                """
                cursor.execute(sql)

    def default_es_mapping(self):
        # let ES dyanamically map this datatype
        return


class FileListDataType(BaseDataType):
    def __init__(self, model=None):
        super(FileListDataType, self).__init__(model=model)
        self.node_lookup = {}

    def validate(self, value, row_number=None, source=None, node=None, nodeid=None):
        if node:
            self.node_lookup[str(node.pk)] = node
        elif nodeid:
            if str(nodeid) in self.node_lookup:
                node = self.node_lookup[str(nodeid)]
            else:
                node = models.Node.objects.get(nodeid=nodeid)
                self.node_lookup[str(nodeid)] = node

        def format_bytes(size):
            # 2**10 = 1024
            power = 2 ** 10
            n = 0
            power_labels = {0: "", 1: "kilo", 2: "mega", 3: "giga", 4: "tera"}
            while size > power:
                size /= power
                n += 1
            return size, power_labels[n] + "bytes"

        errors = []
        try:
            config = node.config
            limit = config["maxFiles"]
            max_size = config["maxFileSize"] if "maxFileSize" in config.keys() else None

            if value is not None and config["activateMax"] is True and len(value) > limit:
                message = _("This node has a limit of {0} files. Please reduce files.".format(limit))
                errors.append({"type": "ERROR", "message": message})

            if max_size is not None:
                formatted_max_size = format_bytes(max_size)
                for v in value:
                    if v["size"] > max_size:
                        message = _(
                            "This node has a file-size limit of {0}. Please reduce file size or contact your sysadmin.".format(
                                formatted_max_size
                            )
                        )
                        errors.append({"type": "ERROR", "message": message})
        except Exception as e:
            dt = self.datatype_model.datatype
            message = _("datatype: {0}, value: {1} - {2} .".format(dt, value, e))
            errors.append({"type": "ERROR", "message": message})
        return errors

    def append_to_document(self, document, nodevalue, nodeid, tile, provisional=False):
        try:
            for f in tile.data[str(nodeid)]:
                val = {"string": f["name"], "nodegroup_id": tile.nodegroup_id, "provisional": provisional}
                document["strings"].append(val)
        except KeyError as e:
            for k, pe in tile.provisionaledits.items():
                for f in pe["value"][nodeid]:
                    val = {"string": f["name"], "nodegroup_id": tile.nodegroup_id, "provisional": provisional}
                    document["strings"].append(val)

    def get_search_terms(self, nodevalue, nodeid):
        terms = []
        for file_obj in nodevalue:
            if file_obj["name"] is not None:
                terms.append(file_obj["name"])

        return terms

    def get_display_value(self, tile, node):
        data = self.get_tile_data(tile)
        files = data[str(node.pk)]
        file_list_str = ""
        if files is not None:
            for f in files:
                file_list_str = file_list_str + f["name"] + " | "

        return file_list_str

    def handle_request(self, current_tile, request, node):
        # this does not get called when saving data from the mobile app
        previously_saved_tile = models.TileModel.objects.filter(pk=current_tile.tileid)
        user = request.user
        if hasattr(request.user, "userprofile") is not True:
            models.UserProfile.objects.create(user=request.user)
        user_is_reviewer = user_is_resource_reviewer(request.user)
        current_tile_data = self.get_tile_data(current_tile)
        if previously_saved_tile.count() == 1:
            previously_saved_tile_data = self.get_tile_data(previously_saved_tile[0])
            if previously_saved_tile_data[str(node.pk)] is not None:
                for previously_saved_file in previously_saved_tile_data[str(node.pk)]:
                    previously_saved_file_has_been_removed = True
                    for incoming_file in current_tile_data[str(node.pk)]:
                        if previously_saved_file["file_id"] == incoming_file["file_id"]:
                            previously_saved_file_has_been_removed = False
                    if previously_saved_file_has_been_removed:
                        try:
                            deleted_file = models.File.objects.get(pk=previously_saved_file["file_id"])
                            deleted_file.delete()
                        except models.File.DoesNotExist:
                            logger.exception(_("File does not exist"))

        files = request.FILES.getlist("file-list_" + str(node.pk), [])

        for file_data in files:
            file_model = models.File()
            file_model.path = file_data
            file_model.tile = current_tile
            if models.TileModel.objects.filter(pk=current_tile.tileid).count() > 0:
                file_model.save()
            if current_tile_data[str(node.pk)] is not None:
                resave_tile = False
                updated_file_records = []
                for file_json in current_tile_data[str(node.pk)]:
                    if file_json["name"] == file_data.name and file_json["url"] is None:
                        file_json["file_id"] = str(file_model.pk)
                        file_json["url"] = "/files/" + str(file_model.fileid)
                        file_json["status"] = "uploaded"
                        resave_tile = True
                    updated_file_records.append(file_json)
                if resave_tile is True:
                    # resaving model to assign url from file_model
                    # importing proxy model errors, so cannot use super on the proxy model to save
                    if previously_saved_tile.count() == 1:
                        tile_to_update = previously_saved_tile[0]
                        if user_is_reviewer:
                            tile_to_update.data[str(node.pk)] = updated_file_records
                        else:
                            tile_to_update.provisionaledits[str(user.id)]["value"][str(node.pk)] = updated_file_records
                        tile_to_update.save()

    def get_compatible_renderers(self, file_data):
        extension = Path(file_data["name"]).suffix.strip(".")
        compatible_renderers = []
        for renderer in settings.RENDERERS:
            if extension.lower() == renderer["ext"].lower():
                compatible_renderers.append(renderer["id"])
            else:
                excluded_extensions = renderer["exclude"].split(",")
                if extension not in excluded_extensions:
                    renderer_mime = renderer["type"].split("/")
                    file_mime = file_data["type"].split("/")
                    if len(renderer_mime) == 2:
                        renderer_class, renderer_type = renderer_mime[0], renderer_mime[1]
                        if len(file_mime) == 2:
                            file_class = file_mime[0]
                            if renderer_class.lower() == file_class.lower() and renderer_type == "*":
                                compatible_renderers.append(renderer["id"])
        return compatible_renderers

    def transform_value_for_tile(self, value, **kwargs):
        """
        # TODO: Following commented code can be used if user does not already have file in final location using django ORM:

        request = HttpRequest()
        # request.FILES['file-list_' + str(nodeid)] = None
        files = []
        # request_list = []

        for val in value.split(','):
            val_dict = {}
            val_dict['content'] = val
            val_dict['name'] = val.split('/')[-1].split('.')[0]
            val_dict['url'] = None
            # val_dict['size'] = None
            # val_dict['width'] = None
            # val_dict['height'] = None
            files.append(val_dict)
            f = open(val, 'rb')
            django_file = InMemoryUploadedFile(f,'file',val.split('/')[-1].split('.')[0],None,None,None)
            request.FILES.appendlist('file-list_' + str(nodeid), django_file)
        print request.FILES
        value = files
        """

        mime = MimeTypes()
        tile_data = []
        for file_path in value.split(","):
            try:
                file_stats = os.stat(file_path)
                tile_file["lastModified"] = file_stats.st_mtime
                tile_file["size"] = file_stats.st_size
            except Exception:
                pass
            tile_file = {}
            tile_file["status"] = ""
            tile_file["name"] = file_path.split("/")[-1]
            tile_file["type"] = mime.guess_type(file_path)[0]
            tile_file["type"] = "" if tile_file["type"] is None else tile_file["type"]
            file_path = "uploadedfiles/" + str(tile_file["name"])
            tile_file["file_id"] = str(uuid.uuid4())
            models.File.objects.get_or_create(fileid=tile_file["file_id"], path=file_path)
            tile_file["url"] = "/files/" + tile_file["file_id"]
            tile_file["accepted"] = True
            compatible_renderers = self.get_compatible_renderers(tile_file)
            if len(compatible_renderers) == 1:
                tile_file["renderer"] = compatible_renderers[0]
            tile_data.append(tile_file)
        return json.loads(json.dumps(tile_data))

    def pre_tile_save(self, tile, nodeid):
        # TODO If possible this method should probably replace 'handle request' and perhaps 'process mobile data'
        if tile.data[nodeid]:
            for file in tile.data[nodeid]:
                try:
                    file_model = models.File.objects.get(pk=file["file_id"])
                    if not file_model.tile_id:
                        file_model.tile = tile
                        file_model.save()
                except ObjectDoesNotExist:
                    logger.warning(_("A file is not available for this tile"))

    def transform_export_values(self, value, *args, **kwargs):
        return ",".join([settings.MEDIA_URL + "uploadedfiles/" + str(file["name"]) for file in value])

    def is_a_literal_in_rdf(self):
        return False

    def get_rdf_uri(self, node, data, which="r"):
        if type(data) == list:
            l = []
            for x in data:
                if x["url"].startswith("/"):
                    l.append(URIRef(archesproject[x["url"][1:]]))
                else:
                    l.append(URIRef(archesproject[x["url"]]))
            return l
        elif data:
            if data["url"].startswith("/"):
                return URIRef(archesproject[data["url"][1:]])
            else:
                return URIRef(archesproject[data["url"]])
        else:
            return node

    def to_rdf(self, edge_info, edge):
        # outputs a graph holding an RDF representation of the file stored in the Arches instance

        g = Graph()

        unit_nt = """
        <http://vocab.getty.edu/aat/300055644> <http://www.w3.org/1999/02/22-rdf-syntax-ns#type> <http://www.cidoc-crm.org/cidoc-crm/E55_Type> .
        <http://vocab.getty.edu/aat/300055644> <http://www.w3.org/2000/01/rdf-schema#label> "height" .
        <http://vocab.getty.edu/aat/300055647> <http://www.w3.org/1999/02/22-rdf-syntax-ns#type> <http://www.cidoc-crm.org/cidoc-crm/E55_Type> .
        <http://vocab.getty.edu/aat/300055647> <http://www.w3.org/2000/01/rdf-schema#label> "width" .
        <http://vocab.getty.edu/aat/300265863> <http://www.w3.org/1999/02/22-rdf-syntax-ns#type> <http://www.cidoc-crm.org/cidoc-crm/E55_Type> .
        <http://vocab.getty.edu/aat/300265863> <http://www.w3.org/2000/01/rdf-schema#label> "file size" .
        <http://vocab.getty.edu/aat/300265869> <http://www.w3.org/1999/02/22-rdf-syntax-ns#type> <http://www.cidoc-crm.org/cidoc-crm/E58_Measurement_Unit> .
        <http://vocab.getty.edu/aat/300265869> <http://www.w3.org/2000/01/rdf-schema#label> "bytes" .
        <http://vocab.getty.edu/aat/300266190> <http://www.w3.org/1999/02/22-rdf-syntax-ns#type> <http://www.cidoc-crm.org/cidoc-crm/E58_Measurement_Unit> .
        <http://vocab.getty.edu/aat/300266190> <http://www.w3.org/2000/01/rdf-schema#label> "pixels" .
        """

        g.parse(data=unit_nt, format="nt")

        aatrefs = {
            "pixels": URIRef("http://vocab.getty.edu/aat/300266190"),
            "bytes": URIRef("http://vocab.getty.edu/aat/300265869"),
            "height": URIRef("http://vocab.getty.edu/aat/300055644"),
            "width": URIRef("http://vocab.getty.edu/aat/300055647"),
            "file size": URIRef("http://vocab.getty.edu/aat/300265863"),
        }

        def add_dimension(graphobj, domain_uri, unittype, unit, value):
            dim_node = BNode()
            graphobj.add((domain_uri, cidoc_nm["P43_has_dimension"], dim_node))
            graphobj.add((dim_node, RDF.type, cidoc_nm["E54_Dimension"]))
            graphobj.add((dim_node, cidoc_nm["P2_has_type"], aatrefs[unittype]))
            graphobj.add((dim_node, cidoc_nm["P91_has_unit"], aatrefs[unit]))
            graphobj.add((dim_node, RDF.value, Literal(value)))

        for f_data in edge_info["range_tile_data"]:
            # f_data will be something like:
            # "{\"accepted\": true, \"content\": \"blob:http://localhost/cccadfd0-64fc-104a-8157-3c96aca0b9bd\",
            # \"file_id\": \"f4cd6596-cd75-11e8-85e0-0242ac1b0003\", \"height\": 307, \"index\": 0,
            # \"lastModified\": 1535067185606, \"name\": \"FUjJqP6.jpg\", \"size\": 19350,
            # \"status\": \"uploaded\", \"type\": \"image/jpeg\", \"url\": \"/files/uploadedfiles/FUjJqP6.jpg\",
            # \"width\": 503}"

            # range URI should be the file URL/URI, and the rest of the details should hang off that
            # FIXME - (Poor) assumption that file is on same host as Arches instance host config.
            if f_data["url"].startswith("/"):
                f_uri = URIRef(archesproject[f_data["url"][1:]])
            else:
                f_uri = URIRef(archesproject[f_data["url"]])
            g.add((edge_info["d_uri"], URIRef(edge.ontologyproperty), f_uri))
            g.add((f_uri, RDF.type, URIRef(edge.rangenode.ontologyclass)))
            g.add((f_uri, DC["format"], Literal(f_data["type"])))
            g.add((f_uri, RDFS.label, Literal(f_data["name"])))

            # FIXME - improve this ms in timestamp handling code in case of odd OS environments
            # FIXME - Use the timezone settings for export?
            if f_data["lastModified"]:
                lm = f_data["lastModified"]
                if lm > 9999999999:  # not a straight timestamp, but includes milliseconds
                    lm = f_data["lastModified"] / 1000
                g.add((f_uri, DCTERMS.modified, Literal(datetime.utcfromtimestamp(lm).isoformat())))

            if "size" in f_data:
                add_dimension(g, f_uri, "file size", "bytes", f_data["size"])
            if "height" in f_data:
                add_dimension(g, f_uri, "height", "pixels", f_data["height"])
            if "width" in f_data:
                add_dimension(g, f_uri, "width", "pixels", f_data["width"])

        return g

    def from_rdf(self, json_ld_node):
        # Currently up in the air about how best to do file imports via JSON-LD
        pass

    def process_mobile_data(self, tile, node, db, couch_doc, node_value):
        """
        Takes a tile, couch db instance, couch record, and the node value from
        a provisional edit. Creates a django instance, saves the corresponding
        attachement as a file, updates the provisional edit value with the
        file location information and returns the revised provisional edit value
        """

        try:
            for file in node_value:
                attachment = db.get_attachment(couch_doc["_id"], file["file_id"])
                if attachment is not None:
                    attachment_file = attachment.read()
                    file_data = ContentFile(attachment_file, name=file["name"])
                    file_model, created = models.File.objects.get_or_create(fileid=file["file_id"])

                    if created:
                        file_model.path = file_data

                    file_model.tile = tile
                    file_model.save()
                    if file["name"] == file_data.name and "url" not in list(file.keys()):
                        file["file_id"] = str(file_model.pk)
                        file["url"] = str(file_model.path.url)
                        file["status"] = "uploaded"
                        file["accepted"] = True
                        file["size"] = file_data.size

        except KeyError as e:
            pass
        return node_value

    def collects_multiple_values(self):
        return True

    def default_es_mapping(self):
        return {
            "properties": {
                "file_id": {"type": "text", "fields": {"keyword": {"ignore_above": 256, "type": "keyword"}}},
                "name": {"type": "text", "fields": {"keyword": {"ignore_above": 256, "type": "keyword"}}},
                "type": {"type": "text", "fields": {"keyword": {"ignore_above": 256, "type": "keyword"}}},
                "url": {"type": "text", "fields": {"keyword": {"ignore_above": 256, "type": "keyword"}}},
                "status": {"type": "text", "fields": {"keyword": {"ignore_above": 256, "type": "keyword"}}},
            }
        }


class BaseDomainDataType(BaseDataType):
    def get_option_text(self, node, option_id):
        for option in node.config["options"]:
            if option["id"] == option_id:
                return option["text"]
        return ""

    def get_option_id_from_text(self, value):
        # this could be better written with most of the logic in SQL tbh
        for dnode in models.Node.objects.filter(config__contains={"options": [{"text": value}]}):
            for option in dnode.config["options"]:
                if option["text"] == value:
                    yield option["id"], dnode.nodeid

    def is_a_literal_in_rdf(self):
        return True


class DomainDataType(BaseDomainDataType):
    def validate(self, value, row_number=None, source="", node=None, nodeid=None):
        errors = []
        key = "id"
        if value is not None:
            try:
                uuid.UUID(str(value))
            except ValueError as e:
                key = "text"

            domain_val_node_query = models.Node.objects.filter(config__contains={"options": [{key: value}]})

            if len(domain_val_node_query) != 1:
                row_number = row_number if row_number else ""
                if len(domain_val_node_query) == 0:
                    message = _("Invalid domain id. Please check the node this value is mapped to for a list of valid domain ids.")
                    error_message = self.create_error_message(datatype, value, source, row_number, message)
                    errors.append(error_message)
        return errors

    def get_search_terms(self, nodevalue, nodeid=None):
        terms = []
        node = models.Node.objects.get(nodeid=nodeid)
        domain_text = self.get_option_text(node, nodevalue)
        if domain_text is not None:
            if settings.WORDS_PER_SEARCH_TERM is None or (len(domain_text.split(" ")) < settings.WORDS_PER_SEARCH_TERM):
                terms.append(domain_text)
        return terms

    def append_to_document(self, document, nodevalue, nodeid, tile, provisional=False):
        domain_text = None
        for tile in document["tiles"]:
            for k, v in tile.data.items():
                if v == nodevalue:
                    node = models.Node.objects.get(nodeid=k)
                    domain_text = self.get_option_text(node, v)

        if domain_text not in document["strings"] and domain_text is not None:
            document["strings"].append({"string": domain_text, "nodegroup_id": tile.nodegroup_id, "provisional": provisional})

    def get_display_value(self, tile, node):
        data = self.get_tile_data(tile)
        return self.get_option_text(node, data[str(node.nodeid)])

    def transform_export_values(self, value, *args, **kwargs):
        ret = ""
        if (
            kwargs["concept_export_value_type"] is None
            or kwargs["concept_export_value_type"] == ""
            or kwargs["concept_export_value_type"] == "label"
        ):
            ret = self.get_option_text(models.Node.objects.get(nodeid=kwargs["node"]), value)
        elif kwargs["concept_export_value_type"] == "both":
            ret = value + "|" + self.get_option_text(models.Node.objects.get(nodeid=kwargs["node"]), value)
        elif kwargs["concept_export_value_type"] == "id":
            ret = value
        return ret

    def append_search_filters(self, value, node, query, request):
        try:
            if value["val"] != "":
                search_query = Match(field="tiles.data.%s" % (str(node.pk)), type="phrase", query=value["val"])
                # search_query = Term(field='tiles.data.%s' % (str(node.pk)), term=str(value['val']))
                if "!" in value["op"]:
                    query.must_not(search_query)
                    query.filter(Exists(field="tiles.data.%s" % (str(node.pk))))
                else:
                    query.must(search_query)

        except KeyError as e:
            pass

    def to_rdf(self, edge_info, edge):
        # returns an in-memory graph object, containing the domain resource, its
        # type and the number as a numeric literal (as this is how it is in the JSON)
        g = Graph()
        if edge_info["range_tile_data"] is not None:
            g.add((edge_info["d_uri"], RDF.type, URIRef(edge.domainnode.ontologyclass)))
            g.add(
                (
                    edge_info["d_uri"],
                    URIRef(edge.ontologyproperty),
                    Literal(self.get_option_text(edge.rangenode, edge_info["range_tile_data"])),
                )
            )
        return g

    def from_rdf(self, json_ld_node):
        # depends on how much is passed to the method
        # if just the 'leaf' node, then not much can be done aside from return the list of nodes it might be from
        # a string may be present in multiple domains for instance
        # via models.Node.objects.filter(config__options__contains=[{"text": value}])
        value = get_value_from_jsonld(json_ld_node)
        try:
            return [str(v_id) for v_id, n_id in self.get_option_id_from_text(value[0])][0]
        except (AttributeError, KeyError, TypeError) as e:
            print(e)


class DomainListDataType(BaseDomainDataType):
    def transform_value_for_tile(self, value, **kwargs):
        if value is not None:
            if not isinstance(value, list):
                value = value.split(",")
        return value

    def validate(self, values, row_number=None, source="", node=None, nodeid=None):
        domainDataType = DomainDataType()
        errors = []
        if values is not None:
            for value in values:
                errors = errors + domainDataType.validate(value, row_number)
        return errors

    def get_search_terms(self, nodevalue, nodeid=None):
        terms = []
        node = models.Node.objects.get(nodeid=nodeid)
        for val in nodevalue:
            domain_text = self.get_option_text(node, val)
            if domain_text is not None:
                if settings.WORDS_PER_SEARCH_TERM is None or (len(domain_text.split(" ")) < settings.WORDS_PER_SEARCH_TERM):
                    terms.append(domain_text)

        return terms

    def append_to_document(self, document, nodevalue, nodeid, tile, provisional=False):
        domain_text_values = set([])
        for tile in document["tiles"]:
            for k, v in tile.data.items():
                if v == nodevalue:
                    node = models.Node.objects.get(nodeid=k)
                    for value in nodevalue:
                        text_value = self.get_option_text(node, value)
                        domain_text_values.add(text_value)

        for value in domain_text_values:
            if value not in document["strings"]:
                document["strings"].append({"string": value, "nodegroup_id": tile.nodegroup_id, "provisional": provisional})

    def get_display_value(self, tile, node):
        new_values = []
        data = self.get_tile_data(tile)
        if data[str(node.nodeid)] is not None:
            for val in data[str(node.nodeid)]:
                option = self.get_option_text(node, val)
                new_values.append(option)
        return ",".join(new_values)

    def transform_export_values(self, value, *args, **kwargs):
        new_values = []
        for val in value:
            if (
                kwargs["concept_export_value_type"] is None
                or kwargs["concept_export_value_type"] == ""
                or kwargs["concept_export_value_type"] == "label"
            ):
                new_values.append(self.get_option_text(models.Node.objects.get(nodeid=kwargs["node"]), val))
            elif kwargs["concept_export_value_type"] == "both":
                new_values.append(val + "|" + self.get_option_text(models.Node.objects.get(nodeid=kwargs["node"]), val))
            elif kwargs["concept_export_value_type"] == "id":
                new_values.append(val)
        return ",".join(new_values)

    def append_search_filters(self, value, node, query, request):
        try:
            if value["val"] != "":
                search_query = Match(field="tiles.data.%s" % (str(node.pk)), type="phrase", query=value["val"])
                # search_query = Term(field='tiles.data.%s' % (str(node.pk)), term=str(value['val']))
                if "!" in value["op"]:
                    query.must_not(search_query)
                    query.filter(Exists(field="tiles.data.%s" % (str(node.pk))))
                else:
                    query.must(search_query)
        except KeyError as e:
            pass

    def to_rdf(self, edge_info, edge):
        g = Graph()
        domtype = DomainDataType()

        for domain_id in edge_info["range_tile_data"]:
            indiv_info = edge_info.copy()
            indiv_info["range_tile_data"] = domain_id
            g += domtype.to_rdf(indiv_info, edge)
        return g

    def from_rdf(self, json_ld_node):
        # returns a list of lists of {domain id, node id}
        domtype = DomainDataType()

        return [domtype.from_rdf(item) for item in json_ld_node]

    def collects_multiple_values(self):
        return True


class ResourceInstanceDataType(BaseDataType):
    """
        tile data comes from the client looking like this:
        {
            "resourceId": "",
            "ontologyProperty": "",
            "inverseOntologyProperty": ""
        }

    """

    def get_id_list(self, nodevalue):
        if not isinstance(nodevalue, list):
            nodevalue = [nodevalue]
        return nodevalue

    def disambiguate(self, nodevalue):
        ret = []
        if nodevalue is not None:
            resourceXresourceList = self.get_id_list(nodevalue)
            for resourceXresource in resourceXresourceList:
                resourceid = None
                try:
                    if isinstance(resourceXresource, str):
                        resourceXresourceId = resourceXresource
                    else:
                        resourceXresourceId = resourceXresource["resourceXresourceId"]
                    if not resourceXresourceId:
                        continue
                    rr = models.ResourceXResource.objects.get(pk=resourceXresourceId)
                    resourceid = str(rr.resourceinstanceidto_id)
                    resource_document = se.search(index=RESOURCES_INDEX, id=resourceid)
                    ret.append(
                        {
                            "resourceName": resource_document["_source"]["displayname"],
                            "resourceId": resourceid,
                            "ontologyProperty": rr.relationshiptype,
                            "inverseOntologyProperty": rr.inverserelationshiptype,
                        }
                    )
                except NotFoundError as e:
                    logger.info(
                        f"Resource {resourceid} not available. This message may appear during resource load, \
                            in which case the problem will be resolved once the related resource is loaded"
                    )
        else:
            logger.warning(_("No resource relationship available"))
        return ret

    def validate(self, value, row_number=None, source="", node=None, nodeid=None):
        errors = []
        if value is not None:
            resourceXresourceIds = self.get_id_list(value)
            for resourceXresourceId in resourceXresourceIds:
                resourceid = resourceXresourceId["resourceId"]
                try:
                    models.ResourceInstance.objects.get(pk=resourceid)
                except ObjectDoesNotExist:
<<<<<<< HEAD
                    message = _("Resource id: {0} is not in the system. This relationship will be added once resource {0} is loaded.".format(resourceid))
                    errors.append(
                        {
                            "type": "WARNING",
                            "message": message
                        }
=======
                    message = _(
                        "Resource id: {0} is in the system. This relationship will be added once resource {0} is loaded.".format(resourceid)
>>>>>>> d96f6fef
                    )
                    errors.append({"type": "WARNING", "message": message})
        return errors

    def pre_tile_save(self, tile, nodeid):
        tiledata = tile.data[str(nodeid)]
        # Ensure tiledata is a list (with JSON-LD import it comes in as an object)
        if type(tiledata) != list and tiledata is not None:
            tiledata = [tiledata]
        if tiledata is None or tiledata == []:
            # resource relationship has been removed
            try:
                for rr in models.ResourceXResource.objects.filter(tileid_id=tile.pk, nodeid_id=nodeid):
                    rr.delete()
            except:
                pass
        else:

            resourceXresourceSaved = set()
            for related_resource in tiledata:
                resourceXresourceId = (
                    None
                    if ("resourceXresourceId" not in related_resource or related_resource["resourceXresourceId"] == "")
                    else related_resource["resourceXresourceId"]
                )
                defaults = {
                    "resourceinstanceidfrom_id": tile.resourceinstance_id,
                    "resourceinstanceidto_id": related_resource["resourceId"],
                    "notes": "",
                    "relationshiptype": related_resource["ontologyProperty"],
                    "inverserelationshiptype": related_resource["inverseOntologyProperty"],
                    "tileid_id": tile.pk,
                    "nodeid_id": nodeid,
                }
                if related_resource["ontologyProperty"] == "" or related_resource["inverseOntologyProperty"] == "":
                    if models.ResourceInstance.objects.filter(pk=related_resource["resourceId"]).exists():
                        target_graphid = str(models.ResourceInstance.objects.get(pk=related_resource["resourceId"]).graph_id)
                        for graph in models.Node.objects.get(pk=nodeid).config["graphs"]:
                            if graph["graphid"] == target_graphid:
                                if related_resource["ontologyProperty"] == "":
                                    try:
                                        defaults["relationshiptype"] = graph["ontologyProperty"]
                                    except:
                                        pass
                                if related_resource["inverseOntologyProperty"] == "":
                                    try:
                                        defaults["inverserelationshiptype"] = graph["inverseOntologyProperty"]
                                    except:
                                        pass
                try:
                    rr = models.ResourceXResource.objects.get(pk=resourceXresourceId)
                    for key, value in defaults.items():
                        setattr(rr, key, value)
                    rr.save()
                except models.ResourceXResource.DoesNotExist:
                    rr = models.ResourceXResource(**defaults)
                    rr.save()
                related_resource["resourceXresourceId"] = str(rr.pk)
                resourceXresourceSaved.add(rr.pk)

            # get a list of all resourceXresources with the same tile and node
            # if there are any ids in that list that aren't in the resourceXresourceSaved
            # then those need to be removed from the db
            resourceXresourceInDb = set(
                models.ResourceXResource.objects.filter(tileid_id=tile.pk, nodeid_id=nodeid).values_list("pk", flat=True)
            )
            to_delete = resourceXresourceInDb - resourceXresourceSaved
            for rr in models.ResourceXResource.objects.filter(pk__in=to_delete):
                rr.delete()

    def post_tile_delete(self, tile, nodeid):
        if tile.data and tile.data[nodeid]:
            for related in tile.data[nodeid]:
                se.delete(index=RESOURCE_RELATIONS_INDEX, id=related["resourceXresourceId"])

    def get_display_value(self, tile, node):
        data = self.get_tile_data(tile)
        nodevalue = data[str(node.nodeid)]
        items = self.disambiguate(nodevalue)
        return ", ".join([item["resourceName"] for item in items])

    def append_to_document(self, document, nodevalue, nodeid, tile, provisional=False):
        if type(nodevalue) != list and nodevalue is not None:
            nodevalue = [nodevalue]
        if nodevalue:
            for relatedResourceItem in nodevalue:
                document["ids"].append(
                    {"id": relatedResourceItem["resourceId"], "nodegroup_id": tile.nodegroup_id, "provisional": provisional}
                )
                if "resourceName" in relatedResourceItem and relatedResourceItem["resourceName"] not in document["strings"]:
                    document["strings"].append(
                        {"string": relatedResourceItem["resourceName"], "nodegroup_id": tile.nodegroup_id, "provisional": provisional}
                    )

    def transform_value_for_tile(self, value, **kwargs):
        try:
            return json.loads(value)
        except ValueError:
            # do this if json (invalid) is formatted with single quotes, re #6390
            return ast.literal_eval(value)
        except TypeError:
            # data should come in as json but python list is accepted as well
            if isinstance(value, list):
                return value


    def transform_export_values(self, value, *args, **kwargs):
        return json.dumps(value)

    def append_search_filters(self, value, node, query, request):
        try:
            if value["val"] != "" and value["val"] != []:
                # search_query = Match(field="tiles.data.%s.resourceId" % (str(node.pk)), type="phrase", query=value["val"])
                search_query = Terms(field="tiles.data.%s.resourceId.keyword" % (str(node.pk)), terms=value["val"])
                if "!" in value["op"]:
                    query.must_not(search_query)
                    query.filter(Exists(field="tiles.data.%s" % (str(node.pk))))
                else:
                    query.must(search_query)
        except KeyError as e:
            pass

        print(query.dsl)

    def get_rdf_uri(self, node, data, which="r"):
        if not data:
            return URIRef("")
        elif type(data) == list:
            return [URIRef(archesproject[f"resources/{x['resourceId']}"]) for x in data]
        return URIRef(archesproject[f"resources/{data['resourceId']}"])

    def accepts_rdf_uri(self, uri):
        return uri.startswith("urn:uuid:") or uri.startswith(settings.ARCHES_NAMESPACE_FOR_DATA_EXPORT + "resources/")

    def to_rdf(self, edge_info, edge):
        g = Graph()

        def _add_resource(d, p, r, r_type):
            if r_type is not None:
                g.add((r, RDF.type, URIRef(r_type)))
            g.add((d, URIRef(p), r))

        if edge_info["range_tile_data"] is not None:
            res_insts = edge_info["range_tile_data"]
            if not isinstance(res_insts, list):
                res_insts = [res_insts]

            for res_inst in res_insts:
                rangenode = self.get_rdf_uri(None, res_inst)
                try:
                    res_inst_obj = models.ResourceInstance.objects.get(pk=res_inst["resourceId"])
                    r_type = res_inst_obj.graph.node_set.get(istopnode=True).ontologyclass
                except models.ResourceInstance.DoesNotExist:
                    # This should never happen excpet if trying to export when the
                    # referenced resource hasn't been saved to the database yet
                    r_type = edge.rangenode.ontologyclass
                _add_resource(edge_info["d_uri"], edge.ontologyproperty, rangenode, r_type)
        return g

    def from_rdf(self, json_ld_node):
        res_inst_uri = json_ld_node["@id"]
        # `id` should be in the form schema:{...}/{UUID}
        # eg `urn:uuid:{UUID}`
        #    `http://arches_instance.getty.edu/resources/{UUID}`
        p = re.compile(r"(?P<r>[0-9a-fA-F]{8}\-[0-9a-fA-F]{4}\-[0-9a-fA-F]{4}\-[0-9a-fA-F]{4}\-[0-9a-fA-F]{12})/?$")
        m = p.search(res_inst_uri)
        if m is not None:
            # return m.groupdict()["r"]
            return [{"resourceId": m.groupdict()["r"], "ontologyProperty": "", "inverseOntologyProperty": "", "resourceXresourceId": ""}]

    def ignore_keys(self):
        return ["http://www.w3.org/2000/01/rdf-schema#label http://www.w3.org/2000/01/rdf-schema#Literal"]

    def references_resource_type(self):
        """
        This resource references another resource type (eg resource-instance-datatype, etc...)
        """

        return True

    def default_es_mapping(self):
        return {
            "properties": {
                "resourceId": {"type": "text", "fields": {"keyword": {"ignore_above": 256, "type": "keyword"}}},
                "ontologyProperty": {"type": "text", "fields": {"keyword": {"ignore_above": 256, "type": "keyword"}}},
                "inverseOntologyProperty": {"type": "text", "fields": {"keyword": {"ignore_above": 256, "type": "keyword"}}},
                "resourceXresourceId": {"type": "text", "fields": {"keyword": {"ignore_above": 256, "type": "keyword"}}},
            }
        }


class ResourceInstanceListDataType(ResourceInstanceDataType):

    def collects_multiple_values(self):
        return True


class NodeValueDataType(BaseDataType):
    def validate(self, value, row_number=None, source="", node=None, nodeid=None):
        errors = []
        if value:
            try:
                models.TileModel.objects.get(tileid=value)
            except ObjectDoesNotExist:
                errors.append({"type": "ERROR", "message": f"{value} {row_number} is not a valid tile id. This data was not imported."})
        return errors

    def get_display_value(self, tile, node):
        datatype_factory = DataTypeFactory()
        value_node = models.Node.objects.get(nodeid=node.config["nodeid"])
        data = self.get_tile_data(tile)
        tileid = data[str(node.pk)]
        if tileid:
            value_tile = models.TileModel.objects.get(tileid=tileid)
            datatype = datatype_factory.get_instance(value_node.datatype)
            return datatype.get_display_value(value_tile, value_node)
        return ""

    def append_to_document(self, document, nodevalue, nodeid, tile, provisional=False):
        pass

    def append_search_filters(self, value, node, query, request):
        pass


class AnnotationDataType(BaseDataType):
    def validate(self, value, source=None, node=None):
        errors = []
        return errors

    def append_to_document(self, document, nodevalue, nodeid, tile, provisional=False):
        # document["strings"].append({"string": nodevalue["address"], "nodegroup_id": tile.nodegroup_id})
        return

    def get_search_terms(self, nodevalue, nodeid=None):
        # return [nodevalue["address"]]
        return []

    def default_es_mapping(self):
        # let ES dyanamically map this datatype
        return


def get_value_from_jsonld(json_ld_node):
    try:
        return (json_ld_node[0].get("@value"), json_ld_node[0].get("@language"))
    except KeyError as e:
        try:
            return (json_ld_node.get("@value"), json_ld_node.get("@language"))
        except AttributeError as e:
            return
    except IndexError as e:
        return<|MERGE_RESOLUTION|>--- conflicted
+++ resolved
@@ -1677,17 +1677,8 @@
                 try:
                     models.ResourceInstance.objects.get(pk=resourceid)
                 except ObjectDoesNotExist:
-<<<<<<< HEAD
-                    message = _("Resource id: {0} is not in the system. This relationship will be added once resource {0} is loaded.".format(resourceid))
-                    errors.append(
-                        {
-                            "type": "WARNING",
-                            "message": message
-                        }
-=======
                     message = _(
-                        "Resource id: {0} is in the system. This relationship will be added once resource {0} is loaded.".format(resourceid)
->>>>>>> d96f6fef
+                        "Resource id: {0} is not in the system. This relationship will be added once resource {0} is loaded.".format(resourceid)
                     )
                     errors.append({"type": "WARNING", "message": message})
         return errors
