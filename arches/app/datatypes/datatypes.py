import copy
import uuid
import json
import decimal
from arches.app.utils.file_validator import FileValidator
import filetype
import base64
import re
import logging
import os
from pathlib import Path
import ast
import time
from distutils import util
from datetime import datetime
from mimetypes import MimeTypes

from django.db.models import fields
from arches.app.datatypes.base import BaseDataType
from arches.app.models import models
from arches.app.models.system_settings import settings
from arches.app.models.fields.i18n import I18n_JSONField, I18n_String
from arches.app.utils.betterJSONSerializer import JSONDeserializer
from arches.app.utils.betterJSONSerializer import JSONSerializer
from arches.app.utils.date_utils import ExtendedDateFormat
from arches.app.utils.module_importer import get_class_from_modulename
from arches.app.utils.permission_backend import user_is_resource_reviewer
from arches.app.utils.geo_utils import GeoUtils
from arches.app.utils.i18n import get_localized_value
from arches.app.search.elasticsearch_dsl_builder import (
    Bool,
    Dsl,
    Exists,
    Match,
    Query,
    Range,
    RangeDSLException,
    Term,
    Terms,
    Wildcard,
    Prefix,
    Nested,
)
from arches.app.search.search_engine_factory import SearchEngineInstance as se
from arches.app.search.search_term import SearchTerm
from arches.app.search.mappings import RESOURCES_INDEX
from django.core.cache import cache
from django.core.files import File
from django.core.files.base import ContentFile
from django.core.files.storage import FileSystemStorage, default_storage
from django.utils.translation import ugettext as _
from django.contrib.gis.geos import GEOSGeometry
from django.contrib.gis.geos import GeometryCollection
from django.contrib.gis.geos import fromstr
from django.contrib.gis.geos import Polygon
from django.core.exceptions import ObjectDoesNotExist
from django.core.exceptions import ValidationError
from django.db import connection, transaction
from django.utils.translation import get_language, ugettext as _

from elasticsearch import Elasticsearch
from elasticsearch.exceptions import NotFoundError


# One benefit of shifting to python3.x would be to use
# importlib.util.LazyLoader to load rdflib (and other lesser
# used but memory soaking libs)
from rdflib import Namespace, URIRef, Literal, BNode
from rdflib import ConjunctiveGraph as Graph
from rdflib.namespace import RDF, RDFS, XSD, DC, DCTERMS

archesproject = Namespace(settings.ARCHES_NAMESPACE_FOR_DATA_EXPORT)
cidoc_nm = Namespace("http://www.cidoc-crm.org/cidoc-crm/")

EARTHCIRCUM = 40075016.6856
PIXELSPERTILE = 256

logger = logging.getLogger(__name__)


class DataTypeFactory(object):
    _datatypes = None
    _datatype_instances = {}

    def __init__(self):
        if DataTypeFactory._datatypes is None:
            DataTypeFactory._datatypes = {datatype.datatype: datatype for datatype in models.DDataType.objects.all()}
        self.datatypes = DataTypeFactory._datatypes
        self.datatype_instances = DataTypeFactory._datatype_instances

    def get_instance(self, datatype):
        try:
            d_datatype = DataTypeFactory._datatypes[datatype]
        except KeyError:
            DataTypeFactory._datatypes = {datatype.datatype: datatype for datatype in models.DDataType.objects.all()}
            d_datatype = DataTypeFactory._datatypes[datatype]
            self.datatypes = DataTypeFactory._datatypes
        try:
            datatype_instance = DataTypeFactory._datatype_instances[d_datatype.classname]
        except KeyError:
            class_method = get_class_from_modulename(d_datatype.modulename, d_datatype.classname, settings.DATATYPE_LOCATIONS)
            datatype_instance = class_method(d_datatype)
            DataTypeFactory._datatype_instances[d_datatype.classname] = datatype_instance
            self.datatype_instances = DataTypeFactory._datatype_instances
        return datatype_instance


class StringDataType(BaseDataType):
    def validate(self, value, row_number=None, source=None, node=None, nodeid=None, strict=False, **kwargs):
        errors = []
        try:
            if value is not None:
                for key in value.keys():
                    isinstance(value[key]["value"], str)
                    isinstance(value[key]["direction"], str)
        except:
            message = _("This is not a string")
            title = _("Invalid String Format")
            error_message = self.create_error_message(value, source, row_number, message, title)
            errors.append(error_message)
        return errors

    def rdf_transform(self, value):
        default_language = models.Language.objects.get(code=get_language())
        incoming_value = {}
        for val in value:
            if ("language" in val and val["language"] is not None) or ("@language" in val and val["@language"] is not None):
                try:
                    language_code = val["language"] if "language" in val else val["@language"]
                    language = models.Language.objects.get(code=language_code)
                    incoming_value = {
                        **incoming_value,
                        language.code: {
                            "value": val["value"] if "value" in val else val["@value"],
                            "direction": language.default_direction,
                        },
                    }
                except models.Language.DoesNotExist:
                    ValueError("Language does not exist in Language table - cannot create string.")
            else:
                incoming_value = {
                    **incoming_value,
                    default_language.code: {
                        "value": val["value"] if "value" in val else val["@value"],
                        "direction": default_language.default_direction,
                    },
                }

        return incoming_value if len(incoming_value.keys()) > 0 else None

    def validate_from_rdf(self, value):
        transformed_value = None
        if isinstance(value, list):
            transformed_value = self.rdf_transform(value)
        elif isinstance(value, str):
            transformed_value = self.rdf_transform([{"value": value}])
        incoming_value = value if transformed_value is None else transformed_value

        return self.validate(incoming_value)

    def clean(self, tile, nodeid):
        if tile.data[nodeid] in ["", "''"]:
            tile.data[nodeid] = None
        elif isinstance(tile.data[nodeid], dict):
            for language_dict in tile.data[nodeid].values():
                if language_dict["value"]:
                    break
            else:
                # No non-empty value was found.
                tile.data[nodeid] = None

    def append_to_document(self, document, nodevalue, nodeid, tile, provisional=False):
        if nodevalue is not None:
            for key in nodevalue.keys():
                val = {
                    "string": nodevalue[key]["value"],
                    "language": key,
                    "nodegroup_id": tile.nodegroup_id,
                    "provisional": provisional,
                }
                document["strings"].append(val)

    def transform_export_values(self, value, *args, **kwargs):
        language = kwargs.pop("language", None)
        if value is not None:
            try:
                if language is not None:
                    return value[language]["value"]
                else:
                    return value[get_language()]["value"]
            except KeyError:
                # sometimes certain requested language values aren't populated.  Just pass back with implicit None.
                pass

    def get_search_terms(self, nodevalue, nodeid=None):
        terms = []

        if nodevalue is not None and isinstance(nodevalue, dict):
            for key in nodevalue.keys():
                try:
                    if settings.WORDS_PER_SEARCH_TERM is None or (len(nodevalue[key]["value"].split(" ")) < settings.WORDS_PER_SEARCH_TERM):
                        terms.append(SearchTerm(value=nodevalue[key]["value"], lang=key))
                except:
                    pass
        return terms

    def append_null_search_filters(self, value, node, query, request):
        """
        Appends the search query dsl to search for fields that have not been populated or are empty strings
        """

        query.filter(Terms(field="graph_id", terms=[str(node.graph_id)]))

        data_exists_query = Exists(field=f"tiles.data.{str(node.pk)}.{value['lang']}.value")
        tiles_w_node_exists = Nested(path="tiles", query=data_exists_query)

        if value["op"] == "not_null":
            query.must(tiles_w_node_exists)
            non_blank_string_query = Wildcard(field=f"tiles.data.{str(node.pk)}.{value['lang']}.value", query="?*")
            query.must(Nested(path="tiles", query=non_blank_string_query))

        elif value["op"] == "null":
            # search for tiles that don't exist
            not_exists_query = Bool()
            not_exists_query.must_not(tiles_w_node_exists)
            query.should(not_exists_query)

            # search for tiles that do exist, but have empty strings
            non_blank_string_query = Term(field=f"tiles.data.{str(node.pk)}.{value['lang']}.value.keyword", query="")
            query.should(Nested(path="tiles", query=non_blank_string_query))

    def append_search_filters(self, value, node, query, request):
        try:
            if value["op"] == "null" or value["op"] == "not_null":
                self.append_null_search_filters(value, node, query, request)
            elif value["val"] != "":
                exact_terms = re.search('"(?P<search_string>.*)"', value["val"])
                if exact_terms:
                    if "~" in value["op"]:
                        match_query = Wildcard(
                            field="tiles.data.%s.%s.value.keyword" % (str(node.pk), value["lang"]),
                            query=f"*{exact_terms.group('search_string')}*",
                            case_insensitive=False,
                        )
                    else:  # "eq" in value["op"]
                        match_query = Match(
                            field="tiles.data.%s.%s.value.keyword" % (str(node.pk), value["lang"]),
                            query=exact_terms.group("search_string"),
                            type="phrase",
                        )
                elif "?" in value["val"] or "*" in value["val"]:
                    match_query = Wildcard(field="tiles.data.%s.%s.value.keyword" % (str(node.pk), value["lang"]), query=value["val"])
                else:
                    if "~" in value["op"]:
                        match_query = Bool()
                        for word in value["val"].split(" "):
                            match_query.must(Prefix(field="tiles.data.%s.%s.value" % (str(node.pk), value["lang"]), query=word))
                    else:  # "eq" in value["op"]
                        match_query = Match(
                            field="tiles.data.%s.%s.value" % (str(node.pk), value["lang"]), query=value["val"], type="phrase"
                        )

                if "!" in value["op"]:
                    query.must_not(match_query)
                    query.filter(Exists(field="tiles.data.%s" % (str(node.pk))))
                else:
                    query.must(match_query)
        except KeyError as e:
            pass

    def is_a_literal_in_rdf(self):
        return True

    def to_rdf(self, edge_info, edge):
        # returns an in-memory graph object, containing the domain resource, its
        # type and the string as a string literal
        g = Graph()
        if edge_info["range_tile_data"] is not None:
            g.add((edge_info["d_uri"], RDF.type, URIRef(edge.domainnode.ontologyclass)))
            for key in edge_info["range_tile_data"].keys():
                if edge_info["range_tile_data"][key]["value"]:
                    g.add((edge_info["d_uri"], URIRef(edge.ontologyproperty), Literal(edge_info["range_tile_data"][key]["value"], lang=key)))
        return g

    def transform_value_for_tile(self, value, **kwargs):
        language = None
        try:
            regex = re.compile("(.+)\|([A-Za-z-]+)$", flags=re.DOTALL | re.MULTILINE)
            match = regex.match(value)
            if match is not None:
                language = match.groups()[1]
                value = match.groups()[0]
        except Exception as e:
            pass

        try:
            parsed_value = json.loads(value)
        except Exception:
            try:
                parsed_value = ast.literal_eval(value)
            except Exception:
                parsed_value = value

        try:
            parsed_value.keys()
            return parsed_value
        except AttributeError:
            if language is not None:
                language_objects = list(models.Language.objects.filter(code=language))
                if len(language_objects) > 0:
                    return {language: {"value": value, "direction": language_objects[0].default_direction}}

            return {get_language(): {"value": value, "direction": "ltr"}}

    def from_rdf(self, json_ld_node):
        transformed_value = None
        if isinstance(json_ld_node, list):
            transformed_value = self.rdf_transform(json_ld_node)
        else:
            new_value = get_value_from_jsonld(json_ld_node)
            if new_value is not None:
                transformed_value = self.rdf_transform([{"value": new_value[0], "language": new_value[1]}])
        return transformed_value

    def get_display_value(self, tile, node, **kwargs):
        data = self.get_tile_data(tile)
        requested_language = kwargs.pop("language", None)
        current_language = requested_language or get_language()
        if not current_language:
            current_language = settings.LANGUAGE_CODE
        if data:
            raw_value = data.get(str(node.nodeid))
            if raw_value is not None:
                try:
                    return raw_value[current_language]["value"]
                except KeyError:
                    pass

    def default_es_mapping(self):
        """
        Default mapping if not specified is a text field
        """
        # languages = models.Language.objects.all()
        # lang_mapping = {"properties": {"value": {"type": "text", "fields": {"keyword": {"ignore_above": 256, "type": "keyword"}}}}}
        # for lang in languages:
        #     text_mapping = {"properties": {lang.code: lang_mapping}}
        text_mapping = {"properties": {}}
        return text_mapping

    def get_default_language_value_from_localized_node(self, tile, nodeid):
        return tile.data[str(nodeid)][settings.LANGUAGE_CODE]["value"]

    def is_multilingual_rdf(self, rdf):
        if len(rdf) > 1 and len(set(val["language"] for val in rdf)) > 1:
            return True
        else:
            return False

    def has_multicolumn_data(self):
        return True

    def get_column_header(self, node, **kwargs):
        """
        Returns a CSV column header or headers for a given node ID of this type
        """
        language_codes = kwargs.pop("language_codes")
        return ["{column} ({code})".format(column=node["file_field_name"], code=code) for code in language_codes]

    def to_json(self, tile, node):
        data = self.get_tile_data(tile)
        if data:
            return self.compile_json(tile, node, **data.get(str(node.nodeid)))

    def pre_structure_tile_data(self, tile, nodeid, **kwargs):
        all_language_codes = {lang.code for lang in kwargs["languages"]}
        direction_lookup = {lang.code: lang.default_direction for lang in kwargs["languages"]}
        if tile.data[nodeid] is None:
            tile.data[nodeid] = {}
        tile_language_codes = set(tile.data[nodeid].keys())
        for code in all_language_codes - tile_language_codes:
            tile.data[nodeid][code] = {"value": "", "direction": direction_lookup[code]}


class NumberDataType(BaseDataType):
    def validate(self, value, row_number=None, source="", node=None, nodeid=None, strict=False, **kwargs):
        errors = []

        try:
            if value == "":
                value = None
            if value is not None:
                decimal.Decimal(value)
        except Exception:
            dt = self.datatype_model.datatype
            message = _("Not a properly formatted number")
            title = _("Invalid Number Format")
            error_message = self.create_error_message(value, source, row_number, message, title)
            errors.append(error_message)
        return errors

    def get_display_value(self, tile, node, **kwargs):
        data = self.get_tile_data(tile)
        if data:
            display_value = data.get(str(node.nodeid))
            if display_value is not None:
                return str(display_value)

    def transform_value_for_tile(self, value, **kwargs):
        try:
            if value == "":
                value = None
            elif value.isdigit():
                value = int(value)
            else:
                value = float(value)
        except (AttributeError, ValueError):
            pass
        return value

    def pre_tile_save(self, tile, nodeid):
        try:
            if tile.data[nodeid] == "":
                tile.data[nodeid] = None
            elif tile.data[nodeid].isdigit():
                tile.data[nodeid] = int(tile.data[nodeid])
            else:
                tile.data[nodeid] = float(tile.data[nodeid])
        except AttributeError:
            pass

    def append_to_document(self, document, nodevalue, nodeid, tile, provisional=False):
        document["numbers"].append({"number": nodevalue, "nodegroup_id": tile.nodegroup_id, "provisional": provisional})

    def append_search_filters(self, value, node, query, request):
        try:
            if value["op"] == "null" or value["op"] == "not_null":
                self.append_null_search_filters(value, node, query, request)
            elif value["val"] != "":
                if value["op"] != "eq":
                    operators = {"gte": None, "lte": None, "lt": None, "gt": None}
                    operators[value["op"]] = value["val"]
                else:
                    operators = {"gte": value["val"], "lte": value["val"]}
                search_query = Range(field="tiles.data.%s" % (str(node.pk)), **operators)
                query.must(search_query)
        except KeyError:
            pass

    def is_a_literal_in_rdf(self):
        return True

    def to_rdf(self, edge_info, edge):
        # returns an in-memory graph object, containing the domain resource, its
        # type and the number as a numeric literal (as this is how it is in the JSON)
        g = Graph()
        rtd = (
            int(edge_info["range_tile_data"])
            if type(edge_info["range_tile_data"]) == float and edge_info["range_tile_data"].is_integer()
            else edge_info["range_tile_data"]
        )
        if rtd is not None:
            g.add((edge_info["d_uri"], RDF.type, URIRef(edge.domainnode.ontologyclass)))
            g.add((edge_info["d_uri"], URIRef(edge.ontologyproperty), Literal(rtd)))
        return g

    def from_rdf(self, json_ld_node):
        # expects a node taken from an expanded json-ld graph
        # returns the value, or None if no "@value" key is found
        value = get_value_from_jsonld(json_ld_node)
        try:
            return value[0]  # should already be cast as a number in the JSON
        except (AttributeError, KeyError) as e:
            pass

    def default_es_mapping(self):
        mapping = {"type": "double"}
        return mapping


class BooleanDataType(BaseDataType):
    def validate(self, value, row_number=None, source="", node=None, nodeid=None, strict=False, **kwargs):
        errors = []
        try:
            if value is not None:
                type(bool(util.strtobool(str(value)))) is True
        except Exception:
            message = _("Not of type boolean")
            title = _("Invalid Boolean")
            error_message = self.create_error_message(value, source, row_number, message, title)
            errors.append(error_message)

        return errors

    def get_display_value(self, tile, node, **kwargs):
        data = self.get_tile_data(tile)
        if data:
            raw_value = data.get(str(node.nodeid))
            if raw_value is not None:
                return str(raw_value)

        # TODO: When APIv1 is retired, replace the body of get_display_value with the following
        # data = self.get_tile_data(tile)

        # if data:
        #     trueDisplay = node.config["trueLabel"]
        #     falseDisplay = node.config["falseLabel"]
        #     raw_value = data.get(str(node.nodeid))
        #     if raw_value is not None:
        #         return trueDisplay if raw_value else falseDisplay

    def to_json(self, tile, node):
        """
        Returns a value for display in a json object
        """

        data = self.get_tile_data(tile)
        if data:
            value = data.get(str(node.nodeid))
            label = node.config["trueLabel"] if value is True else node.config["falseLabel"]
            return self.compile_json(tile, node, display_value=label, value=value)

    def transform_value_for_tile(self, value, **kwargs):
        return bool(util.strtobool(str(value)))

    def append_search_filters(self, value, node, query, request):
        try:
            if value["val"] == "null" or value["val"] == "not_null":
                value["op"] = value["val"]
                self.append_null_search_filters(value, node, query, request)
            elif value["val"] != "" and value["val"] is not None:
                term = True if value["val"] == "t" else False
                query.must(Term(field="tiles.data.%s" % (str(node.pk)), term=term))
        except KeyError as e:
            pass

    def to_rdf(self, edge_info, edge):
        # returns an in-memory graph object, containing the domain resource, its
        # type and the number as a numeric literal (as this is how it is in the JSON)
        g = Graph()
        if edge_info["range_tile_data"] is not None:
            g.add((edge_info["d_uri"], RDF.type, URIRef(edge.domainnode.ontologyclass)))
            g.add((edge_info["d_uri"], URIRef(edge.ontologyproperty), Literal(edge_info["range_tile_data"])))
        return g

    def is_a_literal_in_rdf(self):
        return True

    def from_rdf(self, json_ld_node):
        # expects a node taken from an expanded json-ld graph
        # returns the value, or None if no "@value" key is found
        value = get_value_from_jsonld(json_ld_node)
        try:
            return value[0]
        except (AttributeError, KeyError) as e:
            pass

    def default_es_mapping(self):
        mapping = {"type": "boolean"}
        return mapping


class DateDataType(BaseDataType):
    def validate(self, value, row_number=None, source="", node=None, nodeid=None, strict=False, **kwargs):
        errors = []
        if value is not None:
            valid_date_format, valid = self.get_valid_date_format(value)
            if valid is False:
                message = _(
                    "Incorrect format. Confirm format is in settings.DATE_FORMATS or set the format in settings.DATE_IMPORT_EXPORT_FORMAT."
                )
                title = _("Invalid Date Format")
                error_message = self.create_error_message(value, source, row_number, message, title)
                errors.append(error_message)
        return errors

    def get_valid_date_format(self, value):
        valid = False
        valid_date_format = ""
        date_formats = settings.DATE_FORMATS["Python"]
        for date_format in date_formats:
            if valid is False:
                try:
                    datetime.strptime(value, date_format)
                    valid = True
                    valid_date_format = date_format
                except ValueError:
                    pass
        return valid_date_format, valid

    def transform_value_for_tile(self, value, **kwargs):
        value = None if value == "" else value
        if value is not None:
            if type(value) == list:
                value = value[0]
            elif type(value) == str and len(value) < 4 and value.startswith("-") is False:  # a year before 1000 but not BCE
                value = value.zfill(4)
            valid_date_format, valid = self.get_valid_date_format(value)
            if valid:
                v = datetime.strptime(value, valid_date_format)
            else:
                v = datetime.strptime(value, settings.DATE_IMPORT_EXPORT_FORMAT)
            # The .astimezone() function throws an error on Windows for dates before 1970
            try:
                v = v.astimezone()
            except:
                v = self.backup_astimezone(v)
            value = v.isoformat(timespec="milliseconds")
        return value

    def backup_astimezone(self, dt):
        def same_calendar(year):
            new_year = 1971
            while not is_same_calendar(year, new_year):
                new_year += 1
                if new_year > 2020:  # should never happen but don't want a infinite loop
                    raise Exception("Backup timezone conversion failed: no matching year found")
            return new_year

        def is_same_calendar(year1, year2):
            year1_weekday_1 = datetime.strptime(str(year1) + "-01-01", "%Y-%m-%d").weekday()
            year1_weekday_2 = datetime.strptime(str(year1) + "-03-01", "%Y-%m-%d").weekday()
            year2_weekday_1 = datetime.strptime(str(year2) + "-01-01", "%Y-%m-%d").weekday()
            year2_weekday_2 = datetime.strptime(str(year2) + "-03-01", "%Y-%m-%d").weekday()
            return (year1_weekday_1 == year2_weekday_1) and (year1_weekday_2 == year2_weekday_2)

        converted_dt = dt.replace(year=same_calendar(dt.year)).astimezone().replace(year=dt.year)
        return converted_dt

    def transform_export_values(self, value, *args, **kwargs):
        valid_date_format, valid = self.get_valid_date_format(value)
        if valid:
            value = datetime.strptime(value, valid_date_format).strftime(settings.DATE_IMPORT_EXPORT_FORMAT)
        else:
            logger.warning(_("{value} is an invalid date format").format(**locals()))
        return value

    def add_missing_colon_to_timezone(self, value):
        """
        Python will parse a timezone with a colon (-07:00) but will not add a colon to a timezone using strftime.
        Elastic will not index a time with a timezone without a colon, so this method ensures the colon is added
        if it is missing.
        """

        format = self.get_valid_date_format(value)[0]
        if format.endswith("z") and value[-5] in ("-", "+"):
            return "{0}:{1}".format(value[:-2], value[-2:])
        else:
            return value

    def pre_tile_save(self, tile, nodeid):
        if tile.data[nodeid]:
            tile.data[nodeid] = self.add_missing_colon_to_timezone(tile.data[nodeid])

    def append_to_document(self, document, nodevalue, nodeid, tile, provisional=False):
        document["dates"].append(
            {"date": ExtendedDateFormat(nodevalue).lower, "nodegroup_id": tile.nodegroup_id, "nodeid": nodeid, "provisional": provisional}
        )

    def append_search_filters(self, value, node, query, request):
        try:
            if value["op"] == "null" or value["op"] == "not_null":
                self.append_null_search_filters(value, node, query, request)
            elif value["val"] != "" and value["val"] is not None:
                try:
                    date_value = datetime.strptime(value["val"], "%Y-%m-%d %H:%M:%S%z").astimezone().isoformat()
                except ValueError:
                    date_value = value["val"]
                if value["op"] != "eq":
                    operators = {"gte": None, "lte": None, "lt": None, "gt": None}
                    operators[value["op"]] = date_value
                else:
                    operators = {"gte": date_value, "lte": date_value}
                search_query = Range(field="tiles.data.%s" % (str(node.pk)), **operators)
                query.must(search_query)
        except KeyError:
            pass

    def after_update_all(self, tile=None):
        config = cache.get("time_wheel_config_anonymous")
        if config is not None:
            cache.delete("time_wheel_config_anonymous")

    def is_a_literal_in_rdf(self):
        return True

    def to_rdf(self, edge_info, edge):
        # returns an in-memory graph object, containing the domain resource, its
        # type and the number as a numeric literal (as this is how it is in the JSON)
        g = Graph()
        if edge_info["range_tile_data"] is not None:
            g.add((edge_info["d_uri"], RDF.type, URIRef(edge.domainnode.ontologyclass)))
            g.add((edge_info["d_uri"], URIRef(edge.ontologyproperty), Literal(edge_info["range_tile_data"], datatype=XSD.dateTime)))
        return g

    def from_rdf(self, json_ld_node):
        # expects a node taken from an expanded json-ld graph
        # returns the value, or None if no "@value" key is found
        value = get_value_from_jsonld(json_ld_node)
        try:
            return value[0]
        except (AttributeError, KeyError) as e:
            pass

    def default_es_mapping(self):
        es_date_formats = "||".join(settings.DATE_FORMATS["Elasticsearch"])
        mapping = {"type": "date", "format": es_date_formats}
        return mapping

    def get_display_value(self, tile, node, **kwargs):
        data = self.get_tile_data(tile)
        try:
            og_value = data[str(node.nodeid)]
            valid_date_format, valid = self.get_valid_date_format(og_value)
            new_date_format = settings.DATE_FORMATS["Python"][settings.DATE_FORMATS["JavaScript"].index(node.config["dateFormat"])]
            value = datetime.strptime(og_value, valid_date_format).strftime(new_date_format)
        except TypeError:
            value = data[str(node.nodeid)]
        return value


class EDTFDataType(BaseDataType):
    def transform_value_for_tile(self, value, **kwargs):
        transformed_value = ExtendedDateFormat(value)
        if transformed_value.edtf is None:
            return value
        return str(transformed_value.edtf)

    def pre_tile_save(self, tile, nodeid):
        tile.data[nodeid] = self.transform_value_for_tile(tile.data[nodeid])

    def validate(self, value, row_number=None, source="", node=None, nodeid=None, strict=False, **kwargs):
        errors = []
        if value is not None:
            if not ExtendedDateFormat(value).is_valid():
                message = _("Incorrect Extended Date Time Format. See http://www.loc.gov/standards/datetime/ for supported formats")
                title = _("Invalid EDTF Format")
                error_message = self.create_error_message(value, source, row_number, message, title)
                errors.append(error_message)
        return errors

    def get_display_value(self, tile, node, **kwargs):
        data = self.get_tile_data(tile)
        try:
            value = data[str(node.nodeid)]["value"]
        except TypeError:
            value = data[str(node.nodeid)]
        return value

    def append_to_document(self, document, nodevalue, nodeid, tile, provisional=False):
        def add_date_to_doc(document, edtf):
            if edtf.lower == edtf.upper:
                if edtf.lower is not None:
                    document["dates"].append(
                        {"date": edtf.lower, "nodegroup_id": tile.nodegroup_id, "nodeid": nodeid, "provisional": provisional}
                    )
            else:
                dr = {}
                if edtf.lower_fuzzy is not None:
                    dr["gte"] = edtf.lower_fuzzy
                    document["dates"].append(
                        {"date": edtf.lower_fuzzy, "nodegroup_id": tile.nodegroup_id, "nodeid": nodeid, "provisional": provisional}
                    )
                if edtf.upper_fuzzy is not None:
                    dr["lte"] = edtf.upper_fuzzy
                    document["dates"].append(
                        {"date": edtf.upper_fuzzy, "nodegroup_id": tile.nodegroup_id, "nodeid": nodeid, "provisional": provisional}
                    )
                document["date_ranges"].append(
                    {"date_range": dr, "nodegroup_id": tile.nodegroup_id, "nodeid": nodeid, "provisional": provisional}
                )

        # update the indexed tile value to support adv. search
        tile.data[nodeid] = {"value": nodevalue, "dates": [], "date_ranges": []}

        node = models.Node.objects.get(nodeid=nodeid)
        edtf = ExtendedDateFormat(nodevalue, **node.config)
        if edtf.result_set:
            for result in edtf.result_set:
                add_date_to_doc(document, result)
                add_date_to_doc(tile.data[nodeid], result)
        else:
            add_date_to_doc(document, edtf)
            add_date_to_doc(tile.data[nodeid], edtf)

    def append_search_filters(self, value, node, query, request):
        def add_date_to_doc(query, edtf):
            if value["op"] == "eq":
                if edtf.lower != edtf.upper:
                    raise Exception(_('Only dates that specify an exact year, month, and day can be used with the "=" operator'))
                query.should(Match(field="tiles.data.%s.dates.date" % (str(node.pk)), query=edtf.lower, type="phrase_prefix"))
            else:
                if value["op"] == "overlaps":
                    operators = {"gte": edtf.lower, "lte": edtf.upper}
                else:
                    if edtf.lower != edtf.upper:
                        raise Exception(
                            _(
                                'Only dates that specify an exact year, month, \
                                    and day can be used with the ">", "<", ">=", and "<=" operators'
                            )
                        )

                    operators = {value["op"]: edtf.lower or edtf.upper}

                try:
                    query.should(Range(field="tiles.data.%s.dates.date" % (str(node.pk)), **operators))
                    query.should(Range(field="tiles.data.%s.date_ranges.date_range" % (str(node.pk)), relation="intersects", **operators))
                except RangeDSLException:
                    if edtf.lower is None and edtf.upper is None:
                        raise Exception(_("Invalid date specified."))

        if value["op"] == "null" or value["op"] == "not_null":
            self.append_null_search_filters(value, node, query, request)
        elif value["val"] != "" and value["val"] is not None:
            edtf = ExtendedDateFormat(value["val"])
            if edtf.result_set:
                for result in edtf.result_set:
                    add_date_to_doc(query, result)
            else:
                add_date_to_doc(query, edtf)

    def default_es_mapping(self):
        mapping = {"properties": {"value": {"type": "text", "fields": {"keyword": {"ignore_above": 256, "type": "keyword"}}}}}
        return mapping


class GeojsonFeatureCollectionDataType(BaseDataType):
    def validate(self, value, row_number=None, source=None, node=None, nodeid=None, strict=False, **kwargs):
        errors = []
        coord_limit = 1500
        coordinate_count = 0

        def validate_geom(geom, coordinate_count=0):
            try:
                coordinate_count += geom.num_coords
                bbox = Polygon(settings.DATA_VALIDATION_BBOX)
                if coordinate_count > coord_limit:
                    message = _(
                        "Geometry has too many coordinates for Elasticsearch ({0}), \
                        Please limit to less then {1} coordinates of 5 digits of precision or less.".format(
                            coordinate_count, coord_limit
                        )
                    )
                    title = _("Geometry Too Many Coordinates for ES")
                    errors.append(
                        {
                            "type": "ERROR",
                            "message": "datatype: {0} value: {1} {2} - {3}. {4}".format(
                                self.datatype_model.datatype, value, source, message, "This data was not imported."
                            ),
                            "title": title,
                        }
                    )

                if bbox.contains(geom) == False:
                    message = _(
                        "Geometry does not fall within the bounding box of the selected coordinate system. \
                         Adjust your coordinates or your settings.DATA_EXTENT_VALIDATION property."
                    )
                    title = _("Geometry Out Of Bounds")
                    errors.append(
                        {
                            "type": "ERROR",
                            "message": "datatype: {0} value: {1} {2} - {3}. {4}".format(
                                self.datatype_model.datatype, value, source, message, "This data was not imported."
                            ),
                            "title": title,
                        }
                    )
            except Exception:
                message = _("Not a properly formatted geometry")
                title = _("Invalid Geometry Format")
                errors.append(
                    {
                        "type": "ERROR",
                        "message": "datatype: {0} value: {1} {2} - {3}. {4}.".format(
                            self.datatype_model.datatype, value, source, message, "This data was not imported."
                        ),
                        "title": title,
                    }
                )

        if value is not None:
            for feature in value["features"]:
                try:
                    geom = GEOSGeometry(JSONSerializer().serialize(feature["geometry"]))
                    validate_geom(geom, coordinate_count)
                except Exception:
                    message = _("Unable to serialize some geometry features")
                    title = _("Unable to Serialize Geometry")
                    error_message = self.create_error_message(value, source, row_number, message, title)
                    errors.append(error_message)
        return errors

    def to_json(self, tile, node):
        data = self.get_tile_data(tile)
        if data:
            return self.compile_json(tile, node, geojson=data.get(str(node.nodeid)))

    def clean(self, tile, nodeid):
        if tile.data[nodeid] is not None and "features" in tile.data[nodeid]:
            if len(tile.data[nodeid]["features"]) == 0:
                tile.data[nodeid] = None

    def transform_value_for_tile(self, value, **kwargs):
        if "format" in kwargs and kwargs["format"] == "esrijson":
            arches_geojson = GeoUtils().arcgisjson_to_geojson(value)
        else:
            try:
                geojson = json.loads(value)
                if geojson["type"] == "FeatureCollection":
                    for feature in geojson["features"]:
                        feature["id"] = str(uuid.uuid4())
                    arches_geojson = geojson
                else:
                    raise TypeError
            except (json.JSONDecodeError, KeyError, TypeError):
                arches_geojson = {}
                arches_geojson["type"] = "FeatureCollection"
                arches_geojson["features"] = []
                try:
                    geometry = GEOSGeometry(value, srid=4326)
                    if geometry.geom_type == "GeometryCollection":
                        for geom in geometry:
                            arches_json_geometry = {}
                            arches_json_geometry["geometry"] = JSONDeserializer().deserialize(GEOSGeometry(geom, srid=4326).json)
                            arches_json_geometry["type"] = "Feature"
                            arches_json_geometry["id"] = str(uuid.uuid4())
                            arches_json_geometry["properties"] = {}
                            arches_geojson["features"].append(arches_json_geometry)
                    else:
                        arches_json_geometry = {}
                        arches_json_geometry["geometry"] = JSONDeserializer().deserialize(geometry.json)
                        arches_json_geometry["type"] = "Feature"
                        arches_json_geometry["id"] = str(uuid.uuid4())
                        arches_json_geometry["properties"] = {}
                        arches_geojson["features"].append(arches_json_geometry)
                except ValueError:
                    if value in ("", None, "None"):
                        return None

        return arches_geojson

    def transform_export_values(self, value, *args, **kwargs):
        wkt_geoms = []
        for feature in value["features"]:
            wkt_geoms.append(GEOSGeometry(json.dumps(feature["geometry"])))
        return GeometryCollection(wkt_geoms)

    def update(self, tile, data, nodeid=None, action=None):
        new_features_array = tile.data[nodeid]["features"] + data["features"]
        tile.data[nodeid]["features"] = new_features_array
        updated_data = tile.data[nodeid]
        return updated_data

    def append_to_document(self, document, nodevalue, nodeid, tile, provisional=False):
        document["geometries"].append({"geom": nodevalue, "nodegroup_id": tile.nodegroup_id, "provisional": provisional, "tileid": tile.pk})
        bounds = self.get_bounds_from_value(nodevalue)
        if bounds is not None:
            minx, miny, maxx, maxy = bounds
            centerx = maxx - (maxx - minx) / 2
            centery = maxy - (maxy - miny) / 2
            document["points"].append(
                {"point": {"lon": centerx, "lat": centery}, "nodegroup_id": tile.nodegroup_id, "provisional": provisional}
            )

    def get_bounds(self, tile, node):
        bounds = None
        try:
            node_data = tile.data[str(node.pk)]
            bounds = self.get_bounds_from_value(node_data)
        except KeyError as e:
            print(e)
        return bounds

    def get_bounds_from_value(self, node_data):
        bounds = None
        for feature in node_data["features"]:
            geom_collection = GEOSGeometry(JSONSerializer().serialize(feature["geometry"]))

            if bounds is None:
                bounds = geom_collection.extent
            else:
                minx, miny, maxx, maxy = bounds
                if geom_collection.extent[0] < minx:
                    minx = geom_collection.extent[0]
                if geom_collection.extent[1] < miny:
                    miny = geom_collection.extent[1]
                if geom_collection.extent[2] > maxx:
                    maxx = geom_collection.extent[2]
                if geom_collection.extent[3] > maxy:
                    maxy = geom_collection.extent[3]

                bounds = (minx, miny, maxx, maxy)

        return bounds

    def get_map_layer(self, node=None, preview=False):
        if node is None:
            return None
        elif node.config is None:
            return None
        tile_exists = models.TileModel.objects.filter(nodegroup_id=node.nodegroup_id, data__has_key=str(node.nodeid)).exists()
        if not preview and (not tile_exists or not node.config["layerActivated"]):
            return None

        source_name = "resources-%s" % node.nodeid
        layer_name = "%s - %s" % (node.graph.name, node.name)
        if not preview and node.config["layerName"] != "":
            layer_name = node.config["layerName"]
        layer_icon = node.graph.iconclass
        if not preview and node.config["layerIcon"] != "":
            layer_icon = node.config["layerIcon"]

        layer_legend = node.config["layerLegend"]

        if not preview and node.config["advancedStyling"]:
            try:
                style = json.loads(node.config["advancedStyle"])
                for layer in style:
                    layer["source-layer"] = str(node.pk)
                layer_def = json.dumps(style)
            except ValueError:
                layer_def = "[]"
        else:
            layer_def = """[
                {
                    "id": "resources-fill-%(nodeid)s",
                    "type": "fill",
                    "source": "%(source_name)s",
                    "source-layer": "%(nodeid)s",
                    "layout": {
                        "visibility": "visible"
                    },
                    "filter": ["all", ["==", "$type", "Polygon"],["==", "total", 1]],
                    "paint": {
                        "fill-color": "%(fillColor)s"
                    }
                },
                {
                    "id": "resources-fill-%(nodeid)s-click",
                    "type": "fill",
                    "source": "%(source_name)s",
                    "source-layer": "%(nodeid)s",
                    "layout": {
                        "visibility": "visible"
                    },
                    "filter": ["all", ["==", "$type", "Polygon"],["==", "total", 1],["==", "resourceinstanceid", ""]],
                    "paint": {
                        "fill-color": "%(fillColor)s"
                    }
                },
                {
                    "id": "resources-fill-%(nodeid)s-hover",
                    "type": "fill",
                    "source": "%(source_name)s",
                    "source-layer": "%(nodeid)s",
                    "layout": {
                        "visibility": "visible"
                    },
                    "filter": ["all", ["==", "$type", "Polygon"],["==", "total", 1],["==", "resourceinstanceid", ""]],
                    "paint": {
                        "fill-color": "%(fillColor)s"
                    }
                },
                {
                    "id": "resources-poly-outline-%(nodeid)s",
                    "type": "line",
                    "source": "%(source_name)s",
                    "source-layer": "%(nodeid)s",
                    "layout": {
                        "visibility": "visible"
                    },
                    "filter": ["all",["==", "$type", "Polygon"],["==", "total", 1]],
                    "paint": {
                        "line-width": ["case",
                            ["boolean", ["feature-state", "hover"], false],
                            %(expanded_outlineWeight)s,
                            %(outlineWeight)s
                        ],
                        "line-color": "%(outlineColor)s"
                    }
                },
                {
                    "id": "resources-poly-outline-%(nodeid)s-hover",
                    "type": "line",
                    "source": "%(source_name)s",
                    "source-layer": "%(nodeid)s",
                    "layout": {
                        "visibility": "visible"
                    },
                    "filter": ["all",["==", "$type", "Polygon"],["==", "total", 1],["==", "resourceinstanceid", ""]],
                    "paint": {
                        "line-width": %(expanded_outlineWeight)s,
                        "line-color": "%(outlineColor)s"
                    }
                },
                {
                    "id": "resources-poly-outline-%(nodeid)s-click",
                    "type": "line",
                    "source": "%(source_name)s",
                    "source-layer": "%(nodeid)s",
                    "layout": {
                        "visibility": "visible"
                    },
                    "filter": ["all",["==", "$type", "Polygon"],["==", "total", 1],["==", "resourceinstanceid", ""]],
                    "paint": {
                        "line-width": %(expanded_outlineWeight)s,
                        "line-color": "%(outlineColor)s"
                    }
                },
                {
                    "id": "resources-line-halo-%(nodeid)s",
                    "type": "line",
                    "source": "%(source_name)s",
                    "source-layer": "%(nodeid)s",
                    "layout": {
                        "visibility": "visible"
                    },
                    "filter": ["all", ["==", "$type", "LineString"],["==", "total", 1]],
                    "paint": {
                        "line-width": ["case",
                            ["boolean", ["feature-state", "hover"], false],
                            %(expanded_haloWeight)s,
                            %(haloWeight)s
                        ],
                        "line-color": "%(lineHaloColor)s"
                    }
                },
                {
                    "id": "resources-line-%(nodeid)s",
                    "type": "line",
                    "source": "%(source_name)s",
                    "source-layer": "%(nodeid)s",
                    "layout": {
                        "visibility": "visible"
                    },
                    "filter": ["all",["==", "$type", "LineString"],["==", "total", 1]],
                    "paint": {
                        "line-width": ["case",
                            ["boolean", ["feature-state", "hover"], false],
                            %(expanded_weight)s,
                            %(weight)s
                        ],
                        "line-color": "%(lineColor)s"
                    }
                },
                {
                    "id": "resources-line-halo-%(nodeid)s-hover",
                    "type": "line",
                    "source": "%(source_name)s",
                    "source-layer": "%(nodeid)s",
                    "layout": {
                        "visibility": "visible"
                    },
                    "filter": ["all",["==", "$type", "LineString"],["==", "total", 1],["==", "resourceinstanceid", ""]],
                    "paint": {
                        "line-width": %(expanded_haloWeight)s,
                        "line-color": "%(lineHaloColor)s"
                    }
                },
                {
                    "id": "resources-line-%(nodeid)s-hover",
                    "type": "line",
                    "source": "%(source_name)s",
                    "source-layer": "%(nodeid)s",
                    "layout": {
                        "visibility": "visible"
                    },
                    "filter": ["all",["==", "$type", "LineString"],["==", "total", 1],["==", "resourceinstanceid", ""]],
                    "paint": {
                        "line-width": %(expanded_weight)s,
                        "line-color": "%(lineColor)s"
                    }
                },
                {
                    "id": "resources-line-halo-%(nodeid)s-click",
                    "type": "line",
                    "source": "%(source_name)s",
                    "source-layer": "%(nodeid)s",
                    "layout": {
                        "visibility": "visible"
                    },
                    "filter": ["all", ["==", "$type", "LineString"],["==", "total", 1],["==", "resourceinstanceid", ""]],
                    "paint": {
                        "line-width": %(expanded_haloWeight)s,
                        "line-color": "%(lineHaloColor)s"
                    }
                },
                {
                    "id": "resources-line-%(nodeid)s-click",
                    "type": "line",
                    "source": "%(source_name)s",
                    "source-layer": "%(nodeid)s",
                    "layout": {
                        "visibility": "visible"
                    },
                    "filter": ["all", ["==", "$type", "LineString"],["==", "total", 1],["==", "resourceinstanceid", ""]],
                    "paint": {
                        "line-width": %(expanded_weight)s,
                        "line-color": "%(lineColor)s"
                    }
                },

                {
                    "id": "resources-point-halo-%(nodeid)s-hover",
                    "type": "circle",
                    "source": "%(source_name)s",
                    "source-layer": "%(nodeid)s",
                    "layout": {
                        "visibility": "visible"
                    },
                    "filter": ["all", ["==", "$type", "Point"],["==", "total", 1],["==", "resourceinstanceid", ""]],
                    "paint": {
                        "circle-radius": %(expanded_haloRadius)s,
                        "circle-color": "%(pointHaloColor)s"
                    }
                },
                {
                    "id": "resources-point-%(nodeid)s-hover",
                    "type": "circle",
                    "source": "%(source_name)s",
                    "source-layer": "%(nodeid)s",
                    "layout": {
                        "visibility": "visible"
                    },
                    "filter": ["all", ["==", "$type", "Point"],["==", "total", 1],["==", "resourceinstanceid", ""]],
                    "paint": {
                        "circle-radius": %(expanded_radius)s,
                        "circle-color": "%(pointColor)s"
                    }
                },

                {
                    "id": "resources-point-halo-%(nodeid)s",
                    "type": "circle",
                    "source": "%(source_name)s",
                    "source-layer": "%(nodeid)s",
                    "layout": {
                        "visibility": "visible"
                    },
                    "filter": ["all", ["==", "$type", "Point"],["==", "total", 1]],
                    "paint": {
                        "circle-radius": ["case",
                            ["boolean", ["feature-state", "hover"], false],
                            %(expanded_haloRadius)s,
                            %(haloRadius)s
                        ],
                        "circle-color": "%(pointHaloColor)s"
                    }
                },
                {
                    "id": "resources-point-%(nodeid)s",
                    "type": "circle",
                    "source": "%(source_name)s",
                    "source-layer": "%(nodeid)s",
                    "layout": {
                        "visibility": "visible"
                    },
                    "filter": ["all", ["==", "$type", "Point"],["==", "total", 1]],
                    "paint": {
                        "circle-radius": ["case",
                            ["boolean", ["feature-state", "hover"], false],
                            %(expanded_radius)s,
                            %(radius)s
                        ],
                        "circle-color": "%(pointColor)s"
                    }
                },

                {
                    "id": "resources-point-halo-%(nodeid)s-click",
                    "type": "circle",
                    "source": "%(source_name)s",
                    "source-layer": "%(nodeid)s",
                    "layout": {
                        "visibility": "visible"
                    },
                    "filter": ["all", ["==", "$type", "Point"],["==", "total", 1],["==", "resourceinstanceid", ""]],
                    "paint": {
                        "circle-radius": %(expanded_haloRadius)s,
                        "circle-color": "%(pointHaloColor)s"
                    }
                },
                {
                    "id": "resources-point-%(nodeid)s-click",
                    "type": "circle",
                    "source": "%(source_name)s",
                    "source-layer": "%(nodeid)s",
                    "layout": {
                        "visibility": "visible"
                    },
                    "filter": ["all", ["==", "$type", "Point"],["==", "total", 1],["==", "resourceinstanceid", ""]],
                    "paint": {
                        "circle-radius": %(expanded_radius)s,
                        "circle-color": "%(pointColor)s"
                    }
                },
                {
                    "id": "resources-cluster-point-halo-%(nodeid)s",
                    "type": "circle",
                    "source": "%(source_name)s",
                    "source-layer": "%(nodeid)s",
                    "layout": {
                        "visibility": "visible"
                    },
                    "filter": ["all", ["==", "$type", "Point"],[">", "total", 1]],
                    "paint": {
                        "circle-radius": {
                            "property": "total",
                            "stops": [
                                [0,   22],
                                [50, 24],
                                [100, 26],
                                [200, 28],
                                [400, 30],
                                [800, 32],
                                [1200, 34],
                                [1600, 36],
                                [2000, 38],
                                [2500, 40],
                                [3000, 42],
                                [4000, 44],
                                [5000, 46]
                            ]
                        },
                        "circle-color": "%(pointHaloColor)s"
                    }
                },
                {
                    "id": "resources-cluster-point-%(nodeid)s",
                    "type": "circle",
                    "source": "%(source_name)s",
                    "source-layer": "%(nodeid)s",
                    "layout": {
                        "visibility": "visible"
                    },
                    "filter": ["all", ["==", "$type", "Point"],[">", "total", 1]],
                    "paint": {
                         "circle-radius": {
                             "property": "total",
                             "type": "exponential",
                             "stops": [
                                 [0,   12],
                                 [50, 14],
                                 [100, 16],
                                 [200, 18],
                                 [400, 20],
                                 [800, 22],
                                 [1200, 24],
                                 [1600, 26],
                                 [2000, 28],
                                 [2500, 30],
                                 [3000, 32],
                                 [4000, 34],
                                 [5000, 36]
                             ]
                         },
                        "circle-color": "%(pointColor)s"
                    }
                },
                {
                     "id": "resources-cluster-count-%(nodeid)s",
                     "type": "symbol",
                     "source": "%(source_name)s",
                     "source-layer": "%(nodeid)s",
                     "layout": {
                         "text-field": "{total}",
                         "text-size": 10
                     },
                     "paint": {
                        "text-color": "#fff"
                    },
                     "filter": ["all", [">", "total", 1]]
                 }
            ]""" % {
                "source_name": source_name,
                "nodeid": node.nodeid,
                "pointColor": node.config["pointColor"],
                "pointHaloColor": node.config["pointHaloColor"],
                "radius": node.config["radius"],
                "expanded_radius": int(node.config["radius"]) * 2,
                "haloRadius": node.config["haloRadius"],
                "expanded_haloRadius": int(node.config["haloRadius"]) * 2,
                "lineColor": node.config["lineColor"],
                "lineHaloColor": node.config["lineHaloColor"],
                "weight": node.config["weight"],
                "haloWeight": node.config["haloWeight"],
                "expanded_weight": int(node.config["weight"]) * 2,
                "expanded_haloWeight": int(node.config["haloWeight"]) * 2,
                "fillColor": node.config["fillColor"],
                "outlineColor": node.config["outlineColor"],
                "outlineWeight": node.config["outlineWeight"],
                "expanded_outlineWeight": int(node.config["outlineWeight"]) * 2,
            }
        return {
            "nodeid": node.nodeid,
            "name": layer_name,
            "layer_definitions": layer_def,
            "icon": layer_icon,
            "legend": layer_legend,
            "addtomap": node.config["addToMap"],
        }

    def after_update_all(self, tile=None):
        with connection.cursor() as cursor:
            if tile is not None:
                cursor.execute(
                    "SELECT * FROM refresh_tile_geojson_geometries(%s);",
                    [tile.pk],
                )
            else:
                cursor.execute("SELECT * FROM refresh_geojson_geometries();")

    def default_es_mapping(self):
        mapping = {
            "properties": {
                "features": {
                    "properties": {
                        "geometry": {"properties": {"coordinates": {"type": "float"}, "type": {"type": "keyword"}}},
                        "id": {"type": "keyword"},
                        "type": {"type": "keyword"},
                        "properties": {"type": "object"},
                    }
                },
                "type": {"type": "keyword"},
            }
        }
        return mapping

    def is_a_literal_in_rdf(self):
        return True

    def to_rdf(self, edge_info, edge):
        # Default to string containing JSON
        g = Graph()
        if edge_info["range_tile_data"] is not None:
            data = edge_info["range_tile_data"]
            if data["type"] == "FeatureCollection":
                for f in data["features"]:
                    del f["id"]
                    del f["properties"]
            g.add((edge_info["d_uri"], URIRef(edge.ontologyproperty), Literal(JSONSerializer().serialize(data))))
        return g

    def from_rdf(self, json_ld_node):
        # Allow either a JSON literal or a string containing JSON
        try:
            val = json.loads(json_ld_node["@value"])
        except:
            raise ValueError(f"Bad Data in GeoJSON, should be JSON string: {json_ld_node}")
        if "features" not in val or type(val["features"]) != list:
            raise ValueError(f"GeoJSON must have features array")
        for f in val["features"]:
            if "properties" not in f:
                f["properties"] = {}
        return val

    def validate_from_rdf(self, value):
        if type(value) == str:
            # first deserialize it from a string
            value = json.loads(value)
        return self.validate(value)


class FileListDataType(BaseDataType):
    def __init__(self, model=None):
        super(FileListDataType, self).__init__(model=model)
        self.node_lookup = {}

    def validate_file_types(self, request=None, nodeid=None):
        errors = []
        validator = FileValidator()
        files = request.FILES.getlist("file-list_" + nodeid, [])
        for file in files:
            errors = errors + validator.validate_file_type(file.file, file.name.split(".")[-1])
        return errors

    def validate(self, value, row_number=None, source=None, node=None, nodeid=None, strict=False, path=None, request=None, **kwargs):
        errors = []
        file_type_errors = []
        if request:
            file_type_errors = errors + self.validate_file_types(request, str(node.pk))

        if len(file_type_errors) > 0:
            title = _("Invalid File Type")
            errors.append({"type": "ERROR", "message": _("File type not permitted"), "title": title})
        if node:
            self.node_lookup[str(node.pk)] = node
        elif nodeid:
            if str(nodeid) in self.node_lookup:
                node = self.node_lookup[str(nodeid)]
            else:
                node = models.Node.objects.get(nodeid=nodeid)
                self.node_lookup[str(nodeid)] = node

        def format_bytes(size):
            # 2**10 = 1024
            power = 2 ** 10
            n = 0
            power_labels = {0: "", 1: "kilo", 2: "mega", 3: "giga", 4: "tera"}
            while size > power:
                size /= power
                n += 1
            return size, power_labels[n] + "bytes"

        try:
            config = node.config
            limit = config["maxFiles"]
            max_size = config["maxFileSize"] if "maxFileSize" in config.keys() else None

            if value is not None and config["activateMax"] is True and len(value) > limit:
                message = _("This node has a limit of {0} files. Please reduce files.".format(limit))
                title = _("Exceed Maximun Number of Files")
                errors.append({"type": "ERROR", "message": message, "title": title})

            if max_size is not None:
                formatted_max_size = format_bytes(max_size)
                for v in value:
                    if v["size"] > max_size:
                        message = _(
                            "This node has a file-size limit of {0}. Please reduce file size or contact your sysadmin.".format(
                                formatted_max_size
                            )
                        )
                        title = _("Exceed File Size Limit")
                        errors.append({"type": "ERROR", "message": message, "title": title})
            if path:
                for file in value:
                    if not default_storage.exists(os.path.join(path, file["name"])):
                        message = _('The file "{0}" does not exist in "{1}"'.format(file["name"], default_storage.path(path)))
                        title = _("File Not Found")
                        errors.append({"type": "ERROR", "message": message, "title": title})
        except Exception as e:
            dt = self.datatype_model.datatype
            message = _("datatype: {0}, value: {1} - {2} .".format(dt, value, e))
            title = _("Unexpected File Error")
            errors.append({"type": "ERROR", "message": message, "title": title})
        return errors

    def clean(self, tile, nodeid):
        super().clean(tile, nodeid)
        if tile.data[nodeid] == []:
            tile.data[nodeid] = None

    def append_to_document(self, document, nodevalue, nodeid, tile, provisional=False):
        try:
            for f in tile.data[str(nodeid)]:
                val = {"string": f["name"], "nodegroup_id": tile.nodegroup_id, "provisional": provisional}
                document["strings"].append(val)
        except KeyError as e:
            for k, pe in tile.provisionaledits.items():
                for f in pe["value"][nodeid]:
                    val = {"string": f["name"], "nodegroup_id": tile.nodegroup_id, "provisional": provisional}
                    document["strings"].append(val)

    def get_search_terms(self, nodevalue, nodeid):
        terms = []
        for file_obj in nodevalue:
            if file_obj["name"] is not None:
                terms.append(SearchTerm(value=file_obj["name"]))

        return terms

    def get_display_value(self, tile, node, **kwargs):
        data = self.get_tile_data(tile)
        files = data[str(node.nodeid)]
        file_urls = ""
        if files is not None:
            file_urls = " | ".join([file["url"] for file in files])

        return file_urls

    def to_json(self, tile, node):
        data = self.get_tile_data(tile)
        if data:
            return self.compile_json(tile, node, file_details=data[str(node.nodeid)])

    def post_tile_save(self, tile, nodeid, request):
        if request is not None:
            # this does not get called when saving data from the mobile app
            previously_saved_tile = models.TileModel.objects.filter(pk=tile.tileid)
            user = request.user
            if hasattr(request.user, "userprofile") is not True:
                models.UserProfile.objects.create(user=request.user)
            user_is_reviewer = user_is_resource_reviewer(request.user)
            current_tile_data = self.get_tile_data(tile)
            if previously_saved_tile.count() == 1:
                previously_saved_tile_data = self.get_tile_data(previously_saved_tile[0])
                if previously_saved_tile_data[nodeid] is not None:
                    for previously_saved_file in previously_saved_tile_data[nodeid]:
                        previously_saved_file_has_been_removed = True
                        for incoming_file in current_tile_data[nodeid]:
                            if previously_saved_file["file_id"] == incoming_file["file_id"]:
                                previously_saved_file_has_been_removed = False
                        if previously_saved_file_has_been_removed:
                            try:
                                deleted_file = models.File.objects.get(pk=previously_saved_file["file_id"])
                                deleted_file.delete()
                            except models.File.DoesNotExist:
                                logger.exception(_("File does not exist"))

            files = request.FILES.getlist("file-list_" + nodeid + "_preloaded", []) + request.FILES.getlist("file-list_" + nodeid, [])

            for file_data in files:
                file_model = models.File()
                file_model.path = file_data
                file_model.tile = tile
                if models.TileModel.objects.filter(pk=tile.tileid).exists():
                    original_storage = file_model.path.storage
                    # Prevents Django's file storage API from overwriting files uploaded directly from client re #9321
                    if file_data.name in [x.name for x in request.FILES.getlist("file-list_" + nodeid + "_preloaded", [])]:
                        file_model.path.storage = FileSystemStorage()
                    file_model.save()
                    file_model.path.storage = original_storage
                if current_tile_data[nodeid] is not None:
                    resave_tile = False
                    updated_file_records = []
                    for file_json in current_tile_data[nodeid]:
                        if file_json["name"] == file_data.name and file_json["url"] is None:
                            file_json["file_id"] = str(file_model.pk)
                            file_json["url"] = settings.MEDIA_URL + str(file_model.fileid)
                            file_json["status"] = "uploaded"
                            resave_tile = True
                        updated_file_records.append(file_json)
                    if resave_tile is True:
                        # resaving model to assign url from file_model
                        # importing proxy model errors, so cannot use super on the proxy model to save
                        if previously_saved_tile.count() == 1:
                            tile_to_update = previously_saved_tile[0]
                            if user_is_reviewer:
                                tile_to_update.data[nodeid] = updated_file_records
                            else:
                                tile_to_update.provisionaledits[str(user.id)]["value"][nodeid] = updated_file_records
                            tile_to_update.save()

    def get_compatible_renderers(self, file_data):
        extension = Path(file_data["name"]).suffix.strip(".")
        compatible_renderers = []
        for renderer in settings.RENDERERS:
            if extension.lower() == renderer["ext"].lower():
                compatible_renderers.append(renderer["id"])
            else:
                excluded_extensions = renderer["exclude"].split(",")
                if extension not in excluded_extensions:
                    renderer_mime = renderer["type"].split("/")
                    file_mime = file_data["type"].split("/")
                    if len(renderer_mime) == 2:
                        renderer_class, renderer_type = renderer_mime[0], renderer_mime[1]
                        if len(file_mime) == 2:
                            file_class = file_mime[0]
                            if renderer_class.lower() == file_class.lower() and renderer_type == "*":
                                compatible_renderers.append(renderer["id"])
        return compatible_renderers

    def transform_value_for_tile(self, value, **kwargs):
        """
        Accepts a comma delimited string of file paths as 'value' to create a file datatype value
        with corresponding file record in the files table for each path. Only the basename of each path is used, so
        the accuracy of the full path is not important. However the name of each file must match the name of a file in
        the directory from which Arches will request files. By default, this is the 'uploadedfiles' directory
        in a project.

        """

        mime = MimeTypes()
        tile_data = []
        source_path = kwargs.get("path")
        for file_path in [filename.strip() for filename in value.split(",")]:
            tile_file = {}
            try:
                file_stats = os.stat(file_path)
                tile_file["lastModified"] = file_stats.st_mtime
                tile_file["size"] = file_stats.st_size
            except FileNotFoundError as e:
                pass
            tile_file["status"] = "uploaded"
            tile_file["name"] = os.path.basename(file_path)
            tile_file["type"] = mime.guess_type(file_path)[0]
            tile_file["type"] = "" if tile_file["type"] is None else tile_file["type"]
            file_path = "uploadedfiles/" + str(tile_file["name"])
            tile_file["file_id"] = str(uuid.uuid4())
            if source_path:
                source_file = os.path.join(source_path, tile_file["name"])
                fs = default_storage
                try:
                    with default_storage.open(source_file) as f:
                        current_file, created = models.File.objects.get_or_create(fileid=tile_file["file_id"])
                        filename = fs.save(os.path.join("uploadedfiles", os.path.basename(f.name)), File(f))
                        current_file.path = os.path.join(filename)
                        current_file.save()
                except FileNotFoundError:
                    logger.exception(_("File does not exist"))

            else:
                models.File.objects.get_or_create(fileid=tile_file["file_id"], path=file_path)

            tile_file["url"] = settings.MEDIA_URL + tile_file["file_id"]
            tile_file["accepted"] = True
            compatible_renderers = self.get_compatible_renderers(tile_file)
            if len(compatible_renderers) == 1:
                tile_file["renderer"] = compatible_renderers[0]
            tile_data.append(tile_file)
        return json.loads(json.dumps(tile_data))

    def pre_tile_save(self, tile, nodeid):
        # TODO If possible this method should probably replace 'handle request'
        if tile.data[nodeid]:
            for file in tile.data[nodeid]:
                try:
                    if file["file_id"]:
                        if file["url"] == f'{settings.MEDIA_URL}{file["file_id"]}':
                            val = uuid.UUID(file["file_id"])  # to test if file_id is uuid
                            file_path = "uploadedfiles/" + file["name"]
                            try:
                                file_model = models.File.objects.get(pk=file["file_id"])
                            except ObjectDoesNotExist:
                                # Do not use get_or_create here because django can create a different file name applied to the file_path
                                # for the same file_id causing a 'create' when a 'get' was intended
                                file_model = models.File.objects.create(pk=file["file_id"], path=file_path)
                            if not file_model.tile_id:
                                file_model.tile = tile
                                file_model.save()
                        else:
                            logger.warning(_("The file url is invalid"))
                    else:
                        logger.warning(_("A file is not available for this tile"))
                except ValueError:
                    logger.warning(_("This file's fileid is not a valid UUID"))

    def transform_export_values(self, value, *args, **kwargs):
        return ",".join([settings.MEDIA_URL + "uploadedfiles/" + str(file["name"]) for file in value])

    def is_a_literal_in_rdf(self):
        return False

    def get_rdf_uri(self, node, data, which="r"):
        if type(data) == list:
            l = []
            for x in data:
                if x["url"].startswith("/"):
                    l.append(URIRef(archesproject[x["url"][1:]]))
                else:
                    l.append(URIRef(archesproject[x["url"]]))
            return l
        elif data:
            if data["url"].startswith("/"):
                return URIRef(archesproject[data["url"][1:]])
            else:
                return URIRef(archesproject[data["url"]])
        else:
            return node

    def to_rdf(self, edge_info, edge):
        # outputs a graph holding an RDF representation of the file stored in the Arches instance

        g = Graph()

        unit_nt = """
        <http://vocab.getty.edu/aat/300055644> <http://www.w3.org/1999/02/22-rdf-syntax-ns#type> <http://www.cidoc-crm.org/cidoc-crm/E55_Type> .
        <http://vocab.getty.edu/aat/300055644> <http://www.w3.org/2000/01/rdf-schema#label> "height" .
        <http://vocab.getty.edu/aat/300055647> <http://www.w3.org/1999/02/22-rdf-syntax-ns#type> <http://www.cidoc-crm.org/cidoc-crm/E55_Type> .
        <http://vocab.getty.edu/aat/300055647> <http://www.w3.org/2000/01/rdf-schema#label> "width" .
        <http://vocab.getty.edu/aat/300265863> <http://www.w3.org/1999/02/22-rdf-syntax-ns#type> <http://www.cidoc-crm.org/cidoc-crm/E55_Type> .
        <http://vocab.getty.edu/aat/300265863> <http://www.w3.org/2000/01/rdf-schema#label> "file size" .
        <http://vocab.getty.edu/aat/300265869> <http://www.w3.org/1999/02/22-rdf-syntax-ns#type> <http://www.cidoc-crm.org/cidoc-crm/E58_Measurement_Unit> .
        <http://vocab.getty.edu/aat/300265869> <http://www.w3.org/2000/01/rdf-schema#label> "bytes" .
        <http://vocab.getty.edu/aat/300266190> <http://www.w3.org/1999/02/22-rdf-syntax-ns#type> <http://www.cidoc-crm.org/cidoc-crm/E58_Measurement_Unit> .
        <http://vocab.getty.edu/aat/300266190> <http://www.w3.org/2000/01/rdf-schema#label> "pixels" .
        """

        g.parse(data=unit_nt, format="nt")

        aatrefs = {
            "pixels": URIRef("http://vocab.getty.edu/aat/300266190"),
            "bytes": URIRef("http://vocab.getty.edu/aat/300265869"),
            "height": URIRef("http://vocab.getty.edu/aat/300055644"),
            "width": URIRef("http://vocab.getty.edu/aat/300055647"),
            "file size": URIRef("http://vocab.getty.edu/aat/300265863"),
        }

        def add_dimension(graphobj, domain_uri, unittype, unit, value):
            dim_node = BNode()
            graphobj.add((domain_uri, cidoc_nm["P43_has_dimension"], dim_node))
            graphobj.add((dim_node, RDF.type, cidoc_nm["E54_Dimension"]))
            graphobj.add((dim_node, cidoc_nm["P2_has_type"], aatrefs[unittype]))
            graphobj.add((dim_node, cidoc_nm["P91_has_unit"], aatrefs[unit]))
            graphobj.add((dim_node, RDF.value, Literal(value)))

        for f_data in edge_info["range_tile_data"]:
            # f_data will be something like:
            # "{\"accepted\": true, \"content\": \"blob:http://localhost/cccadfd0-64fc-104a-8157-3c96aca0b9bd\",
            # \"file_id\": \"f4cd6596-cd75-11e8-85e0-0242ac1b0003\", \"height\": 307, \"index\": 0,
            # \"lastModified\": 1535067185606, \"name\": \"FUjJqP6.jpg\", \"size\": 19350,
            # \"status\": \"uploaded\", \"type\": \"image/jpeg\", \"url\": \"/files/uploadedfiles/FUjJqP6.jpg\",
            # \"width\": 503}"

            # range URI should be the file URL/URI, and the rest of the details should hang off that
            # FIXME - (Poor) assumption that file is on same host as Arches instance host config.
            if f_data["url"].startswith("/"):
                f_uri = URIRef(archesproject[f_data["url"][1:]])
            else:
                f_uri = URIRef(archesproject[f_data["url"]])
            g.add((edge_info["d_uri"], URIRef(edge.ontologyproperty), f_uri))
            g.add((f_uri, RDF.type, URIRef(edge.rangenode.ontologyclass)))
            g.add((f_uri, DC["format"], Literal(f_data["type"])))
            g.add((f_uri, RDFS.label, Literal(f_data["name"])))

            # FIXME - improve this ms in timestamp handling code in case of odd OS environments
            # FIXME - Use the timezone settings for export?
            if f_data["lastModified"]:
                lm = f_data["lastModified"]
                if lm > 9999999999:  # not a straight timestamp, but includes milliseconds
                    lm = f_data["lastModified"] / 1000
                g.add((f_uri, DCTERMS.modified, Literal(datetime.utcfromtimestamp(lm).isoformat())))

            if "size" in f_data:
                add_dimension(g, f_uri, "file size", "bytes", f_data["size"])
            if "height" in f_data:
                add_dimension(g, f_uri, "height", "pixels", f_data["height"])
            if "width" in f_data:
                add_dimension(g, f_uri, "width", "pixels", f_data["width"])

        return g

    def from_rdf(self, json_ld_node):
        # Currently up in the air about how best to do file imports via JSON-LD
        pass

    def collects_multiple_values(self):
        return True

    def default_es_mapping(self):
        return {
            "properties": {
                "file_id": {"type": "text", "fields": {"keyword": {"ignore_above": 256, "type": "keyword"}}},
                "name": {"type": "text", "fields": {"keyword": {"ignore_above": 256, "type": "keyword"}}},
                "type": {"type": "text", "fields": {"keyword": {"ignore_above": 256, "type": "keyword"}}},
                "url": {"type": "text", "fields": {"keyword": {"ignore_above": 256, "type": "keyword"}}},
                "status": {"type": "text", "fields": {"keyword": {"ignore_above": 256, "type": "keyword"}}},
            }
        }


class BaseDomainDataType(BaseDataType):
    def __init__(self, model=None):
        super(BaseDomainDataType, self).__init__(model=model)
        self.value_lookup = {}

    def get_option_text(self, node, option_id):
        for option in node.config["options"]:
            if option["id"] == option_id:
                return option["text"]
        return {}

    def get_localized_option_text(self, node, option_id, return_lang=False):
        for option in node.config["options"]:
            if option["id"] == option_id:
                return get_localized_value(option["text"], return_lang=return_lang)
        raise Exception(_("No domain option found for option id {0}, in node conifg: {1}".format(option_id, node.config["options"])))

    def get_option_id_from_text(self, value):
        # this could be better written with most of the logic in SQL tbh
        # this returns the FIRST option that matches the text, but there could be
        # more than 1 option with that value!!.  If we knew the node then we could fix this issue.

        found_option = None
        dt = self.datatype_model.datatype
        domain_val_node_query = models.Node.objects.filter(datatype=dt)
        try:
            for x in domain_val_node_query:
                for option in x.config["options"]:
                    for option_text in option["text"].values():
                        if value == option_text:
                            found_option = option["id"]
                            # once we find at least one value we can just
                            # exit the nested loops by raising an excpetion
                            raise Exception()
        except:
            pass

        return found_option

    def is_a_literal_in_rdf(self):
        return True

    def lookup_domainid_by_value(self, value, nodeid):
        language = get_language()
        if nodeid not in self.value_lookup:
            config = models.Node.objects.get(pk=nodeid).config
            options = {}
            for val in config["options"]:
                options[val["text"][language]] = val["id"]
            self.value_lookup[nodeid] = options
        return self.value_lookup[nodeid][value]


class DomainDataType(BaseDomainDataType):
    def validate(self, value, row_number=None, source="", node=None, nodeid=None, strict=False, **kwargs):
        found_option = False
        errors = []
        if value is not None:
            try:
                uuid.UUID(str(value))
                found_option = len(models.Node.objects.filter(config__contains={"options": [{"id": value}]})) > 0
            except ValueError as e:
                found_option = True if self.get_option_id_from_text(value) is not None else False

            if not found_option:
                message = _("Invalid domain id. Please check the node this value is mapped to for a list of valid domain ids.")
                title = _("Invalid Domain Id")
                error_message = self.create_error_message(value, source, row_number, message, title)
                errors.append(error_message)
        return errors

    def transform_value_for_tile(self, value, **kwargs):
        if value is not None:
            value = value.strip()
            try:
                uuid.UUID(value)
            except ValueError:
                try:
                    value = self.lookup_domainid_by_value(value, kwargs["nodeid"])
                except KeyError:
                    value = value
        return value

    def get_search_terms(self, nodevalue, nodeid=None):
        terms = []
        node = models.Node.objects.get(nodeid=nodeid)
        domain_text = self.get_option_text(node, nodevalue)
        for lang, text in domain_text.items():
            if settings.WORDS_PER_SEARCH_TERM is None or (len(text.split(" ")) < settings.WORDS_PER_SEARCH_TERM):
                terms.append(SearchTerm(value=text, lang=lang))
        return terms

    def append_to_document(self, document, nodevalue, nodeid, tile, provisional=False):
        node = models.Node.objects.get(nodeid=nodeid)
        domain_text = self.get_option_text(node, nodevalue)

        for key in domain_text.keys():
            val = {
                "string": domain_text[key],
                "language": key,
                "nodegroup_id": tile.nodegroup_id,
                "provisional": provisional,
            }
            document["strings"].append(val)

    def get_display_value(self, tile, node, **kwargs):
        data = self.get_tile_data(tile)
        try:
            return self.get_localized_option_text(node, data[str(node.nodeid)])
        except:
            return ""

    def transform_export_values(self, value, *args, **kwargs):
        ret = ""
        if (
            kwargs["concept_export_value_type"] is None
            or kwargs["concept_export_value_type"] == ""
            or kwargs["concept_export_value_type"] == "label"
        ):
            ret = self.get_localized_option_text(models.Node.objects.get(nodeid=kwargs["node"]), value)
        elif kwargs["concept_export_value_type"] == "both":
            ret = value + "|" + self.get_localized_option_text(models.Node.objects.get(nodeid=kwargs["node"]), value)
        elif kwargs["concept_export_value_type"] == "id":
            ret = value
        return ret

    def append_search_filters(self, value, node, query, request):
        try:
            if value["op"] == "null" or value["op"] == "not_null":
                self.append_null_search_filters(value, node, query, request)
            elif value["val"] != "":
                search_query = Match(field="tiles.data.%s" % (str(node.pk)), type="phrase", query=value["val"])
                if "!" in value["op"]:
                    query.must_not(search_query)
                    query.filter(Exists(field="tiles.data.%s" % (str(node.pk))))
                else:
                    query.must(search_query)

        except KeyError as e:
            pass

    def to_rdf(self, edge_info, edge):
        # returns an in-memory graph object, containing the domain resource, its
        # type and the number as a numeric literal (as this is how it is in the JSON)
        g = Graph()
        if edge_info["range_tile_data"] is not None:
            option = self.get_localized_option_text(edge.rangenode, edge_info["range_tile_data"], return_lang=True)
            lang = list(option.keys())[0]
            text = option[lang]
            g.add((edge_info["d_uri"], RDF.type, URIRef(edge.domainnode.ontologyclass)))
            g.add(
                (
                    edge_info["d_uri"],
                    URIRef(edge.ontologyproperty),
                    Literal(text, lang=lang),
                )
            )
        return g

    def from_rdf(self, json_ld_node):
        # depends on how much is passed to the method
        # if just the 'leaf' node, then not much can be done aside from return the list of nodes it might be from
        # a string may be present in multiple domains for instance
        # via models.Node.objects.filter(config__options__contains=[{"text": value}])
        value = get_value_from_jsonld(json_ld_node)
        return self.get_option_id_from_text(value[0])

    def i18n_as_sql(self, i18n_json_field, compiler, connection):
        """
        Creates a sql snippet that can be used to update the
        config object associated with this datatype.
        This snippet will be used in a SQL UPDATE statement.
        """

        sql = i18n_json_field.attname
        for prop, value in i18n_json_field.raw_value.items():
            escaped_value = json.dumps(value).replace("%", "%%")
            if prop == "options":
                sql = f"""
                    __arches_i18n_update_jsonb_array('options.text', '{{"options": {escaped_value}}}', {sql}, '{i18n_json_field.lang}')
                """
            else:
                sql = f"jsonb_set({sql}, array['{prop}'], '{escaped_value}')"
        return sql

    def i18n_serialize(self, i18n_json_field: I18n_JSONField):
        """
        Takes a localized list of options eg:
        {"options": [{"text":{"en": "blue", "es": "azul"}}, {"text":{"en": "red", "es": "rojo"}}]}
        and returns the value as a string based on the active language
        Eg: if the active language is Spanish then the above returned
        object would be {"options": [{"text":"azul"},{"text":"rojo"}]}

        Arguments:
        i18n_json_field -- the I18n_JSONField being serialized
        """

        ret = copy.deepcopy(i18n_json_field.raw_value)
        for option in ret["options"]:
            option["text"] = str(I18n_String(option["text"]))
        return ret

    def i18n_to_localized_object(self, i18n_json_field: I18n_JSONField):
        """
        Takes a list of optione that is assumed to hold a localized value
        eg: {"options": [{"text":"azul"},{"text":"rojo"}]}
        and returns the value as an object keyed to the active language
        Eg: if the active language is Spanish then the above returned
        object would be {"options": [{"text":{"es":"azul"}},{"text":{"es":"rojo"}}]}

        Arguments:
        i18n_json_field -- the I18n_JSONField being localized
        """

        ret = copy.deepcopy(i18n_json_field.raw_value)
        for option in ret["options"]:
            if not isinstance(option["text"], dict):
                option["text"] = {i18n_json_field.lang: option["text"]}
        return ret


class DomainListDataType(BaseDomainDataType):
    def transform_value_for_tile(self, value, **kwargs):
        result = []
        if value is not None:
            if not isinstance(value, list):
                value = value.split(",")
            for v in value:
                try:
                    stripped = v.strip()
                    uuid.UUID(stripped)
                    v = stripped
                except ValueError:
                    try:
                        v = self.lookup_domainid_by_value(v, kwargs["nodeid"])
                    except KeyError:
                        v = v
                result.append(v)
        return result

    def validate(self, values, row_number=None, source="", node=None, nodeid=None, strict=False, **kwargs):
        domainDataType = DomainDataType()
        domainDataType.datatype_name = "domain-value"
        errors = []
        if values is not None:
            for value in values:
                errors = errors + domainDataType.validate(value, row_number)
        return errors

    def get_search_terms(self, nodevalue, nodeid=None):
        terms = []
        node = models.Node.objects.get(nodeid=nodeid)
        for val in nodevalue:
            domain_text = self.get_option_text(node, val)
            for lang, text in domain_text.items():
                if settings.WORDS_PER_SEARCH_TERM is None or (len(text.split(" ")) < settings.WORDS_PER_SEARCH_TERM):
                    terms.append(SearchTerm(value=text, lang=lang))

        return terms

    def clean(self, tile, nodeid):
        super().clean(tile, nodeid)
        if tile.data[nodeid] == []:
            tile.data[nodeid] = None

    def append_to_document(self, document, nodevalue, nodeid, tile, provisional=False):
        domain_text_values = set([])
        node = models.Node.objects.get(nodeid=nodeid)
        for value in nodevalue:
            domain_text = self.get_option_text(node, value)
            # domain_text_values.add(text_value)
            for key in domain_text.keys():
                val = {
                    "string": domain_text[key],
                    "language": key,
                    "nodegroup_id": tile.nodegroup_id,
                    "provisional": provisional,
                }
                document["strings"].append(val)

    def get_display_value(self, tile, node, **kwargs):
        new_values = []
        data = self.get_tile_data(tile)
        if data[str(node.nodeid)] is not None:
            for val in data[str(node.nodeid)]:
                try:
                    option = self.get_localized_option_text(node, val)
                    new_values.append(option)
                except:
                    pass
        return ",".join(new_values)

    def transform_export_values(self, value, *args, **kwargs):
        new_values = []
        for val in value:
            if (
                kwargs["concept_export_value_type"] is None
                or kwargs["concept_export_value_type"] == ""
                or kwargs["concept_export_value_type"] == "label"
            ):
                new_values.append(self.get_localized_option_text(models.Node.objects.get(nodeid=kwargs["node"]), val))
            elif kwargs["concept_export_value_type"] == "both":
                new_values.append(val + "|" + self.get_localized_option_text(models.Node.objects.get(nodeid=kwargs["node"]), val))
            elif kwargs["concept_export_value_type"] == "id":
                new_values.append(val)
        return ",".join(new_values)

    def append_search_filters(self, value, node, query, request):
        try:
            if value["op"] == "null" or value["op"] == "not_null":
                self.append_null_search_filters(value, node, query, request)
            elif value["val"] != "" and value["val"] != []:
                search_query = Match(field="tiles.data.%s" % (str(node.pk)), type="phrase", query=value["val"])
                if "!" in value["op"]:
                    query.must_not(search_query)
                    query.filter(Exists(field="tiles.data.%s" % (str(node.pk))))
                else:
                    query.must(search_query)
        except KeyError as e:
            pass

    def to_rdf(self, edge_info, edge):
        g = Graph()
        domtype = DomainDataType()

        for domain_id in edge_info["range_tile_data"]:
            indiv_info = edge_info.copy()
            indiv_info["range_tile_data"] = domain_id
            g += domtype.to_rdf(indiv_info, edge)
        return g

    def from_rdf(self, json_ld_node):
        # returns a list of lists of {domain id, node id}
        domtype = DomainDataType()

        return [domtype.from_rdf(item) for item in json_ld_node]

    def collects_multiple_values(self):
        return True


class ResourceInstanceDataType(BaseDataType):
    """
    tile data comes from the client looking like this:
    {
        "resourceId": "",
        "ontologyProperty": "",
        "inverseOntologyProperty": ""
    }

    """

    def get_id_list(self, nodevalue):
        if not isinstance(nodevalue, list):
            nodevalue = [nodevalue]
        return nodevalue

    def validate(self, value, row_number=None, source="", node=None, nodeid=None, strict=False, **kwargs):
        errors = []
        if value is not None:
            resourceXresourceIds = self.get_id_list(value)
            for resourceXresourceId in resourceXresourceIds:
                try:
                    resourceid = resourceXresourceId["resourceId"]
                    uuid.UUID(resourceid)
                    if strict:
                        try:
                            if not node:
                                node = models.Node.objects.get(pk=nodeid)
                            if node.config["searchString"] != "":
                                dsl = node.config["searchDsl"]
                                if dsl:
                                    query = Query(se)
                                    bool_query = Bool()
                                    ri_query = Dsl(dsl)
                                    bool_query.must(ri_query)
                                    ids_query = Dsl({"ids": {"values": [resourceid]}})
                                    bool_query.must(ids_query)
                                    query.add_query(bool_query)
                                    try:
                                        results = query.search(index=RESOURCES_INDEX)
                                        count = results["hits"]["total"]["value"]
                                        assert count == 1
                                    except:
                                        raise ObjectDoesNotExist()
                            if len(node.config["graphs"]) > 0:
                                graphids = map(lambda x: x["graphid"], node.config["graphs"])
                                if not models.ResourceInstance.objects.filter(pk=resourceid, graph_id__in=graphids).exists():
                                    raise ObjectDoesNotExist()
                        except ObjectDoesNotExist:
                            message = _("The related resource with id '{0}' is not in the system.".format(resourceid))
                            errors.append({"type": "ERROR", "message": message})
                except (ValueError, TypeError):
                    message = _("The related resource with id '{0}' is not a valid uuid.".format(str(value)))
                    title = _("Invalid Resource Instance Datatype")
                    error_message = self.create_error_message(value, source, row_number, message, title)
                    errors.append(error_message)

        return errors

<<<<<<< HEAD
    def pre_tile_save(self, tile, nodeid):
        relationships = tile.data[nodeid]
        if relationships:
            for relationship in relationships:
                relationship["resourceXresourceId"] = str(uuid.uuid4())
=======
    def clean(self, tile, nodeid):
        super().clean(tile, nodeid)
        if tile.data[nodeid] == []:
            tile.data[nodeid] = None
>>>>>>> f9d75249

    def post_tile_save(self, tile, nodeid, request):
        ret = False
        sql = """
            SELECT * FROM __arches_create_resource_x_resource_relationships('%s') as t;
        """ % (
            tile.pk
        )

        with connection.cursor() as cursor:
            cursor.execute(sql)
            ret = cursor.fetchone()
        return ret

    def get_display_value(self, tile, node, **kwargs):
        from arches.app.models.resource import Resource  # import here rather than top to avoid circular import

        resourceid = None
        data = self.get_tile_data(tile)
        nodevalue = self.get_id_list(data[str(node.nodeid)])

        items = []
        for resourceXresource in nodevalue:
            try:
                resourceid = resourceXresource["resourceId"]
                related_resource = Resource.objects.get(pk=resourceid)
                displayname = related_resource.displayname()
                if displayname is not None:
                    items.append(displayname)
            except (TypeError, KeyError):
                pass
            except:
                logger.info(f'Resource with id "{resourceid}" not in the system.')
        return ", ".join(items)

    def to_json(self, tile, node):
        from arches.app.models.resource import Resource  # import here rather than top to avoid circular import

        data = self.get_tile_data(tile)
        if data:
            nodevalue = self.get_id_list(data[str(node.nodeid)])

            for resourceXresource in nodevalue:
                try:
                    return self.compile_json(tile, node, **resourceXresource)
                except (TypeError, KeyError):
                    pass
                except:
                    resourceid = resourceXresource["resourceId"]
                    logger.info(f'Resource with id "{resourceid}" not in the system.')

    def append_to_document(self, document, nodevalue, nodeid, tile, provisional=False):
        if type(nodevalue) != list and nodevalue is not None:
            nodevalue = [nodevalue]
        if nodevalue:
            for relatedResourceItem in nodevalue:
                document["ids"].append(
                    {"id": relatedResourceItem["resourceId"], "nodegroup_id": tile.nodegroup_id, "provisional": provisional}
                )
                if "resourceName" in relatedResourceItem and relatedResourceItem["resourceName"] not in document["strings"]:
                    document["strings"].append(
                        {"string": relatedResourceItem["resourceName"], "nodegroup_id": tile.nodegroup_id, "provisional": provisional}
                    )

    def transform_value_for_tile(self, value, **kwargs):
        try:
            return json.loads(value)
        except ValueError:
            # do this if json (invalid) is formatted with single quotes, re #6390
            try:
                return ast.literal_eval(value)
            except:
                return value
        except TypeError:
            # data should come in as json but python list is accepted as well
            if isinstance(value, list):
                return value

    def transform_export_values(self, value, *args, **kwargs):
        return json.dumps(value)

    def append_search_filters(self, value, node, query, request):
        try:
            if value["op"] == "null" or value["op"] == "not_null":
                self.append_null_search_filters(value, node, query, request)
            elif value["val"] != "" and value["val"] != []:
                # search_query = Match(field="tiles.data.%s.resourceId" % (str(node.pk)), type="phrase", query=value["val"])
                search_query = Terms(field="tiles.data.%s.resourceId.keyword" % (str(node.pk)), terms=value["val"])
                if "!" in value["op"]:
                    query.must_not(search_query)
                    query.filter(Exists(field="tiles.data.%s" % (str(node.pk))))
                else:
                    query.must(search_query)
        except KeyError as e:
            pass

    def get_rdf_uri(self, node, data, which="r"):
        if not data:
            return URIRef("")
        elif type(data) == list:
            return [URIRef(archesproject[f"resources/{x['resourceId']}"]) for x in data]
        return URIRef(archesproject[f"resources/{data['resourceId']}"])

    def accepts_rdf_uri(self, uri):
        return uri.startswith("urn:uuid:") or uri.startswith(settings.ARCHES_NAMESPACE_FOR_DATA_EXPORT + "resources/")

    def to_rdf(self, edge_info, edge):
        g = Graph()

        def _add_resource(d, p, r, r_type):
            if r_type is not None:
                g.add((r, RDF.type, URIRef(r_type)))
            g.add((d, URIRef(p), r))

        if edge_info["range_tile_data"] is not None:
            res_insts = edge_info["range_tile_data"]
            if not isinstance(res_insts, list):
                res_insts = [res_insts]

            for res_inst in res_insts:
                rangenode = self.get_rdf_uri(None, res_inst)
                try:
                    res_inst_obj = models.ResourceInstance.objects.get(pk=res_inst["resourceId"])
                    r_type = res_inst_obj.graph.node_set.get(istopnode=True).ontologyclass
                except models.ResourceInstance.DoesNotExist:
                    # This should never happen excpet if trying to export when the
                    # referenced resource hasn't been saved to the database yet
                    r_type = edge.rangenode.ontologyclass
                _add_resource(edge_info["d_uri"], edge.ontologyproperty, rangenode, r_type)
        return g

    def from_rdf(self, json_ld_node):
        res_inst_uri = json_ld_node["@id"]
        # `id` should be in the form schema:{...}/{UUID}
        # eg `urn:uuid:{UUID}`
        #    `http://arches_instance.getty.edu/resources/{UUID}`
        p = re.compile(r"(?P<r>[0-9a-fA-F]{8}\-[0-9a-fA-F]{4}\-[0-9a-fA-F]{4}\-[0-9a-fA-F]{4}\-[0-9a-fA-F]{12})/?$")
        m = p.search(res_inst_uri)
        if m is not None:
            # return m.groupdict()["r"]
            return [{"resourceId": m.groupdict()["r"], "ontologyProperty": "", "inverseOntologyProperty": "", "resourceXresourceId": ""}]

    def ignore_keys(self):
        return ["http://www.w3.org/2000/01/rdf-schema#label http://www.w3.org/2000/01/rdf-schema#Literal"]

    def references_resource_type(self):
        """
        This resource references another resource type (eg resource-instance-datatype, etc...)
        """

        return True

    def default_es_mapping(self):
        mapping = {
            "properties": {
                "resourceId": {"type": "text", "fields": {"keyword": {"ignore_above": 256, "type": "keyword"}}},
                "ontologyProperty": {"type": "text", "fields": {"keyword": {"ignore_above": 256, "type": "keyword"}}},
                "inverseOntologyProperty": {"type": "text", "fields": {"keyword": {"ignore_above": 256, "type": "keyword"}}},
                "resourceXresourceId": {"type": "text", "fields": {"keyword": {"ignore_above": 256, "type": "keyword"}}},
            }
        }
        return mapping


class ResourceInstanceListDataType(ResourceInstanceDataType):
    def to_json(self, tile, node):
        from arches.app.models.resource import Resource  # import here rather than top to avoid circular import

        resourceid = None
        data = self.get_tile_data(tile)
        if data:
            nodevalue = self.get_id_list(data[str(node.nodeid)])
            items = []

            for resourceXresource in nodevalue:
                try:
                    resourceid = resourceXresource["resourceId"]
                    related_resource = Resource.objects.get(pk=resourceid)
                    displayname = related_resource.displayname()
                    resourceXresource["display_value"] = displayname
                    items.append(resourceXresource)
                except (TypeError, KeyError):
                    pass
                except:
                    logger.info(f'Resource with id "{resourceid}" not in the system.')
            return self.compile_json(tile, node, instance_details=items)

    def collects_multiple_values(self):
        return True


class NodeValueDataType(BaseDataType):
    def validate(self, value, row_number=None, source="", node=None, nodeid=None, strict=False, **kwargs):
        errors = []
        if value:
            try:
                models.TileModel.objects.get(tileid=value)
            except ObjectDoesNotExist:
                message = _("{0} {1} is not a valid tile id. This data was not imported.".format(value, row_number))
                title = _("Invalid Tile Id")
                errors.append({"type": "ERROR", "message": message, "title": title})
        return errors

    def get_display_value(self, tile, node, **kwargs):
        datatype_factory = DataTypeFactory()
        try:
            value_node = models.Node.objects.get(nodeid=node.config["nodeid"])
            data = self.get_tile_data(tile)
            tileid = data[str(node.nodeid)]
            if tileid:
                value_tile = models.TileModel.objects.get(tileid=tileid)
                datatype = datatype_factory.get_instance(value_node.datatype)
                return datatype.get_display_value(value_tile, value_node)
            return ""
        except:
            raise Exception(f'Node with name "{node.name}" is not configured correctly.')

    def append_to_document(self, document, nodevalue, nodeid, tile, provisional=False):
        pass

    def append_search_filters(self, value, node, query, request):
        pass


class AnnotationDataType(BaseDataType):
    def validate(self, value, row_number=None, source=None, node=None, nodeid=None, strict=False, **kwargs):
        errors = []
        return errors

    def to_json(self, tile, node):
        data = self.get_tile_data(tile)
        if data:
            return self.compile_json(tile, node, geojson=data.get(str(node.nodeid)))

    def append_to_document(self, document, nodevalue, nodeid, tile, provisional=False):
        return

    def transform_value_for_tile(self, value, **kwargs):
        try:
            return json.loads(value)
        except ValueError:
            # do this if json (invalid) is formatted with single quotes, re #6390
            try:
                return ast.literal_eval(value)
            except:
                return None
        except TypeError:
            # data should come in as json but python list is accepted as well
            if isinstance(value, list):
                return value

    def default_es_mapping(self):
        mapping = {
            "properties": {
                "features": {
                    "properties": {
                        "geometry": {"properties": {"coordinates": {"type": "float"}, "type": {"type": "keyword"}}},
                        "id": {"type": "keyword"},
                        "type": {"type": "keyword"},
                        "properties": {"type": "object"},
                    }
                },
                "type": {"type": "keyword"},
            }
        }
        return mapping


def get_value_from_jsonld(json_ld_node):
    try:
        language = json_ld_node[0].get("@language")
        if language is None:
            language = get_language()
        return (json_ld_node[0].get("@value"), language)
    except KeyError as e:
        try:
            language = json_ld_node.get("@language")
            if language is None:
                language = get_language()
            return (json_ld_node.get("@value"), language)
        except AttributeError as e:
            return
    except IndexError as e:
        return<|MERGE_RESOLUTION|>--- conflicted
+++ resolved
@@ -2242,18 +2242,16 @@
 
         return errors
 
-<<<<<<< HEAD
+    def clean(self, tile, nodeid):
+        super().clean(tile, nodeid)
+        if tile.data[nodeid] == []:
+            tile.data[nodeid] = None
+
     def pre_tile_save(self, tile, nodeid):
         relationships = tile.data[nodeid]
         if relationships:
             for relationship in relationships:
                 relationship["resourceXresourceId"] = str(uuid.uuid4())
-=======
-    def clean(self, tile, nodeid):
-        super().clean(tile, nodeid)
-        if tile.data[nodeid] == []:
-            tile.data[nodeid] = None
->>>>>>> f9d75249
 
     def post_tile_save(self, tile, nodeid, request):
         ret = False
