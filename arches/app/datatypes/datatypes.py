import uuid
import json
import decimal
import base64
import re
import logging
from distutils import util
from datetime import datetime
from mimetypes import MimeTypes
from arches.app.datatypes.base import BaseDataType
from arches.app.models import models
from arches.app.models.system_settings import settings
from arches.app.utils.betterJSONSerializer import JSONDeserializer
from arches.app.utils.betterJSONSerializer import JSONSerializer
from arches.app.utils.date_utils import ExtendedDateFormat
from arches.app.utils.module_importer import get_class_from_modulename
from arches.app.utils.permission_backend import user_is_resource_reviewer
from arches.app.utils.geo_utils import GeoUtils
import arches.app.utils.task_management as task_management
from arches.app.search.elasticsearch_dsl_builder import Bool, Match, Range, Term, Terms, Exists, RangeDSLException
from arches.app.search.search_engine_factory import SearchEngineInstance as se
from django.core.cache import cache
from django.core.files.base import ContentFile
from django.utils.translation import ugettext as _
from django.contrib.gis.geos import GEOSGeometry
from django.contrib.gis.geos import GeometryCollection
from django.contrib.gis.geos import fromstr
from django.contrib.gis.geos import Polygon
from django.core.exceptions import ObjectDoesNotExist
from django.core.exceptions import ValidationError
from django.db import connection, transaction
from elasticsearch import Elasticsearch
from elasticsearch.exceptions import NotFoundError
from edtf import parse_edtf


# One benefit of shifting to python3.x would be to use
# importlib.util.LazyLoader to load rdflib (and other lesser
# used but memory soaking libs)
from rdflib import Namespace, URIRef, Literal, BNode
from rdflib import ConjunctiveGraph as Graph
from rdflib.namespace import RDF, RDFS, XSD, DC, DCTERMS

archesproject = Namespace(settings.ARCHES_NAMESPACE_FOR_DATA_EXPORT)
cidoc_nm = Namespace("http://www.cidoc-crm.org/cidoc-crm/")

EARTHCIRCUM = 40075016.6856
PIXELSPERTILE = 256

logger = logging.getLogger(__name__)


class DataTypeFactory(object):
    def __init__(self):
        self.datatypes = {datatype.datatype: datatype for datatype in models.DDataType.objects.all()}
        self.datatype_instances = {}

    def get_instance(self, datatype):
        d_datatype = self.datatypes[datatype]
        try:
            datatype_instance = self.datatype_instances[d_datatype.classname]
        except:
            class_method = get_class_from_modulename(d_datatype.modulename, d_datatype.classname, settings.DATATYPE_LOCATIONS)
            datatype_instance = class_method(d_datatype)
            self.datatype_instances[d_datatype.classname] = datatype_instance
        return datatype_instance


class StringDataType(BaseDataType):
    def validate(self, value, row_number=None, source=None, node=None, nodeid=None):
        errors = []
        try:
            if value is not None:
                value.upper()
        except:
            errors.append(
                {
                    "type": "ERROR",
                    "message": "datatype: {0} value: {1} {2} {3} - {4}. {5}".format(
                        self.datatype_model.datatype, value, source, row_number, "this is not a string", "This data was not imported."
                    ),
                }
            )
        return errors

    def clean(self, tile, nodeid):
        if tile.data[nodeid] in ["", "''"]:
            tile.data[nodeid] = None

    def append_to_document(self, document, nodevalue, nodeid, tile, provisional=False):
        val = {"string": nodevalue, "nodegroup_id": tile.nodegroup_id, "provisional": provisional}
        document["strings"].append(val)

    def transform_export_values(self, value, *args, **kwargs):
        if value is not None:
            return value

    def get_search_terms(self, nodevalue, nodeid=None):
        terms = []
        if nodevalue is not None:
            if settings.WORDS_PER_SEARCH_TERM is None or (len(nodevalue.split(" ")) < settings.WORDS_PER_SEARCH_TERM):
                terms.append(nodevalue)
        return terms

    def append_search_filters(self, value, node, query, request):
        try:
            if value["val"] != "":
                match_type = "phrase_prefix" if "~" in value["op"] else "phrase"
                match_query = Match(field="tiles.data.%s" % (str(node.pk)), query=value["val"], type=match_type)
                if "!" in value["op"]:
                    query.must_not(match_query)
                    query.filter(Exists(field="tiles.data.%s" % (str(node.pk))))
                else:
                    query.must(match_query)
        except KeyError as e:
            pass

    def is_a_literal_in_rdf(self):
        return True

    def to_rdf(self, edge_info, edge):
        # returns an in-memory graph object, containing the domain resource, its
        # type and the string as a string literal
        g = Graph()
        if edge_info["range_tile_data"] is not None:
            g.add((edge_info["d_uri"], RDF.type, URIRef(edge.domainnode.ontologyclass)))
            g.add((edge_info["d_uri"], URIRef(edge.ontologyproperty), Literal(edge_info["range_tile_data"])))
        return g

    def from_rdf(self, json_ld_node):
        # returns the string value only
        # FIXME: Language?
        value = get_value_from_jsonld(json_ld_node)
        try:
            return value[0]
        except (AttributeError, KeyError) as e:
            pass


class NumberDataType(BaseDataType):
    def validate(self, value, row_number=None, source="", node=None, nodeid=None):
        errors = []

        try:
            if value == "":
                value = None
            if value is not None:
                decimal.Decimal(value)
        except Exception:
            dt = self.datatype_model.datatype
            errors.append(
                {
                    "type": "ERROR",
                    "message": "datatype: {0}, value: {1} {2} {3} - {4}. {5}".format(
                        dt, value, source, row_number, "not a properly formatted number", "This data was not saved."
                    ),
                }
            )
        return errors

    def transform_value_for_tile(self, value, **kwargs):
        return float(value)

    def clean(self, tile, nodeid):
        try:
            tile.data[nodeid].upper()
            tile.data[nodeid] = float(tile.data[nodeid])
        except Exception:
            pass

    def append_to_document(self, document, nodevalue, nodeid, tile, provisional=False):
        document["numbers"].append({"number": nodevalue, "nodegroup_id": tile.nodegroup_id, "provisional": provisional})

    def append_search_filters(self, value, node, query, request):
        try:
            if value["val"] != "":
                if value["op"] != "eq":
                    operators = {"gte": None, "lte": None, "lt": None, "gt": None}
                    operators[value["op"]] = value["val"]
                else:
                    operators = {"gte": value["val"], "lte": value["val"]}
                search_query = Range(field="tiles.data.%s" % (str(node.pk)), **operators)
                query.must(search_query)
        except KeyError:
            pass

    def is_a_literal_in_rdf(self):
        return True

    def to_rdf(self, edge_info, edge):
        # returns an in-memory graph object, containing the domain resource, its
        # type and the number as a numeric literal (as this is how it is in the JSON)
        g = Graph()
        rtd = (
            int(edge_info["range_tile_data"])
            if type(edge_info["range_tile_data"]) == float and edge_info["range_tile_data"].is_integer()
            else edge_info["range_tile_data"]
        )
        if rtd is not None:
            g.add((edge_info["d_uri"], RDF.type, URIRef(edge.domainnode.ontologyclass)))
            g.add((edge_info["d_uri"], URIRef(edge.ontologyproperty), Literal(rtd)))
        return g

    def from_rdf(self, json_ld_node):
        # expects a node taken from an expanded json-ld graph
        # returns the value, or None if no "@value" key is found
        value = get_value_from_jsonld(json_ld_node)
        try:
            return value[0]  # should already be cast as a number in the JSON
        except (AttributeError, KeyError) as e:
            pass

    def default_es_mapping(self):
        return {"type": "long"}


class BooleanDataType(BaseDataType):
    def validate(self, value, row_number=None, source="", node=None, nodeid=None):
        errors = []
        try:
            if value is not None:
                type(bool(util.strtobool(str(value)))) is True
        except Exception:
            errors.append({"type": "ERROR", "message": "{0} is not of type boolean. This data was not imported.".format(value)})

        return errors

    def transform_value_for_tile(self, value, **kwargs):
        return bool(util.strtobool(str(value)))

    def append_search_filters(self, value, node, query, request):
        try:
            if value["val"] != "":
                term = True if value["val"] == "t" else False
                query.must(Term(field="tiles.data.%s" % (str(node.pk)), term=term))
        except KeyError as e:
            pass

    def to_rdf(self, edge_info, edge):
        # returns an in-memory graph object, containing the domain resource, its
        # type and the number as a numeric literal (as this is how it is in the JSON)
        g = Graph()
        if edge_info["range_tile_data"] is not None:
            g.add((edge_info["d_uri"], RDF.type, URIRef(edge.domainnode.ontologyclass)))
            g.add((edge_info["d_uri"], URIRef(edge.ontologyproperty), Literal(edge_info["range_tile_data"])))
        return g

    def is_a_literal_in_rdf(self):
        return True

    def from_rdf(self, json_ld_node):
        # expects a node taken from an expanded json-ld graph
        # returns the value, or None if no "@value" key is found
        value = get_value_from_jsonld(json_ld_node)
        try:
            return value[0]
        except (AttributeError, KeyError) as e:
            pass

    def default_es_mapping(self):
        return {"type": "boolean"}


class DateDataType(BaseDataType):
    def validate(self, value, row_number=None, source="", node=None, nodeid=None):
        errors = []
        if value is not None:
            date_formats = ["-%Y", "%Y", "%Y-%m-%d", "%B-%m-%d", "%Y-%m-%d %H:%M:%S"]
            valid = False
            for mat in date_formats:
                if valid == False:
                    try:
                        if datetime.strptime(value, mat):
                            valid = True
                    except:
                        valid = False
            if valid == False:
                if hasattr(settings, "DATE_IMPORT_EXPORT_FORMAT"):
                    date_format = settings.DATE_IMPORT_EXPORT_FORMAT
                else:
                    date_format = date_formats

                errors.append(
                    {
                        "type": "ERROR",
                        "message": f"{value} {row_number} is not in the correct format, make sure it is in this format: \
                            {date_format} or set the date format in settings.DATE_IMPORT_EXPORT_FORMAT. This data was not imported.",
                    }
                )

        return errors

    def transform_value_for_tile(self, value, **kwargs):
        if type(value) == list:
            value = value[0]

        try:
            if hasattr(settings, "DATE_IMPORT_EXPORT_FORMAT"):
                v = datetime.strptime(str(value), settings.DATE_IMPORT_EXPORT_FORMAT)
                value = str(datetime.strftime(v, "%Y-%m-%d"))
            else:
                value = str(datetime(value).date())
        except:
            pass

        return value

    def transform_export_values(self, value, *args, **kwargs):
        if hasattr(settings, "DATE_IMPORT_EXPORT_FORMAT"):
            v = datetime.strptime(value, "%Y-%m-%d")
            value = datetime.strftime(v, settings.DATE_IMPORT_EXPORT_FORMAT)
        return value

    def append_to_document(self, document, nodevalue, nodeid, tile, provisional=False):
        document["dates"].append(
            {"date": ExtendedDateFormat(nodevalue).lower, "nodegroup_id": tile.nodegroup_id, "nodeid": nodeid, "provisional": provisional}
        )

    def append_search_filters(self, value, node, query, request):
        try:
            if value["val"] != "" and value["val"] is not None:
                date_value = datetime.strptime(value["val"], "%Y-%m-%d").isoformat()
                if value["op"] != "eq":
                    operators = {"gte": None, "lte": None, "lt": None, "gt": None}
                    operators[value["op"]] = date_value
                else:
                    operators = {"gte": date_value, "lte": date_value}
                search_query = Range(field="tiles.data.%s" % (str(node.pk)), **operators)
                query.must(search_query)
        except KeyError as e:
            pass

    def after_update_all(self):
        config = cache.get("time_wheel_config_anonymous")
        if config is not None:
            cache.delete("time_wheel_config_anonymous")

    def is_a_literal_in_rdf(self):
        return True

    def to_rdf(self, edge_info, edge):
        # returns an in-memory graph object, containing the domain resource, its
        # type and the number as a numeric literal (as this is how it is in the JSON)
        g = Graph()
        if edge_info["range_tile_data"] is not None:
            g.add((edge_info["d_uri"], RDF.type, URIRef(edge.domainnode.ontologyclass)))
            g.add((edge_info["d_uri"], URIRef(edge.ontologyproperty), Literal(edge_info["range_tile_data"], datatype=XSD.dateTime)))
        return g

    def from_rdf(self, json_ld_node):
        # expects a node taken from an expanded json-ld graph
        # returns the value, or None if no "@value" key is found
        value = get_value_from_jsonld(json_ld_node)
        try:
            return value[0]
        except (AttributeError, KeyError) as e:
            pass

    def default_es_mapping(self):
        return {"type": "date"}


class EDTFDataType(BaseDataType):
    def validate(self, value, row_number=None, source="", node=None, nodeid=None):
        errors = []
        if value is not None:
            if not ExtendedDateFormat(value).is_valid():
                errors.append(
                    {
                        "type": "ERROR",
                        "message": f"{value} {row_number} is not in the correct Extended Date Time Format, \
                            see http://www.loc.gov/standards/datetime/ for supported formats. This data was not imported.",
                    }
                )

        return errors

    def get_display_value(self, tile, node):
        data = self.get_tile_data(tile)
        try:
            value = data[str(node.pk)]["value"]
        except TypeError:
            value = data[str(node.pk)]
        return value

    def append_to_document(self, document, nodevalue, nodeid, tile, provisional=False):
        def add_date_to_doc(document, edtf):
            if edtf.lower == edtf.upper:
                if edtf.lower is not None:
                    document["dates"].append(
                        {"date": edtf.lower, "nodegroup_id": tile.nodegroup_id, "nodeid": nodeid, "provisional": provisional}
                    )
            else:
                dr = {}
                if edtf.lower_fuzzy is not None:
                    dr["gte"] = edtf.lower_fuzzy
                    document["dates"].append(
                        {"date": edtf.lower_fuzzy, "nodegroup_id": tile.nodegroup_id, "nodeid": nodeid, "provisional": provisional}
                    )
                if edtf.upper_fuzzy is not None:
                    dr["lte"] = edtf.upper_fuzzy
                    document["dates"].append(
                        {"date": edtf.upper_fuzzy, "nodegroup_id": tile.nodegroup_id, "nodeid": nodeid, "provisional": provisional}
                    )
                document["date_ranges"].append(
                    {"date_range": dr, "nodegroup_id": tile.nodegroup_id, "nodeid": nodeid, "provisional": provisional}
                )

        # update the indexed tile value to support adv. search
        tile.data[nodeid] = {"value": nodevalue, "dates": [], "date_ranges": []}

        node = models.Node.objects.get(nodeid=nodeid)
        edtf = ExtendedDateFormat(nodevalue, **node.config)
        if edtf.result_set:
            for result in edtf.result_set:
                add_date_to_doc(document, result)
                add_date_to_doc(tile.data[nodeid], result)
        else:
            add_date_to_doc(document, edtf)
            add_date_to_doc(tile.data[nodeid], edtf)

    def append_search_filters(self, value, node, query, request):
        def add_date_to_doc(query, edtf):
            if value["op"] == "eq":
                if edtf.lower != edtf.upper:
                    raise Exception(_('Only dates that specify an exact year, month, and day can be used with the "=" operator'))
                query.should(Match(field="tiles.data.%s.dates.date" % (str(node.pk)), query=edtf.lower, type="phrase_prefix"))
            else:
                if value["op"] == "overlaps":
                    operators = {"gte": edtf.lower, "lte": edtf.upper}
                else:
                    if edtf.lower != edtf.upper:
                        raise Exception(
                            _(
                                'Only dates that specify an exact year, month, \
                                    and day can be used with the ">", "<", ">=", and "<=" operators'
                            )
                        )

                    operators = {value["op"]: edtf.lower or edtf.upper}

                try:
                    query.should(Range(field="tiles.data.%s.dates.date" % (str(node.pk)), **operators))
                    query.should(Range(field="tiles.data.%s.date_ranges.date_range" % (str(node.pk)), relation="intersects", **operators))
                except RangeDSLException:
                    if edtf.lower is None and edtf.upper is None:
                        raise Exception(_("Invalid date specified."))

        edtf = ExtendedDateFormat(value["val"])
        if edtf.result_set:
            for result in edtf.result_set:
                add_date_to_doc(query, result)
        else:
            add_date_to_doc(query, edtf)

    def default_es_mapping(self):
        return {"properties": {"value": {"type": "text", "fields": {"keyword": {"ignore_above": 256, "type": "keyword"}}}}}


class GeojsonFeatureCollectionDataType(BaseDataType):
    def validate(self, value, row_number=None, source=None, node=None, nodeid=None):
        errors = []
        coord_limit = 1500
        coordinate_count = 0

        def validate_geom(geom, coordinate_count=0):
            try:
                coordinate_count += geom.num_coords
                bbox = Polygon(settings.DATA_VALIDATION_BBOX)
                if coordinate_count > coord_limit:
                    message = f"Geometry has too many coordinates for Elasticsearch ({coordinate_count}), \
                        Please limit to less then {coord_limit} coordinates of 5 digits of precision or less."
                    errors.append(
                        {
                            "type": "ERROR",
                            "message": "datatype: {0} value: {1} {2} - {3}. {4}".format(
                                self.datatype_model.datatype, value, source, message, "This data was not imported."
                            ),
                        }
                    )

                if bbox.contains(geom) == False:
                    message = "Geometry does not fall within the bounding box of the selected coordinate system. \
                         Adjust your coordinates or your settings.DATA_EXTENT_VALIDATION property."
                    errors.append(
                        {
                            "type": "ERROR",
                            "message": "datatype: {0} value: {1} {2} - {3}. {4}".format(
                                self.datatype_model.datatype, value, source, message, "This data was not imported."
                            ),
                        }
                    )
            except Exception:
                message = "Not a properly formatted geometry"
                errors.append(
                    {
                        "type": "ERROR",
                        "message": "datatype: {0} value: {1} {2} - {3}. {4}.".format(
                            self.datatype_model.datatype, value, source, message, "This data was not imported."
                        ),
                    }
                )

        if value is not None:
            for feature in value["features"]:
                try:
                    geom = GEOSGeometry(JSONSerializer().serialize(feature["geometry"]))
                    validate_geom(geom, coordinate_count)
                except Exception:
                    message = _("It was not possible to serialize some feaures in your geometry.")
                    errors.append(
                        {
                            "type": "ERROR",
                            "message": "datatype: {0} value: {1} {2} - {3}. {4}".format(
                                self.datatype_model.datatype, value, source, message, "This data was not imported."
                            ),
                        }
                    )

        return errors

    def clean(self, tile, nodeid):
        if tile.data[nodeid] is not None and "features" in tile.data[nodeid]:
            if len(tile.data[nodeid]["features"]) == 0:
                tile.data[nodeid] = None

    def transform_value_for_tile(self, value, **kwargs):
        if "format" in kwargs and kwargs["format"] == "esrijson":
            arches_geojson = GeoUtils().arcgisjson_to_geojson(value)
        else:
            arches_geojson = {}
            arches_geojson["type"] = "FeatureCollection"
            arches_geojson["features"] = []
            geometry = GEOSGeometry(value, srid=4326)
            if geometry.geom_type == "GeometryCollection":
                for geom in geometry:
                    arches_json_geometry = {}
                    arches_json_geometry["geometry"] = JSONDeserializer().deserialize(GEOSGeometry(geom, srid=4326).json)
                    arches_json_geometry["type"] = "Feature"
                    arches_json_geometry["id"] = str(uuid.uuid4())
                    arches_json_geometry["properties"] = {}
                    arches_geojson["features"].append(arches_json_geometry)
            else:
                arches_json_geometry = {}
                arches_json_geometry["geometry"] = JSONDeserializer().deserialize(geometry.json)
                arches_json_geometry["type"] = "Feature"
                arches_json_geometry["id"] = str(uuid.uuid4())
                arches_json_geometry["properties"] = {}
                arches_geojson["features"].append(arches_json_geometry)

        return arches_geojson

    def transform_export_values(self, value, *args, **kwargs):
        wkt_geoms = []
        for feature in value["features"]:
            wkt_geoms.append(GEOSGeometry(json.dumps(feature["geometry"])))
        return GeometryCollection(wkt_geoms)

    def update(self, tile, data, nodeid=None, action=None):
        new_features_array = tile.data[nodeid]["features"] + data["features"]
        tile.data[nodeid]["features"] = new_features_array
        updated_data = tile.data[nodeid]
        return updated_data

    def append_to_document(self, document, nodevalue, nodeid, tile, provisional=False):
        document["geometries"].append({"geom": nodevalue, "nodegroup_id": tile.nodegroup_id, "provisional": provisional, "tileid": tile.pk})
        bounds = self.get_bounds_from_value(nodevalue)
        if bounds is not None:
            minx, miny, maxx, maxy = bounds
            centerx = maxx - (maxx - minx) / 2
            centery = maxy - (maxy - miny) / 2
            document["points"].append(
                {"point": {"lon": centerx, "lat": centery}, "nodegroup_id": tile.nodegroup_id, "provisional": provisional}
            )

    def get_bounds(self, tile, node):
        bounds = None
        try:
            node_data = tile.data[str(node.pk)]
            bounds = self.get_bounds_from_value(node_data)
        except KeyError as e:
            print(e)
        return bounds

    def get_bounds_from_value(self, node_data):
        bounds = None
        for feature in node_data["features"]:
            geom_collection = GEOSGeometry(JSONSerializer().serialize(feature["geometry"]))

            if bounds is None:
                bounds = geom_collection.extent
            else:
                minx, miny, maxx, maxy = bounds
                if geom_collection.extent[0] < minx:
                    minx = geom_collection.extent[0]
                if geom_collection.extent[1] < miny:
                    miny = geom_collection.extent[1]
                if geom_collection.extent[2] > maxx:
                    maxx = geom_collection.extent[2]
                if geom_collection.extent[3] > maxy:
                    maxy = geom_collection.extent[3]

                bounds = (minx, miny, maxx, maxy)

        return bounds

    def get_map_layer(self, node=None, preview=False):
        if node is None:
            return None
        elif node.config is None:
            return None
        count = models.TileModel.objects.filter(data__has_key=str(node.nodeid)).count()
        if not preview and (count < 1 or not node.config["layerActivated"]):
            return None

        source_name = "resources-%s" % node.nodeid
        layer_name = "%s - %s" % (node.graph.name, node.name)
        if not preview and node.config["layerName"] != "":
            layer_name = node.config["layerName"]
        layer_icon = node.graph.iconclass
        if not preview and node.config["layerIcon"] != "":
            layer_icon = node.config["layerIcon"]

        layer_legend = node.config["layerLegend"]

        if not preview and node.config["advancedStyling"]:
            try:
                style = json.loads(node.config["advancedStyle"])
                for layer in style:
                    layer["source-layer"] = str(node.pk)
                layer_def = json.dumps(style)
            except ValueError:
                layer_def = "[]"
        else:
            layer_def = """[
                {
                    "id": "resources-fill-%(nodeid)s",
                    "type": "fill",
                    "source": "%(source_name)s",
                    "source-layer": "%(nodeid)s",
                    "layout": {
                        "visibility": "visible"
                    },
                    "filter": ["all", ["==", "$type", "Polygon"],["==", "total", 1]],
                    "paint": {
                        "fill-color": "%(fillColor)s"
                    }
                },
                {
                    "id": "resources-fill-%(nodeid)s-click",
                    "type": "fill",
                    "source": "%(source_name)s",
                    "source-layer": "%(nodeid)s",
                    "layout": {
                        "visibility": "visible"
                    },
                    "filter": ["all", ["==", "$type", "Polygon"],["==", "total", 1],["==", "resourceinstanceid", ""]],
                    "paint": {
                        "fill-color": "%(fillColor)s"
                    }
                },
                {
                    "id": "resources-fill-%(nodeid)s-hover",
                    "type": "fill",
                    "source": "%(source_name)s",
                    "source-layer": "%(nodeid)s",
                    "layout": {
                        "visibility": "visible"
                    },
                    "filter": ["all", ["==", "$type", "Polygon"],["==", "total", 1],["==", "resourceinstanceid", ""]],
                    "paint": {
                        "fill-color": "%(fillColor)s"
                    }
                },
                {
                    "id": "resources-poly-outline-%(nodeid)s",
                    "type": "line",
                    "source": "%(source_name)s",
                    "source-layer": "%(nodeid)s",
                    "layout": {
                        "visibility": "visible"
                    },
                    "filter": ["all",["==", "$type", "Polygon"],["==", "total", 1]],
                    "paint": {
                        "line-width": ["case",
                            ["boolean", ["feature-state", "hover"], false],
                            %(expanded_outlineWeight)s,
                            %(outlineWeight)s
                        ],
                        "line-color": "%(outlineColor)s"
                    }
                },
                {
                    "id": "resources-poly-outline-%(nodeid)s-hover",
                    "type": "line",
                    "source": "%(source_name)s",
                    "source-layer": "%(nodeid)s",
                    "layout": {
                        "visibility": "visible"
                    },
                    "filter": ["all",["==", "$type", "Polygon"],["==", "total", 1],["==", "resourceinstanceid", ""]],
                    "paint": {
                        "line-width": %(expanded_outlineWeight)s,
                        "line-color": "%(outlineColor)s"
                    }
                },
                {
                    "id": "resources-poly-outline-%(nodeid)s-click",
                    "type": "line",
                    "source": "%(source_name)s",
                    "source-layer": "%(nodeid)s",
                    "layout": {
                        "visibility": "visible"
                    },
                    "filter": ["all",["==", "$type", "Polygon"],["==", "total", 1],["==", "resourceinstanceid", ""]],
                    "paint": {
                        "line-width": %(expanded_outlineWeight)s,
                        "line-color": "%(outlineColor)s"
                    }
                },
                {
                    "id": "resources-line-halo-%(nodeid)s",
                    "type": "line",
                    "source": "%(source_name)s",
                    "source-layer": "%(nodeid)s",
                    "layout": {
                        "visibility": "visible"
                    },
                    "filter": ["all", ["==", "$type", "LineString"],["==", "total", 1]],
                    "paint": {
                        "line-width": ["case",
                            ["boolean", ["feature-state", "hover"], false],
                            %(expanded_haloWeight)s,
                            %(haloWeight)s
                        ],
                        "line-color": "%(lineHaloColor)s"
                    }
                },
                {
                    "id": "resources-line-%(nodeid)s",
                    "type": "line",
                    "source": "%(source_name)s",
                    "source-layer": "%(nodeid)s",
                    "layout": {
                        "visibility": "visible"
                    },
                    "filter": ["all",["==", "$type", "LineString"],["==", "total", 1]],
                    "paint": {
                        "line-width": ["case",
                            ["boolean", ["feature-state", "hover"], false],
                            %(expanded_weight)s,
                            %(weight)s
                        ],
                        "line-color": "%(lineColor)s"
                    }
                },
                {
                    "id": "resources-line-halo-%(nodeid)s-hover",
                    "type": "line",
                    "source": "%(source_name)s",
                    "source-layer": "%(nodeid)s",
                    "layout": {
                        "visibility": "visible"
                    },
                    "filter": ["all",["==", "$type", "LineString"],["==", "total", 1],["==", "resourceinstanceid", ""]],
                    "paint": {
                        "line-width": %(expanded_haloWeight)s,
                        "line-color": "%(lineHaloColor)s"
                    }
                },
                {
                    "id": "resources-line-%(nodeid)s-hover",
                    "type": "line",
                    "source": "%(source_name)s",
                    "source-layer": "%(nodeid)s",
                    "layout": {
                        "visibility": "visible"
                    },
                    "filter": ["all",["==", "$type", "LineString"],["==", "total", 1],["==", "resourceinstanceid", ""]],
                    "paint": {
                        "line-width": %(expanded_weight)s,
                        "line-color": "%(lineColor)s"
                    }
                },
                {
                    "id": "resources-line-halo-%(nodeid)s-click",
                    "type": "line",
                    "source": "%(source_name)s",
                    "source-layer": "%(nodeid)s",
                    "layout": {
                        "visibility": "visible"
                    },
                    "filter": ["all", ["==", "$type", "LineString"],["==", "total", 1],["==", "resourceinstanceid", ""]],
                    "paint": {
                        "line-width": %(expanded_haloWeight)s,
                        "line-color": "%(lineHaloColor)s"
                    }
                },
                {
                    "id": "resources-line-%(nodeid)s-click",
                    "type": "line",
                    "source": "%(source_name)s",
                    "source-layer": "%(nodeid)s",
                    "layout": {
                        "visibility": "visible"
                    },
                    "filter": ["all", ["==", "$type", "LineString"],["==", "total", 1],["==", "resourceinstanceid", ""]],
                    "paint": {
                        "line-width": %(expanded_weight)s,
                        "line-color": "%(lineColor)s"
                    }
                },

                {
                    "id": "resources-point-halo-%(nodeid)s-hover",
                    "type": "circle",
                    "source": "%(source_name)s",
                    "source-layer": "%(nodeid)s",
                    "layout": {
                        "visibility": "visible"
                    },
                    "filter": ["all", ["==", "$type", "Point"],["==", "total", 1],["==", "resourceinstanceid", ""]],
                    "paint": {
                        "circle-radius": %(expanded_haloRadius)s,
                        "circle-color": "%(pointHaloColor)s"
                    }
                },
                {
                    "id": "resources-point-%(nodeid)s-hover",
                    "type": "circle",
                    "source": "%(source_name)s",
                    "source-layer": "%(nodeid)s",
                    "layout": {
                        "visibility": "visible"
                    },
                    "filter": ["all", ["==", "$type", "Point"],["==", "total", 1],["==", "resourceinstanceid", ""]],
                    "paint": {
                        "circle-radius": %(expanded_radius)s,
                        "circle-color": "%(pointColor)s"
                    }
                },

                {
                    "id": "resources-point-halo-%(nodeid)s",
                    "type": "circle",
                    "source": "%(source_name)s",
                    "source-layer": "%(nodeid)s",
                    "layout": {
                        "visibility": "visible"
                    },
                    "filter": ["all", ["==", "$type", "Point"],["==", "total", 1]],
                    "paint": {
                        "circle-radius": ["case",
                            ["boolean", ["feature-state", "hover"], false],
                            %(expanded_haloRadius)s,
                            %(haloRadius)s
                        ],
                        "circle-color": "%(pointHaloColor)s"
                    }
                },
                {
                    "id": "resources-point-%(nodeid)s",
                    "type": "circle",
                    "source": "%(source_name)s",
                    "source-layer": "%(nodeid)s",
                    "layout": {
                        "visibility": "visible"
                    },
                    "filter": ["all", ["==", "$type", "Point"],["==", "total", 1]],
                    "paint": {
                        "circle-radius": ["case",
                            ["boolean", ["feature-state", "hover"], false],
                            %(expanded_radius)s,
                            %(radius)s
                        ],
                        "circle-color": "%(pointColor)s"
                    }
                },

                {
                    "id": "resources-point-halo-%(nodeid)s-click",
                    "type": "circle",
                    "source": "%(source_name)s",
                    "source-layer": "%(nodeid)s",
                    "layout": {
                        "visibility": "visible"
                    },
                    "filter": ["all", ["==", "$type", "Point"],["==", "total", 1],["==", "resourceinstanceid", ""]],
                    "paint": {
                        "circle-radius": %(expanded_haloRadius)s,
                        "circle-color": "%(pointHaloColor)s"
                    }
                },
                {
                    "id": "resources-point-%(nodeid)s-click",
                    "type": "circle",
                    "source": "%(source_name)s",
                    "source-layer": "%(nodeid)s",
                    "layout": {
                        "visibility": "visible"
                    },
                    "filter": ["all", ["==", "$type", "Point"],["==", "total", 1],["==", "resourceinstanceid", ""]],
                    "paint": {
                        "circle-radius": %(expanded_radius)s,
                        "circle-color": "%(pointColor)s"
                    }
                },
                {
                    "id": "resources-cluster-point-halo-%(nodeid)s",
                    "type": "circle",
                    "source": "%(source_name)s",
                    "source-layer": "%(nodeid)s",
                    "layout": {
                        "visibility": "visible"
                    },
                    "filter": ["all", ["==", "$type", "Point"],[">", "total", 1]],
                    "paint": {
                        "circle-radius": {
                            "property": "total",
                            "stops": [
                                [0,   22],
                                [50, 24],
                                [100, 26],
                                [200, 28],
                                [400, 30],
                                [800, 32],
                                [1200, 34],
                                [1600, 36],
                                [2000, 38],
                                [2500, 40],
                                [3000, 42],
                                [4000, 44],
                                [5000, 46]
                            ]
                        },
                        "circle-color": "%(pointHaloColor)s"
                    }
                },
                {
                    "id": "resources-cluster-point-%(nodeid)s",
                    "type": "circle",
                    "source": "%(source_name)s",
                    "source-layer": "%(nodeid)s",
                    "layout": {
                        "visibility": "visible"
                    },
                    "filter": ["all", ["==", "$type", "Point"],[">", "total", 1]],
                    "paint": {
                         "circle-radius": {
                             "property": "total",
                             "type": "exponential",
                             "stops": [
                                 [0,   12],
                                 [50, 14],
                                 [100, 16],
                                 [200, 18],
                                 [400, 20],
                                 [800, 22],
                                 [1200, 24],
                                 [1600, 26],
                                 [2000, 28],
                                 [2500, 30],
                                 [3000, 32],
                                 [4000, 34],
                                 [5000, 36]
                             ]
                         },
                        "circle-color": "%(pointColor)s"
                    }
                },
                {
                     "id": "resources-cluster-count-%(nodeid)s",
                     "type": "symbol",
                     "source": "%(source_name)s",
                     "source-layer": "%(nodeid)s",
                     "layout": {
                         "text-field": "{total}",
                         "text-size": 10
                     },
                     "paint": {
                        "text-color": "#fff"
                    },
                     "filter": ["all", [">", "total", 1]]
                 }
            ]""" % {
                "source_name": source_name,
                "nodeid": node.nodeid,
                "pointColor": node.config["pointColor"],
                "pointHaloColor": node.config["pointHaloColor"],
                "radius": node.config["radius"],
                "expanded_radius": int(node.config["radius"]) * 2,
                "haloRadius": node.config["haloRadius"],
                "expanded_haloRadius": int(node.config["haloRadius"]) * 2,
                "lineColor": node.config["lineColor"],
                "lineHaloColor": node.config["lineHaloColor"],
                "weight": node.config["weight"],
                "haloWeight": node.config["haloWeight"],
                "expanded_weight": int(node.config["weight"]) * 2,
                "expanded_haloWeight": int(node.config["haloWeight"]) * 2,
                "fillColor": node.config["fillColor"],
                "outlineColor": node.config["outlineColor"],
                "outlineWeight": node.config["outlineWeight"],
                "expanded_outlineWeight": int(node.config["outlineWeight"]) * 2,
            }
        return {
            "nodeid": node.nodeid,
            "name": layer_name,
            "layer_definitions": layer_def,
            "icon": layer_icon,
            "legend": layer_legend,
            "addtomap": node.config["addToMap"],
        }

    def after_update_all(self):
        from arches.app.tasks import refresh_materialized_view, log_error

        celery_worker_running = task_management.check_if_celery_available()
        if celery_worker_running is True:
            res = refresh_materialized_view.apply_async((), link_error=log_error.s())
        elif settings.AUTO_REFRESH_GEOM_VIEW:
            cursor = connection.cursor()
            sql = """
                REFRESH MATERIALIZED VIEW mv_geojson_geoms;
            """
            cursor.execute(sql)

    def default_es_mapping(self):
        # let ES dyanamically map this datatype
        return


class FileListDataType(BaseDataType):
    def __init__(self, model=None):
        super(FileListDataType, self).__init__(model=model)
        self.node_lookup = {}

    def validate(self, value, row_number=None, source=None, node=None, nodeid=None):
        if node:
            self.node_lookup[str(node.pk)] = node
        elif nodeid:
            if str(nodeid) in self.node_lookup:
                node = self.node_lookup[str(nodeid)]
            else:
                node = models.Node.objects.get(nodeid=nodeid)
                self.node_lookup[str(nodeid)] = node

        def format_bytes(size):
            # 2**10 = 1024
            power = 2 ** 10
            n = 0
            power_labels = {0: "", 1: "kilo", 2: "mega", 3: "giga", 4: "tera"}
            while size > power:
                size /= power
                n += 1
            return size, power_labels[n] + "bytes"

        errors = []
        try:
            config = node.config
            limit = config["maxFiles"]
            max_size = config["maxFileSize"] if "maxFileSize" in config.keys() else None

            if value is not None and config["activateMax"] is True and len(value) > limit:
                errors.append({"type": "ERROR", "message": f"This node has a limit of {limit} files. Please reduce files."})

            if max_size is not None:
                formatted_max_size = format_bytes(max_size)
                for v in value:
                    if v["size"] > max_size:
                        errors.append(
                            {
                                "type": "ERROR",
                                "message": f"This node has a file-size limit of {formatted_max_size}. \
                                    Please reduce file size or contact your sysadmin.",
                            }
                        )
        except Exception as e:
            dt = self.datatype_model.datatype
            errors.append({"type": "ERROR", "message": f"datatype: {dt}, value: {value} - {e} ."})
        return errors

    def append_to_document(self, document, nodevalue, nodeid, tile, provisional=False):
        try:
            for f in tile.data[str(nodeid)]:
                val = {"string": f["name"], "nodegroup_id": tile.nodegroup_id, "provisional": provisional}
                document["strings"].append(val)
        except KeyError as e:
            for k, pe in tile.provisionaledits.items():
                for f in pe["value"][nodeid]:
                    val = {"string": f["name"], "nodegroup_id": tile.nodegroup_id, "provisional": provisional}
                    document["strings"].append(val)

    def get_search_terms(self, nodevalue, nodeid):
        terms = []
        for file_obj in nodevalue:
            if file_obj["name"] is not None:
                terms.append(file_obj["name"])

        return terms

    def get_display_value(self, tile, node):
        data = self.get_tile_data(tile)
        files = data[str(node.pk)]
        file_list_str = ""
        if files is not None:
            for f in files:
                file_list_str = file_list_str + f["name"] + " | "

        return file_list_str

    def handle_request(self, current_tile, request, node):
        # this does not get called when saving data from the mobile app
        previously_saved_tile = models.TileModel.objects.filter(pk=current_tile.tileid)
        user = request.user
        if hasattr(request.user, "userprofile") is not True:
            models.UserProfile.objects.create(user=request.user)
        user_is_reviewer = user_is_resource_reviewer(request.user)
        current_tile_data = self.get_tile_data(current_tile)
        if previously_saved_tile.count() == 1:
            previously_saved_tile_data = self.get_tile_data(previously_saved_tile[0])
            if previously_saved_tile_data[str(node.pk)] is not None:
                for previously_saved_file in previously_saved_tile_data[str(node.pk)]:
                    previously_saved_file_has_been_removed = True
                    for incoming_file in current_tile_data[str(node.pk)]:
                        if previously_saved_file["file_id"] == incoming_file["file_id"]:
                            previously_saved_file_has_been_removed = False
                    if previously_saved_file_has_been_removed:
                        try:
                            deleted_file = models.File.objects.get(pk=previously_saved_file["file_id"])
                            deleted_file.delete()
                        except models.File.DoesNotExist:
                            logger.exception(_("File does not exist"))

        files = request.FILES.getlist("file-list_" + str(node.pk), [])

        for file_data in files:
            file_model = models.File()
            file_model.path = file_data
            file_model.tile = current_tile
            if models.TileModel.objects.filter(pk=current_tile.tileid).count() > 0:
                file_model.save()
            if current_tile_data[str(node.pk)] is not None:
                resave_tile = False
                updated_file_records = []
                for file_json in current_tile_data[str(node.pk)]:
                    if file_json["name"] == file_data.name and file_json["url"] is None:
                        file_json["file_id"] = str(file_model.pk)
                        file_json["url"] = "/files/" + str(file_model.fileid)
                        file_json["status"] = "uploaded"
                        resave_tile = True
                    updated_file_records.append(file_json)
                if resave_tile is True:
                    # resaving model to assign url from file_model
                    # importing proxy model errors, so cannot use super on the proxy model to save
                    if previously_saved_tile.count() == 1:
                        tile_to_update = previously_saved_tile[0]
                        if user_is_reviewer:
                            tile_to_update.data[str(node.pk)] = updated_file_records
                        else:
                            tile_to_update.provisionaledits[str(user.id)]["value"][str(node.pk)] = updated_file_records
                        tile_to_update.save()

    def transform_value_for_tile(self, value, **kwargs):
        """
        # TODO: Following commented code can be used if user does not already have file in final location using django ORM:

        request = HttpRequest()
        # request.FILES['file-list_' + str(nodeid)] = None
        files = []
        # request_list = []

        for val in value.split(','):
            val_dict = {}
            val_dict['content'] = val
            val_dict['name'] = val.split('/')[-1].split('.')[0]
            val_dict['url'] = None
            # val_dict['size'] = None
            # val_dict['width'] = None
            # val_dict['height'] = None
            files.append(val_dict)
            f = open(val, 'rb')
            django_file = InMemoryUploadedFile(f,'file',val.split('/')[-1].split('.')[0],None,None,None)
            request.FILES.appendlist('file-list_' + str(nodeid), django_file)
        print request.FILES
        value = files
        """

        mime = MimeTypes()
        tile_data = []
        for file_path in value.split(","):
            try:
                file_stats = os.stat(file_path)
                tile_file["lastModified"] = file_stats.st_mtime
                tile_file["size"] = file_stats.st_size
            except Exception as e:
                pass
            tile_file = {}
            tile_file["file_id"] = str(uuid.uuid4())
            tile_file["status"] = ""
            tile_file["name"] = file_path.split("/")[-1]
            tile_file["url"] = settings.MEDIA_URL + "uploadedfiles/" + str(tile_file["name"])
            # tile_file['index'] =  0
            # tile_file['height'] =  960
            # tile_file['content'] =  None
            # tile_file['width'] =  1280
            # tile_file['accepted'] =  True
            tile_file["type"] = mime.guess_type(file_path)[0]
            tile_file["type"] = "" if tile_file["type"] is None else tile_file["type"]
            tile_data.append(tile_file)
            file_path = "uploadedfiles/" + str(tile_file["name"])
            fileid = tile_file["file_id"]
            models.File.objects.get_or_create(fileid=fileid, path=file_path)

        result = json.loads(json.dumps(tile_data))
        return result

    def is_a_literal_in_rdf(self):
        return False

    def get_rdf_uri(self, node, data, which="r"):
        if type(data) == list:
            l = []
            for x in data:
                if x["url"].startswith("/"):
                    l.append(URIRef(archesproject[x["url"][1:]]))
                else:
                    l.append(URIRef(archesproject[x["url"]]))
            return l
        elif data:
            if data["url"].startswith("/"):
                return URIRef(archesproject[data["url"][1:]])
            else:
                return URIRef(archesproject[data["url"]])
        else:
            return node

    def to_rdf(self, edge_info, edge):
        # outputs a graph holding an RDF representation of the file stored in the Arches instance

        g = Graph()

        unit_nt = """
        <http://vocab.getty.edu/aat/300055644> <http://www.w3.org/1999/02/22-rdf-syntax-ns#type> <http://www.cidoc-crm.org/cidoc-crm/E55_Type> .
        <http://vocab.getty.edu/aat/300055644> <http://www.w3.org/2000/01/rdf-schema#label> "height" .
        <http://vocab.getty.edu/aat/300055647> <http://www.w3.org/1999/02/22-rdf-syntax-ns#type> <http://www.cidoc-crm.org/cidoc-crm/E55_Type> .
        <http://vocab.getty.edu/aat/300055647> <http://www.w3.org/2000/01/rdf-schema#label> "width" .
        <http://vocab.getty.edu/aat/300265863> <http://www.w3.org/1999/02/22-rdf-syntax-ns#type> <http://www.cidoc-crm.org/cidoc-crm/E55_Type> .
        <http://vocab.getty.edu/aat/300265863> <http://www.w3.org/2000/01/rdf-schema#label> "file size" .
        <http://vocab.getty.edu/aat/300265869> <http://www.w3.org/1999/02/22-rdf-syntax-ns#type> <http://www.cidoc-crm.org/cidoc-crm/E58_Measurement_Unit> .
        <http://vocab.getty.edu/aat/300265869> <http://www.w3.org/2000/01/rdf-schema#label> "bytes" .
        <http://vocab.getty.edu/aat/300266190> <http://www.w3.org/1999/02/22-rdf-syntax-ns#type> <http://www.cidoc-crm.org/cidoc-crm/E58_Measurement_Unit> .
        <http://vocab.getty.edu/aat/300266190> <http://www.w3.org/2000/01/rdf-schema#label> "pixels" .
        """

        g.parse(data=unit_nt, format="nt")

        aatrefs = {
            "pixels": URIRef("http://vocab.getty.edu/aat/300266190"),
            "bytes": URIRef("http://vocab.getty.edu/aat/300265869"),
            "height": URIRef("http://vocab.getty.edu/aat/300055644"),
            "width": URIRef("http://vocab.getty.edu/aat/300055647"),
            "file size": URIRef("http://vocab.getty.edu/aat/300265863"),
        }

        def add_dimension(graphobj, domain_uri, unittype, unit, value):
            dim_node = BNode()
            graphobj.add((domain_uri, cidoc_nm["P43_has_dimension"], dim_node))
            graphobj.add((dim_node, RDF.type, cidoc_nm["E54_Dimension"]))
            graphobj.add((dim_node, cidoc_nm["P2_has_type"], aatrefs[unittype]))
            graphobj.add((dim_node, cidoc_nm["P91_has_unit"], aatrefs[unit]))
            graphobj.add((dim_node, RDF.value, Literal(value)))

        for f_data in edge_info["range_tile_data"]:
            # f_data will be something like:
            # "{\"accepted\": true, \"content\": \"blob:http://localhost/cccadfd0-64fc-104a-8157-3c96aca0b9bd\",
            # \"file_id\": \"f4cd6596-cd75-11e8-85e0-0242ac1b0003\", \"height\": 307, \"index\": 0,
            # \"lastModified\": 1535067185606, \"name\": \"FUjJqP6.jpg\", \"size\": 19350,
            # \"status\": \"uploaded\", \"type\": \"image/jpeg\", \"url\": \"/files/uploadedfiles/FUjJqP6.jpg\",
            # \"width\": 503}"

            # range URI should be the file URL/URI, and the rest of the details should hang off that
            # FIXME - (Poor) assumption that file is on same host as Arches instance host config.
            if f_data["url"].startswith("/"):
                f_uri = URIRef(archesproject[f_data["url"][1:]])
            else:
                f_uri = URIRef(archesproject[f_data["url"]])
            g.add((edge_info["d_uri"], URIRef(edge.ontologyproperty), f_uri))
            g.add((f_uri, RDF.type, URIRef(edge.rangenode.ontologyclass)))
            g.add((f_uri, DC["format"], Literal(f_data["type"])))
            g.add((f_uri, RDFS.label, Literal(f_data["name"])))

            # FIXME - improve this ms in timestamp handling code in case of odd OS environments
            # FIXME - Use the timezone settings for export?
            if f_data["lastModified"]:
                lm = f_data["lastModified"]
                if lm > 9999999999:  # not a straight timestamp, but includes milliseconds
                    lm = f_data["lastModified"] / 1000
                g.add((f_uri, DCTERMS.modified, Literal(datetime.utcfromtimestamp(lm).isoformat())))

            if "size" in f_data:
                add_dimension(g, f_uri, "file size", "bytes", f_data["size"])
            if "height" in f_data:
                add_dimension(g, f_uri, "height", "pixels", f_data["height"])
            if "width" in f_data:
                add_dimension(g, f_uri, "width", "pixels", f_data["width"])

        return g

    def from_rdf(self, json_ld_node):
        # Currently up in the air about how best to do file imports via JSON-LD
        pass

    def process_mobile_data(self, tile, node, db, couch_doc, node_value):
        """
        Takes a tile, couch db instance, couch record, and the node value from
        a provisional edit. Creates a django instance, saves the corresponding
        attachement as a file, updates the provisional edit value with the
        file location information and returns the revised provisional edit value
        """

        try:
            for file in node_value:
                attachment = db.get_attachment(couch_doc["_id"], file["file_id"])
                if attachment is not None:
                    attachment_file = attachment.read()
                    file_data = ContentFile(attachment_file, name=file["name"])
                    file_model, created = models.File.objects.get_or_create(fileid=file["file_id"])

                    if created:
                        file_model.path = file_data

                    file_model.tile = tile
                    file_model.save()
                    if file["name"] == file_data.name and "url" not in list(file.keys()):
                        file["file_id"] = str(file_model.pk)
                        file["url"] = str(file_model.path.url)
                        file["status"] = "uploaded"
                        file["accepted"] = True
                        file["size"] = file_data.size

        except KeyError as e:
            pass
        return node_value

    def collects_multiple_values(self):
        return True

    def default_es_mapping(self):
        return {
            "properties": {
                "file_id": {"type": "text", "fields": {"keyword": {"ignore_above": 256, "type": "keyword"}}},
                "name": {"type": "text", "fields": {"keyword": {"ignore_above": 256, "type": "keyword"}}},
                "type": {"type": "text", "fields": {"keyword": {"ignore_above": 256, "type": "keyword"}}},
                "url": {"type": "text", "fields": {"keyword": {"ignore_above": 256, "type": "keyword"}}},
                "status": {"type": "text", "fields": {"keyword": {"ignore_above": 256, "type": "keyword"}}},
            }
        }


class BaseDomainDataType(BaseDataType):
    def get_option_text(self, node, option_id):
        for option in node.config["options"]:
            if option["id"] == option_id:
                return option["text"]
        return ""

    def get_option_id_from_text(self, value):
        # this could be better written with most of the logic in SQL tbh
        for dnode in models.Node.objects.filter(config__contains={"options": [{"text": value}]}):
            for option in dnode.config["options"]:
                if option["text"] == value:
                    yield option["id"], dnode.nodeid

    def is_a_literal_in_rdf(self):
        return True


class DomainDataType(BaseDomainDataType):
    def validate(self, value, row_number=None, source="", node=None, nodeid=None):
        errors = []
        key = "id"
        if value is not None:
            try:
                uuid.UUID(str(value))
            except ValueError as e:
                key = "text"

            domain_val_node_query = models.Node.objects.filter(config__contains={"options": [{key: value}]})

            if len(domain_val_node_query) != 1:
                row_number = row_number if row_number else ""
                if len(domain_val_node_query) == 0:
                    errors.append(
                        {
                            "type": "ERROR",
                            "message": f"{value} {row_number} is not a valid domain id. Please check the node this value \
                            is mapped to for a list of valid domain ids. This data was not imported.",
                        }
                    )
                """
                elif len(domain_val_node_query) > 1:
                    errors.append(
                        {
                            "type": "ERROR",
                            "message": f"Multiple domain values were found for '{value}' {row_number}.  \
                        Please use an explicit id instead of a domain string value. This data was not imported.",
                        }
                    )
                """
        return errors

    def get_search_terms(self, nodevalue, nodeid=None):
        terms = []
        node = models.Node.objects.get(nodeid=nodeid)
        domain_text = self.get_option_text(node, nodevalue)
        if domain_text is not None:
            if settings.WORDS_PER_SEARCH_TERM is None or (len(domain_text.split(" ")) < settings.WORDS_PER_SEARCH_TERM):
                terms.append(domain_text)
        return terms

    def append_to_document(self, document, nodevalue, nodeid, tile, provisional=False):
        domain_text = None
        for tile in document["tiles"]:
            for k, v in tile.data.items():
                if v == nodevalue:
                    node = models.Node.objects.get(nodeid=k)
                    domain_text = self.get_option_text(node, v)

        if domain_text not in document["strings"] and domain_text is not None:
            document["strings"].append({"string": domain_text, "nodegroup_id": tile.nodegroup_id, "provisional": provisional})

    def get_display_value(self, tile, node):
        data = self.get_tile_data(tile)
        return self.get_option_text(node, data[str(node.nodeid)])

    def transform_export_values(self, value, *args, **kwargs):
        ret = ""
        if (
            kwargs["concept_export_value_type"] is None
            or kwargs["concept_export_value_type"] == ""
            or kwargs["concept_export_value_type"] == "label"
        ):
            ret = self.get_option_text(models.Node.objects.get(nodeid=kwargs["node"]), value)
        elif kwargs["concept_export_value_type"] == "both":
            ret = value + "|" + self.get_option_text(models.Node.objects.get(nodeid=kwargs["node"]), value)
        elif kwargs["concept_export_value_type"] == "id":
            ret = value
        return ret

    def append_search_filters(self, value, node, query, request):
        try:
            if value["val"] != "":
                search_query = Match(field="tiles.data.%s" % (str(node.pk)), type="phrase", query=value["val"])
                # search_query = Term(field='tiles.data.%s' % (str(node.pk)), term=str(value['val']))
                if "!" in value["op"]:
                    query.must_not(search_query)
                    query.filter(Exists(field="tiles.data.%s" % (str(node.pk))))
                else:
                    query.must(search_query)

        except KeyError as e:
            pass

    def to_rdf(self, edge_info, edge):
        # returns an in-memory graph object, containing the domain resource, its
        # type and the number as a numeric literal (as this is how it is in the JSON)
        g = Graph()
        if edge_info["range_tile_data"] is not None:
            g.add((edge_info["d_uri"], RDF.type, URIRef(edge.domainnode.ontologyclass)))
            g.add(
                (
                    edge_info["d_uri"],
                    URIRef(edge.ontologyproperty),
                    Literal(self.get_option_text(edge.rangenode, edge_info["range_tile_data"])),
                )
            )
        return g

    def from_rdf(self, json_ld_node):
        # depends on how much is passed to the method
        # if just the 'leaf' node, then not much can be done aside from return the list of nodes it might be from
        # a string may be present in multiple domains for instance
        # via models.Node.objects.filter(config__options__contains=[{"text": value}])
        value = get_value_from_jsonld(json_ld_node)
        try:
            return [str(v_id) for v_id, n_id in self.get_option_id_from_text(value[0])][0]
        except (AttributeError, KeyError, TypeError) as e:
            print(e)


class DomainListDataType(BaseDomainDataType):
    def validate(self, values, row_number=None, source="", node=None, nodeid=None):
        domainDataType = DomainDataType()
        errors = []
        if values is not None:
            if not isinstance(values, list):
                values = [values]
            for value in values:
                errors = errors + domainDataType.validate(value, row_number)
        return errors

    def get_search_terms(self, nodevalue, nodeid=None):
        terms = []
        node = models.Node.objects.get(nodeid=nodeid)
        for val in nodevalue:
            domain_text = self.get_option_text(node, val)
            if domain_text is not None:
                if settings.WORDS_PER_SEARCH_TERM is None or (len(domain_text.split(" ")) < settings.WORDS_PER_SEARCH_TERM):
                    terms.append(domain_text)

        return terms

    def append_to_document(self, document, nodevalue, nodeid, tile, provisional=False):
        domain_text_values = set([])
        for tile in document["tiles"]:
            for k, v in tile.data.items():
                if v == nodevalue:
                    node = models.Node.objects.get(nodeid=k)
                    for value in nodevalue:
                        text_value = self.get_option_text(node, value)
                        domain_text_values.add(text_value)

        for value in domain_text_values:
            if value not in document["strings"]:
                document["strings"].append({"string": value, "nodegroup_id": tile.nodegroup_id, "provisional": provisional})

    def get_display_value(self, tile, node):
        new_values = []
        data = self.get_tile_data(tile)
        if data[str(node.nodeid)] is not None:
            for val in data[str(node.nodeid)]:
                option = self.get_option_text(node, val)
                new_values.append(option)
        return ",".join(new_values)

    def transform_export_values(self, value, *args, **kwargs):
        new_values = []
        for val in value:
            if (
                kwargs["concept_export_value_type"] is None
                or kwargs["concept_export_value_type"] == ""
                or kwargs["concept_export_value_type"] == "label"
            ):
                new_values.append(self.get_option_text(models.Node.objects.get(nodeid=kwargs["node"]), val))
            elif kwargs["concept_export_value_type"] == "both":
                new_values.append(val + "|" + self.get_option_text(models.Node.objects.get(nodeid=kwargs["node"]), val))
            elif kwargs["concept_export_value_type"] == "id":
                new_values.append(val)
        return ",".join(new_values)

    def append_search_filters(self, value, node, query, request):
        try:
            if value["val"] != "":
                search_query = Match(field="tiles.data.%s" % (str(node.pk)), type="phrase", query=value["val"])
                # search_query = Term(field='tiles.data.%s' % (str(node.pk)), term=str(value['val']))
                if "!" in value["op"]:
                    query.must_not(search_query)
                    query.filter(Exists(field="tiles.data.%s" % (str(node.pk))))
                else:
                    query.must(search_query)
        except KeyError as e:
            pass

    def to_rdf(self, edge_info, edge):
        g = Graph()
        domtype = DomainDataType()

        for domain_id in edge_info["range_tile_data"]:
            indiv_info = edge_info.copy()
            indiv_info["range_tile_data"] = domain_id
            g += domtype.to_rdf(indiv_info, edge)
        return g

    def from_rdf(self, json_ld_node):
        # returns a list of lists of {domain id, node id}
        domtype = DomainDataType()

        return [domtype.from_rdf(item) for item in json_ld_node]

    def collects_multiple_values(self):
        return True


class ResourceInstanceDataType(BaseDataType):
    """
        tile data comes from the client looking like this:
        {
            "resourceId": "",
            "ontologyProperty": "",
            "inverseOntologyProperty": ""
        }

    """

    def get_id_list(self, nodevalue):
        if not isinstance(nodevalue, list):
            nodevalue = [nodevalue]
        return nodevalue

    def disambiguate(self, nodevalue):
        ret = []
        if nodevalue is not None:
            resourceXresourceList = self.get_id_list(nodevalue)
            for resourceXresource in resourceXresourceList:
                resourceid = None
                try:
                    if isinstance(resourceXresource, str):
                        resourceXresourceId = resourceXresource
                    else:
                        resourceXresourceId = resourceXresource["resourceXresourceId"]
                    if not resourceXresourceId:
                        continue
                    rr = models.ResourceXResource.objects.get(pk=resourceXresourceId)
                    resourceid = str(rr.resourceinstanceidto_id)
                    resource_document = se.search(index="resources", id=resourceid)
                    ret.append(
                        {
                            "resourceName": resource_document["_source"]["displayname"],
                            "resourceId": resourceid,
                            "ontologyProperty": rr.relationshiptype,
                            "inverseOntologyProperty": rr.inverserelationshiptype,
                        }
                    )
                except NotFoundError as e:
                    logger.info(
                        f"Resource {resourceid} not available. This message may appear during resource load, \
                            in which case the problem will be resolved once the related resource is loaded"
                    )
        else:
            logger.warning(_("No resource relationship available"))
        return ret

    def validate(self, value, row_number=None, source="", node=None, nodeid=None):
        errors = []
        if value is not None:
            resourceXresourceIds = self.get_id_list(value)
            for resourceXresourceId in resourceXresourceIds:
                resourceid = resourceXresourceId["resourceId"]
                try:
                    models.ResourceInstance.objects.get(pk=resourceid)
                except ObjectDoesNotExist:
                    errors.append(
                        {
                            "type": "WARNING",
                            "message": f"The resource id: {resourceid} does not exist in the system. The data for this card will \
                                be available in the system once resource {resourceid} is loaded.",
                        }
                    )
        return errors

    def pre_tile_save(self, tile, nodeid):
        tiledata = tile.data[str(nodeid)]
        # Ensure tiledata is a list (with JSON-LD import it comes in as an object)
        if type(tiledata) != list and tiledata is not None:
            tiledata = [tiledata]
        if tiledata is None or tiledata == []:
            # resource relationship has been removed
            try:
                for rr in models.ResourceXResource.objects.filter(tileid_id=tile.pk, nodeid_id=nodeid):
                    rr.delete()
            except:
                pass
        else:

            resourceXresourceSaved = set()
            for related_resource in tiledata:
                resourceXresourceId = (
                    None
                    if ("resourceXresourceId" not in related_resource or related_resource["resourceXresourceId"] == "")
                    else related_resource["resourceXresourceId"]
                )
                defaults = {
                    "resourceinstanceidfrom_id": tile.resourceinstance_id,
                    "resourceinstanceidto_id": related_resource["resourceId"],
                    "notes": "",
                    "relationshiptype": related_resource["ontologyProperty"],
                    "inverserelationshiptype": related_resource["inverseOntologyProperty"],
                    "tileid_id": tile.pk,
                    "nodeid_id": nodeid,
                }

                try:
                    rr = models.ResourceXResource.objects.get(pk=resourceXresourceId)
                    for key, value in defaults.items():
                        setattr(rr, key, value)
                    rr.save()
                except models.ResourceXResource.DoesNotExist:
                    rr = models.ResourceXResource(**defaults)
                    rr.save()
                related_resource["resourceXresourceId"] = str(rr.pk)
                resourceXresourceSaved.add(rr.pk)

            # get a list of all resourceXresources with the same tile and node
            # if there are any ids in that list that aren't in the resourceXresourceSaved
            # then those need to be removed from the db
            resourceXresourceInDb = set(
                models.ResourceXResource.objects.filter(tileid_id=tile.pk, nodeid_id=nodeid).values_list("pk", flat=True)
            )
            to_delete = resourceXresourceInDb - resourceXresourceSaved
            for rr in models.ResourceXResource.objects.filter(pk__in=to_delete):
                rr.delete()

    def get_display_value(self, tile, node):
        data = self.get_tile_data(tile)
        nodevalue = data[str(node.nodeid)]
        items = self.disambiguate(nodevalue)
        return ", ".join([item["resourceName"] for item in items])

    def append_to_document(self, document, nodevalue, nodeid, tile, provisional=False):
        if type(nodevalue) != list and nodevalue is not None:
            nodevalue = [nodevalue]
        if nodevalue:
            for relatedResourceItem in nodevalue:
                document["ids"].append(
                    {"id": relatedResourceItem["resourceId"], "nodegroup_id": tile.nodegroup_id, "provisional": provisional}
                )
                if "resourceName" in relatedResourceItem and relatedResourceItem["resourceName"] not in document["strings"]:
                    document["strings"].append(
                        {"string": relatedResourceItem["resourceName"], "nodegroup_id": tile.nodegroup_id, "provisional": provisional}
                    )

    def transform_value_for_tile(self, value, **kwargs):
        return json.loads(value)

    def transform_export_values(self, value, *args, **kwargs):
        return json.dumps(value)

    def append_search_filters(self, value, node, query, request):
        try:
            if value["val"] != "" and value["val"] != []:
                # search_query = Match(field="tiles.data.%s.resourceId" % (str(node.pk)), type="phrase", query=value["val"])
                search_query = Terms(field="tiles.data.%s.resourceId.keyword" % (str(node.pk)), terms=value["val"])
                if "!" in value["op"]:
                    query.must_not(search_query)
                    query.filter(Exists(field="tiles.data.%s" % (str(node.pk))))
                else:
                    query.must(search_query)
        except KeyError as e:
            pass

        print(query.dsl)

    def get_rdf_uri(self, node, data, which="r"):
        if not data:
            return URIRef("")
        elif type(data) == list:
            return [URIRef(archesproject[f"resources/{x['resourceId']}"]) for x in data]
        return URIRef(archesproject[f"resources/{data['resourceId']}"])

    def accepts_rdf_uri(self, uri):
        return uri.startswith("urn:uuid:") or uri.startswith(settings.ARCHES_NAMESPACE_FOR_DATA_EXPORT + "resources/")

    def to_rdf(self, edge_info, edge):
        g = Graph()

        def _add_resource(d, p, r, r_type):
            if r_type is not None:
                g.add((r, RDF.type, URIRef(r_type)))
            g.add((d, URIRef(p), r))

        if edge_info["range_tile_data"] is not None:
            res_insts = edge_info["range_tile_data"]
            if not isinstance(res_insts, list):
                res_insts = [res_insts]

            for res_inst in res_insts:
                rangenode = self.get_rdf_uri(None, res_inst)
                try:
                    res_inst_obj = models.ResourceInstance.objects.get(pk=res_inst["resourceId"])
                    r_type = res_inst_obj.graph.node_set.get(istopnode=True).ontologyclass
                except models.ResourceInstance.DoesNotExist:
                    # This should never happen excpet if trying to export when the
                    # referenced resource hasn't been saved to the database yet
                    r_type = edge.rangenode.ontologyclass
                _add_resource(edge_info["d_uri"], edge.ontologyproperty, rangenode, r_type)
        return g

    def from_rdf(self, json_ld_node):
        res_inst_uri = json_ld_node["@id"]
        # `id` should be in the form schema:{...}/{UUID}
        # eg `urn:uuid:{UUID}`
        #    `http://arches_instance.getty.edu/resources/{UUID}`
        p = re.compile(r"(?P<r>[0-9a-fA-F]{8}\-[0-9a-fA-F]{4}\-[0-9a-fA-F]{4}\-[0-9a-fA-F]{4}\-[0-9a-fA-F]{12})/?$")
        m = p.search(res_inst_uri)
        if m is not None:
            # return m.groupdict()["r"]
<<<<<<< HEAD
            return [{"resourceId": m.groupdict()["r"], "ontologyProperty": "", "inverseOntologyProperty": "", "resourceXresourceId": "",}]
=======
            return [{"resourceId": m.groupdict()["r"], "ontologyProperty": "", "inverseOntologyProperty": "", "resourceXresourceId": ""}]
>>>>>>> 53c90f85

    def ignore_keys(self):
        return ["http://www.w3.org/2000/01/rdf-schema#label http://www.w3.org/2000/01/rdf-schema#Literal"]

    def references_resource_type(self):
        """
        This resource references another resource type (eg resource-instance-datatype, etc...)
        """

        return True

    def default_es_mapping(self):
        return {
            "properties": {
                "resourceId": {"type": "text", "fields": {"keyword": {"ignore_above": 256, "type": "keyword"}}},
                "ontologyProperty": {"type": "text", "fields": {"keyword": {"ignore_above": 256, "type": "keyword"}}},
                "inverseOntologyProperty": {"type": "text", "fields": {"keyword": {"ignore_above": 256, "type": "keyword"}}},
                "resourceXresourceId": {"type": "text", "fields": {"keyword": {"ignore_above": 256, "type": "keyword"}}},
            }
        }


class ResourceInstanceListDataType(ResourceInstanceDataType):

    def collects_multiple_values(self):
        return True


class NodeValueDataType(BaseDataType):
    def validate(self, value, row_number=None, source="", node=None, nodeid=None):
        errors = []
        if value:
            try:
                models.TileModel.objects.get(tileid=value)
            except ObjectDoesNotExist:
                errors.append({"type": "ERROR", "message": f"{value} {row_number} is not a valid tile id. This data was not imported."})
        return errors

    def get_display_value(self, tile, node):
        datatype_factory = DataTypeFactory()
        value_node = models.Node.objects.get(nodeid=node.config["nodeid"])
        data = self.get_tile_data(tile)
        tileid = data[str(node.pk)]
        if tileid:
            value_tile = models.TileModel.objects.get(tileid=tileid)
            datatype = datatype_factory.get_instance(value_node.datatype)
            return datatype.get_display_value(value_tile, value_node)
        return ""

    def append_to_document(self, document, nodevalue, nodeid, tile, provisional=False):
        pass

    def append_search_filters(self, value, node, query, request):
        pass


class AnnotationDataType(BaseDataType):
    def validate(self, value, source=None, node=None):
        errors = []
        return errors

    def append_to_document(self, document, nodevalue, nodeid, tile, provisional=False):
        # document["strings"].append({"string": nodevalue["address"], "nodegroup_id": tile.nodegroup_id})
        return

    def get_search_terms(self, nodevalue, nodeid=None):
        # return [nodevalue["address"]]
        return []

    def default_es_mapping(self):
        # let ES dyanamically map this datatype
        return


def get_value_from_jsonld(json_ld_node):
    try:
        return (json_ld_node[0].get("@value"), json_ld_node[0].get("@language"))
    except KeyError as e:
        try:
            return (json_ld_node.get("@value"), json_ld_node.get("@language"))
        except AttributeError as e:
            return
    except IndexError as e:
        return<|MERGE_RESOLUTION|>--- conflicted
+++ resolved
@@ -1784,11 +1784,7 @@
         m = p.search(res_inst_uri)
         if m is not None:
             # return m.groupdict()["r"]
-<<<<<<< HEAD
-            return [{"resourceId": m.groupdict()["r"], "ontologyProperty": "", "inverseOntologyProperty": "", "resourceXresourceId": "",}]
-=======
             return [{"resourceId": m.groupdict()["r"], "ontologyProperty": "", "inverseOntologyProperty": "", "resourceXresourceId": ""}]
->>>>>>> 53c90f85
 
     def ignore_keys(self):
         return ["http://www.w3.org/2000/01/rdf-schema#label http://www.w3.org/2000/01/rdf-schema#Literal"]
