import uuid
import json
import decimal
<<<<<<< HEAD
=======
from arches.app.utils.file_validator import FileValidator
import filetype
import base64
>>>>>>> daffe525
import re
import logging
import os
from pathlib import Path
import ast
from distutils import util
from datetime import datetime
from mimetypes import MimeTypes
from arches.app.datatypes.base import BaseDataType
from arches.app.models import models
from arches.app.models.system_settings import settings
from arches.app.utils.betterJSONSerializer import JSONDeserializer
from arches.app.utils.betterJSONSerializer import JSONSerializer
from arches.app.utils.date_utils import ExtendedDateFormat
from arches.app.utils.module_importer import get_class_from_modulename
from arches.app.utils.permission_backend import user_is_resource_reviewer
from arches.app.utils.geo_utils import GeoUtils
from arches.app.search.elasticsearch_dsl_builder import Query, Dsl, Bool, Match, Range, Term, Terms, Exists, RangeDSLException
from arches.app.search.search_engine_factory import SearchEngineInstance as se
from arches.app.search.mappings import RESOURCES_INDEX, RESOURCE_RELATIONS_INDEX
from django.core.cache import cache
from django.core.files import File
from django.core.files.base import ContentFile
from django.utils.translation import ugettext as _, get_language
from django.contrib.gis.geos import GEOSGeometry, GeometryCollection, Polygon
from django.core.files.storage import default_storage
from django.core.exceptions import ObjectDoesNotExist
from django.db import connection

# One benefit of shifting to python3.x would be to use
# importlib.util.LazyLoader to load rdflib (and other lesser
# used but memory soaking libs)
from rdflib import Namespace, URIRef, Literal, BNode
from rdflib import ConjunctiveGraph as Graph
from rdflib.namespace import RDF, RDFS, XSD, DC, DCTERMS

archesproject = Namespace(settings.ARCHES_NAMESPACE_FOR_DATA_EXPORT)
cidoc_nm = Namespace("http://www.cidoc-crm.org/cidoc-crm/")

EARTHCIRCUM = 40075016.6856
PIXELSPERTILE = 256

logger = logging.getLogger(__name__)


class DataTypeFactory(object):
    _datatypes = None
    _datatype_instances = {}

    def __init__(self):
        if DataTypeFactory._datatypes is None:
            DataTypeFactory._datatypes = {datatype.datatype: datatype for datatype in models.DDataType.objects.all()}
        self.datatypes = DataTypeFactory._datatypes
        self.datatype_instances = DataTypeFactory._datatype_instances

    def get_instance(self, datatype):
        try:
            d_datatype = DataTypeFactory._datatypes[datatype]
        except KeyError:
            DataTypeFactory._datatypes = {datatype.datatype: datatype for datatype in models.DDataType.objects.all()}
            d_datatype = DataTypeFactory._datatypes[datatype]
            self.datatypes = DataTypeFactory._datatypes
        try:
            datatype_instance = DataTypeFactory._datatype_instances[d_datatype.classname]
        except KeyError:
            class_method = get_class_from_modulename(d_datatype.modulename, d_datatype.classname, settings.DATATYPE_LOCATIONS)
            datatype_instance = class_method(d_datatype)
            DataTypeFactory._datatype_instances[d_datatype.classname] = datatype_instance
            self.datatype_instances = DataTypeFactory._datatype_instances
        return datatype_instance


class StringDataType(BaseDataType):
    def validate(self, value, row_number=None, source=None, node=None, nodeid=None, strict=False, **kwargs):
        errors = []
        try:
            if value is not None:
                value.upper()
        except:
            message = _("This is not a string")
            error_message = self.create_error_message(value, source, row_number, message)
            errors.append(error_message)
        return errors

    def clean(self, tile, nodeid):
        if tile.data[nodeid] in ["", "''"]:
            tile.data[nodeid] = None

    def append_to_document(self, document, nodevalue, nodeid, tile, provisional=False):
        val = {"string": nodevalue, "nodegroup_id": tile.nodegroup_id, "provisional": provisional}
        document["strings"].append(val)

    def transform_export_values(self, value, *args, **kwargs):
        if value is not None:
            return value

    def get_search_terms(self, nodevalue, nodeid=None):
        terms = []
        if nodevalue is not None:
            if settings.WORDS_PER_SEARCH_TERM is None or (len(nodevalue.split(" ")) < settings.WORDS_PER_SEARCH_TERM):
                terms.append(nodevalue)
        return terms

    def append_search_filters(self, value, node, query, request):
        try:
            if value["op"] == "null" or value["op"] == "not_null":
                self.append_null_search_filters(value, node, query, request)
            elif value["val"] != "":
                match_type = "phrase_prefix" if "~" in value["op"] else "phrase"
                match_query = Match(field="tiles.data.%s" % (str(node.pk)), query=value["val"], type=match_type)
                if "!" in value["op"]:
                    query.must_not(match_query)
                    query.filter(Exists(field="tiles.data.%s" % (str(node.pk))))
                else:
                    query.must(match_query)
        except KeyError as e:
            pass

    def is_a_literal_in_rdf(self):
        return True

    def to_rdf(self, edge_info, edge):
        # returns an in-memory graph object, containing the domain resource, its
        # type and the string as a string literal
        g = Graph()
        if edge_info["range_tile_data"] is not None:
            g.add((edge_info["d_uri"], RDF.type, URIRef(edge.domainnode.ontologyclass)))
            g.add((edge_info["d_uri"], URIRef(edge.ontologyproperty), Literal(edge_info["range_tile_data"])))
        return g

    def from_rdf(self, json_ld_node):
        # returns the string value only
        # FIXME: Language?
        value = get_value_from_jsonld(json_ld_node)
        try:
            return value[0]
        except (AttributeError, KeyError) as e:
            pass


class NumberDataType(BaseDataType):
    def validate(self, value, row_number=None, source="", node=None, nodeid=None, strict=False, **kwargs):
        errors = []

        try:
            if value == "":
                value = None
            if value is not None:
                decimal.Decimal(value)
        except Exception:
            dt = self.datatype_model.datatype
            message = _("Not a properly formatted number")
            error_message = self.create_error_message(value, source, row_number, message)
            errors.append(error_message)
        return errors

    def get_display_value(self, tile, node):
        data = self.get_tile_data(tile)
        if data:
            display_value = data.get(str(node.nodeid))
            if display_value is not None:
                return str(display_value)

    def transform_value_for_tile(self, value, **kwargs):
        try:
            if value == "":
                value = None
            elif value.isdigit():
                value = int(value)
            else:
                value = float(value)
        except (AttributeError, ValueError):
            pass
        return value

    def pre_tile_save(self, tile, nodeid):
        try:
            if tile.data[nodeid] == "":
                tile.data[nodeid] = None
            elif tile.data[nodeid].isdigit():
                tile.data[nodeid] = int(tile.data[nodeid])
            else:
                tile.data[nodeid] = float(tile.data[nodeid])
        except AttributeError:
            pass

    def append_to_document(self, document, nodevalue, nodeid, tile, provisional=False):
        document["numbers"].append({"number": nodevalue, "nodegroup_id": tile.nodegroup_id, "provisional": provisional})

    def append_search_filters(self, value, node, query, request):
        try:
            if value["op"] == "null" or value["op"] == "not_null":
                self.append_null_search_filters(value, node, query, request)
            elif value["val"] != "":
                if value["op"] != "eq":
                    operators = {"gte": None, "lte": None, "lt": None, "gt": None}
                    operators[value["op"]] = value["val"]
                else:
                    operators = {"gte": value["val"], "lte": value["val"]}
                search_query = Range(field="tiles.data.%s" % (str(node.pk)), **operators)
                query.must(search_query)
        except KeyError:
            pass

    def is_a_literal_in_rdf(self):
        return True

    def to_rdf(self, edge_info, edge):
        # returns an in-memory graph object, containing the domain resource, its
        # type and the number as a numeric literal (as this is how it is in the JSON)
        g = Graph()
        rtd = (
            int(edge_info["range_tile_data"])
            if type(edge_info["range_tile_data"]) == float and edge_info["range_tile_data"].is_integer()
            else edge_info["range_tile_data"]
        )
        if rtd is not None:
            g.add((edge_info["d_uri"], RDF.type, URIRef(edge.domainnode.ontologyclass)))
            g.add((edge_info["d_uri"], URIRef(edge.ontologyproperty), Literal(rtd)))
        return g

    def from_rdf(self, json_ld_node):
        # expects a node taken from an expanded json-ld graph
        # returns the value, or None if no "@value" key is found
        value = get_value_from_jsonld(json_ld_node)
        try:
            return value[0]  # should already be cast as a number in the JSON
        except (AttributeError, KeyError) as e:
            pass

    def default_es_mapping(self):
        mapping = {"type": "double"}
        return mapping


class BooleanDataType(BaseDataType):
    def validate(self, value, row_number=None, source="", node=None, nodeid=None, strict=False, **kwargs):
        errors = []
        try:
            if value is not None:
                type(bool(util.strtobool(str(value)))) is True
        except Exception:
            message = _("Not of type boolean")
            error_message = self.create_error_message(value, source, row_number, message)
            errors.append(error_message)

        return errors

    def get_display_value(self, tile, node):
        data = self.get_tile_data(tile)
        if data:
            raw_value = data.get(str(node.nodeid))
            if raw_value is not None:
                return str(raw_value)

        # TODO: When APIv1 is retired, replace the body of get_display_value with the following
        # data = self.get_tile_data(tile)

        # if data:
        #     trueDisplay = node.config["trueLabel"]
        #     falseDisplay = node.config["falseLabel"]
        #     raw_value = data.get(str(node.nodeid))
        #     if raw_value is not None:
        #         return trueDisplay if raw_value else falseDisplay

    def to_json(self, tile, node):
        """
        Returns a value for display in a json object
        """

        data = self.get_tile_data(tile)
        if data:
            value = data.get(str(node.nodeid))
            label = node.config["trueLabel"] if value is True else node.config["falseLabel"]
            return self.compile_json(tile, node, display_value=label, value=value)

    def transform_value_for_tile(self, value, **kwargs):
        return bool(util.strtobool(str(value)))

    def append_search_filters(self, value, node, query, request):
        try:
            if value["val"] == "null" or value["val"] == "not_null":
                value["op"] = value["val"]
                self.append_null_search_filters(value, node, query, request)
            elif value["val"] != "" and value["val"] is not None:
                term = True if value["val"] == "t" else False
                query.must(Term(field="tiles.data.%s" % (str(node.pk)), term=term))
        except KeyError as e:
            pass

    def to_rdf(self, edge_info, edge):
        # returns an in-memory graph object, containing the domain resource, its
        # type and the number as a numeric literal (as this is how it is in the JSON)
        g = Graph()
        if edge_info["range_tile_data"] is not None:
            g.add((edge_info["d_uri"], RDF.type, URIRef(edge.domainnode.ontologyclass)))
            g.add((edge_info["d_uri"], URIRef(edge.ontologyproperty), Literal(edge_info["range_tile_data"])))
        return g

    def is_a_literal_in_rdf(self):
        return True

    def from_rdf(self, json_ld_node):
        # expects a node taken from an expanded json-ld graph
        # returns the value, or None if no "@value" key is found
        value = get_value_from_jsonld(json_ld_node)
        try:
            return value[0]
        except (AttributeError, KeyError) as e:
            pass

    def default_es_mapping(self):
        mapping = {"type": "boolean"}
        return mapping


class DateDataType(BaseDataType):
    def validate(self, value, row_number=None, source="", node=None, nodeid=None, strict=False, **kwargs):
        errors = []
        if value is not None:
            valid_date_format, valid = self.get_valid_date_format(value)
            if valid is False:
                message = _(
                    "Incorrect format. Confirm format is in settings.DATE_FORMATS or set the format in settings.DATE_IMPORT_EXPORT_FORMAT."
                )
                error_message = self.create_error_message(value, source, row_number, message)
                errors.append(error_message)
        return errors

    def get_valid_date_format(self, value):
        valid = False
        valid_date_format = ""
        date_formats = settings.DATE_FORMATS["Python"]
        for date_format in date_formats:
            if valid is False:
                try:
                    datetime.strptime(value, date_format)
                    valid = True
                    valid_date_format = date_format
                except ValueError:
                    pass
        return valid_date_format, valid

    def transform_value_for_tile(self, value, **kwargs):
        value = None if value == "" else value
        if value is not None:
            if type(value) == list:
                value = value[0]
            elif type(value) == str and len(value) < 4 and value.startswith("-") is False:  # a year before 1000 but not BCE
                value = value.zfill(4)
            valid_date_format, valid = self.get_valid_date_format(value)
            if valid:
                v = datetime.strptime(value, valid_date_format)
            else:
                v = datetime.strptime(value, settings.DATE_IMPORT_EXPORT_FORMAT)
            # The .astimezone() function throws an error on Windows for dates before 1970
            try:
                v = v.astimezone()
            except:
                v = self.backup_astimezone(v)
            value = v.isoformat(timespec="milliseconds")
        return value

    def backup_astimezone(self, dt):
        def same_calendar(year):
            new_year = 1971
            while not is_same_calendar(year, new_year):
                new_year += 1
                if new_year > 2020:  # should never happen but don't want a infinite loop
                    raise Exception("Backup timezone conversion failed: no matching year found")
            return new_year

        def is_same_calendar(year1, year2):
            year1_weekday_1 = datetime.strptime(str(year1) + "-01-01", "%Y-%m-%d").weekday()
            year1_weekday_2 = datetime.strptime(str(year1) + "-03-01", "%Y-%m-%d").weekday()
            year2_weekday_1 = datetime.strptime(str(year2) + "-01-01", "%Y-%m-%d").weekday()
            year2_weekday_2 = datetime.strptime(str(year2) + "-03-01", "%Y-%m-%d").weekday()
            return (year1_weekday_1 == year2_weekday_1) and (year1_weekday_2 == year2_weekday_2)

        converted_dt = dt.replace(year=same_calendar(dt.year)).astimezone().replace(year=dt.year)
        return converted_dt

    def transform_export_values(self, value, *args, **kwargs):
        valid_date_format, valid = self.get_valid_date_format(value)
        if valid:
            value = datetime.strptime(value, valid_date_format).strftime(settings.DATE_IMPORT_EXPORT_FORMAT)
        else:
            logger.warning(_("{value} is an invalid date format").format(**locals()))
        return value

    def add_missing_colon_to_timezone(self, value):
        """
        Python will parse a timezone with a colon (-07:00) but will not add a colon to a timezone using strftime.
        Elastic will not index a time with a timezone without a colon, so this method ensures the colon is added
        if it is missing.
        """

        format = self.get_valid_date_format(value)[0]
        if format.endswith("z") and value[-5] in ("-", "+"):
            return "{0}:{1}".format(value[:-2], value[-2:])
        else:
            return value

    def pre_tile_save(self, tile, nodeid):
        if tile.data[nodeid]:
            tile.data[nodeid] = self.add_missing_colon_to_timezone(tile.data[nodeid])

    def append_to_document(self, document, nodevalue, nodeid, tile, provisional=False):
        document["dates"].append(
            {"date": ExtendedDateFormat(nodevalue).lower, "nodegroup_id": tile.nodegroup_id, "nodeid": nodeid, "provisional": provisional}
        )

    def append_search_filters(self, value, node, query, request):
        try:
            if value["op"] == "null" or value["op"] == "not_null":
                self.append_null_search_filters(value, node, query, request)
            elif value["val"] != "" and value["val"] is not None:
                try:
                    date_value = datetime.strptime(value["val"], "%Y-%m-%d %H:%M:%S%z").astimezone().isoformat()
                except ValueError:
                    date_value = value["val"]
                if value["op"] != "eq":
                    operators = {"gte": None, "lte": None, "lt": None, "gt": None}
                    operators[value["op"]] = date_value
                else:
                    operators = {"gte": date_value, "lte": date_value}
                search_query = Range(field="tiles.data.%s" % (str(node.pk)), **operators)
                query.must(search_query)
        except KeyError:
            pass

    def after_update_all(self, tile=None):
        config = cache.get("time_wheel_config_anonymous")
        if config is not None:
            cache.delete("time_wheel_config_anonymous")

    def is_a_literal_in_rdf(self):
        return True

    def to_rdf(self, edge_info, edge):
        # returns an in-memory graph object, containing the domain resource, its
        # type and the number as a numeric literal (as this is how it is in the JSON)
        g = Graph()
        if edge_info["range_tile_data"] is not None:
            g.add((edge_info["d_uri"], RDF.type, URIRef(edge.domainnode.ontologyclass)))
            g.add((edge_info["d_uri"], URIRef(edge.ontologyproperty), Literal(edge_info["range_tile_data"], datatype=XSD.dateTime)))
        return g

    def from_rdf(self, json_ld_node):
        # expects a node taken from an expanded json-ld graph
        # returns the value, or None if no "@value" key is found
        value = get_value_from_jsonld(json_ld_node)
        try:
            return value[0]
        except (AttributeError, KeyError) as e:
            pass

    def default_es_mapping(self):
        es_date_formats = "||".join(settings.DATE_FORMATS["Elasticsearch"])
        mapping = {"type": "date", "format": es_date_formats}
        return mapping

    def get_display_value(self, tile, node):
        data = self.get_tile_data(tile)
        try:
            og_value = data[str(node.pk)]
            valid_date_format, valid = self.get_valid_date_format(og_value)
            new_date_format = settings.DATE_FORMATS["Python"][settings.DATE_FORMATS["JavaScript"].index(node.config["dateFormat"])]
            value = datetime.strptime(og_value, valid_date_format).strftime(new_date_format)
        except TypeError:
            value = data[str(node.pk)]
        return value


class EDTFDataType(BaseDataType):
    def transform_value_for_tile(self, value, **kwargs):
        transformed_value = ExtendedDateFormat(value)
        if transformed_value.edtf is None:
            return value
        return str(transformed_value.edtf)

    def pre_tile_save(self, tile, nodeid):
        tile.data[nodeid] = self.transform_value_for_tile(tile.data[nodeid])

    def validate(self, value, row_number=None, source="", node=None, nodeid=None, strict=False, **kwargs):
        errors = []
        if value is not None:
            if not ExtendedDateFormat(value).is_valid():
                message = _("Incorrect Extended Date Time Format. See http://www.loc.gov/standards/datetime/ for supported formats")
                error_message = self.create_error_message(value, source, row_number, message)
                errors.append(error_message)
        return errors

    def get_display_value(self, tile, node):
        data = self.get_tile_data(tile)
        try:
            value = data[str(node.pk)]["value"]
        except TypeError:
            value = data[str(node.pk)]
        return value

    def append_to_document(self, document, nodevalue, nodeid, tile, provisional=False):
        def add_date_to_doc(document, edtf):
            if edtf.lower == edtf.upper:
                if edtf.lower is not None:
                    document["dates"].append(
                        {"date": edtf.lower, "nodegroup_id": tile.nodegroup_id, "nodeid": nodeid, "provisional": provisional}
                    )
            else:
                dr = {}
                if edtf.lower_fuzzy is not None:
                    dr["gte"] = edtf.lower_fuzzy
                    document["dates"].append(
                        {"date": edtf.lower_fuzzy, "nodegroup_id": tile.nodegroup_id, "nodeid": nodeid, "provisional": provisional}
                    )
                if edtf.upper_fuzzy is not None:
                    dr["lte"] = edtf.upper_fuzzy
                    document["dates"].append(
                        {"date": edtf.upper_fuzzy, "nodegroup_id": tile.nodegroup_id, "nodeid": nodeid, "provisional": provisional}
                    )
                document["date_ranges"].append(
                    {"date_range": dr, "nodegroup_id": tile.nodegroup_id, "nodeid": nodeid, "provisional": provisional}
                )

        # update the indexed tile value to support adv. search
        tile.data[nodeid] = {"value": nodevalue, "dates": [], "date_ranges": []}

        node = models.Node.objects.get(nodeid=nodeid)
        edtf = ExtendedDateFormat(nodevalue, **node.config)
        if edtf.result_set:
            for result in edtf.result_set:
                add_date_to_doc(document, result)
                add_date_to_doc(tile.data[nodeid], result)
        else:
            add_date_to_doc(document, edtf)
            add_date_to_doc(tile.data[nodeid], edtf)

    def append_search_filters(self, value, node, query, request):
        def add_date_to_doc(query, edtf):
            if value["op"] == "eq":
                if edtf.lower != edtf.upper:
                    raise Exception(_('Only dates that specify an exact year, month, and day can be used with the "=" operator'))
                query.should(Match(field="tiles.data.%s.dates.date" % (str(node.pk)), query=edtf.lower, type="phrase_prefix"))
            else:
                if value["op"] == "overlaps":
                    operators = {"gte": edtf.lower, "lte": edtf.upper}
                else:
                    if edtf.lower != edtf.upper:
                        raise Exception(
                            _(
                                'Only dates that specify an exact year, month, \
                                    and day can be used with the ">", "<", ">=", and "<=" operators'
                            )
                        )

                    operators = {value["op"]: edtf.lower or edtf.upper}

                try:
                    query.should(Range(field="tiles.data.%s.dates.date" % (str(node.pk)), **operators))
                    query.should(Range(field="tiles.data.%s.date_ranges.date_range" % (str(node.pk)), relation="intersects", **operators))
                except RangeDSLException:
                    if edtf.lower is None and edtf.upper is None:
                        raise Exception(_("Invalid date specified."))

        if value["op"] == "null" or value["op"] == "not_null":
            self.append_null_search_filters(value, node, query, request)
        elif value["val"] != "" and value["val"] is not None:
            edtf = ExtendedDateFormat(value["val"])
            if edtf.result_set:
                for result in edtf.result_set:
                    add_date_to_doc(query, result)
            else:
                add_date_to_doc(query, edtf)

    def default_es_mapping(self):
        mapping = {"properties": {"value": {"type": "text", "fields": {"keyword": {"ignore_above": 256, "type": "keyword"}}}}}
        return mapping


class GeojsonFeatureCollectionDataType(BaseDataType):
    def validate(self, value, row_number=None, source=None, node=None, nodeid=None, strict=False, **kwargs):
        errors = []
        coord_limit = 1500
        coordinate_count = 0

        def validate_geom(geom, coordinate_count=0):
            try:
                coordinate_count += geom.num_coords
                bbox = Polygon(settings.DATA_VALIDATION_BBOX)
                if coordinate_count > coord_limit:
                    message = f"Geometry has too many coordinates for Elasticsearch ({coordinate_count}), \
                        Please limit to less then {coord_limit} coordinates of 5 digits of precision or less."
                    errors.append(
                        {
                            "type": "ERROR",
                            "message": "datatype: {0} value: {1} {2} - {3}. {4}".format(
                                self.datatype_model.datatype, value, source, message, "This data was not imported."
                            ),
                        }
                    )

                if bbox.contains(geom) == False:
                    message = "Geometry does not fall within the bounding box of the selected coordinate system. \
                         Adjust your coordinates or your settings.DATA_EXTENT_VALIDATION property."
                    errors.append(
                        {
                            "type": "ERROR",
                            "message": "datatype: {0} value: {1} {2} - {3}. {4}".format(
                                self.datatype_model.datatype, value, source, message, "This data was not imported."
                            ),
                        }
                    )
            except Exception:
                message = "Not a properly formatted geometry"
                errors.append(
                    {
                        "type": "ERROR",
                        "message": "datatype: {0} value: {1} {2} - {3}. {4}.".format(
                            self.datatype_model.datatype, value, source, message, "This data was not imported."
                        ),
                    }
                )

        if value is not None:
            for feature in value["features"]:
                try:
                    geom = GEOSGeometry(JSONSerializer().serialize(feature["geometry"]))
                    validate_geom(geom, coordinate_count)
                except Exception:
                    message = _("Unable to serialize some geometry features")
                    error_message = self.create_error_message(value, source, row_number, message)
                    errors.append(error_message)
        return errors

    def to_json(self, tile, node):
        data = self.get_tile_data(tile)
        if data:
            return self.compile_json(tile, node, geojson=data.get(str(node.nodeid)))

    def clean(self, tile, nodeid):
        if tile.data[nodeid] is not None and "features" in tile.data[nodeid]:
            if len(tile.data[nodeid]["features"]) == 0:
                tile.data[nodeid] = None

    def transform_value_for_tile(self, value, **kwargs):
        if "format" in kwargs and kwargs["format"] == "esrijson":
            arches_geojson = GeoUtils().arcgisjson_to_geojson(value)
        else:
            try:
                geojson = json.loads(value)
                if geojson["type"] == "FeatureCollection":
                    for feature in geojson["features"]:
                        feature["id"] = str(uuid.uuid4())
                    arches_geojson = geojson
                else:
                    raise TypeError
            except (json.JSONDecodeError, KeyError, TypeError):
                arches_geojson = {}
                arches_geojson["type"] = "FeatureCollection"
                arches_geojson["features"] = []
                geometry = GEOSGeometry(value, srid=4326)
                if geometry.geom_type == "GeometryCollection":
                    for geom in geometry:
                        arches_json_geometry = {}
                        arches_json_geometry["geometry"] = JSONDeserializer().deserialize(GEOSGeometry(geom, srid=4326).json)
                        arches_json_geometry["type"] = "Feature"
                        arches_json_geometry["id"] = str(uuid.uuid4())
                        arches_json_geometry["properties"] = {}
                        arches_geojson["features"].append(arches_json_geometry)
                else:
                    arches_json_geometry = {}
                    arches_json_geometry["geometry"] = JSONDeserializer().deserialize(geometry.json)
                    arches_json_geometry["type"] = "Feature"
                    arches_json_geometry["id"] = str(uuid.uuid4())
                    arches_json_geometry["properties"] = {}
                    arches_geojson["features"].append(arches_json_geometry)

        return arches_geojson

    def transform_export_values(self, value, *args, **kwargs):
        wkt_geoms = []
        for feature in value["features"]:
            wkt_geoms.append(GEOSGeometry(json.dumps(feature["geometry"])))
        return GeometryCollection(wkt_geoms)

    def update(self, tile, data, nodeid=None, action=None):
        new_features_array = tile.data[nodeid]["features"] + data["features"]
        tile.data[nodeid]["features"] = new_features_array
        updated_data = tile.data[nodeid]
        return updated_data

    def append_to_document(self, document, nodevalue, nodeid, tile, provisional=False):
        document["geometries"].append({"geom": nodevalue, "nodegroup_id": tile.nodegroup_id, "provisional": provisional, "tileid": tile.pk})
        bounds = self.get_bounds_from_value(nodevalue)
        if bounds is not None:
            minx, miny, maxx, maxy = bounds
            centerx = maxx - (maxx - minx) / 2
            centery = maxy - (maxy - miny) / 2
            document["points"].append(
                {"point": {"lon": centerx, "lat": centery}, "nodegroup_id": tile.nodegroup_id, "provisional": provisional}
            )

    def get_bounds(self, tile, node):
        bounds = None
        try:
            node_data = tile.data[str(node.pk)]
            bounds = self.get_bounds_from_value(node_data)
        except KeyError as e:
            print(e)
        return bounds

    def get_bounds_from_value(self, node_data):
        bounds = None
        for feature in node_data["features"]:
            geom_collection = GEOSGeometry(JSONSerializer().serialize(feature["geometry"]))

            if bounds is None:
                bounds = geom_collection.extent
            else:
                minx, miny, maxx, maxy = bounds
                if geom_collection.extent[0] < minx:
                    minx = geom_collection.extent[0]
                if geom_collection.extent[1] < miny:
                    miny = geom_collection.extent[1]
                if geom_collection.extent[2] > maxx:
                    maxx = geom_collection.extent[2]
                if geom_collection.extent[3] > maxy:
                    maxy = geom_collection.extent[3]

                bounds = (minx, miny, maxx, maxy)

        return bounds

    def get_map_layer(self, node=None, preview=False):
        if node is None:
            return None
        elif node.config is None:
            return None
        count = models.TileModel.objects.filter(nodegroup_id=node.nodegroup_id, data__has_key=str(node.nodeid)).count()
        if not preview and (count < 1 or not node.config["layerActivated"]):
            return None

        source_name = "resources-%s" % node.nodeid
        layer_name = "%s - %s" % (node.graph.name, node.name)
        if not preview and node.config["layerName"] != "":
            layer_name = node.config["layerName"]
        layer_icon = node.graph.iconclass
        if not preview and node.config["layerIcon"] != "":
            layer_icon = node.config["layerIcon"]

        layer_legend = node.config["layerLegend"]

        if not preview and node.config["advancedStyling"]:
            try:
                style = json.loads(node.config["advancedStyle"])
                for layer in style:
                    layer["source-layer"] = str(node.pk)
                layer_def = json.dumps(style)
            except ValueError:
                layer_def = "[]"
        else:
            layer_def = """[
                {
                    "id": "resources-fill-%(nodeid)s",
                    "type": "fill",
                    "source": "%(source_name)s",
                    "source-layer": "%(nodeid)s",
                    "layout": {
                        "visibility": "visible"
                    },
                    "filter": ["all", ["==", "$type", "Polygon"],["==", "total", 1]],
                    "paint": {
                        "fill-color": "%(fillColor)s"
                    }
                },
                {
                    "id": "resources-fill-%(nodeid)s-click",
                    "type": "fill",
                    "source": "%(source_name)s",
                    "source-layer": "%(nodeid)s",
                    "layout": {
                        "visibility": "visible"
                    },
                    "filter": ["all", ["==", "$type", "Polygon"],["==", "total", 1],["==", "resourceinstanceid", ""]],
                    "paint": {
                        "fill-color": "%(fillColor)s"
                    }
                },
                {
                    "id": "resources-fill-%(nodeid)s-hover",
                    "type": "fill",
                    "source": "%(source_name)s",
                    "source-layer": "%(nodeid)s",
                    "layout": {
                        "visibility": "visible"
                    },
                    "filter": ["all", ["==", "$type", "Polygon"],["==", "total", 1],["==", "resourceinstanceid", ""]],
                    "paint": {
                        "fill-color": "%(fillColor)s"
                    }
                },
                {
                    "id": "resources-poly-outline-%(nodeid)s",
                    "type": "line",
                    "source": "%(source_name)s",
                    "source-layer": "%(nodeid)s",
                    "layout": {
                        "visibility": "visible"
                    },
                    "filter": ["all",["==", "$type", "Polygon"],["==", "total", 1]],
                    "paint": {
                        "line-width": ["case",
                            ["boolean", ["feature-state", "hover"], false],
                            %(expanded_outlineWeight)s,
                            %(outlineWeight)s
                        ],
                        "line-color": "%(outlineColor)s"
                    }
                },
                {
                    "id": "resources-poly-outline-%(nodeid)s-hover",
                    "type": "line",
                    "source": "%(source_name)s",
                    "source-layer": "%(nodeid)s",
                    "layout": {
                        "visibility": "visible"
                    },
                    "filter": ["all",["==", "$type", "Polygon"],["==", "total", 1],["==", "resourceinstanceid", ""]],
                    "paint": {
                        "line-width": %(expanded_outlineWeight)s,
                        "line-color": "%(outlineColor)s"
                    }
                },
                {
                    "id": "resources-poly-outline-%(nodeid)s-click",
                    "type": "line",
                    "source": "%(source_name)s",
                    "source-layer": "%(nodeid)s",
                    "layout": {
                        "visibility": "visible"
                    },
                    "filter": ["all",["==", "$type", "Polygon"],["==", "total", 1],["==", "resourceinstanceid", ""]],
                    "paint": {
                        "line-width": %(expanded_outlineWeight)s,
                        "line-color": "%(outlineColor)s"
                    }
                },
                {
                    "id": "resources-line-halo-%(nodeid)s",
                    "type": "line",
                    "source": "%(source_name)s",
                    "source-layer": "%(nodeid)s",
                    "layout": {
                        "visibility": "visible"
                    },
                    "filter": ["all", ["==", "$type", "LineString"],["==", "total", 1]],
                    "paint": {
                        "line-width": ["case",
                            ["boolean", ["feature-state", "hover"], false],
                            %(expanded_haloWeight)s,
                            %(haloWeight)s
                        ],
                        "line-color": "%(lineHaloColor)s"
                    }
                },
                {
                    "id": "resources-line-%(nodeid)s",
                    "type": "line",
                    "source": "%(source_name)s",
                    "source-layer": "%(nodeid)s",
                    "layout": {
                        "visibility": "visible"
                    },
                    "filter": ["all",["==", "$type", "LineString"],["==", "total", 1]],
                    "paint": {
                        "line-width": ["case",
                            ["boolean", ["feature-state", "hover"], false],
                            %(expanded_weight)s,
                            %(weight)s
                        ],
                        "line-color": "%(lineColor)s"
                    }
                },
                {
                    "id": "resources-line-halo-%(nodeid)s-hover",
                    "type": "line",
                    "source": "%(source_name)s",
                    "source-layer": "%(nodeid)s",
                    "layout": {
                        "visibility": "visible"
                    },
                    "filter": ["all",["==", "$type", "LineString"],["==", "total", 1],["==", "resourceinstanceid", ""]],
                    "paint": {
                        "line-width": %(expanded_haloWeight)s,
                        "line-color": "%(lineHaloColor)s"
                    }
                },
                {
                    "id": "resources-line-%(nodeid)s-hover",
                    "type": "line",
                    "source": "%(source_name)s",
                    "source-layer": "%(nodeid)s",
                    "layout": {
                        "visibility": "visible"
                    },
                    "filter": ["all",["==", "$type", "LineString"],["==", "total", 1],["==", "resourceinstanceid", ""]],
                    "paint": {
                        "line-width": %(expanded_weight)s,
                        "line-color": "%(lineColor)s"
                    }
                },
                {
                    "id": "resources-line-halo-%(nodeid)s-click",
                    "type": "line",
                    "source": "%(source_name)s",
                    "source-layer": "%(nodeid)s",
                    "layout": {
                        "visibility": "visible"
                    },
                    "filter": ["all", ["==", "$type", "LineString"],["==", "total", 1],["==", "resourceinstanceid", ""]],
                    "paint": {
                        "line-width": %(expanded_haloWeight)s,
                        "line-color": "%(lineHaloColor)s"
                    }
                },
                {
                    "id": "resources-line-%(nodeid)s-click",
                    "type": "line",
                    "source": "%(source_name)s",
                    "source-layer": "%(nodeid)s",
                    "layout": {
                        "visibility": "visible"
                    },
                    "filter": ["all", ["==", "$type", "LineString"],["==", "total", 1],["==", "resourceinstanceid", ""]],
                    "paint": {
                        "line-width": %(expanded_weight)s,
                        "line-color": "%(lineColor)s"
                    }
                },

                {
                    "id": "resources-point-halo-%(nodeid)s-hover",
                    "type": "circle",
                    "source": "%(source_name)s",
                    "source-layer": "%(nodeid)s",
                    "layout": {
                        "visibility": "visible"
                    },
                    "filter": ["all", ["==", "$type", "Point"],["==", "total", 1],["==", "resourceinstanceid", ""]],
                    "paint": {
                        "circle-radius": %(expanded_haloRadius)s,
                        "circle-color": "%(pointHaloColor)s"
                    }
                },
                {
                    "id": "resources-point-%(nodeid)s-hover",
                    "type": "circle",
                    "source": "%(source_name)s",
                    "source-layer": "%(nodeid)s",
                    "layout": {
                        "visibility": "visible"
                    },
                    "filter": ["all", ["==", "$type", "Point"],["==", "total", 1],["==", "resourceinstanceid", ""]],
                    "paint": {
                        "circle-radius": %(expanded_radius)s,
                        "circle-color": "%(pointColor)s"
                    }
                },

                {
                    "id": "resources-point-halo-%(nodeid)s",
                    "type": "circle",
                    "source": "%(source_name)s",
                    "source-layer": "%(nodeid)s",
                    "layout": {
                        "visibility": "visible"
                    },
                    "filter": ["all", ["==", "$type", "Point"],["==", "total", 1]],
                    "paint": {
                        "circle-radius": ["case",
                            ["boolean", ["feature-state", "hover"], false],
                            %(expanded_haloRadius)s,
                            %(haloRadius)s
                        ],
                        "circle-color": "%(pointHaloColor)s"
                    }
                },
                {
                    "id": "resources-point-%(nodeid)s",
                    "type": "circle",
                    "source": "%(source_name)s",
                    "source-layer": "%(nodeid)s",
                    "layout": {
                        "visibility": "visible"
                    },
                    "filter": ["all", ["==", "$type", "Point"],["==", "total", 1]],
                    "paint": {
                        "circle-radius": ["case",
                            ["boolean", ["feature-state", "hover"], false],
                            %(expanded_radius)s,
                            %(radius)s
                        ],
                        "circle-color": "%(pointColor)s"
                    }
                },

                {
                    "id": "resources-point-halo-%(nodeid)s-click",
                    "type": "circle",
                    "source": "%(source_name)s",
                    "source-layer": "%(nodeid)s",
                    "layout": {
                        "visibility": "visible"
                    },
                    "filter": ["all", ["==", "$type", "Point"],["==", "total", 1],["==", "resourceinstanceid", ""]],
                    "paint": {
                        "circle-radius": %(expanded_haloRadius)s,
                        "circle-color": "%(pointHaloColor)s"
                    }
                },
                {
                    "id": "resources-point-%(nodeid)s-click",
                    "type": "circle",
                    "source": "%(source_name)s",
                    "source-layer": "%(nodeid)s",
                    "layout": {
                        "visibility": "visible"
                    },
                    "filter": ["all", ["==", "$type", "Point"],["==", "total", 1],["==", "resourceinstanceid", ""]],
                    "paint": {
                        "circle-radius": %(expanded_radius)s,
                        "circle-color": "%(pointColor)s"
                    }
                },
                {
                    "id": "resources-cluster-point-halo-%(nodeid)s",
                    "type": "circle",
                    "source": "%(source_name)s",
                    "source-layer": "%(nodeid)s",
                    "layout": {
                        "visibility": "visible"
                    },
                    "filter": ["all", ["==", "$type", "Point"],[">", "total", 1]],
                    "paint": {
                        "circle-radius": {
                            "property": "total",
                            "stops": [
                                [0,   22],
                                [50, 24],
                                [100, 26],
                                [200, 28],
                                [400, 30],
                                [800, 32],
                                [1200, 34],
                                [1600, 36],
                                [2000, 38],
                                [2500, 40],
                                [3000, 42],
                                [4000, 44],
                                [5000, 46]
                            ]
                        },
                        "circle-color": "%(pointHaloColor)s"
                    }
                },
                {
                    "id": "resources-cluster-point-%(nodeid)s",
                    "type": "circle",
                    "source": "%(source_name)s",
                    "source-layer": "%(nodeid)s",
                    "layout": {
                        "visibility": "visible"
                    },
                    "filter": ["all", ["==", "$type", "Point"],[">", "total", 1]],
                    "paint": {
                         "circle-radius": {
                             "property": "total",
                             "type": "exponential",
                             "stops": [
                                 [0,   12],
                                 [50, 14],
                                 [100, 16],
                                 [200, 18],
                                 [400, 20],
                                 [800, 22],
                                 [1200, 24],
                                 [1600, 26],
                                 [2000, 28],
                                 [2500, 30],
                                 [3000, 32],
                                 [4000, 34],
                                 [5000, 36]
                             ]
                         },
                        "circle-color": "%(pointColor)s"
                    }
                },
                {
                     "id": "resources-cluster-count-%(nodeid)s",
                     "type": "symbol",
                     "source": "%(source_name)s",
                     "source-layer": "%(nodeid)s",
                     "layout": {
                         "text-field": "{total}",
                         "text-size": 10
                     },
                     "paint": {
                        "text-color": "#fff"
                    },
                     "filter": ["all", [">", "total", 1]]
                 }
            ]""" % {
                "source_name": source_name,
                "nodeid": node.nodeid,
                "pointColor": node.config["pointColor"],
                "pointHaloColor": node.config["pointHaloColor"],
                "radius": node.config["radius"],
                "expanded_radius": int(node.config["radius"]) * 2,
                "haloRadius": node.config["haloRadius"],
                "expanded_haloRadius": int(node.config["haloRadius"]) * 2,
                "lineColor": node.config["lineColor"],
                "lineHaloColor": node.config["lineHaloColor"],
                "weight": node.config["weight"],
                "haloWeight": node.config["haloWeight"],
                "expanded_weight": int(node.config["weight"]) * 2,
                "expanded_haloWeight": int(node.config["haloWeight"]) * 2,
                "fillColor": node.config["fillColor"],
                "outlineColor": node.config["outlineColor"],
                "outlineWeight": node.config["outlineWeight"],
                "expanded_outlineWeight": int(node.config["outlineWeight"]) * 2,
            }
        return {
            "nodeid": node.nodeid,
            "name": layer_name,
            "layer_definitions": layer_def,
            "icon": layer_icon,
            "legend": layer_legend,
            "addtomap": node.config["addToMap"],
        }

    def after_update_all(self, tile=None):
        with connection.cursor() as cursor:
            if tile is not None:
                cursor.execute(
                    "SELECT * FROM refresh_tile_geojson_geometries(%s);",
                    [tile.pk],
                )
            else:
                cursor.execute("SELECT * FROM refresh_geojson_geometries();")

    def default_es_mapping(self):
        mapping = {
            "properties": {
                "features": {
                    "properties": {
                        "geometry": {"properties": {"coordinates": {"type": "float"}, "type": {"type": "keyword"}}},
                        "id": {"type": "keyword"},
                        "type": {"type": "keyword"},
                        "properties": {"type": "object"},
                    }
                },
                "type": {"type": "keyword"},
            }
        }
        return mapping

    def is_a_literal_in_rdf(self):
        return True

    def to_rdf(self, edge_info, edge):
        # Default to string containing JSON
        g = Graph()
        if edge_info["range_tile_data"] is not None:
            data = edge_info["range_tile_data"]
            if data["type"] == "FeatureCollection":
                for f in data["features"]:
                    del f["id"]
                    del f["properties"]
            g.add((edge_info["d_uri"], URIRef(edge.ontologyproperty), Literal(JSONSerializer().serialize(data))))
        return g

    def from_rdf(self, json_ld_node):
        # Allow either a JSON literal or a string containing JSON
        try:
            val = json.loads(json_ld_node["@value"])
        except:
            raise ValueError(f"Bad Data in GeoJSON, should be JSON string: {json_ld_node}")
        if "features" not in val or type(val["features"]) != list:
            raise ValueError(f"GeoJSON must have features array")
        for f in val["features"]:
            if "properties" not in f:
                f["properties"] = {}
        return val

    def validate_from_rdf(self, value):
        if type(value) == str:
            # first deserialize it from a string
            value = json.loads(value)
        return self.validate(value)


class FileListDataType(BaseDataType):
    def __init__(self, model=None):
        super(FileListDataType, self).__init__(model=model)
        self.node_lookup = {}

    def validate_file_types(self, request=None, nodeid=None):
        errors = []
        validator = FileValidator()
        files = request.FILES.getlist("file-list_" + nodeid, [])
        for file in files:
            errors = errors + validator.validate_file_type(file.file, file.name.split(".")[-1])
        return errors

    def validate(self, value, row_number=None, source=None, node=None, nodeid=None, strict=False, path=None, request=None, **kwargs):
        errors = []
        file_type_errors = []
        if request:
            file_type_errors = errors + self.validate_file_types(request, str(node.pk))

        if len(file_type_errors) > 0:
            errors.append({"type": "ERROR", "message": _("File type not permitted")})
        if node:
            self.node_lookup[str(node.pk)] = node
        elif nodeid:
            if str(nodeid) in self.node_lookup:
                node = self.node_lookup[str(nodeid)]
            else:
                node = models.Node.objects.get(nodeid=nodeid)
                self.node_lookup[str(nodeid)] = node

        def format_bytes(size):
            # 2**10 = 1024
            power = 2 ** 10
            n = 0
            power_labels = {0: "", 1: "kilo", 2: "mega", 3: "giga", 4: "tera"}
            while size > power:
                size /= power
                n += 1
            return size, power_labels[n] + "bytes"

        try:
            config = node.config
            limit = config["maxFiles"]
            max_size = config["maxFileSize"] if "maxFileSize" in config.keys() else None

            if value is not None and config["activateMax"] is True and len(value) > limit:
                message = _("This node has a limit of {0} files. Please reduce files.".format(limit))
                errors.append({"type": "ERROR", "message": message})

            if max_size is not None:
                formatted_max_size = format_bytes(max_size)
                for v in value:
                    if v["size"] > max_size:
                        message = _(
                            "This node has a file-size limit of {0}. Please reduce file size or contact your sysadmin.".format(
                                formatted_max_size
                            )
                        )
                        errors.append({"type": "ERROR", "message": message})
            if path:
                for file in value:
                    if not default_storage.exists(os.path.join(path, file["name"])):
                        message = _('The file "{0}" does not exist in "{1}"'.format(file["name"], default_storage.path(path)))
                        errors.append({"type": "ERROR", "message": message})
        except Exception as e:
            dt = self.datatype_model.datatype
            message = _("datatype: {0}, value: {1} - {2} .".format(dt, value, e))
            errors.append({"type": "ERROR", "message": message})
        return errors

    def append_to_document(self, document, nodevalue, nodeid, tile, provisional=False):
        try:
            for f in tile.data[str(nodeid)]:
                val = {"string": f["name"], "nodegroup_id": tile.nodegroup_id, "provisional": provisional}
                document["strings"].append(val)
        except KeyError as e:
            for k, pe in tile.provisionaledits.items():
                for f in pe["value"][nodeid]:
                    val = {"string": f["name"], "nodegroup_id": tile.nodegroup_id, "provisional": provisional}
                    document["strings"].append(val)

    def get_search_terms(self, nodevalue, nodeid):
        terms = []
        for file_obj in nodevalue:
            if file_obj["name"] is not None:
                terms.append(file_obj["name"])

        return terms

    def get_display_value(self, tile, node):
        data = self.get_tile_data(tile)
        files = data[str(node.pk)]
        file_urls = ""
        if files is not None:
            file_urls = " | ".join([file["url"] for file in files])

        return file_urls

    def to_json(self, tile, node):
        data = self.get_tile_data(tile)
        if data:
            return self.compile_json(tile, node, file_details=data[str(node.pk)])

    def handle_request(self, current_tile, request, node):
        # this does not get called when saving data from the mobile app
        previously_saved_tile = models.TileModel.objects.filter(pk=current_tile.tileid)
        user = request.user
        if hasattr(request.user, "userprofile") is not True:
            models.UserProfile.objects.create(user=request.user)
        user_is_reviewer = user_is_resource_reviewer(request.user)
        current_tile_data = self.get_tile_data(current_tile)
        if previously_saved_tile.count() == 1:
            previously_saved_tile_data = self.get_tile_data(previously_saved_tile[0])
            if previously_saved_tile_data[str(node.pk)] is not None:
                for previously_saved_file in previously_saved_tile_data[str(node.pk)]:
                    previously_saved_file_has_been_removed = True
                    for incoming_file in current_tile_data[str(node.pk)]:
                        if previously_saved_file["file_id"] == incoming_file["file_id"]:
                            previously_saved_file_has_been_removed = False
                    if previously_saved_file_has_been_removed:
                        try:
                            deleted_file = models.File.objects.get(pk=previously_saved_file["file_id"])
                            deleted_file.delete()
                        except models.File.DoesNotExist:
                            logger.exception(_("File does not exist"))

        files = request.FILES.getlist("file-list_" + str(node.pk), [])

        for file_data in files:
            file_model = models.File()
            file_model.path = file_data
            file_model.tile = current_tile
            if models.TileModel.objects.filter(pk=current_tile.tileid).count() > 0:
                file_model.save()
            if current_tile_data[str(node.pk)] is not None:
                resave_tile = False
                updated_file_records = []
                for file_json in current_tile_data[str(node.pk)]:
                    if file_json["name"] == file_data.name and file_json["url"] is None:
                        file_json["file_id"] = str(file_model.pk)
                        file_json["url"] = "/files/" + str(file_model.fileid)
                        file_json["status"] = "uploaded"
                        resave_tile = True
                    updated_file_records.append(file_json)
                if resave_tile is True:
                    # resaving model to assign url from file_model
                    # importing proxy model errors, so cannot use super on the proxy model to save
                    if previously_saved_tile.count() == 1:
                        tile_to_update = previously_saved_tile[0]
                        if user_is_reviewer:
                            tile_to_update.data[str(node.pk)] = updated_file_records
                        else:
                            tile_to_update.provisionaledits[str(user.id)]["value"][str(node.pk)] = updated_file_records
                        tile_to_update.save()

    def get_compatible_renderers(self, file_data):
        extension = Path(file_data["name"]).suffix.strip(".")
        compatible_renderers = []
        for renderer in settings.RENDERERS:
            if extension.lower() == renderer["ext"].lower():
                compatible_renderers.append(renderer["id"])
            else:
                excluded_extensions = renderer["exclude"].split(",")
                if extension not in excluded_extensions:
                    renderer_mime = renderer["type"].split("/")
                    file_mime = file_data["type"].split("/")
                    if len(renderer_mime) == 2:
                        renderer_class, renderer_type = renderer_mime[0], renderer_mime[1]
                        if len(file_mime) == 2:
                            file_class = file_mime[0]
                            if renderer_class.lower() == file_class.lower() and renderer_type == "*":
                                compatible_renderers.append(renderer["id"])
        return compatible_renderers

    def transform_value_for_tile(self, value, **kwargs):
        """
        Accepts a comma delimited string of file paths as 'value' to create a file datatype value
        with corresponding file record in the files table for each path. Only the basename of each path is used, so
        the accuracy of the full path is not important. However the name of each file must match the name of a file in
        the directory from which Arches will request files. By default, this is the 'uploadedfiles' directory
        in a project.

        """

        mime = MimeTypes()
        tile_data = []
        source_path = kwargs.get("path")
        for file_path in [filename.strip() for filename in value.split(",")]:
            tile_file = {}
            try:
                file_stats = os.stat(file_path)
                tile_file["lastModified"] = file_stats.st_mtime
                tile_file["size"] = file_stats.st_size
            except FileNotFoundError as e:
                pass
            tile_file["status"] = "uploaded"
            tile_file["name"] = os.path.basename(file_path)
            tile_file["type"] = mime.guess_type(file_path)[0]
            tile_file["type"] = "" if tile_file["type"] is None else tile_file["type"]
            file_path = "uploadedfiles/" + str(tile_file["name"])
            tile_file["file_id"] = str(uuid.uuid4())
            if source_path:
                source_file = os.path.join(source_path, tile_file["name"])
                fs = default_storage
                try:
                    with default_storage.open(source_file) as f:
                        current_file, created = models.File.objects.get_or_create(fileid=tile_file["file_id"])
                        filename = fs.save(os.path.join("uploadedfiles", os.path.basename(f.name)), File(f))
                        current_file.path = os.path.join(filename)
                        current_file.save()
                except FileNotFoundError:
                    logger.exception(_("File does not exist"))

            else:
                models.File.objects.get_or_create(fileid=tile_file["file_id"], path=file_path)

            tile_file["url"] = "/files/" + tile_file["file_id"]
            tile_file["accepted"] = True
            compatible_renderers = self.get_compatible_renderers(tile_file)
            if len(compatible_renderers) == 1:
                tile_file["renderer"] = compatible_renderers[0]
            tile_data.append(tile_file)
        return json.loads(json.dumps(tile_data))

    def pre_tile_save(self, tile, nodeid):
        # TODO If possible this method should probably replace 'handle request' and perhaps 'process mobile data'
        if tile.data[nodeid]:
            for file in tile.data[nodeid]:
                try:
                    if file["file_id"]:
                        if file["url"] == "/files/{}".format(file["file_id"]):
                            val = uuid.UUID(file["file_id"])  # to test if file_id is uuid
                            file_path = "uploadedfiles/" + file["name"]
                            try:
                                file_model = models.File.objects.get(pk=file["file_id"])
                            except ObjectDoesNotExist:
                                # Do not use get_or_create here because django can create a different file name applied to the file_path
                                # for the same file_id causing a 'create' when a 'get' was intended
                                file_model = models.File.objects.create(pk=file["file_id"], path=file_path)
                            if not file_model.tile_id:
                                file_model.tile = tile
                                file_model.save()
                        else:
                            logger.warning(_("The file url is invalid"))
                    else:
                        logger.warning(_("A file is not available for this tile"))
                except ValueError:
                    logger.warning(_("This file's fileid is not a valid UUID"))

    def transform_export_values(self, value, *args, **kwargs):
        return ",".join([settings.MEDIA_URL + "uploadedfiles/" + str(file["name"]) for file in value])

    def is_a_literal_in_rdf(self):
        return False

    def get_rdf_uri(self, node, data, which="r"):
        if type(data) == list:
            l = []
            for x in data:
                if x["url"].startswith("/"):
                    l.append(URIRef(archesproject[x["url"][1:]]))
                else:
                    l.append(URIRef(archesproject[x["url"]]))
            return l
        elif data:
            if data["url"].startswith("/"):
                return URIRef(archesproject[data["url"][1:]])
            else:
                return URIRef(archesproject[data["url"]])
        else:
            return node

    def to_rdf(self, edge_info, edge):
        # outputs a graph holding an RDF representation of the file stored in the Arches instance

        g = Graph()

        unit_nt = """
        <http://vocab.getty.edu/aat/300055644> <http://www.w3.org/1999/02/22-rdf-syntax-ns#type> <http://www.cidoc-crm.org/cidoc-crm/E55_Type> .
        <http://vocab.getty.edu/aat/300055644> <http://www.w3.org/2000/01/rdf-schema#label> "height" .
        <http://vocab.getty.edu/aat/300055647> <http://www.w3.org/1999/02/22-rdf-syntax-ns#type> <http://www.cidoc-crm.org/cidoc-crm/E55_Type> .
        <http://vocab.getty.edu/aat/300055647> <http://www.w3.org/2000/01/rdf-schema#label> "width" .
        <http://vocab.getty.edu/aat/300265863> <http://www.w3.org/1999/02/22-rdf-syntax-ns#type> <http://www.cidoc-crm.org/cidoc-crm/E55_Type> .
        <http://vocab.getty.edu/aat/300265863> <http://www.w3.org/2000/01/rdf-schema#label> "file size" .
        <http://vocab.getty.edu/aat/300265869> <http://www.w3.org/1999/02/22-rdf-syntax-ns#type> <http://www.cidoc-crm.org/cidoc-crm/E58_Measurement_Unit> .
        <http://vocab.getty.edu/aat/300265869> <http://www.w3.org/2000/01/rdf-schema#label> "bytes" .
        <http://vocab.getty.edu/aat/300266190> <http://www.w3.org/1999/02/22-rdf-syntax-ns#type> <http://www.cidoc-crm.org/cidoc-crm/E58_Measurement_Unit> .
        <http://vocab.getty.edu/aat/300266190> <http://www.w3.org/2000/01/rdf-schema#label> "pixels" .
        """

        g.parse(data=unit_nt, format="nt")

        aatrefs = {
            "pixels": URIRef("http://vocab.getty.edu/aat/300266190"),
            "bytes": URIRef("http://vocab.getty.edu/aat/300265869"),
            "height": URIRef("http://vocab.getty.edu/aat/300055644"),
            "width": URIRef("http://vocab.getty.edu/aat/300055647"),
            "file size": URIRef("http://vocab.getty.edu/aat/300265863"),
        }

        def add_dimension(graphobj, domain_uri, unittype, unit, value):
            dim_node = BNode()
            graphobj.add((domain_uri, cidoc_nm["P43_has_dimension"], dim_node))
            graphobj.add((dim_node, RDF.type, cidoc_nm["E54_Dimension"]))
            graphobj.add((dim_node, cidoc_nm["P2_has_type"], aatrefs[unittype]))
            graphobj.add((dim_node, cidoc_nm["P91_has_unit"], aatrefs[unit]))
            graphobj.add((dim_node, RDF.value, Literal(value)))

        for f_data in edge_info["range_tile_data"]:
            # f_data will be something like:
            # "{\"accepted\": true, \"content\": \"blob:http://localhost/cccadfd0-64fc-104a-8157-3c96aca0b9bd\",
            # \"file_id\": \"f4cd6596-cd75-11e8-85e0-0242ac1b0003\", \"height\": 307, \"index\": 0,
            # \"lastModified\": 1535067185606, \"name\": \"FUjJqP6.jpg\", \"size\": 19350,
            # \"status\": \"uploaded\", \"type\": \"image/jpeg\", \"url\": \"/files/uploadedfiles/FUjJqP6.jpg\",
            # \"width\": 503}"

            # range URI should be the file URL/URI, and the rest of the details should hang off that
            # FIXME - (Poor) assumption that file is on same host as Arches instance host config.
            if f_data["url"].startswith("/"):
                f_uri = URIRef(archesproject[f_data["url"][1:]])
            else:
                f_uri = URIRef(archesproject[f_data["url"]])
            g.add((edge_info["d_uri"], URIRef(edge.ontologyproperty), f_uri))
            g.add((f_uri, RDF.type, URIRef(edge.rangenode.ontologyclass)))
            g.add((f_uri, DC["format"], Literal(f_data["type"])))
            g.add((f_uri, RDFS.label, Literal(f_data["name"])))

            # FIXME - improve this ms in timestamp handling code in case of odd OS environments
            # FIXME - Use the timezone settings for export?
            if f_data["lastModified"]:
                lm = f_data["lastModified"]
                if lm > 9999999999:  # not a straight timestamp, but includes milliseconds
                    lm = f_data["lastModified"] / 1000
                g.add((f_uri, DCTERMS.modified, Literal(datetime.utcfromtimestamp(lm).isoformat())))

            if "size" in f_data:
                add_dimension(g, f_uri, "file size", "bytes", f_data["size"])
            if "height" in f_data:
                add_dimension(g, f_uri, "height", "pixels", f_data["height"])
            if "width" in f_data:
                add_dimension(g, f_uri, "width", "pixels", f_data["width"])

        return g

    def from_rdf(self, json_ld_node):
        # Currently up in the air about how best to do file imports via JSON-LD
        pass

    def process_mobile_data(self, tile, node, db, couch_doc, node_value):
        """
        Takes a tile, couch db instance, couch record, and the node value from
        a provisional edit. Creates a django instance, saves the corresponding
        attachement as a file, updates the provisional edit value with the
        file location information and returns the revised provisional edit value
        """

        try:
            for file in node_value:
                attachment = db.get_attachment(couch_doc["_id"], file["file_id"])
                if attachment is not None:
                    attachment_file = attachment.read()
                    file_data = ContentFile(attachment_file, name=file["name"])
                    file_model, created = models.File.objects.get_or_create(fileid=file["file_id"])

                    if created:
                        file_model.path = file_data

                    file_model.tile = tile
                    file_model.save()
                    if file["name"] == file_data.name and "url" not in list(file.keys()):
                        file["file_id"] = str(file_model.pk)
                        file["url"] = str(file_model.path.url)
                        file["status"] = "uploaded"
                        file["accepted"] = True
                        file["size"] = file_data.size

        except KeyError as e:
            pass
        return node_value

    def collects_multiple_values(self):
        return True

    def default_es_mapping(self):
        return {
            "properties": {
                "file_id": {"type": "text", "fields": {"keyword": {"ignore_above": 256, "type": "keyword"}}},
                "name": {"type": "text", "fields": {"keyword": {"ignore_above": 256, "type": "keyword"}}},
                "type": {"type": "text", "fields": {"keyword": {"ignore_above": 256, "type": "keyword"}}},
                "url": {"type": "text", "fields": {"keyword": {"ignore_above": 256, "type": "keyword"}}},
                "status": {"type": "text", "fields": {"keyword": {"ignore_above": 256, "type": "keyword"}}},
            }
        }


class BaseDomainDataType(BaseDataType):
    def __init__(self, model=None):
        super(BaseDomainDataType, self).__init__(model=model)
        self.value_lookup = {}

    def get_option_text(self, node, option_id):
        for option in node.config["options"]:
            if option["id"] == option_id:
                return option["text"]
        return ""

    def get_option_id_from_text(self, value):
        # this could be better written with most of the logic in SQL tbh
        for dnode in models.Node.objects.filter(config__contains={"options": [{"text": value}]}):
            for option in dnode.config["options"]:
                if option["text"] == value:
                    yield option["id"], dnode.nodeid

    def is_a_literal_in_rdf(self):
        return True

    def lookup_domainid_by_value(self, value, nodeid, config):
        if nodeid not in self.value_lookup:
            options = {}
            for val in config["options"]:
                options[val["text"]] = val["id"]
            self.value_lookup[nodeid] = options
        return self.value_lookup[nodeid][value]


class DomainDataType(BaseDomainDataType):
    def validate(self, value, row_number=None, source="", node=None, nodeid=None, strict=False, **kwargs):
        errors = []
        key = "id"
        if value is not None:
            try:
                uuid.UUID(str(value))
            except ValueError as e:
                key = "text"

            domain_val_node_query = models.Node.objects.filter(config__contains={"options": [{key: value}]})

            if len(domain_val_node_query) != 1:
                row_number = row_number if row_number else ""
                if len(domain_val_node_query) == 0:
                    message = _("Invalid domain id. Please check the node this value is mapped to for a list of valid domain ids.")
                    error_message = self.create_error_message(value, source, row_number, message)
                    errors.append(error_message)
        return errors

    def transform_value_for_tile(self, value, **kwargs):
        if value is not None:
            value = value.strip()
            try:
                uuid.UUID(value)
            except ValueError:
                if "nodeid" in kwargs and "config" in kwargs:
                    self.lookup_domainid_by_value(self, value, kwargs["nodeid"], kwargs["config"])
        return value

    def get_search_terms(self, nodevalue, nodeid=None):
        terms = []
        node = models.Node.objects.get(nodeid=nodeid)
        domain_text = self.get_option_text(node, nodevalue)
        if domain_text is not None:
            if settings.WORDS_PER_SEARCH_TERM is None or (len(domain_text.split(" ")) < settings.WORDS_PER_SEARCH_TERM):
                terms.append(domain_text)
        return terms

    def append_to_document(self, document, nodevalue, nodeid, tile, provisional=False):
        domain_text = None
        for tile in document["tiles"]:
            for k, v in tile.data.items():
                if v == nodevalue:
                    node = models.Node.objects.get(nodeid=k)
                    domain_text = self.get_option_text(node, v)

        if domain_text not in document["strings"] and domain_text is not None:
            document["strings"].append({"string": domain_text, "nodegroup_id": tile.nodegroup_id, "provisional": provisional})

    def get_display_value(self, tile, node):
        data = self.get_tile_data(tile)
        return self.get_option_text(node, data[str(node.nodeid)])

    def transform_export_values(self, value, *args, **kwargs):
        ret = ""
        if (
            kwargs["concept_export_value_type"] is None
            or kwargs["concept_export_value_type"] == ""
            or kwargs["concept_export_value_type"] == "label"
        ):
            ret = self.get_option_text(models.Node.objects.get(nodeid=kwargs["node"]), value)
        elif kwargs["concept_export_value_type"] == "both":
            ret = value + "|" + self.get_option_text(models.Node.objects.get(nodeid=kwargs["node"]), value)
        elif kwargs["concept_export_value_type"] == "id":
            ret = value
        return ret

    def append_search_filters(self, value, node, query, request):
        try:
            if value["op"] == "null" or value["op"] == "not_null":
                self.append_null_search_filters(value, node, query, request)
            elif value["val"] != "":
                search_query = Match(field="tiles.data.%s" % (str(node.pk)), type="phrase", query=value["val"])
                if "!" in value["op"]:
                    query.must_not(search_query)
                    query.filter(Exists(field="tiles.data.%s" % (str(node.pk))))
                else:
                    query.must(search_query)

        except KeyError as e:
            pass

    def to_rdf(self, edge_info, edge):
        # returns an in-memory graph object, containing the domain resource, its
        # type and the number as a numeric literal (as this is how it is in the JSON)
        g = Graph()
        if edge_info["range_tile_data"] is not None:
            g.add((edge_info["d_uri"], RDF.type, URIRef(edge.domainnode.ontologyclass)))
            g.add(
                (
                    edge_info["d_uri"],
                    URIRef(edge.ontologyproperty),
                    Literal(self.get_option_text(edge.rangenode, edge_info["range_tile_data"])),
                )
            )
        return g

    def from_rdf(self, json_ld_node):
        # depends on how much is passed to the method
        # if just the 'leaf' node, then not much can be done aside from return the list of nodes it might be from
        # a string may be present in multiple domains for instance
        # via models.Node.objects.filter(config__options__contains=[{"text": value}])
        value = get_value_from_jsonld(json_ld_node)
        try:
            return [str(v_id) for v_id, n_id in self.get_option_id_from_text(value[0])][0]
        except (AttributeError, KeyError, TypeError) as e:
            print(e)


class DomainListDataType(BaseDomainDataType):
    def transform_value_for_tile(self, value, **kwargs):
        result = []
        if value is not None:
            if not isinstance(value, list):
                value = value.split(",")
            for v in value:
                try:
                    stripped = v.strip()
                    uuid.UUID(stripped)
                    v = stripped
                except ValueError:
                    if "nodeid" in kwargs and "config" in kwargs:
                        v = self.lookup_domainid_by_value(self, v, kwargs["nodeid"], kwargs["config"])
                result.append(v)
        return value

    def validate(self, values, row_number=None, source="", node=None, nodeid=None, strict=False, **kwargs):
        domainDataType = DomainDataType()
        errors = []
        if values is not None:
            for value in values:
                errors = errors + domainDataType.validate(value, row_number)
        return errors

    def get_search_terms(self, nodevalue, nodeid=None):
        terms = []
        node = models.Node.objects.get(nodeid=nodeid)
        for val in nodevalue:
            domain_text = self.get_option_text(node, val)
            if domain_text is not None:
                if settings.WORDS_PER_SEARCH_TERM is None or (len(domain_text.split(" ")) < settings.WORDS_PER_SEARCH_TERM):
                    terms.append(domain_text)

        return terms

    def append_to_document(self, document, nodevalue, nodeid, tile, provisional=False):
        domain_text_values = set([])
        for tile in document["tiles"]:
            for k, v in tile.data.items():
                if v == nodevalue:
                    node = models.Node.objects.get(nodeid=k)
                    for value in nodevalue:
                        text_value = self.get_option_text(node, value)
                        domain_text_values.add(text_value)

        for value in domain_text_values:
            if value not in document["strings"]:
                document["strings"].append({"string": value, "nodegroup_id": tile.nodegroup_id, "provisional": provisional})

    def get_display_value(self, tile, node):
        new_values = []
        data = self.get_tile_data(tile)
        if data[str(node.nodeid)] is not None:
            for val in data[str(node.nodeid)]:
                option = self.get_option_text(node, val)
                new_values.append(option)
        return ",".join(new_values)

    def transform_export_values(self, value, *args, **kwargs):
        new_values = []
        for val in value:
            if (
                kwargs["concept_export_value_type"] is None
                or kwargs["concept_export_value_type"] == ""
                or kwargs["concept_export_value_type"] == "label"
            ):
                new_values.append(self.get_option_text(models.Node.objects.get(nodeid=kwargs["node"]), val))
            elif kwargs["concept_export_value_type"] == "both":
                new_values.append(val + "|" + self.get_option_text(models.Node.objects.get(nodeid=kwargs["node"]), val))
            elif kwargs["concept_export_value_type"] == "id":
                new_values.append(val)
        return ",".join(new_values)

    def append_search_filters(self, value, node, query, request):
        try:
            if value["op"] == "null" or value["op"] == "not_null":
                self.append_null_search_filters(value, node, query, request)
            elif value["val"] != "" and value["val"] != []:
                search_query = Match(field="tiles.data.%s" % (str(node.pk)), type="phrase", query=value["val"])
                if "!" in value["op"]:
                    query.must_not(search_query)
                    query.filter(Exists(field="tiles.data.%s" % (str(node.pk))))
                else:
                    query.must(search_query)
        except KeyError as e:
            pass

    def to_rdf(self, edge_info, edge):
        g = Graph()
        domtype = DomainDataType()

        for domain_id in edge_info["range_tile_data"]:
            indiv_info = edge_info.copy()
            indiv_info["range_tile_data"] = domain_id
            g += domtype.to_rdf(indiv_info, edge)
        return g

    def from_rdf(self, json_ld_node):
        # returns a list of lists of {domain id, node id}
        domtype = DomainDataType()

        return [domtype.from_rdf(item) for item in json_ld_node]

    def collects_multiple_values(self):
        return True


class ResourceInstanceDataType(BaseDataType):
    """
    tile data comes from the client looking like this:
    {
        "resourceId": "",
        "ontologyProperty": "",
        "inverseOntologyProperty": ""
    }

    """

    def get_id_list(self, nodevalue):
        if not isinstance(nodevalue, list):
            nodevalue = [nodevalue]
        return nodevalue

    def validate(self, value, row_number=None, source="", node=None, nodeid=None, strict=False, **kwargs):
        errors = []
        if value is not None:
            resourceXresourceIds = self.get_id_list(value)
            for resourceXresourceId in resourceXresourceIds:
                resourceid = resourceXresourceId["resourceId"]
                try:
                    if not node:
                        node = models.Node.objects.get(pk=nodeid)
                    if node.config["searchString"] != "":
                        dsl = node.config["searchDsl"]
                        if dsl:
                            query = Query(se)
                            bool_query = Bool()
                            ri_query = Dsl(dsl)
                            bool_query.must(ri_query)
                            ids_query = Dsl({"ids": {"values": [resourceid]}})
                            bool_query.must(ids_query)
                            query.add_query(bool_query)
                            try:
                                results = query.search(index=RESOURCES_INDEX)
                                count = results["hits"]["total"]["value"]
                                assert count == 1
                            except:
                                raise ObjectDoesNotExist()
                    if len(node.config["graphs"]) > 0:
                        graphids = map(lambda x: x["graphid"], node.config["graphs"])
                        if not models.ResourceInstance.objects.filter(pk=resourceid, graph_id__in=graphids).exists():
                            raise ObjectDoesNotExist()
                except ObjectDoesNotExist:
                    message = _("The related resource with id '{0}' is not in the system.".format(resourceid))
                    error_type = "WARNING"
                    if strict:
                        error_type = "ERROR"
                    errors.append({"type": error_type, "message": message})
        return errors

    def pre_tile_save(self, tile, nodeid):
        tiledata = tile.data[str(nodeid)]
        # Ensure tiledata is a list (with JSON-LD import it comes in as an object)
        if type(tiledata) != list and tiledata is not None:
            tiledata = [tiledata]
        if tiledata is None or tiledata == []:
            # resource relationship has been removed
            try:
                for rr in models.ResourceXResource.objects.filter(tileid_id=tile.pk, nodeid_id=nodeid):
                    rr.delete()
            except:
                pass
        else:

            resourceXresourceSaved = set()
            for related_resource in tiledata:
                resourceXresourceId = (
                    None
                    if ("resourceXresourceId" not in related_resource or related_resource["resourceXresourceId"] == "")
                    else related_resource["resourceXresourceId"]
                )
                defaults = {
                    "resourceinstanceidfrom_id": tile.resourceinstance_id,
                    "resourceinstanceidto_id": related_resource["resourceId"],
                    "notes": "",
                    "relationshiptype": related_resource["ontologyProperty"],
                    "inverserelationshiptype": related_resource["inverseOntologyProperty"],
                    "tileid_id": tile.pk,
                    "nodeid_id": nodeid,
                }
                if related_resource["ontologyProperty"] == "" or related_resource["inverseOntologyProperty"] == "":
                    if models.ResourceInstance.objects.filter(pk=related_resource["resourceId"]).exists():
                        target_graphid = str(models.ResourceInstance.objects.get(pk=related_resource["resourceId"]).graph_id)
                        for graph in models.Node.objects.get(pk=nodeid).config["graphs"]:
                            if graph["graphid"] == target_graphid:
                                if related_resource["ontologyProperty"] == "":
                                    try:
                                        defaults["relationshiptype"] = graph["ontologyProperty"]
                                    except:
                                        pass
                                if related_resource["inverseOntologyProperty"] == "":
                                    try:
                                        defaults["inverserelationshiptype"] = graph["inverseOntologyProperty"]
                                    except:
                                        pass
                try:
                    rr = models.ResourceXResource.objects.get(pk=resourceXresourceId)
                    for key, value in defaults.items():
                        setattr(rr, key, value)
                    rr.save()
                except models.ResourceXResource.DoesNotExist:
                    rr = models.ResourceXResource(**defaults)
                    rr.save()
                related_resource["resourceXresourceId"] = str(rr.pk)
                resourceXresourceSaved.add(rr.pk)

            # get a list of all resourceXresources with the same tile and node
            # if there are any ids in that list that aren't in the resourceXresourceSaved
            # then those need to be removed from the db
            resourceXresourceInDb = set(
                models.ResourceXResource.objects.filter(tileid_id=tile.pk, nodeid_id=nodeid).values_list("pk", flat=True)
            )
            to_delete = resourceXresourceInDb - resourceXresourceSaved
            for rr in models.ResourceXResource.objects.filter(pk__in=to_delete):
                rr.delete()

    def post_tile_delete(self, tile, nodeid, index=True):
        if tile.data and tile.data[nodeid] and index:
            for related in tile.data[nodeid]:
                se.delete(index=RESOURCE_RELATIONS_INDEX, id=related["resourceXresourceId"])

    def get_display_value(self, tile, node):
        from arches.app.models.resource import Resource  # import here rather than top to avoid circular import

        resourceid = None
        data = self.get_tile_data(tile)
        nodevalue = self.get_id_list(data[str(node.nodeid)])

        items = []
        for resourceXresource in nodevalue:
            try:
                resourceid = resourceXresource["resourceId"]
                related_resource = Resource.objects.get(pk=resourceid)
                displayname = related_resource.displayname()
                if displayname is not None:
                    items.append(displayname)
            except (TypeError, KeyError):
                pass
            except:
                logger.info(f'Resource with id "{resourceid}" not in the system.')
        return ", ".join(items)

    def to_json(self, tile, node):
        from arches.app.models.resource import Resource  # import here rather than top to avoid circular import

        data = self.get_tile_data(tile)
        if data:
            nodevalue = self.get_id_list(data[str(node.nodeid)])

            for resourceXresource in nodevalue:
                try:
                    return self.compile_json(tile, node, **resourceXresource)
                except (TypeError, KeyError):
                    pass
                except:
                    resourceid = resourceXresource["resourceId"]
                    logger.info(f'Resource with id "{resourceid}" not in the system.')

    def append_to_document(self, document, nodevalue, nodeid, tile, provisional=False):
        if type(nodevalue) != list and nodevalue is not None:
            nodevalue = [nodevalue]
        if nodevalue:
            for relatedResourceItem in nodevalue:
                document["ids"].append(
                    {"id": relatedResourceItem["resourceId"], "nodegroup_id": tile.nodegroup_id, "provisional": provisional}
                )
                if "resourceName" in relatedResourceItem and relatedResourceItem["resourceName"] not in document["strings"]:
                    document["strings"].append(
                        {"string": relatedResourceItem["resourceName"], "nodegroup_id": tile.nodegroup_id, "provisional": provisional}
                    )

    def transform_value_for_tile(self, value, **kwargs):
        try:
            return json.loads(value)
        except ValueError:
            # do this if json (invalid) is formatted with single quotes, re #6390
            return ast.literal_eval(value)
        except TypeError:
            # data should come in as json but python list is accepted as well
            if isinstance(value, list):
                return value

    def transform_export_values(self, value, *args, **kwargs):
        return json.dumps(value)

    def append_search_filters(self, value, node, query, request):
        try:
            if value["op"] == "null" or value["op"] == "not_null":
                self.append_null_search_filters(value, node, query, request)
            elif value["val"] != "" and value["val"] != []:
                # search_query = Match(field="tiles.data.%s.resourceId" % (str(node.pk)), type="phrase", query=value["val"])
                search_query = Terms(field="tiles.data.%s.resourceId.keyword" % (str(node.pk)), terms=value["val"])
                if "!" in value["op"]:
                    query.must_not(search_query)
                    query.filter(Exists(field="tiles.data.%s" % (str(node.pk))))
                else:
                    query.must(search_query)
        except KeyError as e:
            pass

    def get_rdf_uri(self, node, data, which="r"):
        if not data:
            return URIRef("")
        elif type(data) == list:
            return [URIRef(archesproject[f"resources/{x['resourceId']}"]) for x in data]
        return URIRef(archesproject[f"resources/{data['resourceId']}"])

    def accepts_rdf_uri(self, uri):
        return uri.startswith("urn:uuid:") or uri.startswith(settings.ARCHES_NAMESPACE_FOR_DATA_EXPORT + "resources/")

    def to_rdf(self, edge_info, edge):
        g = Graph()

        def _add_resource(d, p, r, r_type):
            if r_type is not None:
                g.add((r, RDF.type, URIRef(r_type)))
            g.add((d, URIRef(p), r))

        if edge_info["range_tile_data"] is not None:
            res_insts = edge_info["range_tile_data"]
            if not isinstance(res_insts, list):
                res_insts = [res_insts]

            for res_inst in res_insts:
                rangenode = self.get_rdf_uri(None, res_inst)
                try:
                    res_inst_obj = models.ResourceInstance.objects.get(pk=res_inst["resourceId"])
                    r_type = res_inst_obj.graph.node_set.get(istopnode=True).ontologyclass
                except models.ResourceInstance.DoesNotExist:
                    # This should never happen excpet if trying to export when the
                    # referenced resource hasn't been saved to the database yet
                    r_type = edge.rangenode.ontologyclass
                _add_resource(edge_info["d_uri"], edge.ontologyproperty, rangenode, r_type)
        return g

    def from_rdf(self, json_ld_node):
        res_inst_uri = json_ld_node["@id"]
        # `id` should be in the form schema:{...}/{UUID}
        # eg `urn:uuid:{UUID}`
        #    `http://arches_instance.getty.edu/resources/{UUID}`
        p = re.compile(r"(?P<r>[0-9a-fA-F]{8}\-[0-9a-fA-F]{4}\-[0-9a-fA-F]{4}\-[0-9a-fA-F]{4}\-[0-9a-fA-F]{12})/?$")
        m = p.search(res_inst_uri)
        if m is not None:
            # return m.groupdict()["r"]
            return [{"resourceId": m.groupdict()["r"], "ontologyProperty": "", "inverseOntologyProperty": "", "resourceXresourceId": ""}]

    def ignore_keys(self):
        return ["http://www.w3.org/2000/01/rdf-schema#label http://www.w3.org/2000/01/rdf-schema#Literal"]

    def references_resource_type(self):
        """
        This resource references another resource type (eg resource-instance-datatype, etc...)
        """

        return True

    def default_es_mapping(self):
        mapping = {
            "properties": {
                "resourceId": {"type": "text", "fields": {"keyword": {"ignore_above": 256, "type": "keyword"}}},
                "ontologyProperty": {"type": "text", "fields": {"keyword": {"ignore_above": 256, "type": "keyword"}}},
                "inverseOntologyProperty": {"type": "text", "fields": {"keyword": {"ignore_above": 256, "type": "keyword"}}},
                "resourceXresourceId": {"type": "text", "fields": {"keyword": {"ignore_above": 256, "type": "keyword"}}},
            }
        }
        return mapping


class ResourceInstanceListDataType(ResourceInstanceDataType):
    def to_json(self, tile, node):
        from arches.app.models.resource import Resource  # import here rather than top to avoid circular import

        resourceid = None
        data = self.get_tile_data(tile)
        if data:
            nodevalue = self.get_id_list(data[str(node.nodeid)])
            items = []

            for resourceXresource in nodevalue:
                try:
                    resourceid = resourceXresource["resourceId"]
                    related_resource = Resource.objects.get(pk=resourceid)
                    displayname = related_resource.displayname()
                    resourceXresource["display_value"] = displayname
                    items.append(resourceXresource)
                except (TypeError, KeyError):
                    pass
                except:
                    logger.info(f'Resource with id "{resourceid}" not in the system.')
            return self.compile_json(tile, node, instance_details=items)

    def collects_multiple_values(self):
        return True


class NodeValueDataType(BaseDataType):
    def validate(self, value, row_number=None, source="", node=None, nodeid=None, strict=False, **kwargs):
        errors = []
        if value:
            try:
                models.TileModel.objects.get(tileid=value)
            except ObjectDoesNotExist:
                errors.append({"type": "ERROR", "message": f"{value} {row_number} is not a valid tile id. This data was not imported."})
        return errors

    def get_display_value(self, tile, node):
        datatype_factory = DataTypeFactory()
        try:
            value_node = models.Node.objects.get(nodeid=node.config["nodeid"])
            data = self.get_tile_data(tile)
            tileid = data[str(node.pk)]
            if tileid:
                value_tile = models.TileModel.objects.get(tileid=tileid)
                datatype = datatype_factory.get_instance(value_node.datatype)
                return datatype.get_display_value(value_tile, value_node)
            return ""
        except:
            raise Exception(f'Node with name "{node.name}" is not configured correctly.')

    def append_to_document(self, document, nodevalue, nodeid, tile, provisional=False):
        pass

    def append_search_filters(self, value, node, query, request):
        pass


class AnnotationDataType(BaseDataType):
    def validate(self, value, row_number=None, source=None, node=None, nodeid=None, strict=False, **kwargs):
        errors = []
        return errors

    def to_json(self, tile, node):
        data = self.get_tile_data(tile)
        if data:
            return self.compile_json(tile, node, geojson=data.get(str(node.nodeid)))

    def append_to_document(self, document, nodevalue, nodeid, tile, provisional=False):
        return

    def transform_value_for_tile(self, value, **kwargs):
        try:
            return json.loads(value)
        except ValueError:
            # do this if json (invalid) is formatted with single quotes, re #6390
            return ast.literal_eval(value)
        except TypeError:
            # data should come in as json but python list is accepted as well
            if isinstance(value, list):
                return value

    def get_search_terms(self, nodevalue, nodeid=None):
        # return [nodevalue["address"]]
        return []

    def default_es_mapping(self):
        mapping = {
            "properties": {
                "features": {
                    "properties": {
                        "geometry": {"properties": {"coordinates": {"type": "float"}, "type": {"type": "keyword"}}},
                        "id": {"type": "keyword"},
                        "type": {"type": "keyword"},
                        "properties": {"type": "object"},
                    }
                },
                "type": {"type": "keyword"},
            }
        }
        return mapping


def get_value_from_jsonld(json_ld_node):
    try:
        language = json_ld_node[0].get("@language", get_language())
        return (json_ld_node[0].get("@value"), language)
    except KeyError as e:
        try:
            language = json_ld_node.get("@language", get_language())
            return (json_ld_node.get("@value"), language)
        except AttributeError as e:
            return
    except IndexError as e:
        return<|MERGE_RESOLUTION|>--- conflicted
+++ resolved
@@ -1,12 +1,9 @@
 import uuid
 import json
 import decimal
-<<<<<<< HEAD
-=======
 from arches.app.utils.file_validator import FileValidator
 import filetype
 import base64
->>>>>>> daffe525
 import re
 import logging
 import os
