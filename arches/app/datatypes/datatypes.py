--- conflicted
+++ resolved
@@ -18,11 +18,7 @@
 from arches.app.utils.geo_utils import GeoUtils
 import arches.app.utils.task_management as task_management
 from arches.app.search.elasticsearch_dsl_builder import Bool, Match, Range, Term, Terms, Exists, RangeDSLException
-<<<<<<< HEAD
-from arches.app.search.search_engine_instance import SearchEngineInstance
-=======
 from arches.app.search.search_engine_factory import SearchEngineInstance as se
->>>>>>> a5332abc
 from django.core.cache import cache
 from django.core.files.base import ContentFile
 from django.utils.translation import ugettext as _
@@ -1622,11 +1618,7 @@
                         continue
                     rr = models.ResourceXResource.objects.get(pk=resourceXresourceId)
                     resourceid = str(rr.resourceinstanceidto_id)
-<<<<<<< HEAD
-                    resource_document = SearchEngineInstance.search(index="resources", id=resourceid)
-=======
                     resource_document = se.search(index="resources", id=resourceid)
->>>>>>> a5332abc
                     ret.append(
                         {
                             "resourceName": resource_document["_source"]["displayname"],
