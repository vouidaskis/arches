--- conflicted
+++ resolved
@@ -257,7 +257,6 @@
         text_mapping = {"properties": {}}
         return text_mapping
 
-<<<<<<< HEAD
     def get_first_language_value_from_node(self, tile, nodeid):
         return tile.data[str(nodeid)][list(tile.data[str(nodeid)].keys())[0]]["value"]
 
@@ -266,7 +265,6 @@
             return True
         else:
             return False
-=======
     def has_multicolumn_data(self):
         return True
 
@@ -276,7 +274,6 @@
         """
         language_codes = kwargs.pop("language_codes")
         return ["{column} ({code})".format(column=node["file_field_name"], code=code) for code in language_codes]
->>>>>>> 92b704c9
 
     def to_json(self, tile, node):
         data = self.get_tile_data(tile)
