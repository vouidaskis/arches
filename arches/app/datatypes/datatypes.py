import uuid
import json
import decimal
from arches.app.utils.file_validator import FileValidator
import filetype
import base64
import re
import logging
import os
from pathlib import Path
import ast
import time
from distutils import util
from datetime import datetime
from mimetypes import MimeTypes
from arches.app.datatypes.base import BaseDataType
from arches.app.models import models
from arches.app.models.system_settings import settings
from arches.app.utils.betterJSONSerializer import JSONDeserializer
from arches.app.utils.betterJSONSerializer import JSONSerializer
from arches.app.utils.date_utils import ExtendedDateFormat
from arches.app.utils.module_importer import get_class_from_modulename
from arches.app.utils.permission_backend import user_is_resource_reviewer
from arches.app.utils.geo_utils import GeoUtils
import arches.app.utils.task_management as task_management
from arches.app.search.elasticsearch_dsl_builder import Query, Dsl, Bool, Match, Range, Term, Terms, Nested, Exists, RangeDSLException
from arches.app.search.search_engine_factory import SearchEngineInstance as se
from arches.app.search.mappings import RESOURCES_INDEX
from django.core.cache import cache
from django.core.files import File
from django.core.files.base import ContentFile
from django.core.files.storage import FileSystemStorage, default_storage
from django.utils.translation import ugettext as _
from django.contrib.gis.geos import GEOSGeometry
from django.contrib.gis.geos import GeometryCollection
from django.contrib.gis.geos import fromstr
from django.contrib.gis.geos import Polygon
from django.core.exceptions import ObjectDoesNotExist
from django.core.exceptions import ValidationError
from django.db import connection, transaction

from elasticsearch import Elasticsearch
from elasticsearch.exceptions import NotFoundError


# One benefit of shifting to python3.x would be to use
# importlib.util.LazyLoader to load rdflib (and other lesser
# used but memory soaking libs)
from rdflib import Namespace, URIRef, Literal, BNode
from rdflib import ConjunctiveGraph as Graph
from rdflib.namespace import RDF, RDFS, XSD, DC, DCTERMS

archesproject = Namespace(settings.ARCHES_NAMESPACE_FOR_DATA_EXPORT)
cidoc_nm = Namespace("http://www.cidoc-crm.org/cidoc-crm/")

EARTHCIRCUM = 40075016.6856
PIXELSPERTILE = 256

logger = logging.getLogger(__name__)


class DataTypeFactory(object):
    _datatypes = None
    _datatype_instances = {}

    def __init__(self):
        if DataTypeFactory._datatypes is None:
            DataTypeFactory._datatypes = {datatype.datatype: datatype for datatype in models.DDataType.objects.all()}
        self.datatypes = DataTypeFactory._datatypes
        self.datatype_instances = DataTypeFactory._datatype_instances

    def get_instance(self, datatype):
        try:
            d_datatype = DataTypeFactory._datatypes[datatype]
        except KeyError:
            DataTypeFactory._datatypes = {datatype.datatype: datatype for datatype in models.DDataType.objects.all()}
            d_datatype = DataTypeFactory._datatypes[datatype]
            self.datatypes = DataTypeFactory._datatypes
        try:
            datatype_instance = DataTypeFactory._datatype_instances[d_datatype.classname]
        except KeyError:
            class_method = get_class_from_modulename(d_datatype.modulename, d_datatype.classname, settings.DATATYPE_LOCATIONS)
            datatype_instance = class_method(d_datatype)
            DataTypeFactory._datatype_instances[d_datatype.classname] = datatype_instance
            self.datatype_instances = DataTypeFactory._datatype_instances
        return datatype_instance


class StringDataType(BaseDataType):
    def validate(self, value, row_number=None, source=None, node=None, nodeid=None, strict=False, **kwargs):
        errors = []
        try:
            if value is not None:
                value.upper()
        except:
            message = _("This is not a string")
            error_message = self.create_error_message(value, source, row_number, message)
            errors.append(error_message)
        return errors

    def clean(self, tile, nodeid):
        if tile.data[nodeid] in ["", "''"]:
            tile.data[nodeid] = None

    def append_to_document(self, document, nodevalue, nodeid, tile, provisional=False):
        val = {"string": nodevalue, "nodegroup_id": tile.nodegroup_id, "provisional": provisional}
        document["strings"].append(val)

    def transform_export_values(self, value, *args, **kwargs):
        if value is not None:
            return value

    def get_search_terms(self, nodevalue, nodeid=None):
        terms = []
        if nodevalue is not None:
            if settings.WORDS_PER_SEARCH_TERM is None or (len(nodevalue.split(" ")) < settings.WORDS_PER_SEARCH_TERM):
                terms.append(nodevalue)
        return terms

    def append_search_filters(self, value, node, query, request):
        try:
            if value["op"] == "null" or value["op"] == "not_null":
                self.append_null_search_filters(value, node, query, request)
            elif value["val"] != "":
                match_type = "phrase_prefix" if "~" in value["op"] else "phrase"
                match_query = Match(field="tiles.data.%s" % (str(node.pk)), query=value["val"], type=match_type)
                if "!" in value["op"]:
                    query.must_not(match_query)
                    query.filter(Exists(field="tiles.data.%s" % (str(node.pk))))
                else:
                    query.must(match_query)
        except KeyError as e:
            pass

    def is_a_literal_in_rdf(self):
        return True

    def to_rdf(self, edge_info, edge):
        # returns an in-memory graph object, containing the domain resource, its
        # type and the string as a string literal
        g = Graph()
        if edge_info["range_tile_data"] is not None:
            g.add((edge_info["d_uri"], RDF.type, URIRef(edge.domainnode.ontologyclass)))
            g.add((edge_info["d_uri"], URIRef(edge.ontologyproperty), Literal(edge_info["range_tile_data"])))
        return g

    def from_rdf(self, json_ld_node):
        # returns the string value only
        # FIXME: Language?
        value = get_value_from_jsonld(json_ld_node)
        try:
            return value[0]
        except (AttributeError, KeyError) as e:
            pass


class NumberDataType(BaseDataType):
    def validate(self, value, row_number=None, source="", node=None, nodeid=None, strict=False, **kwargs):
        errors = []

        try:
            if value == "":
                value = None
            if value is not None:
                decimal.Decimal(value)
        except Exception:
            dt = self.datatype_model.datatype
            message = _("Not a properly formatted number")
            error_message = self.create_error_message(value, source, row_number, message)
            errors.append(error_message)
        return errors

    def get_display_value(self, tile, node):
        data = self.get_tile_data(tile)
        if data:
            display_value = data.get(str(node.nodeid))
            if display_value is not None:
                return str(display_value)

    def transform_value_for_tile(self, value, **kwargs):
        try:
            if value == "":
                value = None
            elif value.isdigit():
                value = int(value)
            else:
                value = float(value)
        except (AttributeError, ValueError):
            pass
        return value

    def pre_tile_save(self, tile, nodeid):
        try:
            if tile.data[nodeid] == "":
                tile.data[nodeid] = None
            elif tile.data[nodeid].isdigit():
                tile.data[nodeid] = int(tile.data[nodeid])
            else:
                tile.data[nodeid] = float(tile.data[nodeid])
        except AttributeError:
            pass

    def append_to_document(self, document, nodevalue, nodeid, tile, provisional=False):
        document["numbers"].append({"number": nodevalue, "nodegroup_id": tile.nodegroup_id, "provisional": provisional})

    def append_search_filters(self, value, node, query, request):
        try:
            if value["op"] == "null" or value["op"] == "not_null":
                self.append_null_search_filters(value, node, query, request)
            elif value["val"] != "":
                if value["op"] != "eq":
                    operators = {"gte": None, "lte": None, "lt": None, "gt": None}
                    operators[value["op"]] = value["val"]
                else:
                    operators = {"gte": value["val"], "lte": value["val"]}
                search_query = Range(field="tiles.data.%s" % (str(node.pk)), **operators)
                query.must(search_query)
        except KeyError:
            pass

    def is_a_literal_in_rdf(self):
        return True

    def to_rdf(self, edge_info, edge):
        # returns an in-memory graph object, containing the domain resource, its
        # type and the number as a numeric literal (as this is how it is in the JSON)
        g = Graph()
        rtd = (
            int(edge_info["range_tile_data"])
            if type(edge_info["range_tile_data"]) == float and edge_info["range_tile_data"].is_integer()
            else edge_info["range_tile_data"]
        )
        if rtd is not None:
            g.add((edge_info["d_uri"], RDF.type, URIRef(edge.domainnode.ontologyclass)))
            g.add((edge_info["d_uri"], URIRef(edge.ontologyproperty), Literal(rtd)))
        return g

    def from_rdf(self, json_ld_node):
        # expects a node taken from an expanded json-ld graph
        # returns the value, or None if no "@value" key is found
        value = get_value_from_jsonld(json_ld_node)
        try:
            return value[0]  # should already be cast as a number in the JSON
        except (AttributeError, KeyError) as e:
            pass

    def default_es_mapping(self):
        mapping = {"type": "double"}
        return mapping


class BooleanDataType(BaseDataType):
    def validate(self, value, row_number=None, source="", node=None, nodeid=None, strict=False, **kwargs):
        errors = []
        try:
            if value is not None:
                type(bool(util.strtobool(str(value)))) is True
        except Exception:
            message = _("Not of type boolean")
            error_message = self.create_error_message(value, source, row_number, message)
            errors.append(error_message)

        return errors

    def get_display_value(self, tile, node):
        data = self.get_tile_data(tile)
        if data:
            raw_value = data.get(str(node.nodeid))
            if raw_value is not None:
                return str(raw_value)

        # TODO: When APIv1 is retired, replace the body of get_display_value with the following
        # data = self.get_tile_data(tile)

        # if data:
        #     trueDisplay = node.config["trueLabel"]
        #     falseDisplay = node.config["falseLabel"]
        #     raw_value = data.get(str(node.nodeid))
        #     if raw_value is not None:
        #         return trueDisplay if raw_value else falseDisplay

    def to_json(self, tile, node):
        """
        Returns a value for display in a json object
        """

        data = self.get_tile_data(tile)
        if data:
            value = data.get(str(node.nodeid))
            label = node.config["trueLabel"] if value is True else node.config["falseLabel"]
            return self.compile_json(tile, node, display_value=label, value=value)

    def transform_value_for_tile(self, value, **kwargs):
        return bool(util.strtobool(str(value)))

    def append_search_filters(self, value, node, query, request):
        try:
            if value["val"] == "null" or value["val"] == "not_null":
                value["op"] = value["val"]
                self.append_null_search_filters(value, node, query, request)
            elif value["val"] != "" and value["val"] is not None:
                term = True if value["val"] == "t" else False
                query.must(Term(field="tiles.data.%s" % (str(node.pk)), term=term))
        except KeyError as e:
            pass

    def to_rdf(self, edge_info, edge):
        # returns an in-memory graph object, containing the domain resource, its
        # type and the number as a numeric literal (as this is how it is in the JSON)
        g = Graph()
        if edge_info["range_tile_data"] is not None:
            g.add((edge_info["d_uri"], RDF.type, URIRef(edge.domainnode.ontologyclass)))
            g.add((edge_info["d_uri"], URIRef(edge.ontologyproperty), Literal(edge_info["range_tile_data"])))
        return g

    def is_a_literal_in_rdf(self):
        return True

    def from_rdf(self, json_ld_node):
        # expects a node taken from an expanded json-ld graph
        # returns the value, or None if no "@value" key is found
        value = get_value_from_jsonld(json_ld_node)
        try:
            return value[0]
        except (AttributeError, KeyError) as e:
            pass

    def default_es_mapping(self):
        mapping = {"type": "boolean"}
        return mapping


class DateDataType(BaseDataType):
    def validate(self, value, row_number=None, source="", node=None, nodeid=None, strict=False, **kwargs):
        errors = []
        if value is not None:
            valid_date_format, valid = self.get_valid_date_format(value)
            if valid is False:
                message = _(
                    "Incorrect format. Confirm format is in settings.DATE_FORMATS or set the format in settings.DATE_IMPORT_EXPORT_FORMAT."
                )
                error_message = self.create_error_message(value, source, row_number, message)
                errors.append(error_message)
        return errors

    def get_valid_date_format(self, value):
        valid = False
        valid_date_format = ""
        date_formats = settings.DATE_FORMATS["Python"]
        for date_format in date_formats:
            if valid is False:
                try:
                    datetime.strptime(value, date_format)
                    valid = True
                    valid_date_format = date_format
                except ValueError:
                    pass
        return valid_date_format, valid

    def transform_value_for_tile(self, value, **kwargs):
        value = None if value == "" else value
        if value is not None:
<<<<<<< HEAD
            if isinstance(value, list):
                value = value[0]
            elif isinstance(value, str) and len(value) < 4 and value.startswith("-") is False:  # a year before 1000 but not BCE
=======
            if type(value) == list:
                value = value[0]
            elif type(value) == str and len(value) < 4 and value.startswith("-") is False:  # a year before 1000 but not BCE
>>>>>>> 8390282c
                value = value.zfill(4)
            valid_date_format, valid = self.get_valid_date_format(value)
            if valid:
                v = datetime.strptime(value, valid_date_format)
            else:
                v = datetime.strptime(value, settings.DATE_IMPORT_EXPORT_FORMAT)
            # The .astimezone() function throws an error on Windows for dates before 1970
            try:
                v = v.astimezone()
            except:
                v = self.backup_astimezone(v)
            value = v.isoformat(timespec="milliseconds")
        return value

    def backup_astimezone(self, dt):
        def same_calendar(year):
            new_year = 1971
            while not is_same_calendar(year, new_year):
                new_year += 1
                if new_year > 2020:  # should never happen but don't want a infinite loop
                    raise Exception("Backup timezone conversion failed: no matching year found")
            return new_year

        def is_same_calendar(year1, year2):
            year1_weekday_1 = datetime.strptime(str(year1) + "-01-01", "%Y-%m-%d").weekday()
            year1_weekday_2 = datetime.strptime(str(year1) + "-03-01", "%Y-%m-%d").weekday()
            year2_weekday_1 = datetime.strptime(str(year2) + "-01-01", "%Y-%m-%d").weekday()
            year2_weekday_2 = datetime.strptime(str(year2) + "-03-01", "%Y-%m-%d").weekday()
            return (year1_weekday_1 == year2_weekday_1) and (year1_weekday_2 == year2_weekday_2)

        converted_dt = dt.replace(year=same_calendar(dt.year)).astimezone().replace(year=dt.year)
        return converted_dt

    def transform_export_values(self, value, *args, **kwargs):
        valid_date_format, valid = self.get_valid_date_format(value)
        if valid:
            value = datetime.strptime(value, valid_date_format).strftime(settings.DATE_IMPORT_EXPORT_FORMAT)
        else:
            logger.warning(_("{value} is an invalid date format").format(**locals()))
        return value

    def add_missing_colon_to_timezone(self, value):
        """
        Python will parse a timezone with a colon (-07:00) but will not add a colon to a timezone using strftime.
        Elastic will not index a time with a timezone without a colon, so this method ensures the colon is added
        if it is missing.
        """

        format = self.get_valid_date_format(value)[0]
        if format.endswith("z") and value[-5] in ("-", "+"):
            return "{0}:{1}".format(value[:-2], value[-2:])
        else:
            return value

    def pre_tile_save(self, tile, nodeid):
        if tile.data[nodeid]:
            tile.data[nodeid] = self.add_missing_colon_to_timezone(tile.data[nodeid])

    def append_to_document(self, document, nodevalue, nodeid, tile, provisional=False):
        document["dates"].append(
            {"date": ExtendedDateFormat(nodevalue).lower, "nodegroup_id": tile.nodegroup_id, "nodeid": nodeid, "provisional": provisional}
        )

    def append_search_filters(self, value, node, query, request):
        try:
            if value["op"] == "null" or value["op"] == "not_null":
                self.append_null_search_filters(value, node, query, request)
            elif value["val"] != "" and value["val"] is not None:
                try:
                    date_value = datetime.strptime(value["val"], "%Y-%m-%d %H:%M:%S%z").astimezone().isoformat()
                except ValueError:
                    date_value = value["val"]
                if value["op"] != "eq":
                    operators = {"gte": None, "lte": None, "lt": None, "gt": None}
                    operators[value["op"]] = date_value
                else:
                    operators = {"gte": date_value, "lte": date_value}
                search_query = Range(field="tiles.data.%s" % (str(node.pk)), **operators)
                query.must(search_query)
        except KeyError:
            pass

    def after_update_all(self, tile=None):
        config = cache.get("time_wheel_config_anonymous")
        if config is not None:
            cache.delete("time_wheel_config_anonymous")

    def is_a_literal_in_rdf(self):
        return True

    def to_rdf(self, edge_info, edge):
        # returns an in-memory graph object, containing the domain resource, its
        # type and the number as a numeric literal (as this is how it is in the JSON)
        g = Graph()
        if edge_info["range_tile_data"] is not None:
            g.add((edge_info["d_uri"], RDF.type, URIRef(edge.domainnode.ontologyclass)))
            g.add((edge_info["d_uri"], URIRef(edge.ontologyproperty), Literal(edge_info["range_tile_data"], datatype=XSD.dateTime)))
        return g

    def from_rdf(self, json_ld_node):
        # expects a node taken from an expanded json-ld graph
        # returns the value, or None if no "@value" key is found
        value = get_value_from_jsonld(json_ld_node)
        try:
            return value[0]
        except (AttributeError, KeyError) as e:
            pass

    def default_es_mapping(self):
        es_date_formats = "||".join(settings.DATE_FORMATS["Elasticsearch"])
        mapping = {"type": "date", "format": es_date_formats}
        return mapping

    def get_display_value(self, tile, node):
        data = self.get_tile_data(tile)
        try:
            og_value = data[str(node.pk)]
            valid_date_format, valid = self.get_valid_date_format(og_value)
            new_date_format = settings.DATE_FORMATS["Python"][settings.DATE_FORMATS["JavaScript"].index(node.config["dateFormat"])]
            value = datetime.strptime(og_value, valid_date_format).strftime(new_date_format)
        except TypeError:
            value = data[str(node.pk)]
        return value


class EDTFDataType(BaseDataType):
    def transform_value_for_tile(self, value, **kwargs):
        transformed_value = ExtendedDateFormat(value)
        if transformed_value.edtf is None:
            return value
        return str(transformed_value.edtf)

    def pre_tile_save(self, tile, nodeid):
        tile.data[nodeid] = self.transform_value_for_tile(tile.data[nodeid])

    def validate(self, value, row_number=None, source="", node=None, nodeid=None, strict=False, **kwargs):
        errors = []
        if value is not None:
            if not ExtendedDateFormat(value).is_valid():
                message = _("Incorrect Extended Date Time Format. See http://www.loc.gov/standards/datetime/ for supported formats")
                error_message = self.create_error_message(value, source, row_number, message)
                errors.append(error_message)
        return errors

    def get_display_value(self, tile, node):
        data = self.get_tile_data(tile)
        try:
            value = data[str(node.pk)]["value"]
        except TypeError:
            value = data[str(node.pk)]
        return value

    def append_to_document(self, document, nodevalue, nodeid, tile, provisional=False):
        def add_date_to_doc(document, edtf):
            if edtf.lower == edtf.upper:
                if edtf.lower is not None:
                    document["dates"].append(
                        {"date": edtf.lower, "nodegroup_id": tile.nodegroup_id, "nodeid": nodeid, "provisional": provisional}
                    )
            else:
                dr = {}
                if edtf.lower_fuzzy is not None:
                    dr["gte"] = edtf.lower_fuzzy
                    document["dates"].append(
                        {"date": edtf.lower_fuzzy, "nodegroup_id": tile.nodegroup_id, "nodeid": nodeid, "provisional": provisional}
                    )
                if edtf.upper_fuzzy is not None:
                    dr["lte"] = edtf.upper_fuzzy
                    document["dates"].append(
                        {"date": edtf.upper_fuzzy, "nodegroup_id": tile.nodegroup_id, "nodeid": nodeid, "provisional": provisional}
                    )
                document["date_ranges"].append(
                    {"date_range": dr, "nodegroup_id": tile.nodegroup_id, "nodeid": nodeid, "provisional": provisional}
                )

        # update the indexed tile value to support adv. search
        tile.data[nodeid] = {"value": nodevalue, "dates": [], "date_ranges": []}

        node = models.Node.objects.get(nodeid=nodeid)
        edtf = ExtendedDateFormat(nodevalue, **node.config)
        if edtf.result_set:
            for result in edtf.result_set:
                add_date_to_doc(document, result)
                add_date_to_doc(tile.data[nodeid], result)
        else:
            add_date_to_doc(document, edtf)
            add_date_to_doc(tile.data[nodeid], edtf)

    def append_search_filters(self, value, node, query, request):
        def add_date_to_doc(query, edtf):
            if value["op"] == "eq":
                if edtf.lower != edtf.upper:
                    raise Exception(_('Only dates that specify an exact year, month, and day can be used with the "=" operator'))
                query.should(Match(field="tiles.data.%s.dates.date" % (str(node.pk)), query=edtf.lower, type="phrase_prefix"))
            else:
                if value["op"] == "overlaps":
                    operators = {"gte": edtf.lower, "lte": edtf.upper}
                else:
                    if edtf.lower != edtf.upper:
                        raise Exception(
                            _(
                                'Only dates that specify an exact year, month, \
                                    and day can be used with the ">", "<", ">=", and "<=" operators'
                            )
                        )

                    operators = {value["op"]: edtf.lower or edtf.upper}

                try:
                    query.should(Range(field="tiles.data.%s.dates.date" % (str(node.pk)), **operators))
                    query.should(Range(field="tiles.data.%s.date_ranges.date_range" % (str(node.pk)), relation="intersects", **operators))
                except RangeDSLException:
                    if edtf.lower is None and edtf.upper is None:
                        raise Exception(_("Invalid date specified."))

        if value["op"] == "null" or value["op"] == "not_null":
            self.append_null_search_filters(value, node, query, request)
        elif value["val"] != "" and value["val"] is not None:
            edtf = ExtendedDateFormat(value["val"])
            if edtf.result_set:
                for result in edtf.result_set:
                    add_date_to_doc(query, result)
            else:
                add_date_to_doc(query, edtf)

    def default_es_mapping(self):
        mapping = {"properties": {"value": {"type": "text", "fields": {"keyword": {"ignore_above": 256, "type": "keyword"}}}}}
        return mapping


class GeojsonFeatureCollectionDataType(BaseDataType):
    def validate(self, value, row_number=None, source=None, node=None, nodeid=None, strict=False, **kwargs):
        errors = []
        coord_limit = 1500
        coordinate_count = 0

        def validate_geom(geom, coordinate_count=0):
            try:
                coordinate_count += geom.num_coords
                bbox = Polygon(settings.DATA_VALIDATION_BBOX)
                if coordinate_count > coord_limit:
                    message = f"Geometry has too many coordinates for Elasticsearch ({coordinate_count}), \
                        Please limit to less then {coord_limit} coordinates of 5 digits of precision or less."
                    errors.append(
                        {
                            "type": "ERROR",
                            "message": "datatype: {0} value: {1} {2} - {3}. {4}".format(
                                self.datatype_model.datatype, value, source, message, "This data was not imported."
                            ),
                        }
                    )

                if bbox.contains(geom) == False:
                    message = "Geometry does not fall within the bounding box of the selected coordinate system. \
                         Adjust your coordinates or your settings.DATA_EXTENT_VALIDATION property."
                    errors.append(
                        {
                            "type": "ERROR",
                            "message": "datatype: {0} value: {1} {2} - {3}. {4}".format(
                                self.datatype_model.datatype, value, source, message, "This data was not imported."
                            ),
                        }
                    )
            except Exception:
                message = "Not a properly formatted geometry"
                errors.append(
                    {
                        "type": "ERROR",
                        "message": "datatype: {0} value: {1} {2} - {3}. {4}.".format(
                            self.datatype_model.datatype, value, source, message, "This data was not imported."
                        ),
                    }
                )

        if value is not None:
            for feature in value["features"]:
                try:
                    geom = GEOSGeometry(JSONSerializer().serialize(feature["geometry"]))
                    validate_geom(geom, coordinate_count)
                except Exception:
                    message = _("Unable to serialize some geometry features")
                    error_message = self.create_error_message(value, source, row_number, message)
                    errors.append(error_message)
        return errors

    def to_json(self, tile, node):
        data = self.get_tile_data(tile)
        if data:
            return self.compile_json(tile, node, geojson=data.get(str(node.nodeid)))

    def clean(self, tile, nodeid):
        if tile.data[nodeid] is not None and "features" in tile.data[nodeid]:
            if len(tile.data[nodeid]["features"]) == 0:
                tile.data[nodeid] = None

    def transform_value_for_tile(self, value, **kwargs):
        if "format" in kwargs and kwargs["format"] == "esrijson":
            arches_geojson = GeoUtils().arcgisjson_to_geojson(value)
        else:
            try:
                geojson = json.loads(value)
                if geojson["type"] == "FeatureCollection":
                    for feature in geojson["features"]:
                        feature["id"] = str(uuid.uuid4())
                    arches_geojson = geojson
                else:
                    raise TypeError
            except (json.JSONDecodeError, KeyError, TypeError):
                arches_geojson = {}
                arches_geojson["type"] = "FeatureCollection"
                arches_geojson["features"] = []
                try:
                    geometry = GEOSGeometry(value, srid=4326)
                    if geometry.geom_type == "GeometryCollection":
                        for geom in geometry:
                            arches_json_geometry = {}
                            arches_json_geometry["geometry"] = JSONDeserializer().deserialize(GEOSGeometry(geom, srid=4326).json)
                            arches_json_geometry["type"] = "Feature"
                            arches_json_geometry["id"] = str(uuid.uuid4())
                            arches_json_geometry["properties"] = {}
                            arches_geojson["features"].append(arches_json_geometry)
                    else:
                        arches_json_geometry = {}
                        arches_json_geometry["geometry"] = JSONDeserializer().deserialize(geometry.json)
                        arches_json_geometry["type"] = "Feature"
                        arches_json_geometry["id"] = str(uuid.uuid4())
                        arches_json_geometry["properties"] = {}
                        arches_geojson["features"].append(arches_json_geometry)
                except ValueError:
                    if value in ("", None, "None"):
                        return None

        return arches_geojson

    def transform_export_values(self, value, *args, **kwargs):
        wkt_geoms = []
        for feature in value["features"]:
            wkt_geoms.append(GEOSGeometry(json.dumps(feature["geometry"])))
        return GeometryCollection(wkt_geoms)

    def update(self, tile, data, nodeid=None, action=None):
        new_features_array = tile.data[nodeid]["features"] + data["features"]
        tile.data[nodeid]["features"] = new_features_array
        updated_data = tile.data[nodeid]
        return updated_data

    def append_to_document(self, document, nodevalue, nodeid, tile, provisional=False):
        document["geometries"].append({"geom": nodevalue, "nodegroup_id": tile.nodegroup_id, "provisional": provisional, "tileid": tile.pk})
        bounds = self.get_bounds_from_value(nodevalue)
        if bounds is not None:
            minx, miny, maxx, maxy = bounds
            centerx = maxx - (maxx - minx) / 2
            centery = maxy - (maxy - miny) / 2
            document["points"].append(
                {"point": {"lon": centerx, "lat": centery}, "nodegroup_id": tile.nodegroup_id, "provisional": provisional}
            )

    def get_bounds(self, tile, node):
        bounds = None
        try:
            node_data = tile.data[str(node.pk)]
            bounds = self.get_bounds_from_value(node_data)
        except KeyError as e:
            print(e)
        return bounds

    def get_bounds_from_value(self, node_data):
        bounds = None
        for feature in node_data["features"]:
            geom_collection = GEOSGeometry(JSONSerializer().serialize(feature["geometry"]))

            if bounds is None:
                bounds = geom_collection.extent
            else:
                minx, miny, maxx, maxy = bounds
                if geom_collection.extent[0] < minx:
                    minx = geom_collection.extent[0]
                if geom_collection.extent[1] < miny:
                    miny = geom_collection.extent[1]
                if geom_collection.extent[2] > maxx:
                    maxx = geom_collection.extent[2]
                if geom_collection.extent[3] > maxy:
                    maxy = geom_collection.extent[3]

                bounds = (minx, miny, maxx, maxy)

        return bounds

    def get_map_layer(self, node=None, preview=False):
        if node is None:
            return None
        elif node.config is None:
            return None
        count = models.TileModel.objects.filter(nodegroup_id=node.nodegroup_id, data__has_key=str(node.nodeid)).count()
        if not preview and (count < 1 or not node.config["layerActivated"]):
            return None

        source_name = "resources-%s" % node.nodeid
        layer_name = "%s - %s" % (node.graph.name, node.name)
        if not preview and node.config["layerName"] != "":
            layer_name = node.config["layerName"]
        layer_icon = node.graph.iconclass
        if not preview and node.config["layerIcon"] != "":
            layer_icon = node.config["layerIcon"]

        layer_legend = node.config["layerLegend"]

        if not preview and node.config["advancedStyling"]:
            try:
                style = json.loads(node.config["advancedStyle"])
                for layer in style:
                    layer["source-layer"] = str(node.pk)
                layer_def = json.dumps(style)
            except ValueError:
                layer_def = "[]"
        else:
            layer_def = """[
                {
                    "id": "resources-fill-%(nodeid)s",
                    "type": "fill",
                    "source": "%(source_name)s",
                    "source-layer": "%(nodeid)s",
                    "layout": {
                        "visibility": "visible"
                    },
                    "filter": ["all", ["==", "$type", "Polygon"],["==", "total", 1]],
                    "paint": {
                        "fill-color": "%(fillColor)s"
                    }
                },
                {
                    "id": "resources-fill-%(nodeid)s-click",
                    "type": "fill",
                    "source": "%(source_name)s",
                    "source-layer": "%(nodeid)s",
                    "layout": {
                        "visibility": "visible"
                    },
                    "filter": ["all", ["==", "$type", "Polygon"],["==", "total", 1],["==", "resourceinstanceid", ""]],
                    "paint": {
                        "fill-color": "%(fillColor)s"
                    }
                },
                {
                    "id": "resources-fill-%(nodeid)s-hover",
                    "type": "fill",
                    "source": "%(source_name)s",
                    "source-layer": "%(nodeid)s",
                    "layout": {
                        "visibility": "visible"
                    },
                    "filter": ["all", ["==", "$type", "Polygon"],["==", "total", 1],["==", "resourceinstanceid", ""]],
                    "paint": {
                        "fill-color": "%(fillColor)s"
                    }
                },
                {
                    "id": "resources-poly-outline-%(nodeid)s",
                    "type": "line",
                    "source": "%(source_name)s",
                    "source-layer": "%(nodeid)s",
                    "layout": {
                        "visibility": "visible"
                    },
                    "filter": ["all",["==", "$type", "Polygon"],["==", "total", 1]],
                    "paint": {
                        "line-width": ["case",
                            ["boolean", ["feature-state", "hover"], false],
                            %(expanded_outlineWeight)s,
                            %(outlineWeight)s
                        ],
                        "line-color": "%(outlineColor)s"
                    }
                },
                {
                    "id": "resources-poly-outline-%(nodeid)s-hover",
                    "type": "line",
                    "source": "%(source_name)s",
                    "source-layer": "%(nodeid)s",
                    "layout": {
                        "visibility": "visible"
                    },
                    "filter": ["all",["==", "$type", "Polygon"],["==", "total", 1],["==", "resourceinstanceid", ""]],
                    "paint": {
                        "line-width": %(expanded_outlineWeight)s,
                        "line-color": "%(outlineColor)s"
                    }
                },
                {
                    "id": "resources-poly-outline-%(nodeid)s-click",
                    "type": "line",
                    "source": "%(source_name)s",
                    "source-layer": "%(nodeid)s",
                    "layout": {
                        "visibility": "visible"
                    },
                    "filter": ["all",["==", "$type", "Polygon"],["==", "total", 1],["==", "resourceinstanceid", ""]],
                    "paint": {
                        "line-width": %(expanded_outlineWeight)s,
                        "line-color": "%(outlineColor)s"
                    }
                },
                {
                    "id": "resources-line-halo-%(nodeid)s",
                    "type": "line",
                    "source": "%(source_name)s",
                    "source-layer": "%(nodeid)s",
                    "layout": {
                        "visibility": "visible"
                    },
                    "filter": ["all", ["==", "$type", "LineString"],["==", "total", 1]],
                    "paint": {
                        "line-width": ["case",
                            ["boolean", ["feature-state", "hover"], false],
                            %(expanded_haloWeight)s,
                            %(haloWeight)s
                        ],
                        "line-color": "%(lineHaloColor)s"
                    }
                },
                {
                    "id": "resources-line-%(nodeid)s",
                    "type": "line",
                    "source": "%(source_name)s",
                    "source-layer": "%(nodeid)s",
                    "layout": {
                        "visibility": "visible"
                    },
                    "filter": ["all",["==", "$type", "LineString"],["==", "total", 1]],
                    "paint": {
                        "line-width": ["case",
                            ["boolean", ["feature-state", "hover"], false],
                            %(expanded_weight)s,
                            %(weight)s
                        ],
                        "line-color": "%(lineColor)s"
                    }
                },
                {
                    "id": "resources-line-halo-%(nodeid)s-hover",
                    "type": "line",
                    "source": "%(source_name)s",
                    "source-layer": "%(nodeid)s",
                    "layout": {
                        "visibility": "visible"
                    },
                    "filter": ["all",["==", "$type", "LineString"],["==", "total", 1],["==", "resourceinstanceid", ""]],
                    "paint": {
                        "line-width": %(expanded_haloWeight)s,
                        "line-color": "%(lineHaloColor)s"
                    }
                },
                {
                    "id": "resources-line-%(nodeid)s-hover",
                    "type": "line",
                    "source": "%(source_name)s",
                    "source-layer": "%(nodeid)s",
                    "layout": {
                        "visibility": "visible"
                    },
                    "filter": ["all",["==", "$type", "LineString"],["==", "total", 1],["==", "resourceinstanceid", ""]],
                    "paint": {
                        "line-width": %(expanded_weight)s,
                        "line-color": "%(lineColor)s"
                    }
                },
                {
                    "id": "resources-line-halo-%(nodeid)s-click",
                    "type": "line",
                    "source": "%(source_name)s",
                    "source-layer": "%(nodeid)s",
                    "layout": {
                        "visibility": "visible"
                    },
                    "filter": ["all", ["==", "$type", "LineString"],["==", "total", 1],["==", "resourceinstanceid", ""]],
                    "paint": {
                        "line-width": %(expanded_haloWeight)s,
                        "line-color": "%(lineHaloColor)s"
                    }
                },
                {
                    "id": "resources-line-%(nodeid)s-click",
                    "type": "line",
                    "source": "%(source_name)s",
                    "source-layer": "%(nodeid)s",
                    "layout": {
                        "visibility": "visible"
                    },
                    "filter": ["all", ["==", "$type", "LineString"],["==", "total", 1],["==", "resourceinstanceid", ""]],
                    "paint": {
                        "line-width": %(expanded_weight)s,
                        "line-color": "%(lineColor)s"
                    }
                },
                {
                    "id": "resources-point-halo-%(nodeid)s-hover",
                    "type": "circle",
                    "source": "%(source_name)s",
                    "source-layer": "%(nodeid)s",
                    "layout": {
                        "visibility": "visible"
                    },
                    "filter": ["all", ["==", "$type", "Point"],["==", "total", 1],["==", "resourceinstanceid", ""]],
                    "paint": {
                        "circle-radius": %(expanded_haloRadius)s,
                        "circle-color": "%(pointHaloColor)s"
                    }
                },
                {
                    "id": "resources-point-%(nodeid)s-hover",
                    "type": "circle",
                    "source": "%(source_name)s",
                    "source-layer": "%(nodeid)s",
                    "layout": {
                        "visibility": "visible"
                    },
                    "filter": ["all", ["==", "$type", "Point"],["==", "total", 1],["==", "resourceinstanceid", ""]],
                    "paint": {
                        "circle-radius": %(expanded_radius)s,
                        "circle-color": "%(pointColor)s"
                    }
                },
                {
                    "id": "resources-point-halo-%(nodeid)s",
                    "type": "circle",
                    "source": "%(source_name)s",
                    "source-layer": "%(nodeid)s",
                    "layout": {
                        "visibility": "visible"
                    },
                    "filter": ["all", ["==", "$type", "Point"],["==", "total", 1]],
                    "paint": {
                        "circle-radius": ["case",
                            ["boolean", ["feature-state", "hover"], false],
                            %(expanded_haloRadius)s,
                            %(haloRadius)s
                        ],
                        "circle-color": "%(pointHaloColor)s"
                    }
                },
                {
                    "id": "resources-point-%(nodeid)s",
                    "type": "circle",
                    "source": "%(source_name)s",
                    "source-layer": "%(nodeid)s",
                    "layout": {
                        "visibility": "visible"
                    },
                    "filter": ["all", ["==", "$type", "Point"],["==", "total", 1]],
                    "paint": {
                        "circle-radius": ["case",
                            ["boolean", ["feature-state", "hover"], false],
                            %(expanded_radius)s,
                            %(radius)s
                        ],
                        "circle-color": "%(pointColor)s"
                    }
                },
                {
                    "id": "resources-point-halo-%(nodeid)s-click",
                    "type": "circle",
                    "source": "%(source_name)s",
                    "source-layer": "%(nodeid)s",
                    "layout": {
                        "visibility": "visible"
                    },
                    "filter": ["all", ["==", "$type", "Point"],["==", "total", 1],["==", "resourceinstanceid", ""]],
                    "paint": {
                        "circle-radius": %(expanded_haloRadius)s,
                        "circle-color": "%(pointHaloColor)s"
                    }
                },
                {
                    "id": "resources-point-%(nodeid)s-click",
                    "type": "circle",
                    "source": "%(source_name)s",
                    "source-layer": "%(nodeid)s",
                    "layout": {
                        "visibility": "visible"
                    },
                    "filter": ["all", ["==", "$type", "Point"],["==", "total", 1],["==", "resourceinstanceid", ""]],
                    "paint": {
                        "circle-radius": %(expanded_radius)s,
                        "circle-color": "%(pointColor)s"
                    }
                },
                {
                    "id": "resources-cluster-point-halo-%(nodeid)s",
                    "type": "circle",
                    "source": "%(source_name)s",
                    "source-layer": "%(nodeid)s",
                    "layout": {
                        "visibility": "visible"
                    },
                    "filter": ["all", ["==", "$type", "Point"],[">", "total", 1]],
                    "paint": {
                        "circle-radius": {
                            "property": "total",
                            "stops": [
                                [0,   22],
                                [50, 24],
                                [100, 26],
                                [200, 28],
                                [400, 30],
                                [800, 32],
                                [1200, 34],
                                [1600, 36],
                                [2000, 38],
                                [2500, 40],
                                [3000, 42],
                                [4000, 44],
                                [5000, 46]
                            ]
                        },
                        "circle-color": "%(pointHaloColor)s"
                    }
                },
                {
                    "id": "resources-cluster-point-%(nodeid)s",
                    "type": "circle",
                    "source": "%(source_name)s",
                    "source-layer": "%(nodeid)s",
                    "layout": {
                        "visibility": "visible"
                    },
                    "filter": ["all", ["==", "$type", "Point"],[">", "total", 1]],
                    "paint": {
                         "circle-radius": {
                             "property": "total",
                             "type": "exponential",
                             "stops": [
                                 [0,   12],
                                 [50, 14],
                                 [100, 16],
                                 [200, 18],
                                 [400, 20],
                                 [800, 22],
                                 [1200, 24],
                                 [1600, 26],
                                 [2000, 28],
                                 [2500, 30],
                                 [3000, 32],
                                 [4000, 34],
                                 [5000, 36]
                             ]
                         },
                        "circle-color": "%(pointColor)s"
                    }
                },
                {
                     "id": "resources-cluster-count-%(nodeid)s",
                     "type": "symbol",
                     "source": "%(source_name)s",
                     "source-layer": "%(nodeid)s",
                     "layout": {
                         "text-field": "{total}",
                         "text-size": 10
                     },
                     "paint": {
                        "text-color": "#fff"
                    },
                     "filter": ["all", [">", "total", 1]]
                 }
            ]""" % {
                "source_name": source_name,
                "nodeid": node.nodeid,
                "pointColor": node.config["pointColor"],
                "pointHaloColor": node.config["pointHaloColor"],
                "radius": node.config["radius"],
                "expanded_radius": int(node.config["radius"]) * 2,
                "haloRadius": node.config["haloRadius"],
                "expanded_haloRadius": int(node.config["haloRadius"]) * 2,
                "lineColor": node.config["lineColor"],
                "lineHaloColor": node.config["lineHaloColor"],
                "weight": node.config["weight"],
                "haloWeight": node.config["haloWeight"],
                "expanded_weight": int(node.config["weight"]) * 2,
                "expanded_haloWeight": int(node.config["haloWeight"]) * 2,
                "fillColor": node.config["fillColor"],
                "outlineColor": node.config["outlineColor"],
                "outlineWeight": node.config["outlineWeight"],
                "expanded_outlineWeight": int(node.config["outlineWeight"]) * 2,
            }
        return {
            "nodeid": node.nodeid,
            "name": layer_name,
            "layer_definitions": layer_def,
            "icon": layer_icon,
            "legend": layer_legend,
            "addtomap": node.config["addToMap"],
        }

    def after_update_all(self, tile=None):
        with connection.cursor() as cursor:
            if tile is not None:
                cursor.execute(
                    "SELECT * FROM refresh_tile_geojson_geometries(%s);",
                    [tile.pk],
                )
            else:
                cursor.execute("SELECT * FROM refresh_geojson_geometries();")

    def default_es_mapping(self):
        mapping = {
            "properties": {
                "features": {
                    "properties": {
                        "geometry": {"properties": {"coordinates": {"type": "float"}, "type": {"type": "keyword"}}},
                        "id": {"type": "keyword"},
                        "type": {"type": "keyword"},
                        "properties": {"type": "object"},
                    }
                },
                "type": {"type": "keyword"},
            }
        }
        return mapping

    def is_a_literal_in_rdf(self):
        return True

    def to_rdf(self, edge_info, edge):
        # Default to string containing JSON
        g = Graph()
        if edge_info["range_tile_data"] is not None:
            data = edge_info["range_tile_data"]
            if data["type"] == "FeatureCollection":
                for f in data["features"]:
                    del f["id"]
                    del f["properties"]
            g.add((edge_info["d_uri"], URIRef(edge.ontologyproperty), Literal(JSONSerializer().serialize(data))))
        return g

    def from_rdf(self, json_ld_node):
        # Allow either a JSON literal or a string containing JSON
        try:
            val = json.loads(json_ld_node["@value"])
        except:
            raise ValueError(f"Bad Data in GeoJSON, should be JSON string: {json_ld_node}")
        if "features" not in val or type(val["features"]) != list:
            raise ValueError(f"GeoJSON must have features array")
        for f in val["features"]:
            if "properties" not in f:
                f["properties"] = {}
        return val

    def validate_from_rdf(self, value):
        if type(value) == str:
            # first deserialize it from a string
            value = json.loads(value)
        return self.validate(value)


class FileListDataType(BaseDataType):
    def __init__(self, model=None):
        super(FileListDataType, self).__init__(model=model)
        self.node_lookup = {}

    def validate_file_types(self, request=None, nodeid=None):
        errors = []
        validator = FileValidator()
        files = request.FILES.getlist("file-list_" + nodeid, [])
        for file in files:
            errors = errors + validator.validate_file_type(file.file, file.name.split(".")[-1])
        return errors

    def validate(self, value, row_number=None, source=None, node=None, nodeid=None, strict=False, path=None, request=None, **kwargs):
        errors = []
        file_type_errors = []
        if request:
            file_type_errors = errors + self.validate_file_types(request, str(node.pk))

        if len(file_type_errors) > 0:
            errors.append({"type": "ERROR", "message": _("File type not permitted")})
        if node:
            self.node_lookup[str(node.pk)] = node
        elif nodeid:
            if str(nodeid) in self.node_lookup:
                node = self.node_lookup[str(nodeid)]
            else:
                node = models.Node.objects.get(nodeid=nodeid)
                self.node_lookup[str(nodeid)] = node

        def format_bytes(size):
            # 2**10 = 1024
            power = 2 ** 10
            n = 0
            power_labels = {0: "", 1: "kilo", 2: "mega", 3: "giga", 4: "tera"}
            while size > power:
                size /= power
                n += 1
            return size, power_labels[n] + "bytes"

        try:
            config = node.config
            limit = config["maxFiles"]
            max_size = config["maxFileSize"] if "maxFileSize" in config.keys() else None

            if value is not None and config["activateMax"] is True and len(value) > limit:
                message = _("This node has a limit of {0} files. Please reduce files.".format(limit))
                errors.append({"type": "ERROR", "message": message})

            if max_size is not None:
                formatted_max_size = format_bytes(max_size)
                for v in value:
                    if v["size"] > max_size:
                        message = _(
                            "This node has a file-size limit of {0}. Please reduce file size or contact your sysadmin.".format(
                                formatted_max_size
                            )
                        )
                        errors.append({"type": "ERROR", "message": message})
            if path:
                for file in value:
                    if not default_storage.exists(os.path.join(path, file["name"])):
                        message = _('The file "{0}" does not exist in "{1}"'.format(file["name"], default_storage.path(path)))
                        errors.append({"type": "ERROR", "message": message})
        except Exception as e:
            dt = self.datatype_model.datatype
            message = _("datatype: {0}, value: {1} - {2} .".format(dt, value, e))
            errors.append({"type": "ERROR", "message": message})
        return errors

    def append_to_document(self, document, nodevalue, nodeid, tile, provisional=False):
        try:
            for f in tile.data[str(nodeid)]:
                val = {"string": f["name"], "nodegroup_id": tile.nodegroup_id, "provisional": provisional}
                document["strings"].append(val)
        except KeyError as e:
            for k, pe in tile.provisionaledits.items():
                for f in pe["value"][nodeid]:
                    val = {"string": f["name"], "nodegroup_id": tile.nodegroup_id, "provisional": provisional}
                    document["strings"].append(val)

    def get_search_terms(self, nodevalue, nodeid):
        terms = []
        for file_obj in nodevalue:
            if file_obj["name"] is not None:
                terms.append(file_obj["name"])

        return terms

    def get_display_value(self, tile, node):
        data = self.get_tile_data(tile)
        files = data[str(node.pk)]
        file_urls = ""
        if files is not None:
            file_urls = " | ".join([file["url"] for file in files])

        return file_urls

    def to_json(self, tile, node):
        data = self.get_tile_data(tile)
        if data:
            return self.compile_json(tile, node, file_details=data[str(node.pk)])

    def post_tile_save(self, tile, nodeid, request):
        if request is not None:
            # this does not get called when saving data from the mobile app
            previously_saved_tile = models.TileModel.objects.filter(pk=tile.tileid)
            user = request.user
            if hasattr(request.user, "userprofile") is not True:
                models.UserProfile.objects.create(user=request.user)
            user_is_reviewer = user_is_resource_reviewer(request.user)
            current_tile_data = self.get_tile_data(tile)
            if previously_saved_tile.count() == 1:
                previously_saved_tile_data = self.get_tile_data(previously_saved_tile[0])
                if previously_saved_tile_data[nodeid] is not None:
                    for previously_saved_file in previously_saved_tile_data[nodeid]:
                        previously_saved_file_has_been_removed = True
                        for incoming_file in current_tile_data[nodeid]:
                            if previously_saved_file["file_id"] == incoming_file["file_id"]:
                                previously_saved_file_has_been_removed = False
                        if previously_saved_file_has_been_removed:
                            try:
                                deleted_file = models.File.objects.get(pk=previously_saved_file["file_id"])
                                deleted_file.delete()
                            except models.File.DoesNotExist:
                                logger.exception(_("File does not exist"))

            files = request.FILES.getlist("file-list_" + nodeid, [])

            for file_data in files:
                file_model = models.File()
                file_model.path = file_data
                file_model.tile = tile
                if models.TileModel.objects.filter(pk=tile.tileid).count() > 0:
                    file_model.save()
                if current_tile_data[nodeid] is not None:
                    resave_tile = False
                    updated_file_records = []
                    for file_json in current_tile_data[nodeid]:
                        if file_json["name"] == file_data.name and file_json["url"] is None:
                            file_json["file_id"] = str(file_model.pk)
                            file_json["url"] = settings.MEDIA_URL + str(file_model.fileid)
                            file_json["status"] = "uploaded"
                            resave_tile = True
                        updated_file_records.append(file_json)
                    if resave_tile is True:
                        # resaving model to assign url from file_model
                        # importing proxy model errors, so cannot use super on the proxy model to save
                        if previously_saved_tile.count() == 1:
                            tile_to_update = previously_saved_tile[0]
                            if user_is_reviewer:
                                tile_to_update.data[nodeid] = updated_file_records
                            else:
                                tile_to_update.provisionaledits[str(user.id)]["value"][nodeid] = updated_file_records
                            tile_to_update.save()

    def get_compatible_renderers(self, file_data):
        extension = Path(file_data["name"]).suffix.strip(".")
        compatible_renderers = []
        for renderer in settings.RENDERERS:
            if extension.lower() == renderer["ext"].lower():
                compatible_renderers.append(renderer["id"])
            else:
                excluded_extensions = renderer["exclude"].split(",")
                if extension not in excluded_extensions:
                    renderer_mime = renderer["type"].split("/")
                    file_mime = file_data["type"].split("/")
                    if len(renderer_mime) == 2:
                        renderer_class, renderer_type = renderer_mime[0], renderer_mime[1]
                        if len(file_mime) == 2:
                            file_class = file_mime[0]
                            if renderer_class.lower() == file_class.lower() and renderer_type == "*":
                                compatible_renderers.append(renderer["id"])
        return compatible_renderers

    def transform_value_for_tile(self, value, **kwargs):
        """
        Accepts a comma delimited string of file paths as 'value' to create a file datatype value
        with corresponding file record in the files table for each path. Only the basename of each path is used, so
        the accuracy of the full path is not important. However the name of each file must match the name of a file in
        the directory from which Arches will request files. By default, this is the 'uploadedfiles' directory
        in a project.
        """

        mime = MimeTypes()
        tile_data = []
<<<<<<< HEAD
        tileid = None
        if "tileid" in kwargs:
            tileid = kwargs["tileid"]
        if "[" in value:
            value = value.replace("None", "null")
            value = value.replace("True", "true")
            value = value.replace("False", "false")
            if isinstance(json.loads(value.replace("\'","\"")), list):
                file_objs = json.loads(value.replace("\'","\""))
                for file_obj in file_objs:
                    tile_file = {}
                    try:
                        file_stats = os.stat(file_obj["url"].replace(settings.MEDIA_URL, settings.MEDIA_ROOT))
                        tile_file["lastModified"] = file_stats.st_mtime
                        tile_file["size"] = file_stats.st_size
                    except FileNotFoundError as e:
                        pass
                    tile_file["status"] = "uploaded"
                    tile_file["name"] = file_obj["name"] or os.path.basename(file_obj["url"])
                    file_path = "uploadedfiles/" + str(file_obj["name"])
                    tile_file["type"] = file_obj["type"] if file_obj["type"] not in ["None", None, ""] else mime.guess_type(file_obj["url"])[0]
                    tile_file["type"] = "" if tile_file["type"] is None else tile_file["type"]
                    tile_file["file_id"] = file_obj["file_id"] or str(uuid.uuid4())
                    models.File.objects.get_or_create(fileid=tile_file["file_id"], path=file_path, tile_id=tileid)
                    tile_file["url"] = settings.MEDIA_URL + tile_file["file_id"]
                    tile_file["accepted"] = True
                    compatible_renderers = self.get_compatible_renderers(tile_file)
                    if len(compatible_renderers) == 1:
                        tile_file["renderer"] = compatible_renderers[0]
                    tile_data.append(tile_file)
                return json.loads(json.dumps(tile_data))
        
        for file_path in value.split(","):
=======
        source_path = kwargs.get("path")
        for file_path in [filename.strip() for filename in value.split(",")]:
>>>>>>> 8390282c
            tile_file = {}
            try:
                file_stats = os.stat(file_path)
                tile_file["lastModified"] = file_stats.st_mtime
                tile_file["size"] = file_stats.st_size
            except FileNotFoundError as e:
                pass
            tile_file["status"] = "uploaded"
            tile_file["name"] = os.path.basename(file_path)
            tile_file["type"] = mime.guess_type(file_path)[0]
            tile_file["type"] = "" if tile_file["type"] is None else tile_file["type"]
            file_path = "uploadedfiles/" + str(tile_file["name"])
            tile_file["file_id"] = str(uuid.uuid4())
            if source_path:
                source_file = os.path.join(source_path, tile_file["name"])
                fs = default_storage
                try:
                    with default_storage.open(source_file) as f:
                        current_file, created = models.File.objects.get_or_create(fileid=tile_file["file_id"])
                        filename = fs.save(os.path.join("uploadedfiles", os.path.basename(f.name)), File(f))
                        current_file.path = os.path.join(filename)
                        current_file.save()
                except FileNotFoundError:
                    logger.exception(_("File does not exist"))

            else:
                models.File.objects.get_or_create(fileid=tile_file["file_id"], path=file_path)

            tile_file["url"] = settings.MEDIA_URL + tile_file["file_id"]
            tile_file["accepted"] = True
            compatible_renderers = self.get_compatible_renderers(tile_file)
            if len(compatible_renderers) == 1:
                tile_file["renderer"] = compatible_renderers[0]
            tile_data.append(tile_file)
        return json.loads(json.dumps(tile_data))

    def pre_tile_save(self, tile, nodeid):
        # TODO If possible this method should probably replace 'handle request' and perhaps 'process mobile data'
        if tile.data[nodeid]:
            for file in tile.data[nodeid]:
                try:
                    if file["file_id"]:
                        if file["url"] == f'{settings.MEDIA_URL}{file["file_id"]}':
                            val = uuid.UUID(file["file_id"])  # to test if file_id is uuid
                            file_path = "uploadedfiles/" + file["name"]
                            try:
                                file_model = models.File.objects.get(pk=file["file_id"])
                            except ObjectDoesNotExist:
                                # Do not use get_or_create here because django can create a different file name applied to the file_path
                                # for the same file_id causing a 'create' when a 'get' was intended
                                file_model = models.File.objects.create(pk=file["file_id"], path=file_path)
                            if not file_model.tile_id:
                                file_model.tile = tile
                                file_model.save()
                        else:
                            logger.warning(_("The file url is invalid"))
                    else:
                        logger.warning(_("A file is not available for this tile"))
                except ValueError:
                    logger.warning(_("This file's fileid is not a valid UUID"))

    def transform_export_values(self, value, *args, **kwargs):
        return ",".join([settings.MEDIA_URL + "uploadedfiles/" + str(file["name"]) for file in value])

    def is_a_literal_in_rdf(self):
        return False

    def get_rdf_uri(self, node, data, which="r"):
        if type(data) == list:
            l = []
            for x in data:
                if x["url"].startswith("/"):
                    l.append(URIRef(archesproject[x["url"][1:]]))
                else:
                    l.append(URIRef(archesproject[x["url"]]))
            return l
        elif data:
            if data["url"].startswith("/"):
                return URIRef(archesproject[data["url"][1:]])
            else:
                return URIRef(archesproject[data["url"]])
        else:
            return node

    def to_rdf(self, edge_info, edge):
        # outputs a graph holding an RDF representation of the file stored in the Arches instance

        g = Graph()

        unit_nt = """
        <http://vocab.getty.edu/aat/300055644> <http://www.w3.org/1999/02/22-rdf-syntax-ns#type> <http://www.cidoc-crm.org/cidoc-crm/E55_Type> .
        <http://vocab.getty.edu/aat/300055644> <http://www.w3.org/2000/01/rdf-schema#label> "height" .
        <http://vocab.getty.edu/aat/300055647> <http://www.w3.org/1999/02/22-rdf-syntax-ns#type> <http://www.cidoc-crm.org/cidoc-crm/E55_Type> .
        <http://vocab.getty.edu/aat/300055647> <http://www.w3.org/2000/01/rdf-schema#label> "width" .
        <http://vocab.getty.edu/aat/300265863> <http://www.w3.org/1999/02/22-rdf-syntax-ns#type> <http://www.cidoc-crm.org/cidoc-crm/E55_Type> .
        <http://vocab.getty.edu/aat/300265863> <http://www.w3.org/2000/01/rdf-schema#label> "file size" .
        <http://vocab.getty.edu/aat/300265869> <http://www.w3.org/1999/02/22-rdf-syntax-ns#type> <http://www.cidoc-crm.org/cidoc-crm/E58_Measurement_Unit> .
        <http://vocab.getty.edu/aat/300265869> <http://www.w3.org/2000/01/rdf-schema#label> "bytes" .
        <http://vocab.getty.edu/aat/300266190> <http://www.w3.org/1999/02/22-rdf-syntax-ns#type> <http://www.cidoc-crm.org/cidoc-crm/E58_Measurement_Unit> .
        <http://vocab.getty.edu/aat/300266190> <http://www.w3.org/2000/01/rdf-schema#label> "pixels" .
        """

        g.parse(data=unit_nt, format="nt")

        aatrefs = {
            "pixels": URIRef("http://vocab.getty.edu/aat/300266190"),
            "bytes": URIRef("http://vocab.getty.edu/aat/300265869"),
            "height": URIRef("http://vocab.getty.edu/aat/300055644"),
            "width": URIRef("http://vocab.getty.edu/aat/300055647"),
            "file size": URIRef("http://vocab.getty.edu/aat/300265863"),
        }

        def add_dimension(graphobj, domain_uri, unittype, unit, value):
            dim_node = BNode()
            graphobj.add((domain_uri, cidoc_nm["P43_has_dimension"], dim_node))
            graphobj.add((dim_node, RDF.type, cidoc_nm["E54_Dimension"]))
            graphobj.add((dim_node, cidoc_nm["P2_has_type"], aatrefs[unittype]))
            graphobj.add((dim_node, cidoc_nm["P91_has_unit"], aatrefs[unit]))
            graphobj.add((dim_node, RDF.value, Literal(value)))

        for f_data in edge_info["range_tile_data"]:
            # f_data will be something like:
            # "{\"accepted\": true, \"content\": \"blob:http://localhost/cccadfd0-64fc-104a-8157-3c96aca0b9bd\",
            # \"file_id\": \"f4cd6596-cd75-11e8-85e0-0242ac1b0003\", \"height\": 307, \"index\": 0,
            # \"lastModified\": 1535067185606, \"name\": \"FUjJqP6.jpg\", \"size\": 19350,
            # \"status\": \"uploaded\", \"type\": \"image/jpeg\", \"url\": \"/files/uploadedfiles/FUjJqP6.jpg\",
            # \"width\": 503}"

            # range URI should be the file URL/URI, and the rest of the details should hang off that
            # FIXME - (Poor) assumption that file is on same host as Arches instance host config.
            if f_data["url"].startswith("/"):
                f_uri = URIRef(archesproject[f_data["url"][1:]])
            else:
                f_uri = URIRef(archesproject[f_data["url"]])
            g.add((edge_info["d_uri"], URIRef(edge.ontologyproperty), f_uri))
            g.add((f_uri, RDF.type, URIRef(edge.rangenode.ontologyclass)))
            g.add((f_uri, DC["format"], Literal(f_data["type"])))
            g.add((f_uri, RDFS.label, Literal(f_data["name"])))

            # FIXME - improve this ms in timestamp handling code in case of odd OS environments
            # FIXME - Use the timezone settings for export?
            if f_data["lastModified"]:
                lm = f_data["lastModified"]
                if lm > 9999999999:  # not a straight timestamp, but includes milliseconds
                    lm = f_data["lastModified"] / 1000
                g.add((f_uri, DCTERMS.modified, Literal(datetime.utcfromtimestamp(lm).isoformat())))

            if "size" in f_data:
                add_dimension(g, f_uri, "file size", "bytes", f_data["size"])
            if "height" in f_data:
                add_dimension(g, f_uri, "height", "pixels", f_data["height"])
            if "width" in f_data:
                add_dimension(g, f_uri, "width", "pixels", f_data["width"])

        return g

    def from_rdf(self, json_ld_node):
        # Currently up in the air about how best to do file imports via JSON-LD
        pass

    def process_mobile_data(self, tile, node, db, couch_doc, node_value):
        """
        Takes a tile, couch db instance, couch record, and the node value from
        a provisional edit. Creates a django instance, saves the corresponding
        attachement as a file, updates the provisional edit value with the
        file location information and returns the revised provisional edit value
        """

        try:
            for file in node_value:
                attachment = db.get_attachment(couch_doc["_id"], file["file_id"])
                if attachment is not None:
                    attachment_file = attachment.read()
                    file_data = ContentFile(attachment_file, name=file["name"])
                    file_model, created = models.File.objects.get_or_create(fileid=file["file_id"])

                    if created:
                        file_model.path = file_data

                    file_model.tile = tile
                    file_model.save()
                    if file["name"] == file_data.name and "url" not in list(file.keys()):
                        file["file_id"] = str(file_model.pk)
                        file["url"] = str(file_model.path.url)
                        file["status"] = "uploaded"
                        file["accepted"] = True
                        file["size"] = file_data.size

        except KeyError as e:
            pass
        return node_value

    def collects_multiple_values(self):
        return True

    def default_es_mapping(self):
        return {
            "properties": {
                "file_id": {"type": "text", "fields": {"keyword": {"ignore_above": 256, "type": "keyword"}}},
                "name": {"type": "text", "fields": {"keyword": {"ignore_above": 256, "type": "keyword"}}},
                "type": {"type": "text", "fields": {"keyword": {"ignore_above": 256, "type": "keyword"}}},
                "url": {"type": "text", "fields": {"keyword": {"ignore_above": 256, "type": "keyword"}}},
                "status": {"type": "text", "fields": {"keyword": {"ignore_above": 256, "type": "keyword"}}},
            }
        }


class BaseDomainDataType(BaseDataType):
    def __init__(self, model=None):
        super(BaseDomainDataType, self).__init__(model=model)
        self.value_lookup = {}

    def get_option_text(self, node, option_id):
        for option in node.config["options"]:
            if option["id"] == option_id:
                return option["text"]
        return ""

    def get_option_id_from_text(self, value):
        # this could be better written with most of the logic in SQL tbh
        for dnode in models.Node.objects.filter(config__contains={"options": [{"text": value}]}):
            for option in dnode.config["options"]:
                if option["text"] == value:
                    yield option["id"], dnode.nodeid

    def is_a_literal_in_rdf(self):
        return True

    def lookup_domainid_by_value(self, value, nodeid):
        if nodeid not in self.value_lookup:
            config = models.Node.objects.get(pk=nodeid).config
            options = {}
            for val in config["options"]:
                options[val["text"]] = val["id"]
            self.value_lookup[nodeid] = options
        return self.value_lookup[nodeid][value]


class DomainDataType(BaseDomainDataType):
    def validate(self, value, row_number=None, source="", node=None, nodeid=None, strict=False, **kwargs):
        errors = []
        key = "id"
        if value is not None:
            try:
                uuid.UUID(str(value))
            except ValueError as e:
                key = "text"

            domain_val_node_query = models.Node.objects.filter(config__contains={"options": [{key: value}]})
            if len(domain_val_node_query) != 1:
                row_number = row_number if row_number else ""
                if len(domain_val_node_query) == 0:
                    message = _("Invalid domain id. Please check the node this value is mapped to for a list of valid domain ids.")
                    error_message = self.create_error_message(value, source, row_number, message)
                    errors.append(error_message)
        return errors

    def transform_value_for_tile(self, value, **kwargs):
        if value is not None:
            value = value.strip()
            try:
                uuid.UUID(value)
            except ValueError:
                try:
                    value = self.lookup_domainid_by_value(value, kwargs["nodeid"])
                except Exception:
                    value = value
        return value

    def get_search_terms(self, nodevalue, nodeid=None):
        terms = []
        node = models.Node.objects.get(nodeid=nodeid)
        domain_text = self.get_option_text(node, nodevalue)
        if domain_text is not None:
            if settings.WORDS_PER_SEARCH_TERM is None or (len(domain_text.split(" ")) < settings.WORDS_PER_SEARCH_TERM):
                terms.append(domain_text)
        return terms

    def append_to_document(self, document, nodevalue, nodeid, tile, provisional=False):
        domain_text = None
        for tile in document["tiles"]:
            for k, v in tile.data.items():
                if v == nodevalue:
                    node = models.Node.objects.get(nodeid=k)
                    domain_text = self.get_option_text(node, v)

        if domain_text not in document["strings"] and domain_text is not None:
            document["strings"].append({"string": domain_text, "nodegroup_id": tile.nodegroup_id, "provisional": provisional})

    def get_display_value(self, tile, node):
        data = self.get_tile_data(tile)
        return self.get_option_text(node, data[str(node.nodeid)])

    def transform_export_values(self, value, *args, **kwargs):
        ret = ""
        if (
            kwargs["concept_export_value_type"] is None
            or kwargs["concept_export_value_type"] == ""
            or kwargs["concept_export_value_type"] == "label"
        ):
            ret = self.get_option_text(models.Node.objects.get(nodeid=kwargs["node"]), value)
        elif kwargs["concept_export_value_type"] == "both":
            ret = value + "|" + self.get_option_text(models.Node.objects.get(nodeid=kwargs["node"]), value)
        elif kwargs["concept_export_value_type"] == "id":
            ret = value
        return ret

    def append_search_filters(self, value, node, query, request):
        try:
            if value["op"] == "null" or value["op"] == "not_null":
                self.append_null_search_filters(value, node, query, request)
            elif value["val"] != "":
                search_query = Match(field="tiles.data.%s" % (str(node.pk)), type="phrase", query=value["val"])
                if "!" in value["op"]:
                    query.must_not(search_query)
                    query.filter(Exists(field="tiles.data.%s" % (str(node.pk))))
                else:
                    query.must(search_query)

        except KeyError as e:
            pass

    def to_rdf(self, edge_info, edge):
        # returns an in-memory graph object, containing the domain resource, its
        # type and the number as a numeric literal (as this is how it is in the JSON)
        g = Graph()
        if edge_info["range_tile_data"] is not None:
            g.add((edge_info["d_uri"], RDF.type, URIRef(edge.domainnode.ontologyclass)))
            g.add(
                (
                    edge_info["d_uri"],
                    URIRef(edge.ontologyproperty),
                    Literal(self.get_option_text(edge.rangenode, edge_info["range_tile_data"])),
                )
            )
        return g

    def from_rdf(self, json_ld_node):
        # depends on how much is passed to the method
        # if just the 'leaf' node, then not much can be done aside from return the list of nodes it might be from
        # a string may be present in multiple domains for instance
        # via models.Node.objects.filter(config__options__contains=[{"text": value}])
        value = get_value_from_jsonld(json_ld_node)
        try:
            return [str(v_id) for v_id, n_id in self.get_option_id_from_text(value[0])][0]
        except (AttributeError, KeyError, TypeError) as e:
            print(e)


class DomainListDataType(BaseDomainDataType):
    def transform_value_for_tile(self, value, **kwargs):
        result = []
        if value is not None:
            if not isinstance(value, list):
                value = value.split(",")
            for v in value:
                try:
                    stripped = v.strip()
                    uuid.UUID(stripped)
                    v = stripped
                except ValueError:
                    try:
                        v = self.lookup_domainid_by_value(v, kwargs["nodeid"])
                    except KeyError:
                        v = v
                result.append(v)
        return result

    def validate(self, values, row_number=None, source="", node=None, nodeid=None, strict=False, **kwargs):
        domainDataType = DomainDataType()
        domainDataType.datatype_name = "domain-value"
        errors = []
        if values is not None:
            for value in values:
                errors = errors + domainDataType.validate(value, row_number)
        return errors

    def get_search_terms(self, nodevalue, nodeid=None):
        terms = []
        node = models.Node.objects.get(nodeid=nodeid)
        for val in nodevalue:
            domain_text = self.get_option_text(node, val)
            if domain_text is not None:
                if settings.WORDS_PER_SEARCH_TERM is None or (len(domain_text.split(" ")) < settings.WORDS_PER_SEARCH_TERM):
                    terms.append(domain_text)

        return terms

    def append_to_document(self, document, nodevalue, nodeid, tile, provisional=False):
        domain_text_values = set([])
        for tile in document["tiles"]:
            for k, v in tile.data.items():
                if v == nodevalue:
                    node = models.Node.objects.get(nodeid=k)
                    for value in nodevalue:
                        text_value = self.get_option_text(node, value)
                        domain_text_values.add(text_value)

        for value in domain_text_values:
            if value not in document["strings"]:
                document["strings"].append({"string": value, "nodegroup_id": tile.nodegroup_id, "provisional": provisional})

    def get_display_value(self, tile, node):
        new_values = []
        data = self.get_tile_data(tile)
        if data[str(node.nodeid)] is not None:
            for val in data[str(node.nodeid)]:
                option = self.get_option_text(node, val)
                new_values.append(option)
        return ",".join(new_values)

    def transform_export_values(self, value, *args, **kwargs):
        new_values = []
        for val in value:
            if (
                kwargs["concept_export_value_type"] is None
                or kwargs["concept_export_value_type"] == ""
                or kwargs["concept_export_value_type"] == "label"
            ):
                new_values.append(self.get_option_text(models.Node.objects.get(nodeid=kwargs["node"]), val))
            elif kwargs["concept_export_value_type"] == "both":
                new_values.append(val + "|" + self.get_option_text(models.Node.objects.get(nodeid=kwargs["node"]), val))
            elif kwargs["concept_export_value_type"] == "id":
                new_values.append(val)
        return ",".join(new_values)

    def append_search_filters(self, value, node, query, request):
        try:
            if value["op"] == "null" or value["op"] == "not_null":
                self.append_null_search_filters(value, node, query, request)
            elif value["val"] != "" and value["val"] != []:
                search_query = Match(field="tiles.data.%s" % (str(node.pk)), type="phrase", query=value["val"])
                if "!" in value["op"]:
                    query.must_not(search_query)
                    query.filter(Exists(field="tiles.data.%s" % (str(node.pk))))
                else:
                    query.must(search_query)
        except KeyError as e:
            pass

    def to_rdf(self, edge_info, edge):
        g = Graph()
        domtype = DomainDataType()

        for domain_id in edge_info["range_tile_data"]:
            indiv_info = edge_info.copy()
            indiv_info["range_tile_data"] = domain_id
            g += domtype.to_rdf(indiv_info, edge)
        return g

    def from_rdf(self, json_ld_node):
        # returns a list of lists of {domain id, node id}
        domtype = DomainDataType()

        return [domtype.from_rdf(item) for item in json_ld_node]

    def collects_multiple_values(self):
        return True


class ResourceInstanceDataType(BaseDataType):
    """
    tile data comes from the client looking like this:
    {
        "resourceId": "",
        "ontologyProperty": "",
        "inverseOntologyProperty": ""
    }
    """

    def get_id_list(self, nodevalue):
        if not isinstance(nodevalue, list):
            nodevalue = [nodevalue]
        return nodevalue

    def validate(self, value, row_number=None, source="", node=None, nodeid=None, strict=False, **kwargs):
        errors = []
        if value is not None:
            resourceXresourceIds = self.get_id_list(value)
            for resourceXresourceId in resourceXresourceIds:
                resourceid = resourceXresourceId["resourceId"]
                try:
                    uuid.UUID(resourceid)
                    if strict:
                        try:
                            if not node:
                                node = models.Node.objects.get(pk=nodeid)
                            if node.config["searchString"] != "":
                                dsl = node.config["searchDsl"]
                                if dsl:
                                    query = Query(se)
                                    bool_query = Bool()
                                    ri_query = Dsl(dsl)
                                    bool_query.must(ri_query)
                                    ids_query = Dsl({"ids": {"values": [resourceid]}})
                                    bool_query.must(ids_query)
                                    query.add_query(bool_query)
                                    try:
                                        results = query.search(index=RESOURCES_INDEX)
                                        count = results["hits"]["total"]["value"]
                                        assert count == 1
                                    except:
                                        raise ObjectDoesNotExist()
                            if len(node.config["graphs"]) > 0:
                                graphids = map(lambda x: x["graphid"], node.config["graphs"])
                                if not models.ResourceInstance.objects.filter(pk=resourceid, graph_id__in=graphids).exists():
                                    raise ObjectDoesNotExist()
                        except ObjectDoesNotExist:
                            message = _("The related resource with id '{0}' is not in the system.".format(resourceid))
                            errors.append({"type": "ERROR", "message": message})
                except ValueError:
                    message = _("The related resource with id '{0}' is not a valid uuid.".format(resourceid))
                    error_type = "ERROR"
                    errors.append({"type": error_type, "message": message})
        return errors

    def post_tile_save(self, tile, nodeid, request):
        ret = False
        sql = """
            SELECT * FROM __arches_create_resource_x_resource_relationships('%s') as t;
        """ % (
            tile.pk
        )

        with connection.cursor() as cursor:
            cursor.execute(sql)
            ret = cursor.fetchone()
        return ret

    def get_display_value(self, tile, node):
        from arches.app.models.resource import Resource  # import here rather than top to avoid circular import

        resourceid = None
        data = self.get_tile_data(tile)
        nodevalue = self.get_id_list(data[str(node.nodeid)])

        items = []
        for resourceXresource in nodevalue:
            try:
                resourceid = resourceXresource["resourceId"]
                related_resource = Resource.objects.get(pk=resourceid)
                displayname = related_resource.displayname()
                if displayname is not None:
                    items.append(displayname)
            except (TypeError, KeyError):
                pass
            except:
                logger.info(f'Resource with id "{resourceid}" not in the system.')
        return ", ".join(items)

    def to_json(self, tile, node):
        from arches.app.models.resource import Resource  # import here rather than top to avoid circular import

        data = self.get_tile_data(tile)
        if data:
            nodevalue = self.get_id_list(data[str(node.nodeid)])

            for resourceXresource in nodevalue:
                try:
                    return self.compile_json(tile, node, **resourceXresource)
                except (TypeError, KeyError):
                    pass
                except:
                    resourceid = resourceXresource["resourceId"]
                    logger.info(f'Resource with id "{resourceid}" not in the system.')

    def append_to_document(self, document, nodevalue, nodeid, tile, provisional=False):
        if type(nodevalue) != list and nodevalue is not None:
            nodevalue = [nodevalue]
        if nodevalue:
            for relatedResourceItem in nodevalue:
                document["ids"].append(
                    {"id": relatedResourceItem["resourceId"], "nodegroup_id": tile.nodegroup_id, "provisional": provisional}
                )
                if "resourceName" in relatedResourceItem and relatedResourceItem["resourceName"] not in document["strings"]:
                    document["strings"].append(
                        {"string": relatedResourceItem["resourceName"], "nodegroup_id": tile.nodegroup_id, "provisional": provisional}
                    )

    def transform_value_for_tile(self, value, **kwargs):
        try:
            return json.loads(value)
        except ValueError:
            # do this if json (invalid) is formatted with single quotes, re #6390
            try:
                return ast.literal_eval(value)
            except:
                return None
        except TypeError:
            # data should come in as json but python list is accepted as well
            if isinstance(value, list):
                return value

    def transform_export_values(self, value, *args, **kwargs):
        return json.dumps(value)

    def append_search_filters(self, value, node, query, request):
        try:
            if value["op"] == "null" or value["op"] == "not_null":
                self.append_null_search_filters(value, node, query, request)
            elif value["val"] != "" and value["val"] != []:
                # search_query = Match(field="tiles.data.%s.resourceId" % (str(node.pk)), type="phrase", query=value["val"])
                search_query = Terms(field="tiles.data.%s.resourceId.keyword" % (str(node.pk)), terms=value["val"])
                if "!" in value["op"]:
                    query.must_not(search_query)
                    query.filter(Exists(field="tiles.data.%s" % (str(node.pk))))
                else:
                    query.must(search_query)
        except KeyError as e:
            pass

    def get_rdf_uri(self, node, data, which="r"):
        if not data:
            return URIRef("")
        elif type(data) == list:
            return [URIRef(archesproject[f"resources/{x['resourceId']}"]) for x in data]
        return URIRef(archesproject[f"resources/{data['resourceId']}"])

    def accepts_rdf_uri(self, uri):
        return uri.startswith("urn:uuid:") or uri.startswith(settings.ARCHES_NAMESPACE_FOR_DATA_EXPORT + "resources/")

    def to_rdf(self, edge_info, edge):
        g = Graph()

        def _add_resource(d, p, r, r_type):
            if r_type is not None:
                g.add((r, RDF.type, URIRef(r_type)))
            g.add((d, URIRef(p), r))

        if edge_info["range_tile_data"] is not None:
            res_insts = edge_info["range_tile_data"]
            if not isinstance(res_insts, list):
                res_insts = [res_insts]

            for res_inst in res_insts:
                rangenode = self.get_rdf_uri(None, res_inst)
                try:
                    res_inst_obj = models.ResourceInstance.objects.get(pk=res_inst["resourceId"])
                    r_type = res_inst_obj.graph.node_set.get(istopnode=True).ontologyclass
                except models.ResourceInstance.DoesNotExist:
                    # This should never happen excpet if trying to export when the
                    # referenced resource hasn't been saved to the database yet
                    r_type = edge.rangenode.ontologyclass
                _add_resource(edge_info["d_uri"], edge.ontologyproperty, rangenode, r_type)
        return g

    def from_rdf(self, json_ld_node):
        res_inst_uri = json_ld_node["@id"]
        # `id` should be in the form schema:{...}/{UUID}
        # eg `urn:uuid:{UUID}`
        #    `http://arches_instance.getty.edu/resources/{UUID}`
        p = re.compile(r"(?P<r>[0-9a-fA-F]{8}\-[0-9a-fA-F]{4}\-[0-9a-fA-F]{4}\-[0-9a-fA-F]{4}\-[0-9a-fA-F]{12})/?$")
        m = p.search(res_inst_uri)
        if m is not None:
            # return m.groupdict()["r"]
            return [{"resourceId": m.groupdict()["r"], "ontologyProperty": "", "inverseOntologyProperty": "", "resourceXresourceId": ""}]

    def ignore_keys(self):
        return ["http://www.w3.org/2000/01/rdf-schema#label http://www.w3.org/2000/01/rdf-schema#Literal"]

    def references_resource_type(self):
        """
        This resource references another resource type (eg resource-instance-datatype, etc...)
        """

        return True

    def default_es_mapping(self):
        mapping = {
            "properties": {
                "resourceId": {"type": "text", "fields": {"keyword": {"ignore_above": 256, "type": "keyword"}}},
                "ontologyProperty": {"type": "text", "fields": {"keyword": {"ignore_above": 256, "type": "keyword"}}},
                "inverseOntologyProperty": {"type": "text", "fields": {"keyword": {"ignore_above": 256, "type": "keyword"}}},
                "resourceXresourceId": {"type": "text", "fields": {"keyword": {"ignore_above": 256, "type": "keyword"}}},
            }
        }
        return mapping


class ResourceInstanceListDataType(ResourceInstanceDataType):
    def to_json(self, tile, node):
        from arches.app.models.resource import Resource  # import here rather than top to avoid circular import

        resourceid = None
        data = self.get_tile_data(tile)
        if data:
            nodevalue = self.get_id_list(data[str(node.nodeid)])
            items = []

            for resourceXresource in nodevalue:
                try:
                    resourceid = resourceXresource["resourceId"]
                    related_resource = Resource.objects.get(pk=resourceid)
                    displayname = related_resource.displayname()
                    resourceXresource["display_value"] = displayname
                    items.append(resourceXresource)
                except (TypeError, KeyError):
                    pass
                except:
                    logger.info(f'Resource with id "{resourceid}" not in the system.')
            return self.compile_json(tile, node, instance_details=items)

    def collects_multiple_values(self):
        return True


class NodeValueDataType(BaseDataType):
    def validate(self, value, row_number=None, source="", node=None, nodeid=None, strict=False, **kwargs):
        errors = []
        if value:
            try:
                models.TileModel.objects.get(tileid=value)
            except ObjectDoesNotExist:
                errors.append({"type": "ERROR", "message": f"{value} {row_number} is not a valid tile id. This data was not imported."})
        return errors

    def get_display_value(self, tile, node):
        datatype_factory = DataTypeFactory()
        try:
            value_node = models.Node.objects.get(nodeid=node.config["nodeid"])
            data = self.get_tile_data(tile)
            tileid = data[str(node.pk)]
            if tileid:
                value_tile = models.TileModel.objects.get(tileid=tileid)
                datatype = datatype_factory.get_instance(value_node.datatype)
                return datatype.get_display_value(value_tile, value_node)
            return ""
        except:
            raise Exception(f'Node with name "{node.name}" is not configured correctly.')

    def append_to_document(self, document, nodevalue, nodeid, tile, provisional=False):
        pass

    def append_search_filters(self, value, node, query, request):
        pass


class AnnotationDataType(BaseDataType):
    def validate(self, value, row_number=None, source=None, node=None, nodeid=None, strict=False, **kwargs):
        errors = []
        return errors

    def to_json(self, tile, node):
        data = self.get_tile_data(tile)
        if data:
            return self.compile_json(tile, node, geojson=data.get(str(node.nodeid)))

    def append_to_document(self, document, nodevalue, nodeid, tile, provisional=False):
        return

    def transform_value_for_tile(self, value, **kwargs):
        try:
            return json.loads(value)
        except ValueError:
            # do this if json (invalid) is formatted with single quotes, re #6390
            try:
                return ast.literal_eval(value)
            except:
                return None
        except TypeError:
            # data should come in as json but python list is accepted as well
            if isinstance(value, list):
                return value

    def get_search_terms(self, nodevalue, nodeid=None):
        # return [nodevalue["address"]]
        return []

    def default_es_mapping(self):
        mapping = {
            "properties": {
                "features": {
                    "properties": {
                        "geometry": {"properties": {"coordinates": {"type": "float"}, "type": {"type": "keyword"}}},
                        "id": {"type": "keyword"},
                        "type": {"type": "keyword"},
                        "properties": {"type": "object"},
                    }
                },
                "type": {"type": "keyword"},
            }
        }
        return mapping


def get_value_from_jsonld(json_ld_node):
    try:
        return (json_ld_node[0].get("@value"), json_ld_node[0].get("@language"))
    except KeyError as e:
        try:
            return (json_ld_node.get("@value"), json_ld_node.get("@language"))
        except AttributeError as e:
            return
    except IndexError as e:
        return<|MERGE_RESOLUTION|>--- conflicted
+++ resolved
@@ -360,15 +360,9 @@
     def transform_value_for_tile(self, value, **kwargs):
         value = None if value == "" else value
         if value is not None:
-<<<<<<< HEAD
-            if isinstance(value, list):
-                value = value[0]
-            elif isinstance(value, str) and len(value) < 4 and value.startswith("-") is False:  # a year before 1000 but not BCE
-=======
             if type(value) == list:
                 value = value[0]
             elif type(value) == str and len(value) < 4 and value.startswith("-") is False:  # a year before 1000 but not BCE
->>>>>>> 8390282c
                 value = value.zfill(4)
             valid_date_format, valid = self.get_valid_date_format(value)
             if valid:
@@ -1408,44 +1402,8 @@
 
         mime = MimeTypes()
         tile_data = []
-<<<<<<< HEAD
-        tileid = None
-        if "tileid" in kwargs:
-            tileid = kwargs["tileid"]
-        if "[" in value:
-            value = value.replace("None", "null")
-            value = value.replace("True", "true")
-            value = value.replace("False", "false")
-            if isinstance(json.loads(value.replace("\'","\"")), list):
-                file_objs = json.loads(value.replace("\'","\""))
-                for file_obj in file_objs:
-                    tile_file = {}
-                    try:
-                        file_stats = os.stat(file_obj["url"].replace(settings.MEDIA_URL, settings.MEDIA_ROOT))
-                        tile_file["lastModified"] = file_stats.st_mtime
-                        tile_file["size"] = file_stats.st_size
-                    except FileNotFoundError as e:
-                        pass
-                    tile_file["status"] = "uploaded"
-                    tile_file["name"] = file_obj["name"] or os.path.basename(file_obj["url"])
-                    file_path = "uploadedfiles/" + str(file_obj["name"])
-                    tile_file["type"] = file_obj["type"] if file_obj["type"] not in ["None", None, ""] else mime.guess_type(file_obj["url"])[0]
-                    tile_file["type"] = "" if tile_file["type"] is None else tile_file["type"]
-                    tile_file["file_id"] = file_obj["file_id"] or str(uuid.uuid4())
-                    models.File.objects.get_or_create(fileid=tile_file["file_id"], path=file_path, tile_id=tileid)
-                    tile_file["url"] = settings.MEDIA_URL + tile_file["file_id"]
-                    tile_file["accepted"] = True
-                    compatible_renderers = self.get_compatible_renderers(tile_file)
-                    if len(compatible_renderers) == 1:
-                        tile_file["renderer"] = compatible_renderers[0]
-                    tile_data.append(tile_file)
-                return json.loads(json.dumps(tile_data))
-        
-        for file_path in value.split(","):
-=======
         source_path = kwargs.get("path")
         for file_path in [filename.strip() for filename in value.split(",")]:
->>>>>>> 8390282c
             tile_file = {}
             try:
                 file_stats = os.stat(file_path)
