import copy
import uuid
import json
import decimal
import base64
import re
import logging
import os
from pathlib import Path
import ast
import time
from distutils import util
from datetime import datetime
from mimetypes import MimeTypes

from django.db.models import fields
from arches.app.datatypes.base import BaseDataType
from arches.app.models import models
from arches.app.models.system_settings import settings
from arches.app.models.fields.i18n import I18n_JSONField, I18n_String
from arches.app.utils.betterJSONSerializer import JSONDeserializer
from arches.app.utils.betterJSONSerializer import JSONSerializer
from arches.app.utils.date_utils import ExtendedDateFormat
from arches.app.utils.module_importer import get_class_from_modulename
from arches.app.utils.permission_backend import user_is_resource_reviewer
from arches.app.utils.geo_utils import GeoUtils
from arches.app.utils.i18n import get_localized_value
from arches.app.search.elasticsearch_dsl_builder import Query, Dsl, Bool, Match, Range, Term, Terms, Nested, Exists, RangeDSLException
from arches.app.search.search_engine_factory import SearchEngineInstance as se
from arches.app.search.search_term import SearchTerm
from arches.app.search.mappings import RESOURCES_INDEX, RESOURCE_RELATIONS_INDEX
from django.core.cache import cache
from django.core.files.base import ContentFile
from django.utils.translation import ugettext as _
from django.contrib.gis.geos import GEOSGeometry
from django.contrib.gis.geos import GeometryCollection
from django.contrib.gis.geos import fromstr
from django.contrib.gis.geos import Polygon
from django.core.exceptions import ObjectDoesNotExist
from django.core.exceptions import ValidationError
from django.db import connection, transaction
from django.utils.translation import get_language, ugettext as _

from elasticsearch import Elasticsearch
from elasticsearch.exceptions import NotFoundError
from edtf import parse_edtf


# One benefit of shifting to python3.x would be to use
# importlib.util.LazyLoader to load rdflib (and other lesser
# used but memory soaking libs)
from rdflib import Namespace, URIRef, Literal, BNode
from rdflib import ConjunctiveGraph as Graph
from rdflib.namespace import RDF, RDFS, XSD, DC, DCTERMS

archesproject = Namespace(settings.ARCHES_NAMESPACE_FOR_DATA_EXPORT)
cidoc_nm = Namespace("http://www.cidoc-crm.org/cidoc-crm/")

EARTHCIRCUM = 40075016.6856
PIXELSPERTILE = 256

logger = logging.getLogger(__name__)


class DataTypeFactory(object):
    _datatypes = None
    _datatype_instances = {}

    def __init__(self):
        if DataTypeFactory._datatypes is None:
            DataTypeFactory._datatypes = {datatype.datatype: datatype for datatype in models.DDataType.objects.all()}
        self.datatypes = DataTypeFactory._datatypes
        self.datatype_instances = DataTypeFactory._datatype_instances

    def get_instance(self, datatype):
        try:
            d_datatype = DataTypeFactory._datatypes[datatype]
        except KeyError:
            DataTypeFactory._datatypes = {datatype.datatype: datatype for datatype in models.DDataType.objects.all()}
            d_datatype = DataTypeFactory._datatypes[datatype]
            self.datatypes = DataTypeFactory._datatypes
        try:
            datatype_instance = DataTypeFactory._datatype_instances[d_datatype.classname]
        except KeyError:
            class_method = get_class_from_modulename(d_datatype.modulename, d_datatype.classname, settings.DATATYPE_LOCATIONS)
            datatype_instance = class_method(d_datatype)
            DataTypeFactory._datatype_instances[d_datatype.classname] = datatype_instance
            self.datatype_instances = DataTypeFactory._datatype_instances
        return datatype_instance


class StringDataType(BaseDataType):
    def validate(self, value, row_number=None, source=None, node=None, nodeid=None, strict=False):
        errors = []
        try:
            if value is not None:
                for key in value.keys():
                    isinstance(value[key]["value"], str)
                    isinstance(value[key]["direction"], str)
        except:
            message = _("This is not a string")
            error_message = self.create_error_message(value, source, row_number, message)
            errors.append(error_message)
        return errors

    def rdf_transform(self, value):
        default_language = models.Language.objects.get(code=get_language())
        incoming_value = {}
        for val in value:
            if ("language" in val and val["language"] is not None) or ("@language" in val and val["@language"] is not None):
                try:
                    language_code = val["language"] if "language" in val else val["@language"]
                    language = models.Language.objects.get(code=language_code)
                    incoming_value = {
                        **incoming_value,
                        language.code: {
                            "value": val["value"] if "value" in val else val["@value"],
                            "direction": language.default_direction,
                        },
                    }
                except models.Language.DoesNotExist:
                    ValueError("Language does not exist in Language table - cannot create string.")
            else:
                incoming_value = {
                    **incoming_value,
                    default_language.code: {
                        "value": val["value"] if "value" in val else val["@value"],
                        "direction": default_language.default_direction,
                    },
                }

        return incoming_value if len(incoming_value.keys()) > 0 else None

    def validate_from_rdf(self, value):
        transformed_value = None
        if isinstance(value, list):
            transformed_value = self.rdf_transform(value)
        elif isinstance(value, str):
            transformed_value = self.rdf_transform([{"value": value}])
        incoming_value = value if transformed_value is None else transformed_value

        return self.validate(incoming_value)

    def clean(self, tile, nodeid):
        if tile.data[nodeid] in ["", "''"]:
            tile.data[nodeid] = None

    def append_to_document(self, document, nodevalue, nodeid, tile, provisional=False):
        if nodevalue is not None:
            for key in nodevalue.keys():
                val = {
                    "string": nodevalue[key]["value"],
                    "language": key,
                    "nodegroup_id": tile.nodegroup_id,
                    "provisional": provisional,
                }
                document["strings"].append(val)

    def transform_export_values(self, value, *args, **kwargs):
        language = kwargs.pop("language", None)
        if value is not None:
            try:
                if language is not None:
                    return value[language]["value"]
                else:
                    return value[get_language()]["value"]
            except KeyError:
                # sometimes certain requested language values aren't populated.  Just pass back with implicit None.
                pass

    def get_search_terms(self, nodevalue, nodeid=None):
        terms = []

        if nodevalue is not None and isinstance(nodevalue, dict):
            for key in nodevalue.keys():
                try:
                    if settings.WORDS_PER_SEARCH_TERM is None or (len(nodevalue[key]["value"].split(" ")) < settings.WORDS_PER_SEARCH_TERM):
                        terms.append(SearchTerm(value=nodevalue[key]["value"], lang=key))
                except:
                    pass
        return terms

    def append_search_filters(self, value, node, query, request):
        try:
            if value["op"] == "null" or value["op"] == "not_null":
                self.append_null_search_filters(value, node, query, request)
            elif value["val"] != "":
                match_type = "phrase_prefix" if "~" in value["op"] else "phrase"
                if value["lang"]:
                    match_query = Match(field="tiles.data.%s.%s.value" % (str(node.pk), value["lang"]), query=value["val"], type=match_type)
                else:
                    match_query = Match(field="tiles.data.%s" % (str(node.pk)), query=value["val"], type=match_type)

                if "!" in value["op"]:
                    query.must_not(match_query)
                    query.filter(Exists(field="tiles.data.%s" % (str(node.pk))))
                else:
                    query.must(match_query)
        except KeyError as e:
            pass

    def is_a_literal_in_rdf(self):
        return True

    def to_rdf(self, edge_info, edge):
        # returns an in-memory graph object, containing the domain resource, its
        # type and the string as a string literal
        g = Graph()
        if edge_info["range_tile_data"] is not None:
            g.add((edge_info["d_uri"], RDF.type, URIRef(edge.domainnode.ontologyclass)))
            for key in edge_info["range_tile_data"].keys():
                g.add((edge_info["d_uri"], URIRef(edge.ontologyproperty), Literal(edge_info["range_tile_data"][key]["value"], lang=key)))
        return g

    def transform_value_for_tile(self, value, **kwargs):
        language = kwargs.pop("language", None)
        if type(value) is str:
            if language is not None:
                language_objects = list(models.Language.objects.filter(code=language))
                if len(language_objects) > 0:
                    return {language: {"value": value, "direction": language_objects[0].default_direction}}

            return {get_language(): {"value": value, "direction": "ltr"}}
        return value

    def from_rdf(self, json_ld_node):
        transformed_value = None
        if isinstance(json_ld_node, list):
            transformed_value = self.rdf_transform(json_ld_node)
        else:
            new_value = get_value_from_jsonld(json_ld_node)
            if new_value is not None:
                transformed_value = self.rdf_transform([{"value": new_value[0], "language": new_value[1]}])
        return transformed_value

    def get_display_value(self, tile, node):
        data = self.get_tile_data(tile)
        if data:
            raw_value = data.get(str(node.nodeid))
            if raw_value is not None:
                return raw_value

    def default_es_mapping(self):
        """
        Default mapping if not specified is a text field
        """
        # languages = models.Language.objects.all()
        # lang_mapping = {"properties": {"value": {"type": "text", "fields": {"keyword": {"ignore_above": 256, "type": "keyword"}}}}}
        # for lang in languages:
        #     text_mapping = {"properties": {lang.code: lang_mapping}}
        text_mapping = {"properties": {}}
        return text_mapping



class NumberDataType(BaseDataType):
    def validate(self, value, row_number=None, source="", node=None, nodeid=None, strict=False):
        errors = []

        try:
            if value == "":
                value = None
            if value is not None:
                decimal.Decimal(value)
        except Exception:
            dt = self.datatype_model.datatype
            message = _("Not a properly formatted number")
            error_message = self.create_error_message(value, source, row_number, message)
            errors.append(error_message)
        return errors

    def get_display_value(self, tile, node):
        data = self.get_tile_data(tile)
        if data:
            display_value = data.get(str(node.nodeid))
            if display_value is not None:
                return str(display_value)

    def transform_value_for_tile(self, value, **kwargs):
        try:
            if value == "":
                value = None
            elif value.isdigit():
                value = int(value)
            else:
                value = float(value)
        except AttributeError:
            pass
        return value

    def pre_tile_save(self, tile, nodeid):
        try:
            if tile.data[nodeid] == "":
                tile.data[nodeid] = None
            elif tile.data[nodeid].isdigit():
                tile.data[nodeid] = int(tile.data[nodeid])
            else:
                tile.data[nodeid] = float(tile.data[nodeid])
        except AttributeError:
            pass

    def append_to_document(self, document, nodevalue, nodeid, tile, provisional=False):
        document["numbers"].append({"number": nodevalue, "nodegroup_id": tile.nodegroup_id, "provisional": provisional})

    def append_search_filters(self, value, node, query, request):
        try:
            if value["op"] == "null" or value["op"] == "not_null":
                self.append_null_search_filters(value, node, query, request)
            elif value["val"] != "":
                if value["op"] != "eq":
                    operators = {"gte": None, "lte": None, "lt": None, "gt": None}
                    operators[value["op"]] = value["val"]
                else:
                    operators = {"gte": value["val"], "lte": value["val"]}
                search_query = Range(field="tiles.data.%s" % (str(node.pk)), **operators)
                query.must(search_query)
        except KeyError:
            pass

    def is_a_literal_in_rdf(self):
        return True

    def to_rdf(self, edge_info, edge):
        # returns an in-memory graph object, containing the domain resource, its
        # type and the number as a numeric literal (as this is how it is in the JSON)
        g = Graph()
        rtd = (
            int(edge_info["range_tile_data"])
            if type(edge_info["range_tile_data"]) == float and edge_info["range_tile_data"].is_integer()
            else edge_info["range_tile_data"]
        )
        if rtd is not None:
            g.add((edge_info["d_uri"], RDF.type, URIRef(edge.domainnode.ontologyclass)))
            g.add((edge_info["d_uri"], URIRef(edge.ontologyproperty), Literal(rtd)))
        return g

    def from_rdf(self, json_ld_node):
        # expects a node taken from an expanded json-ld graph
        # returns the value, or None if no "@value" key is found
        value = get_value_from_jsonld(json_ld_node)
        try:
            return value[0]  # should already be cast as a number in the JSON
        except (AttributeError, KeyError) as e:
            pass

    def default_es_mapping(self):
        mapping = {"type": "double"}
        return mapping


class BooleanDataType(BaseDataType):
    def validate(self, value, row_number=None, source="", node=None, nodeid=None, strict=False):
        errors = []
        try:
            if value is not None:
                type(bool(util.strtobool(str(value)))) is True
        except Exception:
            message = _("Not of type boolean")
            error_message = self.create_error_message(value, source, row_number, message)
            errors.append(error_message)

        return errors

    def get_display_value(self, tile, node):
        data = self.get_tile_data(tile)
        if data:
            raw_value = data.get(str(node.nodeid))
            if raw_value is not None:
                return str(raw_value)

        # TODO: When APIv1 is retired, replace the body of get_display_value with the following
        # data = self.get_tile_data(tile)

        # if data:
        #     trueDisplay = node.config["trueLabel"]
        #     falseDisplay = node.config["falseLabel"]
        #     raw_value = data.get(str(node.nodeid))
        #     if raw_value is not None:
        #         return trueDisplay if raw_value else falseDisplay

    def to_json(self, tile, node):
        """
        Returns a value for display in a json object
        """

        data = self.get_tile_data(tile)
        if data:
            value = data.get(str(node.nodeid))
            label = node.config["trueLabel"] if value is True else node.config["falseLabel"]
            return self.compile_json(tile, node, display_value=label, value=value)

    def transform_value_for_tile(self, value, **kwargs):
        return bool(util.strtobool(str(value)))

    def append_search_filters(self, value, node, query, request):
        try:
            if value["val"] == "null" or value["val"] == "not_null":
                value["op"] = value["val"]
                self.append_null_search_filters(value, node, query, request)
            elif value["val"] != "" and value["val"] is not None:
                term = True if value["val"] == "t" else False
                query.must(Term(field="tiles.data.%s" % (str(node.pk)), term=term))
        except KeyError as e:
            pass

    def to_rdf(self, edge_info, edge):
        # returns an in-memory graph object, containing the domain resource, its
        # type and the number as a numeric literal (as this is how it is in the JSON)
        g = Graph()
        if edge_info["range_tile_data"] is not None:
            g.add((edge_info["d_uri"], RDF.type, URIRef(edge.domainnode.ontologyclass)))
            g.add((edge_info["d_uri"], URIRef(edge.ontologyproperty), Literal(edge_info["range_tile_data"])))
        return g

    def is_a_literal_in_rdf(self):
        return True

    def from_rdf(self, json_ld_node):
        # expects a node taken from an expanded json-ld graph
        # returns the value, or None if no "@value" key is found
        value = get_value_from_jsonld(json_ld_node)
        try:
            return value[0]
        except (AttributeError, KeyError) as e:
            pass

    def default_es_mapping(self):
        mapping = {"type": "boolean"}
        return mapping


class DateDataType(BaseDataType):
    def validate(self, value, row_number=None, source="", node=None, nodeid=None, strict=False):
        errors = []
        if value is not None:
            valid_date_format, valid = self.get_valid_date_format(value)
            if valid is False:
                message = _(
                    "Incorrect format. Confirm format is in settings.DATE_FORMATS or set the format in settings.DATE_IMPORT_EXPORT_FORMAT."
                )
                error_message = self.create_error_message(value, source, row_number, message)
                errors.append(error_message)
        return errors

    def get_valid_date_format(self, value):
        valid = False
        valid_date_format = ""
        date_formats = settings.DATE_FORMATS["Python"]
        for date_format in date_formats:
            if valid is False:
                try:
                    datetime.strptime(value, date_format)
                    valid = True
                    valid_date_format = date_format
                except ValueError:
                    pass
        return valid_date_format, valid

    def transform_value_for_tile(self, value, **kwargs):
        value = None if value == "" else value
        if value is not None:
            if type(value) == list:
                value = value[0]
            elif type(value) == str and len(value) < 4 and value.startswith("-") is False:  # a year before 1000 but not BCE
                value = value.zfill(4)
            valid_date_format, valid = self.get_valid_date_format(value)
            if valid:
                v = datetime.strptime(value, valid_date_format)
            else:
                v = datetime.strptime(value, settings.DATE_IMPORT_EXPORT_FORMAT)
            # The .astimezone() function throws an error on Windows for dates before 1970
            try:
                v = v.astimezone()
            except:
                v = self.backup_astimezone(v)
            value = v.isoformat(timespec="milliseconds")
        return value

    def backup_astimezone(self, dt):
        def same_calendar(year):
            new_year = 1971
            while not is_same_calendar(year, new_year):
                new_year += 1
                if new_year > 2020:  # should never happen but don't want a infinite loop
                    raise Exception("Backup timezone conversion failed: no matching year found")
            return new_year

        def is_same_calendar(year1, year2):
            year1_weekday_1 = datetime.strptime(str(year1) + "-01-01", "%Y-%m-%d").weekday()
            year1_weekday_2 = datetime.strptime(str(year1) + "-03-01", "%Y-%m-%d").weekday()
            year2_weekday_1 = datetime.strptime(str(year2) + "-01-01", "%Y-%m-%d").weekday()
            year2_weekday_2 = datetime.strptime(str(year2) + "-03-01", "%Y-%m-%d").weekday()
            return (year1_weekday_1 == year2_weekday_1) and (year1_weekday_2 == year2_weekday_2)

        converted_dt = dt.replace(year=same_calendar(dt.year)).astimezone().replace(year=dt.year)
        return converted_dt

    def transform_export_values(self, value, *args, **kwargs):
        valid_date_format, valid = self.get_valid_date_format(value)
        if valid:
            value = datetime.strptime(value, valid_date_format).strftime(settings.DATE_IMPORT_EXPORT_FORMAT)
        else:
            logger.warning(_("{value} is an invalid date format").format(**locals()))
        return value

    def append_to_document(self, document, nodevalue, nodeid, tile, provisional=False):
        document["dates"].append(
            {"date": ExtendedDateFormat(nodevalue).lower, "nodegroup_id": tile.nodegroup_id, "nodeid": nodeid, "provisional": provisional}
        )

    def append_search_filters(self, value, node, query, request):
        try:
            if value["op"] == "null" or value["op"] == "not_null":
                self.append_null_search_filters(value, node, query, request)
            elif value["val"] != "" and value["val"] is not None:
                try:
                    date_value = datetime.strptime(value["val"], "%Y-%m-%d %H:%M:%S%z").astimezone().isoformat()
                except ValueError:
                    date_value = value["val"]
                if value["op"] != "eq":
                    operators = {"gte": None, "lte": None, "lt": None, "gt": None}
                    operators[value["op"]] = date_value
                else:
                    operators = {"gte": date_value, "lte": date_value}
                search_query = Range(field="tiles.data.%s" % (str(node.pk)), **operators)
                query.must(search_query)
        except KeyError:
            pass

    def after_update_all(self, tile=None):
        config = cache.get("time_wheel_config_anonymous")
        if config is not None:
            cache.delete("time_wheel_config_anonymous")

    def is_a_literal_in_rdf(self):
        return True

    def to_rdf(self, edge_info, edge):
        # returns an in-memory graph object, containing the domain resource, its
        # type and the number as a numeric literal (as this is how it is in the JSON)
        g = Graph()
        if edge_info["range_tile_data"] is not None:
            g.add((edge_info["d_uri"], RDF.type, URIRef(edge.domainnode.ontologyclass)))
            g.add((edge_info["d_uri"], URIRef(edge.ontologyproperty), Literal(edge_info["range_tile_data"], datatype=XSD.dateTime)))
        return g

    def from_rdf(self, json_ld_node):
        # expects a node taken from an expanded json-ld graph
        # returns the value, or None if no "@value" key is found
        value = get_value_from_jsonld(json_ld_node)
        try:
            return value[0]
        except (AttributeError, KeyError) as e:
            pass

    def default_es_mapping(self):
        es_date_formats = "||".join(settings.DATE_FORMATS["Elasticsearch"])
        mapping = {"type": "date", "format": es_date_formats}
        return mapping

    def get_display_value(self, tile, node):
        data = self.get_tile_data(tile)
        try:
            og_value = data[str(node.pk)]
            valid_date_format, valid = self.get_valid_date_format(og_value)
            new_date_format = settings.DATE_FORMATS["Python"][settings.DATE_FORMATS["JavaScript"].index(node.config["dateFormat"])]
            value = datetime.strptime(og_value, valid_date_format).strftime(new_date_format)
        except TypeError:
            value = data[str(node.pk)]
        return value


class EDTFDataType(BaseDataType):
    def validate(self, value, row_number=None, source="", node=None, nodeid=None, strict=False):
        errors = []
        if value is not None:
            if not ExtendedDateFormat(value).is_valid():
                message = _("Incorrect Extended Date Time Format. See http://www.loc.gov/standards/datetime/ for supported formats.")
                error_message = self.create_error_message(value, source, row_number, message)
                errors.append(error_message)
        return errors

    def get_display_value(self, tile, node):
        data = self.get_tile_data(tile)
        try:
            value = data[str(node.pk)]["value"]
        except TypeError:
            value = data[str(node.pk)]
        return value

    def append_to_document(self, document, nodevalue, nodeid, tile, provisional=False):
        def add_date_to_doc(document, edtf):
            if edtf.lower == edtf.upper:
                if edtf.lower is not None:
                    document["dates"].append(
                        {"date": edtf.lower, "nodegroup_id": tile.nodegroup_id, "nodeid": nodeid, "provisional": provisional}
                    )
            else:
                dr = {}
                if edtf.lower_fuzzy is not None:
                    dr["gte"] = edtf.lower_fuzzy
                    document["dates"].append(
                        {"date": edtf.lower_fuzzy, "nodegroup_id": tile.nodegroup_id, "nodeid": nodeid, "provisional": provisional}
                    )
                if edtf.upper_fuzzy is not None:
                    dr["lte"] = edtf.upper_fuzzy
                    document["dates"].append(
                        {"date": edtf.upper_fuzzy, "nodegroup_id": tile.nodegroup_id, "nodeid": nodeid, "provisional": provisional}
                    )
                document["date_ranges"].append(
                    {"date_range": dr, "nodegroup_id": tile.nodegroup_id, "nodeid": nodeid, "provisional": provisional}
                )

        # update the indexed tile value to support adv. search
        tile.data[nodeid] = {"value": nodevalue, "dates": [], "date_ranges": []}

        node = models.Node.objects.get(nodeid=nodeid)
        edtf = ExtendedDateFormat(nodevalue, **node.config)
        if edtf.result_set:
            for result in edtf.result_set:
                add_date_to_doc(document, result)
                add_date_to_doc(tile.data[nodeid], result)
        else:
            add_date_to_doc(document, edtf)
            add_date_to_doc(tile.data[nodeid], edtf)

    def append_search_filters(self, value, node, query, request):
        def add_date_to_doc(query, edtf):
            if value["op"] == "eq":
                if edtf.lower != edtf.upper:
                    raise Exception(_('Only dates that specify an exact year, month, and day can be used with the "=" operator'))
                query.should(Match(field="tiles.data.%s.dates.date" % (str(node.pk)), query=edtf.lower, type="phrase_prefix"))
            else:
                if value["op"] == "overlaps":
                    operators = {"gte": edtf.lower, "lte": edtf.upper}
                else:
                    if edtf.lower != edtf.upper:
                        raise Exception(
                            _(
                                'Only dates that specify an exact year, month, \
                                    and day can be used with the ">", "<", ">=", and "<=" operators'
                            )
                        )

                    operators = {value["op"]: edtf.lower or edtf.upper}

                try:
                    query.should(Range(field="tiles.data.%s.dates.date" % (str(node.pk)), **operators))
                    query.should(Range(field="tiles.data.%s.date_ranges.date_range" % (str(node.pk)), relation="intersects", **operators))
                except RangeDSLException:
                    if edtf.lower is None and edtf.upper is None:
                        raise Exception(_("Invalid date specified."))

        if value["op"] == "null" or value["op"] == "not_null":
            self.append_null_search_filters(value, node, query, request)
        elif value["val"] != "" and value["val"] is not None:
            edtf = ExtendedDateFormat(value["val"])
            if edtf.result_set:
                for result in edtf.result_set:
                    add_date_to_doc(query, result)
            else:
                add_date_to_doc(query, edtf)

    def default_es_mapping(self):
        mapping = {"properties": {"value": {"type": "text", "fields": {"keyword": {"ignore_above": 256, "type": "keyword"}}}}}
        return mapping


class GeojsonFeatureCollectionDataType(BaseDataType):
    def validate(self, value, row_number=None, source=None, node=None, nodeid=None, strict=False):
        errors = []
        coord_limit = 1500
        coordinate_count = 0

        def validate_geom(geom, coordinate_count=0):
            try:
                coordinate_count += geom.num_coords
                bbox = Polygon(settings.DATA_VALIDATION_BBOX)
                if coordinate_count > coord_limit:
                    message = f"Geometry has too many coordinates for Elasticsearch ({coordinate_count}), \
                        Please limit to less then {coord_limit} coordinates of 5 digits of precision or less."
                    errors.append(
                        {
                            "type": "ERROR",
                            "message": "datatype: {0} value: {1} {2} - {3}. {4}".format(
                                self.datatype_model.datatype, value, source, message, "This data was not imported."
                            ),
                        }
                    )

                if bbox.contains(geom) == False:
                    message = "Geometry does not fall within the bounding box of the selected coordinate system. \
                         Adjust your coordinates or your settings.DATA_EXTENT_VALIDATION property."
                    errors.append(
                        {
                            "type": "ERROR",
                            "message": "datatype: {0} value: {1} {2} - {3}. {4}".format(
                                self.datatype_model.datatype, value, source, message, "This data was not imported."
                            ),
                        }
                    )
            except Exception:
                message = "Not a properly formatted geometry"
                errors.append(
                    {
                        "type": "ERROR",
                        "message": "datatype: {0} value: {1} {2} - {3}. {4}.".format(
                            self.datatype_model.datatype, value, source, message, "This data was not imported."
                        ),
                    }
                )

        if value is not None:
            for feature in value["features"]:
                try:
                    geom = GEOSGeometry(JSONSerializer().serialize(feature["geometry"]))
                    validate_geom(geom, coordinate_count)
                except Exception:
                    message = _("Unable to serialize some geometry features")
                    error_message = self.create_error_message(value, source, row_number, message)
                    errors.append(error_message)
        return errors

    def to_json(self, tile, node):
        data = self.get_tile_data(tile)
        if data:
            return self.compile_json(tile, node, geojson=data.get(str(node.nodeid)))

    def clean(self, tile, nodeid):
        if tile.data[nodeid] is not None and "features" in tile.data[nodeid]:
            if len(tile.data[nodeid]["features"]) == 0:
                tile.data[nodeid] = None

    def transform_value_for_tile(self, value, **kwargs):
        if "format" in kwargs and kwargs["format"] == "esrijson":
            arches_geojson = GeoUtils().arcgisjson_to_geojson(value)
        else:
            arches_geojson = {}
            arches_geojson["type"] = "FeatureCollection"
            arches_geojson["features"] = []
            geometry = GEOSGeometry(value, srid=4326)
            if geometry.geom_type == "GeometryCollection":
                for geom in geometry:
                    arches_json_geometry = {}
                    arches_json_geometry["geometry"] = JSONDeserializer().deserialize(GEOSGeometry(geom, srid=4326).json)
                    arches_json_geometry["type"] = "Feature"
                    arches_json_geometry["id"] = str(uuid.uuid4())
                    arches_json_geometry["properties"] = {}
                    arches_geojson["features"].append(arches_json_geometry)
            else:
                arches_json_geometry = {}
                arches_json_geometry["geometry"] = JSONDeserializer().deserialize(geometry.json)
                arches_json_geometry["type"] = "Feature"
                arches_json_geometry["id"] = str(uuid.uuid4())
                arches_json_geometry["properties"] = {}
                arches_geojson["features"].append(arches_json_geometry)

        return arches_geojson

    def transform_export_values(self, value, *args, **kwargs):
        wkt_geoms = []
        for feature in value["features"]:
            wkt_geoms.append(GEOSGeometry(json.dumps(feature["geometry"])))
        return GeometryCollection(wkt_geoms)

    def update(self, tile, data, nodeid=None, action=None):
        new_features_array = tile.data[nodeid]["features"] + data["features"]
        tile.data[nodeid]["features"] = new_features_array
        updated_data = tile.data[nodeid]
        return updated_data

    def append_to_document(self, document, nodevalue, nodeid, tile, provisional=False):
        document["geometries"].append({"geom": nodevalue, "nodegroup_id": tile.nodegroup_id, "provisional": provisional, "tileid": tile.pk})
        bounds = self.get_bounds_from_value(nodevalue)
        if bounds is not None:
            minx, miny, maxx, maxy = bounds
            centerx = maxx - (maxx - minx) / 2
            centery = maxy - (maxy - miny) / 2
            document["points"].append(
                {"point": {"lon": centerx, "lat": centery}, "nodegroup_id": tile.nodegroup_id, "provisional": provisional}
            )

    def get_bounds(self, tile, node):
        bounds = None
        try:
            node_data = tile.data[str(node.pk)]
            bounds = self.get_bounds_from_value(node_data)
        except KeyError as e:
            print(e)
        return bounds

    def get_bounds_from_value(self, node_data):
        bounds = None
        for feature in node_data["features"]:
            geom_collection = GEOSGeometry(JSONSerializer().serialize(feature["geometry"]))

            if bounds is None:
                bounds = geom_collection.extent
            else:
                minx, miny, maxx, maxy = bounds
                if geom_collection.extent[0] < minx:
                    minx = geom_collection.extent[0]
                if geom_collection.extent[1] < miny:
                    miny = geom_collection.extent[1]
                if geom_collection.extent[2] > maxx:
                    maxx = geom_collection.extent[2]
                if geom_collection.extent[3] > maxy:
                    maxy = geom_collection.extent[3]

                bounds = (minx, miny, maxx, maxy)

        return bounds

    def get_map_layer(self, node=None, preview=False):
        if node is None:
            return None
        elif node.config is None:
            return None
        count = models.TileModel.objects.filter(nodegroup_id=node.nodegroup_id, data__has_key=str(node.nodeid)).count()
        if not preview and (count < 1 or not node.config["layerActivated"]):
            return None

        source_name = "resources-%s" % node.nodeid
        layer_name = "%s - %s" % (node.graph.name, node.name)
        if not preview and node.config["layerName"] != "":
            layer_name = node.config["layerName"]
        layer_icon = node.graph.iconclass
        if not preview and node.config["layerIcon"] != "":
            layer_icon = node.config["layerIcon"]

        layer_legend = node.config["layerLegend"]

        if not preview and node.config["advancedStyling"]:
            try:
                style = json.loads(node.config["advancedStyle"])
                for layer in style:
                    layer["source-layer"] = str(node.pk)
                layer_def = json.dumps(style)
            except ValueError:
                layer_def = "[]"
        else:
            layer_def = """[
                {
                    "id": "resources-fill-%(nodeid)s",
                    "type": "fill",
                    "source": "%(source_name)s",
                    "source-layer": "%(nodeid)s",
                    "layout": {
                        "visibility": "visible"
                    },
                    "filter": ["all", ["==", "$type", "Polygon"],["==", "total", 1]],
                    "paint": {
                        "fill-color": "%(fillColor)s"
                    }
                },
                {
                    "id": "resources-fill-%(nodeid)s-click",
                    "type": "fill",
                    "source": "%(source_name)s",
                    "source-layer": "%(nodeid)s",
                    "layout": {
                        "visibility": "visible"
                    },
                    "filter": ["all", ["==", "$type", "Polygon"],["==", "total", 1],["==", "resourceinstanceid", ""]],
                    "paint": {
                        "fill-color": "%(fillColor)s"
                    }
                },
                {
                    "id": "resources-fill-%(nodeid)s-hover",
                    "type": "fill",
                    "source": "%(source_name)s",
                    "source-layer": "%(nodeid)s",
                    "layout": {
                        "visibility": "visible"
                    },
                    "filter": ["all", ["==", "$type", "Polygon"],["==", "total", 1],["==", "resourceinstanceid", ""]],
                    "paint": {
                        "fill-color": "%(fillColor)s"
                    }
                },
                {
                    "id": "resources-poly-outline-%(nodeid)s",
                    "type": "line",
                    "source": "%(source_name)s",
                    "source-layer": "%(nodeid)s",
                    "layout": {
                        "visibility": "visible"
                    },
                    "filter": ["all",["==", "$type", "Polygon"],["==", "total", 1]],
                    "paint": {
                        "line-width": ["case",
                            ["boolean", ["feature-state", "hover"], false],
                            %(expanded_outlineWeight)s,
                            %(outlineWeight)s
                        ],
                        "line-color": "%(outlineColor)s"
                    }
                },
                {
                    "id": "resources-poly-outline-%(nodeid)s-hover",
                    "type": "line",
                    "source": "%(source_name)s",
                    "source-layer": "%(nodeid)s",
                    "layout": {
                        "visibility": "visible"
                    },
                    "filter": ["all",["==", "$type", "Polygon"],["==", "total", 1],["==", "resourceinstanceid", ""]],
                    "paint": {
                        "line-width": %(expanded_outlineWeight)s,
                        "line-color": "%(outlineColor)s"
                    }
                },
                {
                    "id": "resources-poly-outline-%(nodeid)s-click",
                    "type": "line",
                    "source": "%(source_name)s",
                    "source-layer": "%(nodeid)s",
                    "layout": {
                        "visibility": "visible"
                    },
                    "filter": ["all",["==", "$type", "Polygon"],["==", "total", 1],["==", "resourceinstanceid", ""]],
                    "paint": {
                        "line-width": %(expanded_outlineWeight)s,
                        "line-color": "%(outlineColor)s"
                    }
                },
                {
                    "id": "resources-line-halo-%(nodeid)s",
                    "type": "line",
                    "source": "%(source_name)s",
                    "source-layer": "%(nodeid)s",
                    "layout": {
                        "visibility": "visible"
                    },
                    "filter": ["all", ["==", "$type", "LineString"],["==", "total", 1]],
                    "paint": {
                        "line-width": ["case",
                            ["boolean", ["feature-state", "hover"], false],
                            %(expanded_haloWeight)s,
                            %(haloWeight)s
                        ],
                        "line-color": "%(lineHaloColor)s"
                    }
                },
                {
                    "id": "resources-line-%(nodeid)s",
                    "type": "line",
                    "source": "%(source_name)s",
                    "source-layer": "%(nodeid)s",
                    "layout": {
                        "visibility": "visible"
                    },
                    "filter": ["all",["==", "$type", "LineString"],["==", "total", 1]],
                    "paint": {
                        "line-width": ["case",
                            ["boolean", ["feature-state", "hover"], false],
                            %(expanded_weight)s,
                            %(weight)s
                        ],
                        "line-color": "%(lineColor)s"
                    }
                },
                {
                    "id": "resources-line-halo-%(nodeid)s-hover",
                    "type": "line",
                    "source": "%(source_name)s",
                    "source-layer": "%(nodeid)s",
                    "layout": {
                        "visibility": "visible"
                    },
                    "filter": ["all",["==", "$type", "LineString"],["==", "total", 1],["==", "resourceinstanceid", ""]],
                    "paint": {
                        "line-width": %(expanded_haloWeight)s,
                        "line-color": "%(lineHaloColor)s"
                    }
                },
                {
                    "id": "resources-line-%(nodeid)s-hover",
                    "type": "line",
                    "source": "%(source_name)s",
                    "source-layer": "%(nodeid)s",
                    "layout": {
                        "visibility": "visible"
                    },
                    "filter": ["all",["==", "$type", "LineString"],["==", "total", 1],["==", "resourceinstanceid", ""]],
                    "paint": {
                        "line-width": %(expanded_weight)s,
                        "line-color": "%(lineColor)s"
                    }
                },
                {
                    "id": "resources-line-halo-%(nodeid)s-click",
                    "type": "line",
                    "source": "%(source_name)s",
                    "source-layer": "%(nodeid)s",
                    "layout": {
                        "visibility": "visible"
                    },
                    "filter": ["all", ["==", "$type", "LineString"],["==", "total", 1],["==", "resourceinstanceid", ""]],
                    "paint": {
                        "line-width": %(expanded_haloWeight)s,
                        "line-color": "%(lineHaloColor)s"
                    }
                },
                {
                    "id": "resources-line-%(nodeid)s-click",
                    "type": "line",
                    "source": "%(source_name)s",
                    "source-layer": "%(nodeid)s",
                    "layout": {
                        "visibility": "visible"
                    },
                    "filter": ["all", ["==", "$type", "LineString"],["==", "total", 1],["==", "resourceinstanceid", ""]],
                    "paint": {
                        "line-width": %(expanded_weight)s,
                        "line-color": "%(lineColor)s"
                    }
                },

                {
                    "id": "resources-point-halo-%(nodeid)s-hover",
                    "type": "circle",
                    "source": "%(source_name)s",
                    "source-layer": "%(nodeid)s",
                    "layout": {
                        "visibility": "visible"
                    },
                    "filter": ["all", ["==", "$type", "Point"],["==", "total", 1],["==", "resourceinstanceid", ""]],
                    "paint": {
                        "circle-radius": %(expanded_haloRadius)s,
                        "circle-color": "%(pointHaloColor)s"
                    }
                },
                {
                    "id": "resources-point-%(nodeid)s-hover",
                    "type": "circle",
                    "source": "%(source_name)s",
                    "source-layer": "%(nodeid)s",
                    "layout": {
                        "visibility": "visible"
                    },
                    "filter": ["all", ["==", "$type", "Point"],["==", "total", 1],["==", "resourceinstanceid", ""]],
                    "paint": {
                        "circle-radius": %(expanded_radius)s,
                        "circle-color": "%(pointColor)s"
                    }
                },

                {
                    "id": "resources-point-halo-%(nodeid)s",
                    "type": "circle",
                    "source": "%(source_name)s",
                    "source-layer": "%(nodeid)s",
                    "layout": {
                        "visibility": "visible"
                    },
                    "filter": ["all", ["==", "$type", "Point"],["==", "total", 1]],
                    "paint": {
                        "circle-radius": ["case",
                            ["boolean", ["feature-state", "hover"], false],
                            %(expanded_haloRadius)s,
                            %(haloRadius)s
                        ],
                        "circle-color": "%(pointHaloColor)s"
                    }
                },
                {
                    "id": "resources-point-%(nodeid)s",
                    "type": "circle",
                    "source": "%(source_name)s",
                    "source-layer": "%(nodeid)s",
                    "layout": {
                        "visibility": "visible"
                    },
                    "filter": ["all", ["==", "$type", "Point"],["==", "total", 1]],
                    "paint": {
                        "circle-radius": ["case",
                            ["boolean", ["feature-state", "hover"], false],
                            %(expanded_radius)s,
                            %(radius)s
                        ],
                        "circle-color": "%(pointColor)s"
                    }
                },

                {
                    "id": "resources-point-halo-%(nodeid)s-click",
                    "type": "circle",
                    "source": "%(source_name)s",
                    "source-layer": "%(nodeid)s",
                    "layout": {
                        "visibility": "visible"
                    },
                    "filter": ["all", ["==", "$type", "Point"],["==", "total", 1],["==", "resourceinstanceid", ""]],
                    "paint": {
                        "circle-radius": %(expanded_haloRadius)s,
                        "circle-color": "%(pointHaloColor)s"
                    }
                },
                {
                    "id": "resources-point-%(nodeid)s-click",
                    "type": "circle",
                    "source": "%(source_name)s",
                    "source-layer": "%(nodeid)s",
                    "layout": {
                        "visibility": "visible"
                    },
                    "filter": ["all", ["==", "$type", "Point"],["==", "total", 1],["==", "resourceinstanceid", ""]],
                    "paint": {
                        "circle-radius": %(expanded_radius)s,
                        "circle-color": "%(pointColor)s"
                    }
                },
                {
                    "id": "resources-cluster-point-halo-%(nodeid)s",
                    "type": "circle",
                    "source": "%(source_name)s",
                    "source-layer": "%(nodeid)s",
                    "layout": {
                        "visibility": "visible"
                    },
                    "filter": ["all", ["==", "$type", "Point"],[">", "total", 1]],
                    "paint": {
                        "circle-radius": {
                            "property": "total",
                            "stops": [
                                [0,   22],
                                [50, 24],
                                [100, 26],
                                [200, 28],
                                [400, 30],
                                [800, 32],
                                [1200, 34],
                                [1600, 36],
                                [2000, 38],
                                [2500, 40],
                                [3000, 42],
                                [4000, 44],
                                [5000, 46]
                            ]
                        },
                        "circle-color": "%(pointHaloColor)s"
                    }
                },
                {
                    "id": "resources-cluster-point-%(nodeid)s",
                    "type": "circle",
                    "source": "%(source_name)s",
                    "source-layer": "%(nodeid)s",
                    "layout": {
                        "visibility": "visible"
                    },
                    "filter": ["all", ["==", "$type", "Point"],[">", "total", 1]],
                    "paint": {
                         "circle-radius": {
                             "property": "total",
                             "type": "exponential",
                             "stops": [
                                 [0,   12],
                                 [50, 14],
                                 [100, 16],
                                 [200, 18],
                                 [400, 20],
                                 [800, 22],
                                 [1200, 24],
                                 [1600, 26],
                                 [2000, 28],
                                 [2500, 30],
                                 [3000, 32],
                                 [4000, 34],
                                 [5000, 36]
                             ]
                         },
                        "circle-color": "%(pointColor)s"
                    }
                },
                {
                     "id": "resources-cluster-count-%(nodeid)s",
                     "type": "symbol",
                     "source": "%(source_name)s",
                     "source-layer": "%(nodeid)s",
                     "layout": {
                         "text-field": "{total}",
                         "text-size": 10
                     },
                     "paint": {
                        "text-color": "#fff"
                    },
                     "filter": ["all", [">", "total", 1]]
                 }
            ]""" % {
                "source_name": source_name,
                "nodeid": node.nodeid,
                "pointColor": node.config["pointColor"],
                "pointHaloColor": node.config["pointHaloColor"],
                "radius": node.config["radius"],
                "expanded_radius": int(node.config["radius"]) * 2,
                "haloRadius": node.config["haloRadius"],
                "expanded_haloRadius": int(node.config["haloRadius"]) * 2,
                "lineColor": node.config["lineColor"],
                "lineHaloColor": node.config["lineHaloColor"],
                "weight": node.config["weight"],
                "haloWeight": node.config["haloWeight"],
                "expanded_weight": int(node.config["weight"]) * 2,
                "expanded_haloWeight": int(node.config["haloWeight"]) * 2,
                "fillColor": node.config["fillColor"],
                "outlineColor": node.config["outlineColor"],
                "outlineWeight": node.config["outlineWeight"],
                "expanded_outlineWeight": int(node.config["outlineWeight"]) * 2,
            }
        return {
            "nodeid": node.nodeid,
            "name": layer_name,
            "layer_definitions": layer_def,
            "icon": layer_icon,
            "legend": layer_legend,
            "addtomap": node.config["addToMap"],
        }

    def after_update_all(self, tile=None):
        with connection.cursor() as cursor:
            if tile is not None:
                cursor.execute(
                    "SELECT * FROM refresh_tile_geojson_geometries(%s);",
                    [tile.pk],
                )
            else:
                cursor.execute("SELECT * FROM refresh_geojson_geometries();")

    def default_es_mapping(self):
        mapping = {
            "properties": {
                "features": {
                    "properties": {
                        "geometry": {"properties": {"coordinates": {"type": "float"}, "type": {"type": "keyword"}}},
                        "id": {"type": "keyword"},
                        "type": {"type": "keyword"},
                        "properties": {"type": "object"},
                    }
                },
                "type": {"type": "keyword"},
            }
        }
        return mapping

    def is_a_literal_in_rdf(self):
        return True

    def to_rdf(self, edge_info, edge):
        # Default to string containing JSON
        g = Graph()
        if edge_info["range_tile_data"] is not None:
            data = edge_info["range_tile_data"]
            if data["type"] == "FeatureCollection":
                for f in data["features"]:
                    del f["id"]
                    del f["properties"]
            g.add((edge_info["d_uri"], URIRef(edge.ontologyproperty), Literal(JSONSerializer().serialize(data))))
        return g

    def from_rdf(self, json_ld_node):
        # Allow either a JSON literal or a string containing JSON
        try:
            val = json.loads(json_ld_node["@value"])
        except:
            raise ValueError(f"Bad Data in GeoJSON, should be JSON string: {json_ld_node}")
        if "features" not in val or type(val["features"]) != list:
            raise ValueError(f"GeoJSON must have features array")
        for f in val["features"]:
            if "properties" not in f:
                f["properties"] = {}
        return val

    def validate_from_rdf(self, value):
        if type(value) == str:
            # first deserialize it from a string
            value = json.loads(value)
        return self.validate(value)


class FileListDataType(BaseDataType):
    def __init__(self, model=None):
        super(FileListDataType, self).__init__(model=model)
        self.node_lookup = {}

    def validate(self, value, row_number=None, source=None, node=None, nodeid=None, strict=False):
        if node:
            self.node_lookup[str(node.pk)] = node
        elif nodeid:
            if str(nodeid) in self.node_lookup:
                node = self.node_lookup[str(nodeid)]
            else:
                node = models.Node.objects.get(nodeid=nodeid)
                self.node_lookup[str(nodeid)] = node

        def format_bytes(size):
            # 2**10 = 1024
            power = 2 ** 10
            n = 0
            power_labels = {0: "", 1: "kilo", 2: "mega", 3: "giga", 4: "tera"}
            while size > power:
                size /= power
                n += 1
            return size, power_labels[n] + "bytes"

        errors = []
        try:
            config = node.config
            limit = config["maxFiles"]
            max_size = config["maxFileSize"] if "maxFileSize" in config.keys() else None

            if value is not None and config["activateMax"] is True and len(value) > limit:
                message = _("This node has a limit of {0} files. Please reduce files.".format(limit))
                errors.append({"type": "ERROR", "message": message})

            if max_size is not None:
                formatted_max_size = format_bytes(max_size)
                for v in value:
                    if v["size"] > max_size:
                        message = _(
                            "This node has a file-size limit of {0}. Please reduce file size or contact your sysadmin.".format(
                                formatted_max_size
                            )
                        )
                        errors.append({"type": "ERROR", "message": message})
        except Exception as e:
            dt = self.datatype_model.datatype
            message = _("datatype: {0}, value: {1} - {2} .".format(dt, value, e))
            errors.append({"type": "ERROR", "message": message})
        return errors

    def append_to_document(self, document, nodevalue, nodeid, tile, provisional=False):
        try:
            for f in tile.data[str(nodeid)]:
                val = {"string": f["name"], "nodegroup_id": tile.nodegroup_id, "provisional": provisional}
                document["strings"].append(val)
        except KeyError as e:
            for k, pe in tile.provisionaledits.items():
                for f in pe["value"][nodeid]:
                    val = {"string": f["name"], "nodegroup_id": tile.nodegroup_id, "provisional": provisional}
                    document["strings"].append(val)

    def get_search_terms(self, nodevalue, nodeid):
        terms = []
        for file_obj in nodevalue:
            if file_obj["name"] is not None:
                terms.append(SearchTerm(value=file_obj["name"]))

        return terms

    def get_display_value(self, tile, node):
        data = self.get_tile_data(tile)
        files = data[str(node.pk)]
        file_urls = ""
        if files is not None:
            file_urls = " | ".join([file["url"] for file in files])

        return file_urls

    def to_json(self, tile, node):
        data = self.get_tile_data(tile)
        if data:
            return self.compile_json(tile, node, file_details=data[str(node.pk)])

    def handle_request(self, current_tile, request, node):
        # this does not get called when saving data from the mobile app
        previously_saved_tile = models.TileModel.objects.filter(pk=current_tile.tileid)
        user = request.user
        if hasattr(request.user, "userprofile") is not True:
            models.UserProfile.objects.create(user=request.user)
        user_is_reviewer = user_is_resource_reviewer(request.user)
        current_tile_data = self.get_tile_data(current_tile)
        if previously_saved_tile.count() == 1:
            previously_saved_tile_data = self.get_tile_data(previously_saved_tile[0])
            if previously_saved_tile_data[str(node.pk)] is not None:
                for previously_saved_file in previously_saved_tile_data[str(node.pk)]:
                    previously_saved_file_has_been_removed = True
                    for incoming_file in current_tile_data[str(node.pk)]:
                        if previously_saved_file["file_id"] == incoming_file["file_id"]:
                            previously_saved_file_has_been_removed = False
                    if previously_saved_file_has_been_removed:
                        try:
                            deleted_file = models.File.objects.get(pk=previously_saved_file["file_id"])
                            deleted_file.delete()
                        except models.File.DoesNotExist:
                            logger.exception(_("File does not exist"))

        files = request.FILES.getlist("file-list_" + str(node.pk), [])

        for file_data in files:
            file_model = models.File()
            file_model.path = file_data
            file_model.tile = current_tile
            if models.TileModel.objects.filter(pk=current_tile.tileid).count() > 0:
                file_model.save()
            if current_tile_data[str(node.pk)] is not None:
                resave_tile = False
                updated_file_records = []
                for file_json in current_tile_data[str(node.pk)]:
                    if file_json["name"] == file_data.name and file_json["url"] is None:
                        file_json["file_id"] = str(file_model.pk)
                        file_json["url"] = "/files/" + str(file_model.fileid)
                        file_json["status"] = "uploaded"
                        resave_tile = True
                    updated_file_records.append(file_json)
                if resave_tile is True:
                    # resaving model to assign url from file_model
                    # importing proxy model errors, so cannot use super on the proxy model to save
                    if previously_saved_tile.count() == 1:
                        tile_to_update = previously_saved_tile[0]
                        if user_is_reviewer:
                            tile_to_update.data[str(node.pk)] = updated_file_records
                        else:
                            tile_to_update.provisionaledits[str(user.id)]["value"][str(node.pk)] = updated_file_records
                        tile_to_update.save()

    def get_compatible_renderers(self, file_data):
        extension = Path(file_data["name"]).suffix.strip(".")
        compatible_renderers = []
        for renderer in settings.RENDERERS:
            if extension.lower() == renderer["ext"].lower():
                compatible_renderers.append(renderer["id"])
            else:
                excluded_extensions = renderer["exclude"].split(",")
                if extension not in excluded_extensions:
                    renderer_mime = renderer["type"].split("/")
                    file_mime = file_data["type"].split("/")
                    if len(renderer_mime) == 2:
                        renderer_class, renderer_type = renderer_mime[0], renderer_mime[1]
                        if len(file_mime) == 2:
                            file_class = file_mime[0]
                            if renderer_class.lower() == file_class.lower() and renderer_type == "*":
                                compatible_renderers.append(renderer["id"])
        return compatible_renderers

    def transform_value_for_tile(self, value, **kwargs):
        """
        Accepts a comma delimited string of file paths as 'value' to create a file datatype value
        with corresponding file record in the files table for each path. Only the basename of each path is used, so
        the accuracy of the full path is not important. However the name of each file must match the name of a file in
        the directory from which Arches will request files. By default, this is the 'uploadedfiles' directory
        in a project.

        """

        mime = MimeTypes()
        tile_data = []
        for file_path in value.split(","):
            tile_file = {}
            try:
                file_stats = os.stat(file_path)
                tile_file["lastModified"] = file_stats.st_mtime
                tile_file["size"] = file_stats.st_size
            except FileNotFoundError as e:
                pass
            tile_file["status"] = "uploaded"
            tile_file["name"] = os.path.basename(file_path)
            tile_file["type"] = mime.guess_type(file_path)[0]
            tile_file["type"] = "" if tile_file["type"] is None else tile_file["type"]
            file_path = "uploadedfiles/" + str(tile_file["name"])
            tile_file["file_id"] = str(uuid.uuid4())
            models.File.objects.get_or_create(fileid=tile_file["file_id"], path=file_path)
            tile_file["url"] = "/files/" + tile_file["file_id"]
            tile_file["accepted"] = True
            compatible_renderers = self.get_compatible_renderers(tile_file)
            if len(compatible_renderers) == 1:
                tile_file["renderer"] = compatible_renderers[0]
            tile_data.append(tile_file)
        return json.loads(json.dumps(tile_data))

    def pre_tile_save(self, tile, nodeid):
        # TODO If possible this method should probably replace 'handle request' and perhaps 'process mobile data'
        if tile.data[nodeid]:
            for file in tile.data[nodeid]:
                try:
                    if file["file_id"]:
                        if file["url"] == "/files/{}".format(file["file_id"]):
                            val = uuid.UUID(file["file_id"])  # to test if file_id is uuid
                            file_path = "uploadedfiles/" + file["name"]
                            try:
                                file_model = models.File.objects.get(pk=file["file_id"])
                            except ObjectDoesNotExist:
                                # Do not use get_or_create here because django can create a different file name applied to the file_path
                                # for the same file_id causing a 'create' when a 'get' was intended
                                file_model = models.File.objects.create(pk=file["file_id"], path=file_path)
                            if not file_model.tile_id:
                                file_model.tile = tile
                                file_model.save()
                        else:
                            logger.warning(_("The file url is invalid"))
                    else:
                        logger.warning(_("A file is not available for this tile"))
                except ValueError:
                    logger.warning(_("This file's fileid is not a valid UUID"))

    def transform_export_values(self, value, *args, **kwargs):
        return ",".join([settings.MEDIA_URL + "uploadedfiles/" + str(file["name"]) for file in value])

    def is_a_literal_in_rdf(self):
        return False

    def get_rdf_uri(self, node, data, which="r"):
        if type(data) == list:
            l = []
            for x in data:
                if x["url"].startswith("/"):
                    l.append(URIRef(archesproject[x["url"][1:]]))
                else:
                    l.append(URIRef(archesproject[x["url"]]))
            return l
        elif data:
            if data["url"].startswith("/"):
                return URIRef(archesproject[data["url"][1:]])
            else:
                return URIRef(archesproject[data["url"]])
        else:
            return node

    def to_rdf(self, edge_info, edge):
        # outputs a graph holding an RDF representation of the file stored in the Arches instance

        g = Graph()

        unit_nt = """
        <http://vocab.getty.edu/aat/300055644> <http://www.w3.org/1999/02/22-rdf-syntax-ns#type> <http://www.cidoc-crm.org/cidoc-crm/E55_Type> .
        <http://vocab.getty.edu/aat/300055644> <http://www.w3.org/2000/01/rdf-schema#label> "height" .
        <http://vocab.getty.edu/aat/300055647> <http://www.w3.org/1999/02/22-rdf-syntax-ns#type> <http://www.cidoc-crm.org/cidoc-crm/E55_Type> .
        <http://vocab.getty.edu/aat/300055647> <http://www.w3.org/2000/01/rdf-schema#label> "width" .
        <http://vocab.getty.edu/aat/300265863> <http://www.w3.org/1999/02/22-rdf-syntax-ns#type> <http://www.cidoc-crm.org/cidoc-crm/E55_Type> .
        <http://vocab.getty.edu/aat/300265863> <http://www.w3.org/2000/01/rdf-schema#label> "file size" .
        <http://vocab.getty.edu/aat/300265869> <http://www.w3.org/1999/02/22-rdf-syntax-ns#type> <http://www.cidoc-crm.org/cidoc-crm/E58_Measurement_Unit> .
        <http://vocab.getty.edu/aat/300265869> <http://www.w3.org/2000/01/rdf-schema#label> "bytes" .
        <http://vocab.getty.edu/aat/300266190> <http://www.w3.org/1999/02/22-rdf-syntax-ns#type> <http://www.cidoc-crm.org/cidoc-crm/E58_Measurement_Unit> .
        <http://vocab.getty.edu/aat/300266190> <http://www.w3.org/2000/01/rdf-schema#label> "pixels" .
        """

        g.parse(data=unit_nt, format="nt")

        aatrefs = {
            "pixels": URIRef("http://vocab.getty.edu/aat/300266190"),
            "bytes": URIRef("http://vocab.getty.edu/aat/300265869"),
            "height": URIRef("http://vocab.getty.edu/aat/300055644"),
            "width": URIRef("http://vocab.getty.edu/aat/300055647"),
            "file size": URIRef("http://vocab.getty.edu/aat/300265863"),
        }

        def add_dimension(graphobj, domain_uri, unittype, unit, value):
            dim_node = BNode()
            graphobj.add((domain_uri, cidoc_nm["P43_has_dimension"], dim_node))
            graphobj.add((dim_node, RDF.type, cidoc_nm["E54_Dimension"]))
            graphobj.add((dim_node, cidoc_nm["P2_has_type"], aatrefs[unittype]))
            graphobj.add((dim_node, cidoc_nm["P91_has_unit"], aatrefs[unit]))
            graphobj.add((dim_node, RDF.value, Literal(value)))

        for f_data in edge_info["range_tile_data"]:
            # f_data will be something like:
            # "{\"accepted\": true, \"content\": \"blob:http://localhost/cccadfd0-64fc-104a-8157-3c96aca0b9bd\",
            # \"file_id\": \"f4cd6596-cd75-11e8-85e0-0242ac1b0003\", \"height\": 307, \"index\": 0,
            # \"lastModified\": 1535067185606, \"name\": \"FUjJqP6.jpg\", \"size\": 19350,
            # \"status\": \"uploaded\", \"type\": \"image/jpeg\", \"url\": \"/files/uploadedfiles/FUjJqP6.jpg\",
            # \"width\": 503}"

            # range URI should be the file URL/URI, and the rest of the details should hang off that
            # FIXME - (Poor) assumption that file is on same host as Arches instance host config.
            if f_data["url"].startswith("/"):
                f_uri = URIRef(archesproject[f_data["url"][1:]])
            else:
                f_uri = URIRef(archesproject[f_data["url"]])
            g.add((edge_info["d_uri"], URIRef(edge.ontologyproperty), f_uri))
            g.add((f_uri, RDF.type, URIRef(edge.rangenode.ontologyclass)))
            g.add((f_uri, DC["format"], Literal(f_data["type"])))
            g.add((f_uri, RDFS.label, Literal(f_data["name"])))

            # FIXME - improve this ms in timestamp handling code in case of odd OS environments
            # FIXME - Use the timezone settings for export?
            if f_data["lastModified"]:
                lm = f_data["lastModified"]
                if lm > 9999999999:  # not a straight timestamp, but includes milliseconds
                    lm = f_data["lastModified"] / 1000
                g.add((f_uri, DCTERMS.modified, Literal(datetime.utcfromtimestamp(lm).isoformat())))

            if "size" in f_data:
                add_dimension(g, f_uri, "file size", "bytes", f_data["size"])
            if "height" in f_data:
                add_dimension(g, f_uri, "height", "pixels", f_data["height"])
            if "width" in f_data:
                add_dimension(g, f_uri, "width", "pixels", f_data["width"])

        return g

    def from_rdf(self, json_ld_node):
        # Currently up in the air about how best to do file imports via JSON-LD
        pass

    def process_mobile_data(self, tile, node, db, couch_doc, node_value):
        """
        Takes a tile, couch db instance, couch record, and the node value from
        a provisional edit. Creates a django instance, saves the corresponding
        attachement as a file, updates the provisional edit value with the
        file location information and returns the revised provisional edit value
        """

        try:
            for file in node_value:
                attachment = db.get_attachment(couch_doc["_id"], file["file_id"])
                if attachment is not None:
                    attachment_file = attachment.read()
                    file_data = ContentFile(attachment_file, name=file["name"])
                    file_model, created = models.File.objects.get_or_create(fileid=file["file_id"])

                    if created:
                        file_model.path = file_data

                    file_model.tile = tile
                    file_model.save()
                    if file["name"] == file_data.name and "url" not in list(file.keys()):
                        file["file_id"] = str(file_model.pk)
                        file["url"] = str(file_model.path.url)
                        file["status"] = "uploaded"
                        file["accepted"] = True
                        file["size"] = file_data.size

        except KeyError as e:
            pass
        return node_value

    def collects_multiple_values(self):
        return True

    def default_es_mapping(self):
        return {
            "properties": {
                "file_id": {"type": "text", "fields": {"keyword": {"ignore_above": 256, "type": "keyword"}}},
                "name": {"type": "text", "fields": {"keyword": {"ignore_above": 256, "type": "keyword"}}},
                "type": {"type": "text", "fields": {"keyword": {"ignore_above": 256, "type": "keyword"}}},
                "url": {"type": "text", "fields": {"keyword": {"ignore_above": 256, "type": "keyword"}}},
                "status": {"type": "text", "fields": {"keyword": {"ignore_above": 256, "type": "keyword"}}},
            }
        }


class BaseDomainDataType(BaseDataType):
    def get_option_text(self, node, option_id):
        for option in node.config["options"]:
            if option["id"] == option_id:
                return option["text"]
        return {}

    def get_localized_option_text(self, node, option_id, return_lang=False):
        for option in node.config["options"]:
            if option["id"] == option_id:
                return get_localized_value(option["text"], return_lang=return_lang)
        raise Exception(_("No domain option found for option id {0}, in node conifg: {1}".format(option_id, node.config["options"])))

    def get_option_id_from_text(self, value):
        # this could be better written with most of the logic in SQL tbh
        # this returns the FIRST option that matches the text, but there could be
        # more than 1 option with that value!!.  If we knew the node then we could fix this issue.

        found_option = None
        dt = self.datatype_model.datatype
        domain_val_node_query = models.Node.objects.filter(datatype=dt)
        try:
            for x in domain_val_node_query:
                for option in x.config["options"]:
                    for option_text in option["text"].values():
                        if value == option_text:
                            found_option = option["id"]
                            # once we find at least one value we can just
                            # exit the nested loops by raising an excpetion
                            raise Exception()
        except:
            pass

        return found_option

    def is_a_literal_in_rdf(self):
        return True


class DomainDataType(BaseDomainDataType):
    def validate(self, value, row_number="", source="", node=None, nodeid=None, strict=False):
        found_option = False
        errors = []
        if value is not None:
            try:
                uuid.UUID(str(value))
                found_option = len(models.Node.objects.filter(config__contains={"options": [{"id": value}]})) > 0
            except ValueError as e:
                found_option = True if self.get_option_id_from_text(value) is not None else False

            if not found_option:
                message = _("Invalid domain id. Please check the node this value is mapped to for a list of valid domain ids.")
                error_message = self.create_error_message(value, source, row_number, message)
                errors.append(error_message)
        return errors

    def get_search_terms(self, nodevalue, nodeid=None):
        terms = []
        node = models.Node.objects.get(nodeid=nodeid)
        domain_text = self.get_option_text(node, nodevalue)
        for lang, text in domain_text.items():
            if settings.WORDS_PER_SEARCH_TERM is None or (len(text.split(" ")) < settings.WORDS_PER_SEARCH_TERM):
                terms.append(SearchTerm(value=text, lang=lang))
        return terms

    def append_to_document(self, document, nodevalue, nodeid, tile, provisional=False):
        node = models.Node.objects.get(nodeid=nodeid)
        domain_text = self.get_option_text(node, nodevalue)

        for key in domain_text.keys():
            val = {
                "string": domain_text[key],
                "language": key,
                "nodegroup_id": tile.nodegroup_id,
                "provisional": provisional,
            }
            document["strings"].append(val)

    def get_display_value(self, tile, node):
        data = self.get_tile_data(tile)
        try:
            return self.get_localized_option_text(node, data[str(node.nodeid)])
        except:
            return ""

    def transform_export_values(self, value, *args, **kwargs):
        ret = ""
        if (
            kwargs["concept_export_value_type"] is None
            or kwargs["concept_export_value_type"] == ""
            or kwargs["concept_export_value_type"] == "label"
        ):
            ret = self.get_localized_option_text(models.Node.objects.get(nodeid=kwargs["node"]), value)
        elif kwargs["concept_export_value_type"] == "both":
            ret = value + "|" + self.get_localized_option_text(models.Node.objects.get(nodeid=kwargs["node"]), value)
        elif kwargs["concept_export_value_type"] == "id":
            ret = value
        return ret

    def append_search_filters(self, value, node, query, request):
        try:
            if value["op"] == "null" or value["op"] == "not_null":
                self.append_null_search_filters(value, node, query, request)
            elif value["val"] != "":
                search_query = Match(field="tiles.data.%s" % (str(node.pk)), type="phrase", query=value["val"])
                if "!" in value["op"]:
                    query.must_not(search_query)
                    query.filter(Exists(field="tiles.data.%s" % (str(node.pk))))
                else:
                    query.must(search_query)

        except KeyError as e:
            pass

    def to_rdf(self, edge_info, edge):
        # returns an in-memory graph object, containing the domain resource, its
        # type and the number as a numeric literal (as this is how it is in the JSON)
        g = Graph()
        if edge_info["range_tile_data"] is not None:
            option = self.get_localized_option_text(edge.rangenode, edge_info["range_tile_data"], return_lang=True)
            lang = list(option.keys())[0]
            text = option[lang]
            g.add((edge_info["d_uri"], RDF.type, URIRef(edge.domainnode.ontologyclass)))
            g.add(
                (
                    edge_info["d_uri"],
                    URIRef(edge.ontologyproperty),
                    Literal(text, lang=lang),
                )
            )
        return g

    def from_rdf(self, json_ld_node):
        # depends on how much is passed to the method
        # if just the 'leaf' node, then not much can be done aside from return the list of nodes it might be from
        # a string may be present in multiple domains for instance
        # via models.Node.objects.filter(config__options__contains=[{"text": value}])
        value = get_value_from_jsonld(json_ld_node)
        return self.get_option_id_from_text(value[0])

    def i18n_as_sql(self, i81n_json_field, compiler, connection):
        sql = i81n_json_field.attname
        for prop, value in i81n_json_field.raw_value.items():
            escaped_value = json.dumps(value).replace("%", "%%")
            if prop == "options":
                sql = f"""
                    __arches_i18n_update_jsonb_array('options.text', '{{"options": {escaped_value}}}', {sql}, '{i81n_json_field.lang}')
                """
            else:
                sql = f"jsonb_set({sql}, array['{prop}'], '{escaped_value}')"
        return sql

    def i18n_serialize(self, i81n_json_field: I18n_JSONField):
        ret = copy.deepcopy(i81n_json_field.raw_value)
        for option in ret["options"]:
            option["text"] = str(I18n_String(option["text"]))
        return ret

    def i18n_localize(self, i81n_json_field: I18n_JSONField):
        ret = copy.deepcopy(i81n_json_field.raw_value)
        for option in ret["options"]:
<<<<<<< HEAD
            option["text"] = {i81n_json_field.lang: option["text"]}
=======
            if not isinstance(option["text"], dict):
                option["text"] = {i81n_json_field.lang: option["text"]}
>>>>>>> 6ef01847
        return ret


class DomainListDataType(BaseDomainDataType):
    def transform_value_for_tile(self, value, **kwargs):
        if value is not None:
            if not isinstance(value, list):
                value = value.split(",")
        return value

    def validate(self, values, row_number=None, source="", node=None, nodeid=None, strict=False):
        domainDataType = DomainDataType()
        errors = []
        if values is not None:
            for value in values:
                errors = errors + domainDataType.validate(value, row_number)
        return errors

    def get_search_terms(self, nodevalue, nodeid=None):
        terms = []
        node = models.Node.objects.get(nodeid=nodeid)
        for val in nodevalue:
            domain_text = self.get_option_text(node, val)
            for lang, text in domain_text.items():
                if settings.WORDS_PER_SEARCH_TERM is None or (len(text.split(" ")) < settings.WORDS_PER_SEARCH_TERM):
                    terms.append(SearchTerm(value=text, lang=lang))

        return terms

    def append_to_document(self, document, nodevalue, nodeid, tile, provisional=False):
        domain_text_values = set([])
        node = models.Node.objects.get(nodeid=nodeid)
        for value in nodevalue:
            domain_text = self.get_option_text(node, value)
            # domain_text_values.add(text_value)
            for key in domain_text.keys():
                val = {
                    "string": domain_text[key],
                    "language": key,
                    "nodegroup_id": tile.nodegroup_id,
                    "provisional": provisional,
                }
                document["strings"].append(val)

    def get_display_value(self, tile, node):
        new_values = []
        data = self.get_tile_data(tile)
        if data[str(node.nodeid)] is not None:
            for val in data[str(node.nodeid)]:
                try:
                    option = self.get_localized_option_text(node, val)
                    new_values.append(option)
                except:
                    pass
        return ",".join(new_values)

    def transform_export_values(self, value, *args, **kwargs):
        new_values = []
        for val in value:
            if (
                kwargs["concept_export_value_type"] is None
                or kwargs["concept_export_value_type"] == ""
                or kwargs["concept_export_value_type"] == "label"
            ):
                new_values.append(self.get_localized_option_text(models.Node.objects.get(nodeid=kwargs["node"]), val))
            elif kwargs["concept_export_value_type"] == "both":
                new_values.append(val + "|" + self.get_localized_option_text(models.Node.objects.get(nodeid=kwargs["node"]), val))
            elif kwargs["concept_export_value_type"] == "id":
                new_values.append(val)
        return ",".join(new_values)

    def append_search_filters(self, value, node, query, request):
        try:
            if value["op"] == "null" or value["op"] == "not_null":
                self.append_null_search_filters(value, node, query, request)
            elif value["val"] != "" and value["val"] != []:
                search_query = Match(field="tiles.data.%s" % (str(node.pk)), type="phrase", query=value["val"])
                if "!" in value["op"]:
                    query.must_not(search_query)
                    query.filter(Exists(field="tiles.data.%s" % (str(node.pk))))
                else:
                    query.must(search_query)
        except KeyError as e:
            pass

    def to_rdf(self, edge_info, edge):
        g = Graph()
        domtype = DomainDataType()

        for domain_id in edge_info["range_tile_data"]:
            indiv_info = edge_info.copy()
            indiv_info["range_tile_data"] = domain_id
            g += domtype.to_rdf(indiv_info, edge)
        return g

    def from_rdf(self, json_ld_node):
        # returns a list of lists of {domain id, node id}
        domtype = DomainDataType()

        return [domtype.from_rdf(item) for item in json_ld_node]

    def collects_multiple_values(self):
        return True


class ResourceInstanceDataType(BaseDataType):
    """
    tile data comes from the client looking like this:
    {
        "resourceId": "",
        "ontologyProperty": "",
        "inverseOntologyProperty": ""
    }

    """

    def get_id_list(self, nodevalue):
        if not isinstance(nodevalue, list):
            nodevalue = [nodevalue]
        return nodevalue

    def validate(self, value, row_number=None, source="", node=None, nodeid=None, strict=False):
        errors = []
        if value is not None:
            resourceXresourceIds = self.get_id_list(value)
            for resourceXresourceId in resourceXresourceIds:
                resourceid = resourceXresourceId["resourceId"]
                try:
                    if not node:
                        node = models.Node.objects.get(pk=nodeid)
                    if node.config["searchString"] != "":
                        dsl = node.config["searchDsl"]
                        if dsl:
                            query = Query(se)
                            bool_query = Bool()
                            ri_query = Dsl(dsl)
                            bool_query.must(ri_query)
                            ids_query = Dsl({"ids": {"values": [resourceid]}})
                            bool_query.must(ids_query)
                            query.add_query(bool_query)
                            try:
                                results = query.search(index=RESOURCES_INDEX)
                                count = results["hits"]["total"]["value"]
                                assert count == 1
                            except:
                                raise ObjectDoesNotExist()
                    if len(node.config["graphs"]) > 0:
                        graphids = map(lambda x: x["graphid"], node.config["graphs"])
                        if not models.ResourceInstance.objects.filter(pk=resourceid, graph_id__in=graphids).exists():
                            raise ObjectDoesNotExist()
                except ObjectDoesNotExist:
                    message = _("The related resource with id '{0}' is not in the system.".format(resourceid))
                    error_type = "WARNING"
                    if strict:
                        error_type = "ERROR"
                    errors.append({"type": error_type, "message": message})
        return errors

    def pre_tile_save(self, tile, nodeid):
        tiledata = tile.data[str(nodeid)]
        # Ensure tiledata is a list (with JSON-LD import it comes in as an object)
        if type(tiledata) != list and tiledata is not None:
            tiledata = [tiledata]
        if tiledata is None or tiledata == []:
            # resource relationship has been removed
            try:
                for rr in models.ResourceXResource.objects.filter(tileid_id=tile.pk, nodeid_id=nodeid):
                    rr.delete()
            except:
                pass
        else:

            resourceXresourceSaved = set()
            for related_resource in tiledata:
                resourceXresourceId = (
                    None
                    if ("resourceXresourceId" not in related_resource or related_resource["resourceXresourceId"] == "")
                    else related_resource["resourceXresourceId"]
                )
                defaults = {
                    "resourceinstanceidfrom_id": tile.resourceinstance_id,
                    "resourceinstanceidto_id": related_resource["resourceId"],
                    "notes": "",
                    "relationshiptype": related_resource["ontologyProperty"],
                    "inverserelationshiptype": related_resource["inverseOntologyProperty"],
                    "tileid_id": tile.pk,
                    "nodeid_id": nodeid,
                }
                if related_resource["ontologyProperty"] == "" or related_resource["inverseOntologyProperty"] == "":
                    if models.ResourceInstance.objects.filter(pk=related_resource["resourceId"]).exists():
                        target_graphid = str(models.ResourceInstance.objects.get(pk=related_resource["resourceId"]).graph_id)
                        for graph in models.Node.objects.get(pk=nodeid).config["graphs"]:
                            if graph["graphid"] == target_graphid:
                                if related_resource["ontologyProperty"] == "":
                                    try:
                                        defaults["relationshiptype"] = graph["ontologyProperty"]
                                    except:
                                        pass
                                if related_resource["inverseOntologyProperty"] == "":
                                    try:
                                        defaults["inverserelationshiptype"] = graph["inverseOntologyProperty"]
                                    except:
                                        pass
                try:
                    rr = models.ResourceXResource.objects.get(pk=resourceXresourceId)
                    for key, value in defaults.items():
                        setattr(rr, key, value)
                    rr.save()
                except models.ResourceXResource.DoesNotExist:
                    rr = models.ResourceXResource(**defaults)
                    rr.save()
                related_resource["resourceXresourceId"] = str(rr.pk)
                resourceXresourceSaved.add(rr.pk)

            # get a list of all resourceXresources with the same tile and node
            # if there are any ids in that list that aren't in the resourceXresourceSaved
            # then those need to be removed from the db
            resourceXresourceInDb = set(
                models.ResourceXResource.objects.filter(tileid_id=tile.pk, nodeid_id=nodeid).values_list("pk", flat=True)
            )
            to_delete = resourceXresourceInDb - resourceXresourceSaved
            for rr in models.ResourceXResource.objects.filter(pk__in=to_delete):
                rr.delete()

    def post_tile_delete(self, tile, nodeid, index=True):
        if tile.data and tile.data[nodeid] and index:
            for related in tile.data[nodeid]:
                se.delete(index=RESOURCE_RELATIONS_INDEX, id=related["resourceXresourceId"])

    def get_display_value(self, tile, node):
        from arches.app.models.resource import Resource  # import here rather than top to avoid circular import

        resourceid = None
        data = self.get_tile_data(tile)
        nodevalue = self.get_id_list(data[str(node.nodeid)])

        items = []
        for resourceXresource in nodevalue:
            try:
                resourceid = resourceXresource["resourceId"]
                related_resource = Resource.objects.get(pk=resourceid)
                displayname = related_resource.displayname
                if displayname is not None:
                    items.append(displayname)
            except (TypeError, KeyError):
                pass
            except:
                logger.info(f'Resource with id "{resourceid}" not in the system.')
        return ", ".join(items)

    def to_json(self, tile, node):
        from arches.app.models.resource import Resource  # import here rather than top to avoid circular import

        data = self.get_tile_data(tile)
        if data:
            nodevalue = self.get_id_list(data[str(node.nodeid)])

            for resourceXresource in nodevalue:
                try:
                    return self.compile_json(tile, node, **resourceXresource)
                except (TypeError, KeyError):
                    pass
                except:
                    resourceid = resourceXresource["resourceId"]
                    logger.info(f'Resource with id "{resourceid}" not in the system.')

    def append_to_document(self, document, nodevalue, nodeid, tile, provisional=False):
        if type(nodevalue) != list and nodevalue is not None:
            nodevalue = [nodevalue]
        if nodevalue:
            for relatedResourceItem in nodevalue:
                document["ids"].append(
                    {"id": relatedResourceItem["resourceId"], "nodegroup_id": tile.nodegroup_id, "provisional": provisional}
                )
                if "resourceName" in relatedResourceItem and relatedResourceItem["resourceName"] not in document["strings"]:
                    document["strings"].append(
                        {"string": relatedResourceItem["resourceName"], "nodegroup_id": tile.nodegroup_id, "provisional": provisional}
                    )

    def transform_value_for_tile(self, value, **kwargs):
        try:
            return json.loads(value)
        except ValueError:
            # do this if json (invalid) is formatted with single quotes, re #6390
            return ast.literal_eval(value)
        except TypeError:
            # data should come in as json but python list is accepted as well
            if isinstance(value, list):
                return value

    def transform_export_values(self, value, *args, **kwargs):
        return json.dumps(value)

    def append_search_filters(self, value, node, query, request):
        try:
            if value["op"] == "null" or value["op"] == "not_null":
                self.append_null_search_filters(value, node, query, request)
            elif value["val"] != "" and value["val"] != []:
                # search_query = Match(field="tiles.data.%s.resourceId" % (str(node.pk)), type="phrase", query=value["val"])
                search_query = Terms(field="tiles.data.%s.resourceId.keyword" % (str(node.pk)), terms=value["val"])
                if "!" in value["op"]:
                    query.must_not(search_query)
                    query.filter(Exists(field="tiles.data.%s" % (str(node.pk))))
                else:
                    query.must(search_query)
        except KeyError as e:
            pass

    def get_rdf_uri(self, node, data, which="r"):
        if not data:
            return URIRef("")
        elif type(data) == list:
            return [URIRef(archesproject[f"resources/{x['resourceId']}"]) for x in data]
        return URIRef(archesproject[f"resources/{data['resourceId']}"])

    def accepts_rdf_uri(self, uri):
        return uri.startswith("urn:uuid:") or uri.startswith(settings.ARCHES_NAMESPACE_FOR_DATA_EXPORT + "resources/")

    def to_rdf(self, edge_info, edge):
        g = Graph()

        def _add_resource(d, p, r, r_type):
            if r_type is not None:
                g.add((r, RDF.type, URIRef(r_type)))
            g.add((d, URIRef(p), r))

        if edge_info["range_tile_data"] is not None:
            res_insts = edge_info["range_tile_data"]
            if not isinstance(res_insts, list):
                res_insts = [res_insts]

            for res_inst in res_insts:
                rangenode = self.get_rdf_uri(None, res_inst)
                try:
                    res_inst_obj = models.ResourceInstance.objects.get(pk=res_inst["resourceId"])
                    r_type = res_inst_obj.graph.node_set.get(istopnode=True).ontologyclass
                except models.ResourceInstance.DoesNotExist:
                    # This should never happen excpet if trying to export when the
                    # referenced resource hasn't been saved to the database yet
                    r_type = edge.rangenode.ontologyclass
                _add_resource(edge_info["d_uri"], edge.ontologyproperty, rangenode, r_type)
        return g

    def from_rdf(self, json_ld_node):
        res_inst_uri = json_ld_node["@id"]
        # `id` should be in the form schema:{...}/{UUID}
        # eg `urn:uuid:{UUID}`
        #    `http://arches_instance.getty.edu/resources/{UUID}`
        p = re.compile(r"(?P<r>[0-9a-fA-F]{8}\-[0-9a-fA-F]{4}\-[0-9a-fA-F]{4}\-[0-9a-fA-F]{4}\-[0-9a-fA-F]{12})/?$")
        m = p.search(res_inst_uri)
        if m is not None:
            # return m.groupdict()["r"]
            return [{"resourceId": m.groupdict()["r"], "ontologyProperty": "", "inverseOntologyProperty": "", "resourceXresourceId": ""}]

    def ignore_keys(self):
        return ["http://www.w3.org/2000/01/rdf-schema#label http://www.w3.org/2000/01/rdf-schema#Literal"]

    def references_resource_type(self):
        """
        This resource references another resource type (eg resource-instance-datatype, etc...)
        """

        return True

    def default_es_mapping(self):
        mapping = {
            "properties": {
                "resourceId": {"type": "text", "fields": {"keyword": {"ignore_above": 256, "type": "keyword"}}},
                "ontologyProperty": {"type": "text", "fields": {"keyword": {"ignore_above": 256, "type": "keyword"}}},
                "inverseOntologyProperty": {"type": "text", "fields": {"keyword": {"ignore_above": 256, "type": "keyword"}}},
                "resourceXresourceId": {"type": "text", "fields": {"keyword": {"ignore_above": 256, "type": "keyword"}}},
            }
        }
        return mapping


class ResourceInstanceListDataType(ResourceInstanceDataType):
    def to_json(self, tile, node):
        from arches.app.models.resource import Resource  # import here rather than top to avoid circular import

        resourceid = None
        data = self.get_tile_data(tile)
        if data:
            nodevalue = self.get_id_list(data[str(node.nodeid)])
            items = []

            for resourceXresource in nodevalue:
                try:
                    resourceid = resourceXresource["resourceId"]
                    related_resource = Resource.objects.get(pk=resourceid)
                    displayname = related_resource.displayname
                    resourceXresource["display_value"] = displayname
                    items.append(resourceXresource)
                except (TypeError, KeyError):
                    pass
                except:
                    logger.info(f'Resource with id "{resourceid}" not in the system.')
            return self.compile_json(tile, node, instance_details=items)

    def collects_multiple_values(self):
        return True


class NodeValueDataType(BaseDataType):
    def validate(self, value, row_number=None, source="", node=None, nodeid=None, strict=False):
        errors = []
        if value:
            try:
                models.TileModel.objects.get(tileid=value)
            except ObjectDoesNotExist:
                errors.append({"type": "ERROR", "message": f"{value} {row_number} is not a valid tile id. This data was not imported."})
        return errors

    def get_display_value(self, tile, node):
        datatype_factory = DataTypeFactory()
        try:
            value_node = models.Node.objects.get(nodeid=node.config["nodeid"])
            data = self.get_tile_data(tile)
            tileid = data[str(node.pk)]
            if tileid:
                value_tile = models.TileModel.objects.get(tileid=tileid)
                datatype = datatype_factory.get_instance(value_node.datatype)
                return datatype.get_display_value(value_tile, value_node)
            return ""
        except:
            raise Exception(f'Node with name "{node.name}" is not configured correctly.')

    def append_to_document(self, document, nodevalue, nodeid, tile, provisional=False):
        pass

    def append_search_filters(self, value, node, query, request):
        pass


class AnnotationDataType(BaseDataType):
    def validate(self, value, row_number=None, source=None, node=None, nodeid=None, strict=False):
        errors = []
        return errors

    def to_json(self, tile, node):
        data = self.get_tile_data(tile)
        if data:
            return self.compile_json(tile, node, geojson=data.get(str(node.nodeid)))

    def append_to_document(self, document, nodevalue, nodeid, tile, provisional=False):
        return

    def transform_value_for_tile(self, value, **kwargs):
        try:
            return json.loads(value)
        except ValueError:
            # do this if json (invalid) is formatted with single quotes, re #6390
            return ast.literal_eval(value)
        except TypeError:
            # data should come in as json but python list is accepted as well
            if isinstance(value, list):
                return value

    def default_es_mapping(self):
        mapping = {
            "properties": {
                "features": {
                    "properties": {
                        "geometry": {"properties": {"coordinates": {"type": "float"}, "type": {"type": "keyword"}}},
                        "id": {"type": "keyword"},
                        "type": {"type": "keyword"},
                        "properties": {"type": "object"},
                    }
                },
                "type": {"type": "keyword"},
            }
        }
        return mapping


def get_value_from_jsonld(json_ld_node):
    try:
        language = json_ld_node[0].get("@language")
        if language is None:
            language = get_language()
        return (json_ld_node[0].get("@value"), language)
    except KeyError as e:
        try:
            language = json_ld_node.get("@language")
            if language is None:
                language = get_language()
            return (json_ld_node.get("@value"), language)
        except AttributeError as e:
            return
    except IndexError as e:
        return<|MERGE_RESOLUTION|>--- conflicted
+++ resolved
@@ -1801,12 +1801,8 @@
     def i18n_localize(self, i81n_json_field: I18n_JSONField):
         ret = copy.deepcopy(i81n_json_field.raw_value)
         for option in ret["options"]:
-<<<<<<< HEAD
-            option["text"] = {i81n_json_field.lang: option["text"]}
-=======
             if not isinstance(option["text"], dict):
                 option["text"] = {i81n_json_field.lang: option["text"]}
->>>>>>> 6ef01847
         return ret
 
 
