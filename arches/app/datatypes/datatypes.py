--- conflicted
+++ resolved
@@ -8,17 +8,9 @@
 from arches.app.utils.betterJSONSerializer import JSONDeserializer
 from shapely.geometry import asShape
 
-<<<<<<< HEAD
 EARTHCIRCUM = 40075016.6856
 PIXELSPERTILE = 256
 
-def get_datatype_instance(datatype):
-    d_datatype = models.DDataType.objects.get(datatype=datatype)
-    mod_path = d_datatype.modulename.replace('.py', '')
-    module = importlib.import_module('arches.app.datatypes.%s' % mod_path)
-    datatype_instance = getattr(module, d_datatype.classname)(d_datatype)
-    return datatype_instance
-=======
 class DataTypeFactory(object):
     def __init__(self):
         self.datatypes = {datatype.datatype:datatype for datatype in models.DDataType.objects.all()}
@@ -34,7 +26,6 @@
             datatype_instance = getattr(module, d_datatype.classname)(d_datatype)
             self.datatype_instances[d_datatype.classname] = datatype_instance
         return datatype_instance
->>>>>>> d5c30aad
 
 class StringDataType(BaseDataType):
     def append_to_document(self, document, nodevalue):
