--- conflicted
+++ resolved
@@ -1717,12 +1717,6 @@
                         target_graphid = str(models.ResourceInstance.objects.get(pk=related_resource["resourceId"]).graph_id)
                         for graph in models.Node.objects.get(pk=nodeid).config["graphs"]:
                             if graph["graphid"] == target_graphid:
-<<<<<<< HEAD
-                                if related_resource["ontologyProperty"] == "" and "ontologyProperty" in graph:
-                                    defaults["relationshiptype"] = graph["ontologyProperty"]
-                                if related_resource["inverseOntologyProperty"] == "" and "inverseOntologyProperty" in graph:
-                                    defaults["inverserelationshiptype"] = graph["inverseOntologyProperty"]
-=======
                                 if related_resource["ontologyProperty"] == "":
                                     try:
                                         defaults["relationshiptype"] = graph["ontologyProperty"]
@@ -1733,7 +1727,6 @@
                                         defaults["inverserelationshiptype"] = graph["inverseOntologyProperty"]
                                     except:
                                         pass
->>>>>>> 584f8139
                 try:
                     rr = models.ResourceXResource.objects.get(pk=resourceXresourceId)
                     for key, value in defaults.items():
