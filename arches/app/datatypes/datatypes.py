--- conflicted
+++ resolved
@@ -97,8 +97,6 @@
         return bounds
 
 class FileListDataType(BaseDataType):
-<<<<<<< HEAD
-=======
     def manage_files(self, previously_saved_tile, current_tile, request, node):
         if previously_saved_tile.count() == 1:
             for previously_saved_file in previously_saved_tile[0].data[str(node.pk)]:
@@ -120,7 +118,6 @@
                     file_json["file_id"] = str(file_model.pk)
                     file_json["url"] = str(file_model.path.url)
                     file_json["status"] = 'uploaded'
->>>>>>> 5454d280
 
     def transform_import_values(self, value):
         '''
