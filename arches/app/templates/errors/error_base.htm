--- conflicted
+++ resolved
@@ -40,13 +40,10 @@
     <link rel="shortcut icon" href="{% static 'img/favicon.png' %}" />
 
     {% block css %}
-<<<<<<< HEAD
         {% compress css %}
         <link type="text/x-scss" href="{% static 'css/arches.scss' %}" rel="stylesheet" media="screen">
     	{% endcompress %}
-=======
         <link href="{% static 'css/arches.css' %}" rel="stylesheet">
->>>>>>> 6da2cf3e
         {% if app_settings.ACCESSIBILITY_MODE %}
         <link href="{% static 'css/accessibility.css' %}" rel="stylesheet">
         {% endif %}
