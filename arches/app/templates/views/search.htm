{% extends "base-manager.htm" %}
{% load i18n %}
{% load staticfiles %}

{% block title %} {{ block.super }} {% trans "Search" %} {% endblock title %}

{% block login_header %}{% endblock login_header %}

{% block main_content %}
    {% include 'views/search/search-base-manager.htm' %}
{% endblock main_content %}

{% block tabs %}{% endblock tabs %}

{% block pre_require_js %}
{{block.super}}
    <script>
<<<<<<< HEAD
        define('search-data', [], function() {
            return {{% autoescape off %}
                searchable_nodes: {{ searchable_nodes }},
                resource_cards: {{ resource_cards }},
                datatypes: {{ datatypes_json }}
            {% endautoescape %}};
        });
=======
        {% autoescape off %}define('search-data', [], function() {
            return {
                saved_searches: {{ saved_searches }}
            };
        });{% endautoescape %}
>>>>>>> dcef41aa
    </script>
{% endblock pre_require_js %}<|MERGE_RESOLUTION|>--- conflicted
+++ resolved
@@ -15,20 +15,13 @@
 {% block pre_require_js %}
 {{block.super}}
     <script>
-<<<<<<< HEAD
         define('search-data', [], function() {
             return {{% autoescape off %}
                 searchable_nodes: {{ searchable_nodes }},
                 resource_cards: {{ resource_cards }},
                 datatypes: {{ datatypes_json }}
+                saved_searches: {{ saved_searches }}
             {% endautoescape %}};
         });
-=======
-        {% autoescape off %}define('search-data', [], function() {
-            return {
-                saved_searches: {{ saved_searches }}
-            };
-        });{% endautoescape %}
->>>>>>> dcef41aa
     </script>
 {% endblock pre_require_js %}