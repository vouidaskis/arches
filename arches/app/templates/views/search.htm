{% extends "base-manager.htm" %}
{% load i18n %}
{% load staticfiles %}

{% block title %} {{ block.super }} {% trans "Search" %} {% endblock title %}

{% block login_header %}{% endblock login_header %}

{% block main_content %}
<<<<<<< HEAD
<div class="content-panel" data-bind="click:function() { menuActive(false); }">

    <!-- Title Block -->
    <div class="ep-form-toolbar">

        <div class="" style="display: inline-block; padding-left: 15px; padding-top: 10px; margin-bottom: 15px; margin-right: 20px;">
            <div class="search-bar relative" style="margin-top: 0px; width: 375px;" data-bind="with: termFilter">
                {% include 'views/search/term-filter.htm' %}
            </div>
        </div>

        <div class="" style="margin-top: -5px;">
            <div class="btn-group">
                <a href="#" class="btn btn-default btn-display-toggle add-tooltip search" data-toggle="tooltip" data-placement="bottom" data-original-title="map filter" data-bind="css: {'active': selectedTab() === mapFilter}, click: function(){selectedTab(mapFilter)}"><i class="fa fa-map-marker"></i></a>
                <a href="#" class="btn btn-default btn-display-toggle add-tooltip search" data-toggle="tooltip" data-placement="bottom" data-original-title="time filter" data-bind="css: {'active': selectedTab() === timeFilter}, click: function(){selectedTab(timeFilter)}"><i class="fa fa-calendar"></i></a>
                <a href="#" class="btn btn-default btn-display-toggle add-tooltip search" data-toggle="tooltip" data-placement="bottom" data-original-title="saved searches" data-bind="css: {'active': selectedTab() === savedSearches}, click: function(){selectedTab(savedSearches)}"><i class="ion-ios-heart"></i></a>
                <a href="#" class="btn btn-default btn-display-toggle add-tooltip search" data-toggle="tooltip" data-placement="bottom" data-original-title="advanced" data-bind="css: {'active': selectedTab() === advancedFilter}, click: function(){selectedTab(advancedFilter)}"><i class="ion-plus-round"></i></a>
                <a href="#" class="btn btn-default btn-display-toggle add-tooltip search" data-toggle="tooltip" data-placement="bottom" data-original-title="Related resources" data-bind="css: {'active': selectedTab() === searchRelatedResources}, click: function(){selectedTab(searchRelatedResources)}"><i class="fa fa-code-fork"></i></a>
            </div>
        </div>
    </div>

    <div class="flex">
        <div class="flex">

            <!--Form Listing -->
            <div class="left-column-crud-container search-control-container" data-bind="with: searchResults, css: { 'slide': !resultsExpanded() }">
                <!-- Title Block -->
                <h3 class="search-title" data-bind="text: '{% trans 'Results: ' %}' + total()"></h3>
                <div id="search-results-container">
                    <span class="resource-selector-button pull-right" data-bind="with:$parent.resourceTypeFilter">
                        <div class="btn-group btn-group-xs">
                            <button class="btn btn-primary btn-active-primary dropdown-toggle" data-toggle="dropdown" type="button" aria-expanded="true"> {% trans "Select..." %} <i class="dropdown-caret fa fa-caret-down"></i>
                            </button>
                            <ul class="dropdown-menu dropdown-menu-right">
                                <li><a href="#" data-bind="click: selectModelType.bind($data, null)">{% trans "All resources" %}</a></li>
                                <!-- ko foreach: $root.resources -->
                                <li><a href="#" data-bind="text: name, click: $parent.selectModelType.bind($parent)"></a></li>
                                <!-- /ko -->
                            </ul>
                        </div>
                    </span>
                    {% include 'views/search/search-results.htm' %}
                </div>
            </div>

            <!-- Card Container -->
            <div class="card-form-preview-container">
                <div class="tab-content relative">
                    <div class="tab-pane map-filter-panel" data-bind="css: {'active': selectedTab() === mapFilter}">

                        <div class="search-results-button" data-bind="click: function () { resultsExpanded(!resultsExpanded()); }">
                            <a class="" href="#"><i class="search-results-button-icon" data-bind="css: resultsExpanded() ? 'ion-arrow-left-b': 'ion-arrow-right-b'"></i></a>
                        </div>
                        <!-- ko with: mapFilter -->
                        {% include 'views/search/map-filter.htm' %}
                        <!-- /ko -->
                    </div>
                    <div class="tab-pane" data-bind="css: {'active': selectedTab() === timeFilter}, with: timeFilter">
                        {% include 'views/search/time-filter.htm' %}
                    </div>
                    <div class="tab-pane" data-bind="css: {'active': selectedTab() === savedSearches}, with: savedSearches">
                        <div>save my search</div>
                    </div>
                    <div class="tab-pane" data-bind="css: {'active': selectedTab() === advancedFilter}, with: advancedFilter">
                        <div>perform complex search</div>
                    </div>
                    <div class="tab-pane" data-bind="css: {'active': selectedTab() === searchRelatedResources}, with: searchRelatedResources">
                        <div>search related resources</div>
                    </div>
                </div>
            </div>
        </div>
    </div>
</div>
=======
    {% include 'views/search/search-base-manager.htm' %}
>>>>>>> f754a1f7
{% endblock main_content %}

{% block tabs %}{% endblock tabs %}

{% block pre_require_js %}
{{block.super}}
    <script>
        {% autoescape off %}define('search-data', [], function() {
            return {};
        });{% endautoescape %}
    </script>
{% endblock pre_require_js %}<|MERGE_RESOLUTION|>--- conflicted
+++ resolved
@@ -7,85 +7,7 @@
 {% block login_header %}{% endblock login_header %}
 
 {% block main_content %}
-<<<<<<< HEAD
-<div class="content-panel" data-bind="click:function() { menuActive(false); }">
-
-    <!-- Title Block -->
-    <div class="ep-form-toolbar">
-
-        <div class="" style="display: inline-block; padding-left: 15px; padding-top: 10px; margin-bottom: 15px; margin-right: 20px;">
-            <div class="search-bar relative" style="margin-top: 0px; width: 375px;" data-bind="with: termFilter">
-                {% include 'views/search/term-filter.htm' %}
-            </div>
-        </div>
-
-        <div class="" style="margin-top: -5px;">
-            <div class="btn-group">
-                <a href="#" class="btn btn-default btn-display-toggle add-tooltip search" data-toggle="tooltip" data-placement="bottom" data-original-title="map filter" data-bind="css: {'active': selectedTab() === mapFilter}, click: function(){selectedTab(mapFilter)}"><i class="fa fa-map-marker"></i></a>
-                <a href="#" class="btn btn-default btn-display-toggle add-tooltip search" data-toggle="tooltip" data-placement="bottom" data-original-title="time filter" data-bind="css: {'active': selectedTab() === timeFilter}, click: function(){selectedTab(timeFilter)}"><i class="fa fa-calendar"></i></a>
-                <a href="#" class="btn btn-default btn-display-toggle add-tooltip search" data-toggle="tooltip" data-placement="bottom" data-original-title="saved searches" data-bind="css: {'active': selectedTab() === savedSearches}, click: function(){selectedTab(savedSearches)}"><i class="ion-ios-heart"></i></a>
-                <a href="#" class="btn btn-default btn-display-toggle add-tooltip search" data-toggle="tooltip" data-placement="bottom" data-original-title="advanced" data-bind="css: {'active': selectedTab() === advancedFilter}, click: function(){selectedTab(advancedFilter)}"><i class="ion-plus-round"></i></a>
-                <a href="#" class="btn btn-default btn-display-toggle add-tooltip search" data-toggle="tooltip" data-placement="bottom" data-original-title="Related resources" data-bind="css: {'active': selectedTab() === searchRelatedResources}, click: function(){selectedTab(searchRelatedResources)}"><i class="fa fa-code-fork"></i></a>
-            </div>
-        </div>
-    </div>
-
-    <div class="flex">
-        <div class="flex">
-
-            <!--Form Listing -->
-            <div class="left-column-crud-container search-control-container" data-bind="with: searchResults, css: { 'slide': !resultsExpanded() }">
-                <!-- Title Block -->
-                <h3 class="search-title" data-bind="text: '{% trans 'Results: ' %}' + total()"></h3>
-                <div id="search-results-container">
-                    <span class="resource-selector-button pull-right" data-bind="with:$parent.resourceTypeFilter">
-                        <div class="btn-group btn-group-xs">
-                            <button class="btn btn-primary btn-active-primary dropdown-toggle" data-toggle="dropdown" type="button" aria-expanded="true"> {% trans "Select..." %} <i class="dropdown-caret fa fa-caret-down"></i>
-                            </button>
-                            <ul class="dropdown-menu dropdown-menu-right">
-                                <li><a href="#" data-bind="click: selectModelType.bind($data, null)">{% trans "All resources" %}</a></li>
-                                <!-- ko foreach: $root.resources -->
-                                <li><a href="#" data-bind="text: name, click: $parent.selectModelType.bind($parent)"></a></li>
-                                <!-- /ko -->
-                            </ul>
-                        </div>
-                    </span>
-                    {% include 'views/search/search-results.htm' %}
-                </div>
-            </div>
-
-            <!-- Card Container -->
-            <div class="card-form-preview-container">
-                <div class="tab-content relative">
-                    <div class="tab-pane map-filter-panel" data-bind="css: {'active': selectedTab() === mapFilter}">
-
-                        <div class="search-results-button" data-bind="click: function () { resultsExpanded(!resultsExpanded()); }">
-                            <a class="" href="#"><i class="search-results-button-icon" data-bind="css: resultsExpanded() ? 'ion-arrow-left-b': 'ion-arrow-right-b'"></i></a>
-                        </div>
-                        <!-- ko with: mapFilter -->
-                        {% include 'views/search/map-filter.htm' %}
-                        <!-- /ko -->
-                    </div>
-                    <div class="tab-pane" data-bind="css: {'active': selectedTab() === timeFilter}, with: timeFilter">
-                        {% include 'views/search/time-filter.htm' %}
-                    </div>
-                    <div class="tab-pane" data-bind="css: {'active': selectedTab() === savedSearches}, with: savedSearches">
-                        <div>save my search</div>
-                    </div>
-                    <div class="tab-pane" data-bind="css: {'active': selectedTab() === advancedFilter}, with: advancedFilter">
-                        <div>perform complex search</div>
-                    </div>
-                    <div class="tab-pane" data-bind="css: {'active': selectedTab() === searchRelatedResources}, with: searchRelatedResources">
-                        <div>search related resources</div>
-                    </div>
-                </div>
-            </div>
-        </div>
-    </div>
-</div>
-=======
     {% include 'views/search/search-base-manager.htm' %}
->>>>>>> f754a1f7
 {% endblock main_content %}
 
 {% block tabs %}{% endblock tabs %}
