--- conflicted
+++ resolved
@@ -30,11 +30,7 @@
 {% block graph_title %}
 <div class="ep-tools-title">
     <h1 
-<<<<<<< HEAD
-        style="display: flex; justify-content: space-between;"
-=======
         style="display: flex;"
->>>>>>> 58278d30
         class="page-header text-overflow ep-graph-title"
     >
         <span>
