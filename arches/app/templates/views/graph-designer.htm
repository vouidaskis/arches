<!--
ARCHES - a program developed to inventory and manage immovable cultural heritage.
Copyright (C) 2013 J. Paul Getty Trust and World Monuments Fund

This program is free software: you can redistribute it and/or modify
it under the terms of the GNU Affero General Public License as
published by the Free Software Foundation, either version 3 of the
License, or (at your option) any later version.

This program is distributed in the hope that it will be useful,
but WITHOUT ANY WARRANTY; without even the implied warranty of
MERCHANTABILITY or FITNESS FOR A PARTICULAR PURPOSE. See the
GNU Affero General Public License for more details.

You should have received a copy of the GNU Affero General Public License
along with this program. If not, see <http://www.gnu.org/licenses/>.
-->
{% extends "base-manager.htm" %}
{% load staticfiles %}
{% load i18n %}


{% block title %}
{{ block.super }}
{% trans "Graph Designer" %}
{% endblock title %}


{% block graph_title %}
<div class="ep-tools-title">
    <h1 class="page-header text-overflow ep-graph-title">
        <i class="text-center icon-wrap bg-gray ep-graph-title-icon" data-bind="css: (graph.iconclass() || 'fa fa-question')" ></i>
        <span data-bind="text: graph.name()"></span><span class="graph-type" data-bind="text: graph.isresource() ? '({% trans "Resource Model" %})' : '({% trans "Branch" %})'"></span>
    </h1>
</div>
{% endblock graph_title %}

{% block main_content %}
<<<<<<< HEAD
<div class="modal-background" data-bind="click: $data.closeModal, clickBubble: false,">
=======
<div 
    class="modal-background" 
    data-bind="visible: $data.shouldShowPublishModal, click: function() { $data.shouldShowPublishModal(false); }, clickBubble: false,"
>
>>>>>>> 61fd779e
    <div class="modal-content-container" data-bind="click: function(){}, clickBubble: false,">
        <div 
            style="
                display: flex;
                flex-direction: column;
                justify-content: center;
                align-items: center;
            "
        >
            <div style="display: flex;">
                <h4>
                    {% trans "Resource:" %}
                </h4>
                <h4
                    style="padding-left: 8px;"
                    data-bind='text: $data.graph.name()'
                ></h4>
            </div>

            <h5 style="color: red; padding: 0 50px;">{% trans "Warning! This will save the graph in its current state and make the Resource accessible to permissioned users." %}</h5>

            <div
                style="
                    width: 100%;
                    padding-top: 5px;
                "
            >
                <label 
                    style="align-self: flex-start;"
                    class="control-label" 
                    for="publication_notes"
                >
                    {% trans "Notes:" %}
                </label>
                <textarea 
                    data-bind="textInput: $data.graphPublicationNotes"
                    style="margin-bottom: 12px; max-width: 560px;"
                    class="form-control textarea textarea-resizable" 
                    rows="4" 
                    type="text" 
                    name="publication_notes"
                    placeholder="Add publication notes..."
                ></textarea>
            </div>
                    
            <!-- ko ifnot: $data.isGraphPublished() -->
                <!-- ko if: $data.shouldShowGraphPublishButtons() -->
                <span style="align-self: flex-end;">
                    <button style="transition: none;" class="btn btn-sm btn-primary btn-labeled fa fa-check" data-bind="click: $data.publishGraph">{% trans "Publish" %}</button>
                </span>
                <!-- /ko -->
            <!-- /ko -->
        </div>
    </div>
</div>
<div class="content-panel">
    <!-- Title Block -->
    <div class="ep-form-toolbar">

        <h4 class="ep-form-toolbar-title">
            <!-- Menu Item -->
            <div class="graph-selector" data-bind="">
                <!-- ko if: groupedGraphs -->
                <select data-bind="template: { name: 'selectGraphTemplate', data: groupedGraphs }, chosen: {width: '100%'}, value: graphid"></select>
                <!-- /ko -->
                <script type="text/html" id="selectGraphTemplate">
                    <option disabled selected value>{% trans "Find a Resource Model/Branch..." %}</option>
                    <!-- ko foreach: groups -->
                        <optgroup data-bind="attr: { 'label': (name==='Resource Models')?'{% trans "Resource Models" %}':'{% trans "Branches" %}' }, foreach: items">
                            <option data-bind="value: graphid, text: name"></option>
                        </optgroup>
                    <!-- /ko -->
                </script>
            </div>
        </h4>

        <div class="graph-settings-crud">
            <span data-bind="visible: graphSettingsVisible()" style="display: none;">
                <!-- ko if: graphSettingsViewModel.dirty() -->
                <button class="btn btn-sm btn-danger btn-labeled fa fa-trash" data-bind="click: graphSettingsViewModel.reset">{% trans "Discard Edits" %}</button>
                    <!-- ko if: !$data.isGraphPublished() -->
                    <button class="btn btn-sm btn-primary btn-labeled fa fa-check" data-bind="click: graphSettingsViewModel.save">{% trans "Save Edits" %}</button>
                    <!-- /ko -->
                <!-- /ko -->
            </span>

            <span data-bind="visible: selectedNode() && activeTab() === 'graph'" style="display: none;">
                <!-- ko if: selectedNode() && selectedNode().dirty() && selectedNode().istopnode == false -->
                <button class="btn btn-sm btn-danger btn-labeled fa fa-trash" data-bind="click: function(){graphModel.get('selectedNode')().reset()}">{% trans "Discard Edits" %}</button>
                    <!-- ko if: !$data.isGraphPublished() -->
                    <button class="btn btn-sm btn-primary btn-labeled fa fa-check" data-bind="click: saveSelectedNode">{% trans "Save Edits" %}</button>
                    <!-- /ko -->
                <!-- /ko -->
            </span>

            <!-- ko if: ko.unwrap(cardTree.selection) && ko.unwrap(cardTree.selection) !=='root' -->
            <span data-bind="visible: cardTree.selection() && activeTab() === 'card'" style="display: none;">
                <!-- ko with: ko.unwrap(cardTree.selection).model ? ko.unwrap(cardTree.selection).model : ko.unwrap(cardTree.selection).card -->
                    <!-- ko if: $data.dirty() -->
                    <button class="btn btn-sm btn-danger btn-labeled fa fa-trash" data-bind="click: function(){$data.reset(); $parent.cardTree.selection.valueHasMutated();}">{% trans "Discard Card Edits" %}</button>
                        <!-- ko if: !$parent.isGraphPublished() -->
                        <button class="btn btn-sm btn-primary btn-labeled fa fa-check" data-bind="click: function(){$data.save()}">{% trans "Save Card Edits" %}</button>
                        <!-- /ko -->
                    <!-- /ko -->
                <!-- /ko -->
            </span>
            <!-- /ko -->

            <!-- ko if: ko.unwrap(cardTree.selection) && ko.unwrap(cardTree.selection) ==='root' -->
            <span>
                <!-- ko if: $data.dirty() -->
                <button class="btn btn-md btn-danger btn-labeled fa fa-trash" data-bind="click: function(){$data.reset()}">{% trans "Discard Card Edits" %}</button>
                    <!-- ko if: !$data.isGraphPublished() -->
                    <button class="btn btn-md btn-primary btn-labeled fa fa-check" data-bind="click: function(){$data.save()}">{% trans "Save Card Edits" %}</button>
                    <!-- /ko -->
                <!-- /ko -->
            </span>
            <!-- /ko -->
            
            <!-- ko if: $data.isGraphPublished() -->
            <span>
                <button
                    style="padding: 1px 12px;"
                    class="btn btn-sm btn-danger btn-labeled fa fa-exclamation" 
                    data-bind="click: $data.displayUnpublishWarning"
                >{% trans "Unpublish Graph" %}</button>
            </span>
            <!-- /ko -->
            <!-- ko ifnot: $data.isGraphPublished() -->
                <!-- ko if: $data.shouldShowGraphPublishButtons() -->
                <span>
<<<<<<< HEAD
                    <button class="btn btn-sm btn-primary btn-labeled fa fa-check" data-bind="click: $data.openPublishModal">{% trans "Publish Graph" %}</button>
=======
                    <button class="btn btn-sm btn-primary btn-labeled fa fa-check" data-bind="click: function() { $data.shouldShowPublishModal(true); }">{% trans "Publish Graph" %}</button>
>>>>>>> 61fd779e
                </span>
                <!-- /ko -->
            <!-- /ko -->

            <a class="btn btn-md btn-mint btn-labeled fa fa-mail-reply back-to-designer" data-bind="
                attr: {
                    href: '{% url 'graph' '' %}' + (graph.isresource() ? '' : '#branches')
                },
                click: function () {
                    navigate('{% url 'graph' '' %}' + (graph.isresource() ? '' : '#branches'))
                }">
                {% trans "Quit Designer" %}
            </a>
        </div>

    </div>

    <div class="set-variable-pixel-height">

        <!-- Left Panel -->
        <div class="left-panel graph-designer" data-bind="resizableSidepanel:true">
            <div class="left-panel-inner-container">
                <!--Nav Tabs-->
                <div class="graph-designer-tab-container">
                    <ul class="nav nav-tabs">
                        <li data-bind="css: { active: activeTab() === 'graph' }, click: function(){activeTab('graph');}">
                            <a class="graph-designer-tab ion-android-share-alt" aria-expanded="true">
                                {% trans 'Graph' %}
                            </a>
                        </li>
                        <li data-bind="css: { active: activeTab() === 'card' }, click: function(){activeTab('card');}">
                            <a class="graph-designer-tab ion-clipboard" aria-expanded="false">
                                {% trans 'Cards' %}
                            </a>
                        </li>
                        <!--ko if: graph.isresource() -->
                        <li data-bind="css: { active: activeTab() === 'permissions' }, click: function(){activeTab('permissions');}">
                            <a class="graph-designer-tab ion-lock-combination" aria-expanded="false">
                                {% trans 'Permissions' %}
                            </a>
                        </li>
                        <!--/ko-->
                    </ul>
                </div>

                <div class="tab-content set-variable-pixel-height">
                    <div style="width: 100%" class="tab-pane fade in" data-bind="css: { active: activeTab() === 'graph' }">
                        <div style="height:100%;" class="" data-bind="with: graphTree">
                            {% include 'views/graph/graph-designer/graph-tree.htm' %}
                        </div>
                    </div>
    
                    <div style="width: 100%" class="tab-pane fade in" data-bind="css: { active: activeTab() === 'card' }">
                        <div style="height:100%;" class="jstree jstree-default" data-bind="visible: true, with: cardTree" style="display: none;">
                            {% include 'views/graph/graph-designer/card-tree.htm' %}
                        </div>
                    </div>
    
                    <div style="width: 100%" class="tab-pane fade in" data-bind="css: { active: activeTab() === 'permissions' }">
                        <div style="height:100%;" class="jstree jstree-default" data-bind="visible: true, with: permissionTree" style="display: none;">
                            {% include 'views/graph/graph-designer/card-tree-permissions.htm' %}
                        </div>
                    </div>
                </div>
            </div>
        </div>

        <!-- Main Content Panel -->
        <div class="node-configuration">
            <div style="height: 100%" class="flex" data-bind="visible: activeTab() === 'graph'">
                <!--Branch Library -->
                <div id="branch-library" class="middle-column-container graph-designer branch-library" data-bind="visible: graphTree.branchListVisible" style="display: none;">
                    <div>
                        <div class="title-block-title" style="margin-bottom: 0px; padding-bottom: 0px;">
                            <span class="">{{branch_list.title}}</span>
                        </div>
                        <div class="relative">
                            <a id="node-crud-close" href="javascript:void(0)" class="library-close-btn" data-bind="click: graphTree.toggleBranchList.bind(graphTree)"><i class="ion-close"></i></a>
                        </div>
                        <div style="padding: 4px 0px 12px 6px">{% trans "Add a branch to your model from the library" %}</div>
                    </div>
                    <div data-bind="with: branchListView">
                        {% include 'views/graph/graph-designer/branch-list.htm' %}
                    </div>
                </div>

                <!-- Settings, Node Form, and Branch List -->
                <div style="width: 100%;" class="tab-pane fade in flex" data-bind="visible: viewState() === 'design'">
                    <!--ko if: selectedNode() -->
                    <div class="graph-designer-graph-content" data-bind="visible: selectedNode().nodeid == graph.root.nodeid()">
                        {% include 'views/graph/graph-designer/graph-settings.htm' %}
                    </div>

                    <div class="graph-designer-graph-content" data-bind="visible: selectedNode().nodeid != graph.root.nodeid(), with: nodeForm">
                        {% include 'views/graph/graph-designer/node-form.htm' %}
                    </div>
                    <!--/ko-->
                </div>
            </div>

            <!--ko if: activeTab() === 'card' -->

            <!-- Card Header -->
            <div class="settings-panel-heading">
                <div class="graph-designer-title">
                    <div class="name">
                        <span class="">{% trans "Card Designer" %}</span>
                    </div>
                </div>
            </div>

            <div 
                style="flex-direction: row-reverse;"
                class="settings-panel-body set-variable-pixel-height" 
                data-bind="visible: activeTab() === 'card'"
            >
                <!--Middle Panel -->
                <!-- ko if: cardTree.selection -->
                <div class="middle-column-container graph-designer branch-library card-configuration" data-bind="css: {'expanded': selectedCard() && selectedCard().model.helpenabled() && cardTree.selection().constructor.name === 'CardViewModel' }" style="">
                    <!-- ko if: typeof cardTree.selection()!=='string' -->
                        <!-- ko if: cardTree.selection().constructor.name === 'CardViewModel' -->
                        <div data-bind="with: cardTree.selection()">
                            {% include 'views/graph/graph-designer/card-configuration.htm' %}
                        </div>
                        <!-- /ko -->
                        <!-- ko if: cardTree.selection().constructor.name !== 'CardViewModel' -->
                        <div data-bind="with: cardTree.selection()">
                            {% include 'views/graph/graph-designer/widget-configuration.htm' %}
                        </div>
                        <!-- /ko -->
                    <!-- /ko -->
                    <!-- ko if: cardTree.selection()==='root' -->
                    <div class="panel-section-title dark-colored-text">
                        {% trans "Report Configuration" %}
                    </div>
                    <div class="tab-content listing-container form-divider">
                        <div class="node-config-item" style="">
                            <div class="control-label">
                                {% trans "Template" %}
                            </div>
                            <div class="pad-no">
                                <select class="design" data-bind="value: report.get('template_id'), options: reportTemplates, optionsText: 'name', optionsValue: 'id', chosen: {disable_search_threshold: 10, width: '100%'}"></select>
                            </div>
                        </div>

                        <div class='report-preview' data-bind='component: {
                            name: "resource-report-abstract",
                            params: {
                                report: report,
                                configForm: true,
                                configType: "header"
                            }
                        }'></div>
                    </div>
                    <!-- /ko -->
                </div>
                
                <!-- Card Manager -->
                <div 
                    style="
                        flex: 2;
                        width: 0;
                        overflow: hidden;
                    "
                    class="flex tab-pane fade in graph-designer" 
                    data-bind="css: { active: activeTab() === 'card' }"
                >
                    <!-- ko if: selectedCard() -->
                    <div class="card-component-panel">
                        <!-- ko component: {
                        name: cardTree.cardComponentLookup[selectedCard().model.component_id()].componentname,
                        params: {
                                card: selectedCard(),
                                tile: null,
                                provisionalTileViewModel: null,
                                reviewer: null,
                                loading: loading,
                                form: cardTree,
                                preview: true,
                                pageVm: $root
                            }
                        } --><!-- /ko -->
                    </div>
                    <!-- /ko -->
                    <!-- ko if: cardTree.selection()==='root' -->
                        <div class='resource-report editor-report' data-bind='component: {
                            name: "resource-report-abstract",
                            params: {
                                report: report
                            }
                        }'></div>
                    <!-- /ko -->
                </div>
                <!-- /ko -->
            </div>
            <!-- /ko -->

            <!--ko if: activeTab() === 'permissions' -->
            <div class="flex">
                <!-- Card Manager -->
                <div class="flex tab-pane fade in" data-bind="css: { active: activeTab() === 'permissions' }">
                    {% include 'views/graph/graph-designer/permission-settings-form.htm' %}
                </div>
            </div>
            <!--/ko-->

        </div>

    </div>
</div>
{% endblock main_content %}

{% block tabs %}{% endblock tabs %}

{% block pre_require_js %}
{{block.super}}
    <script>
        {% autoescape off %}define('graph-designer-data', [], function() {
            return {
                graphid: '{{graphid}}',
                ontologyClasses: {{ontology_classes}},
                ontologies: {{ontologies}},
                datatypes: {{datatypes_json}},
                graph: {{graph}},
                ontology_namespaces: {{ontology_namespaces}},
                branches: {{branches}},
                cards: {{cards}},
                constraints: {{constraints}},
                cardwidgets: {{cardwidgets}},
                widgets: {{widgets_json}},
                cardComponents: {{card_components_json}},
                appliedFunctions: {{applied_functions}},
                restrictedNodegroups: {{restricted_nodegroups}}
            };
        });{% endautoescape %}
    </script>
{% endblock pre_require_js %}<|MERGE_RESOLUTION|>--- conflicted
+++ resolved
@@ -36,14 +36,10 @@
 {% endblock graph_title %}
 
 {% block main_content %}
-<<<<<<< HEAD
-<div class="modal-background" data-bind="click: $data.closeModal, clickBubble: false,">
-=======
 <div 
     class="modal-background" 
     data-bind="visible: $data.shouldShowPublishModal, click: function() { $data.shouldShowPublishModal(false); }, clickBubble: false,"
 >
->>>>>>> 61fd779e
     <div class="modal-content-container" data-bind="click: function(){}, clickBubble: false,">
         <div 
             style="
@@ -175,11 +171,7 @@
             <!-- ko ifnot: $data.isGraphPublished() -->
                 <!-- ko if: $data.shouldShowGraphPublishButtons() -->
                 <span>
-<<<<<<< HEAD
-                    <button class="btn btn-sm btn-primary btn-labeled fa fa-check" data-bind="click: $data.openPublishModal">{% trans "Publish Graph" %}</button>
-=======
                     <button class="btn btn-sm btn-primary btn-labeled fa fa-check" data-bind="click: function() { $data.shouldShowPublishModal(true); }">{% trans "Publish Graph" %}</button>
->>>>>>> 61fd779e
                 </span>
                 <!-- /ko -->
             <!-- /ko -->
