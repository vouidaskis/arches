<!--
ARCHES - a program developed to inventory and manage immovable cultural heritage.
Copyright (C) 2013 J. Paul Getty Trust and World Monuments Fund

This program is free software: you can redistribute it and/or modify
it under the terms of the GNU Affero General Public License as
published by the Free Software Foundation, either version 3 of the
License, or (at your option) any later version.

This program is distributed in the hope that it will be useful,
but WITHOUT ANY WARRANTY; without even the implied warranty of
MERCHANTABILITY or FITNESS FOR A PARTICULAR PURPOSE. See the
GNU Affero General Public License for more details.

You should have received a copy of the GNU Affero General Public License
along with this program. If not, see <http://www.gnu.org/licenses/>.
-->
{% extends "base-manager.htm" %}
{% load staticfiles %}
{% load i18n %}


{% block title %}
{{ block.super }}
{% trans "Graph Designer" %}
{% endblock title %}


{% block graph_title %}
<div class="ep-tools-title">
    <h1 class="page-header text-overflow ep-graph-title">
        <i class="text-center icon-wrap bg-gray ep-graph-title-icon" data-bind="css: (graph.iconclass() || 'fa fa-question')" ></i>
        <span data-bind="text: graph.name()"></span>
    </h1>
</div>
{% endblock graph_title %}

{% block main_content %}
<div class="content-panel">
    <!-- Title Block -->
    <div class="ep-form-toolbar">

        <h4 class="ep-form-toolbar-title">
            <!-- Menu Item -->
            <div class="graph-selector" data-bind="" style="margin-right: 10px;">
                <!-- ko if: groupedGraphs -->
                <select data-bind="template: { name: 'selectGraphTemplate', data: groupedGraphs }, chosen: {width: '100%'}, value: graphid"></select>
                <!-- /ko -->
                <script type="text/html" id="selectGraphTemplate">
                    <option disabled selected value>{% trans "Find a Resource Model/Branch..." %}</option>
                    <!-- ko foreach: groups -->
                        <optgroup data-bind="attr: { 'label': (name==='Resource Models')?'{% trans "Resource Models" %}':'{% trans "Branches" %}' }, foreach: items">
                            <option data-bind="value: graphid, text: name"></option>
                        </optgroup>
                    <!-- /ko -->
                </script>
            </div>
        </h4>


        <div class="btn-group btn-group-toggle" data-bind="visible: activeTab() === 'graph'">
            <button class="btn btn-md viewstate-btn" data-bind="css: { active: viewState() === 'design' }, click: function(){viewState('design');}">{% trans "Design" %}</button>
            <button class="btn btn-md viewstate-btn" data-bind="css: { active: viewState() === 'preview' }, click: function(){viewState('preview');}">{% trans "Preview" %}</button>
        </div>

        <div class="graph-settings-crud">

            <span data-bind="visible: graphSettingsVisible()" style="display: none;">
                <!-- ko if: graphSettingsViewModel.dirty() -->
                <button class="btn btn-sm btn-danger btn-labeled fa fa-trash" data-bind="click: graphSettingsViewModel.reset">{% trans "Discard Edits" %}</button>
                <button class="btn btn-sm btn-primary btn-labeled fa fa-check" data-bind="click: graphSettingsViewModel.save">{% trans "Save Edits" %}</button>
                <!-- /ko -->
            </span>

            <span data-bind="visible: selectedNode()" style="display: none;">
                <!-- ko if: selectedNode() && selectedNode().dirty() && selectedNode().istopnode == false -->
                <button class="btn btn-sm btn-danger btn-labeled fa fa-trash" data-bind="click: function(){graphModel.get('selectedNode')().reset()}">{% trans "Discard Edits" %}</button>
                <button class="btn btn-sm btn-primary btn-labeled fa fa-check" data-bind="click: saveSelectedNode">{% trans "Save Edits" %}</button>
                <!-- /ko -->
<<<<<<< HEAD
            </div>

            <div data-bind="visible: cardTree.selection()" style="display: none;">
                <!-- ko if: cardTree.selection().model && cardTree.selection().model.dirty() -->
                <button class="btn btn-sm btn-danger btn-labeled fa fa-trash" data-bind="click: function(){cardTree.selection().model.reset()}">{% trans "Discard Edits" %}</button>
                <button class="btn btn-sm btn-primary btn-labeled fa fa-check" data-bind="click: function(){cardTree.selection().model.save()}">{% trans "Save Edits" %}</button>
                <!-- /ko -->
            </div>

=======
            </span>

            <a class="btn btn-sm btn-mint btn-labeled fa fa-mail-reply back-to-designer" data-bind="
                attr: {
                    href: '{% url 'graph' '' %}' + (graph.isresource() ? '' : '#branches')
                },
                click: function () {
                    navigate('{% url 'graph' '' %}' + (graph.isresource() ? '' : '#branches'))
                }">
                {% trans "Done" %}
            </a>
>>>>>>> 64b0b3ee
        </div>

    </div>

    <div class="flex">

        <!-- Left Panel -->
        <div class="left-panel graph-designer" data-bind="resizableSidepanel:true">

            <!--Nav Tabs-->
            <div class="graph-designer-tab-container">
                <ul class="nav nav-tabs">
                    <li data-bind="css: { active: activeTab() === 'graph' }, click: function(){activeTab('graph');}">
                        <a class="graph-designer-tab ion-android-share-alt" aria-expanded="true">
                            {% trans 'Graph' %}
                        </a>
                    </li>
                    <li data-bind="css: { active: activeTab() === 'card' }, click: function(){activeTab('card');}">
                        <a class="graph-designer-tab ion-android-folder" aria-expanded="false">
                            {% trans 'Cards' %}
                        </a>
                    </li>
                </ul>
            </div>

            <div class="tab-content" >
                <!-- Summary Card -->
                <div class="tab-pane fade in" data-bind="css: { active: activeTab() === 'graph' }">
                    <div class="" data-bind="with: graphTree">
                        {% include 'views/graph/graph-designer/graph-tree.htm' %}
                    </div>
                </div>

                <div class="tab-pane fade in" data-bind="css: { active: activeTab() === 'card' }">
                    <div class="jstree jstree-default" data-bind="visible: true, with: cardTree" style="display: none;">
                        {% include 'views/graph/graph-designer/card-tree.htm' %}
                    </div>
                </div>
            </div>
        </div>

        <!-- Main Content Panel -->
        <div class="flex" style="background-color: #ffffff; overflow-y: auto" >
            <div class="flex" data-bind="visible: activeTab() === 'graph'">
                <!--Branch Library -->
                <div id="branch-library" class="middle-column-container graph-designer branch-library" data-bind="visible: graphTree.branchListVisible" style="width: 300px; border-bottom: solid 1px #dddddd; z-index: 10; display:none;">
                    <div>
                        <div class="title-block-title" style="margin-bottom: 0px; padding-bottom: 0px;">
                            <span class="">{{branch_list.title}}</span>
                        </div>
                        <div class="relative">
                            <a id="node-crud-close" href="javascript:void(0)" class="library-close-btn" data-bind="click: graphTree.toggleBranchList.bind(graphTree)"><i class="ion-close"></i></a>
                        </div>
                        <div style="padding: 4px 0px 12px 6px">{% trans "Add a branch to your model from the library" %}</div>
                    </div>
                    <div data-bind="with: branchListView">
                        {% include 'views/graph/graph-manager/branch-list.htm' %}
                    </div>
                </div>

                <!-- Settings, Node Form, and Branch List -->
                <div class="tab-pane fade in flex" style="position: relative;" data-bind="visible: viewState() === 'design'">
                    <!--ko if: selectedNode() -->
                    <div class="graph-designer-graph-content" data-bind="visible: selectedNode().nodeid == graph.root.nodeid()">
                        {% include 'views/graph/graph-designer/graph-settings.htm' %}
                    </div>

                    <div class="graph-designer-graph-content" data-bind="visible: selectedNode().nodeid != graph.root.nodeid(), with: nodeForm">
                        {% include 'views/graph/graph-designer/node-form.htm' %}
                    </div>
                    <!--/ko-->
                </div>

                <div class="tab-pane fade in flex" style="position: relative;" data-bind="visible: viewState() === 'preview'">
                    <div id="graph" class="flex"></div>
                </div>
            </div>

            <div class="flex" data-bind="visible: activeTab() === 'card'">
                <!--Middle Panel -->
                <div class="middle-column-container graph-designer branch-library" style="width: 300px; border-bottom: solid 1px #dddddd; z-index: 10;">
                    <div data-bind="visible: cardTree.selection().widget_id == null, with: cardTree.selection()">
                        {% include 'views/graph/graph-designer/card-configuration.htm' %}
                    </div>
                    <div data-bind="visible: cardTree.selection().widget_id != null, with: cardTree.selection()">
                        Widget manager here...
                    </div>
                </div>
                <!-- Card Manager -->
                <div class="flex tab-pane fade in" data-bind="css: { active: activeTab() === 'card' }">card</div>

            </div>
        </div>

    </div>
</div>
{% endblock main_content %}

{% block tabs %}{% endblock tabs %}

{% block pre_require_js %}
{{block.super}}
    <script>
        {% autoescape off %}define('graph-designer-data', [], function() {
            return {
                graphid: '{{graphid}}',
                ontologyClasses: {{ontology_classes}},
                ontologies: {{ontologies}},
                datatypes: {{datatypes_json}},
                graph: {{graph}},
                ontology_namespaces: {{ontology_namespaces}},
                branches: {{branches}},
                cards: {{cards}},
                cardwidgets: {{cardwidgets}},
                widgets: {{widgets_json}},
                cardComponents: {{card_components_json}}
            };
        });{% endautoescape %}
    </script>
{% endblock pre_require_js %}<|MERGE_RESOLUTION|>--- conflicted
+++ resolved
@@ -77,17 +77,13 @@
                 <button class="btn btn-sm btn-danger btn-labeled fa fa-trash" data-bind="click: function(){graphModel.get('selectedNode')().reset()}">{% trans "Discard Edits" %}</button>
                 <button class="btn btn-sm btn-primary btn-labeled fa fa-check" data-bind="click: saveSelectedNode">{% trans "Save Edits" %}</button>
                 <!-- /ko -->
-<<<<<<< HEAD
-            </div>
-
-            <div data-bind="visible: cardTree.selection()" style="display: none;">
+            </span>
+
+            <span data-bind="visible: cardTree.selection()" style="display: none;">
                 <!-- ko if: cardTree.selection().model && cardTree.selection().model.dirty() -->
                 <button class="btn btn-sm btn-danger btn-labeled fa fa-trash" data-bind="click: function(){cardTree.selection().model.reset()}">{% trans "Discard Edits" %}</button>
                 <button class="btn btn-sm btn-primary btn-labeled fa fa-check" data-bind="click: function(){cardTree.selection().model.save()}">{% trans "Save Edits" %}</button>
                 <!-- /ko -->
-            </div>
-
-=======
             </span>
 
             <a class="btn btn-sm btn-mint btn-labeled fa fa-mail-reply back-to-designer" data-bind="
@@ -99,7 +95,6 @@
                 }">
                 {% trans "Done" %}
             </a>
->>>>>>> 64b0b3ee
         </div>
 
     </div>
