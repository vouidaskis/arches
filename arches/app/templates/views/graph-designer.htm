--- conflicted
+++ resolved
@@ -69,11 +69,7 @@
     <div class="flex">
 
         <!-- Left Panel -->
-<<<<<<< HEAD
-        <div id="left-panel" style="flex:0 0 270px" data-bind="style:{flex: leftPanelFlex()}">
-=======
         <div class="left-panel" data-bind="resizableSidepanel:true">
->>>>>>> 8ce430f2
 
             <!--Nav Tabs-->
             <ul class="nav nav-tabs">
