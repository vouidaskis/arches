{% load i18n %}
<!-- ko if: !$data.configForm -->
<!-- ko if: !$data.summary -->
{% block report %}


{% block report_title_bar %}
<!-- Report Title Bar -->
<div class="relative report-title-bar">

    <!-- Title Block -->
    <div class="report-toolbar-preview ep-form-toolbar">
        <h4 class="report-toolbar-title"><span data-bind="text: report.get('name')"></span> - <span data-bind="text: report.get('displayname') "></span></h4>

        <!-- Tools -->
        <div class="ep-form-toolbar-tools mar-no flex">
            <p class="report-print-date">{% trans "Report Date:" %} <span data-bind="text: reportDate"></span></p>
<<<<<<< HEAD

            <div 
                class="report-print-date" 
                style="position: absolute; margin-top: 30px; margin-left: -11px; "
                data-bind="component: { 
                    name: 'views/components/simple-switch', 
                    params: {
                        value: hideEmptyNodes, 
                        config:{ label: '{% trans "Hide Null Values" %}', subtitle: ''}
                    }
                }"
            ></div>
=======
            <div class="report-print-date" data-bind="component: { name: 'views/components/simple-switch', params: {value: hideEmptyNodes, config:{ label: '{% trans "Hide Null Values" %}', subtitle: ''}}}"></div>
>>>>>>> 144a3bd9
        </div>
    </div>
</div>
{% endblock report_title_bar %}


<!-- Report Content -->
<div class="rp-report-container-preview">

    {% block header %}
    {% endblock header %}

    {% block body %}
    <!--ko if: hasProvisionalData() && (editorContext === false) -->
    <div class="report-provisional-flag">{% trans 'This resource has provisional edits (not displayed in this report) that are pending review' %}</div>
    <!--/ko-->
    <!--ko if: hasProvisionalData() && (editorContext === true && report.userisreviewer === true) -->
    <div class="report-provisional-flag">{% trans 'This resource has provisional edits (not displayed in this report) that are pending review' %}</div>
    <!--/ko-->
    <!--ko if: hasProvisionalData() && (editorContext === true && report.userisreviewer === false) -->
    <div class="report-provisional-flag">{% trans 'This resource has provisional edits that are pending review' %}</div>
    <!--/ko-->

    <div class="rp-report-section relative rp-report-section-root">
        <div class="rp-report-section-title">
            <!-- ko foreach: { data: report.cards, as: 'card' } -->
                <!-- ko if: $parent.hideEmptyNodes() === false || card.tiles().length > 0 -->
                <!-- ko if: $index() !== 0 --><hr class="rp-tile-separator"><!-- /ko -->
                <div class="rp-card-section">
                    <!-- ko component: {
                        name: card.model.cardComponentLookup[card.model.component_id()].componentname,
                        params: {
                            state: 'report',
                            preview: $parent.report.preview,
                            card: card,
                            pageVm: {...$root, report: $parent.report},
                            hideEmptyNodes: $parent.hideEmptyNodes
                        }
                    } --> <!-- /ko -->
                </div>
                <!-- /ko -->
            <!-- /ko -->
        </div>
    </div>
    {% endblock body %}
    
    
    {% block related_resources %}
    <div class="rp-report-section relative report-related-resources">
        <div class="rp-report-section-title">
            <h4 class="rp-section-title">{% trans 'Related Resources' %}</h4>
        </div>
        
        <!-- ko foreach: { data: Object.values(report.relatedResourcesLookup()), as: 'resourceData' } -->
        <!-- ko if: resourceData.totalRelatedResources > 0 || !$parent.hideEmptyNodes() -->
        <h5 class="rp-tile-title">
            <span class="rp-tile-title-float" data-bind="text: resourceData.name"></span>
        </h5>

        <div class="rp-card-section">
            <!-- ko foreach: { data: resourceData.loadedRelatedResources(), as: 'relatedResource' } -->
            <div class="rp-report-container-tile">
                <div class="row rp-report-tile">
                    <dl class="dl-horizontal">
                        <dt><a data-bind="text: relatedResource.displayName, attr: {href: relatedResource.link}"></a></dt>
                        <!-- ko if: relatedResource.relationship -->
                        <dd data-bind="text: '( ' + relatedResource.relationship + ' )'"></dd>
                        <!-- /ko -->
                    </dl>
                </div>
            </div>
            <!-- /ko -->

            <!-- ko if: resourceData.paginator() && resourceData.paginator().has_next -->
            <button class="btn btn-primary" data-bind="click: $parent.report.getRelatedResources.bind($parent.report, false)">
                {% trans "Load More" %}
                <span data-bind="text: '(' + resourceData.remainingResources() + ')'"></span>
            </button>

            <button class="btn btn-primary" data-bind="click: $parent.report.getRelatedResources.bind($parent.report, true)">
                {% trans "Load All" %}
                <span data-bind="text: '(' + (resourceData.totalRelatedResources - resourceData.loadedRelatedResources().length) + ')'"></span>
            </button>
            <!-- /ko -->
                
            <!--ko if: resourceData.totalRelatedResources === 0 -->	
            <div class="rp-report-container-tile">	
                <div class="row rp-report-tile rp-no-data">{% trans 'No relationships added' %}</div>	
            </div>	
            <!--/ko-->
        </div>
        <!-- /ko -->
        <!-- /ko -->    
    </div>  
    {% endblock related_resources %}

    {% block footer %}
    {% endblock footer %}
</div>
{% endblock report %}
<!-- /ko -->

<!-- ko if: $data.summary -->
{% block summary %}
<div class="relative report-title-bar">

    <!-- Title Block -->
    <div class="report-toolbar-preview ep-form-toolbar">
        <h4 class="report-toolbar-title"><span data-bind="text: report.get('name')"></span> - <span data-bind="text: report.get('displayname') "></span></h4>

        <!-- Tools -->
        <div class="ep-form-toolbar-tools mar-no flex">
            <p class="report-print-date">{% trans "Report Date:" %} <span data-bind="text: reportDate"></span></p>
        </div>
    </div>
</div>

<div class="rp-report-container-preview">
    <div class="rp-report-section relative rp-report-section-root">
        <div class="rp-report-section-title">
            <!-- ko if: report.cards.length > 0 -->
                <!--ko let: { card: report.cards[0] }-->
                <div class="rp-card-section">
                    <!-- ko component: {
                        name: card.model.cardComponentLookup[card.model.component_id()].componentname,
                        params: {
                        state: 'report',
                        preview: report.preview,
                        card: card,
                        pageVm: $root
                    }
                    } --> <!-- /ko -->
                </div>
                <!--/ko-->
            <!-- /ko -->
        </div>
    </div>
</div>
{% endblock summary %}
<!-- /ko -->
<!-- end of not configForm -->
<!-- /ko -->


<!-- ko if: $data.configForm && ($data.configType === 'header') -->
{% block header_form %}
{% endblock header_form %}
<!-- /ko --><|MERGE_RESOLUTION|>--- conflicted
+++ resolved
@@ -15,11 +15,9 @@
         <!-- Tools -->
         <div class="ep-form-toolbar-tools mar-no flex">
             <p class="report-print-date">{% trans "Report Date:" %} <span data-bind="text: reportDate"></span></p>
-<<<<<<< HEAD
 
             <div 
                 class="report-print-date" 
-                style="position: absolute; margin-top: 30px; margin-left: -11px; "
                 data-bind="component: { 
                     name: 'views/components/simple-switch', 
                     params: {
@@ -28,9 +26,6 @@
                     }
                 }"
             ></div>
-=======
-            <div class="report-print-date" data-bind="component: { name: 'views/components/simple-switch', params: {value: hideEmptyNodes, config:{ label: '{% trans "Hide Null Values" %}', subtitle: ''}}}"></div>
->>>>>>> 144a3bd9
         </div>
     </div>
 </div>
