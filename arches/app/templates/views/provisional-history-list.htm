<<<<<<< HEAD
{% load staticfiles %}
{% load template_tags %}
=======
{% load static %}
>>>>>>> 9a077eae
{% load i18n %}
{% block header %}

<!-- Title -->
<span>

    <!--ko with: provisionalHistoryList -->

    <!-- Date Selector -->
    <div class="provisional-edit-history-filter">
        <div class="calendar">
            <select id="" class="resources" placeholder="Select" tabindex="-1" data-bind="value: dateRangeType, chosen:{ width: '100%'}">
                <!-- <option value="custom">{% trans "Custom date range" %}</option> -->
                <option value="today">{% trans "Today" %}</option>
                <option value="last-7">{% trans "Last 7 days" %}</option>
                <option value="last-30">{% trans "Last 30 days" %}</option>
                <option value="this-week">{% trans "This week" %}</option>
                <option value="this-month">{% trans "This month" %}</option>
                <option value="this-quarter">{% trans "This quarter" %}</option>
                <option value="this-year">{% trans "This year" %}</option>
            </select>
        </div>

        <div data-bind="component: { name: 'views/components/simple-switch', params: {value: sortDescending, config:{ label: {% quoted_trans "Youngest to oldest" %}, subtitle: ''}}}"></div>
    </div>
    <!-- /ko -->
    {% endblock %}

    {% block filter %}
    {% endblock %}
</span>

{% block list_wrapper %}
<div class="list-wrapper">
    <div class="grid-list provisional-edit-history">
        <!--ko with: provisionalHistoryList -->
        <!-- ko if: items().length === 0 -->
        <div class="new-provisional-edit-history">
            {% trans 'You have not yet edited any data within the specified time period. Once you edit a resource, your edit history will display here.' %}
        </div>
        <!-- /ko -->
        <!-- ko if: items().length > 0 -->
        <!-- ko foreach: items -->
        <div class="new-provisional-edit-history" data-bind="visible: $data.filtered() == false, click: $parent.selectItem.bind($parent), css:{ 'selected selected-card': $data.selected }">
            {% block listitem %}
            <div class='entry'>
                <!--ko if: $data.resource_deleted == false -->
                <a class="resource-edit-link" href='' data-bind="text: {% quoted_trans "Edit" %}, click: function(){$parent.editResource($data.resourceinstanceid)}"></a>
                <div class="entry-label-resource" data-bind="text: $data.resourcedisplayname"></div>
                <!--/ko-->
                <!--ko if: $data.resource_deleted == true -->
                <div><span class="resource-edit-link" data-bind="text: {% quoted_trans 'Resource has been deleted' %}"></span></div>
                <!--/ko-->
            </div>

            <div class='entry'><i data-bind="css: $data.resourcemodel.iconclass" style="padding-right: 4px"></i>
                <div class='entry-label' data-bind="text: $data.resourcemodel.name"></div>
            </div>

            <div class='entry'>
                <div class='entry-label'>{% trans 'Card: ' %}</div>
                <span data-bind="text: $data.card.name"></span>
            </div>

            <div class='entry'>
                <div class='entry-label'>{% trans 'Edited: ' %}</div>
                <span data-bind="text: $data.displaytime"></span>
            </div>

            <div class='entry'>
                <!--ko if: $data.pending -->
                <span class="provisional-review-pending">{% trans 'pending review' %}</span>
                <!--/ko-->
                <!--ko if: $data.lastedittype === 'delete edit' -->
                <div><span class="provisional-review-declined" data-bind="text: $data.reviewer + {% quoted_trans 'declined' %}"></span></div>
                <!--/ko-->
                <!--ko if: $data.lastedittype === 'accept edit' -->
                <div><span class="provisional-review-accepted" data-bind="text: $data.reviewer + {% quoted_trans 'accepted' %}"></span></div>
                <!--/ko-->
            </div>

            {% endblock %}
        </div>
        <!-- /ko -->
        <!-- /ko -->
        <!-- /ko -->

    </div>
</div>
{% endblock list_wrapper %}<|MERGE_RESOLUTION|>--- conflicted
+++ resolved
@@ -1,9 +1,5 @@
-<<<<<<< HEAD
-{% load staticfiles %}
+{% load static %}
 {% load template_tags %}
-=======
-{% load static %}
->>>>>>> 9a077eae
 {% load i18n %}
 {% block header %}
 
