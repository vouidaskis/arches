--- conflicted
+++ resolved
@@ -41,18 +41,10 @@
                         <a class="page-header text-overflow graph-find" href="#" data-bind="click: function () { showFind(!showFind()) }"> {% trans "Find" %} </a>
                     </div>
 
-<<<<<<< HEAD
-                    <!-- Find resource -->
-                    <div class="find-widget" style="display: none;" data-bind="visible: showFind()">
-                        <div>
-                            <select data-bind="chosen: {width: '100%'}, value: graphId, options: resources, optionsText: 'name', optionsValue: 'graphid', optionsCaption: '{% trans "Select a resource..." %}', optionsAfterRender: setResourceOptionDisable"></select>
-                        </div>
-=======
                 <!-- Find resource -->
                 <div class="find-widget" style="display: none;" data-bind="visible: showFind()">
                     <div>
                         <select data-bind="chosen: {width: '100%'}, value: graphId, options: resources, optionsText: 'name', optionsValue: 'graphid', optionsCaption: {% quoted_trans "Select a resource..." %}, optionsAfterRender: setResourceOptionDisable"></select>
->>>>>>> d2555415
                     </div>
                 </div>
 
