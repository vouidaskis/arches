{% load i18n %}
<!-- ko if: form.ready -->
<!-- ko foreach: { data: form.cards, as: 'outerCard' } -->
<!-- ko let: {'isWizard': outerCard.isContainer() && outerCard.get('cardinality')() === 'n'} -->
<!-- Card Manager Panels and Forms -->
<div class="ep-card-crud-container">
    <!-- Card Preview -->
    <div id="card-preview">

        <div class="panel" style="padding-bottom: 10px; margin-bottom: 0px;">
            <div class="panel-heading">
                <div class="">
                    <h3 id="cc-title" class="panel-title card-main-title" data-bind="text: outerCard.get('name')"></h3>
                </div>
            </div>

            <script type="text/html" id="card-template">
                <!-- Card Template -->
<<<<<<< HEAD
                <div class="tab-base outline relative" style="margin-bottom: 15px; margin-top: -2px;" data-bind="let: {'parentTile': $data}">
                    
=======
                <div class="tab-base outline relative" style="margin-bottom: 15px; margin-top: -2px;" data-bind="let: {'tile': $data}">

>>>>>>> d7b2538e
                    <!--Nav Tabs-->
                    <ul class="nav nav-tabs card-nav-container" style="margin-bottom: 1px" data-bind="foreach: {
                        data: outerCard.isContainer() ? outerCard.get('cards') : [outerCard],
                        as: 'card'
                    }">
                        <li id="summary-group" data-bind="css: {
                            'active': 0 === $index()
                        }, click: form.selectTab.bind($parent)">
                            <a id="summary-tab" href="#" class="card-tab-title">
                                <span data-bind="text: card.get('name')"></span>
                            </a>
                        </li>
                        <!-- ko if: isWizard && !forceBlank && $index() === outerCard.get('cards')().length - 1-->
                        <li class="wizard-card-tools">
                            <i class="ion-ios-trash add-tooltip library-tools-icon" data-placement="bottom" data-toggle="tooltip" data-original-title="Delete" data-bind="click: form.deleteTile.bind(form, form, parentTile)"></i>
                            <i class="ion-ios-loop-strong add-tooltip library-tools-icon" data-placement="bottom" data-toggle="tooltip" data-original-title="Show/Hide" data-bind="click: form.toggleGroup"></i>
                        </li>
                        <!-- /ko -->
                    </ul>

                    <!--Tabs Content-->
                    <div class="tab-content card-content-tab" style="margin-left: 0px;" data-bind="foreach: {
                        data: outerCard.isContainer() ? outerCard.get('cards') : [outerCard],
                        as: 'card'
                    }, visible: !(isWizard && !forceBlank)">

                        <!-- Card -->
                        <div class="tab-pane fade" data-bind="css: {
                            'active in': 0 === $index()
                        }">
                            <div class="panel-body card-panel-body">
                                <div id="" class="card-content">

                                    <div class="card-instructions">
                                        <span data-bind="text: card.get('instructions')"></span>

                                        <!-- Help link -->
                                        <!-- ko if: card.get('helpenabled') -->
                                        <span>
                                            <a class="pull-right card-help help editable-help" data-bind="click: function () { card.get('helpactive')(true) }" style="cursor:pointer;"> {% trans "Help" %} <i class="fa fa-question-circle"></i></a>
                                        </span>
                                        <!-- /ko -->
                                    </div>

                                    <!-- Form -->
<<<<<<< HEAD
                                    <div data-bind="with: form.getFormEditingContext(outerCard, card, parentTile)" >
                                        <div class="card-form-container" data-bind="let: {'tile': $data}">
                        
                                            <form class="widgets" style="margin-bottom: 20px;" data-bind="foreach: {
=======
                                    <div data-bind="with: form.getFormEditingContext(outterCard, card, tile)" >
                                        <div class="col-xs-12 card-form-container" data-bind="let: {'tile': $data}">

                                            <form class="widgets row" style="margin-bottom: 20px;" data-bind="foreach: {
>>>>>>> d7b2538e
                                                    data:card.get('widgets'), as: 'widget'
                                                }">
                                                <div class='widget-preview' data-bind='component: {
                                                    name: form.widgetLookup[widget.get("widget_id")()].name,
                                                    params: {
                                                        config: configJSON,
                                                        label: widget.get("label")(),
                                                        value: tile.data[widget.get("node_id")()],
                                                        node: widget.node,
                                                        disabled: false
                                                    }
                                                }'></div>
                                            </form>

                                            <!-- Save/Add Buttons -->
                                            <!-- ko if: tile.dirty() -->
                                                <!-- ko if: forceBlank -->
                                                <div class="install-buttons" data-bind="visible: card.get('cardinality')() === 'n'" style="display: none;">
                                                    <button class="btn btn-shim btn-mint btn-labeled btn-lg fa fa-plus" data-bind="click: form.saveTile.bind(form, parentTile, true)">{% trans 'Add' %}</button>
                                                </div>
                                                <!-- /ko -->

<<<<<<< HEAD
                                                <!-- ko if: !forceBlank -->
                                                <div class="install-buttons" data-bind="visible: card.get('cardinality')() === '1'" style="display: none;">
                                                    <button class="btn btn-shim btn-mint btn-labeled btn-lg fa fa-plus" data-bind="click: form.updateTile.bind(form, parentTile)">{% trans "Save" %}</button>
                                                </div>
                                                <div class="install-buttons" data-bind="visible: card.get('cardinality')() === 'n'" style="display: none;">
                                                    <button class="btn btn-shim btn-mint btn-labeled btn-lg fa fa-plus" data-bind="click: form.saveTile.bind(form, parentTile, false)">{% trans 'Save' %}</button>
                                                </div>
                                                <!-- /ko -->
                                            <!-- /ko -->
                                        
                                        </div>
=======
                                        <!-- ko if: !forceBlank -->
                                        <div class="install-buttons" data-bind="visible: card.get('cardinality')() === '1'" style="display: none;">
                                            <button class="btn btn-shim btn-mint btn-labeled btn-lg fa fa-plus" data-bind="click: form.updateTile.bind(form, tile)">{% trans "Save" %}</button>
                                        </div>
                                        <div class="install-buttons" data-bind="visible: card.get('cardinality')() === 'n'" style="display: none;">
                                            <button class="btn btn-shim btn-mint btn-labeled btn-lg fa fa-plus" data-bind="click: form.saveTile.bind(form, tile, false)">{% trans 'Save' %}</button>
                                        </div>
                                        <!-- /ko -->

>>>>>>> d7b2538e
                                    </div>
                                </div>
                            </div>

                            <!-- ko if: card.get('cardinality')() === 'n' -->

                            <div id="card-save-tile-list" class="list-group" style="margin: 0px 15px 30px 10px; display: block;" data-bind="visible: (parentTile.tiles[card.get('nodegroup_id')]().length > 0)">

                                <div class="card-tab-title mar-btm">
                                    Saved <span data-bind="text: card.get('name')"/>
                                </div>

                                <div class="list-group" style="margin-top: 20px;" data-bind="foreach: {data: parentTile.tiles[card.get('nodegroup_id')], as: 'innerTile'}">

                                    <div class="list-group-item" style="background: rgb(250, 250, 250);">
<<<<<<< HEAD
                                        <h5 style="cursor: pointer; padding: 5px 0px 5px 0px; margin: 0px; max-height: 20px;" class="list-group-item-heading text-thin" data-bind="click: form.toggleTile"><span data-bind="text: form.getNodeValueAndLabel(0, innerTile, card).name">Key of first node in card:</span> : <span class="text-semibold" data-bind="text: form.getNodeValueAndLabel(0, innerTile, card).value"> Value of first node in card</span></h5>
                                        
=======
                                        <h5 style="cursor: pointer; padding: 5px 0px 5px 0px; margin: 0px;" class="list-group-item-heading text-thin" data-bind="click: form.toggleTile"><span data-bind="text: form.getNodeValueAndLabel(0, innerTile, card).name">Key of first node in card:</span> : <span class="text-semibold" data-bind="text: form.getNodeValueAndLabel(0, innerTile, card).value"> Value of first node in card</span></h5>

>>>>>>> d7b2538e
                                        <div class="effect" style="display:none;">
                                            <a id="record-1-delete" href="#" class="record-delete" style="display: block;" data-bind="click: form.deleteTile.bind(form, parentTile, innerTile)">
                                                <span class="icon-wrap icon-circle bg-gray-dark"><i class="fa fa-trash"></i>
                                                </span>
                                            </a>

                                            <!-- Card Instruction -->
                                            <div class="card-instructions">
                                                <span data-bind="text: card.get('instructions')"></span>

                                                <!-- Help link -->
                                                <!-- ko if: card.get('helpenabled') -->
                                                <span>
                                                    <a class="pull-right card-help help editable-help" data-bind="click: function () { card.get('helpactive')(true) }" style="cursor:pointer;"> {% trans "Help" %} <i class="fa fa-question-circle"></i></a>
                                                </span>
                                                <!-- /ko -->
                                            </div>

                                            <!-- Form -->
<<<<<<< HEAD
                                            <div class="card-form-container">
                            
                                                <form class="widgets" style="margin-bottom: 20px;" data-bind="foreach: {
=======
                                            <div class="col-xs-12 card-form-container">

                                                <form class="widgets row" style="margin-bottom: 20px;" data-bind="foreach: {
>>>>>>> d7b2538e
                                                        data:card.get('widgets'), as: 'widget'
                                                    }">
                                                    <div class='widget-preview' data-bind='component: {
                                                        name: form.widgetLookup[widget.get("widget_id")()].name,
                                                        params: {
                                                            config: configJSON,
                                                            label: widget.get("label")(),
                                                            value: innerTile.data[widget.get("node_id")()],
                                                            node: widget.node,
                                                            disabled: false
                                                        }
                                                    }'></div>
                                                </form>

                                            </div>

                                            <!-- Save/Add Button -->
                                            <!-- ko if: innerTile.dirty -->
                                            <div class="install-buttons">
                                                <button class="btn btn-shim btn-danger btn-labeled btn-lg fa fa-times">{% trans "Cancel" %}</button>
                                                <button class="btn btn-shim btn-mint btn-labeled btn-lg fa fa-refresh" data-bind="click: form.updateTile.bind(form, innerTile)">{% trans "Save" %}</button>
                                            </div>
                                            <!-- /ko -->

                                        </div>
                                    </div>

                                </div>

                            </div>
                            <!-- /ko -->


                            <aside id="card-help-panel" class="card-help-panel" style="display: none;" data-bind="visible: card.get('helpactive')">
                                <div class="relative">
                                    <a id="add-basemap-wizard-help-close" href="#" class="help-close fa fa-times fa-lg" style="" data-bind="click: function () { card.get('helpactive')(false) }"></a>
                                </div>
                                <div id="add-basemap-wizard-help-content">
                                    <div>
                                        <div class="panel-heading">
                                            <h3 class="panel-title" style="padding: 0 10px 0 10px;">
                                                <span data-bind="text: card.get('helptitle')"></span>
                                            </h3>
                                        </div>
                                        <div class="panel-body" style="padding: 10px 10px 15px 10px;" data-bind="html: card.get('helptext')">
                                        </div>
                                    </div>
                                </div>
                            </aside>

                        </div>

                    </div>
                </div>
            </script>


            <!-- ko if: !isWizard -->

                <!-- ko let: {'forceBlank': false} -->
                <!-- ko with: outerCard.get('cardinality')() === '1' ? (form.tiles[outerCard.get('nodegroup_id')]().length > 0 ? form.tiles[outerCard.get('nodegroup_id')]()[0] : form.blanks[outerCard.get('nodegroup_id')]()[0] ) : form -->
                <!-- Data Entry -->
                <div class="panel-body card-body fade in" style="padding-top: 0px;" data-bind="template: { name: 'card-template'}"></div>
                <!-- /ko -->
                <!-- /ko -->

            <!-- /ko -->


            <!-- ko if: isWizard -->
            <div class="card-body panel-body ">

                <!-- ko let: {'forceBlank': true} -->
                <!-- ko with: form.blanks[outerCard.get('nodegroup_id')]()[0] -->

                    <!-- Data Entry -->
                    <div class="fade in" style="padding-top: 0px;" data-bind="template: { name: 'card-template'}"></div>


                    <!-- Wizard Level Buttons -->
                    <div class="ep-form-toolbar" style="background: transparent; border-bottom: none;">
                        <div class="ep-form-toolbar-tools mar-no flex">
                            <span>
                                <button class="btn btn-danger btn-lg btn-labeled fa fa-trash">{% trans "Discard" %}</button>
                                <button class="btn btn-primary btn-lg btn-labeled fa fa-check" data-bind="click: form.saveTileGroup.bind(form)">{% trans "Save" %}</button>
                            </span>
                        </div>
                    </div>


                <!-- /ko -->
                <!-- /ko -->

                <div class="relative" style="padding-bottom: 10px; display: none;" data-bind="visible: outerCard.get('cardinality')() === 'n' && form.tiles[outerCard.get('nodegroup_id')]().length > 0">

                    <!-- Title -->
                    <div class="card-tab-title mar-btm">
                        Saved <span data-bind="text: outerCard.get('name')"/>
                    </div>

                    <!-- Wizard Tile -->
                    <div id="wizard-tile-card" class="tab-base" style="margin-bottom: 20px; margin-top: -2px;" data-bind="foreach: {data: form.tiles[outerCard.get('nodegroup_id')](), as: 'tile'}">

                        <!-- ko let: {'forceBlank': false} -->
                        <!-- Data Entry -->
                        <div class="fade in" style="padding-top: 0px;" data-bind="template: { name: 'card-template' }"></div>
                        <!-- /ko -->
                    </div>

                </div>

            </div>

            <!-- /ko -->

        </div>
    </div>
</div>
<!-- /ko -->
<!-- /ko -->
<!-- /ko --><|MERGE_RESOLUTION|>--- conflicted
+++ resolved
@@ -16,13 +16,8 @@
 
             <script type="text/html" id="card-template">
                 <!-- Card Template -->
-<<<<<<< HEAD
                 <div class="tab-base outline relative" style="margin-bottom: 15px; margin-top: -2px;" data-bind="let: {'parentTile': $data}">
                     
-=======
-                <div class="tab-base outline relative" style="margin-bottom: 15px; margin-top: -2px;" data-bind="let: {'tile': $data}">
-
->>>>>>> d7b2538e
                     <!--Nav Tabs-->
                     <ul class="nav nav-tabs card-nav-container" style="margin-bottom: 1px" data-bind="foreach: {
                         data: outerCard.isContainer() ? outerCard.get('cards') : [outerCard],
@@ -68,17 +63,10 @@
                                     </div>
 
                                     <!-- Form -->
-<<<<<<< HEAD
                                     <div data-bind="with: form.getFormEditingContext(outerCard, card, parentTile)" >
                                         <div class="card-form-container" data-bind="let: {'tile': $data}">
                         
                                             <form class="widgets" style="margin-bottom: 20px;" data-bind="foreach: {
-=======
-                                    <div data-bind="with: form.getFormEditingContext(outterCard, card, tile)" >
-                                        <div class="col-xs-12 card-form-container" data-bind="let: {'tile': $data}">
-
-                                            <form class="widgets row" style="margin-bottom: 20px;" data-bind="foreach: {
->>>>>>> d7b2538e
                                                     data:card.get('widgets'), as: 'widget'
                                                 }">
                                                 <div class='widget-preview' data-bind='component: {
@@ -101,7 +89,6 @@
                                                 </div>
                                                 <!-- /ko -->
 
-<<<<<<< HEAD
                                                 <!-- ko if: !forceBlank -->
                                                 <div class="install-buttons" data-bind="visible: card.get('cardinality')() === '1'" style="display: none;">
                                                     <button class="btn btn-shim btn-mint btn-labeled btn-lg fa fa-plus" data-bind="click: form.updateTile.bind(form, parentTile)">{% trans "Save" %}</button>
@@ -113,17 +100,6 @@
                                             <!-- /ko -->
                                         
                                         </div>
-=======
-                                        <!-- ko if: !forceBlank -->
-                                        <div class="install-buttons" data-bind="visible: card.get('cardinality')() === '1'" style="display: none;">
-                                            <button class="btn btn-shim btn-mint btn-labeled btn-lg fa fa-plus" data-bind="click: form.updateTile.bind(form, tile)">{% trans "Save" %}</button>
-                                        </div>
-                                        <div class="install-buttons" data-bind="visible: card.get('cardinality')() === 'n'" style="display: none;">
-                                            <button class="btn btn-shim btn-mint btn-labeled btn-lg fa fa-plus" data-bind="click: form.saveTile.bind(form, tile, false)">{% trans 'Save' %}</button>
-                                        </div>
-                                        <!-- /ko -->
-
->>>>>>> d7b2538e
                                     </div>
                                 </div>
                             </div>
@@ -139,13 +115,8 @@
                                 <div class="list-group" style="margin-top: 20px;" data-bind="foreach: {data: parentTile.tiles[card.get('nodegroup_id')], as: 'innerTile'}">
 
                                     <div class="list-group-item" style="background: rgb(250, 250, 250);">
-<<<<<<< HEAD
                                         <h5 style="cursor: pointer; padding: 5px 0px 5px 0px; margin: 0px; max-height: 20px;" class="list-group-item-heading text-thin" data-bind="click: form.toggleTile"><span data-bind="text: form.getNodeValueAndLabel(0, innerTile, card).name">Key of first node in card:</span> : <span class="text-semibold" data-bind="text: form.getNodeValueAndLabel(0, innerTile, card).value"> Value of first node in card</span></h5>
                                         
-=======
-                                        <h5 style="cursor: pointer; padding: 5px 0px 5px 0px; margin: 0px;" class="list-group-item-heading text-thin" data-bind="click: form.toggleTile"><span data-bind="text: form.getNodeValueAndLabel(0, innerTile, card).name">Key of first node in card:</span> : <span class="text-semibold" data-bind="text: form.getNodeValueAndLabel(0, innerTile, card).value"> Value of first node in card</span></h5>
-
->>>>>>> d7b2538e
                                         <div class="effect" style="display:none;">
                                             <a id="record-1-delete" href="#" class="record-delete" style="display: block;" data-bind="click: form.deleteTile.bind(form, parentTile, innerTile)">
                                                 <span class="icon-wrap icon-circle bg-gray-dark"><i class="fa fa-trash"></i>
@@ -165,15 +136,9 @@
                                             </div>
 
                                             <!-- Form -->
-<<<<<<< HEAD
                                             <div class="card-form-container">
                             
                                                 <form class="widgets" style="margin-bottom: 20px;" data-bind="foreach: {
-=======
-                                            <div class="col-xs-12 card-form-container">
-
-                                                <form class="widgets row" style="margin-bottom: 20px;" data-bind="foreach: {
->>>>>>> d7b2538e
                                                         data:card.get('widgets'), as: 'widget'
                                                     }">
                                                     <div class='widget-preview' data-bind='component: {
