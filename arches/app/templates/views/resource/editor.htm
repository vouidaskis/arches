--- conflicted
+++ resolved
@@ -63,11 +63,7 @@
             resourceid: '{{resourceid}}',
             graph: {{graph_json}},
             relationship_types: {{ relationship_types }},
-<<<<<<< HEAD
-            displayname: '{{displayname | escapejs}}'
-=======
             displayName: '{{ displayname | escapejs }}'
->>>>>>> 958edd0e
         };
     });
     define('search-data', [], function() {
