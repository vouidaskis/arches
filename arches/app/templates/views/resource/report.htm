<!--
ARCHES - a program developed to inventory and manage immovable cultural heritage.
Copyright (C) 2013 J. Paul Getty Trust and World Monuments Fund

This program is free software: you can redistribute it and/or modify
it under the terms of the GNU Affero General Public License as
published by the Free Software Foundation, either version 3 of the
License, or (at your option) any later version.

This program is distributed in the hope that it will be useful,
but WITHOUT ANY WARRANTY; without even the implied warranty of
MERCHANTABILITY or FITNESS FOR A PARTICULAR PURPOSE. See the
GNU Affero General Public License for more details.

You should have received a copy of the GNU Affero General Public License
along with this program. If not, see <http://www.gnu.org/licenses/>.
-->
{% extends "base-manager.htm" %}
{% load static %}
{% load i18n %}

{% block title %}
{{ block.super }}
{% trans "Resource Report" %}
{% endblock title %}


{% block main_content %}
<div 
    data-bind="
        component: { 
            name: 'resource-report-abstract',
            params: {
                resourceid: '{{ resourceid }}',
                graph_has_different_publication: '{{ graph_has_different_publication }}',
                graph_has_unpublished_changes: '{{ graph_has_unpublished_changes }}',
<<<<<<< HEAD
=======
                graph_has_different_publication_and_user_has_insufficient_permissions: '{{ graph_has_different_publication_and_user_has_insufficient_permissions }}',
>>>>>>> 7c78470c
                view: $data
            }
        }
    "
></div>
{% endblock main_content %}<|MERGE_RESOLUTION|>--- conflicted
+++ resolved
@@ -34,10 +34,7 @@
                 resourceid: '{{ resourceid }}',
                 graph_has_different_publication: '{{ graph_has_different_publication }}',
                 graph_has_unpublished_changes: '{{ graph_has_unpublished_changes }}',
-<<<<<<< HEAD
-=======
                 graph_has_different_publication_and_user_has_insufficient_permissions: '{{ graph_has_different_publication_and_user_has_insufficient_permissions }}',
->>>>>>> 7c78470c
                 view: $data
             }
         }
