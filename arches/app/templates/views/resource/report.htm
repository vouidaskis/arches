--- conflicted
+++ resolved
@@ -66,11 +66,7 @@
         tiles: {{tiles}},
         graph: {{graph_json}},
         related_resources: {{related_resources}},
-<<<<<<< HEAD
-        displayname: '{{displayname| escapejs }}'
-=======
         displayname: "{{displayname | escapejs}}"
->>>>>>> e1bb4c5b
     };
 });
 {% endautoescape %}</script>
