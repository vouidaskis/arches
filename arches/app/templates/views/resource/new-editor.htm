<!--
ARCHES - a program developed to inventory and manage immovable cultural heritage.
Copyright (C) 2013 J. Paul Getty Trust and World Monuments Fund

This program is free software: you can redistribute it and/or modify
it under the terms of the GNU Affero General Public License as
published by the Free Software Foundation, either version 3 of the
License, or (at your option) any later version.

This program is distributed in the hope that it will be useful,
but WITHOUT ANY WARRANTY; without even the implied warranty of
MERCHANTABILITY or FITNESS FOR A PARTICULAR PURPOSE. See the
GNU Affero General Public License for more details.

You should have received a copy of the GNU Affero General Public License
along with this program. If not, see <http://www.gnu.org/licenses/>.
-->
{% extends "views/resource/resource-base.htm" %}
{% load staticfiles %}
{% load i18n %}

{% block graph_header_title %}
{% trans "Resource Editor" %}
{% endblock graph_header_title %}

{% block graph_title %}
<!-- Page Title and Icon -->
<div class="ep-tools-title">
    <h1 class="page-header text-overflow ep-graph-title">
        <i class="fa text-center icon-wrap bg-gray ep-graph-title-icon" data-bind="css: graphiconclass"></i>
        <span data-bind="text: displayname"></span>
    </h1>
</div>
{% endblock graph_title %}

{% block main_content %}
<div class="content-panel">
    <div class="flex">
        <div class="left-panel graph-designer" data-bind="resizableSidepanel:true">
            <div class="jstree jstree-default" data-bind="visible: true" style="display: none;">
                <div class="header">
                    <div class="list-filter" data-bind="" style="margin-right: 10px;">
                        <input type="text" class="form-control" style="width: 250px;" placeholder="{% trans 'Find a card...' %}" data-bind="textInput: filter">

                        <!-- Clear Search -->
                        <span class="clear-node-search" data-bind="visible: filter().length > 0, click: function() { filter(''); }" style="top: 8px;"><i class="fa fa-times-circle"></i></span>
                    </div>
                    <a data-bind="click: expandAll">Expand all</a>
                    <a data-bind="click: collapseAll" style="padding-left:5px;">Collapse all</a>
                </div>
                <ul class="jstree-container-ul jstree-children" aria-expanded="true">
                    <li role="treeitem" class="jstree-node" data-bind="css: {'jstree-open': rootExpanded, 'jstree-closed' : !rootExpanded()}">
                        <i class="jstree-icon jstree-ocl" role="presentation" data-bind="click: function(){rootExpanded(!rootExpanded())}"></i>
                        <a class="jstree-anchor" href="#" tabindex="-1">
                            <strong>
                                <i data-bind="css: graphiconclass" role="presentation"></i>
                                <span data-bind="text: displayname"></span> (<span data-bind="text: graphname"></span>)
                            </strong>
                        </a>
                        <!-- ko foreach: { data: [$data], as: 'self' } -->
                        <ul class="jstree-children" aria-expanded="true" data-bind="foreach: {
                            data: topCards,
                            as: 'card'
                        }">
                            <!-- ko component: {
                                name: self.cardComponentLookup[card.component_id].componentname,
                                params: {
                                    state: 'editor-tree',
                                    card: card,
                                    tile: null,
                                    loading: self.loading,
                                    form: self
                                }
                            } --> <!-- /ko -->
                        </ul>
                        <!-- /ko -->
                    </li>
                </ul>
            </div>
        </div>

        <div class="main-panel card-component-panel" style="display:none;" data-bind="visible: true">
            <!-- ko if: selection() -->
            <div class="card-header">
                <h4 data-bind="text: selectionBreadcrumbs()[0].name"></h4>
                <h5 data-bind="text: selectionBreadcrumbs()[0].description"></h5>
                <hr>
            </div>
            <div class="card-breadcrumbs">
                <!-- ko foreach: { data: selectionBreadcrumbs(), as: 'crumb' } -->
                    <!-- ko if: crumb.tileid -->
                    <a href="#" data-bind="click: function () { crumb.selected(true) }">
                        <!-- ko if: crumb.parent.widgets.length > 0 -->
                        <span data-bind="text: crumb.parent.widgets[0].label || crumb.parent.name"></span>:
                        <div style="display: inline;" data-bind="component: {
                            name: $parent.widgetLookup[crumb.parent.widgets[0].widget_id].name,
                            params: {
                                tile: crumb,
                                node: $parent.nodeLookup[crumb.parent.widgets[0].node_id],
                                config: $parent.widgetLookup[crumb.parent.widgets[0].widget_id].config,
                                label: $parent.widgetLookup[crumb.parent.widgets[0].widget_id].label,
                                value: crumb.data[crumb.parent.widgets[0].node_id],
                                type: 'resource-editor',
                                state: 'display_value'
                            }
                        }"></div> &gt;
                        <!-- /ko -->
                        <!-- ko if: crumb.parent.widgets.length === 0 -->
                        <span data-bind="text: crumb.parent.name"></span> &gt;
                        <!-- /ko -->
                    </a>
                    <!-- /ko -->
                <!-- /ko -->
                <span class="current-crumb">
                    <!-- ko if: selectedTile().tileid -->
                        <!-- ko if: selectedCard().widgets.length > 0 -->
                        <span data-bind="text: selectedCard().widgets[0].label || selectedCard().name"></span>:
                        <div style="display: inline;" data-bind="component: {
                            name: widgetLookup[selectedCard().widgets[0].widget_id].name,
                            params: {
                                tile: selectedTile(),
                                node: nodeLookup[selectedCard().widgets[0].node_id],
                                config: widgetLookup[selectedCard().widgets[0].widget_id].config,
                                label: widgetLookup[selectedCard().widgets[0].widget_id].label,
                                value: selectedTile().data[selectedCard().widgets[0].node_id],
                                type: 'resource-editor',
                                state: 'display_value'
                            }
                        }"></div>
                        <!-- /ko -->
                        <!-- ko if: selectedCard().widgets.length === 0 -->
                        <span data-bind="text: selectedCard().name"></span>
                        <!-- /ko -->
                    <!-- /ko -->
                    <!-- ko if: !selectedTile().tileid -->
                    New <span data-bind="text: selectedCard().name"></span>
                    <!-- /ko -->
                </span>
                <!-- ko if: selectedTile().tileid && selectedTile().cards.length > 0 -->
                &gt;
                <span class="dropdown">
                    <a class="dropdown-toggle" href="javascript:void(0)" data-toggle="dropdown" aria-haspopup="true" aria-expanded="true">
                        Add new... <i class="fa fa-caret-down"></i>
                    </a>
                    <ul class="dropdown-menu">
                        <!-- ko foreach: { data: selectedTile().cards, as: 'card' } -->
                            <!-- ko if: card.canAdd() -->
                            <li>
                                <a href="javascript:void(0)" data-bind="text: card.name, click: function () { card.selected(true) }"></a>
                            </li>
                            <!-- /ko -->
                        <!-- /ko -->
                    </ul>
                </span>

                <!-- /ko -->
            </div>
            <!--ko if: reviewer && provisionalTileViewModel.selectedProvisionalEdit() -->
            <div>
            <span>{% trans 'Currently showing edits by' %}</span>
            <span data-bind="text: provisionalTileViewModel.selectedProvisionalEdit().username() + '.'"></span>
            <!--ko if: provisionalTileViewModel.selectedProvisionalEdit().isfullyprovisional -->
            <span>{% trans 'No authoritative data has been saved to this card.' %}</span>
            <!--/ko-->
            </div>
            <!--/ko-->
            <div class="new-provisional-edit-card-container">
                <div class="testing-this">
                <!--ko if: reviewer && provisionalTileViewModel.provisionaledits().length > 0 -->
                <div class='new-provisional-edits-list'>
                    <div class='new-provisional-edits-header'>
                        <div class='new-provisional-edits-title'>{% trans 'Provisional Edits' %}</div>
                    </div>
                    <!--ko foreach: { data: provisionalTileViewModel.provisionaledits(), as: 'pe' } -->
                    <div class='new-provisional-edit-entry' data-bind="css: {'selected': pe === $parent.provisionalTileViewModel.selectedProvisionalEdit()}, click: function(){$parent.provisionalTileViewModel.selectProvisionalEdit(pe)}">
                        <div class='title'>
                            <div class='field'>
                            <span class='field-name'>{%trans 'User: ' %}</span>
                            <span data-bind="text : pe.username"></span>
                            </div>
                            <a href='' class='field fa fa-times-circle new-delete-provisional-edit' data-bind="click : function(){$parent.provisionalTileViewModel.rejectProvisionalEdit(pe)}"></a>
                        </div>
                        <div class='field'>
                            <span class='field-name'>{%trans 'Date: ' %}</span>
                            <span data-bind="text : pe.displaydate"></span>
                        </div>
                        <div class='field'>
                            <span class='field-name'>{%trans 'Time: ' %}</span>
                            <span data-bind="text : pe.displaytimestamp"></span>
                        </div>
                    </div>
                    <!-- /ko -->
                    <div class="btn btn-shim btn-danger btn-labeled btn-xs fa fa-trash new-provisional-edits-delete-all" data-bind="click: function(){provisionalTileViewModel.deleteAllProvisionalEdits()}">{% trans 'Delete all edits' %}</div>
                </div>
                <!--/ko-->
            </div>
            <div data-bind="component: {
                name: cardComponentLookup[selectedCard().component_id].componentname,
                params: {
                    card: selectedCard(),
                    tile: selectedTile(),
                    loading: loading,
                    form: $data
                }
            }"></div>
<<<<<<< HEAD
            <!-- /ko -->
            <!--ko if: reviewer && provisionalTileViewModel.provisionaledits().length > 0 -->
            <div class='new-provisional-edits-list'>
                <div class='new-provisional-edits-header'>
                    <div class='new-provisional-edits-title'>{% trans 'Provisional Edits' %}</div>

                    <button class="btn btn-shim btn-danger btn-labeled btn-sm fa fa-trash" data-bind="click: function(){provisionalTileViewModel.deleteAllProvisionalEdits()}">{% trans 'Delete All Provisional Edits' %}</button>
                </div>
                <!--ko foreach: { data: provisionalTileViewModel.provisionaledits(), as: 'pe' } -->
                <div class='new-provisional-edit-entry' data-bind="css: {'selected': pe === $parent.provisionalTileViewModel.selectedProvisionalEdit()}, click: function(){$parent.provisionalTileViewModel.selectProvisionalEdit(pe)}">
                    <span class='field' data-bind="text : 'User: ' + pe.username()"></span>
                    <span class='field' data-bind="text : 'Edited: ' + pe.displaytimestamp"></span>
                    <a href='' class='field' data-bind="click : function(){$parent.provisionalTileViewModel.acceptEdit(pe)}">Accept</a>
                    <a href='' class='field fa fa-times-circle new-delete-provisional-edit' data-bind="click : function(){$parent.provisionalTileViewModel.rejectProvisionalEdit(pe)}"></a>
                </div>
                <!-- /ko -->
            </div>
            <!--/ko-->
=======
            </div>
            <!-- /ko -->

>>>>>>> a8306bd8
        </div>

    </div>
</div>
{% endblock main_content %}

{% block tabs %}{% endblock tabs %}

{% block pre_require_js %}
{{block.super}}
    <script>
        {% autoescape off %}define('resource-editor-data', [], function() {
            return {
                resourceid: '{{resourceid}}',
                graphid: '{{graphid}}',
                graphiconclass: '{{graphiconclass}}',
                graphname: '{{graphname}}',
                displayname: '{{displayname}}',
                tiles: {{tiles}},
                cards: {{cards}},
                nodes: {{nodes}},
                cardwidgets: {{cardwidgets}},
                widgets: {{widgets_json}},
                datatypes: {{datatypes_json}},
                cardComponents: {{card_components_json}},
                nodegroups: {{nodegroups}},
                userisreviewer: {{ user_is_reviewer }},
            };
        });{% endautoescape %}
    </script>
{% endblock pre_require_js %}<|MERGE_RESOLUTION|>--- conflicted
+++ resolved
@@ -203,30 +203,7 @@
                     form: $data
                 }
             }"></div>
-<<<<<<< HEAD
             <!-- /ko -->
-            <!--ko if: reviewer && provisionalTileViewModel.provisionaledits().length > 0 -->
-            <div class='new-provisional-edits-list'>
-                <div class='new-provisional-edits-header'>
-                    <div class='new-provisional-edits-title'>{% trans 'Provisional Edits' %}</div>
-
-                    <button class="btn btn-shim btn-danger btn-labeled btn-sm fa fa-trash" data-bind="click: function(){provisionalTileViewModel.deleteAllProvisionalEdits()}">{% trans 'Delete All Provisional Edits' %}</button>
-                </div>
-                <!--ko foreach: { data: provisionalTileViewModel.provisionaledits(), as: 'pe' } -->
-                <div class='new-provisional-edit-entry' data-bind="css: {'selected': pe === $parent.provisionalTileViewModel.selectedProvisionalEdit()}, click: function(){$parent.provisionalTileViewModel.selectProvisionalEdit(pe)}">
-                    <span class='field' data-bind="text : 'User: ' + pe.username()"></span>
-                    <span class='field' data-bind="text : 'Edited: ' + pe.displaytimestamp"></span>
-                    <a href='' class='field' data-bind="click : function(){$parent.provisionalTileViewModel.acceptEdit(pe)}">Accept</a>
-                    <a href='' class='field fa fa-times-circle new-delete-provisional-edit' data-bind="click : function(){$parent.provisionalTileViewModel.rejectProvisionalEdit(pe)}"></a>
-                </div>
-                <!-- /ko -->
-            </div>
-            <!--/ko-->
-=======
-            </div>
-            <!-- /ko -->
-
->>>>>>> a8306bd8
         </div>
 
     </div>
