<!--
ARCHES - a program developed to inventory and manage immovable cultural heritage.
Copyright (C) 2013 J. Paul Getty Trust and World Monuments Fund

This program is free software: you can redistribute it and/or modify
it under the terms of the GNU Affero General Public License as
published by the Free Software Foundation, either version 3 of the
License, or (at your option) any later version.

This program is distributed in the hope that it will be useful,
but WITHOUT ANY WARRANTY; without even the implied warranty of
MERCHANTABILITY or FITNESS FOR A PARTICULAR PURPOSE. See the
GNU Affero General Public License for more details.

You should have received a copy of the GNU Affero General Public License
along with this program. If not, see <http://www.gnu.org/licenses/>.
-->
{% extends "views/resource/resource-base.htm" %}
{% load staticfiles %}
{% load i18n %}

{% block graph_header_title %}
{% trans "Resource Editor" %}
{% endblock graph_header_title %}

{% block graph_title %}
<!-- Page Title and Icon -->
<div class="ep-tools-title">
    <h1 class="page-header text-overflow ep-graph-title">
        <i class="fa text-center icon-wrap bg-gray ep-graph-title-icon" data-bind="css: graphiconclass"></i>
        <span data-bind="text: displayname"></span>
    </h1>
</div>
{% endblock graph_title %}

{% block main_content %}
<div class="content-panel">
    <div class="ep-form-toolbar">
        <div>
            <h4 class="ep-form-toolbar-title">
                <div class="list-filter" data-bind="" style="margin-right: 10px;">
                    <input type="text" class="form-control" style="width: 250px;" placeholder="{% trans 'Find a card...' %}" data-bind="textInput: filter">

                    <!-- Clear Search -->
                    <span class="clear-node-search" data-bind="visible: filter().length > 0, click: function() { filter(''); }" style="top: 8px;"><i class="fa fa-times-circle"></i></span>
                </div>
            </h4>
        </div>
    </div>

    <div class="flex">
        <div class="left-panel graph-designer" data-bind="resizableSidepanel:true">
            <div class="jstree jstree-default" data-bind="visible: true" style="display: none;">
                <div class="header">
                    <a data-bind="click: expandAll">Expand all</a>
                    <a data-bind="click: collapseAll" style="padding-left:5px;">Collapse all</a>
                </div>
                <ul class="jstree-container-ul jstree-children" aria-expanded="true">
                    <li role="treeitem" class="jstree-node" data-bind="css: {'jstree-open': rootExpanded, 'jstree-closed' : !rootExpanded()}">
                        <i class="jstree-icon jstree-ocl" role="presentation" data-bind="click: function(){rootExpanded(!rootExpanded())}"></i>
                        <a class="jstree-anchor" href="#" tabindex="-1">
                            <strong>
                                <i data-bind="css: graphiconclass" role="presentation"></i>
                                <span data-bind="text: displayname"></span> (<span data-bind="text: graphname"></span>)
                            </strong>
                        </a>
                        <!-- ko foreach: { data: [$data], as: 'self' } -->
                        <ul class="jstree-children" aria-expanded="true">
                            <div data-bind="template: {
                                name: 'card-tree',
                                foreach: topCards,
                                as: 'card'
                            }"></div>
                        </ul>
                        <!-- /ko -->
                    </li>
                </ul>
            </div>

            <template id="card-tree">
                <li role="treeitem card-treeitem" class="jstree-node" data-bind="css: {'jstree-open': (card.tiles().length > 0 && card.expanded), 'jstree-closed' : (card.tiles().length > 0 && !card.expanded()), 'jstree-leaf': card.tiles().length === 0}">
                    <i class="jstree-icon jstree-ocl" role="presentation" data-bind="click: function(){card.expanded(!card.expanded())}"></i>
<<<<<<< HEAD
                    <a class="jstree-anchor" href="#" tabindex="-1" data-bind="css:{'jstree-clicked': card.selected, 'child-selected': card.isChildSelected()}">
                        <i class="fa fa-file-o" role="presentation" data-bind="css:{'has-provisional-edits fa-file': card.provisionaleditcount() > 0 }"></i>
=======
                    <a class="jstree-anchor" href="#" tabindex="-1" data-bind="css:{'jstree-clicked': card.selected, 'child-selected': card.isChildSelected()}, click: function () { card.canAdd() ? self.selection(card) : self.selection(card.tiles()[0]) },">
                        <i class="fa fa-file-o" role="presentation"></i>
>>>>>>> 265f1d0b
                        <span style="padding-right: 5px;" data-bind="text: card.name, css:{'filtered': card.highlight()}"></span>
                        <!-- ko if: card.canAdd() -->
                        <i class="fa fa-plus-circle add-new-tile" role="presentation" data-bind="css:{'jstree-clicked': card.selected}" data-toggle="tooltip" data-original-title="{% trans "Add New" %}"></i>
                        <!-- /ko -->
                    </a>
                    <ul class="jstree-children" aria-expanded="true">
                        <div data-bind="sortable: {
                            data: card.tiles,
                            beforeMove: self.beforeMove,
                            afterMove: self.reorderTiles
                        }">
                            <li role="treeitem" class="jstree-node" data-bind="css: {'jstree-open': (cards.length > 0 && expanded), 'jstree-closed' : (cards.length > 0 && !expanded()), 'jstree-leaf': cards.length === 0}">
                                <i class="jstree-icon jstree-ocl" role="presentation" data-bind="click: function(){expanded(!expanded())}"></i>
                                <a class="jstree-anchor" href="#" tabindex="-1" data-bind="click: function () { self.selection($data) }, css:{'jstree-clicked': selected, 'child-selected': isChildSelected()}">
                                    <i class="fa fa-file" role="presentation" data-bind="css:{'has-provisional-edits': $data.hasprovisionaledits }"></i>
                                    <strong style="margin-right: 10px;" data-bind="css:{'filtered': card.highlight()}">
                                        <!-- ko if: card.widgets.length > 0 -->
                                        <span data-bind="text: card.widgets[0].label"></span>:
                                        <div style="display: inline;" data-bind="component: {
                                            name: self.widgetLookup[card.widgets[0].widget_id].name,
                                            params: {
                                                tile: $data,
                                                node: self.nodeLookup[card.widgets[0].node_id],
                                                config: self.widgetLookup[card.widgets[0].widget_id].config,
                                                label: self.widgetLookup[card.widgets[0].widget_id].label,
                                                value: $data.data[card.widgets[0].node_id],
                                                type: 'resource-editor',
                                                state: 'display_value'
                                            }
                                        }"></div>
                                        <!-- /ko -->
                                        <!-- ko if: card.widgets.length === 0 -->
                                        <span data-bind="text: card.name"></span>
                                        <!-- /ko -->
                                    </strong>
                                </a>
                                <ul class="jstree-children" aria-expanded="true" data-bind="if: cards.length > 0">
                                    <div data-bind="template: {
                                        name: 'card-tree',
                                        foreach: cards,
                                        as: 'card'
                                    }"></div>
                                </ul>
                            </li>
                        </div>
                        <!-- /ko -->
                    </ul>
                </li>
            </template>

        </div>

        <div class="main-panel card-component-panel" style="display:none;" data-bind="visible: true">
            <!-- ko if: selection() -->
            <div class="card-header">
                <h4 data-bind="text: selectionBreadcrumbs()[0].name"></h4>
                <h5 data-bind="text: selectionBreadcrumbs()[0].description"></h5>
                <hr>
            </div>
            <div class="card-breadcrumbs">
                <!-- ko foreach: { data: selectionBreadcrumbs(), as: 'crumb' } -->
                    <!-- ko if: crumb.tileid -->
                    <a href="#" data-bind="click: function () { crumb.selected(true) }">
                        <!-- ko if: crumb.parent.widgets.length > 0 -->
                        <span data-bind="text: crumb.parent.widgets[0].label"></span>:
                        <div style="display: inline;" data-bind="component: {
                            name: $parent.widgetLookup[crumb.parent.widgets[0].widget_id].name,
                            params: {
                                tile: crumb,
                                node: $parent.nodeLookup[crumb.parent.widgets[0].node_id],
                                config: $parent.widgetLookup[crumb.parent.widgets[0].widget_id].config,
                                label: $parent.widgetLookup[crumb.parent.widgets[0].widget_id].label,
                                value: crumb.data[crumb.parent.widgets[0].node_id],
                                type: 'resource-editor',
                                state: 'display_value'
                            }
                        }"></div> &gt;
                        <!-- /ko -->
                        <!-- ko if: crumb.parent.widgets.length === 0 -->
                        <span data-bind="text: crumb.parent.name"></span> &gt;
                        <!-- /ko -->
                    </a>
                    <!-- /ko -->
                <!-- /ko -->
                <span class="current-crumb">
                    <!-- ko if: selectedTile().tileid -->
                        <!-- ko if: selectedCard().widgets.length > 0 -->
                        <span data-bind="text: selectedCard().widgets[0].label"></span>:
                        <div style="display: inline;" data-bind="component: {
                            name: widgetLookup[selectedCard().widgets[0].widget_id].name,
                            params: {
                                tile: selectedTile(),
                                node: nodeLookup[selectedCard().widgets[0].node_id],
                                config: widgetLookup[selectedCard().widgets[0].widget_id].config,
                                label: widgetLookup[selectedCard().widgets[0].widget_id].label,
                                value: selectedTile().data[selectedCard().widgets[0].node_id],
                                type: 'resource-editor',
                                state: 'display_value'
                            }
                        }"></div>
                        <!-- /ko -->
                        <!-- ko if: selectedCard().widgets.length === 0 -->
                        <span data-bind="text: selectedCard().name"></span>
                        <!-- /ko -->
                    <!-- /ko -->
                    <!-- ko if: !selectedTile().tileid -->
                    New <span data-bind="text: selectedCard().name"></span>
                    <!-- /ko -->
                </span>
                <!-- ko if: selectedTile().tileid && selectedTile().cards.length > 0 -->
                &gt;
                <span class="dropdown">
                    <a class="dropdown-toggle" href="javascript:void(0)" data-toggle="dropdown" aria-haspopup="true" aria-expanded="true">
                        Add new... <i class="fa fa-caret-down"></i>
                    </a>
                    <ul class="dropdown-menu">
                        <!-- ko foreach: { data: selectedTile().cards, as: 'card' } -->
                            <!-- ko if: card.canAdd() -->
                            <li>
                                <a href="javascript:void(0)" data-bind="text: card.name, click: function () { card.selected(true) }"></a>
                            </li>
                            <!-- /ko -->
                        <!-- /ko -->
                    </ul>
                </span>

                <!-- /ko -->
            </div>
            <div data-bind="component: {
                name: cardComponentLookup[selectedCard().component_id].componentname,
                params: {
                    card: selectedCard(),
                    tile: selectedTile(),
                    loading: loading,
                    form: $data
                }
            }"></div>
            <!-- /ko -->
        </div>
    </div>
</div>
{% endblock main_content %}

{% block tabs %}{% endblock tabs %}

{% block pre_require_js %}
{{block.super}}
    <script>
        {% autoescape off %}define('resource-editor-data', [], function() {
            return {
                resourceid: '{{resourceid}}',
                graphid: '{{graphid}}',
                graphiconclass: '{{graphiconclass}}',
                graphname: '{{graphname}}',
                displayname: '{{displayname}}',
                tiles: {{tiles}},
                cards: {{cards}},
                nodes: {{nodes}},
                cardwidgets: {{cardwidgets}},
                widgets: {{widgets_json}},
                datatypes: {{datatypes_json}},
                cardComponents: {{card_components_json}},
                nodegroups: {{nodegroups}},
                userisreviewer: {{ user_is_reviewer }},
            };
        });{% endautoescape %}
    </script>
{% endblock pre_require_js %}<|MERGE_RESOLUTION|>--- conflicted
+++ resolved
@@ -80,13 +80,8 @@
             <template id="card-tree">
                 <li role="treeitem card-treeitem" class="jstree-node" data-bind="css: {'jstree-open': (card.tiles().length > 0 && card.expanded), 'jstree-closed' : (card.tiles().length > 0 && !card.expanded()), 'jstree-leaf': card.tiles().length === 0}">
                     <i class="jstree-icon jstree-ocl" role="presentation" data-bind="click: function(){card.expanded(!card.expanded())}"></i>
-<<<<<<< HEAD
-                    <a class="jstree-anchor" href="#" tabindex="-1" data-bind="css:{'jstree-clicked': card.selected, 'child-selected': card.isChildSelected()}">
+                    <a class="jstree-anchor" href="#" tabindex="-1" data-bind="css:{'jstree-clicked': card.selected, 'child-selected': card.isChildSelected()}, click: function () { card.canAdd() ? self.selection(card) : self.selection(card.tiles()[0]) },">
                         <i class="fa fa-file-o" role="presentation" data-bind="css:{'has-provisional-edits fa-file': card.provisionaleditcount() > 0 }"></i>
-=======
-                    <a class="jstree-anchor" href="#" tabindex="-1" data-bind="css:{'jstree-clicked': card.selected, 'child-selected': card.isChildSelected()}, click: function () { card.canAdd() ? self.selection(card) : self.selection(card.tiles()[0]) },">
-                        <i class="fa fa-file-o" role="presentation"></i>
->>>>>>> 265f1d0b
                         <span style="padding-right: 5px;" data-bind="text: card.name, css:{'filtered': card.highlight()}"></span>
                         <!-- ko if: card.canAdd() -->
                         <i class="fa fa-plus-circle add-new-tile" role="presentation" data-bind="css:{'jstree-clicked': card.selected}" data-toggle="tooltip" data-original-title="{% trans "Add New" %}"></i>
