--- conflicted
+++ resolved
@@ -75,7 +75,6 @@
                         </ul>
                         <!-- /ko -->
                     </li>
-<<<<<<< HEAD
                     <li role="treeitem" class="jstree-node jstree-open">
                         <i class="jstree-icon jstree-ocl" role="presentation"></i>
                         <a class="jstree-anchor" href="#" tabindex="-1" data-bind="click: function(){showRelatedResourcesManager()}">
@@ -99,17 +98,23 @@
                             </li>
                         </ul>
                     </li>
-=======
->>>>>>> 1d752c22
                 </ul>
             </div>
         </div>
 
         <div class="main-panel card-component-panel" style="display:none;" data-bind="visible: true">
-            <!-- ko if: selection() -->
+
+
+            <!--ko if: manageRelatedResources() === true -->
+            <div class="tab-pane" data-bind="with: relatedResourcesManager">
+                {% include 'views/resource/related-resources/related-resources-manager.htm' %}
+            </div>
+            <!--/ko -->
+            <!-- ko if: selection() && manageRelatedResources() === false -->
+
             <div class="card-header">
                 <div class="card-header-title">
-                    
+
 
                     <div class="card-breadcrumbs">
 
@@ -185,7 +190,7 @@
                     </div>
                 </div>
             </div>
-            
+
             <div data-bind="component: {
                 name: cardComponentLookup[selectedCard().component_id].componentname,
                 params: {
@@ -220,6 +225,7 @@
                 nodes: {{nodes}},
                 cardwidgets: {{cardwidgets}},
                 widgets: {{widgets_json}},
+                ontologyclass: '{{ontologyclass}}',
                 datatypes: {{datatypes_json}},
                 cardComponents: {{card_components_json}},
                 nodegroups: {{nodegroups}},
