--- conflicted
+++ resolved
@@ -48,34 +48,6 @@
         <div class="relative">
 
 
-<<<<<<< HEAD
-
-            <!--Documentation dropdown-->
-            <!--ko if: resourceEditorContext -->
-            <div class="related-resources-relationship">
-                <ul class="" style="list-style: none;">
-                    <li class="mega-dropdown related-reources-crud-link">
-                        <a href="#" class="mega-dropdown-toggle" data-bind="click: function(){propertiesDialogOpen(!propertiesDialogOpen())}">
-                            <i class="ion-wrench icon-lg"></i>{% trans "relation properties" %}
-                        </a>
-                        <div class="dropdown-menu mega-dropdown-menu dropdown-shim dropdown-crud" style="padding-left: 15px;" data-bind="css: {'display-related-resource-properties': propertiesDialogOpen()}">
-                            <div class="clearfix">
-                                <div class="settings-config-panel">
-
-                                    <div class="related-resources-title-container">
-                                        <h3 class="search-title">Relationship details</h3>
-                                        <button class="btn btn-sm btn-mint save-relationships" data-bind="click: function(){saveRelationships()}, visible: selected().length > 0">Save Details to Selected</button>
-                                    </div>
-                                    <!-- Relationship participants -->
-
-                                    <div class="resource-relation-description">
-                                        <div class="target-resource">
-                                            <i class="fa fa-university"></i> New Archaeological Resource <span class="resource-conjunction"> relationship with</span>
-                                        </div>
-                                        <div style="position: relative;" data-bind="foreach: {data: selected, as: 'item'}">
-                                            <div class="selected-resource">
-                                                <br><i class="fa fa-university"></i><span data-bind='text: item.resource.primaryname'></span>
-=======
                 <!--Documentation dropdown-->
                 <!--ko if: resourceEditorContext -->
                 <div class="related-resources-relationship">
@@ -110,7 +82,6 @@
                                                         <i class="fa fa-university"></i><span data-bind='text: item.resource.primaryname'></span>
                                                     </div>
                                                 </div>
->>>>>>> bba76be8
                                             </div>
 
                                         </div>
@@ -141,17 +112,10 @@
                                                     </div>
                                                 </div>
 
-<<<<<<< HEAD
-                                                <div class="row widget-container">
-                                                    <div class="form-group">
-                                                        <div class="relative" style="">
-                                                            <label class="col-xs-6 control-label widget-input-label" for="">    From Date  <i class="ion-ios-checkmark-outline"></i>
-=======
                                                     <div class="row widget-container shim">
                                                         <div class="form-group">
                                                             <div class="relative" style="">
                                                                 <label class="col-xs-6 control-label widget-input-label" for="">    From Date  <i class="ion-ios-checkmark-outline"></i>
->>>>>>> bba76be8
                                                                                         </label>
                                                             <label class="col-xs-6 control-label widget-input-label" for="">    To Date  <i class="ion-ios-checkmark-outline"></i>
                                                                                         </label>
@@ -184,20 +148,14 @@
                                     </div>
                                 </div>
                             </div>
-<<<<<<< HEAD
-                        </div>
-                    </li>
-                </ul>
-=======
                         </li>
                     </ul>
                 </div>
-                
+
                 <button class="btn btn-sm btn-mint btn-labeled fa fa-code-fork related-resources-delete" data-bind="click: function(){deleteRelationships()}, visible: selected().length > 0">Delete Selected</button>
-                
+
                 <!-- /ko -->
                 <!--Documentation dropdown-->
->>>>>>> bba76be8
             </div>
             <button class="btn btn-sm btn-mint btn-labeled fa fa-code-fork" data-bind="click: function(){deleteRelationships()}, visible: selected().length > 0">Delete Selected</button>
             <!-- /ko -->
@@ -211,22 +169,6 @@
                 </span>
         </div>
 
-<<<<<<< HEAD
-        <div class="rr-result-grid-container" data-bind="visible: !showGraph()">
-            <div>
-                <!--ko if: resourceRelationships().length > 0 -->
-                <table class="table table-striped table-bordered" cellspacing="0" width="100%">
-                    <thead>
-                        <tr>
-                            <th>name</th>
-                            <th>relationship</th>
-                            <th>from</th>
-                            <th>to</th>
-                            <th>notes</th>
-                        </tr>
-                    </thead>
-                    <tbody data-bind="dataTablesForEach: {data: resourceRelationships, dataTableOptions: {
-=======
             <div class="rr-result-grid-container">
                 <div>
                     <!--ko if: resourceRelationships().length > 0 -->
@@ -241,7 +183,6 @@
                             </tr>
                         </thead>
                         <tbody data-bind="dataTablesForEach: {data: resourceRelationships, dataTableOptions: {
->>>>>>> bba76be8
                                               jQueryUI: true,
                                               scrollY: 250,
                                               paging: true,
@@ -255,31 +196,6 @@
                                               ]
                                           }
                                       }">
-<<<<<<< HEAD
-                        <tr style="height:50px;" data-bind="click: function () {
-                                selected(!selected());
-                            }">
-                            <td>
-                                <i data-bind="css: {'ion-checkmark-circled': selected}"></i>
-                                <span data-bind="text: resource.primaryname"></span>
-                            </td>
-                            <td>
-                                <span data-bind="text: preflabel.value"></span>
-                            </td>
-                            <td>
-                                <span data-bind='text: datestarted'></span>
-                            </td>
-                            <td>
-                                <span data-bind='text: dateended'></span>
-                            </td>
-                            <td>
-                                <span data-bind='text: notes'></span>
-                            </td>
-                            </tr>
-                            </tbody>
-                </table>
-                <!--/ko -->
-=======
                             <tr class="rr-table-row" data-bind="click: function () {
                                 selected(!selected());
                             }">
@@ -308,7 +224,6 @@
                     <div class="rr-panel-note">No Resources Selected...</div>
                     <!--/ko-->
                 </div>
->>>>>>> bba76be8
 
                 <!--ko if: resourceRelationships().length === 0 -->
                 <div>No Relationships</div>
