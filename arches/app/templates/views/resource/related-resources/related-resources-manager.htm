--- conflicted
+++ resolved
@@ -341,11 +341,7 @@
 
             <!-- Image -->
             <div class="img-lg img-circle rr-splash-img-container">
-<<<<<<< HEAD
                 <img class="rr-splash-img" src="{% static "/img/Workflow.png" %}" alt="Resource Editor">
-=======
-                <img class="rr-splash-img" src="/img/Workflow.png" alt="Resource Editor">
->>>>>>> 4ea371d2
             </div>
 
             <!-- Splash Title -->
