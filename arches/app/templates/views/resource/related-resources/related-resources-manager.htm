--- conflicted
+++ resolved
@@ -46,12 +46,12 @@
 <!--ko if: !displaySplash()-->
 {% block tabs %}
 <div class="float-container">
-    <div class="workbench-card-sidebar-tab" style="width: 50%; float: left;" data-bind="click: function () { showGraph(false); }, 
+    <div class="workbench-card-sidebar-tab" style="width: 50%; float: left;" data-bind="click: function () { showGraph(false); },
         css: {'selected': showGraph(), 'disabled': !showGraph()
     }">
         <span class="map-sidebar-text" style="font-size: 150%;">{% trans "Table" %}</span>
     </div>
-    <div class="workbench-card-sidebar-tab" style="width: 50%; float: right;" data-bind="click: function () { if (currentResource()){showGraph(true)}; }, 
+    <div class="workbench-card-sidebar-tab" style="width: 50%; float: right;" data-bind="click: function () { if (currentResource()){showGraph(true)}; },
         css: {'selected': !showGraph(), 'disabled': showGraph()
     }">
         <span class="map-sidebar-text" style="font-size: 150%;">{% trans "Visualization" %}</span>
@@ -79,7 +79,7 @@
                         ">
                     </div>
                 </div>
-                
+
             </div>
         </div>
         <!--/ko-->
@@ -334,7 +334,6 @@
     </div>
 
     <!--ko if: showGraph() -->
-<<<<<<< HEAD
     <div class="related-resources-filter" style="height: calc(100vh - 80px)">
         <!-- ko component: {
             name: 'related-resources-graph',
@@ -342,98 +341,6 @@
                 resourceId: editingInstanceId
             }
         } --><!-- /ko -->
-=======
-    <div class="svg arches-related-resource-panel" data-bind="relatedResourcesGraph: {
-            nodeList: graphNodeList,
-            currentResource: newResource,
-            subscriptions: currentResourceSubscriptions,
-            nodeSelection: graphNodeSelection
-        }">
-
-        <!--ko if: graphNodeSelection().length == 2 -->
-        <div class="hover-rr-node-info" data-bind="style: {position: 'fixed', top: (panelPosition().y - 100) + 'px', left: (panelPosition().x - 300) + 'px'}">
-            <div>
-                <div class="rr-fdg-name">
-                    <div class='rr-number'>1. </div>
-                    <div class="rr-fdg-details">
-                        <div data-bind="text: graphNodeSelection()[0].name"></div>
-                        <span class="rr-fdg-model-name">
-                            <i class="resource-graph-node-icon" data-bind="css: graphNodeSelection()[0].iconclass, style:{'background-color': graphNodeSelection()[0].color}"></i>
-                            <div class="list-item-model-name" data-bind="text: graphNodeSelection()[0].graphname"></div>
-                        </span>
-                    </div>
-                </div>
-
-                <!--ko foreach: graphNodeSelection()[0].relationships -->
-                <div class="rr-fdg-edge" data-bind="text: $data"></div>
-                <!--/ko -->
-                <div class="rr-fdg-name">
-                    <div class='rr-number'>2. </div>
-                    <div class="rr-fdg-details">
-                        <div data-bind="text: graphNodeSelection()[1].name"></div>
-                        <span class="rr-fdg-model-name">
-                            <i class="resource-graph-node-icon" data-bind="css: graphNodeSelection()[1].iconclass, style:{'background-color': graphNodeSelection()[1].color}"></i>
-                            <div class="list-item-model-name" data-bind="text: graphNodeSelection()[1].graphname"></div>
-                        </span>
-                    </div>
-                </div>
-            </div>
-        </div>
-        <div class="rr-number fdg" data-bind="style: {position: 'fixed', top: (panelPosition().first.absY - 25) + 'px', left: (panelPosition().first.absX + 20) + 'px'}">1</div>
-        <div class="rr-number fdg" data-bind="style: {position: 'fixed', top: (panelPosition().second.absY - 25) + 'px', left: (panelPosition().second.absX + 20) + 'px'}">2</div>
-        <!--/ko-->
-
-        <!-- Resource Node Search/Listing -->
-        <div class="related-resources-nodes form-list">
-
-            <div class="header" data-bind="with: fdgNodeListView">
-
-                <div class="layer-list search">
-
-                    <div class="list-filter fdg-node-filter">
-                        <input type="text" class="form-control" style="z-index:100; border-color: #bbb;" placeholder="{% trans " Find a resource " %}" data-bind="value: $data.filter, valueUpdate: 'afterkeydown'">
-                        <span class="clear-node-search" style="position: absolute;" data-bind="click: $data.clearSearch"><i class="fa fa-times-circle"></i></span>
-                    </div>
-
-                </div>
-
-                <!-- Resource Nodes -->
-
-                <!-- ko foreach: { data: [$data], as: 'self' } -->
-                <div class="report-image-grid search relative">
-                    <div class="grid" style="margin-left: 0px; background: transparent;" data-bind="foreach: {data: items}">
-
-                        <div class="library-card relative" data-bind="scrollTo: selected(), container: $parent.scrollContainerSelector, event: { click: self.selectNode, mouseover: self.hoverNode, mouseout: function(e){e.hovered(false)} }, visible: filtered() == false, css:{'selected': selected() == true, 'hovered': hovered() == true}">
-                            <div class="crud-card-main" style="left: 5px;">
-                                <div class="related-node-details">
-                                    <a class="list-item-name" data-bind="text: name"></a>
-                                    <div class="graph-name"><i class="resource-graph-node-icon" data-bind="css: iconclass, style:{'background-color': color}"></i>
-                                        <a class="list-item-model-name" data-bind="text: graphname"></a>
-                                    </div>
-                                </div>
-                            </div>
-
-                            <div class="crud-card-subtitle" style="left: 5px;">
-                                <span data-bind="text: loaded"></span> <span>{% trans 'out of' %}</span><span data-bind="text: total"></span><span>{% trans 'relations loaded' %}</span>
-                                <div class="load-relations" data-bind="click: function(){loadcount(loadcount() + 1)}, clickBubble: false, css: {'disabled' : total() === loaded()}">{% trans 'load more' %}</div>
-                            </div>
-
-                            <div class="node-list-details" data-bind="fadeVisible: selected, delay:100, fade: 250">
-                                <div class="rr-fdg-description" data-bind="html: description"></div>
-                                <div class="node-list-footer">
-                                    <a data-bind="click: function () { window.open($parent.reportURL + ko.unwrap(entityid)); }" href="javascript:void(0)"><i class="ion-document-text"></i>{% trans 'Report' %}</a> {% if user_can_edit %}
-                                    <a data-bind="click: function () { window.open($parent.editURL + ko.unwrap(entityid)); }" href="javascript:void(0)"><i class="ion-ios-refresh-empty"></i>{% trans 'Edit' %}</a> {% endif %}
-                                </div>
-                            </div>
-                        </div>
-
-                    </div>
-                </div>
-                <!--/ko-->
-            </div>
-
-        </div>
->>>>>>> 34f50dc2
     </div>
     <!--/ko-->
 
