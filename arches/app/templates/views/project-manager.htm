--- conflicted
+++ resolved
@@ -199,21 +199,13 @@
                                                                         <div class="row">
                                                                             <div class="col-sm-5">
                                                                                 <div class="form-group">
-<<<<<<< HEAD
-                                                                                    <label class="control-label account-label">Project start</label>
-=======
                                                                                     <label class="control-label account-label">{% trans 'Project start date' %}</label>
->>>>>>> 3ec151f7
                                                                                     <input class="form-control input-lg account-input" data-bind="datepicker: {format: dateFormat, minDate: false, maxDate: selectedProject().enddate}, value: selectedProject().startdate">
                                                                                 </div>
                                                                             </div>
                                                                             <div class="col-sm-6">
                                                                                 <p class="account-tips">
-<<<<<<< HEAD
-                                                                                    The project start and end dates are used to limit when people can add or edit Arches data.
-=======
                                                                                     {% trans 'The project start and end dates are used to limit when people can add or edit Arches data.' %}
->>>>>>> 3ec151f7
                                                                                 </p>
                                                                             </div>
                                                                         </div>
@@ -221,30 +213,13 @@
                                                                         <div class="row">
                                                                             <div class="col-sm-5">
                                                                                 <div class="form-group">
-<<<<<<< HEAD
-                                                                                    <label class="control-label account-label">Project end</label>
-=======
                                                                                     <label class="control-label account-label">{% trans 'Project end' %}</label>
->>>>>>> 3ec151f7
                                                                                     <input class="form-control input-lg account-input" data-bind="datepicker: {format: dateFormat, minDate: selectedProject().startdate, maxDate: false}, value: selectedProject().enddate">
                                                                                 </div>
                                                                             </div>
                                                                         </div>
 
                                                                         <hr style="border-color: #eee;">
-<<<<<<< HEAD
-
-                                                                        <div class="row">
-                                                                            <div class="col-sm-12">
-                                                                                <div class="form-group">
-                                                                                    <label class="control-label account-label">Description</label>
-                                                                                    <div>
-                                                                                        <textarea class="form-control textarea textarea-resizable" rows="3" type="text" data-bind="value: selectedProject().description, valueUpdate: 'keyup'"></textarea>
-                                                                                    </div>
-                                                                                </div>
-                                                                            </div>
-
-=======
 
                                                                         <div class="row">
                                                                             <div class="col-sm-12">
@@ -256,7 +231,6 @@
                                                                                 </div>
                                                                             </div>
 
->>>>>>> 3ec151f7
                                                                         </div>
 
                                                                     </div>
