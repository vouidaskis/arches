<!--
ARCHES - a program developed to inventory and manage immovable cultural heritage.
Copyright (C) 2013 J. Paul Getty Trust and World Monuments Fund

This program is free software: you can redistribute it and/or modify
it under the terms of the GNU Affero General Public License as
published by the Free Software Foundation, either version 3 of the
License, or (at your option) any later version.

This program is distributed in the hope that it will be useful,
but WITHOUT ANY WARRANTY; without even the implied warranty of
MERCHANTABILITY or FITNESS FOR A PARTICULAR PURPOSE. See the
GNU Affero General Public License for more details.

You should have received a copy of the GNU Affero General Public License
along with this program. If not, see <http://www.gnu.org/licenses/>.
-->
{% extends "base-manager.htm" %}
{% load staticfiles %}
{% load i18n %}


{% block title %}
{{ block.super }}
{% trans "Mobile Project Manager" %}
{% endblock title %}


{% block main_content %}
<div class="content-panel mobile-project-manager-editor">
    <div class="flex">

        <!-- Left Panel: Groups/Accounts -->
        <div class="left-column-container panel ep-card-tools-panel" style="flex: 0 0 270px;">

            <!-- Title Block -->
            <div class="title-block-title">
                <div class="layer-list">
                    <!-- Layer Filter -->
                    <div class="list-filter" data-bind="" style="margin-right: 10px;">
                        <h4 class="title-block-title">Projects</h4>
                        <input type="text" class="form-control" style="width: 250px;" placeholder="Find a project..." data-bind="value: projectFilter, valueUpdate: 'keyup'">

                        <!-- Clear Search -->
                        <span class="clear-node-search" data-bind="visible: projectFilter().length > 0, click: function() { projectFilter(''); }"><i class="fa fa-times-circle"></i></span>
                    </div>

                </div>
            </div>



            <!-- Project Listing Panel-->
            <div id="user-grid" class="grid" style="position: relative; height: 0px; margin-left: -7px; display:none;" data-bind="visible: true">

                <!-- ko if: projects().length ===  0 -->
                <div id="default-message-panel" class="left-column-message" style="">
                    {% trans "You haven't saved any projects." %}
                    <p class="default-message">
                        {% trans "Use the form to set up a project, then save your edits, and you're done!" %}
                    </p>
                </div>
                <!-- /ko -->

                <!-- ko if: projects().length >  0 -->
                <div id="project-listing-panel" class="library-card library-card-entry library-card-wide selected" style="width: 270px;">
                    <!-- ko foreach: filteredProjects() -->
                    <div class="library-card selected selected-card" data-bind="css: {'selected-card': $parent.selectedProject()===$data, 'inactive': !active()}, click: $parent.selectedProject" style="width: 270px;">
                        <div class="mpm-project-card">
                            <a class="mpm-project-name" data-bind="text: name() === '' ? '{% trans "Unnamed Project" %}' : name()"></a>
                        </div>
                        <div class="mpm-project-status" data-bind="text: active() ? '{% trans "Active" %}' : '{% trans "Inactive" %}'"></div>
                        <div class="mpm-project-subtitle" data-bind="text: createdbyName"></div>
                    </div>
                    <!-- /ko -->
                </div>
                <!-- /ko -->
            </div>
        </div>


        <div id="" class="card-form-preview-container library-container">
            <div class="">

                <!-- Header -->
                <div class="relative library-header" style="height: 55px;">

                    <!-- Add Project -->
                    <div class="library-panel-search-bar">
                        <button id="" class="btn btn-lg btn-mint btn-active-dark btn-labeled ion-plus-round" data-bind="click: newProject">{% trans "New Project" %}</button>

                    </div>
                </div>

                <div id="page-content" class="library-grid" style="display:none;" data-bind="visible: true">

                    <!-- ko if: selectedProject() -->
                    <div id="sample-project" class="project-panel">

                        <!--Project heading-->
                        <div class="project-panel-header edit-mode">
                            <div class="">
                                <div class="project-status" data-bind="css: selectedProject().active() ? 'active' : 'inactive', text: selectedProject().active() ? '{% trans "Active" %}' : '{% trans "Inactive" %}'"></div>
                            </div>
                            <h3 class="project-panel-title" data-bind="text: selectedProject().name() === '' ? '{% trans "Unnamed Project" %}' : selectedProject().name()"></h3>

                            <div class="">
                                <ul class="project-metadata">
                                    <li class="project-metadata-item">
                                        PROJECT DATE RANGE HERE...
                                    </li>
                                </ul>
                                <div class="project-details" data-bind="if: selectedProject().dirty">
                                    <button id="btn-save-edits" class="btn btn-primary btn-labeled btn-active-dark fa fa-check" data-bind="click: saveProject">Save Edits</button>
                                    <button class="btn btn-danger btn-labeled btn-active-dark fa fa-undo" data-bind="click: discardEdits">Discard Edits</button>
                                </div>
                            </div>
                        </div>

                        <!--Project Details-->
                        <div id="project-details" class="project-panel-body" style="">

                            <div id="card-preview-crud" class="panel-body card-body fade in" style="padding: 0px; margin: 0px;">
                                <div id="cards" class="tab-base card-content-container outline" style="margin: 0px; margin-top: 0px;">

                                    <!--Nav Tabs-->
                                    <ul class="nav nav-tabs card-nav-container" style="">
                                        <li id="summary-group" class="active">
                                            <a id="summary-tab" data-toggle="tab" href="#summary-card" class="card-tab-title" aria-expanded="true">
                                                                Basic Settings
                                                            </a>
                                        </li>
                                        <li id="card-group" class="">
                                            <a id="map-tab" data-toggle="tab" href="#location-card" class="card-tab-title" aria-expanded="false">
                                                                Location
                                                            </a>
                                        </li>
                                        <li id="icon-group" class="">
                                            <a id="map-tab" data-toggle="tab" href="#models-card" class="card-tab-title" aria-expanded="false">
                                                                Resources
                                                            </a>
                                        </li>
                                        <li id="status-group" class="">
                                            <a id="map-tab" data-toggle="tab" href="#identities-card" class="card-tab-title" aria-expanded="false">
                                                                People
                                                            </a>
                                        </li>
                                        <li id="activation-group" class="">
                                            <a id="map-tab" data-toggle="tab" href="#activation-card" class="card-tab-title" aria-expanded="false">
                                                                Manage Project
                                                            </a>
                                        </li>
                                    </ul>

                                    <!--Tabs Content-->
                                    <div class="tab-content card-content-tab" style="margin-left: 0px;">

                                        <!-- Summary Card -->
                                        <div id="summary-card" class="tab-pane fade active in" style="">
                                            <div class="panel-body card-panel-body project-card-body">
                                                <div id="" class="card-content">

                                                    <!-- Project Info -->
                                                    <section id="" class="profile-list edit-mode">
                                                        <div class="account-wrapper">
                                                            <div class="row relative">


                                                                <!-- Section Content -->
                                                                <div class="col-sm-12">

                                                                    <!-- Account CRUD Panel -->
                                                                    <div id="account-crud" class="" style="">
                                                                        <!-- User Name, Password -->
                                                                        <div class="row">
                                                                            <!-- User Name -->
                                                                            <div class="col-sm-5">
                                                                                <div class="form-group">
                                                                                    <label class="control-label account-label">Project name</label>
                                                                                    <input type="text" class="form-control input-lg account-input" data-bind="value: selectedProject().name, valueUpdate: 'keyup'">
                                                                                </div>
                                                                            </div>

                                                                            <!-- Password -->
                                                                            <div class="col-sm-6">
                                                                                <p class="account-tips">
                                                                                    Pick a concise name that makes it easy for people to find your project
                                                                                </p>
                                                                            </div>
                                                                        </div>

                                                                        <hr style="border-color: #eee;">

                                                                    </div>

                                                                </div>
                                                            </div>
                                                        </div>
                                                    </section>

                                                </div>
                                            </div>
                                        </div>

                                        <!-- Map Card -->
                                        <div id="location-card" class="tab-pane fade">
                                            Location....
                                        </div>

                                        <!-- Models Card -->
                                        <div id="models-card" class="tab-pane fade">
                                            Models...
                                        </div>

                                        <div id="identities-card" class="identities-list tab-pane fade">

                                            <div>
                                                <div>
                                                    <div class="flex relative">

                                                        <div class="mpm-left-panel" style="" data-bind="with:identityList">
                                                            {% include 'views/project-manager/identity-list.htm' %}
                                                        </div>

                                                        <div class="mpm-right-panel">

                                                            <div class="relative">

                                                                <div class="row">
                                                                    <div class="col-xs-12 col-sm-5 col-md-6">
                                                                        <!-- ko if: selectedProject().identities.selected().type === 'group' -->
                                                                        <span class="icon-wrap icon-wrap-sm icon-circle branch-icon bg-purple">
                                                                                                                            <i class="fa fa-group"></i>
                                                                                                                        </span>
                                                                        <div class="mpm-group-name">
                                                                            <a class="listitem_name" data-bind='text:selectedProject().identities.selected().name'></a>
                                                                        </div>
                                                                        <div class="mpm-group-subtitle">{% trans 'Arches Group' %} </div>
                                                                        <!-- /ko -->
                                                                        <!-- ko if: selectedProject().identities.selected().type === 'user' -->
                                                                        <span class="icon-wrap icon-wrap-sm icon-circle branch-icon bg-mint">
                                                                                                                            <i class="fa fa-user"></i>
                                                                                                                        </span>
                                                                        <div class="mpm-group-name">
                                                                            <a class="listitem_name" data-bind='text:selectedProject().identities.selected().name'></a>
                                                                        </div>
                                                                        <div class="mpm-group-subtitle" data-bind="">{% trans 'Arches User' %}</div>
                                                                        <!-- /ko -->
                                                                    </div>
                                                                    <div class="col-sm-6" style="" data-bind="">
                                                                        <div class="box-inline">
                                                                            <!-- ko if: selectedProject().identities.selected().type === 'group' -->
                                                                            <p class="" style="margin-bottom: 0px;">{% trans 'Add this group to project' %}</p>
                                                                            <!-- /ko -->
                                                                            <!-- ko if: selectedProject().identities.selected().type === 'user' -->
                                                                            <p class="" style="margin-bottom: 0px;">{% trans 'Add this user to project' %}</p>
                                                                            <!-- /ko -->
                                                                            <div class="toggle-container">
                                                                                <span class="switch switch-small" data-bind="css: {'on': selectedProject().hasIdentity()}, click: function(){selectedProject().toggleIdentity()}"><small></small></span>
                                                                                        <div style="display:flex; flex-direction:row;">
                                                                                        <div class="arches-toggle-sm"></div>
                                                                                            <div style="margin-top: -17px;"></div>
                                                                                        </div>
                                                                                <span class="arches-toggle-subtitle"></span>
                                                                            </div>


                                                                        </div>

                                                                    </div>
                                                                </div>

                                                                <!-- Users in this Account -->
                                                                <div class="mpm-account-detail-panel">

                                                                    <!-- User Listing -->
                                                                    <div id="user-cards" class="list-group user-cards">
                                                                        <!-- Title/Filter/Pagination -->
                                                                        <!--ko if: selectedProject().identities.selected().type === 'group' -->
                                                                        <div class="relative mpm-item-listing-header-panel">
                                                                            <h4 class="mpm-item-listing-header">{% trans 'Accounts in this group' %}</h4>
                                                                            <div class="project-search-widget mpm-item-listing">
                                                                                <input class="form-control input-lg" placeholder="find a user..." type="text" data-bind="value: selectedProject().userFilter, valueUpdate: 'keyup'">
                                                                            </div>
                                                                        </div>

                                                                        <!-- ko foreach: selectedProject().filteredUsers() -->
                                                                            <a href="#" class="list-group-item get-user-detail">
                                                                                <div class="mpm-user-title mpm-user-name"><h4 data-bind='text: $data.username'></h4>
                                                                                <!--ko if: $data.groups-->
                                                                                    <!--ko if: _.intersection($parent.selectedProject().groups(), $data.groups).length > 0 || _.contains($parent.selectedProject().users(), $data.id)-->
                                                                                    <div class='mpm-user-status invited pull-right'>
                                                                                        <span>{% trans 'Approved' %}</span>
                                                                                    </div>
                                                                                    <!--/ko-->
                                                                                    <!--ko ifnot: _.intersection($parent.selectedProject().groups(), $data.groups).length > 0 || _.contains($parent.selectedProject().users(), $data.id)-->
                                                                                    <div class='mpm-user-status pull-right'>
                                                                                        <span>{% trans 'Not Approved' %}</span>
                                                                                    </div>
                                                                                    <!--/ko-->
                                                                                <!--/ko-->
                                                                            </div>
                                                                                <div class="mpm-user-subtitle"><p>{% trans 'Activity: 0 edits' %}</p><div><span>{% trans 'Last Login:' %}</span><span class="last-login" data-bind="text: $data.last_login"></span></div></div>
                                                                            </a>
                                                                        <!-- /ko -->
                                                                        <!--/ko-->

                                                                        <!--ko if: selectedProject().identities.selected().type === 'user' -->
                                                                        <!-- ko foreach: selectedProject().identities.groupUsers() -->
                                                                        <a href="#" class="get-user-detail">
                                                                            <div class="mpm-user-title mpm-user-name"><h4 data-bind='text: $data.username'></h4>
                                                                                <!--ko if: $data.groups-->
                                                                                    <!--ko if: _.intersection($parent.selectedProject().groups(), $data.groups).length > 0 || _.contains($parent.selectedProject().users(), $data.id)-->
                                                                                    <div class='mpm-user-status invited pull-right'>
                                                                                        <span>{% trans 'Approved' %}</span>
                                                                                    </div>
                                                                                    <!--/ko-->
                                                                                    <!--ko ifnot: _.intersection($parent.selectedProject().groups(), $data.groups).length > 0 || _.contains($parent.selectedProject().users(), $data.id)-->
                                                                                    <div class='mpm-user-status pull-right'>
                                                                                        <span>{% trans 'Not Approved' %}</span>
                                                                                    </div>
                                                                                    <!--/ko-->
                                                                                <!--/ko-->
                                                                            </div>
                                                                                <div class="mpm-user-subtitle"><p>{% trans 'Activity: 0 edits' %}</p><div><span>{% trans 'Last Login:' %}</span><span class="last-login" data-bind="text: $data.last_login"></span></div></div>
                                                                            </a>
                                                                        <!-- /ko -->

                                                                        <!--ko if: _.filter(selectedProject().identities.usersGroups(), function(u){return u.approved()}).length > 0 -->
                                                                        <div class="mpm-user-groups">{% trans 'Belongs to the following approved groups:' %}
                                                                            <ul class="user-group-list">
                                                                                <!-- ko foreach: selectedProject().identities.usersGroups() -->
                                                                                <!-- ko if: $data.approved -->
                                                                                <li>
                                                                                    <span class='mpm-user-subtitle' data-bind="text:$data.name"></span>
                                                                                </li>
                                                                                <!--/ko -->
                                                                                <!--/ko -->
                                                                            </ul>
                                                                        </div>
                                                                        <!--/ko-->


                                                                        <!--/ko-->




                                                                    </div>

                                                                    <!-- User Detail -->
                                                                    <div id="user-detail" class="panel hidden" style="box-shadow: none;">
                                                                        <div class="panel-heading">
                                                                            <h3 class="panel-title"><i class="fa fa-arrow-circle-o-left"></i> <a href="" class="">adalgity@getty.edu</a><span class="mpm-user-status pull-right" style="font-size: 13px;">Remove</span></h3>
                                                                        </div>

                                                                        <!-- User Detail -->
                                                                        <div class="mpm-user-summary">
                                                                            <div class="mpm-model-detail-panel">
                                                                                <div class="mpm-node-name">
                                                                                    User Information
                                                                                </div>
                                                                                <ul class="mpm-node-detail-metadata">
                                                                                    <li class="">
                                                                                        Name: Alison Dalgity
                                                                                    </li>
                                                                                    <li class="">
                                                                                        Email: <a hre="">adalgity@getty.edu</a>
                                                                                    </li>
                                                                                    <li class="">
                                                                                        Group Membership: Admins, Editors, RDM Administrators, Mobile Project Manager
                                                                                    </li>
                                                                                </ul>
                                                                            </div>

                                                                            <div class="mpm-model-detail-panel">
                                                                                <div class="mpm-node-name">
                                                                                    Contributions
                                                                                </div>
                                                                                <ul class="mpm-node-detail-metadata">
                                                                                    <li class="">
                                                                                        Edits: 0
                                                                                    </li>
                                                                                    <li>
                                                                                        Devices (2)
                                                                                        <ul class="mpm-node-detail-metadata">
                                                                                            <li class="">
                                                                                                Name: Alison's iPhone (last login: September 17, 2017)
                                                                                            </li>
                                                                                            <li class="">
                                                                                                Name: Getty iPad #12345 (last login: September 2, 2017)
                                                                                            </li>
                                                                                        </ul>
                                                                                    </li>
                                                                                </ul>
                                                                            </div>

                                                                            <div class="mpm-model-detail-panel">
                                                                                <div class="mpm-node-name">
                                                                                    Security
                                                                                </div>
                                                                                <ul class="mpm-node-detail-metadata">
                                                                                    <li class="">
                                                                                        Remove project data from from user's device on next login?
                                                                                    </li>
                                                                                    <li class="">
                                                                                        <!--Switchery : Unchecked-->
                                                                                        <!--===================================================-->
                                                                                        <input id="wipe-project" class="js-switch-small" style="margin-top: 0px; display: none;" data-switchery="true" type="checkbox"><span class="switchery switchery-small" style="box-shadow: rgb(223, 223, 223) 0px 0px 0px 0px inset; border-color: rgb(223, 223, 223); background-color: rgb(255, 255, 255); transition: border 0.4s ease 0s, box-shadow 0.4s ease 0s;"><small style="left: 0px; background-color: rgb(255, 255, 255); transition: left 0.2s ease 0s;"></small></span>
                                                                                        <!--===================================================-->
                                                                                    </li>
                                                                                </ul>
                                                                            </div>
                                                                        </div>
                                                                    </div>
                                                                </div>
                                                            </div>
                                                        </div>

                                                    </div>
                                                </div>
                                            </div>
                                        </div>

                                        <!-- Activation Card -->
                                        <div id="activation-card" class="tab-pane fade">
                                            <div class="panel-body card-panel-body" style="">
                                                <div id="" class="card-content" style="">

                                                    <!-- Project Summary Panel -->
                                                    <div class="mpm-activation-panel">
                                                        <!-- Activate Project -->
                                                        <div class="row pad-btm">
                                                            <!-- Activate Switch -->
                                                            <div class="col-sm-5 col-md-3">

                                                                <div class="box-inline">
                                                                    <p class="mpm-item-listing-header" style="margin-bottom: 0px;">Activate Project</p>

                                                                    <div class="toggle-container">
                                                                        <span class="switch switch-small" data-bind="css: {'on': selectedProject().active()}, click: function(){
                                                                            selectedProject().active(!selectedProject().active());
                                                                        }"><small></small></span>
                                                                    </div>

                                                                </div>
                                                            </div>

                                                            <!-- Help Message-->
                                                            <div class="col-sm-6 col-md-9">
                                                                <p class="account-tips" style="margin-top: 20px;">
                                                                    By activating the project you will send users an email with the information needed to begin data editing activitites.
                                                                </p>
                                                            </div>
                                                        </div>

                                                        <!-- Project Settings -->
                                                        <div class="mpm-summary-panel">
                                                            <p class="mpm-item-listing-header" style="margin-bottom: 0px;">
                                                                Project Summary
                                                            </p>
                                                            <ul class="mpm-node-detail-metadata">
                                                                <li class="">
                                                                    Number of edits: 0
                                                                </li>
                                                                <li class="">
                                                                    Contributors: 0
                                                                </li>
                                                                <li class="">
                                                                    Offline Basemap: Streets-Grey
                                                                </li>
                                                            </ul>
                                                        </div>

                                                        <!-- User Summary -->
                                                        <div class="mpm-summary-panel">
                                                            <p class="mpm-item-listing-header" style="margin-bottom: 0px;">
                                                                Groups/Users
                                                            </p>
                                                            <ul class="mpm-node-detail-metadata">
                                                                <li class="">
                                                                    Groups (<span data-bind="text: selectedProject().approvedGroupNames().length"></span>)
                                                                    <ul class="mpm-node-detail-metadata" data-bind="foreach: selectedProject().approvedGroupNames">
                                                                        <li class="" data-bind="text: $data">

                                                                        </li>
                                                                    </ul>
                                                                </li>
                                                            </ul>
                                                            <ul class="mpm-node-detail-metadata">
                                                                <li class="">
                                                                    Users (<span data-bind="text: selectedProject().approvedUserNames().length"></span>)
                                                                    <ul class="mpm-node-detail-metadata">
<<<<<<< HEAD
                                                                        <li class="" data-bind="text: selectedProject().userNames().join(', ')">

=======
                                                                        <li class="" data-bind="text: selectedProject().approvedUserNames().join(', ')">
                                                                            
>>>>>>> b49a1a3c
                                                                        </li>
                                                                    </ul>
                                                                </li>
                                                            </ul>
                                                        </div>

                                                        <!-- Model/Card Summary -->
                                                        <div class="mpm-summary-panel">
                                                            <p class="mpm-item-listing-header" style="margin-bottom: 0px;">
                                                                Models and Data Entry Cards
                                                            </p>
                                                            <ul class="mpm-node-detail-metadata">
                                                                <li class="">
                                                                    Assets (3 data entry cards)
                                                                    <ul class="mpm-node-detail-metadata">
                                                                        <li class="">
                                                                            Name, Modification Event, Condition Assessment
                                                                        </li>
                                                                    </ul>
                                                                </li>
                                                            </ul>
                                                            <ul class="mpm-node-detail-metadata">
                                                                <li class="">
                                                                    Investigation Activities (3 data entry cards)
                                                                    <ul class="mpm-node-detail-metadata">
                                                                        <li class="">
                                                                            Name, Event Location, Activity Type
                                                                        </li>
                                                                    </ul>
                                                                </li>
                                                            </ul>
                                                        </div>
                                                    </div>

                                                </div>
                                            </div>
                                        </div>
                                    </div>
                                </div>
                            </div>
                        </div>

                        <div id="project-footer" class="project-footer" style="">

                        </div>
                    </div>
                    <!-- /ko -->


                </div>
            </div>
        </div>
    </div>
</div>
{% endblock main_content %}

{% block tabs %}{% endblock tabs %}

{% block pre_require_js %}
{{block.super}}
    <script>
        {% autoescape off %}define('project-manager-data', [], function() {
            return {
                projects: {{projects}},
                identities: {{identities}}
            };
        });{% endautoescape %}
    </script>
{% endblock pre_require_js %}<|MERGE_RESOLUTION|>--- conflicted
+++ resolved
@@ -491,13 +491,8 @@
                                                                 <li class="">
                                                                     Users (<span data-bind="text: selectedProject().approvedUserNames().length"></span>)
                                                                     <ul class="mpm-node-detail-metadata">
-<<<<<<< HEAD
-                                                                        <li class="" data-bind="text: selectedProject().userNames().join(', ')">
-
-=======
                                                                         <li class="" data-bind="text: selectedProject().approvedUserNames().join(', ')">
-                                                                            
->>>>>>> b49a1a3c
+
                                                                         </li>
                                                                     </ul>
                                                                 </li>
