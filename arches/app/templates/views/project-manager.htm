<!--
ARCHES - a program developed to inventory and manage immovable cultural heritage.
Copyright (C) 2013 J. Paul Getty Trust and World Monuments Fund

This program is free software: you can redistribute it and/or modify
it under the terms of the GNU Affero General Public License as
published by the Free Software Foundation, either version 3 of the
License, or (at your option) any later version.

This program is distributed in the hope that it will be useful,
but WITHOUT ANY WARRANTY; without even the implied warranty of
MERCHANTABILITY or FITNESS FOR A PARTICULAR PURPOSE. See the
GNU Affero General Public License for more details.

You should have received a copy of the GNU Affero General Public License
along with this program. If not, see <http://www.gnu.org/licenses/>.
-->
{% extends "base-manager.htm" %}
{% load staticfiles %}
{% load i18n %}


{% block title %}
{{ block.super }}
{% trans "Mobile Project Manager" %}
{% endblock title %}


{% block main_content %}
<div class="content-panel mobile-project-manager-editor">
    <div class="flex">

        <!-- Left Panel: Groups/Accounts -->
        <div class="left-column-container panel ep-card-tools-panel" style="flex: 0 0 270px;">

            <!-- Title Block -->
            <div class="title-block-title">
                <div class="layer-list">
                    <!-- Layer Filter -->
                    <div class="list-filter" data-bind="" style="margin-right: 10px;">
                        <h4 class="title-block-title">Projects</h4>
                        <input type="text" class="form-control" style="width: 250px;" placeholder="Find a project..." data-bind="value: projectFilter, valueUpdate: 'keyup'">

                        <!-- Clear Search -->
                        <span class="clear-node-search" data-bind="visible: projectFilter().length > 0, click: function() { projectFilter(''); }"><i class="fa fa-times-circle"></i></span>
                    </div>

                </div>
            </div>



            <!-- Project Listing Panel-->
            <div id="user-grid" class="grid" style="position: relative; height: 0px; margin-left: -7px; display:none;" data-bind="visible: true">

                <!-- ko if: projects().length ===  0 -->
                <div id="default-message-panel" class="left-column-message" style="">
                    {% trans "You haven't saved any projects." %}
                    <p class="default-message">
                        {% trans "Use the form to set up a project, then save your edits, and you're done!" %}
                    </p>
                </div>
                <!-- /ko -->

                <!-- ko if: projects().length >  0 -->
                <div id="project-listing-panel" class="library-card library-card-entry library-card-wide selected" style="width: 270px;">
                    <!-- ko foreach: filteredProjects() -->
                    <div class="library-card selected selected-card" data-bind="css: {'selected-card': $parent.selectedProject()===$data, 'inactive': !active()}, click: function (p) { $parent.selectedProject(null);$parent.selectedProject(p); }" style="width: 270px;">
                        <div class="mpm-project-card">
                            <a class="mpm-project-name" data-bind="text: name() === '' ? '{% trans "Unnamed Project" %}' : name()"></a>
                        </div>
                        <div class="mpm-project-status" data-bind="text: active() ? '{% trans "Active" %}' : '{% trans "Inactive" %}'"></div>
                        <div class="mpm-project-subtitle" data-bind="text: createdbyName"></div>
                    </div>
                    <!-- /ko -->
                </div>
                <!-- /ko -->
            </div>
        </div>


        <div id="" class="card-form-preview-container library-container">
            <div class="">

                <!-- Header -->
                <div class="relative library-header" style="height: 55px;">

                    <!-- Add Project -->
                    <div class="library-panel-search-bar">
                        <button id="" class="btn btn-lg btn-mint btn-active-dark btn-labeled ion-plus-round" data-bind="click: newProject">{% trans "New Project" %}</button>
                        <!--ko if: selectedProject()-->
                        <button id="" class="btn btn-lg btn-danger btn-active-dark btn-labeled ion-minus-round" data-bind="click: deleteProject">{% trans "Delete Project" %}</button>
                        <!--/ko-->
                    </div>
                </div>

                <div id="page-content" class="library-grid" style="display:none;" data-bind="visible: true">

                    <!-- ko if: selectedProject() -->
                    <div id="sample-project" class="project-panel">

                        <!--Project heading-->
                        <div class="project-panel-header edit-mode">
                            <div class="">
                                <div class="project-status" data-bind="css: selectedProject().active() ? 'active' : 'inactive', text: selectedProject().active() ? '{% trans "Active" %}' : '{% trans "Inactive" %}'"></div>
                            </div>
                            <h3 class="project-panel-title" data-bind="text: selectedProject().name() === '' ? '{% trans "Unnamed Project" %}' : selectedProject().name()"></h3>

                            <div class="">
                                <ul class="project-metadata">
                                    <li class="project-metadata-item">
                                        <span data-bind="text: selectedProject().startdate() || '?'"></span>
                                        to
                                        <span data-bind="text: selectedProject().enddate() || '?'"></span>
                                    </li>
                                </ul>
                                <div class="project-details">
                                    <button id="btn-save-edits" class="btn btn-primary btn-labeled btn-active-dark fa fa-check" data-bind="click: saveProject, css: {'disabled': selectedProject().dirty()==false}">{% trans 'Save Edits' %}</button>
                                    <button class="btn btn-danger btn-labeled btn-active-dark fa fa-undo" data-bind="click: discardEdits, css: {'disabled': selectedProject().dirty()==false}">{% trans 'Discard Edits' %}></button>
                                </div>
                            </div>
                        </div>

                        <!--Project Details-->
                        <div id="project-details" class="project-panel-body" style="">

                            <div id="card-preview-crud" class="panel-body card-body fade in" style="padding: 0px; margin: 0px;">
                                <div id="cards" class="tab-base card-content-container outline" style="margin: 0px; margin-top: 0px;">

                                    <!--Nav Tabs-->
                                    <ul class="nav nav-tabs card-nav-container" style="">
                                        <li id="summary-group" class="active">
                                            <a id="summary-tab" data-toggle="tab" href="#summary-card" class="card-tab-title" aria-expanded="true">
                                                                {% trans 'Basic Settings' %}
                                                            </a>
                                        </li>
                                        <li id="card-group" class="">
                                            <a id="map-tab" data-toggle="tab" href="#location-card" class="card-tab-title" aria-expanded="false">
                                                                {% trans 'Location' %}
                                                            </a>
                                        </li>
                                        <li id="icon-group" class="">
                                            <a id="map-tab" data-toggle="tab" href="#models-card" class="card-tab-title" aria-expanded="false">
                                                                {% trans 'Resources' %}
                                                            </a>
                                        </li>
                                        <li id="icon-group" class="">
                                            <a id="map-tab" data-toggle="tab" href="#data-card" class="card-tab-title" aria-expanded="false">
                                                                {% trans 'Data' %}
                                                            </a>
                                        </li>
                                        <li id="status-group" class="">
                                            <a id="map-tab" data-toggle="tab" href="#identities-card" class="card-tab-title" aria-expanded="false">
                                                                {% trans 'People' %}
                                                            </a>
                                        </li>
                                        <li id="activation-group" class="">
                                            <a id="project-summary-tab" data-toggle="tab" href="#project-summary-card" class="card-tab-title" aria-expanded="false">
                                                                {% trans 'Activate Project' %}
                                                            </a>
                                        </li>
                                    </ul>

                                    <!--Tabs Content-->
                                    <div class="tab-content card-content-tab" style="margin-left: 0px;">

                                        <!-- Summary Card -->
                                        <div id="summary-card" class="mpm-card tab-pane fade active in" style="">
                                            <div class="panel-body card-panel-body project-card-body">
                                                <div id="" class="card-content">

                                                    <!-- Project Info -->
                                                    <section id="" class="profile-list edit-mode">
                                                        <div class="account-wrapper">
                                                            <div class="row relative">


                                                                <!-- Section Content -->
                                                                <div class="col-sm-12">

                                                                    <div id="account-crud" class="" style="">
                                                                        <div class="row">
                                                                            <div class="col-sm-5">
                                                                                <div class="form-group">
                                                                                    <label class="control-label account-label">{% trans 'Project name' %}</label>
                                                                                    <input type="text" class="form-control input-lg account-input" data-bind="value: selectedProject().name, valueUpdate: 'keyup'">
                                                                                </div>
                                                                            </div>

                                                                            <div class="col-sm-6">
                                                                                <p class="account-tips">
                                                                                    {% trans 'Pick a concise name that makes it easy for people to find your project' %}
                                                                                </p>
                                                                            </div>
                                                                        </div>

                                                                        <hr style="border-color: #eee;">

                                                                        <div class="row">
                                                                            <div class="col-sm-5">
                                                                                <div class="form-group">
                                                                                    <label class="control-label account-label">{% trans 'Project start date' %}</label>
                                                                                    <input class="form-control input-lg account-input" data-bind="datepicker: {format: dateFormat, minDate: false, maxDate: selectedProject().enddate}, value: selectedProject().startdate">
                                                                                </div>
                                                                            </div>
                                                                            <div class="col-sm-6">
                                                                                <p class="account-tips">
                                                                                    {% trans 'The project start and end dates are used to limit when people can add or edit Arches data.' %}
                                                                                </p>
                                                                            </div>
                                                                        </div>

                                                                        <div class="row">
                                                                            <div class="col-sm-5">
                                                                                <div class="form-group">
                                                                                    <label class="control-label account-label">{% trans 'Project end' %}</label>
                                                                                    <input class="form-control input-lg account-input" data-bind="datepicker: {format: dateFormat, minDate: selectedProject().startdate, maxDate: false}, value: selectedProject().enddate">
                                                                                </div>
                                                                            </div>
                                                                        </div>

                                                                        <hr style="border-color: #eee;">

                                                                        <div class="row">
                                                                            <div class="col-sm-12">
                                                                                <div class="form-group">
                                                                                    <label class="control-label account-label">{% trans 'Description' %}</label>
                                                                                    <div>
                                                                                        <textarea class="form-control textarea textarea-resizable" rows="3" type="text" data-bind="value: selectedProject().description, valueUpdate: 'keyup'"></textarea>
                                                                                    </div>
                                                                                </div>
                                                                            </div>

                                                                        </div>

                                                                    </div>
                                                                </div>
                                                            </div>
                                                        </div>
                                                    </section>

                                                </div>
                                            </div>
                                        </div>

                                        <!-- Map Card -->
                                        <div id="location-card" class="mpm-card tab-pane fade">
                                            Location....
                                        </div>

                                        <!-- Models Card -->
<<<<<<< HEAD
                                        <div id="models-card" class="identities-list tab-pane fade">
                                            <div>
                                                <div>
                                                    <div class="flex relative">

                                                        <div class="mpm-left-panel" style="" data-bind="with:resourceList">
                                                            {% include 'views/list.htm' %}
                                                        </div>

                                                        <div class="mpm-right-panel">

                                                            <div class="relative">
                                                            </div>
                                                        </div>

                                                    </div>
                                                </div>
                                            </div>
=======
                                        <div id="models-card" class="mpm-card tab-pane fade">
                                            Models...
>>>>>>> aae2a370
                                        </div>

                                        <!-- Data Card -->
                                        <div id="data-card" class="mpm-card tab-pane fade">
                                            Data...
                                        </div>

                                        <div id="identities-card" class="identities-list mpm-card tab-pane fade">

                                            <div>
                                                <div>
                                                    <div class="flex relative">

                                                        <div class="mpm-left-panel" style="" data-bind="with:identityList">
                                                            {% include 'views/project-manager/identity-list.htm' %}
                                                        </div>

                                                        <div class="mpm-right-panel">

                                                            <div class="relative">

                                                                <div class="row">
                                                                    <div class="col-xs-12 col-sm-5 col-md-3">
                                                                        <!-- ko if: identityList.selected().type === 'group' -->
                                                                        <span class="icon-wrap icon-wrap-sm icon-circle branch-icon bg-purple">
                                                                            <i class="fa fa-group"></i>
                                                                        </span>
                                                                        <div class="mpm-group-name">
                                                                            <a class="listitem_name" data-bind='text:identityList.selected().name'></a>
                                                                        </div>
                                                                        <div class="mpm-group-subtitle">{% trans 'Arches Group' %} </div>
                                                                        <!-- /ko -->
                                                                        <!-- ko if: identityList.selected().type === 'user' -->
                                                                        <span class="icon-wrap icon-wrap-sm icon-circle branch-icon bg-mint">
                                                                            <i class="fa fa-user"></i>
                                                                        </span>
                                                                        <div class="mpm-group-name">
                                                                            <a class="listitem_name" data-bind='text:identityList.selected().name'></a>
                                                                        </div>
                                                                        <div class="mpm-group-subtitle" data-bind="">{% trans 'Arches User' %}</div>
                                                                        <!-- /ko -->
                                                                    </div>
                                                                    <div class="col-sm-6" style="" data-bind="">
                                                                        <div class="box-inline">
                                                                            
                                                                            <!-- ko if: identityList.selected().type === 'user' -->
                                                                            <div class="">
                                                                                <span class="switch switch-small mpm-account-switch" data-bind="css: {'on': selectedProject().hasIdentity()}, click: function(){selectedProject().toggleIdentity()}"><small></small>

                                                                                </span>
                                                                                <p class="mpm-account-switch-text" style="margin-bottom: 0px;">{% trans 'Add this user to project' %}</p>
                                                                                        <div style="display:flex; flex-direction:row;">
                                                                                        <div class="arches-toggle-sm"></div>
                                                                                            <div style="margin-top: -17px;"></div>
                                                                                        </div>
                                                                                <span class="arches-toggle-subtitle"></span>
                                                                            </div>
                                                                            <!-- /ko -->

                                                                        </div>
                                                                    </div>
                                                                </div>

                                                                <!-- Users in this Account -->
                                                                <div class="mpm-account-detail-panel">

                                                                    <!-- User Listing -->
                                                                    <div id="user-cards" class="list-group user-cards">
                                                                        <!-- Title/Filter/Pagination -->
                                                                        <!--ko if: identityList.selected().type === 'group' -->
                                                                        <div class="relative mpm-item-listing-header-panel">

                                                                            <div class="mpm-toggle-container">
                                                                                <span class="switch switch-small" data-bind="css: {'on': selectedProject().hasIdentity()}, click: function(){selectedProject().toggleIdentity()}"><small></small></span>

                                                                                <h4 class="mpm-item-listing-header">{% trans 'Add accounts in this group' %}</h4>
                                                                            </div>

                                                                            <div class="project-search-widget mpm-item-listing">
                                                                                <input class="form-control input-lg" placeholder="find a user in this group..." type="text" data-bind="value: selectedProject().userFilter, valueUpdate: 'keyup'">
                                                                            </div>
                                                                        </div>
                                                                        <div class='mpm-group-users'>
                                                                        <!-- ko foreach: selectedProject().filteredUsers() -->
                                                                            <div href="#" class="list-group-item get-user-detail" data-bind="click: function(){ $data.expanded(!$data.expanded()) }">
                                                                                <div class="mpm-user-title mpm-user-name"><h4 data-bind='text: $data.username'></h4>
                                                                                <!--ko if: $data.groups-->
                                                                                    <!--ko if: _.contains($parent.selectedProject().users(), $data.id) -->
                                                                                    <div class='mpm-user-status invited pull-right'>
                                                                                        <span>{% trans 'Approved' %}</span>
                                                                                    </div>
                                                                                    <!--/ko-->
                                                                                    <!--ko ifnot: _.contains($parent.selectedProject().users(), $data.id) -->
                                                                                    <div class='mpm-user-status pull-right'>
                                                                                        <span>{% trans 'Not Approved' %}</span>
                                                                                    </div>
                                                                                    <!--/ko-->
                                                                                <!--/ko-->
                                                                            </div>
                                                                                <div class="mpm-user-subtitle"><p>{% trans 'Activity: 0 edits' %}</p><div><span>{% trans 'Last Login:' %}</span><span class="last-login" data-bind="text: $data.last_login"></span></div></div>
                                                                                <div class="mpm-user-summary" data-bind="css: {'expanded': $data.expanded()}">
                                                                                    <div class="mpm-model-detail-panel">
                                                                                        <div class="mpm-node-name">
                                                                                            {% trans 'User Information' %}
                                                                                        </div>
                                                                                        <ul class="mpm-node-detail-metadata">
                                                                                            <li class="">
                                                                                                <span>{% trans 'Name:' %}
                                                                                                    <span class="last-login" data-bind="text: $data.first_name"></span>
                                                                                                    <span class="last-login" data-bind="text: $data.last_name"></span>
                                                                                                </span>
                                                                                            </li>
                                                                                            <li class="">
                                                                                                {% trans 'Email:' %} <a href="" data-bind="text: $data.email"></a>
                                                                                            </li>
                                                                                            <li class="">
                                                                                                {% trans 'Groups:' %}
                                                                                                <span class="last-login" data-bind="text: $data.group_names"></span>
                                                                                            </li>
                                                                                        </ul>
                                                                                    </div>

                                                                                    <div class="mpm-model-detail-panel">
                                                                                        <div class="mpm-node-name">
                                                                                            Contributions
                                                                                        </div>
                                                                                        <ul class="mpm-node-detail-metadata">
                                                                                            <li class="">
                                                                                                Edits: 0
                                                                                            </li>
                                                                                            <li>
                                                                                                Devices (1)
                                                                                                <ul class="mpm-node-detail-metadata">
                                                                                                    <li class="">
                                                                                                        <span>Name: iPhone (last login:<span class="last-login" data-bind="text: $data.last_login"></span>)</span>
                                                                                                    </li>
                                                                                                </ul>
                                                                                            </li>
                                                                                        </ul>
                                                                                    </div>

                                                                                    <div class="mpm-model-detail-panel">
                                                                                        <div class="mpm-node-name">
                                                                                            Security
                                                                                        </div>
                                                                                        <ul class="mpm-node-detail-metadata">
                                                                                            <li class="">
                                                                                                Remove project data from from user's device on next login?
                                                                                            </li>
                                                                                            <li class="">
                                                                                                <!--Switchery : Unchecked-->
                                                                                                <!--===================================================-->
                                                                                                <input id="wipe-project" class="js-switch-small" type="checkbox" style="margin-top: 0px; display: none;" data-switchery="true"><span class="switchery switchery-small" style="box-shadow: rgb(223, 223, 223) 0px 0px 0px 0px inset; border-color: rgb(223, 223, 223); background-color: rgb(255, 255, 255); transition: border 0.4s, box-shadow 0.4s;"><small style="left: 0px; background-color: rgb(255, 255, 255); transition: left 0.2s;"></small></span>
                                                                                                <!--===================================================-->
                                                                                            </li>
                                                                                        </ul>
                                                                                    </div>
                                                                                </div>
                                                                            </div>
                                                                        <!-- /ko -->
                                                                    </div>
                                                                        <!--/ko-->
                                                                        <!--ko if: identityList.selected().type === 'user' -->
                                                                        <a href="#" class="get-user-detail">
                                                                            <div class="mpm-user-title mpm-user-name">
                                                                                    <!--ko if: identityList.selected().approved() -->
                                                                                    <div class='mpm-user-status invited user'>
                                                                                        <span>{% trans 'Approved' %}</span>
                                                                                    </div>
                                                                                    <!--/ko-->
                                                                                    <!--ko ifnot: identityList.selected().approved() -->
                                                                                    <div class='mpm-user-status user pull-right'>
                                                                                        <span>{% trans 'Not Approved' %}</span>
                                                                                    </div>
                                                                                    <!--/ko-->
                                                                            </div>
                                                                                <div class="mpm-user-subtitle user">
                                                                                    <div class="mpm-user-summary">
                                                                                        <div class="mpm-model-detail-panel">
                                                                                            <div class="mpm-node-name">
                                                                                                {% trans 'User Information' %}
                                                                                            </div>
                                                                                            <ul class="mpm-node-detail-metadata">
                                                                                                <li class="">
                                                                                                    <span>{% trans 'Name:' %}
                                                                                                        <span class="last-login" data-bind="text: identityList.selected().first_name"></span>
                                                                                                        <span class="last-login" data-bind="text: identityList.selected().last_name"></span>
                                                                                                    </span>
                                                                                                </li>
                                                                                                <li class="">
                                                                                                    {% trans 'Email:' %} <a href="" data-bind="text: identityList.selected().email"></a>
                                                                                                </li>
                                                                                                <li class="">
                                                                                                    {% trans 'Groups:' %}
                                                                                                    <span class="last-login" data-bind="text: identityList.selected().groups"></span>
                                                                                                </li>
                                                                                            </ul>
                                                                                        </div>

                                                                                        <div class="mpm-model-detail-panel">
                                                                                            <div class="mpm-node-name">
                                                                                                Contributions
                                                                                            </div>
                                                                                            <ul class="mpm-node-detail-metadata">
                                                                                                <li class="">
                                                                                                    Edits: 0
                                                                                                </li>
                                                                                                <li>
                                                                                                    Devices (1)
                                                                                                    <ul class="mpm-node-detail-metadata">
                                                                                                        <li class="">
                                                                                                            <span>Name: iPhone (last login:<span class="last-login" data-bind="text: identityList.selected().last_login"></span>)</span>
                                                                                                        </li>
                                                                                                    </ul>
                                                                                                </li>
                                                                                            </ul>
                                                                                        </div>

                                                                                        <div class="mpm-model-detail-panel">
                                                                                            <div class="mpm-node-name">
                                                                                                Security
                                                                                            </div>
                                                                                            <ul class="mpm-node-detail-metadata">
                                                                                                <li class="">
                                                                                                    Remove project data from from user's device on next login?
                                                                                                </li>
                                                                                                <li class="">
                                                                                                    <!--Switchery : Unchecked-->
                                                                                                    <!--===================================================-->
                                                                                                    <input id="wipe-project" class="js-switch-small" type="checkbox" style="margin-top: 0px; display: none;" data-switchery="true"><span class="switchery switchery-small" style="box-shadow: rgb(223, 223, 223) 0px 0px 0px 0px inset; border-color: rgb(223, 223, 223); background-color: rgb(255, 255, 255); transition: border 0.4s, box-shadow 0.4s;"><small style="left: 0px; background-color: rgb(255, 255, 255); transition: left 0.2s;"></small></span>
                                                                                                    <!--===================================================-->
                                                                                                </li>
                                                                                            </ul>
                                                                                        </div>
                                                                                    </div>
                                                                                    <div>

                                                                                </div>
                                                                            </div>
                                                                            </a>

                                                                        <!--ko if: _.filter(identityList.usersGroups(), function(u){return u.approved()}).length > 0 -->
                                                                        <div class="mpm-user-groups">{% trans 'Belongs to the following approved groups:' %}
                                                                            <ul class="user-group-list">
                                                                                <!-- ko foreach: identityList.usersGroups() -->
                                                                                <!-- ko if: $data.approved -->
                                                                                <li>
                                                                                    <span class='mpm-user-subtitle' data-bind="text:$data.name"></span>
                                                                                </li>
                                                                                <!--/ko -->
                                                                                <!--/ko -->
                                                                            </ul>
                                                                        </div>
                                                                        <!--/ko-->
                                                                        <!--/ko-->


                                                                    </div>

                                                                </div>
                                                            </div>
                                                        </div>

                                                    </div>
                                                </div>
                                            </div>
                                        </div>

                                        <!-- Summary Card -->
                                        <div id="project-summary-card" class="mpm-card tab-pane fade">
                                            <div class="panel-body card-panel-body" style="">
                                                <div id="" class="card-content" style="">

                                                    <!-- Project Summary Panel -->
                                                    <div class="mpm-activation-panel">
                                                        <!-- Activate Project -->
                                                        <div class="row pad-btm">
                                                            <!-- Activate Switch -->
                                                            <div class="col-sm-5 col-md-3">

                                                                <div class="box-inline">
                                                                    <p class="mpm-item-listing-header" style="margin-bottom: 0px;">Activate Project</p>

                                                                    <div class="toggle-container">
                                                                        <span class="switch switch-small" data-bind="css: {'on': selectedProject().active()}, click: function(){
                                                                            selectedProject().active(!selectedProject().active());
                                                                        }"><small></small></span>
                                                                    </div>

                                                                </div>
                                                            </div>

                                                            <!-- Help Message-->
                                                            <div class="col-sm-6 col-md-9">
                                                                <p class="account-tips" style="margin-top: 20px;">
                                                                    By activating the project you will send users an email with the information needed to begin data editing activitites.
                                                                </p>
                                                            </div>
                                                        </div>

                                                        <!-- Project Settings -->
                                                        <div class="mpm-summary-panel">
                                                            <p class="mpm-item-listing-header" style="margin-bottom: 0px;">
                                                                Project Summary
                                                            </p>
                                                            <ul class="mpm-node-detail-metadata">
                                                                <li class="">
                                                                    Number of edits: 0
                                                                </li>
                                                                <li class="">
                                                                    Contributors: 0
                                                                </li>
                                                                <li class="">
                                                                    Offline Basemap: Streets-Grey
                                                                </li>
                                                            </ul>
                                                        </div>

                                                        <!-- User Summary -->
                                                        <div class="mpm-summary-panel">
                                                            <p class="mpm-item-listing-header" style="margin-bottom: 0px;">
                                                                Groups/Users
                                                            </p>
                                                            <ul class="mpm-node-detail-metadata">
                                                                <li class="">
                                                                    Groups (<span data-bind="text: selectedProject().approvedGroupNames().length"></span>)
                                                                    <ul class="mpm-node-detail-metadata">
                                                                        <li class="" data-bind="text:  selectedProject().approvedGroupNames().join(', ')">

                                                                        </li>
                                                                    </ul>
                                                                </li>
                                                            </ul>
                                                            <ul class="mpm-node-detail-metadata">
                                                                <li class="">
                                                                    Users (<span data-bind="text: selectedProject().approvedUserNames().length"></span>)
                                                                    <ul class="mpm-node-detail-metadata">
                                                                        <li class="" data-bind="text: selectedProject().approvedUserNames().join(', ')">

                                                                        </li>
                                                                    </ul>
                                                                </li>
                                                            </ul>
                                                        </div>

                                                        <!-- Model/Card Summary -->
                                                        <div class="mpm-summary-panel">
                                                            <p class="mpm-item-listing-header" style="margin-bottom: 0px;">
                                                                Models and Data Entry Cards
                                                            </p>
                                                            <ul class="mpm-node-detail-metadata">
                                                                <li class="">
                                                                    Assets (3 data entry cards)
                                                                    <ul class="mpm-node-detail-metadata">
                                                                        <li class="">
                                                                            Name, Modification Event, Condition Assessment
                                                                        </li>
                                                                    </ul>
                                                                </li>
                                                            </ul>
                                                            <ul class="mpm-node-detail-metadata">
                                                                <li class="">
                                                                    Investigation Activities (3 data entry cards)
                                                                    <ul class="mpm-node-detail-metadata">
                                                                        <li class="">
                                                                            Name, Event Location, Activity Type
                                                                        </li>
                                                                    </ul>
                                                                </li>
                                                            </ul>
                                                        </div>
                                                    </div>

                                                </div>
                                            </div>
                                        </div>
                                    </div>
                                </div>
                            </div>
                        </div>
                    </div>
                    <!-- /ko -->


                </div>
            </div>
        </div>
    </div>
</div>
{% endblock main_content %}

{% block tabs %}{% endblock tabs %}

{% block pre_require_js %}
{{block.super}}
    <script>
        {% autoescape off %}define('project-manager-data', [], function() {
            return {
                projects: {{projects}},
                resources: {{resources}},
                identities: {{identities}}
            };
        });{% endautoescape %}
    </script>
{% endblock pre_require_js %}<|MERGE_RESOLUTION|>--- conflicted
+++ resolved
@@ -249,7 +249,6 @@
                                         </div>
 
                                         <!-- Models Card -->
-<<<<<<< HEAD
                                         <div id="models-card" class="identities-list tab-pane fade">
                                             <div>
                                                 <div>
@@ -268,10 +267,6 @@
                                                     </div>
                                                 </div>
                                             </div>
-=======
-                                        <div id="models-card" class="mpm-card tab-pane fade">
-                                            Models...
->>>>>>> aae2a370
                                         </div>
 
                                         <!-- Data Card -->
@@ -316,7 +311,7 @@
                                                                     </div>
                                                                     <div class="col-sm-6" style="" data-bind="">
                                                                         <div class="box-inline">
-                                                                            
+
                                                                             <!-- ko if: identityList.selected().type === 'user' -->
                                                                             <div class="">
                                                                                 <span class="switch switch-small mpm-account-switch" data-bind="css: {'on': selectedProject().hasIdentity()}, click: function(){selectedProject().toggleIdentity()}"><small></small>
