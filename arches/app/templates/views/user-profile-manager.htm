<!--
ARCHES - a program developed to inventory and manage immovable cultural heritage.
Copyright (C) 2013 J. Paul Getty Trust and World Monuments Fund

This program is free software: you can redistribute it and/or modify
it under the terms of the GNU Affero General Public License as
published by the Free Software Foundation, either version 3 of the
License, or (at your option) any later version.

This program is distributed in the hope that it will be useful,
but WITHOUT ANY WARRANTY; without even the implied warranty of
MERCHANTABILITY or FITNESS FOR A PARTICULAR PURPOSE. See the
GNU Affero General Public License for more details.

You should have received a copy of the GNU Affero General Public License
along with this program. If not, see <http://www.gnu.org/licenses/>.
-->
{% extends "base-manager.htm" %} 
{% load static %} 
{% load template_tags %}
{% load i18n %} 

{% block title %} 
{{ block.super }} 
{% trans "Account Settings" %} 
{% endblock title %} 

{% block main_content %}
<div class="scroll-y">

    <!-- Main Editor -->
    <div id="user-profile">

        <!-- Profile Summary -->
        <div class="profile-summary-page">

            <div class="profile-report relative">

                <!-- Profile Top Panel Image 
                <img class="widget-bg img-responsive" src='{{ STATIC_URL }}img/user/profile_background.png'>
                -->

                <div class="">
                    <div class="profile-full-name">
                        {{user.first_name}} {{user.last_name}}
                    </div>
                    <div class="profile-e-mail">
                        {% trans "User name:" %} {{user.username}}
                    </div>
                </div>
            </div>

            <!-- Profile Sections -->
            <div class="profile-sections">

                <!-- My Account Info -->
                <section id="" class="profile-list">
                    <div class="account-wrapper">
                        <div class="row relative">

                            <!-- Section Title -->
                            <div class="col-sm-3">
                                <div class="profile-header" style="margin: 0 10px">
                                    {% trans 'Account' %}
                                </div>
                            </div>

                            <div class="row-content col-sm-9" style="flex: 1; ">
                                <!-- ko if: showEditUserForm() === false -->
                                <div class="row" style="display: flex">
                                    <div class="col-sm-5">
                                        <div class="relative">
                                            <h4 class="text-main" style="font-weight: 500;">{{ user.username }}</h4>
                                            <p class="profile-label-shim">{% trans 'User name' %}</p>
                                        </div>
                                    </div>

                                    <div class="col-sm-5">
                                        <h4 class="text-main">********</h4>
                                        <button class="btn btn-default btn-active-success btn-profile-password add-popover" data-bind='click: toggleChangePasswordForm'>
                                        {% trans 'Change password' %}</button>
                                        <div class="password-success" data-bind="text:changePasswordSuccess"></div>
                                        <div class="change-password-form bottom fade in popover" data-bind='visible: showChangePasswordForm()'>
                                            <div class="arrow" style="left: 50%;"></div>
                                            {% include 'change_password.htm' %}
                                        </div>
                                    </div>

                                    <div class="col-sm-2">
                                        <div>
                                            <button class="btn btn-primary btn-active-purple btn-profile" data-bind='click: toggleEditUserForm'>{% trans 'Edit' %}</button>
                                        </div>
                                    </div>
                                </div>

                                <div class="row">
                                    <div class="col-sm-5">
                                        <div class="relative">
                                            <h4 class="text-main" style="font-weight: 500;">{{ user.email }}</h4>
                                            <p class="profile-label-shim">{% trans 'Contact email' %}</p>
                                        </div>
                                    </div>
                                </div>

                                <div class="row">
                                    <div class="col-sm-5">
                                        <div class="relative">
                                            {% if user.userprofile.phone %}
                                                <h4 class="text-main" style="font-weight: 500;">{{ user.userprofile.phone }}</h4>
                                            {% else %}
                                                <h4 class="text-main" style="font-weight: 500;">{% trans 'None' %}</h4>
                                            {% endif %}
                                            <p class="profile-label-shim">{% trans 'Phone' %}</p>
                                        </div>
                                    </div>


                                    <!-- ko if: isTwoFactorAuthenticationEnabled || isTwoFactorAuthenticationForced -->
                                    <div class="col-sm-5">
                                        <div class="relative">
                                            <!-- ko if: hasUserEnabledTwoFactorAuthentication() -->
                                            <h4 class="text-main" style="font-weight: 500; color: green;">ENABLED</h4>
                                            <!-- /ko -->
                                            <!-- ko ifnot: hasUserEnabledTwoFactorAuthentication() -->
                                            <h4 class="text-main" style="font-weight: 500; color: red;">DISABLED</h4>
                                            <!-- /ko -->
                                            <p class="profile-label-shim">{% trans 'Two-Factor Authentication' %}</p>
                                        </div>
                                    </div>
                                    <!-- /ko -->
                                </div>
                                <!-- /ko -->

                                <!-- ko if: showEditUserForm() === true -->
                                <form method="post">
                                    {% csrf_token %}
                                    <div class="row">

                                        <div class="col-sm-5">
                                            <div class="form-group">
                                                <label class="control-label account-label">{% trans 'Arches user name' %}</label>
                                                <input disabled type="text" class="form-control input-lg account-input" placeholder="Fist name" name="username" value="{{ user.username }}">
                                            </div>
                                        </div>

                                        <!-- Password -->
                                        <div class="col-sm-5">
                                            <p class="account-tips">
                                                {% trans 'This is the unique email or name that you use to log on to Arches.' %}
                                            </p>
                                        </div>

                                        <div class="col-sm-2">
                                            <div>
                                                <button class="btn btn-primary btn-active-purple btn-profile mar-btm" type="submit" formaction="{% url 'user_profile_manager' %}">{% trans 'Save' %}</button>
                                                <button class="btn btn-danger btn-active-dark btn-profile mar-btm" data-bind='click: toggleEditUserForm'>{% trans 'Cancel' %}</button>
                                            </div>
                                        </div>
                                    </div>

                                    <hr style="border-color: #eee;">
                                    <div class="row">
                                        <div class="col-sm-5">
                                            <div class="form-group">
                                                <label class="control-label account-label">{% trans 'First name' %}</label>
                                                <input type="text" class="form-control input-lg account-input" placeholder="{% trans 'First name' %}" name="first_name" value="{{ user.first_name }}">
                                                {% if form.first_name.errors %}
                                                {% for error in form.first_name.errors %}
                                                    <div style="color:darkred">{{ error|escape }}</div>
                                                {% endfor %}
                                                {% endif %}
                                            </div>
                                        </div>
                                        <div class="col-sm-5">
                                            <p class="account-tips">
                                                {% trans 'Arches uses your name and phone number to make it easier for other users to find and work with you.' %}
                                            </p>
                                        </div>
                                    </div>

                                    <!-- Account Last Name -->
                                    <div class="row">
                                        <!-- Names -->
                                        <div class="col-sm-5">
                                            <div class="form-group">
                                                <label class="control-label account-label">{% trans 'Last name' %}</label>
                                                <input type="text" class="form-control input-lg account-input" placeholder="{% trans 'Last name' %}" name="last_name" value="{{ user.last_name }}">
                                                {% if form.last_name.errors %}
                                                {% for error in form.last_name.errors %}
                                                    <div style="color:darkred">{{ error|escape }}</div>
                                                {% endfor %}
                                                {% endif %}
                                            </div>
                                        </div>
                                    </div>

                                    <!-- Phone -->
                                    <div class="row">
                                        <!-- Names -->
                                        <div class="col-sm-5">
                                            <div class="form-group">
                                                <label class="control-label account-label">{% trans 'Phone Number (optional)' %}</label>
                                                <input type="text" class="form-control input-lg account-input" placeholder="e.g. +1 415 555-1234" name="phone" value="{{ user.userprofile.phone }}">
                                            </div>
                                        </div>
                                    </div>

                                    <hr style="border-color: #eee;">

                                    <!-- Contact Email -->
                                    <div class="row">
                                        <!-- Names -->
                                        <div class="col-sm-5">
                                            <div class="form-group">
                                                <label class="control-label account-label">{% trans 'Contact Email' %}</label>
                                                <input type="email" class="form-control input-lg account-input" placeholder="jsmith@company.com" name="email" value="{{ user.email }}">
                                                {% if form.email.errors %}
                                                {% for error in form.email.errors %}
                                                    <div style="color:darkred">{{ error|escape }}</div>
                                                {% endfor %}
                                                {% endif %}
                                            </div>
                                        </div>
                                        <div class="col-sm-5">
                                            <p class="account-tips">
                                                {% trans 'Arches uses your e-maill to alert you to projects and tasks assigned to you.' %}
                                            </p>
                                        </div>
                                    </div>

                                    <!-- ko if: isTwoFactorAuthenticationEnabled || isTwoFactorAuthenticationForced -->
                                        <hr style="border-color: #eee;">
                                        
                                        <!-- Two-Factor Authentication -->
                                        <div class="row">
                                            <div class="col-sm-5">
                                                <div class="form-group">
                                                    <label class="control-label account-label">{% trans 'Two-Factor Authentication' %}</label>
                                                    <input 
                                                        disabled
                                                        type="text" 
                                                        class="form-control input-lg account-input" 
                                                        name="two-factor-authentication-status" 
                                                        data-bind="value: hasUserEnabledTwoFactorAuthentication() ? 'ENABLED' : 'DISABLED'"
                                                    >
                                                </div>
                                            </div>
                                            <div class="col-sm-5">
                                                <p class="account-tips">
                                                    <button 
                                                        class="btn btn-link" 
                                                        type='button' 
                                                        style="color: #579ddb; padding-top: 24px;"
                                                        data-bind="click: function() { alertTwoFactorAuthenticationChange('{{ user.email }}'); }"
                                                    >
                                                        {% trans 'Click here to update Two-Factor Authentication settings via email' %}
                                                    </button>
                                                </p>
                                            </div>
                                        </div>
                                    <!-- /ko -->
                                </form>
                                <!-- /ko -->
                            </div>
                        </div>

                    </div>
                </section>


<!-- commenting this section out as it's not implemented as of Feb 19th - AC -->
                <!-- My Devices -->
<!--
                <div class="profile-list">
                    <div class="profile-header">
                        My Devices
                    </div>
-->

                    <!-- No Device Registered Yet -->
<!--
                    <div class="">
-->

                        <!-- Download panel -->
<!--
                        <div id="download-buttons-panel" class="">
                            <span class="hidden-xs">You haven't registered a device yet.</span> Download the App:
                            <div class="">
                                <a class="download-app" href=""><img class="apple_app_store_icon" src="{{ STATIC_URL }}img/user/apple.png" alt="ios"></a>
                                <a class="download-app" href=""><img class="android_app_store_icon" src="{{ STATIC_URL }}img/user/google.png" alt="android"></a>
                            </div>
                        </div>
-->

                        <!-- Devices Panel -->
<!--
                        <div id="devices-panel" class="" style="display: none;">
                            <div class="row">
                                <div class="col-sm-9 col-sm-offset-3">-->
                                    <!-- Device Listing -->
                                    <!--<ul class="device-listing">
                                        <li class="device-list-item">
                                            <div class="">
                                                <dl class="device-summary">
                                                    <dt>Alison's iPhone 8</dt>
                                                </dl>
                                            </div>
                                            <img src="img/arches/devices/smart_phone.png" alt="Tablet" class="mar-btm" style="height: 80px; margin-top: 10px; margin-left: 15px; margin-right: 15px;">
                                            <div class="">
                                                <dl class="device-summary">
                                                    <dt>December 18, 2017</dt>
                                                    <dd class="profile-label-shim">9:18:52</dd>
                                                    <dd class="profile-label-shim">Last login</dd>
                                                </dl>
                                            </div>
                                        </li>

                                        <li class="device-list-item">
                                            <div class="">
                                                <dl class="device-summary">
                                                    <dt>Getty iPad #14</dt>
                                                </dl>
                                            </div>
                                            <img src="img/arches/devices/tablet.png" alt="Tablet" class="mar-btm" style="height: 80px; margin-top: 10px; margin-left: 15px; margin-right: 15px;">
                                            <div class="">
                                                <dl class="device-summary">
                                                    <dt>November 9, 2017</dt>
                                                    <dd class="profile-label-shim">17:45:12</dd>
                                                    <dd class="profile-label-shim">Last login</dd>
                                                </dl>
                                            </div>
                                        </li>
                                    </ul>
                                </div>
                            </div>
                        </div>
                    </div>
                </div>
-->

                <!-- Notification Settings -->
                <section>
                    <div class="profile-list">
                        <div class="profile-header">
                            {% trans 'Notification Settings' %}
                        </div>

                        <div class="row">
                            <div class="col-sm-9 col-sm-offset-3 profile-notif-settings">
                                <table class="notif-table table-striped">
                                    <thead>
                                        <tr>
                                            <th>{% trans 'Trigger' %}</th>
                                            <th class="notif-type">{% trans 'Email Notification' %}</th>
                                            <th class="notif-type">{% trans 'Web Notification' %}</th>
                                        </tr>
                                    </thead>
                                    <tbody>
                                        <!-- ko foreach: notifTypeObservables -->
                                        <tr>
                                            <td data-bind="text:name"></td>
                                            <td>
                                                <label class="control-label widget-input-label-notif">
                                                    <span class="switch switch-small arches-switch" data-bind="css: {'on': emailnotify()}, click: function(){emailnotify(!emailnotify())}"><small></small></span>{% trans 'Enable' %}
                                                </label>
                                            </td>
                                            <td>
                                                <label class="control-label widget-input-label-notif">
                                                    <span class="switch switch-small arches-switch" data-bind="css: {'on': webnotify()}, click: function(){webnotify(!webnotify())}"><small></small></span>{% trans 'Enable' %}
                                                </label>
                                            </td>
                                        </tr>
                                        <!-- <tr>
                                            <td>{% trans 'Exporting Search Results' %}</td>
                                            <td>
                                                <label class="control-label widget-input-label">
                                                    <span class="switch switch-small arches-switch" data-bind="css: {'on': toggleSearchExportEmailNotifs()}, click: function(){toggleSearchExportEmailNotifs(!toggleSearchExportEmailNotifs())}"><small></small></span>
                                                </label>
                                            </td>
                                            <td>
                                                <label class="control-label widget-input-label">
                                                    <span class="switch switch-small arches-switch" data-bind="css: {'on': toggleSearchExportWebNotifs()}, click: function(){toggleSearchExportWebNotifs(!toggleSearchExportWebNotifs())}"><small></small></span>
                                                </label>
                                            </td>
                                        </tr> -->
                                        <!-- /ko -->
                                    </tbody>
                                </table>
                            </div>
                        </div>
                    </div>
                </section>
            </div>

        </div>
        <!-- END Profile Summary -->

    </div>
    <!--END  Main Editor -->

</div>

<!-- SCROLL TOP BUTTON -->
<button id="scroll-top" class="btn"><i class="fa fa-chevron-up"></i></button>
{% endblock main_content %}
{% block pre_require_js %}
{{ block.super }}
<script>{% autoescape off %}
    define('profile-manager-data', [], function() {
        return {
<<<<<<< HEAD
            'error_count': {{form.errors|length}}
=======
            'error_count': {{form.errors|length}},
            'mobilesurveys': {{user_surveys}},
            'identities': {{identities}},
            'resources': {{resources}},
            'two_factor_authentication_settings': {{two_factor_authentication_settings}},
>>>>>>> d67b7e9d
        }
    });
{% endautoescape %}</script>

{% endblock pre_require_js %}<|MERGE_RESOLUTION|>--- conflicted
+++ resolved
@@ -409,15 +409,8 @@
 <script>{% autoescape off %}
     define('profile-manager-data', [], function() {
         return {
-<<<<<<< HEAD
-            'error_count': {{form.errors|length}}
-=======
             'error_count': {{form.errors|length}},
-            'mobilesurveys': {{user_surveys}},
-            'identities': {{identities}},
-            'resources': {{resources}},
             'two_factor_authentication_settings': {{two_factor_authentication_settings}},
->>>>>>> d67b7e9d
         }
     });
 {% endautoescape %}</script>
