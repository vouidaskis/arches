--- conflicted
+++ resolved
@@ -15,9 +15,8 @@
 You should have received a copy of the GNU Affero General Public License
 along with this program. If not, see <http://www.gnu.org/licenses/>.
 -->
-<<<<<<< HEAD
 {% extends "base-manager.htm" %} 
-{% load staticfiles %} 
+{% load static %} 
 {% load template_tags %}
 {% load i18n %} 
 
@@ -27,9 +26,6 @@
 {% endblock title %} 
 
 {% block main_content %}
-=======
-{% extends "base-manager.htm" %} {% load static %} {% load i18n %} {% block title %} {{ block.super }} {% trans "Account Settings" %} {% endblock title %} {% block main_content %}
->>>>>>> 9a077eae
 <div class="scroll-y">
 
     <!-- Main Editor -->
