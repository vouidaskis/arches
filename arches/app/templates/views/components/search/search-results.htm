{% load static %}
{% load template_tags %}
{% load i18n %}

<div id="search-results-list" style="display: none;" role="list" tabindex="-1" data-bind="foreach: results, visible: true,
    attr: {'aria-label': $root.translations.searchResults}
">

<<<<<<< HEAD
    <div class="search-listing" role="listitem" data-bind="event: { mouseover: mouseoverInstance, mouseout: mouseoverInstance('')}, css: {'selected': selected()}">
        <p 
            class="search-listing-title" 
            data-bind="css: {'i18n-alt': $parent.alternativelanguage}"
        >
            <a class="search-candidate-title" href="#" data-bind="onEnterkeyClick, onSpaceClick, click: $parent.viewReport.bind($parent),
                attr: {'aria-label': $root.translations.viewResourceReport(displayname)},
            ">
                <i class="search-listing-icon" data-bind="css: iconclass"></i> 
                <span data-bind="text: displayname"></span>
            </a>
        </p>
=======
    <div class="search-listing" data-bind="event: { mouseover: mouseoverInstance, mouseout: mouseoverInstance('')}, css: {'selected': selected()}">
        <div style="display: flex">
            <div style="flex: 1">
                <h3 
                    class="search-listing-title" 
                    data-bind="css: {'i18n-alt': $parent.alternativelanguage}"
                >
                    <a class="search-candidate-title" href="" data-bind="click: $parent.viewReport.bind($parent)">
                        <i class="search-listing-icon" data-bind="css: iconclass"></i> 
                        <span data-bind="text: displayname"></span>
                    </a>
                </h3>
>>>>>>> bc1695b4

                <div class="search-listing-body" data-bind="html: displaydescription">
                    
                </div>
            </div>
            <div style="display: flex; align-items: center; margin: 10px;" data-bind="visible: thumbnail"><img style="max-width: 60px;" data-bind="attr:{src: thumbnail}"></div>
        </div>
        <div class="search-listing-footer">
            <div style="flex-grow: 1;">
                <!--ko if: provisional_resource == 'true' -->
                <span class="provisional-edits">
                    <i class="fa fa-exclamation-circle"></i>
                    <span data-bind="text: $root.translations.provisional"></span>
                </span>
                <!--/ko-->

                <!--ko if: provisional_resource == 'partial' && $parent.userIsReviewer -->
                <span class="provisional-edits">
                    <i class="fa fa-exclamation-circle"></i>
                    <span data-bind="text: $root.translations.provisional"></span>
                </span>
                <!--/ko-->

                <!-- ko if: !!$parent.details -->
                <button class="search-candidate-link" data-bind="onEnterkeyClick, onSpaceClick, click: showDetails,
                    attr: {'aria-label': $root.translations.viewResourceDetails(displayname)},
                ">
                    <i class="fa fa-info-circle"></i>
                    <span data-bind="text: $root.translations.details"></span>
                </button>
                <!-- /ko -->

                <!--ko if: canEdit -->
                <a class="search-candidate-link" href="#" data-bind="onEnterkeyClick, onSpaceClick, click: $parent.editResource.bind($parent),
                    attr: {'aria-label': $root.translations.editResource(displayname)},
                ">
                    <i class="ion-ios-refresh-empty"></i>
                    <span data-bind="text: $root.translations.edit"></span>
                </a>
                <!--/ko-->
                
                <!-- ko if: !!$parent.mapFilter -->
                <button class="search-candidate-link" data-bind="visible: point, click: mapLinkClicked, 
                    attr:{'aria-label': $root.translations.viewMap},
                ">
                    <i class="fa fa-map-marker"></i>
                    <span data-bind="text: $root.translations.map"></span>
                </button>
                <!-- /ko -->
            </div>

            <div>
                <!--ko ifnot: $root.resourceEditorContext -->
                    <!--ko if: !!$parent.relatedResourcesManager && canRead -->
                    <button class="search-candidate-link" data-bind="onEnterkeyClick, onSpaceClick, click: showrelated, 
                        attr: {'aria-label': $root.translations.viewRelatedResources(displayname)},
                    ">
                        <i class="fa fa-code-fork"></i>
                        <span data-bind="text: $root.translations.relatedResources"></span>
                    </button>
                    <!--/ko-->
                <!--/ko-->

                <!--ko if: $root.resourceEditorContext -->
                    <!--ko if: relatable & $root.editingInstanceId != resourceinstanceid -->
                    <button class="search-candidate-link" data-bind="onEnterkeyClick, onSpaceClick, click: function(val){relationshipcandidacy(val); showrelated()},
                        attr: {'aria-label': $root.translations.viewRelatedResources(displayname)},
                    ">
                        <i class="fa fa-code-fork"></i>
                        <span data-bind="text: $root.translations.relateResource"></span>
                    </button>
                    <!--/ko-->
                    <!--ko if: relatable == false || $root.editingInstanceId == resourceinstanceid -->
                    <span class="search-candidate-link unrelatable-search-result">
                        <i class="fa fa-code-fork"></i>
                        <span data-bind="text: $root.translations.cannotBeRelated"></span>
                    </span>
                    <!--/ko-->
                <!--/ko-->
            </div>
        </div>
    </div>

</div><|MERGE_RESOLUTION|>--- conflicted
+++ resolved
@@ -6,33 +6,20 @@
     attr: {'aria-label': $root.translations.searchResults}
 ">
 
-<<<<<<< HEAD
     <div class="search-listing" role="listitem" data-bind="event: { mouseover: mouseoverInstance, mouseout: mouseoverInstance('')}, css: {'selected': selected()}">
-        <p 
-            class="search-listing-title" 
-            data-bind="css: {'i18n-alt': $parent.alternativelanguage}"
-        >
-            <a class="search-candidate-title" href="#" data-bind="onEnterkeyClick, onSpaceClick, click: $parent.viewReport.bind($parent),
-                attr: {'aria-label': $root.translations.viewResourceReport(displayname)},
-            ">
-                <i class="search-listing-icon" data-bind="css: iconclass"></i> 
-                <span data-bind="text: displayname"></span>
-            </a>
-        </p>
-=======
-    <div class="search-listing" data-bind="event: { mouseover: mouseoverInstance, mouseout: mouseoverInstance('')}, css: {'selected': selected()}">
         <div style="display: flex">
             <div style="flex: 1">
-                <h3 
+                <p 
                     class="search-listing-title" 
                     data-bind="css: {'i18n-alt': $parent.alternativelanguage}"
                 >
-                    <a class="search-candidate-title" href="" data-bind="click: $parent.viewReport.bind($parent)">
+                    <a class="search-candidate-title" href="#" data-bind="onEnterkeyClick, onSpaceClick, click: $parent.viewReport.bind($parent),
+                        attr: {'aria-label': $root.translations.viewResourceReport(displayname)},
+                    ">
                         <i class="search-listing-icon" data-bind="css: iconclass"></i> 
                         <span data-bind="text: displayname"></span>
                     </a>
-                </h3>
->>>>>>> bc1695b4
+                </p>
 
                 <div class="search-listing-body" data-bind="html: displaydescription">
                     
