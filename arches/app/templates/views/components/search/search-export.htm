--- conflicted
+++ resolved
@@ -55,11 +55,7 @@
         <div class="parameter">
             <div data-bind="component: { name: 'views/components/simple-switch', params: {value: reportlink, config:{ label: '{% trans "Include the report link in the export?" %}', subtitle: ''}}}"></div>
         </div>
-<<<<<<< HEAD
-        <!-- ko if: ((total() > {{app_settings.SEARCH_EXPORT_IMMEDIATE_DOWNLOAD_THRESHOLD}} && celeryRunning() === "True") || (format() === "html" && total() > {{app_settings.SEARCH_EXPORT_IMMEDIATE_DOWNLOAD_THRESHOLD_HTML_FORMAT}} && celeryRunning() === "True")) && ("{{app_settings.RESTRICT_CELERY_EXPORT_FOR_ANONYMOUS_USER}}" === "False" || "{{app_settings.RESTRICT_CELERY_EXPORT_FOR_ANONYMOUS_USER}}" === "True" && "{{user.username}}" !== "anonymous") -->
-=======
         <!-- ko if: ((total() > {{app_settings.SEARCH_EXPORT_IMMEDIATE_DOWNLOAD_THRESHOLD}} && celeryRunning() === "True") || (format() === "html" && total() > {{app_settings.SEARCH_EXPORT_IMMEDIATE_DOWNLOAD_THRESHOLD_HTML_FORMAT}} && celeryRunning() === "True")) && ("{{app_settings.RESTRICT_CELERY_EXPORT_FOR_ANONYMOUS_USER}}" === "False" || "{{app_settings.RESTRICT_CELERY_EXPORT_FOR_ANONYMOUS_USER}}" === "True" && "{{user.username}}" !== "anonymous")-->
->>>>>>> b7bedd7f
         <div>
             <div class="instruction">
                 <h2>{% trans "4. Name this export" %}</h2>
