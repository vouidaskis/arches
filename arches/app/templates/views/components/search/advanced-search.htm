{% load i18n %}
{% load staticfiles %}

<!--ko let: { self: $data }-->
<div class="search-container advanced-search-container relative">

    <!-- Advanced Search Panel -->
    <div class="facets-container" style="">
        <div class="list-group search-facets">
            <div class="search-facet-item header">
                <h4 class="search-facet-item-heading">{% trans "Search Facets" %}</h4>
                <div class="list-filter relative">
                    <input type="text" class="form-control" style="" placeholder="{% trans "Find ..." %}" data-bind="value: facetFilterText, valueUpdate: 'keyup'">
                    <!-- Clear Filter -->
                    <span class="clear-node-search" data-bind="click: function () { facetFilterText(''); }"><i class="fa fa-times-circle"></i></span>
                </div>
            </div>
            <!-- ko foreach: searchableGraphs -->
                <!-- ko if: cards().length > 0  -->
                <div tabindex="0" class="search-facet-item disabled" data-bind="click: function () { collapsed(!collapsed()) }">
                    <h4 class="search-facet-item-heading">
                        <strong data-bind="text: name"></strong>
<<<<<<< HEAD
                        <span><i tabindex="0" class="fa report-expander print-hide" data-bind="css: {'fa-angle-down': !collapsed(), 'fa-angle-right': collapsed()}, click: function () { collapsed(!collapsed()) }" onkeyup="if(event.which == 13 || event.keyCode == 13){ $(this).trigger('click'); }"></i></span>
=======
                        <span><i class="fa report-expander print-hide" data-bind="css: {'fa-angle-down': !collapsed(), 'fa-angle-right': collapsed()}"></i></span>
>>>>>>> 3319dfd6
                    </h4>
                </div>
                <div data-bind="visible: !collapsed()">
                    <!-- ko foreach: cards -->
                    <a href="#" class="search-facet-item" data-bind="click: addFacet">
                        <h4 class="search-facet-item-heading" data-bind="text: name"></h4>
                        <p class="list-group-item-text"></p>
                    </a>
                    <!-- /ko -->
                </div>
                <!-- /ko -->
            <!-- /ko -->
        </div>
    </div>

    <div class="facets-search-container" style="">

        <div data-bind="visible: filter.facets().length === 0">
            <div id="rr-splash" class="rr-splash">
                <!-- Image -->
                <div class="img-lg img-circle rr-splash-img-container">
                    <img class="rr-splash-img" src="{% static 'img/inspection.png' %}" alt="Advanced Search">
                </div>

                <!-- Splash Title -->
                <div class="rr-splash-title">{% trans "Advanced Search" %}</div>

                <!-- Splash Instructions -->
                <div class="rr-splash-description">{% trans "With Advanced Search you can build more sophisticated search queries." %}</div>
                <div class="rr-splash-description">{% trans "Select the search facets you wish to query from the list on the right.  Then enter your" %}</div>
                <div class="rr-splash-description">{% trans "criteria to customize your search filters" %}</div>
            </div>
        </div>

        <!-- ko foreach: filter.facets -->

        <!-- ko if: $index  -->
        <div class="btn-group btn-group-sm facet-btn-group">
            <button class="btn btn-warning btn-active-dark facet-btn" data-bind="css: {'selected': value.op() === 'and'}, click: function () { value.op('and'); }">{% trans "And" %}</button>
            <button class="btn btn-warning btn-active-dark facet-btn" data-bind="css: {'selected': value.op() === 'or'}, click: function () { value.op('or'); }">{% trans "Or" %}</button>
        </div>
        <!-- /ko -->

        <div class="faceted-search-card-container">
            <div class="facet-name" data-bind="text: ko.unwrap(card.getGraph().name) + ' - ' + card.name"></div>
            <div class="row facet-search-criteria">
                <!-- ko foreach: card.nodes -->
                <div class="facet-body">

                    <div class="facet-label" data-bind="text: $data.label"></div>
                    <div data-bind="component: {
                        name: self.datatypelookup[datatype].configname,
                        params: {
                            search: true,
                            filterValue: $parent.value[nodeid],
                            node: $data,
                            datatype: self.datatypelookup[datatype]
                        }
                    }">
                    </div>

                </div>
                <!-- /ko -->

                <div class="facet-search-button pull-right">
                    <button class="btn btn-sm btn-primary" data-bind="click: function (facet) { self.filter.facets.remove(facet); }">{% trans "Remove" %}</button>
                </div>
            </div>
        </div>
        <!-- /ko -->
    </div>
</div>
<!-- /ko --><|MERGE_RESOLUTION|>--- conflicted
+++ resolved
@@ -20,11 +20,7 @@
                 <div tabindex="0" class="search-facet-item disabled" data-bind="click: function () { collapsed(!collapsed()) }">
                     <h4 class="search-facet-item-heading">
                         <strong data-bind="text: name"></strong>
-<<<<<<< HEAD
-                        <span><i tabindex="0" class="fa report-expander print-hide" data-bind="css: {'fa-angle-down': !collapsed(), 'fa-angle-right': collapsed()}, click: function () { collapsed(!collapsed()) }" onkeyup="if(event.which == 13 || event.keyCode == 13){ $(this).trigger('click'); }"></i></span>
-=======
                         <span><i class="fa report-expander print-hide" data-bind="css: {'fa-angle-down': !collapsed(), 'fa-angle-right': collapsed()}"></i></span>
->>>>>>> 3319dfd6
                     </h4>
                 </div>
                 <div data-bind="visible: !collapsed()">
