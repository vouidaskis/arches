--- conflicted
+++ resolved
@@ -1,10 +1,5 @@
 {% load i18n %}
-<<<<<<< HEAD
-{% load staticfiles %}
-{% load webpack_static from webpack_loader %}
-=======
 {% load static %}
->>>>>>> 144a3bd9
 
 <div class="search-container saved-search-container relative" style="overflow-y: scroll;">
 
