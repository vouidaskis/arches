{% load static %}
{% load template_tags %}
{% load i18n %}

<div class="search-result-details">
    <!--ko if: loading() -->
    <div class='loading-mask'></div>
    <!--/ko-->

    <!-- ko ifnot: loading() -->
        <!--ko if: report() -->
<<<<<<< HEAD
        <div class="resource-report" tabindex="-1" data-bind="component: {
=======
        <div class="resource-report" data-bind="component: {
>>>>>>> 661d9963
            name: 'resource-report-abstract',
            params: {
                report: report(),
                summary: true
            }
<<<<<<< HEAD
        }, attr: {'aria-label': report().report_json.displayname + ' ' + $root.translations.resourceDetails}"></div>
=======
        }, attr: {'aria-label': $root.translations.resourceDetailsReport( report().report_json.displayname )}"></div>
>>>>>>> 661d9963
        <!--/ko-->
        <!--ko ifnot: report() -->
        <div class="search-result-details-splash">
            <div class="rr-splash">
                <!-- Image -->
                <div class="img-lg img-circle rr-splash-img-container">
                    <i class="fa fa-info"></i>
                </div>

                <!-- Splash Title -->
                <div class="rr-splash-title">
                    <span data-bind="text: $root.translations.resourceDetails"></span>
                </div>

                <!-- Splash Instructions -->
                <div class="rr-splash-description">
                    <span data-bind="text: $root.translations.resourceDetailsText, attr: {'aria-label': $root.translations.noDetailsShown}" aria-live="polite"></span>
                </div>
            </div>
        </div>
        <!--/ko-->
    <!-- /ko -->

</div><|MERGE_RESOLUTION|>--- conflicted
+++ resolved
@@ -9,21 +9,13 @@
 
     <!-- ko ifnot: loading() -->
         <!--ko if: report() -->
-<<<<<<< HEAD
         <div class="resource-report" tabindex="-1" data-bind="component: {
-=======
-        <div class="resource-report" data-bind="component: {
->>>>>>> 661d9963
             name: 'resource-report-abstract',
             params: {
                 report: report(),
                 summary: true
             }
-<<<<<<< HEAD
-        }, attr: {'aria-label': report().report_json.displayname + ' ' + $root.translations.resourceDetails}"></div>
-=======
         }, attr: {'aria-label': $root.translations.resourceDetailsReport( report().report_json.displayname )}"></div>
->>>>>>> 661d9963
         <!--/ko-->
         <!--ko ifnot: report() -->
         <div class="search-result-details-splash">
