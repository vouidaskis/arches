--- conflicted
+++ resolved
@@ -2,23 +2,12 @@
 
 <!-- Term Filter -->
 <div><form autocomplete="off">
-<<<<<<< HEAD
-    <select 
-        class="select2 resource_search_widget arches-select2 resource_search_widget_dropdown" 
-        name="" 
-=======
-    <input 
-        class="select2 resource_search_widget arches-select2"  
->>>>>>> 5d55b302
+    <select class="select2 resource_search_widget arches-select2"  
         style="width:100%;"
         data-bind="
             attr: {placeholder: $root.translations.findAResource, 'aria-label': $root.translations.findAResource},
             termSearch: {terms: filter.terms, language: language, tags: filter.tags}
         "
-<<<<<<< HEAD
-    ></select>
-    <select data-bind="options: languages, optionsText: function(item){return item.name + ' (' + item.code + ')'}, value: language, chosen:{width:'100%'}"></select></form>
-=======
     >
     <select data-bind="
         options: languages, 
@@ -27,6 +16,5 @@
         chosen: {width:'100%'},
         attr: {'aria-label': $root.translations.language}"
     ></select></form>
->>>>>>> 5d55b302
 </div>
 <!-- End Term Filter -->