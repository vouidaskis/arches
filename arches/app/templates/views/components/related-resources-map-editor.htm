{% extends "views/components/map.htm" %}
{% load i18n %}

{% block tabs %}
<div class="workbench-card-sidebar-tab" data-bind="click: function() {
    toggleTab('editor');
}, css: {
    'active': activeTab() === 'editor'
}">
    <i class="fa fa-pencil"></i>
    <span class="map-sidebar-text">{% trans "Edit" %}</span>
</div>
{{ block.super }}
{% endblock tabs %}

{% block sidepanel %}
<!--ko if: activeTab() === 'editor' -->
    <div class="workbench-card-sidepanel-header-container">
        <h4 class="workbench-card-sidepanel-header" data-bind="click: hideSidePanel, text: card.model.name"></h4>
    </div>
    <div class="workbench-card-sidepanel-border"></div>

    <div class="workbench-card-sidepanel-body">
    <!-- ko if: !self.coordinateEditing() -->
    <div style="margin: 10px 10px 0px;">
        <div class='control-label widget-input-label'>{% trans "Participating Layers" %}</div>
        <!-- ko foreach: {data: self.nodeDetails, as: 'nodeInfo'} -->
        <div data-bind="css: {'active-overlay': self.filterNodeIds.indexOf(nodeInfo.nodeid) > -1}">
        <div class="overlay-listing rr-map-card" style="padding: 5px; min-height: 0px" data-bind="click: function(){self.filterNodeIds.indexOf(nodeInfo.nodeid) > -1 ? self.filterNodeIds.remove(nodeInfo.nodeid) : self.filterNodeIds.push(nodeInfo.nodeid)}">
            <div class="overlay-name" data-bind="text: nodeInfo.resourcemodelname"></div>
        </div>
        <div class="rr-map-card related-instances">
        <!-- ko foreach: self.relatedResources -->
            <!-- ko if: nodeInfo.graph_id === $data.graphid -->
                <div class="related-instance" data-bind="text: $data.displayname, event: { mouseover: self.updateHoverId, mouseout: self.updateHoverId }, css: {hovered: self.hoverId() === $data.resourceinstanceid}"></div>
            <!-- /ko -->
        <!-- /ko -->
        </div>
        </div>
        <!-- /ko -->
    </div>
    <!-- /ko -->

    <div data-bind="css: card.model.cssclass">
        {% block additional_content %}
        {% endblock additional_content %}
        <!-- ko if: reviewer && provisionalTileViewModel.selectedProvisionalEdit() -->
        <div class="edit-message-container">
            <span>{% trans 'Showing edits by' %}</span>
            <span class="edit-message-container-user" data-bind="text: provisionalTileViewModel.selectedProvisionalEdit().username() + '.'"></span>
            <!-- ko if: !provisionalTileViewModel.tileIsFullyProvisional() -->
            <a class="reset-authoritative" href='' data-bind="click: function(){provisionalTileViewModel.resetAuthoritative();}">{% trans 'Return to approved edits' %}</a>
            <!-- /ko-->
            <!-- ko if: provisionalTileViewModel.selectedProvisionalEdit().isfullyprovisional -->
            <span>{% trans ' This is a new contribution by a provisional editor.' %}</span>
            <!-- /ko-->
        </div>
        <!-- /ko-->

        <!-- ko if: reviewer && provisionalTileViewModel.provisionaledits().length > 0 && !provisionalTileViewModel.selectedProvisionalEdit()-->
        <div class="edit-message-container approved">
            <div>{% trans 'Currently showing the most recent approved edits' %}</div>
        </div>
        <!-- /ko-->

        <div class="new-provisional-edit-card-container">
            <!-- ko if: reviewer && provisionalTileViewModel.provisionaledits().length > 0 -->
            <!-- ko if: !provisionalTileViewModel.tileIsFullyProvisional() -->
            <div class='new-provisional-edits-list'>
                <div class='new-provisional-edits-header'>
                    <div class='new-provisional-edits-title'>{% trans 'Provisional Edits' %}</div>
                    <div class="btn btn-shim btn-danger btn-labeled btn-xs fa fa-trash new-provisional-edits-delete-all" style="padding: 3px;" data-bind="click: function(){
                            provisionalTileViewModel.deleteAllProvisionalEdits();
                        }"><span>{% trans 'Delete all edits' %}</span></div>
                </div>
                <!-- ko foreach: { data: provisionalTileViewModel.provisionaledits(), as: 'pe' } -->
                <div class='new-provisional-edit-entry' data-bind="css: {
                        'selected': pe === $parent.provisionalTileViewModel.selectedProvisionalEdit()
                    }, click: function(){
                        $parent.provisionalTileViewModel.selectProvisionalEdit(pe);
                    }">
                    <div class='title'>
                        <div class='field'>
                            <span data-bind="text : pe.username"></span>
                        </div>
                        <a href='' class='field fa fa-times-circle new-delete-provisional-edit' data-bind="click : function(){
                            $parent.provisionalTileViewModel.rejectProvisionalEdit(pe);
                        }"></a>
                    </div>
                    <div class="field timestamp">
                        <span data-bind="text : pe.displaydate">@</span>
                        <span data-bind="text : pe.displaytimestamp"></span>
                    </div>
                </div>
                <!-- /ko -->
            </div>
            <!-- /ko-->
            <!-- /ko-->

            <!-- ko if: geoJSONString() !== undefined -->
            <div class="card" style="padding-top: 45px;">
                <div class="geojson-editor" data-bind="codemirror: {
                    value: geoJSONString,
                    mode: { name: 'javascript', json: true },
                    lineNumbers: true
                }"></div>
<<<<<<< HEAD
                <div class="display-in-workflow-step install-buttons">
                    <button class="btn btn-shim btn-danger btn-labeled btn-lg fa fa-times" data-bind="click: function () {
                        geoJSONString(undefined);
                    }"><span>{% trans 'Cancel' %}</span></button>
                    <button class="btn btn-shim btn-labeled btn-lg fa fa-plus btn-mint" data-bind="css: {
                        disabled: geoJSONErrors().length !== 0
                    }, click: updateGeoJSON"><span>{% trans 'Update Features' %}</span></button>
                </div>
=======
>>>>>>> 14524285
                <!-- ko if: geoJSONErrors().length !== 0 -->
                <div class="geojson-error-list">
                    {% trans "GeoJSON has the following errors that must be resolved:" %}
                    <ul>
                        <!-- ko foreach: geoJSONErrors() -->
                        <li data-bind="text: message"></li>
                        <!-- /ko-->
                    </ul>
                </div>
                <!-- /ko-->
            </div>
            <!-- /ko-->

            <!-- ko if: showRelatedQuery() -->
            <div class="card" style="padding-top: 25px; padding-bottom: 30px">

                <div data-bind="foreach: {
                    data:card.widgets, as: 'widget'
                }">
                <!-- ko if: ko.unwrap(self.form.nodeLookup[widget.node_id()].datatype) === 'geojson-feature-collection' -->
                    <div class="rr-map-card-intersect-panel">
                        <div class='control-label widget-input-label'>{% trans "Buffer Intersecting Feature" %}</div>
                        <div class="buffer-control" style="padding-left: 0px">
                            <div style="display: inline-flex; justify-content: space-between; width: 100%">
                                <div class="form-inline">
                                <input type="number" min=0.0 id="buffer-input" placeholder="{% trans " buffer " %}" class="form-control" style="height: 34px; width: 95px" data-bind="textInput: self.mapFilter.buffer">
                                <select class="form-control" style="vertical-align: top; height: auto" data-bind="options: self.mapFilter.bufferUnits, optionsText:'name', optionsValue:'val', value: self.mapFilter.bufferUnit"></select>
                                </div>
                                <div style="display: flex;">
                                    <button class="btn btn-sm btn-primary" data-bind="
                                        click: function(){self.appendBufferToTileFeatures(widget.node_id());}, 
                                        disable: !ko.unwrap(self.mapFilter.buffer) || !ko.unwrap(self.mapFilter.searchGeometries).length
                                        ">{% trans 'Add buffer to features' %}</button>
                                </div>
                            </div>
                        </div>
                    </div>

                    <!--ko if: self.featureLookup[widget.node_id()].features -->
                    <div class="rr-map-card-intersect-panel">
                        <div class='control-label widget-input-label'>{% trans "Select a feature to perform intersection" %}</div>
                        <table class="table">
                            <tbody>
                            <!-- ko foreach: {data: self.featureLookup[widget.node_id()].features, as: 'feature'} -->
                            <tr class="map-card-feature-item" data-bind="css: {'active': self.mapFilter.searchGeometries().length && self.mapFilter.searchGeometries().find(function(x){return x.id === feature.id})};">
                                <td>
                                    <span class="map-card-feature-name" data-bind="text: feature.geometry.type"></span>
                                </td>
                                <td class="map-card-feature-tool intersect">
                                    <a href="javascript:void(0);" data-bind="
                                    click: function(){self.mapFilter.makeSearchFeature(feature)}">
                                        <i class="fa fa-pencil map-card-feature-edit"></i>
                                        {% trans "Intersect" %}
                                    </a>
                                </td>
                            </tr>
                            <!-- /ko -->
                            </tbody>
                        </table>
                        </div>
                        <!-- /ko -->
                    <!-- /ko -->
                </div>
            </div>
            <!-- /ko-->
            
            {% include 'views/components/coordinate-editor.htm' %}

            <div class="card" style="padding-top: 45px;" data-bind="visible: geoJSONString() === undefined && showRelatedQuery() === false">
                {% block form_header %}
                <!-- ko if: card.model.helpenabled -->
                <span>
                    <a class="pull-right card-help help editable-help" data-bind="click: function () {
                        card.model.get('helpactive')(true)
                    }" style="cursor:pointer;">
                        {% trans "Help" %}
                        <i class="fa fa-question-circle"></i>
                    </a>
                </span>
                <!-- /ko -->
                <h5 data-bind="text: card.model.instructions"></h5>
                {% endblock form_header %}
                <!-- ko if: card.widgets().length > 0 -->
                {% block form_widgets %}
                <form class="widgets" style="margin-bottom: 20px;">
                    <div data-bind="foreach: {
                            data:card.widgets, as: 'widget'
                        }">
                        <!-- ko ifnot: ko.unwrap(self.form.nodeLookup[widget.node_id()].datatype) === 'geojson-feature-collection' -->
                        <div data-bind='component: {
                            name: self.form.widgetLookup[widget.widget_id()].name,
                            params: {
                                formData: self.tile.formData,
                                tile: self.tile,
                                form: self.form,
                                config: widget.configJSON,
                                label: widget.label(),
                                value: self.tile.data[widget.node_id()],
                                node: self.form.nodeLookup[widget.node_id()],
                                expanded: self.expanded,
                                graph: self.form.graph,
                                type: "resource-editor",
                                disabled: !self.card.isWritable && !self.preview
                            }
                        }, css:{
                            "active": widget.selected,
                            "hover": widget.hovered,
                            "widget-preview": self.preview
                        }, click: function(data, e) {
                            if (!widget.selected() && self.preview) widget.selected(true);
                        }, event: {
                            mouseover: function(){
                                if (self.preview) widget.hovered(true);
                            },
                            mouseout: function(){
                                if (self.preview) widget.hovered(null);
                            }
                        }, visible: widget.visible'></div>
                        <!--/ko-->
                        <!-- ko if: ko.unwrap(self.form.nodeLookup[widget.node_id()].datatype) === 'geojson-feature-collection' -->
                        <div class="row widget-wrapper">
                            <div class="form-group">
                                <label class="control-label widget-input-label" for="" data-bind="text:widget.label"></label>
                                <i data-bind="css: {'ion-asterisk widget-label-required': self.form.nodeLookup[widget.node_id()].isrequired}"></i>

                                <div class="col-xs-12">
                                    <div class="map-card-feature-list">
                                        <div class="add-new-feature">
                                            <select data-placeholder="{% trans "Add a new feature..." %}" data-bind="
                                                value: self.featureLookup[widget.node_id()].selectedTool,
                                                valueAllowUnset: true,
                                                options: widget.drawTools,
                                                optionsText: 'text',
                                                optionsValue: 'value',
                                                chosen: {
                                                    'width': '100%',
                                                    'disable_search_threshold': 10,
                                                    'allow_single_deselect': true
                                                }
                                            "></select>
                                        </div>
                                        <table class="table">
                                            <tbody>
                                                <!-- ko foreach: {data: self.featureLookup[widget.node_id()].features, as: 'feature'} -->
                                                <tr class="map-card-feature-item" data-bind="css: {'active': self.selectedFeatureIds().indexOf(feature.id) >= 0}, click: function() { self.fitFeatures([feature]) }">
                                                    <td>
                                                        <span class="map-card-feature-name" data-bind="text: feature.geometry.type"></span>
                                                    </td>
                                                    <td class="map-card-feature-tool">
                                                        <a href="javascript:void(0);" data-bind="click: function() { self.editFeature(feature) }, clickBubble: false">
                                                            <i class="fa fa-pencil map-card-feature-edit"></i>
                                                            {% trans "Edit" %}
                                                        </a>
                                                    </td>
                                                    <td class="map-card-feature-tool">
                                                        <a href="javascript:void(0);" data-bind="click: function() { self.deleteFeature(feature) }, clickBubble: false">
                                                            <i class="fa fa-trash map-card-feature-delete"></i>
                                                            {% trans "Delete" %}
                                                        </a>
                                                    </td>
                                                </tr>
                                                <!-- /ko -->
                                            </tbody>
                                        </table>
                                        <div class="map-card-zoom-tool">
                                            <!-- ko if: ko.unwrap(self.featureLookup[widget.node_id()].features) && self.featureLookup[widget.node_id()].features().length > 0 -->
                                            <a href="javascript:void(0);" data-bind="click: function() {
                                                self.showRelatedQuery(true);
                                            }">
                                                <i class="fa fa-pencil map-card-feature-edit"></i>
                                                {% trans "Find" %}
                                            </a>
                                            |
                                            <!-- ko if: self.canEditCoordinates() -->
                                                <a href="javascript:void(0);" data-bind="click: function() {
                                                    self.coordinateEditing(true);
                                                }">
                                                    <i class="fa fa-list map-card-feature-edit"></i>
                                                    {% trans "Edit Coordinates" %}
                                                </a>
                                                <!-- /ko -->
                                                <!-- ko if: !self.canEditCoordinates() -->
                                                    <span>
                                                        <i class="fa fa-list map-card-feature-edit"></i>
                                                        {% trans "Edit Coordinates" %}
                                                    </span>
                                                <!-- /ko -->
                                            <!--/ko-->
                                            <a href="javascript:void(0);" data-bind="click: function() {
                                                self.editGeoJSON(self.featureLookup[widget.node_id()].features(), widget.node_id());
                                            }">
                                                <i class="fa fa-pencil map-card-feature-edit"></i>
                                                {% trans "Edit GeoJSON" %}
                                            </a>
                                            <!-- ko if: ko.unwrap(self.featureLookup[widget.node_id()].features) && self.featureLookup[widget.node_id()].features().length > 0 -->
                                            |
                                            <a href="javascript:void(0);" data-bind="click: function() {
                                                self.fitFeatures(self.featureLookup[widget.node_id()].features());
                                            }">
                                                <i class="fa fa-search map-card-feature-edit"></i>
                                                {% trans "Zoom to all" %}
                                            </a>
                                            <!-- /ko -->
                                        </div>
                                    </div>
                                </div>
                            </div>
                        </div>
                        <!--/ko-->
                    </div>
                </form>
                {% endblock form_widgets %}
                <!-- /ko -->
                {% block form_buttons %}
                <div class="install-buttons">
                    <!-- ko if: tile.tileid && self.deleteTile -->
                    <button class="btn btn-shim btn-labeled btn-lg fa fa-trash" data-bind="click: self.deleteTile, css: {
                        disabled: (!card.isWritable && !self.preview),
                        'btn-warning': card.isWritable
                    }"><span>{% trans 'Delete' %}</span></button>
                    <!-- /ko -->
                    <!-- ko if: tile.dirty() -->
                        <!-- ko if: provisionalTileViewModel && !provisionalTileViewModel.tileIsFullyProvisional() && card.isWritable -->
                        <button class="btn btn-shim btn-danger btn-labeled btn-lg fa fa-times" data-bind="click: tile.reset"><span>{% trans 'Cancel' %}</span></button>
                        <!-- /ko -->
                        <!-- ko if: tile.tileid -->
                        <button class="btn btn-shim btn-labeled btn-lg fa fa-plus" data-bind="click: self.saveTile, css: {
                            disabled: (!card.isWritable && !self.preview),
                            'btn-mint': card.isWritable
                        }"><span>{% trans 'Save' %}</span></button>
                        <!-- /ko -->
                    <!-- /ko -->
                    <!-- ko if: !tile.tileid -->
                    <button class="btn btn-shim btn-labeled btn-lg fa fa-plus" data-bind="click: self.saveTile, css: {
                        disabled: (!card.isWritable && !self.preview),
                        'btn-mint': card.isWritable
                    }"><span>{% trans 'Add'  %}</span></button>
                    <!-- /ko -->
                </div>
                {% endblock form_buttons %}

                <aside id="card-help-panel" class="card-help-panel" style="display: none;" data-bind="visible: card.model.get('helpactive')">
                    <div class="relative">
                        <a id="add-basemap-wizard-help-close" href="#" class="help-close fa fa-times fa-lg" data-bind="click: function () {
                            card.model.get('helpactive')(false);
                        }"></a>
                    </div>
                    <div id="add-basemap-wizard-help-content">
                        <div>
                            <div class="panel-heading">
                                <h3 class="panel-title help-panel-title" style="">
                                    <span data-bind="html: card.model.get('helptitle')"></span>
                                </h3>
                            </div>
                            <div class="panel-body" style="padding: 10px 10px 15px 10px;" data-bind="html: card.model.get('helptext')">
                            </div>
                        </div>
                    </div>
                </aside>
            </div>
        </div>
    </div>
</div>
<!-- ko if: showRelatedQuery() -->
<div class="display-in-workflow-step">
    <button class="btn btn-shim btn-labeled btn-lg fa fa-check btn-primary" data-bind="click: function () {
        showRelatedQuery(false);
    }">{% trans 'Done' %}</button>
</div>
<!--/ko -->
<!-- ko if: geoJSONString() -->
<div class="display-in-workflow-step">
    <button class="btn btn-shim btn-danger btn-labeled btn-lg fa fa-times" data-bind="click: function () {
        geoJSONString(undefined);
    }">{% trans 'Cancel' %}</button>
    <button class="btn btn-shim btn-labeled btn-lg fa fa-plus btn-mint" data-bind="css: {
        disabled: geoJSONErrors().length !== 0
    }, click: updateGeoJSON">{% trans 'Update Features' %}</button>
</div>
<!-- /ko -->
<!--/ko -->
{{ block.super }}
{% endblock sidepanel %}<|MERGE_RESOLUTION|>--- conflicted
+++ resolved
@@ -104,7 +104,6 @@
                     mode: { name: 'javascript', json: true },
                     lineNumbers: true
                 }"></div>
-<<<<<<< HEAD
                 <div class="display-in-workflow-step install-buttons">
                     <button class="btn btn-shim btn-danger btn-labeled btn-lg fa fa-times" data-bind="click: function () {
                         geoJSONString(undefined);
@@ -113,8 +112,6 @@
                         disabled: geoJSONErrors().length !== 0
                     }, click: updateGeoJSON"><span>{% trans 'Update Features' %}</span></button>
                 </div>
-=======
->>>>>>> 14524285
                 <!-- ko if: geoJSONErrors().length !== 0 -->
                 <div class="geojson-error-list">
                     {% trans "GeoJSON has the following errors that must be resolved:" %}
@@ -385,16 +382,6 @@
     }">{% trans 'Done' %}</button>
 </div>
 <!--/ko -->
-<!-- ko if: geoJSONString() -->
-<div class="display-in-workflow-step">
-    <button class="btn btn-shim btn-danger btn-labeled btn-lg fa fa-times" data-bind="click: function () {
-        geoJSONString(undefined);
-    }">{% trans 'Cancel' %}</button>
-    <button class="btn btn-shim btn-labeled btn-lg fa fa-plus btn-mint" data-bind="css: {
-        disabled: geoJSONErrors().length !== 0
-    }, click: updateGeoJSON">{% trans 'Update Features' %}</button>
-</div>
-<!-- /ko -->
 <!--/ko -->
 {{ block.super }}
 {% endblock sidepanel %}