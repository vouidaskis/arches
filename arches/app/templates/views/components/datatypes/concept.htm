--- conflicted
+++ resolved
@@ -9,12 +9,9 @@
     <div data-bind="if: conceptCollections().length > 0">
         <select 
             data-bind="
-<<<<<<< HEAD
                 placeholder: $root.translations.selectAConceptCollection, 
                 value: topConcept, 
-=======
                 disable: isEditable === false, 
->>>>>>> e06ef03c
                 options: conceptCollections, 
                 optionsText: 'label', 
                 optionsValue: 'id', 
