--- conflicted
+++ resolved
@@ -10,12 +10,6 @@
     </div>
     <!-- /ko -->
 
-<<<<<<< HEAD
-    <div class="row">
-
-        <div class="col-xs-12 col-sm-6 col-md-8 col-lg-9" style="padding-left: 15px;">
-            <h3 class="config-title" style="margin-top: -10px; margin-bottom: 0px;"><i class="fa fa-binoculars"></i> {% trans "Layer Preview" %} <span class="service-url text-semibold" data-bind="text: serviceURL"></span></h3>
-=======
     <h3 class="config-title" style="margin-top: -10px; margin-bottom: 0px;"><i class="fa fa-binoculars"></i> {% trans "Layer Preview" %} <span class="service-url text-semibold" data-bind="text: serviceURL"></span></h3>
 
     <div class="map-service-manage-buttons">
@@ -28,7 +22,6 @@
                 }" onkeyup="if(event.which == 13 || event.keyCode == 13){ $(this).trigger('click'); }">
                 <small></small>
             </span>
->>>>>>> 0f0b471b
         </div>
         
         <div class="col-xs-12 col-sm-6 col-md-4 col-lg-3" style="top: -10px; left: -2px;">
