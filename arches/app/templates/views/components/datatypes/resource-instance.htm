--- conflicted
+++ resolved
@@ -35,28 +35,18 @@
                             <i class="fa fa-trash"></i>
                         </button>
                     </div>
-<<<<<<< HEAD
                     <div class='rr-table-column icon-column'>
                         <button 
                             tabindex="0"    
                             data-bind="
-                            click: function() { if($parent.isEditable !== false){self.toggleSelectedResource($data)}; },
-                            attr: {'aria-label': $root.translations.configureRelatedResourceRelationship, 'disabled': $parent.isEditable === false,},
-                            style: {color: $parent.isEditable === true || '#aaa'},
+                            click: function() {self.toggleSelectedResource($data)},
+                            attr: {'aria-label': $root.translations.configureRelatedResourceRelationship},
                             clickBubble: false," 
                             style="cursor: pointer;">
                             <i class="fa fa-gear"></i>
                         </button>
                     </div>
                     <div class="rr-table-column" style="flex-grow: 1;">
-=======
-                    <div class="rr-table-column" tabindex="0" role="button" style="flex-grow: 1; padding-left: 10px;"
-                        data-bind="
-                            click: function() {self.toggleSelectedResource($data)},
-                            clickBubble: false,
-                            onEnterkeyClick, onSpaceClick," 
-                        style="cursor: pointer;">
->>>>>>> 26a1fd10
                         <div class="rr-table-instance-label" data-bind="text: $data.name"></div>
                         
                     </div>
