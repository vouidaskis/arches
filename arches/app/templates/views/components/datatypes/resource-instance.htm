{% load template_tags %}
{% load i18n %}

<!-- ko ifnot: $data.search -->
<!--ko let: {self: $data} -->
<div class="node-widget-label concept-label" style="width:40vw;">

    <div class="control-label">
        <span data-bind="text: $root.translations.resourceModel"></span>
    </div>
    <div style="padding-bottom: 10px;">
        <select multiple data-bind="
            placeholder: $root.translations.selectAResourceModel,
            selectedOptions: selectedResourceModel,
            options: resourceModels,
            optionsText: 'name',
            chosen: {
                width: '100%',
            },
            attr: {'aria-label': $root.translations.selectAResourceModel},
        "></select>
    </div>
    <div class="rr-table">
        <div data-bind="foreach: config.graphs" style="display: flex; flex-direction: column;">
            <div class='rr-table-row'>
                <div class="rr-table-row-initial">
                    <div class='rr-table-column icon-column'>
                        <button 
                            data-bind="
                                click: function(){$data.removeRelationship($data)}, 
                                clickBubble: false, 
<<<<<<< HEAD
                                attr: {'aria-label': $root.translations.remove + ' ' + $data.name}, 
                            ">
=======
                                attr: {'disabled': $parent.isEditable === false, 'aria-label': $root.translations.removeRelatedResourceModel($data.name)}, 
                                style: {color: $parent.isEditable === true || '#aaa'}">
>>>>>>> 80e8c0d4
                            <i class="fa fa-trash"></i>
                        </button>
                    </div>
                    <div class="rr-table-column" tabindex="0" role="button" style="flex-grow: 1; padding-left: 10px;"
                        data-bind="
                            click: function() {self.toggleSelectedResource($data)},
                            clickBubble: false,
                            onEnterkeyClick, onSpaceClick," 
                        style="cursor: pointer;">
                        <div class="rr-table-instance-label" data-bind="text: $data.name"></div>
                    </div>
                </div>
                <div class="rr-table-row-panel" data-bind="if: self.selectedResourceType() === $data, visible: self.selectedResourceType() === $data, css: { 'rr-table-border': self.selectedResourceType() === $data} ">
                    <div data-bind="if: self.graphIsSemantic">
                        <div class="rr-table-ontology-selector">
                            <span data-bind="component: {
                                name: 'views/components/simple-switch',
                                params: {
                                    value: $data.useOntologyRelationship,
                                    config: {label: $root.translations.useOntology}
                                }
                            }"></span>
                        </div>
                    </div>
                    <div class="row" data-bind="if: $data.useOntologyRelationship">
                        <div class="row" style="margin-bottom: 10px;">
                            <label class="col-xs-12" style="font-weight: bold;">
                                <span data-bind="text: $root.translations.defaultRelationshipTo"></span>
                                <span data-bind="text: $data.name"></span>
                            </label>

                            <div class="row" style="padding: 0px 12px; margin-bottom: 10px;">
                                <span class="col-xs-12" style="font-weight: bold;"
                                    data-bind="text: self.graphName + ' (' + self.makeFriendly(self.rootOntologyClass) + ')'">
                                </span>

                                <span class="col-xs-12">
                                    <select 
                                        style="width:100%; display:inline-block; margin: 3px 0px;" 
                                        data-bind="
                                            select2Query: {
                                                select2Config: self.getSelect2ConfigForOntologyProperties(
                                                    $data.ontologyProperty, 
                                                    self.rootOntologyClass, 
                                                    $data.ontologyClass, 
                                                    $root.translations.selectAnOntologyProperty, 
                                                    true
                                                )
                                            }, 
                                            attr: {'aria-label': $root.translations.defaultRelationshipToResource($data.name)}
                                        "
                                    ></select>
                                </span>

                                <span class="col-xs-12" data-bind="text: $data.name + ' (' + self.makeFriendly($data.ontologyClass) + ')'">
                                </span>
                            </div>
                        </div>


                        <div class="row">
                            <label class="col-xs-12" style="font-weight: bold;">
                                <span data-bind="text: $root.translations.defaultInverseRelationshipTo"></span>
                                <span data-bind="text: $data.name"></span>
                            </label>

                            <div class="row" style="padding: 0px 12px; margin-bottom: 10px;">
                                <span class="col-xs-12"
                                    data-bind="text: $data.name + ' (' + self.makeFriendly($data.ontologyClass) + ')'">
                                </span>

                                <span class="col-xs-12">
                                    <select style="width:100%; display:inline-block; margin: 3px 0px;" data-bind="
                                        select2Query: {
                                            select2Config: self.getSelect2ConfigForOntologyProperties(
                                                $data.inverseOntologyProperty, 
                                                $data.ontologyClass, 
                                                self.rootOntologyClass, 
                                                $root.translations.selectAnOntologyProperty, 
                                                true
                                            )
                                        },
                                        attr: {'aria-label': $root.translations.defaultInverseRelationshipToResource($data.name)}
                                    "></select>
                                </span>

                                <span class="col-xs-12" data-bind="text: self.graphName + ' (' + self.makeFriendly(self.rootOntologyClass) + ')'"></span>
                            </div>
                        </div>
                    </div>

                    <div class="row" data-bind="ifnot: $data.useOntologyRelationship">
                        <div data-bind='component: {
                            name: "concept-datatype-config",
                            params: {
                                config : {rdmCollection: $data.relationshipCollection },
                                search: false,
                            }
                        }'></div>
                        <div class="row">
                            <label class="col-xs-12" style="font-weight: bold;">
                                <span data-bind="text: $root.translations.relationshipConcept"></span>
                            </label>
                            <div class="row">
                                <div data-bind="component: {
                                    name: 'concept-select-widget',
                                    params: {
                                        node: {'config': {'rdmCollection': $data.relationshipCollection() }},
                                        value: $data.relationshipConcept,
                                    }, 
                                },
                                attr: {'aria-label': $root.translations.relationshipConcept}
                                "></div>
                            </div>
                        </div>

                        <div class="row">
                            <label class="col-xs-12" style="font-weight: bold;">
                                <span data-bind="text: $root.translations.inverseRelationshipConcept"></span>
                            </label>
                            <div class="row">
                                <div data-bind="component: {
                                    name: 'concept-select-widget',
                                    params: {
                                        node: {'config': {'rdmCollection': relationshipCollection()}},
                                        value: $data.inverseRelationshipConcept,
                                    }
                                },
                                attr: {'aria-label': $root.translations.inverseRelationshipConcept}
                                "></div>
                            </div>
                        </div>
                    </div> 
                </div>
            </div>
        </div>
    </div>

    <div class="relative">
        <span class="col-xs-12 control-label widget-input-label">
            <span data-bind="text: $root.translations.searchStringText"></span>
            
            <i 
                class="fa fa-eye" 
                style="cursor: pointer;"
                tabindex="0"
                data-bind="
                    attr: {title: $root.translations.viewSearchString,
                        'aria-label': $root.translations.viewSearchString
                    },
                    click: openSearch,
                    onEnterkeyClick, onSpaceClick
                "
            ></i>
        </span>
    </div>
    
    <div class="col-xs-12" style="padding-bottom: 10px;">
        <input 
            type="text" 
            class="form-control"
            data-bind="
                attr: {placeholder: $root.translations.enterSearchStringHere + '...',
                    'aria-label': $root.translations.searchStringText
                },
                textInput: config.searchString
            "
        >
    </div>

</div>
<!-- /ko -->
<!-- /ko -->

<!-- ko if: $data.search -->
<div class="col-md-4 col-lg-3">
    <select class="resources" data-bind="
        attr: {'data-label': node.label},
        select2Query: {
            select2Config:{
                data: [
                    { text: $root.translations.references, id: '' },
                    { text: $root.translations.doesNotReference, id: '!' },
                    { text: $root.translations.hasNoValue, id: 'null' },
                    { text: $root.translations.hasAnyValue, id: 'not_null' },
                ],
                value: op
        }}">
    </select>
</div>
<div class="col-md-8 col-lg-9 resource-instance-search" data-bind="visible: op() !== 'null' && op() !== 'not_null'">
    <!-- ko component: {
        name:  datatype.datatype.includes('list') ? 'resource-instance-multiselect-widget' : 'resource-instance-select-widget',
        params: {
            config: {
                placeholder: $root.translations.selectAResource,
                label: node.label,
            },
            allowInstanceCreation: false,
            value: searchValue,
            node: node,
            disabled: false,
            renderContext: 'search',
            multiple: !!datatype.datatype.includes('list'),
        }
    } -->
    <!-- /ko -->
</div>
<!-- /ko --><|MERGE_RESOLUTION|>--- conflicted
+++ resolved
@@ -29,13 +29,8 @@
                             data-bind="
                                 click: function(){$data.removeRelationship($data)}, 
                                 clickBubble: false, 
-<<<<<<< HEAD
-                                attr: {'aria-label': $root.translations.remove + ' ' + $data.name}, 
-                            ">
-=======
                                 attr: {'disabled': $parent.isEditable === false, 'aria-label': $root.translations.removeRelatedResourceModel($data.name)}, 
                                 style: {color: $parent.isEditable === true || '#aaa'}">
->>>>>>> 80e8c0d4
                             <i class="fa fa-trash"></i>
                         </button>
                     </div>
