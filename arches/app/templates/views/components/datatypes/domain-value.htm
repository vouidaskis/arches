--- conflicted
+++ resolved
@@ -11,14 +11,6 @@
             type="text" 
             class="form-control library-search" 
             data-bind="
-<<<<<<< HEAD
-                attr: {placeholder: $root.translations.addNewOption + '...'},
-                value: newOptionLabel, valueUpdate: 'keyup'
-            "
-        >
-        <a href="#" data-bind="click: addNewOption">
-             <i class="fa fa-plus-circle pull-right"></i>
-=======
                 attr: {placeholder: $root.translations.addNewOption + '...', 'aria-label': $root.translations.addNewOption},
                 disable: !isEditable, 
                 value: newOptionLabel, valueUpdate: 'keyup'
@@ -26,22 +18,15 @@
         >
         <a href="#" data-bind="disable: !$parent.isEditable, click: function(){if(isEditable){addNewOption()}}, attr: {'aria-label': $root.translations.addNewOption}">
              <i class="fa fa-plus-circle" style="text-align: start"></i>
->>>>>>> de5c868b
         </a>
         <div data-bind="sortable: {data: options}">
             <div class="added-domain-option">
                 <span class="domain-drag-handle">
                     <i class="fa fa-ellipsis-v option-drag-handle" aria-hidden="true">  </i>
                 </span>
-<<<<<<< HEAD
-                <input class="domain-input-item"  type="text" class="form-control library-search" data-bind="value: text, valueUpdate: 'keyup'">
-                <a href="#" data-bind="click: remove">
-                     <i class="fa fa-minus-circle pull-right"></i>
-=======
                 <input class="domain-input-item"  type="text" class="form-control library-search" data-bind="disable: !$parent.isEditable, value: text, valueUpdate: 'keyup'">
                 <a href="#" data-bind="disable: !$parent.isEditable, click: function(){if($parent.isEditable){remove()}}, attr: {'aria-label': $root.translations.removeOption + ' ' + text()}">
                      <i class="fa fa-minus-circle" style="text-align: start"></i>
->>>>>>> de5c868b
                 </a>
             </div>
         </div>
