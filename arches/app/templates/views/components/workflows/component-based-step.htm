--- conflicted
+++ resolved
@@ -14,136 +14,135 @@
         <!-- /ko -->
 
         <!-- ko foreach: { data: layoutSection[1], as: 'uniqueInstanceName'} -->
-<<<<<<< HEAD
 
             <!-- ko if: !$parents[1].isStepLoading() -->
 
-=======
->>>>>>> b87ba0b3
-            <!-- ko with: $parents[1].workflowComponentAbstractLookup()[uniqueInstanceName] -->
-                <div style="
-                    display: flex;
-                    height: 100%;
-                ">
-                    <div
-                        style="
-                            width: 100%;
-                            height: inherit;
-                        "
-                    >
-                        <!-- ko if: !loading() && !saving() -->
-                        <div 
-                        style="height: inherit; display: unset;"
-                        data-bind="component: {
-                            name: componentData['componentName'],
-                            params: {
-                                ...componentData['parameters'],
-                                form: $data,
-                                pageVm: $root,
-                                value: $data.value
-                            }
-                        }"></div>
-                        <!-- /ko -->
+                <!-- ko with: $parents[1].workflowComponentAbstractLookup()[uniqueInstanceName] -->
+                    <div style="
+                        display: flex;
+                        height: 100%;
+                    ">
+                        <div
+                            style="
+                                width: 100%;
+                                height: inherit;
+                            "
+                        >
+                            <!-- ko if: !loading() && !saving() -->
+                            <div 
+                            style="height: inherit; display: unset;"
+                            data-bind="component: {
+                                name: componentData['componentName'],
+                                params: {
+                                    ...componentData['parameters'],
+                                    form: $data,
+                                    pageVm: $root,
+                                    value: $data.value
+                                }
+                            }"></div>
+                            <!-- /ko -->
 
-                        <!-- ko if: componentData['tilesManaged'] === "many" -->
-                            <!-- ko if: isDirty() -->
-                            <div
-                                style="
-                                    display: flex;
-                                    justify-content: flex-end;
-                                    padding: 0 18px;
-                                "
-                            >
-                                <button 
-                                    class="btn btn-workflow-tile btn-danger" 
-                                    style="margin-right: 8px;"
-                                    data-bind="click: clearEditor"
+                            <!-- ko if: componentData['tilesManaged'] === "many" -->
+                                <!-- ko if: isDirty() -->
+                                <div
+                                    style="
+                                        display: flex;
+                                        justify-content: flex-end;
+                                        padding: 0 18px;
+                                    "
                                 >
-                                    {% trans "Clear" %}
-                                </button>
+                                    <button 
+                                        class="btn btn-workflow-tile btn-danger" 
+                                        style="margin-right: 8px;"
+                                        data-bind="click: clearEditor"
+                                    >
+                                        {% trans "Clear" %}
+                                    </button>
 
-                                <button 
-                                    class="btn btn-workflow-tile btn-success" 
-                                    data-bind="{
-                                        click: addOrUpdateTile,
-                                        text: tileLoadedInEditor() ? 'Save' : 'Add'
-                                    }"
-                                ></button>
+                                    <button 
+                                        class="btn btn-workflow-tile btn-success" 
+                                        data-bind="{
+                                            click: addOrUpdateTile,
+                                            text: tileLoadedInEditor() ? 'Save' : 'Add'
+                                        }"
+                                    ></button>
+                                </div>
+                                <!-- /ko -->
+                            <!-- /ko -->
+                        </div>
+
+                            <!-- ko if: componentData['tilesManaged'] === "many" -->
+                            <div class="wf-step-multi-tile-container">
+                                
+                                <h4 data-bind="text: (itemName())"></h4>
+                                
+
+                                <!-- ko if: !tiles() || tiles().length === 0 -->
+                                <div class="wf-multi-tile-step-list-empty">
+                                    <p data-bind="text: ('No '+itemName()+' added yet. Add one or multiple '+itemName()+'.')"></p>
+                                </div>
+                                <!-- /ko -->
+
+                                <div
+                                    style="
+                                        position: relative;
+                                        overflow-y: scroll;
+                                        flex: auto;
+                                    "
+                                >
+                                    <div
+                                        style="
+                                            position: absolute;
+                                            left: 6px;
+                                            right: 6px;
+                                        "
+                                    >
+                                        <!-- ko foreach: {data: tiles(), as: 'tile'} -->
+                                            <div class="wf-multi-tile-step-card">
+                                                <div class="wf-multi-tile-card-info">
+                                                    <div class="workflow-step-icon complete"><span><i class="fa fa-hashtag"></i></span></div>
+                                                    <div class="wf-multi-tile-card-info-details">
+                                                        <!-- ko foreach: {data: tile.parent.widgets(), as: 'widget'} -->
+                                                            <!-- ko if: widget.visible -->
+                                                                <!-- ko component: {
+                                                                    name: widget.widgetLookup[widget.get("widget_id")()].name,
+                                                                    params: {
+                                                                        config: widget.configJSON,
+                                                                        label: widget.label(),
+                                                                        node: widget.node,
+                                                                        value: tile.data[widget.node_id()],
+                                                                        state: "report",
+                                                                    }
+                                                                } --><!-- /ko -->
+                                                            <!-- /ko -->
+                                                        <!-- /ko -->
+                                                    </div>
+                                                </div>
+                                                <div class="wf-multi-tile-step-card-controls">
+                                                    <div 
+                                                        data-bind="click: function(){$parent.removeTile(tile)}"
+                                                    >
+                                                        <i class="fa fa-times-circle"></i>
+                                                        <span>
+                                                            {% trans "Remove" %}
+                                                        </span>
+                                                    </div>
+                                                    <div data-bind="click: function(){$parent.loadTileIntoEditor(tile)}">
+                                                        <i class="fa fa-pencil"></i>
+                                                        <span>
+                                                            {% trans "Edit" %}
+                                                        </span>
+                                                    </div>
+                                                </div>
+                                            </div>
+                                        <!-- /ko -->
+                                    </div>
+                                </div>
                             </div>
                             <!-- /ko -->
-                        <!-- /ko -->
                     </div>
+                <!-- /ko -->
 
-                        <!-- ko if: componentData['tilesManaged'] === "many" -->
-                        <div class="wf-step-multi-tile-container">
-                            
-                            <h4 data-bind="text: (itemName())"></h4>
-                            
-
-                            <!-- ko if: !tiles() || tiles().length === 0 -->
-                            <div class="wf-multi-tile-step-list-empty">
-                                <p data-bind="text: ('No '+itemName()+' added yet. Add one or multiple '+itemName()+'.')"></p>
-                            </div>
-                            <!-- /ko -->
-
-                            <div
-                                style="
-                                    position: relative;
-                                    overflow-y: scroll;
-                                    flex: auto;
-                                "
-                            >
-                                <div
-                                    style="
-                                        position: absolute;
-                                        left: 6px;
-                                        right: 6px;
-                                    "
-                                >
-                                    <!-- ko foreach: {data: tiles(), as: 'tile'} -->
-                                        <div class="wf-multi-tile-step-card">
-                                            <div class="wf-multi-tile-card-info">
-                                                <div class="workflow-step-icon complete"><span><i class="fa fa-hashtag"></i></span></div>
-                                                <div class="wf-multi-tile-card-info-details">
-                                                    <!-- ko foreach: {data: tile.parent.widgets(), as: 'widget'} -->
-                                                        <!-- ko if: widget.visible -->
-                                                            <!-- ko component: {
-                                                                name: widget.widgetLookup[widget.get("widget_id")()].name,
-                                                                params: {
-                                                                    config: widget.configJSON,
-                                                                    label: widget.label(),
-                                                                    node: widget.node,
-                                                                    value: tile.data[widget.node_id()],
-                                                                    state: "report",
-                                                                }
-                                                            } --><!-- /ko -->
-                                                        <!-- /ko -->
-                                                    <!-- /ko -->
-                                                </div>
-                                            </div>
-                                            <div class="wf-multi-tile-step-card-controls">
-                                                <div 
-                                                    data-bind="click: function(){$parent.removeTile(tile)}"
-                                                >
-                                                    <i class="fa fa-times-circle"></i>
-                                                    <span>
-                                                        {% trans "Remove" %}
-                                                    </span>
-                                                </div>
-                                                <div data-bind="click: function(){$parent.loadTileIntoEditor(tile)}">
-                                                    <i class="fa fa-pencil"></i>
-                                                    <span>
-                                                        {% trans "Edit" %}
-                                                    </span>
-                                                </div>
-                                            </div>
-                                        </div>
-                                    <!-- /ko -->
-                                </div>
-                            </div>
-                        </div>
-                        <!-- /ko -->
-                </div>
             <!-- /ko -->
         <!-- /ko -->
     </div>
