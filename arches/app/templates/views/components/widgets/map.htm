{% extends "views/components/widgets/base.htm" %}
{% load i18n %}
{% load template_tags %}

{% block form %}
<div class="row widget-wrapper" data-bind="class: nodeCssClasses">
    <div class="form-group">
        <span class="control-label widget-input-label" data-bind="text:label"></span>
        <!-- ko if: node -->
        <i data-bind="css: {'ion-asterisk widget-label-required': node.isrequired}"></i>
        <!-- /ko -->
        <div class="col-xs-12">
            {% include 'views/components/map-widget-editor.htm' %}
        </div>
    </div>
</div>
{% endblock form %}

{% block report %}
<dt data-bind="text: label, class: nodeCssClasses"></dt>
<!-- ko if: summaryDetails.length === 0 -->
<dd data-bind="class: nodeCssClasses">
    <span data-bind="text: $root.translations.none"></span>
</dd>
<!-- /ko -->
<!-- ko ifnot: summaryDetails.length === 0  -->
<dd data-bind="foreach: summaryDetails, class: nodeCssClasses">
    <div style='margin-bottom:2px' data-bind="text: JSON.stringify($data.geometry)"></div>
</dd>
<!-- /ko -->
{% endblock report %}

{% block config_form %}
<div class="control-label">
    <span data-bind="text: $root.translations.availableGeometryTypes"></span>
</div>
<div class="col-xs-12 pad-no crud-widget-container">
    <select style="display:inline-block;"
        data-bind="select2Query: {
            select2Config: {
                clickBubble: true,
                value: geometryTypeList,
                multiple: true,
                allowClear: true,
                minimumInputLength: 0,
                placeholder: $root.translations.availableGeometryTypes,
                data: [{
                    text: $root.translations.point,
                    id: 'Point'
                }, {
                    text: $root.translations.line,
                    id: 'Line'
                }, {
                    text: $root.translations.polygon,
                    id: 'Polygon'
                }]
            }
        },
        attr: {'aria-label': $root.translations.availableGeometryTypes}">
    </select>
</div>
<div class="control-label">
    <span data-bind="text: $root.translations.mapCenterLongitude"></span>
</div>
<div class="col-xs-12 pad-no crud-widget-container">
<<<<<<< HEAD
    <input 
        type="number" 
        class="form-control input-md widget-input" 
        data-bind="
            attr: {placeholder: $root.translations.longitudeXCoordinate, 'aria-label': $root.translations.longitudeXCoordinate},
            value: centerX, 
=======
    <input
        type="number"
        id=""
        class="form-control input-md widget-input"
        data-bind="
            attr: {placeholder: $root.translations.longitudeXCoordinate},
            value: centerX,
>>>>>>> 831600db
            valueUpdate: 'keyup'
        "
    >
</div>
<div class="control-label">
    <span data-bind="text: $root.translations.mapCenterLatitude"></span>
</div>
<div class="col-xs-12 pad-no crud-widget-container">
<<<<<<< HEAD
    <input 
        type="number" 
        class="form-control input-md widget-input" 
        data-bind="
            attr: {placeholder: $root.translations.latitudeYCoordinate, 'aria-label': $root.translations.latitudeYCoordinate},
            value: centerY, 
=======
    <input
        type="number"
        id=""
        class="form-control input-md widget-input"
        data-bind="
            attr: {placeholder: $root.translations.latitudeYCoordinate},
            value: centerY,
>>>>>>> 831600db
            valueUpdate: 'keyup'
        "
    >
</div>
<div class="control-label">
    <span data-bind="text: $root.translations.defaultZoom"></span>
</div>
<div class="col-xs-12 pad-no crud-widget-container">
<<<<<<< HEAD
    <input 
        type="number" 
        min=1 
        max=20 
        class="form-control input-md widget-input" 
        data-bind="
            attr: {placeholder: $root.translations.zoomLevel, 'aria-label': $root.translations.zoomLevel},
            value: zoom, 
=======
    <input
        type="number"
        min=1
        max=20
        id=""
        class="form-control input-md widget-input"
        data-bind="
            attr: {placeholder: $root.translations.zoomLevel},
            value: zoom,
>>>>>>> 831600db
            valueUpdate: 'keyup'
        "
    >
</div>
{% endblock config_form %}

{% block display_value %}
<span data-bind="text: displayValue(), class: nodeCssClasses"></span>
<span data-bind="text: $root.translations.features, class: nodeCssClasses"></span>
{% endblock display_value %}<|MERGE_RESOLUTION|>--- conflicted
+++ resolved
@@ -63,23 +63,12 @@
     <span data-bind="text: $root.translations.mapCenterLongitude"></span>
 </div>
 <div class="col-xs-12 pad-no crud-widget-container">
-<<<<<<< HEAD
     <input 
         type="number" 
         class="form-control input-md widget-input" 
         data-bind="
             attr: {placeholder: $root.translations.longitudeXCoordinate, 'aria-label': $root.translations.longitudeXCoordinate},
-            value: centerX, 
-=======
-    <input
-        type="number"
-        id=""
-        class="form-control input-md widget-input"
-        data-bind="
-            attr: {placeholder: $root.translations.longitudeXCoordinate},
-            value: centerX,
->>>>>>> 831600db
-            valueUpdate: 'keyup'
+            textInput: centerX
         "
     >
 </div>
@@ -87,23 +76,12 @@
     <span data-bind="text: $root.translations.mapCenterLatitude"></span>
 </div>
 <div class="col-xs-12 pad-no crud-widget-container">
-<<<<<<< HEAD
     <input 
         type="number" 
         class="form-control input-md widget-input" 
         data-bind="
             attr: {placeholder: $root.translations.latitudeYCoordinate, 'aria-label': $root.translations.latitudeYCoordinate},
-            value: centerY, 
-=======
-    <input
-        type="number"
-        id=""
-        class="form-control input-md widget-input"
-        data-bind="
-            attr: {placeholder: $root.translations.latitudeYCoordinate},
-            value: centerY,
->>>>>>> 831600db
-            valueUpdate: 'keyup'
+            textInput: centerY
         "
     >
 </div>
@@ -111,7 +89,6 @@
     <span data-bind="text: $root.translations.defaultZoom"></span>
 </div>
 <div class="col-xs-12 pad-no crud-widget-container">
-<<<<<<< HEAD
     <input 
         type="number" 
         min=1 
@@ -119,19 +96,7 @@
         class="form-control input-md widget-input" 
         data-bind="
             attr: {placeholder: $root.translations.zoomLevel, 'aria-label': $root.translations.zoomLevel},
-            value: zoom, 
-=======
-    <input
-        type="number"
-        min=1
-        max=20
-        id=""
-        class="form-control input-md widget-input"
-        data-bind="
-            attr: {placeholder: $root.translations.zoomLevel},
-            value: zoom,
->>>>>>> 831600db
-            valueUpdate: 'keyup'
+            textInput: zoom
         "
     >
 </div>
