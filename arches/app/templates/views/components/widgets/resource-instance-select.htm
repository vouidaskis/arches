{% extends "views/components/widgets/base.htm" %}
{% load template_tags %}
{% load i18n %}

{% block form %}
<!--ko let: {self: $data} -->
<!-- ko ifnot: self.displayOntologyTable -->
<div class="row" style="margin: 0px;" data-bind="class: nodeCssClasses">
    <div class="col-xs-12 resource-instance-wrapper">
        <select style="width:30%; display:inline-block;"
            data-bind="
                select2Query: {
                    select2Config: select2Config
                },
                attr: {'data-label': label, 'aria-label': label}
            "></select>
    </div>
</div>
<!-- /ko -->
<!-- ko if: self.displayOntologyTable -->
<div class="row widget-wrapper" data-bind="visible: !newResourceInstance(), class: nodeCssClasses">
    <div class="form-group">
        <span class="control-label widget-input-label" data-bind="text:label"></span>
        <!-- ko if: node -->
        <i data-bind="css: {'ion-asterisk widget-label-required': node.isrequired}"></i>
        <!-- /ko -->

        <div class="row" style="margin: 0px;">
            <div class="col-xs-12 resource-instance-wrapper">
                <select style="width:30%; display:inline-block;"
                    data-bind="
                        select2Query: {
                            select2Config: select2Config
                        },
                        attr: {'data-label': label, 'aria-label': label}
                    "></select>
            </div>

        </div>
    </div>

    <div class="rr-widget">
        <!-- ko if: !!value() && value().length > 5-->
        <div class="rr-widget-filter-panel">
            <div class="list-filter">
                <input
                    type="text"
                    class="form-control"
                    style="width: 225px; height:28px;"
                    data-bind="
<<<<<<< HEAD
                        attr: {placeholder: $root.translations.filter + '...', 'aria-label': $root.translations.filter}, 
=======
                        attr: {placeholder: $root.translations.filter + '...'},
>>>>>>> 831600db
                        textInput: filter
                    "
                ></input>
                <span class="clear-node-search" data-bind="visible: filter().length > 0, click: function() { filter('');}"><i class="fa fa-times-circle"></i></span>
            </div>
        </div>
        <!-- /ko -->

        <!-- ko if: relationshipsInFilter().length > 0-->
        <div class="rr-table">
            <div data-bind='foreach: relationshipsInFilter' style="display: flex; flex-direction: column;">
                <div class='rr-table-row'>
                    <div class="rr-table-row-initial">
                        <div class='rr-table-column icon-column'>
                            <button data-bind="click: function(){window.open($parent.resourceEditorUrl+ko.unwrap($data.resourceId))}, clickBubble: false,
                                    attr: {'aria-label': $root.translations.editRelatedResource($data.resourceName())}
                            ">
                                <i class="fa fa-pencil"></i>
                            </button>
                        </div>
                        <div class='rr-table-column icon-column'>
                            <button data-bind="click: $parent.deleteRelationship, clickBubble: false,
                                    attr: {'aria-label': $root.translations.deleteRelationshipResource($data.resourceName())}
                            ">
                                <i class="fa fa-trash"></i>
                            </button>
                        </div>
                        <div class='rr-table-column icon-column'>
                            <button data-bind="click:function(){self.openReport(ko.unwrap($data.resourceId)) }, clickBubble: false,
                                    attr: {'aria-label': $root.translations.expandResourceReport($data.resourceName())}
                            ">
                                <i class="fa fa-info-circle"></i>
                            </button>
                        </div>
                        <!-- ko if: self.relationship() -->
                        <div class="rr-table-column" style="flex-grow: 1; cursor: pointer;" tabindex="0" role="button" 
                            data-bind="onEnterkeyClick, onSpaceClick, click: function() { self.toggleSelectedResourceRelationship($data); }, clickBubble: false,
                                attr: {'aria-label': $root.translations.expandRelatioshipOntologyOptions($parent.resourceInstanceDisplayName, $data.resourceName()) }
                            ">
                            <div class="rr-table-instance-label" style="padding-left: 10px;">
                                <i class="sm-icon-wrap" data-bind="css: $data.iconClass()"></i><span data-bind="text: $data.resourceName()"></span>
                            </div>
                        </div>
                        <!-- /ko -->
                        <!-- ko ifnot: self.relationship() -->
                        <div class="rr-table-column" style="flex-grow: 1; cursor: pointer;">
                            <div class="rr-table-instance-label" style="padding-left: 10px;">
                                <i class="sm-icon-wrap" data-bind="css: $data.iconClass()"></i><span data-bind="text: $data.resourceName()"></span>
                            </div>
                        </div>
                        <!-- /ko -->
                    </div>
                    <!-- Ontology Properties Accordion -->
                    <div class="rr-table-row-panel" 
                        data-bind="visible: self.selectedResourceRelationship() === $data, if: self.selectedResourceRelationship() === $data, css: { 'rr-table-border': self.selectedResourceRelationship() === $data} ">

                        <div class="row" data-bind="let: {resourceToRRLabel: Math.random().toString(), rrToResourceLabel: Math.random().toString()}">
                            <!-- Relationship from instance to rr -->
                            <div class="row" style="margin-bottom: 10px;">
                                <div class="col-xs-12" style="font-weight: bold; text-align: left; margin-bottom:5px;" data-bind="attr: {id: resourceToRRLabel}">
                                    <span data-bind="text: $root.translations.resourcesRelationshipTo"></span>
                                    <span data-bind="text: $data.resourceName"></span>
                                </div>

                                <div class="row" style="padding: 0px 12px; margin-bottom: 10px;">
                                    <!-- Instance name -->
                                    <span class="col-xs-12" style="text-align: left;"
                                        data-bind="text: self.resourceInstanceDisplayName + ' (' + self.makeFriendly(self.rootOntologyClass) + ')'">
                                    </span>

                                    <!-- Property -->
                                    <span class="col-xs-12">
<<<<<<< HEAD
                                        <select 
                                            style="max-width:100%; display:inline-block; margin: 3px 0px;" 
=======
                                        <input
                                            style="max-width:100%; display:inline-block; margin: 3px 0px;"
>>>>>>> 831600db
                                            data-bind="
                                                select2Query: {
                                                    select2Config: self.getSelect2ConfigForOntologyProperties(
                                                        $data.ontologyProperty,
                                                        self.rootOntologyClass,
                                                        $data.ontologyClass(),
                                                        $root.translations.selectAnOntologyProperty
                                                    )
                                                },
                                                attr: {'aria-labeledby': resourceToRRLabel},
                                            "
                                        ></select>
                                    </span>

                                    <!-- rr name -->
                                    <span class="col-xs-12" data-bind="text: $data.resourceName() + ' (' + self.makeFriendly($data.ontologyClass()) + ')'"></span>
                                </div>
                            </div>

                            <!-- Relationship from rr to instance -->
                            <div class="row">
                                <div class="col-xs-12" style="font-weight: bold; margin-bottom:5px;" data-bind="attr: {id: rrToResourceLabel }">
                                    <span data-bind="text: $data.resourceName"></span>
                                    <span data-bind="text: $root.translations.relationshipToResource"></span>
                                </div>

                                <div class="row" style="padding: 0px 12px; margin-bottom: 10px;">
                                    <!-- rr name -->
                                    <span class="col-xs-12" style="text-align: left;"
                                        data-bind="text: $data.resourceName() + ' (' + self.makeFriendly($data.ontologyClass()) + ')'">
                                    </span>

                                    <!-- Property -->
                                    <span class="col-xs-12">
<<<<<<< HEAD
                                        <select 
                                            style="width:100%; display:inline-block; margin: 3px 0px;" 
=======
                                        <input
                                            style="width:100%; display:inline-block; margin: 3px 0px;"
>>>>>>> 831600db
                                            data-bind="
                                                select2Query: {
                                                    select2Config: self.getSelect2ConfigForOntologyProperties(
                                                        $data.inverseOntologyProperty,
                                                        $data.ontologyClass(),
                                                        self.rootOntologyClass,
                                                        $root.translations.selectAnOntologyProperty
                                                    )
                                                },
                                                attr: {'aria-labeledby': rrToResourceLabel},
                                            "
                                        ></select>
                                    </span>

                                    <!-- Instance name -->
                                    <span class="col-xs-12" data-bind="text: self.resourceInstanceDisplayName + ' (' + self.makeFriendly(self.rootOntologyClass) + ')'">
                                    </span>
                                </div>
                            </div>
                        </div>
                    </div>
                </div>
            </div>
        </div>
        <!-- /ko -->
    </div>

    <div data-bind="if: !!value() && value().hasOwnProperty('length') && value().length > 1">
        <div class='file-workbench-filecount' data-bind='text: value().length + $root.translations.relationships'></div>
    </div>

</div>
<!-- /ko -->
<!-- /ko -->

<div class="create-resource-instance-card-component rr-table-pop" id="resource-creator-panel"
    data-bind="with: newResourceInstance, style: {transform: !!newResourceInstance() ? 'translate(0,0)' : 'translate(100%,0)'}">
    <!-- ko component: {
        name: 'related-instance-creator',
        params: {...$data, graphName: $parent.graphLookup[graphid].name}
    } --><!--/ko -->
</div>

<div class="create-resource-instance-card-component rr-table-pop" id="resource-report-panel"
    data-bind="style: {transform: !!reportResourceId() ? 'translate(0,0)' : 'translate(100%,0)'}">

    <!-- ko if: reportResourceId -->
    <div class="create-instance-header" style="display: flex; justify-content: space-between;">
        <span data-bind="text: $root.translations.relatedResourceSummary"></span>

        <div data-bind="click: function(){reportResourceId(null)}, clickBubble: false" class="close-new-step">
            <button class="btn btn-labeled btn-lg fa fa-arrow-right btn-primary">
                <span data-bind="text: $root.translations.return"></span>
            </button>
        </div>
    </div>
    <div class="create-instance-panel" data-bind="component: {
        name: 'resource-report-abstract',
        params: {
            resourceid: reportResourceId(),
            summary: true,
        }
    }"></div>
    <!-- /ko -->
</div>

{% endblock form %}

{% block config_form %}
<div>
    <div class="control-label">
        <span data-bind="text: $root.translations.placeholder"></span>
    </div>
    <div class="col-xs-12 pad-no crud-widget-container">
        <input
            class="form-control input-md widget-input"
            data-bind="
<<<<<<< HEAD
                attr: {placeholder: $root.translations.placeholder, 'aria-label': $root.translations.placeholder},
                value: placeholder, 
=======
                attr: {placeholder: $root.translations.placeholder},
                value: placeholder,
>>>>>>> 831600db
                valueUpdate: 'keyup'
            "
        >
    </div>
    <div class="control-label">
        <span data-bind="text: $root.translations.defaultValue"></span>
    </div>
    <!--ko let: {self: $data} -->
    <!-- ko ifnot: self.displayOntologyTable -->
    <div class="row" style="margin: 0px;">
                <div class="col-xs-12 resource-instance-wrapper">
            <select style="width:30%; display:inline-block;" data-bind="
                    select2Query: {
                        select2Config: select2Config
                    },
                    attr: {'aria-label': $root.translations.defaultValue, 'data-label': $root.translations.defaultValue}
                ">
            </select>
        </div>
    </div>
    <!-- /ko -->
    <!-- ko if: self.displayOntologyTable -->
    <div class="row widget-wrapper" data-bind="visible: !newResourceInstance()">
        <div class="form-group">
                        <div class="row" style="margin: 0px;">
                <div class="col-xs-12 resource-instance-wrapper">
<<<<<<< HEAD
                    <select style="width:30%; display:inline-block;" data-bind="                 
=======
                    <input style="width:30%; display:inline-block;" data-bind="

>>>>>>> 831600db
                            select2Query: {
                                select2Config: select2Config
                            },
                            attr: {'aria-label': $root.translations.defaultValue, 'data-label': $root.translations.defaultValue}
                        ">
                    </select>
                </div>
            </div>
        </div>

        <div class="rr-widget">
            <!-- ko if: !!value() && value().length > 5-->
            <div class="rr-widget-filter-panel">
                <div class="list-filter">
                    <input
                        type="text"
                        class="form-control"
                        style="width: 225px; height:28px;"
                        data-bind="
                            attr: {placeholder: $root.translations.filter + '...', 'aria-label': $root.translations.filter},
                            textInput: filter
                        "
                    ></input>
                    <span class="clear-node-search"
                        data-bind="visible: filter().length > 0, click: function() { filter('');}"><i
                            class="fa fa-times-circle"></i></span>
                </div>
            </div>
            <!-- /ko -->

            <!-- ko if: relationshipsInFilter().length > 0-->
            <div class="rr-table">
                <div data-bind='foreach: relationshipsInFilter' style="display: flex; flex-direction: column;">
                    <div class='rr-table-row'>
                        <div class="rr-table-row-initial">
                            <div class='rr-table-column icon-column'>
                                <button data-bind="onEnterkeyClick, onSpaceClick, click: function(){window.open($parent.resourceEditorUrl+ko.unwrap($data.resourceId))}, clickBubble: false,
                                        attr: {'aria-label': $root.translations.editRelatedResource($data.resourceName())}
                                ">
                                    <i class="fa fa-pencil"></i>
                                </button>
                            </div>
                            <div class='rr-table-column icon-column'>
                                <button data-bind="onEnterkeyClick, onSpaceClick, click: $parent.deleteRelationship, clickBubble: false,
                                        attr: {'aria-label': $root.translations.deleteRelationshipResource($data.resourceName())}
                                ">
                                    <i class="fa fa-trash"></i>
                                </button>
                            </div>
                            <div class='rr-table-column icon-column'>
                                <button data-bind="onEnterkeyClick, onSpaceClick, click:function(){self.reportResourceId(ko.unwrap($data.resourceId));}, clickBubble: false,
                                        attr: {'aria-label': $root.translations.expandResourceReport($data.resourceName())}    
                                ">
                                    <i class="fa fa-info-circle"></i>
                                </button>
                            </div>
                            <div class="rr-table-column" style="flex-grow: 1; cursor: pointer;" tabindex="0" role="button"
                                data-bind="onEnterkeyClick, onSpaceClick, click: function() { self.toggleSelectedResourceRelationship($data); }, clickBubble: false,
                                    attr: {'aria-label': $root.translations.expandRelatioshipOntologyOptions($parent.resourceInstanceDisplayName, $data.resourceName()) }
                                ">
                                <div class="rr-table-instance-label" style="padding-left: 10px;"
                                    data-bind="text: $data.resourceName()">
                                </div>
                            </div>
                        </div>
                        <!-- Ontology Properties Accordion -->
                        <div class="rr-table-row-panel"
                            data-bind="visible: self.selectedResourceRelationship() === $data, if: self.selectedResourceRelationship() === $data, css: { 'rr-table-border': self.selectedResourceRelationship() === $data} ">
<<<<<<< HEAD
                            <div class="row" data-bind="let: {resourceToRRLabel: Math.random().toString(), rrToResourceLabel: Math.random().toString()} ">
=======

                            <div class="row">
>>>>>>> 831600db
                                <!-- Relationship from instance to rr -->
                                <div class="row" style="margin-bottom: 10px;">
                                    <div class="col-xs-12" style="font-weight: bold; text-align: left; margin-bottom:5px;"  data-bind="attr: {id: resourceToRRLabel}">
                                        <span data-bind="text: $root.translations.resourcesRelationshipTo"></span>
                                        <span data-bind="text: $data.resourceName"></span>
<<<<<<< HEAD
                                    </div>
    
=======
                                    </label>

>>>>>>> 831600db
                                    <div class="row" style="padding: 0px 12px; margin-bottom: 10px;">
                                        <!-- Instance name -->
                                        <span class="col-xs-12" style="text-align: left;"
                                            data-bind="text: self.resourceInstanceDisplayName + ' (' + self.makeFriendly(self.rootOntologyClass) + ')'">
                                        </span>

                                        <!-- Property -->
                                        <span class="col-xs-12">
<<<<<<< HEAD
                                            <select 
=======
                                            <input
>>>>>>> 831600db
                                                style="max-width:100%; display:inline-block; margin: 3px 0px;"
                                                data-bind="
                                                    select2Query: {
                                                        select2Config: self.getSelect2ConfigForOntologyProperties(
                                                            $data.ontologyProperty,
                                                            self.rootOntologyClass,
                                                            $data.ontologyClass(),
                                                            $root.translations.selectAnOntologyProperty
                                                        )
                                                    },
                                                    attr: {'aria-labeledby': resourceToRRLabel} ">
                                            </select>
                                        </span>

                                        <!-- rr name -->
                                        <span class="col-xs-12"
                                            data-bind="text: $data.resourceName() + ' (' + self.makeFriendly($data.ontologyClass()) + ')'"></span>
                                    </div>
                                </div>

                                <!-- Relationship from rr to instance -->
                                <div class="row">
                                    <div class="col-xs-12" style="font-weight: bold; margin-bottom:5px;" data-bind="attr: {id: rrToResourceLabel }">
                                        <span data-bind="text: $data.resourceName"></span>
                                        <span data-bind="text: $root.translations.relationshipToResource"></span>
<<<<<<< HEAD
                                    </div>
    
=======
                                    </label>

>>>>>>> 831600db
                                    <div class="row" style="padding: 0px 12px; margin-bottom: 10px;">
                                        <!-- rr name -->
                                        <span class="col-xs-12" style="text-align: left;"
                                            data-bind="text: $data.resourceName() + ' (' + self.makeFriendly($data.ontologyClass()) + ')'">
                                        </span>

                                        <!-- Property -->
                                        <span class="col-xs-12">
<<<<<<< HEAD
                                            <select 
=======
                                            <input
>>>>>>> 831600db
                                                style="width:100%; display:inline-block; margin: 3px 0px;"
                                                data-bind="
                                                    select2Query: {
                                                        select2Config: self.getSelect2ConfigForOntologyProperties(
                                                            $data.inverseOntologyProperty,
                                                            $data.ontologyClass(),
                                                            self.rootOntologyClass,
                                                            $root.translations.selectAnOntologyProperty
                                                        )
                                                    },
                                                    attr: {'aria-labeledby': rrToResourceLabel}">
                                            </select>
                                        </span>

                                        <!-- Instance name -->
                                        <span class="col-xs-12"
                                            data-bind="text: self.resourceInstanceDisplayName + ' (' + self.makeFriendly(self.rootOntologyClass) + ')'">
                                        </span>
                                    </div>
                                </div>
                            </div>
                        </div>
                    </div>
                </div>
            </div>
            <!-- /ko -->
        </div>

        <div data-bind="if: !!value() && value().hasOwnProperty('length') && value().length > 1">
            <div class='file-workbench-filecount' data-bind='text: value().length + $root.translations.relationships'></div>
        </div>

    </div>
    <!-- /ko -->
    <!-- /ko -->
</div>
{% endblock config_form %}

{% block report %}
<dt data-bind="text: label, class: nodeCssClasses"></dt>
<!-- ko foreach: value -->
<dd>
    <a data-bind="text: resourceName, attr: { href: $parent.resourceReportUrl+ko.unwrap(resourceId) }
                  , class: $parent.nodeCssClasses" target="_blank"></a>
</dd>
<!-- /ko -->
<!-- ko if: (!!value() && value().length === 0) || value() === null -->
<dd>
    <span data-bind="text: $root.translations.none, class: nodeCssClasses"></span>
</dd>
<!-- /ko -->
{% endblock report %}<|MERGE_RESOLUTION|>--- conflicted
+++ resolved
@@ -48,11 +48,7 @@
                     class="form-control"
                     style="width: 225px; height:28px;"
                     data-bind="
-<<<<<<< HEAD
                         attr: {placeholder: $root.translations.filter + '...', 'aria-label': $root.translations.filter}, 
-=======
-                        attr: {placeholder: $root.translations.filter + '...'},
->>>>>>> 831600db
                         textInput: filter
                     "
                 ></input>
@@ -125,13 +121,8 @@
 
                                     <!-- Property -->
                                     <span class="col-xs-12">
-<<<<<<< HEAD
                                         <select 
                                             style="max-width:100%; display:inline-block; margin: 3px 0px;" 
-=======
-                                        <input
-                                            style="max-width:100%; display:inline-block; margin: 3px 0px;"
->>>>>>> 831600db
                                             data-bind="
                                                 select2Query: {
                                                     select2Config: self.getSelect2ConfigForOntologyProperties(
@@ -166,13 +157,8 @@
 
                                     <!-- Property -->
                                     <span class="col-xs-12">
-<<<<<<< HEAD
                                         <select 
                                             style="width:100%; display:inline-block; margin: 3px 0px;" 
-=======
-                                        <input
-                                            style="width:100%; display:inline-block; margin: 3px 0px;"
->>>>>>> 831600db
                                             data-bind="
                                                 select2Query: {
                                                     select2Config: self.getSelect2ConfigForOntologyProperties(
@@ -250,13 +236,8 @@
         <input
             class="form-control input-md widget-input"
             data-bind="
-<<<<<<< HEAD
                 attr: {placeholder: $root.translations.placeholder, 'aria-label': $root.translations.placeholder},
                 value: placeholder, 
-=======
-                attr: {placeholder: $root.translations.placeholder},
-                value: placeholder,
->>>>>>> 831600db
                 valueUpdate: 'keyup'
             "
         >
@@ -283,12 +264,7 @@
         <div class="form-group">
                         <div class="row" style="margin: 0px;">
                 <div class="col-xs-12 resource-instance-wrapper">
-<<<<<<< HEAD
                     <select style="width:30%; display:inline-block;" data-bind="                 
-=======
-                    <input style="width:30%; display:inline-block;" data-bind="
-
->>>>>>> 831600db
                             select2Query: {
                                 select2Config: select2Config
                             },
@@ -357,24 +333,14 @@
                         <!-- Ontology Properties Accordion -->
                         <div class="rr-table-row-panel"
                             data-bind="visible: self.selectedResourceRelationship() === $data, if: self.selectedResourceRelationship() === $data, css: { 'rr-table-border': self.selectedResourceRelationship() === $data} ">
-<<<<<<< HEAD
                             <div class="row" data-bind="let: {resourceToRRLabel: Math.random().toString(), rrToResourceLabel: Math.random().toString()} ">
-=======
-
-                            <div class="row">
->>>>>>> 831600db
                                 <!-- Relationship from instance to rr -->
                                 <div class="row" style="margin-bottom: 10px;">
                                     <div class="col-xs-12" style="font-weight: bold; text-align: left; margin-bottom:5px;"  data-bind="attr: {id: resourceToRRLabel}">
                                         <span data-bind="text: $root.translations.resourcesRelationshipTo"></span>
                                         <span data-bind="text: $data.resourceName"></span>
-<<<<<<< HEAD
                                     </div>
     
-=======
-                                    </label>
-
->>>>>>> 831600db
                                     <div class="row" style="padding: 0px 12px; margin-bottom: 10px;">
                                         <!-- Instance name -->
                                         <span class="col-xs-12" style="text-align: left;"
@@ -383,11 +349,7 @@
 
                                         <!-- Property -->
                                         <span class="col-xs-12">
-<<<<<<< HEAD
                                             <select 
-=======
-                                            <input
->>>>>>> 831600db
                                                 style="max-width:100%; display:inline-block; margin: 3px 0px;"
                                                 data-bind="
                                                     select2Query: {
@@ -413,13 +375,8 @@
                                     <div class="col-xs-12" style="font-weight: bold; margin-bottom:5px;" data-bind="attr: {id: rrToResourceLabel }">
                                         <span data-bind="text: $data.resourceName"></span>
                                         <span data-bind="text: $root.translations.relationshipToResource"></span>
-<<<<<<< HEAD
                                     </div>
     
-=======
-                                    </label>
-
->>>>>>> 831600db
                                     <div class="row" style="padding: 0px 12px; margin-bottom: 10px;">
                                         <!-- rr name -->
                                         <span class="col-xs-12" style="text-align: left;"
@@ -428,11 +385,7 @@
 
                                         <!-- Property -->
                                         <span class="col-xs-12">
-<<<<<<< HEAD
                                             <select 
-=======
-                                            <input
->>>>>>> 831600db
                                                 style="width:100%; display:inline-block; margin: 3px 0px;"
                                                 data-bind="
                                                     select2Query: {
