{% extends "views/components/widgets/base.htm" %}
{% load i18n %}

{% block form %}
<!--ko let: {self: $data} -->
<!-- ko ifnot: self.displayOntologyTable -->
<div class="row" style="margin: 0px;">
    <div class="col-xs-12 resource-instance-wrapper">
        <input style="width:30%; display:inline-block;"
            data-bind="
                select2Query: {
                    select2Config: select2Config
                }
            ">
    </div>
</div>
<!-- /ko -->
<!-- ko if: self.displayOntologyTable -->
<div class="row widget-wrapper" data-bind="visible: !newResourceInstance()">
    <div class="form-group">
        <label class="control-label widget-input-label" data-bind="text:label">
        </label>
        <!-- ko if: node -->
        <i data-bind="css: {'ion-asterisk widget-label-required': node.isrequired}"></i>
        <!-- /ko -->

        <div class="row" style="margin: 0px;">
            <div class="col-xs-12 resource-instance-wrapper">
                <input style="width:30%; display:inline-block;"
                    data-bind="
                        select2Query: {
                            select2Config: select2Config
                        },
                        attr:{'aria-label': label}
                    ">
            </div>

        </div>
    </div>

    <div class="rr-widget">
        <!-- ko if: !!value() && value().length > 5-->
        <div class="rr-widget-filter-panel">
            <div class="list-filter">
                <input type="text" class="form-control" style="width: 225px; height:28px;" placeholder="{% trans 'filter...' %}" aria-label="{% trans 'filter...' %}" data-bind="textInput: filter"></input>
                <span class="clear-node-search" data-bind="visible: filter().length > 0, click: function() { filter('');}" tabindex="0" onkeyup="if(event.which == 13 || event.keyCode == 13){ $(this).trigger('click'); }"><i class="fa fa-times-circle"></i></span>
            </div>
        </div>
        <!-- /ko -->

        <!-- ko if: relationshipsInFilter().length > 0-->
        <div class="rr-table">
            <div data-bind='foreach: relationshipsInFilter' style="display: flex; flex-direction: column;">
                <div class='rr-table-row'>
                    <div class="rr-table-row-initial">
                        <div class='rr-table-column icon-column'>
                            <button data-bind="click: function(){window.open($parent.resourceEditorUrl+ko.unwrap($data.resourceId))}, clickBubble: false">
                                <i class="fa fa-pencil"></i>
                            </button>
                        </div>
                        <div class='rr-table-column icon-column'>
                            <button data-bind="click: $parent.deleteRelationship, clickBubble: false">
                                <i class="fa fa-trash"></i>
                            </button>
                        </div>
                        <div class='rr-table-column icon-column'>
                            <button data-bind="click:function(){self.reportResourceId(ko.unwrap($data.resourceId));}, clickBubble: false">
                                <i class="fa fa-info-circle"></i>
                            </button>
                        </div>
<<<<<<< HEAD
                        <div class="rr-table-column" style="flex-grow: 1; cursor: pointer;" data-bind="click: function() { self.toggleSelectedResourceRelationship($data); }, clickBubble: false" tabindex="0" onkeyup="if(event.which == 13 || event.keyCode == 13){ $(this).trigger('click'); }">
                            <div class="rr-table-instance-label" style="padding-left: 10px;" data-bind="text: $data.resourceName()">
=======
                        <div class="rr-table-column" style="flex-grow: 1; cursor: pointer;" data-bind="click: function() { self.toggleSelectedResourceRelationship($data); }, clickBubble: false">
                            <div class="rr-table-instance-label" style="padding-left: 10px;">
                                <i class="sm-icon-wrap" data-bind="css: $data.iconClass()"></i><span data-bind="text: $data.resourceName()"></span>
>>>>>>> 822fe0e7
                            </div>
                        </div>
                    </div>
                    <div class="rr-table-row-panel"
                        data-bind="visible: self.selectedResourceRelationship() === $data, if: self.selectedResourceRelationship() === $data, css: { 'rr-table-border': self.selectedResourceRelationship() === $data} ">

                        <div class="row">
                            <!-- Relationship from instance to rr -->
                            <div class="row" style="margin-bottom: 10px;">
                                <label class="col-xs-12" style="font-weight: bold; text-align: left;">{% trans "Resource's relationship to" %} <span data-bind="text: $data.resourceName"></span></label>

                                <div class="row" style="padding: 0px 12px; margin-bottom: 10px;">
                                    <!-- Instance name -->
                                    <span class="col-xs-12" style="text-align: left;"
                                        data-bind="text: self.resourceInstanceDisplayName + ' (' + self.makeFriendly(self.rootOntologyClass) + ')'">
                                    </span>

                                    <!-- Property -->
                                    <span class="col-xs-12">
                                        <input style="max-width:100%; display:inline-block; margin: 3px 0px;" data-bind="
                                        select2Query: {
                                            select2Config: self.getSelect2ConfigForOntologyProperties($data.ontologyProperty, self.rootOntologyClass, $data.ontologyClass(), '{% trans 'Select an Ontology Property' %}')}">
                                    </span>

                                    <!-- rr name -->
                                    <span class="col-xs-12" data-bind="text: $data.resourceName() + ' (' + self.makeFriendly($data.ontologyClass()) + ')'"></span>
                                </div>
                            </div>

                            <!-- Relationship from rr to instance -->
                            <div class="row">
                                <label class="col-xs-12" style="font-weight: bold;"><span data-bind="text: $data.resourceName"></span>{% trans "'s relationship to Resource" %} </label>

                                <div class="row" style="padding: 0px 12px; margin-bottom: 10px;">
                                    <!-- rr name -->
                                    <span class="col-xs-12" style="text-align: left;"
                                        data-bind="text: $data.resourceName() + ' (' + self.makeFriendly($data.ontologyClass()) + ')'">
                                    </span>

                                    <!-- Property -->
                                    <span class="col-xs-12">
                                        <input style="width:100%; display:inline-block; margin: 3px 0px;" data-bind="
                                        select2Query: {
                                            select2Config: self.getSelect2ConfigForOntologyProperties($data.inverseOntologyProperty, $data.ontologyClass(), self.rootOntologyClass, '{% trans 'Select an Ontology Property' %}')}">
                                    </span>

                                    <!-- Instance name -->
                                    <span class="col-xs-12" data-bind="text: self.resourceInstanceDisplayName + ' (' + self.makeFriendly(self.rootOntologyClass) + ')'">
                                    </span>
                                </div>
                            </div>
                        </div>
                    </div>
                </div>
            </div>
        </div>
        <!-- /ko -->
    </div>

    <div data-bind="if: !!value() && value().hasOwnProperty('length') && value().length > 1">
        <div class='file-workbench-filecount' data-bind='text: value().length + "{% trans ' relationship(s)' %}"'></div>
    </div>

</div>
<!-- /ko -->
<!-- /ko -->


<div class="create-resource-instance-card-component rr-table-pop"
    data-bind="with: newResourceInstance, style: {transform: !!newResourceInstance() ? 'translate(0,0)' : 'translate(100%,0)'}">
    <!-- ko component: {
        name: 'related-instance-creator',
        params: {...$data, graphName: $parent.graphLookup[graphid].name}
    } --><!--/ko -->
</div>


<div class="create-resource-instance-card-component rr-table-pop"
    data-bind="style: {transform: !!reportResourceId() ? 'translate(0,0)' : 'translate(100%,0)'}">
    <div class="create-instance-header" style="display: flex; justify-content: space-between;">{% trans "Related Resource Summary" %}
        <div data-bind="click: function(){reportResourceId(null)}, clickBubble: false" class="close-new-step" tabindex="0" onkeyup="if(event.which == 13 || event.keyCode == 13){ $(this).trigger('click'); }">
            <i class="fa fa-times-circle"></i>
        </div>
    </div>
    <div class="create-instance-panel" data-bind="component: {
        name: 'resource-report-abstract',
        params: {
            resourceid: reportResourceId(),
            summary: true,
        }
    }"></div>
</div>

{% endblock form %}

{% block config_form %}
<div>
    <div class="control-label">
        {% trans "Placeholder" %}
    </div>
    <div class="col-xs-12 pad-no crud-widget-container">
        <input placeholder="{% trans "Placeholder" %}"
            aria-label="{% trans "Placeholder" %}"
            class="form-control input-md widget-input"
            data-bind="value: placeholder, valueUpdate: 'keyup'">
    </div>
    <div class="control-label">
        {% trans "Default Value" %}
    </div>
    <!--ko let: {self: $data} -->
    <!-- ko ifnot: self.displayOntologyTable -->
    <div class="row" style="margin: 0px;">
        <div class="col-xs-12 resource-instance-wrapper">
            <input style="width:30%; display:inline-block;" data-bind="
                    select2Query: {
                        select2Config: select2Config
                    }
                ">
        </div>
    </div>
    <!-- /ko -->
    <!-- ko if: self.displayOntologyTable -->
    <div class="row widget-wrapper" data-bind="visible: !newResourceInstance()">
        <div class="form-group">
            <div class="row" style="margin: 0px;">
                <div class="col-xs-12 resource-instance-wrapper">
                    <input style="width:30%; display:inline-block;" data-bind="
                  
                            select2Query: {
                                select2Config: select2Config
                            }
                        ">
                </div>
            </div>
        </div>
    
        <div class="rr-widget">
            <!-- ko if: !!value() && value().length > 5-->
            <div class="rr-widget-filter-panel">
                <div class="list-filter">
                    <input type="text" class="form-control" style="width: 225px; height:28px;"
                        placeholder="{% trans 'filter...' %}" data-bind="textInput: filter"></input>
                    <span class="clear-node-search"
                        data-bind="visible: filter().length > 0, click: function() { filter('');}"><i
                            class="fa fa-times-circle"></i></span>
                </div>
            </div>
            <!-- /ko -->
    
            <!-- ko if: relationshipsInFilter().length > 0-->
            <div class="rr-table">
                <div data-bind='foreach: relationshipsInFilter' style="display: flex; flex-direction: column;">
                    <div class='rr-table-row'>
                        <div class="rr-table-row-initial">
                            <div class='rr-table-column icon-column'>
                                <button
                                    data-bind="click: function(){window.open($parent.resourceEditorUrl+ko.unwrap($data.resourceId))}, clickBubble: false">
                                    <i class="fa fa-pencil"></i>
                                </button>
                            </div>
                            <div class='rr-table-column icon-column'>
                                <button data-bind="click: $parent.deleteRelationship, clickBubble: false">
                                    <i class="fa fa-trash"></i>
                                </button>
                            </div>
                            <div class='rr-table-column icon-column'>
                                <button
                                    data-bind="click:function(){self.reportResourceId(ko.unwrap($data.resourceId));}, clickBubble: false">
                                    <i class="fa fa-info-circle"></i>
                                </button>
                            </div>
                            <div class="rr-table-column" style="flex-grow: 1; cursor: pointer;"
                                data-bind="click: function() { self.toggleSelectedResourceRelationship($data); }, clickBubble: false">
                                <div class="rr-table-instance-label" style="padding-left: 10px;"
                                    data-bind="text: $data.resourceName()">
                                </div>
                            </div>
                        </div>
                        <div class="rr-table-row-panel"
                            data-bind="visible: self.selectedResourceRelationship() === $data, if: self.selectedResourceRelationship() === $data, css: { 'rr-table-border': self.selectedResourceRelationship() === $data} ">
    
                            <div class="row">
                                <!-- Relationship from instance to rr -->
                                <div class="row" style="margin-bottom: 10px;">
                                    <label class="col-xs-12" style="font-weight: bold; text-align: left;">{% trans "Resource's relationship to" %} <span
                                            data-bind="text: $data.resourceName"></span></label>
    
                                    <div class="row" style="padding: 0px 12px; margin-bottom: 10px;">
                                        <!-- Instance name -->
                                        <span class="col-xs-12" style="text-align: left;"
                                            data-bind="text: self.resourceInstanceDisplayName + ' (' + self.makeFriendly(self.rootOntologyClass) + ')'">
                                        </span>
    
                                        <!-- Property -->
                                        <span class="col-xs-12">
                                            <input style="max-width:100%; display:inline-block; margin: 3px 0px;"
                                                data-bind="
                                            select2Query: {
                                                select2Config: self.getSelect2ConfigForOntologyProperties($data.ontologyProperty, self.rootOntologyClass, $data.ontologyClass(), '{% trans 'Select an Ontology Property' %}')}">
                                        </span>
    
                                        <!-- rr name -->
                                        <span class="col-xs-12"
                                            data-bind="text: $data.resourceName() + ' (' + self.makeFriendly($data.ontologyClass()) + ')'"></span>
                                    </div>
                                </div>
    
                                <!-- Relationship from rr to instance -->
                                <div class="row">
                                    <label class="col-xs-12" style="font-weight: bold;"><span
                                            data-bind="text: $data.resourceName"></span>{% trans "'s relationship to Resource" %} </label>
    
                                    <div class="row" style="padding: 0px 12px; margin-bottom: 10px;">
                                        <!-- rr name -->
                                        <span class="col-xs-12" style="text-align: left;"
                                            data-bind="text: $data.resourceName() + ' (' + self.makeFriendly($data.ontologyClass()) + ')'">
                                        </span>
    
                                        <!-- Property -->
                                        <span class="col-xs-12">
                                            <input style="width:100%; display:inline-block; margin: 3px 0px;"
                                                data-bind="
                                            select2Query: {
                                                select2Config: self.getSelect2ConfigForOntologyProperties($data.inverseOntologyProperty, $data.ontologyClass(), self.rootOntologyClass, '{% trans 'Select an Ontology Property' %}')}">
                                        </span>
    
                                        <!-- Instance name -->
                                        <span class="col-xs-12"
                                            data-bind="text: self.resourceInstanceDisplayName + ' (' + self.makeFriendly(self.rootOntologyClass) + ')'">
                                        </span>
                                    </div>
                                </div>
                            </div>
                        </div>
                    </div>
                </div>
            </div>
            <!-- /ko -->
        </div>
    
        <div data-bind="if: !!value() && value().hasOwnProperty('length') && value().length > 1">
            <div class='file-workbench-filecount' data-bind='text: value().length + "{% trans ' relationship(s)' %}"'></div>
        </div>
    
    </div>
    <!-- /ko -->
    <!-- /ko -->
</div>
{% endblock config_form %}

{% block report %}
<dt data-bind="text: label"></dt>
<!-- ko foreach: value -->
<dd>
    <a data-bind="text: resourceName, attr: { href: $parent.resourceReportUrl+ko.unwrap(resourceId) }" target="_blank"></a>
</dd>
<!-- /ko -->
<!-- ko if: (!!value() && value().length === 0) || value() === null -->
<dd>{% trans "None" %}</dd>
<!-- /ko -->
{% endblock report %}<|MERGE_RESOLUTION|>--- conflicted
+++ resolved
@@ -68,14 +68,9 @@
                                 <i class="fa fa-info-circle"></i>
                             </button>
                         </div>
-<<<<<<< HEAD
                         <div class="rr-table-column" style="flex-grow: 1; cursor: pointer;" data-bind="click: function() { self.toggleSelectedResourceRelationship($data); }, clickBubble: false" tabindex="0" onkeyup="if(event.which == 13 || event.keyCode == 13){ $(this).trigger('click'); }">
-                            <div class="rr-table-instance-label" style="padding-left: 10px;" data-bind="text: $data.resourceName()">
-=======
-                        <div class="rr-table-column" style="flex-grow: 1; cursor: pointer;" data-bind="click: function() { self.toggleSelectedResourceRelationship($data); }, clickBubble: false">
                             <div class="rr-table-instance-label" style="padding-left: 10px;">
-                                <i class="sm-icon-wrap" data-bind="css: $data.iconClass()"></i><span data-bind="text: $data.resourceName()"></span>
->>>>>>> 822fe0e7
+                            	<i class="sm-icon-wrap" data-bind="css: $data.iconClass()"></i><span data-bind="text: $data.resourceName()"></span>
                             </div>
                         </div>
                     </div>
