{% extends "views/components/widgets/base.htm" %}
{% load template_tags %}
{% load i18n %}

{% block form %}
<!--ko let: {self: $data} -->
<!-- ko ifnot: self.displayOntologyTable -->
<div class="row" style="margin: 0px;">
    <div class="col-xs-12 resource-instance-wrapper">
        <select style="width:30%; display:inline-block;"
            data-bind="
                select2Query: {
                    select2Config: select2Config
<<<<<<< HEAD
                }
            "></select>
=======
                },
                attr: {'aria-label': label}
            ">
>>>>>>> 54e1b527
    </div>
</div>
<!-- /ko -->
<!-- ko if: self.displayOntologyTable -->
<div class="row widget-wrapper" data-bind="visible: !newResourceInstance()">
    <div class="form-group">
        <span class="control-label widget-input-label" data-bind="text:label"></span>
        <!-- ko if: node -->
        <i data-bind="css: {'ion-asterisk widget-label-required': node.isrequired}"></i>
        <!-- /ko -->

        <div class="row" style="margin: 0px;">
            <div class="col-xs-12 resource-instance-wrapper">
                <select style="width:30%; display:inline-block;"
                    data-bind="
                        select2Query: {
                            select2Config: select2Config
<<<<<<< HEAD
                        }
                    "></select>
=======
                        },
                        attr: {'aria-label': label}
                    ">
>>>>>>> 54e1b527
            </div>

        </div>
    </div>

    <div class="rr-widget">
        <!-- ko if: !!value() && value().length > 5-->
        <div class="rr-widget-filter-panel">
            <div class="list-filter">
                <input 
                    type="text" 
                    class="form-control" 
                    style="width: 225px; height:28px;" 
                    data-bind="
                        attr: {placeholder: $root.translations.filter + '...', 'aria-label': $root.translations.filter}, 
                        textInput: filter
                    "
                ></input>
                <span class="clear-node-search" data-bind="visible: filter().length > 0, click: function() { filter('');}"><i class="fa fa-times-circle"></i></span>
            </div>
        </div>
        <!-- /ko -->

        <!-- ko if: relationshipsInFilter().length > 0-->
        <div class="rr-table">
            <div data-bind='foreach: relationshipsInFilter' style="display: flex; flex-direction: column;">
                <div class='rr-table-row'>
                    <div class="rr-table-row-initial">
                        <div class='rr-table-column icon-column'>
                            <button data-bind="click: function(){window.open($parent.resourceEditorUrl+ko.unwrap($data.resourceId))}, clickBubble: false,
                                    attr: {'aria-label': $root.translations.editRelatedResource($data.resourceName())}
                            ">
                                <i class="fa fa-pencil"></i>
                            </button>
                        </div>
                        <div class='rr-table-column icon-column'>
                            <button data-bind="click: $parent.deleteRelationship, clickBubble: false,
                                    attr: {'aria-label': $root.translations.deleteRelationshipResource($data.resourceName())}
                            ">
                                <i class="fa fa-trash"></i>
                            </button>
                        </div>
                        <div class='rr-table-column icon-column'>
                            <button data-bind="click:function(){self.openReport(ko.unwrap($data.resourceId)) }, clickBubble: false,
                                    attr: {'aria-label': $root.translations.expandResourceReport($data.resourceName())}
                            ">
                                <i class="fa fa-info-circle"></i>
                            </button>
                        </div>
                        <!-- ko if: self.node.config.graphs()[0].useOntologyRelationship -->
                        <div class="rr-table-column" style="flex-grow: 1; cursor: pointer;" tabindex="0" role="button" 
                            data-bind="onEnterkeyClick, onSpaceClick, click: function() { self.toggleSelectedResourceRelationship($data); }, clickBubble: false,
                                attr: {'aria-label': $root.translations.expandRelatioshipOntologyOptions($parent.resourceInstanceDisplayName, $data.resourceName()) }
                            ">
                            <div class="rr-table-instance-label" style="padding-left: 10px;">
                                <i class="sm-icon-wrap" data-bind="css: $data.iconClass()"></i><span data-bind="text: $data.resourceName()"></span>
                            </div>
                        </div>
                        <!-- /ko -->
                        <!-- ko ifnot: self.node.config.graphs()[0].useOntologyRelationship -->
                        <div class="rr-table-column" style="flex-grow: 1; cursor: pointer;">
                            <div class="rr-table-instance-label" style="padding-left: 10px;">
                                <i class="sm-icon-wrap" data-bind="css: $data.iconClass()"></i><span data-bind="text: $data.resourceName()"></span>
                            </div>
                        </div>
                        <!-- /ko -->
                    </div>
                    <!-- Ontology Properties Accordion -->
                    <div class="rr-table-row-panel" 
                        data-bind="visible: self.selectedResourceRelationship() === $data, if: self.selectedResourceRelationship() === $data, css: { 'rr-table-border': self.selectedResourceRelationship() === $data} ">

                        <div class="row" data-bind="let: {resourceToRRLabel: Math.random().toString(), rrToResourceLabel: Math.random().toString()}">
                            <!-- Relationship from instance to rr -->
                            <div class="row" style="margin-bottom: 10px;">
                                <div class="col-xs-12" style="font-weight: bold; text-align: left; margin-bottom:5px;" data-bind="attr: {id: resourceToRRLabel}">
                                    <span data-bind="text: $root.translations.resourcesRelationshipTo"></span>
                                    <span data-bind="text: $data.resourceName"></span>
                                </div>

                                <div class="row" style="padding: 0px 12px; margin-bottom: 10px;">
                                    <!-- Instance name -->
                                    <span class="col-xs-12" style="text-align: left;"
                                        data-bind="text: self.resourceInstanceDisplayName + ' (' + self.makeFriendly(self.rootOntologyClass) + ')'">
                                    </span>

                                    <!-- Property -->
                                    <span class="col-xs-12">
                                        <input 
                                            style="max-width:100%; display:inline-block; margin: 3px 0px;" 
                                            data-bind="
                                                select2Query: {
                                                    select2Config: self.getSelect2ConfigForOntologyProperties(
                                                        $data.ontologyProperty, 
                                                        self.rootOntologyClass, 
                                                        $data.ontologyClass(), 
                                                        $root.translations.selectAnOntologyProperty
                                                    )
                                                },
                                                attr: {'aria-labeledby': resourceToRRLabel},
                                            "
                                        >
                                    </span>

                                    <!-- rr name -->
                                    <span class="col-xs-12" data-bind="text: $data.resourceName() + ' (' + self.makeFriendly($data.ontologyClass()) + ')'"></span>
                                </div>
                            </div>

                            <!-- Relationship from rr to instance -->
                            <div class="row">
                                <div class="col-xs-12" style="font-weight: bold; margin-bottom:5px;" data-bind="attr: {id: rrToResourceLabel }">
                                    <span data-bind="text: $data.resourceName"></span>
                                    <span data-bind="text: $root.translations.relationshipToResource"></span>
                                </div>

                                <div class="row" style="padding: 0px 12px; margin-bottom: 10px;">
                                    <!-- rr name -->
                                    <span class="col-xs-12" style="text-align: left;"
                                        data-bind="text: $data.resourceName() + ' (' + self.makeFriendly($data.ontologyClass()) + ')'">
                                    </span>

                                    <!-- Property -->
                                    <span class="col-xs-12">
                                        <input 
                                            style="width:100%; display:inline-block; margin: 3px 0px;" 
                                            data-bind="
                                                select2Query: {
                                                    select2Config: self.getSelect2ConfigForOntologyProperties(
                                                        $data.inverseOntologyProperty, 
                                                        $data.ontologyClass(), 
                                                        self.rootOntologyClass, 
                                                        $root.translations.selectAnOntologyProperty
                                                    )
                                                },
                                                attr: {'aria-labeledby': rrToResourceLabel},
                                            "
                                        >
                                    </span>

                                    <!-- Instance name -->
                                    <span class="col-xs-12" data-bind="text: self.resourceInstanceDisplayName + ' (' + self.makeFriendly(self.rootOntologyClass) + ')'">
                                    </span>
                                </div>
                            </div>
                        </div>
                    </div>
                </div>
            </div>
        </div>
        <!-- /ko -->
    </div>

    <div data-bind="if: !!value() && value().hasOwnProperty('length') && value().length > 1">
        <div class='file-workbench-filecount' data-bind='text: value().length + $root.translations.relationships'></div>
    </div>

</div>
<!-- /ko -->
<!-- /ko -->

<div class="create-resource-instance-card-component rr-table-pop" id="resource-creator-panel"
    data-bind="with: newResourceInstance, style: {transform: !!newResourceInstance() ? 'translate(0,0)' : 'translate(100%,0)'}">
    <!-- ko component: {
        name: 'related-instance-creator',
        params: {...$data, graphName: $parent.graphLookup[graphid].name}
    } --><!--/ko -->
</div>

<div class="create-resource-instance-card-component rr-table-pop" id="resource-report-panel"
    data-bind="style: {transform: !!reportResourceId() ? 'translate(0,0)' : 'translate(100%,0)'}">

    <!-- ko if: reportResourceId -->
    <div class="create-instance-header" style="display: flex; justify-content: space-between;">
        <span data-bind="text: $root.translations.relatedResourceSummary"></span>

        <div data-bind="click: function(){reportResourceId(null)}, clickBubble: false" class="close-new-step">
            <button class="btn btn-labeled btn-lg fa fa-arrow-right btn-primary">
                <span data-bind="text: $root.translations.return"></span>
            </button>
        </div>
    </div>
    <div class="create-instance-panel" data-bind="component: {
        name: 'resource-report-abstract',
        params: {
            resourceid: reportResourceId(),
            summary: true,
        }
    }"></div>
    <!-- /ko -->
</div>

{% endblock form %}

{% block config_form %}
<div>
    <div class="control-label">
        <span data-bind="text: $root.translations.placeholder"></span>
    </div>
    <div class="col-xs-12 pad-no crud-widget-container">
        <input 
            class="form-control input-md widget-input"
            data-bind="
                attr: {placeholder: $root.translations.placeholder, 'aria-label': $root.translations.placeholder},
                value: placeholder, 
                valueUpdate: 'keyup'
            "
        >
    </div>
    <div class="control-label">
        <span data-bind="text: $root.translations.defaultValue"></span>
    </div>
    <!--ko let: {self: $data} -->
    <!-- ko ifnot: self.displayOntologyTable -->
    <div class="row" style="margin: 0px;">
        <div class="col-xs-12 resource-instance-wrapper">
            <input style="width:30%; display:inline-block;" data-bind="
                    select2Query: {
                        select2Config: select2Config
                    },
                    attr: {'aria-label': $root.translations.defaultValue}
                ">
        </div>
    </div>
    <!-- /ko -->
    <!-- ko if: self.displayOntologyTable -->
    <div class="row widget-wrapper" data-bind="visible: !newResourceInstance()">
        <div class="form-group">
            <div class="row" style="margin: 0px;">
                <div class="col-xs-12 resource-instance-wrapper">
                    <input style="width:30%; display:inline-block;" data-bind="                 
                            select2Query: {
                                select2Config: select2Config
                            },
                            attr: {'aria-label': $root.translations.defaultValue}
                        ">
                </div>
            </div>
        </div>
    
        <div class="rr-widget">
            <!-- ko if: !!value() && value().length > 5-->
            <div class="rr-widget-filter-panel">
                <div class="list-filter">
                    <input 
                        type="text" 
                        class="form-control" 
                        style="width: 225px; height:28px;"
                        data-bind="
                            attr: {placeholder: $root.translations.filter + '...', 'aria-label': $root.translations.filter},
                            textInput: filter
                        "
                    ></input>
                    <span class="clear-node-search"
                        data-bind="visible: filter().length > 0, click: function() { filter('');}"><i
                            class="fa fa-times-circle"></i></span>
                </div>
            </div>
            <!-- /ko -->
    
            <!-- ko if: relationshipsInFilter().length > 0-->
            <div class="rr-table">
                <div data-bind='foreach: relationshipsInFilter' style="display: flex; flex-direction: column;">
                    <div class='rr-table-row'>
                        <div class="rr-table-row-initial">
                            <div class='rr-table-column icon-column'>
                                <button data-bind="onEnterkeyClick, onSpaceClick, click: function(){window.open($parent.resourceEditorUrl+ko.unwrap($data.resourceId))}, clickBubble: false,
                                        attr: {'aria-label': $root.translations.editRelatedResource($data.resourceName())}
                                ">
                                    <i class="fa fa-pencil"></i>
                                </button>
                            </div>
                            <div class='rr-table-column icon-column'>
                                <button data-bind="onEnterkeyClick, onSpaceClick, click: $parent.deleteRelationship, clickBubble: false,
                                        attr: {'aria-label': $root.translations.deleteRelationshipResource($data.resourceName())}
                                ">
                                    <i class="fa fa-trash"></i>
                                </button>
                            </div>
                            <div class='rr-table-column icon-column'>
                                <button data-bind="onEnterkeyClick, onSpaceClick, click:function(){self.reportResourceId(ko.unwrap($data.resourceId));}, clickBubble: false,
                                        attr: {'aria-label': $root.translations.expandResourceReport($data.resourceName())}    
                                ">
                                    <i class="fa fa-info-circle"></i>
                                </button>
                            </div>
                            <div class="rr-table-column" style="flex-grow: 1; cursor: pointer;" tabindex="0" role="button"
                                data-bind="onEnterkeyClick, onSpaceClick, click: function() { self.toggleSelectedResourceRelationship($data); }, clickBubble: false,
                                    attr: {'aria-label': $root.translations.expandRelatioshipOntologyOptions($parent.resourceInstanceDisplayName, $data.resourceName()) }
                                ">
                                <div class="rr-table-instance-label" style="padding-left: 10px;"
                                    data-bind="text: $data.resourceName()">
                                </div>
                            </div>
                        </div>
                        <!-- Ontology Properties Accordion -->
                        <div class="rr-table-row-panel"
                            data-bind="visible: self.selectedResourceRelationship() === $data, if: self.selectedResourceRelationship() === $data, css: { 'rr-table-border': self.selectedResourceRelationship() === $data} ">
                            <div class="row" data-bind="let: {resourceToRRLabel: Math.random().toString(), rrToResourceLabel: Math.random().toString()} ">
                                <!-- Relationship from instance to rr -->
                                <div class="row" style="margin-bottom: 10px;">
                                    <div class="col-xs-12" style="font-weight: bold; text-align: left; margin-bottom:5px;"  data-bind="attr: {id: resourceToRRLabel}">
                                        <span data-bind="text: $root.translations.resourcesRelationshipTo"></span>
                                        <span data-bind="text: $data.resourceName"></span>
                                    </div>
    
                                    <div class="row" style="padding: 0px 12px; margin-bottom: 10px;">
                                        <!-- Instance name -->
                                        <span class="col-xs-12" style="text-align: left;"
                                            data-bind="text: self.resourceInstanceDisplayName + ' (' + self.makeFriendly(self.rootOntologyClass) + ')'">
                                        </span>
    
                                        <!-- Property -->
                                        <span class="col-xs-12">
                                            <input 
                                                style="max-width:100%; display:inline-block; margin: 3px 0px;"
                                                data-bind="
                                                    select2Query: {
                                                        select2Config: self.getSelect2ConfigForOntologyProperties(
                                                            $data.ontologyProperty, 
                                                            self.rootOntologyClass, 
                                                            $data.ontologyClass(), 
                                                            $root.translations.selectAnOntologyProperty
                                                        )
                                                    },
                                                    attr: {'aria-labeledby': resourceToRRLabel},
                                                "
                                            >
                                        </span>
    
                                        <!-- rr name -->
                                        <span class="col-xs-12"
                                            data-bind="text: $data.resourceName() + ' (' + self.makeFriendly($data.ontologyClass()) + ')'"></span>
                                    </div>
                                </div>
    
                                <!-- Relationship from rr to instance -->
                                <div class="row">
                                    <div class="col-xs-12" style="font-weight: bold; margin-bottom:5px;" data-bind="attr: {id: rrToResourceLabel }">
                                        <span data-bind="text: $data.resourceName"></span>
                                        <span data-bind="text: $root.translations.relationshipToResource"></span>
                                    </div>
    
                                    <div class="row" style="padding: 0px 12px; margin-bottom: 10px;">
                                        <!-- rr name -->
                                        <span class="col-xs-12" style="text-align: left;"
                                            data-bind="text: $data.resourceName() + ' (' + self.makeFriendly($data.ontologyClass()) + ')'">
                                        </span>
    
                                        <!-- Property -->
                                        <span class="col-xs-12">
                                            <input 
                                                style="width:100%; display:inline-block; margin: 3px 0px;"
                                                data-bind="
                                                    select2Query: {
                                                        select2Config: self.getSelect2ConfigForOntologyProperties(
                                                            $data.inverseOntologyProperty, 
                                                            $data.ontologyClass(), 
                                                            self.rootOntologyClass, 
                                                            $root.translations.selectAnOntologyProperty
                                                        )
                                                    },
                                                    attr: {'aria-labeledby': rrToResourceLabel},
                                                "
                                            >
                                        </span>
    
                                        <!-- Instance name -->
                                        <span class="col-xs-12"
                                            data-bind="text: self.resourceInstanceDisplayName + ' (' + self.makeFriendly(self.rootOntologyClass) + ')'">
                                        </span>
                                    </div>
                                </div>
                            </div>
                        </div>
                    </div>
                </div>
            </div>
            <!-- /ko -->
        </div>
    
        <div data-bind="if: !!value() && value().hasOwnProperty('length') && value().length > 1">
            <div class='file-workbench-filecount' data-bind='text: value().length + $root.translations.relationships'></div>
        </div>
    
    </div>
    <!-- /ko -->
    <!-- /ko -->
</div>
{% endblock config_form %}

{% block report %}
<dt data-bind="text: label"></dt>
<!-- ko foreach: value -->
<dd>
    <a data-bind="text: resourceName, attr: { href: $parent.resourceReportUrl+ko.unwrap(resourceId) }" target="_blank"></a>
</dd>
<!-- /ko -->
<!-- ko if: (!!value() && value().length === 0) || value() === null -->
<dd>
    <span data-bind="text: $root.translations.none"></span>
</dd>
<!-- /ko -->
{% endblock report %}<|MERGE_RESOLUTION|>--- conflicted
+++ resolved
@@ -11,14 +11,9 @@
             data-bind="
                 select2Query: {
                     select2Config: select2Config
-<<<<<<< HEAD
-                }
-            "></select>
-=======
                 },
                 attr: {'aria-label': label}
-            ">
->>>>>>> 54e1b527
+            "></select>
     </div>
 </div>
 <!-- /ko -->
@@ -36,14 +31,9 @@
                     data-bind="
                         select2Query: {
                             select2Config: select2Config
-<<<<<<< HEAD
-                        }
-                    "></select>
-=======
                         },
                         attr: {'aria-label': label}
-                    ">
->>>>>>> 54e1b527
+                    "></select>
             </div>
 
         </div>
