{% extends "views/components/widgets/base.htm" %}
{% load template_tags %}
{% load i18n %}

{% block form %}
<div class="row widget-wrapper" data-bind="class: nodeCssClasses">
    <div class="form-group">
        <span class="control-label widget-input-label" data-bind="text:label"></span>
        <!-- ko if: node -->
        <i data-bind="css: {'ion-asterisk widget-label-required': node.isrequired}"></i>
        <!-- /ko -->
        <div class="col-xs-12">
            <select style="display:inline-block;"
                data-bind="select2Query: {
                    select2Config: {
                        clickBubble: true,
                        disabled: disabled,
                        data: options,
                        value: value,
                        multiple: multiple,
                        placeholder: placeholder,
                        allowClear: true
                    }
                }, attr: {'data-label': label} ">
            </select>
        </div>
    </div>
</div>
{% endblock form %}

{% block config_form %}
<div>
    <div class="control-label">
        <span data-bind="text: $root.translations.placeholder"></span>
    </div>
    <div class="col-xs-12 pad-no crud-widget-container">
        <input
            class="form-control input-md widget-input"
            data-bind="
                attr: {placeholder: $root.translations.placeholder},
<<<<<<< HEAD
                textInput: placeholder
            ">
=======
                value: placeholder,
                valueUpdate: 'keyup'"
            >
>>>>>>> 831600db
    </div>
    <div class="node-widget-label">
        <div class="form-group">
            <div class="control-label">
                <span data-bind="text: $root.translations.defaultValue"></span>
            </div>

            <div class="col-xs-12">
                <select style="display:inline-block;"
                    data-bind="select2Query: {
                        select2Config: {
                            clickBubble: true,
                            data: options,
                            value: defaultValue,
                            multiple: multiple,
                            placeholder: $root.translations.selectDefaultValue,
                            allowClear: true
                        }
                    }, attr: {'aria-label': $root.translations.selectDefaultValue}">
                </select>
            </div>
        </div>
    </div>
</div>
{% endblock config_form %}<|MERGE_RESOLUTION|>--- conflicted
+++ resolved
@@ -38,14 +38,8 @@
             class="form-control input-md widget-input"
             data-bind="
                 attr: {placeholder: $root.translations.placeholder},
-<<<<<<< HEAD
                 textInput: placeholder
             ">
-=======
-                value: placeholder,
-                valueUpdate: 'keyup'"
-            >
->>>>>>> 831600db
     </div>
     <div class="node-widget-label">
         <div class="form-group">
