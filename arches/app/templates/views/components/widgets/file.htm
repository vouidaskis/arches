--- conflicted
+++ resolved
@@ -172,12 +172,7 @@
 
 <!-- ko foreach: reportFiles() -->
 <dd>
-<<<<<<< HEAD
-    <a data-bind="attr: {href: url}">
-    <a class="" data-bind="attr: {href: $parent.getFileUrl(url)}">
-=======
     <a data-bind="attr: {href: $parent.getFileUrl(url)}" target="_blank">
->>>>>>> bc753d8f
         <i class="ion ion-forward"></i>
         <span data-bind="text: name"></span>
     </a>
