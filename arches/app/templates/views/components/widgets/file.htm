--- conflicted
+++ resolved
@@ -80,15 +80,11 @@
                                     <!-- ko if: $data.error -->
                                     <span class="dz-error text-danger text-sm" data-bind="text: '{% trans "error" %}'"></span>
                                     <!-- /ko -->
-<<<<<<< HEAD
-                                    <span class="text-sm"><a data-bind="attr: {href: ko.unwrap(url) ? $parent.getFileUrl(url) : content, download: name}, click: function(){return ko.unwrap(url) ? true : false}, clickBubble: false"><span data-bind="text: ko.unwrap(url) ? '{% trans "Download" %}' : '{% trans "Unsaved" %}'"></span></a></span>
-=======
                                     <span class="text-sm">
                                         <a href="#" class="file-download" data-bind="attr: {href: ko.unwrap(url) ? url : content, download: name}, click: function(){return ko.unwrap(url) ? true : false}, clickBubble: false">
                                             <span data-bind="text: ko.unwrap(url) ? '{% trans "Download" %}' : '{% trans "Unsaved" %}'"></span>
                                         </a>
                                     </span>
->>>>>>> eb1518b4
                                 </div>
                                 <div class="file-upload-card-detail-right">
                                     <div class="media-right" data-bind="click: $parent.removeFile">
@@ -176,11 +172,7 @@
 
 <!-- ko foreach: reportFiles() -->
 <dd>
-<<<<<<< HEAD
-    <a class="" data-bind="attr: {href: $parent.getFileUrl(url)}">
-=======
     <a data-bind="attr: {href: url}">
->>>>>>> eb1518b4
         <i class="ion ion-forward"></i>
         <span data-bind="text: name"></span>
     </a>
@@ -192,13 +184,8 @@
     <div id="report-image-grid" class="report-image-grid">
         <!-- ko foreach: reportImages() -->
         <div class="rp-image-grid-item">
-<<<<<<< HEAD
-            <a id="" class="" target="_blank" data-bind="attr: {href: $parent.getFileUrl(url)}">
-                <img class="img-responsive" data-bind="attr: {src: $parent.getFileUrl(url), alt: name}">
-=======
             <a target="_blank" data-bind="attr: {href: url}">
                 <img class="img-responsive" data-bind="attr: {src: url, alt: name}">
->>>>>>> eb1518b4
             </a>
         </div>
         <!-- /ko -->
