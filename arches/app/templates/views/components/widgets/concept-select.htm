--- conflicted
+++ resolved
@@ -8,13 +8,8 @@
         <!-- ko if: node -->
         <i data-bind="css: {'ion-asterisk widget-label-required': node.isrequired}"></i>
         <!-- /ko -->
-<<<<<<< HEAD
-        <div class="col-xs-12 resource-instance-wrapper">
+        <div class="col-xs-12 resource-instance-wrapper" data-bind="class: nodeCssClasses">
             <select style="display:inline-block;"
-=======
-        <div class="col-xs-12 resource-instance-wrapper" data-bind="class: nodeCssClasses">
-            <input style="display:inline-block;"
->>>>>>> 831600db
                 data-bind="
                     disable: disabled,
                     select2Query: {
