--- conflicted
+++ resolved
@@ -9,11 +9,7 @@
         <i data-bind="css: {'ion-asterisk widget-label-required': node.isrequired}"></i>
         <!-- /ko -->
         <div class="col-xs-12">
-<<<<<<< HEAD
-            <div class="pad-hor columns option-input" data-bind="foreach: flatOptions" role="radiogroup">
-=======
             <div class="pad-hor columns option-input" data-bind="foreach: flatOptions, attr:{'aria-label': label}" role="radiogroup">
->>>>>>> 265ac266
                 <label class="form-radio form-normal form-text" role="radio"
                     data-bind="css: {
                         'active': $parent.isOptionSelected($data),
@@ -47,11 +43,7 @@
         <span data-bind="text: $root.translations.defaultValue"></span>
     </div>
     <div class="col-xs-12">
-<<<<<<< HEAD
-        <div class="pad-hor columns radio-panel option-input-config" data-bind="foreach: flatOptions" role="radiogroup">
-=======
         <div class="pad-hor columns radio-panel option-input-config" data-bind="foreach: flatOptions, attr:{'aria-label': $root.translations.defaultValue}" role="radiogroup">
->>>>>>> 265ac266
             <label class="form-radio form-normal form-text" role="radio"
                 data-bind="css: {
                     'active': $parent.isOptionSelected($data)
