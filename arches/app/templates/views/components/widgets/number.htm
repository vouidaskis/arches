{% extends "views/components/widgets/base.htm" %}
{% load i18n %}

{% block form %}
<div class="row widget-wrapper">
    <div class="form-group">
        <label class="control-label widget-input-label" for="" data-bind="text:label"></label>
        <!-- ko if: node -->
        <i data-bind="css: {'ion-asterisk widget-label-required': node.isrequired}"></i>
        <!-- /ko -->
        <div class="col-xs-12">
            <div class="input-group" data-bind="style: {width: width}">
            <!-- ko if: prefix -->
            <span class="input-group-addon" data-bind="text: prefix"></span>
            <!-- /ko -->
            <!-- ko if: format -->
<<<<<<< HEAD
            <input type="text" data-bind="formattedNumber: value, format: format, attr: {placeholder: placeholder, max: max, min: min, step: step, disabled: disable}, style: {width: width}, valueUpdate: 'keyup'" class="form-control input-lg widget-input">
            <!-- /ko -->
            <!-- ko ifnot: format -->
            <input type="number" data-bind="value: value, attr: {placeholder: placeholder, max: max, min: min, step: step, disabled: disable}, style: {width: width}, valueUpdate: 'keyup'" class="form-control input-lg widget-input">
=======
            <input type="text" data-bind="formattedNumber: value, format: format, attr: {placeholder: placeholder, max: max, min: min, step: step, disabled: uneditable, 'aria-label': label}, style: {width: width}, valueUpdate: 'keyup'" class="form-control input-lg widget-input">
            <!-- /ko -->
            <!-- ko ifnot: format -->
            <input type="number" data-bind="value: value, attr: {placeholder: placeholder, max: max, min: min, step: step, disabled: uneditable, 'aria-label': label}, style: {width: width}, valueUpdate: 'keyup'" class="form-control input-lg widget-input">
>>>>>>> eb1518b4
            <!-- /ko -->
            <!-- ko if: suffix -->
            <span class="input-group-addon" data-bind="text: suffix"></span>
            <!-- /ko -->
            </div>
        </div>
    </div>
</div>
{% endblock form %}

{% block report %}
<dt data-bind="text: label"></dt>
<dd>
    <div class='number-widget-report'>
    <!-- ko if: displayValue -->
    <span data-bind="text: prefix(), css: {'number-prefix': prefix()}"></span>
        <!-- ko if: format -->
        <span data-bind="formattedNumber: displayValue(), format: format || '{% trans "None" %}'"></span>
        <!-- /ko -->
        <!-- ko ifnot: format -->
        <span data-bind="text: displayValue()"></span>
        <!-- /ko -->
    <span data-bind="text: suffix(), css: {'number-suffix': suffix()}"></span>
    <!-- /ko -->
    <!-- ko ifnot: displayValue -->
    <span data-bind="text: '{% trans "None" %}'"></span>
    <!-- /ko -->
    </div>
</dd>
{% endblock report %}

{% block config_form %}
<div class="control-label">
    {% trans "Placeholder" %}
</div>
<div class="col-xs-12 pad-no crud-widget-container">
    <input type="" placeholder="{% trans "Placeholder" %}" aria-label="{% trans "Placeholder" %}" class="form-control input-md widget-input" data-bind="value: placeholder, valueUpdate: 'keyup'">
</div>
<div class="control-label">
    {% trans "Min" %}
</div>
<div class="col-xs-12 pad-no crud-widget-container">
    <input type="number" placeholder="{% trans "Min" %}" aria-label="{% trans "Min" %}" class="form-control input-md widget-input" data-bind="value: min, valueUpdate: 'keyup'">
</div>
<div class="control-label">
    {% trans "Max" %}
</div>
<div class="col-xs-12 pad-no crud-widget-container">
    <input type="number" placeholder="{% trans "Max" %}" aria-label="{% trans "Max" %}" class="form-control input-md widget-input" data-bind="value: max, valueUpdate: 'keyup'">
</div>
<div class="control-label">
    {% trans "Increment" %}
</div>
<div class="col-xs-12 pad-no crud-widget-container" >
    <input type="number" placeholder="{% trans "Increment size" %}" aria-label="{% trans "Increment size" %}" class="form-control input-md widget-input" data-bind="value: step, valueUpdate: 'keyup', disable: format">
</div>
<div class="control-label">
    {% trans "Decimal Places" %}
</div>
<div class="col-xs-12 pad-no crud-widget-container">
    <input type="number" placeholder="{% trans "Number of decimal places" %}" aria-label="{% trans "Number of decimal places" %}" class="form-control input-md widget-input" data-bind="value: precision, valueUpdate: 'keyup'">
</div>
<div class="control-label">
    {% trans "Prefix" %}
</div>
<div class="col-xs-12 pad-no crud-widget-container">
    <input type="" placeholder="{% trans "Field prefix" %}" aria-label="{% trans "Field prefix" %}" class="form-control input-md widget-input" data-bind="value: prefix, valueUpdate: 'keyup'">
</div>
<div class="control-label">
    {% trans "Suffix" %}
</div>
<div class="col-xs-12 pad-no crud-widget-container">
    <input type="" placeholder="{% trans "Field suffix" %}" aria-label="{% trans "Field suffix" %}" class="form-control input-md widget-input" data-bind="value: suffix, valueUpdate: 'keyup'">
</div>
<div class="control-label">
    {% trans "Default Value" %}
</div>
<div class="col-xs-12 pad-no crud-widget-container">
    <input type="number" placeholder="{% trans "Default Value" %}" aria-label="{% trans "Default Value" %}" class="form-control input-md widget-input" data-bind="value: defaultValue, valueUpdate: 'keyup'">
</div>
<div class="control-label">
  {% trans "Format" %} <a href="http://numeraljs.com/#format" target="_blank">{% trans "(view valid formats)" %}</a>
</div>
<div class="col-xs-12 pad-no crud-widget-container">
  <input type="" placeholder="{% trans "Format" %}" aria-label="{% trans "Format" %}" class="form-control input-md widget-input" data-bind="value: format, valueUpdate: 'keyup'">
</div>
<div class="node-config-item">
    <div class="control-label">
        {% trans "Disabled" %}
    </div>
    <div class="pad-no">
        <div data-bind="component: { name: 'views/components/simple-switch', params: {value: uneditable, config:{label: '{% trans "Disable Editing" %}', subtitle: '{% trans "Prevent users from editing value" %}'}}}"></div>
    </div>
</div>
{% endblock config_form %}<|MERGE_RESOLUTION|>--- conflicted
+++ resolved
@@ -14,17 +14,10 @@
             <span class="input-group-addon" data-bind="text: prefix"></span>
             <!-- /ko -->
             <!-- ko if: format -->
-<<<<<<< HEAD
-            <input type="text" data-bind="formattedNumber: value, format: format, attr: {placeholder: placeholder, max: max, min: min, step: step, disabled: disable}, style: {width: width}, valueUpdate: 'keyup'" class="form-control input-lg widget-input">
-            <!-- /ko -->
-            <!-- ko ifnot: format -->
-            <input type="number" data-bind="value: value, attr: {placeholder: placeholder, max: max, min: min, step: step, disabled: disable}, style: {width: width}, valueUpdate: 'keyup'" class="form-control input-lg widget-input">
-=======
             <input type="text" data-bind="formattedNumber: value, format: format, attr: {placeholder: placeholder, max: max, min: min, step: step, disabled: uneditable, 'aria-label': label}, style: {width: width}, valueUpdate: 'keyup'" class="form-control input-lg widget-input">
             <!-- /ko -->
             <!-- ko ifnot: format -->
             <input type="number" data-bind="value: value, attr: {placeholder: placeholder, max: max, min: min, step: step, disabled: uneditable, 'aria-label': label}, style: {width: width}, valueUpdate: 'keyup'" class="form-control input-lg widget-input">
->>>>>>> eb1518b4
             <!-- /ko -->
             <!-- ko if: suffix -->
             <span class="input-group-addon" data-bind="text: suffix"></span>
