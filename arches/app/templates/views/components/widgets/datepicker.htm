{% extends "views/components/widgets/base.htm" %}
{% load template_tags %}
{% load i18n %}

{% block form %}
<div class="row widget-wrapper">
    <div class="form-group">
<<<<<<< HEAD
        <span class="control-labx mesel widget-input-label" for="" data-bind="text:label"></span>
=======
        <span class="control-labx mesel widget-input-label" data-bind="text:label"></span>
>>>>>>> 6fd9cd09
        <!-- ko if: node -->
        <i data-bind="css: {'ion-asterisk widget-label-required': node.isrequired}"></i>
        <!-- /ko -->
        <div class="col-xs-12">
<<<<<<< HEAD
            <div class="pad-hor">
=======
            <div>
>>>>>>> 6fd9cd09
                <div class="input-group date">
                    <input type="text" data-bind="value: value, placeholder: placeholder, disable: disabled, attr: {'aria-label': label}, 
                        datepicker: {format: dateFormat, viewMode: viewMode, maxDate: maxDate, minDate: minDate}" class="form-control input-lg"
                        ><span class="input-group-addon date-icon"><i class="fa fa-calendar fa-lg date-icon"></i></span>
                </div>
            </div>
            <!-- <input type="text" data-bind="datepicker: value, placeholder: placeholder" class="form-control input-lg widget-input"> -->
        </div>
    </div>
</div>
{% endblock form %}

{% block report %}
<dt data-bind="text: label"></dt>
<!-- ko if: value() !== null -->
<dd data-bind="date: value(), dateFormat: dateFormat || $root.translations.noDateEntered"></dd>
<!-- /ko -->
<!-- ko if: value() === null -->
<dd>
    <span data-bind="text: $root.translations.none"></span>
</dd>
<!-- /ko -->
{% endblock report %}

{% block config_form %}
<div class="control-label">
    <span data-bind="text: $root.translations.minimumDate"></span>
</div>
<div class="col-xs-12 pad-no crud-widget-container">
    <input 
        id="datetimepickermin" 
        class="form-control input-md widget-input" 
        data-bind="
            attr: {placeholder: $root.translations.minimumDate, 'aria-label': $root.translations.minimumDate},
            value: minDate, 
            datepicker: {format: 'YYYY-MM-DD', viewMode: viewMode, minDate: false, maxDate: false}
        "
    >
</div>
<div class="control-label">
    <span data-bind="text: $root.translations.maximumDate"></span>
</div>
<div class="col-xs-12 pad-no crud-widget-container">
    <input 
        id="datetimepickermax" 
        class="form-control input-md widget-input" 
        data-bind="
            attr: {placeholder: $root.translations.maximumDate, 'aria-label': $root.translations.maximumDate},
            value: maxDate, 
            datepicker: {format: 'YYYY-MM-DD', viewMode: viewMode, minDate: false, maxDate: false}
        "
    >
</div>
<div class="control-label">
    <span data-bind="text: $root.translations.viewMode"></span>
</div>
<div class="col-xs-12 pad-no crud-widget-container">
    <select 
        data-bind="
            attr: {placeholder: $root.translations.viewMode, 'aria-label': $root.translations.viewMode},
            options:viewModeOptions, 
            optionsText:'name', 
            optionsValue:'id', 
            event: {change: onViewModeSelection}, 
            value: viewMode, 
            chosen: {width: '100%', disable_search: true}
        "
    ></select>
</div>
<div class="control-label">
    <span data-bind="text: $root.translations.defaultValue"></span>
</div>
<div>
    <div class="form-group col-xs-12 pad-no crud-widget-container">
<<<<<<< HEAD
        <div class="pad-hor">
            <div class="input-group date">
                <input type="text" data-bind="value: defaultValue, placeholder: placeholder, attr: {'aria-label': placeholder},
=======
        <div>
            <div class="input-group date">
                <input type="text" data-bind="value: defaultValue, placeholder: placeholder, attr: {'aria-label': $root.translations.defaultValue},
>>>>>>> 6fd9cd09
                    datepicker: {format: dateFormat, viewMode: viewMode, maxDate: maxDate, minDate: minDate}" class="form-control input-md" style="height: 32px;"
                    ><span class="input-group-addon date-icon"><i class="fa fa-calendar fa-lg date-icon"></i></span>
            </div>
        </div>
    </div>
    <div class="toggle-container">
        <span id="default-date-switcher" class="switch switch-small" data-bind="css: {'on': getdefault}, onEnterkeyClick, onSpaceClick, click: setdefault, 
<<<<<<< HEAD
            attr: {'aria-checked': getdefault, 'aria-labeledby': 'default-date-switcher-label'}" tabindex="0" role="switch"><small></small></span>
=======
            attr: {'aria-checked': getdefault, 'aria-labeledby': 'default-date-switcher-label', 'aria-describedby': 'default-date-switcher-context'}" tabindex="0" role="switch"><small></small></span>
>>>>>>> 6fd9cd09
            <div style="display:flex; flex-direction:row;">
                <label id="default-date-switcher-label" class="arches-toggle-sm" data-bind="text: $root.translations.useDateOfDataEntry"></label>
            </div>
        <span class="arches-toggle-subtitle" id="default-date-switcher-context" data-bind="text: $root.translations.useDateOfDataEntryForDefaultValue"></span>
    </div>
</div>
{% endblock config_form %}<|MERGE_RESOLUTION|>--- conflicted
+++ resolved
@@ -5,20 +5,12 @@
 {% block form %}
 <div class="row widget-wrapper">
     <div class="form-group">
-<<<<<<< HEAD
-        <span class="control-labx mesel widget-input-label" for="" data-bind="text:label"></span>
-=======
         <span class="control-labx mesel widget-input-label" data-bind="text:label"></span>
->>>>>>> 6fd9cd09
         <!-- ko if: node -->
         <i data-bind="css: {'ion-asterisk widget-label-required': node.isrequired}"></i>
         <!-- /ko -->
         <div class="col-xs-12">
-<<<<<<< HEAD
-            <div class="pad-hor">
-=======
             <div>
->>>>>>> 6fd9cd09
                 <div class="input-group date">
                     <input type="text" data-bind="value: value, placeholder: placeholder, disable: disabled, attr: {'aria-label': label}, 
                         datepicker: {format: dateFormat, viewMode: viewMode, maxDate: maxDate, minDate: minDate}" class="form-control input-lg"
@@ -93,15 +85,9 @@
 </div>
 <div>
     <div class="form-group col-xs-12 pad-no crud-widget-container">
-<<<<<<< HEAD
-        <div class="pad-hor">
-            <div class="input-group date">
-                <input type="text" data-bind="value: defaultValue, placeholder: placeholder, attr: {'aria-label': placeholder},
-=======
         <div>
             <div class="input-group date">
                 <input type="text" data-bind="value: defaultValue, placeholder: placeholder, attr: {'aria-label': $root.translations.defaultValue},
->>>>>>> 6fd9cd09
                     datepicker: {format: dateFormat, viewMode: viewMode, maxDate: maxDate, minDate: minDate}" class="form-control input-md" style="height: 32px;"
                     ><span class="input-group-addon date-icon"><i class="fa fa-calendar fa-lg date-icon"></i></span>
             </div>
@@ -109,11 +95,7 @@
     </div>
     <div class="toggle-container">
         <span id="default-date-switcher" class="switch switch-small" data-bind="css: {'on': getdefault}, onEnterkeyClick, onSpaceClick, click: setdefault, 
-<<<<<<< HEAD
-            attr: {'aria-checked': getdefault, 'aria-labeledby': 'default-date-switcher-label'}" tabindex="0" role="switch"><small></small></span>
-=======
             attr: {'aria-checked': getdefault, 'aria-labeledby': 'default-date-switcher-label', 'aria-describedby': 'default-date-switcher-context'}" tabindex="0" role="switch"><small></small></span>
->>>>>>> 6fd9cd09
             <div style="display:flex; flex-direction:row;">
                 <label id="default-date-switcher-label" class="arches-toggle-sm" data-bind="text: $root.translations.useDateOfDataEntry"></label>
             </div>
