--- conflicted
+++ resolved
@@ -6,7 +6,6 @@
 <div class="row widget-wrapper" data-bind="let: {uid: Math.random().toString()}">
     <div class="form-group" style="position: relative;">
         <div style="max-width: 600px; position: relative">
-<<<<<<< HEAD
             <div class="widget-inline-tools-collapser" tabindex="0" role="button"
                 data-bind="onEnterkeyClick, onSpaceClick, 
                     click: function() { showi18nOptions(!showi18nOptions()); },
@@ -18,17 +17,6 @@
                 "
             >
                 <span class="control-label widget-input-label" data-bind="text:label"></span>
-=======
-            <div class="widget-inline-tools-collapser" data-bind=" click: function() {
-                showi18nOptions(!showi18nOptions());
-            }">
-                <span>
-                    <label class="control-label widget-input-label" data-bind="text:label"></label>
-                    <!-- ko if: node -->
-                    <i data-bind="css: {'ion-asterisk widget-label-required': node.isrequired}"></i>
-                    <!-- /ko -->
-                </span>
->>>>>>> 86c9c2e8
                 <span>
                     <i class="fa" data-bind="{
                         css: {
