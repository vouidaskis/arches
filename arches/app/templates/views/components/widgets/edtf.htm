--- conflicted
+++ resolved
@@ -3,9 +3,12 @@
 
 {% block form %}
 <div class="row widget-wrapper">
-    <label class="control-label widget-input-label" for="" data-bind="text:label"></label>
-    <div class="form-group">
-        <div class="edtf-style-tools-collapser" data-bind="click: function() {
+        <label class="control-label widget-input-label" for="" data-bind="text:label"></label>
+        <!-- ko if: node -->
+        <i data-bind="css: {'ion-asterisk widget-label-required': node.isrequired}"></i>
+        <!-- /ko -->
+        <div class="form-group">
+          <div class="edtf-style-tools-collapser" data-bind=" click: function() {
               showEDTFFormats(!showEDTFFormats());
           }" tabindex="0" onkeyup="if(event.which == 13 || event.keyCode == 13){ $(this).trigger('click'); }">
             <i class="fa" data-bind="{
@@ -21,8 +24,7 @@
                     <div class="widget-help-panel">
                         <h2>{% trans "Extended Date/Time Formats (EDTF)" %}</h2>
                         <h3>
-                            {% trans "The EDTF datatype allows you to describe dates (even uncertain dates). You can
-                            find a summary of the standard here:" %}
+                            {% trans "The EDTF datatype allows you to describe dates (even uncertain dates). You can find a summary of the standard here:" %}
                             <a target="_blank"
                                 data-bind="attr: { href: 'https://www.loc.gov/standards/datetime'}, click: function() { return true;}, clickBubble: false">{%
                                 trans "EDTF Date Specfication (Library of Congress)" %}</a>
@@ -32,54 +34,16 @@
                         </h3>
 
                         <dl>
-<<<<<<< HEAD
-                            <dt>2021-04-12 <span class="text-thin">{% trans ' [year][“-”][month][“-”][day]'%}</span>
-                            </dt>
-                            <dd class="mar-btm">{% trans "Refers to the calendar date 2021 April 12th with day
-                                precision" %}</dd>
-
-                            <dt>2021-04 <span class="text-thin">{% trans ' [year][“-”][month]'%}</span></dt>
-                            <dd class="mar-btm">{% trans "Refers to the calendar month April 2021 with month precision"
-                                %}</dd>
-=======
                             <dt>2021-04-12 <span class="text-thin">{% trans ' [year][“-”][month][“-”][day]'%}</span></dt>
                             <dd class="mar-btm">{% trans "Refers to the calendar date 2021 April 12th with day precision" %}</dd>
 
                             <dt>2021-04 <span class="text-thin">{% trans ' [year][“-”][month]'%}</span></dt>
                             <dd class="mar-btm">{% trans "Refers to the calendar month April 2021 with month precision" %}</dd>
->>>>>>> 7db760a1
 
                             <dt>2021 <span class="text-thin">{% trans ' [year]'%}</span></dt>
                             <dd class="mar-btm">{% trans "Refers to the year 2021 with year precision" %}</dd>
 
                             <dt>1964/2008 </dt>
-<<<<<<< HEAD
-                            <dd class="mar-btm">{% trans "A time interval with calendar year precision, beginning
-                                sometime in 1964 and ending sometime in 2008" %}</dd>
-
-                            <dt>2004-06/2006-08 </dt>
-                            <dd class="mar-btm">{% trans "A time interval with calendar month precision, beginning
-                                sometime in June 2004 and ending sometime in August of 2006" %}</dd>
-
-                            <dt>2004-02-01/2005 </dt>
-                            <dd class="mar-btm">{% trans "A time interval beginning sometime on February 1, 2004 and
-                                ending sometime in 2005. The start endpoint has calendar day precision and the end
-                                endpoint has calendar year precision." %}</dd>
-
-                            <dt>Y-100000 </dt>
-                            <dd class="mar-btm">{% trans "The year -100000. 'Y' may be used at the beginning of the date
-                                string to signify that the date is a year, when (and only when) the year exceeds four
-                                digits, i.e. for years later than 9999 or earlier than -9999." %}</dd>
-
-                            <dt>2001-21 </dt>
-                            <dd class="mar-btm">{% trans "Spring, 2001. The values 21, 22, 23, 24 may be used used to
-                                signify ' Spring', 'Summer', 'Autumn', 'Winter', respectively, in place of a month value
-                                (01 through 12) for a year-and-month format string" %}</dd>
-
-                            <dt>1984? </dt>
-                            <dd class="mar-btm">{% trans "Year uncertain (possibly the year 1984, but not definitely)"
-                                %}</dd>
-=======
                             <dd class="mar-btm">{% trans "A time interval with calendar year precision, beginning sometime in 1964 and ending sometime in 2008" %}</dd>
 
                             <dt>2004-06/2006-08 </dt>
@@ -96,26 +60,17 @@
 
                             <dt>1984? </dt>
                             <dd class="mar-btm">{% trans "Year uncertain (possibly the year 1984, but not definitely)" %}</dd>
->>>>>>> 7db760a1
 
                             <dt>2004-06~ </dt>
                             <dd class="mar-btm">{% trans "Year-month approximate" %}</dd>
 
                             <dt>2004-06-11% </dt>
-<<<<<<< HEAD
-                            <dd class="mar-btm">{% trans "Entire date (year-month-day) uncertain and approximate" %}
-                            </dd>
-=======
                             <dd class="mar-btm">{% trans "Entire date (year-month-day) uncertain and approximate" %}</dd>
->>>>>>> 7db760a1
                         </dl>
 
-                    </div>
-                </div>
-        </div>
-        <!-- ko if: node -->
-        <i data-bind="css: {'ion-asterisk widget-label-required': node.isrequired}"></i>
-        <!-- /ko -->
+                  </div>
+              </div>
+          </div>
         <div class="col-xs-12">
             <input type="text" data-bind="textInput: value, attr: {placeholder: placeholder, disabled: disabled}"
                 class="form-control input-lg widget-input">
