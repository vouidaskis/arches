{% extends "views/components/widgets/base.htm" %}
{% load template_tags %}
{% load i18n %}

{% block form %}
<div class="row widget-wrapper" data-bind="let: {uid: Math.random().toString()}">
    <!-- ko if: node -->
    <i data-bind="css: {'ion-asterisk widget-label-required': node.isrequired}"></i>
    <!-- /ko -->
    <div class="form-group">
        <div class="widget-inline-tools-collapser" style="max-width: 600px;" 
            data-bind="onEnterkeyClick, onSpaceClick, 
<<<<<<< HEAD
            click: function() { showEDTFFormats(!showEDTFFormats()); },
            attr: { 'aria-pressed': showEDTFFormats(), 'aria-label': $root.translations.edtfFormats }" 
            tabindex="0" role="button"
        > <span data-bind="console.log(showEDTFFormats())"></span>
=======
                click: function() { showEDTFFormats(!showEDTFFormats()); },
                attr: {
                    'aria-expanded': showEDTFFormats().toString(), 
                    'aria-label': $root.translations.edtfFormats , 
                    'aria-controls': uid
                }" 
            tabindex="0" role="button"
        >
>>>>>>> 40376031
            <span class="control-label widget-input-label" data-bind="text:label"></span><span>
                <i class="fa" data-bind="{
                    css: {
                        'fa-caret-down' : !showEDTFFormats(),
                        'fa-caret-up' : showEDTFFormats(),
                    }
                }"></i>
                <span data-bind="text: $root.translations.edtfFormats"></span>
            </span>
          </div>
          <div class="form-horizontal" data-bind="if: showEDTFFormats, attr: {id: uid}" >
              <article class="edtf-style-tools-panel" aria-label="{% trans 'EDTF Formats and Examples' %}">
                  <div class="widget-help-panel">
<<<<<<< HEAD
                    <h2>
                        <span data-bind="text: $root.translations.edtfFormatsExpanded"></span>
                    </h2>
                    <h3>
=======
                    <p class="widget-help-panel-h2">
                        <span data-bind="text: $root.translations.edtfFormatsExpanded"></span>
                    </p>
                    <p class="widget-help-panel-h3">
>>>>>>> 40376031
                        <span data-bind="text: $root.translations.edtfFormatDescription"></span>
                        <a target="_blank" data-bind="attr: { href: 'https://www.loc.gov/standards/datetime'}, click: function() { return true;}, clickBubble: false" tabindex="-1">
                            <span data-bind="text: $root.translations.edtfDateSpecification"></span>
                        </a>
<<<<<<< HEAD
                    </h3>
                    <h3>
=======
                    </p>
                    <p class="widget-help-panel-h3">
>>>>>>> 40376031
                        <span data-bind="text: $root.translations.someCommonEncodings"></span>
                    </p>

                    <dl>
                        <dt>
                            2021-04-12 
                            <span class="text-thin" data-bind="text: $root.translations.dayPrecisionEncoding"></span>
                        </dt>
                        <dd class="mar-btm">
                            <span data-bind="text: $root.translations.dayPrecisionEncodingExplanation"></span>
                        </dd>

                        <dt>
                            2021-04 
                            <span class="text-thin" data-bind="text: $root.translations.monthPrecisionEncoding"></span>
                        </dt>
                        <dd class="mar-btm">
                            <span data-bind="text: $root.translations.monthPrecisionEncodingExplanation"></span>
                        </dd>

                        <dt>
                            2021 
                            <span class="text-thin" data-bind="text: $root.translations.yearPrecisionEncoding"></span>
                        </dt>
                        <dd class="mar-btm">
                            <span data-bind="text: $root.translations.yearPrecisionEncodingExplanation"></span>
                        </dd>

                        <dt>1964/2008 </dt>
                        <dd class="mar-btm">
                            <span data-bind="text: $root.translations.timeIntervalYearPrecision"></span>
                        </dd>

                        <dt>2004-06/2006-08 </dt>
                        <dd class="mar-btm">
                            <span data-bind="text: $root.translations.timeIntervalMonthPrecision"></span>
                        </dd>

                        <dt>2004-02-01/2005 </dt>
                        <dd class="mar-btm">
                            <span data-bind="text: $root.translations.timeIntervalYearPrecision"></span>
                        </dd>

                        <dt>Y-100000 </dt>
                        <dd class="mar-btm">
                            <span data-bind="text: $root.translations.negativeYearExplanation"></span>
                        </dd>

                        <dt>2001-21 </dt>
                        <dd class="mar-btm">
                            <span data-bind="text: $root.translations.seasonFormatExplanation"></span>
                        </dd>

                        <dt>1984? </dt>
                        <dd class="mar-btm">
                            <span data-bind="text: $root.translations.yearUncertain"></span>
                        </dd>

                        <dt>2004-06~ </dt>
                        <dd class="mar-btm">
                            <span data-bind="text: $root.translations.yearMonthApproximatea"></span>
                        </dd>

                        <dt>2004-06-11% </dt>
                        <dd class="mar-btm">
                            <span data-bind="text: $root.translations.entireDateApproximate"></span>
                        </dd>
                    </dl>

                  </div>
              </article>
          </div>
        <div class="col-xs-12">
            <input type="text" data-bind="
                textInput: value, 
                attr: {placeholder: placeholder, disabled: disabled, 'aria-label': label}" 
                class="form-control input-lg widget-input">
        </div>
        <div class="col-xs-12" data-bind="if: value">
            <span class="control-label widget-input-label">
                <span data-bind="text: $root.translations.preview"></span>
            </span>
            <div data-bind="text: transformedEdtf() ? transformedEdtf : $root.translations.notAValidEdtfFormat" style='margin-bottom:2px'>
            </div>
        </div>
    </div>
</div>
{% endblock form %}

{% block config_form %}
<div class="control-label">
    <span data-bind="text: $root.translations.placeholder"></span>
</div>
<div class="col-xs-12 pad-no crud-widget-container">
    <input 
        class="form-control input-md widget-input" 
        data-bind="
            attr: {placeholder: $root.translations.placeholder, 'aria-label': $root.translations.placeholder},
            textInput: placeholder
        "
    >
</div>

<div class="control-label">
    <span data-bind="text: $root.translations.defaultValue"></span>
</div>
<div class="col-xs-12 pad-no crud-widget-container">
    <input 
        class="form-control input-md widget-input" 
        data-bind="
            attr: {placeholder: $root.translations.defaultValue, 'aria-label': $root.translations.defaultValue},
            textInput: defaultValue
        "
    >
</div>
{% endblock config_form %}<|MERGE_RESOLUTION|>--- conflicted
+++ resolved
@@ -10,12 +10,6 @@
     <div class="form-group">
         <div class="widget-inline-tools-collapser" style="max-width: 600px;" 
             data-bind="onEnterkeyClick, onSpaceClick, 
-<<<<<<< HEAD
-            click: function() { showEDTFFormats(!showEDTFFormats()); },
-            attr: { 'aria-pressed': showEDTFFormats(), 'aria-label': $root.translations.edtfFormats }" 
-            tabindex="0" role="button"
-        > <span data-bind="console.log(showEDTFFormats())"></span>
-=======
                 click: function() { showEDTFFormats(!showEDTFFormats()); },
                 attr: {
                     'aria-expanded': showEDTFFormats().toString(), 
@@ -24,7 +18,6 @@
                 }" 
             tabindex="0" role="button"
         >
->>>>>>> 40376031
             <span class="control-label widget-input-label" data-bind="text:label"></span><span>
                 <i class="fa" data-bind="{
                     css: {
@@ -38,28 +31,16 @@
           <div class="form-horizontal" data-bind="if: showEDTFFormats, attr: {id: uid}" >
               <article class="edtf-style-tools-panel" aria-label="{% trans 'EDTF Formats and Examples' %}">
                   <div class="widget-help-panel">
-<<<<<<< HEAD
-                    <h2>
-                        <span data-bind="text: $root.translations.edtfFormatsExpanded"></span>
-                    </h2>
-                    <h3>
-=======
                     <p class="widget-help-panel-h2">
                         <span data-bind="text: $root.translations.edtfFormatsExpanded"></span>
                     </p>
                     <p class="widget-help-panel-h3">
->>>>>>> 40376031
                         <span data-bind="text: $root.translations.edtfFormatDescription"></span>
                         <a target="_blank" data-bind="attr: { href: 'https://www.loc.gov/standards/datetime'}, click: function() { return true;}, clickBubble: false" tabindex="-1">
                             <span data-bind="text: $root.translations.edtfDateSpecification"></span>
                         </a>
-<<<<<<< HEAD
-                    </h3>
-                    <h3>
-=======
                     </p>
                     <p class="widget-help-panel-h3">
->>>>>>> 40376031
                         <span data-bind="text: $root.translations.someCommonEncodings"></span>
                     </p>
 
