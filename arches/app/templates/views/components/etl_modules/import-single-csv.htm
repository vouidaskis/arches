--- conflicted
+++ resolved
@@ -68,16 +68,9 @@
     </div>
     <div class="etl-module-component">
         <h4>{% trans "Import Details" %}</h4>
-<<<<<<< HEAD
-        <label class="form-checkbox form-normal form-primary" style="padding-left: 25px; padding-top: 3px;">
-            <input type="checkbox" data-bind="checked: hasHeaders">{% trans "Column names in the first row" %}
-        </label>
+        <div data-bind="component: { name: 'views/components/simple-switch', params: {value: hasHeaders, config:{ label: '{% trans "Column names in the first row" %}', subtitle: ''}}}"></div>
         <div class="csv-mapping-table-container">
         <table class="table table-striped csv-mapping-table">
-=======
-        <div data-bind="component: { name: 'views/components/simple-switch', params: {value: hasHeaders, config:{ label: '{% trans "Column names in the first row" %}', subtitle: ''}}}"></div>
-        <table class="table table-striped csv-mapping-table" style="margin-top: 10px; margin-bottom:  5px; border: 1px solid rgba(0,0,0,0.14);" width="100%">
->>>>>>> 387cdac0
             <thead>
                 <tr>
                 <!-- ko foreach: { data: fieldMapping, as: 'mapping', noChildContext: true } -->
