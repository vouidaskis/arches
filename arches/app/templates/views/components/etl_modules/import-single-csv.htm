{% extends "views/components/etl_modules/base-import.htm" %}
{% load i18n %}

{% block task_details %}
<!-- ko ifnot: loading() -->
<!-- ko ifnot: fileAdded() -->
<div data-bind="dropzone: dropzoneOptions" class="file-select loader-select" style="height: 100%; width: 100%; margin-top: 65px; background: white">
    <div>
        <div class="manifest-manager-main-menu-circle loader-button">
            <span><i style="color: #000" class="fa fa-cloud-upload r-select-icon"></i></span>
        </div> 
        <h2>
            <span data-bind="text: $root.translations.UploadCsvZipFile"></span>
        </h2>
        <h4>
            <span data-bind="text: $root.translations.dropzoneFileUploadCaption"></span>
        </h4>
        <div style="display: flex; padding: 15px 25px; flex-direction: column; justify-content: center; align-items: center;">
            <div style="display:flex; flex-direction: column;">
                <div>
                    <div class="dropzone-photo-upload" style="display:flex; margin-top: 0px;">
                        <div style="border-top: 1px solid #c4c4c4; margin-bottom: 15px;" class="btn btn-primary btn-labeled btn-lg fa fa-file fileinput-button dz-clickable" data-bind="css: uniqueidClass" role="button">
<<<<<<< HEAD
                            <span>{% trans "Select Files" %}</span>
                        </div>
                        <div style="border-top: 1px solid #c4c4c4; margin-bottom: 15px;" class="btn btn-danger btn-labeled btn-lg fa fa-times-circle" data-bind="click: function() { $parent.cancel() }" role="button">
                            <span>{% trans 'Cancel File Import' %}</span>
=======
                            <span data-bind="text: $root.translations.selectFile"></span>
                        </div>
                        <div style="border-top: 1px solid #c4c4c4; margin-bottom: 15px;" class="btn btn-danger btn-labeled btn-lg fa fa-times-circle" data-bind="click: function() { $parent.cancel() }" role="button">
                            <span data-bind="text: $root.translations.cancelFileImport"></span>
>>>>>>> 50dbd294
                        </div>
                        <div style="min-height: 100%;">
                            <div id="hidden-dz-previews" style="display:none"></div>
                        </div>
                    </div>
                </div>
            </div>
            <h5 class="rr-splash-description">
                <span data-bind="text: $root.translations.etlFileUploadMessage"></span>
            </h5>
        </div>
    </div>
</div>
<!-- /ko -->

<!-- ko if: fileAdded() -->
<div class="etl-module-component-container">
<div class="etl-module-body">
    <h3 style="margin-top: 15px; margin-bottom: 5px; font-size: 19px;">
        <span data-bind="text: $root.translations.etlSingleCSVTitle"></span>
    </h3>
    <div class="etl-module-component" style="margin-top: 0px;">
        <h4 style="margin-top: 5px; margin-bottom: 0px;">
            <span data-bind="text: $root.translations.fileSummary"></span>
        </h4>
        <div>
            <span class="etl-loading-metadata-key" data-bind="text: $root.translations.fileName + ':'"></span>
            <span class="etl-loading-metadata-value" data-bind="text: fileInfo().name"></span>
        </div>
        <div>
            <span class="etl-loading-metadata-key" data-bind="text: $root.translations.fileSize + ':'"></span>
            <span class="etl-loading-metadata-value" data-bind="html: formatSize(fileInfo().size)"></span>
        </div>
        <div>
            <span class="etl-loading-metadata-key" data-bind="text: $root.translations.numberOfRows + ':'"></span>
            <span class="etl-loading-metadata-value" data-bind="text: numberOfRow()"></span>
        </div>
    </div>
    <div class="etl-module-component etl-module-mapping">
        <h4>
            <span data-bind="text: $root.translations.targetModel"></span>
        </h4>
        <select data-bind="
            value: selectedGraph,
            options: graphs,
            optionsText: 'name',
            optionsValue: 'graphid',
            optionsCaption: $root.translations.selectAResourceModel + '...',
            valueAllowUnset: true,
            chosen: {width: '500px'}"
        ></select>
    </div>
    <div class="etl-module-component">
        <h4>
            <span data-bind="text: $root.translations.importDetails"></span>
        </h4>
        <div data-bind="component: { name: 'views/components/simple-switch', params: {value: hasHeaders, config:{ label: $root.translations.columnNameFirstRow, subtitle: ''}}}"></div>
        <div class="csv-mapping-table-container">
        <table class="table table-striped csv-mapping-table">
            <thead>
                <tr>
                <!-- ko foreach: { data: fieldMapping, as: 'mapping', noChildContext: true } -->
                    <!-- ko if: nodes() -->
                    <th style="border-bottom: 1px solid #ddd;">
                        <select data-bind="
                            value: mapping.node,
                            options: nodes,
                            optionsText: 'label',
                            optionsCaption: $root.translations.select + '...',
                            optionsValue: 'alias',
                            valueAllowUnset: true,
                            chosen: {width: '100%'}"
                        ></select>
                    </th>
                    <!-- /ko -->
                <!-- /ko -->
                </tr>
            </thead>
            <thead>
                <tr class="column-names">
                    <!-- ko foreach: headers -->
                    <th style="border-bottom: 1px solid #ddd;" data-bind="text: $data"></th>
                    <!-- /ko -->
                </tr>
            </thead>
            <tbody>
                <!-- ko foreach: { data: csvExample, as: "row", noChildContext: true }-->
                <tr>
                    <!-- ko foreach: { data: row, as: "cell" }  -->
                    <td style="vertical-align: text-top;" data-bind="text: cell"></td>
                    <!-- /ko -->
                </tr>
                <!-- /ko -->
            </tbody>
        </table>
        </div>
        <!-- ko if: csvExample().length >= 5-->
        <div data-bind="text: $root.translations.showingFirst + ' ' + csvExample().length + $root.translations.rows"></div>
        <!-- /ko -->
        <!-- ko ifnot: csvExample().length >= 5 -->
        <div data-bind="text: $root.translations.showingAll + ' ' + csvExample().length + $root.translations.rows"></div>
        <!-- /ko -->
    </div>
</div>
<div class="tabbed-workflow-footer, etl-module-footer">
    <button style="margin-right: 8px;" data-bind="click: write" class="btn btn-success">
        <span data-bind="text: $root.translations.importData"></span>
    </button>
    <button data-bind="click: function () { fileAdded(null); }" class="btn btn-danger">
        <span data-bind="text: $root.translations.cancelFileImport"></span>
    </button>
</div>
</div>
<!-- /ko -->
<!-- /ko -->
{% endblock task_details %}

{% block etl_status %}
<div>
    <h4>
        <span data-bind="text: $root.translations.importSingleCsv"></span>
    </h4>
    <!-- ko if: load_details -->
    <!-- ko ifnot: loading() -->
    <div>
        <span class="etl-loading-metadata-key" data-bind="text: $root.translations.targetResource + ':'"></span>
        <span class="etl-loading-metadata-value" data-bind="text: getGraphName(load_details.graph)"></span>
    </div>
    <div>
        <span class="etl-loading-metadata-key" data-bind="text: $root.translations.targetFields + ':'"></span>
        <!-- ko foreach: load_details.mapping -->
        <!-- ko if:  $data.node -->
        <span class="etl-loading-metadata-value" data-bind="text: $data.node"></span><span>;</span>
        <!-- /ko -->
        <!-- /ko -->
    </div>
    <!-- /ko -->
    <!-- /ko -->
</div>
{% endblock etl_status %}<|MERGE_RESOLUTION|>--- conflicted
+++ resolved
@@ -20,17 +20,10 @@
                 <div>
                     <div class="dropzone-photo-upload" style="display:flex; margin-top: 0px;">
                         <div style="border-top: 1px solid #c4c4c4; margin-bottom: 15px;" class="btn btn-primary btn-labeled btn-lg fa fa-file fileinput-button dz-clickable" data-bind="css: uniqueidClass" role="button">
-<<<<<<< HEAD
-                            <span>{% trans "Select Files" %}</span>
-                        </div>
-                        <div style="border-top: 1px solid #c4c4c4; margin-bottom: 15px;" class="btn btn-danger btn-labeled btn-lg fa fa-times-circle" data-bind="click: function() { $parent.cancel() }" role="button">
-                            <span>{% trans 'Cancel File Import' %}</span>
-=======
                             <span data-bind="text: $root.translations.selectFile"></span>
                         </div>
                         <div style="border-top: 1px solid #c4c4c4; margin-bottom: 15px;" class="btn btn-danger btn-labeled btn-lg fa fa-times-circle" data-bind="click: function() { $parent.cancel() }" role="button">
                             <span data-bind="text: $root.translations.cancelFileImport"></span>
->>>>>>> 50dbd294
                         </div>
                         <div style="min-height: 100%;">
                             <div id="hidden-dz-previews" style="display:none"></div>
