--- conflicted
+++ resolved
@@ -35,21 +35,12 @@
                     </div>
                     <!-- ko if: selectedTemplate() -->
                     <button style="border-top: 1px solid #c4c4c4; margin: 15px;" class="btn btn-primary btn-labeled btn-lg fa fa-download" data-bind="click: downloadTemplate" >
-<<<<<<< HEAD
-                        <span>{% trans 'Download' %}</span>
-                    </button>
-                    <!-- /ko -->
-                    <div style="border-top: 1px solid #c4c4c4; margin-top: 15px;" class="btn btn-primary btn-labeled btn-lg fa fa-cloud-upload" data-bind="click: toggleDownloadMode" role="button">
-                        <span>{% trans 'Upload .zip File' %}</span>
-                    </div>
-=======
                         <span data-bind="text: $root.translations.download"></span>
                     </button>
                     <!-- /ko -->
                 </div>
                 <div style="border-top: 1px solid #c4c4c4; margin-bottom: 15px;" class="btn btn-primary btn-labeled btn-lg fa fa-cloud-upload" data-bind="click: toggleDownloadMode" role="button">
                     <span data-bind="text: $root.translations.uploadZipFile"></span>
->>>>>>> 50dbd294
                 </div>
             </div>
             <div data-bind="dropzone: dropzoneOptions, visible: !downloadMode()">
@@ -67,19 +58,11 @@
                         <div>
                             <div class="dropzone-photo-upload" style="display:flex; margin-top: 0px;">
                                 <div style="border-top: 1px solid #c4c4c4; margin-bottom: 15px;" class="btn btn-primary btn-labeled btn-lg fa fa-file fileinput-button dz-clickable" data-bind="css: uniqueidClass" role="button">
-<<<<<<< HEAD
-                                    <span>{% trans "Select Files" %}</span>
-                                </div>
-                                <div style="border-top: 1px solid #c4c4c4; margin-bottom: 15px;" class="btn btn-danger btn-labeled btn-lg fa fa-times-circle" data-bind="click: function() { $parent.cancel() }" role="button">
-                                    <span>{% trans 'Cancel File Import' %}</span>
-                                </div>        
-=======
                                     <span data-bind="text: $root.translations.selectFile"></span>
                                 </div>
                                 <div style="border-top: 1px solid #c4c4c4; margin-bottom: 15px;" class="btn btn-danger btn-labeled btn-lg fa fa-times-circle" data-bind="click: function() { $parent.cancel() }" role="button">
                                     <span data-bind="text: $root.translations.cancelFileImport"></span>
                                 </div>
->>>>>>> 50dbd294
                                 <div style="min-height: 100%;">
                                     <div id="hidden-dz-previews" style="display:none"></div>
                                 </div>
@@ -89,15 +72,9 @@
                     <h5>
                         <span data-bind="text: $root.translations.etlFileUploadMessage"></span>
                     </h5>
-<<<<<<< HEAD
-                    <div style="border-top: 1px solid #c4c4c4; margin-top: 15px;" class="btn btn-primary btn-labeled btn-lg fa fa-download" data-bind="click: toggleDownloadMode" role="button">
-                        <span>{% trans 'Download Templates' %}</span>
-                    </div>
-=======
                 </div>
                 <div style="border-top: 1px solid #c4c4c4; margin-bottom: 15px;" class="btn btn-primary btn-labeled btn-lg fa fa-download" data-bind="click: toggleDownloadMode" role="button">
                     <span data-bind="text: $root.translations.downloadTemplates"></span>
->>>>>>> 50dbd294
                 </div>
             </div>
         </div>
@@ -143,17 +120,10 @@
 
         <div  class="tabbed-workflow-footer, etl-module-footer">
             <button class="btn btn-shim btn-labeled btn-lg fa fa-check btn-primary" style="margin-right: 8px;" data-bind="click: function(){ start(); }">
-<<<<<<< HEAD
-                <span>{% trans "Submit" %}</span>
-            </button>
-            <button class="btn btn-shim btn-labeled btn-lg fa fa-times btn-danger" data-bind="click: function(){ response(null); }">
-                <span>{% trans "Cancel" %}</span>
-=======
                 <span data-bind="text: $root.translations.submit"></span>
 \            </button>
             <button class="btn btn-shim btn-labeled btn-lg fa fa-times btn-danger" data-bind="click: function(){ response(null); }">
                 <span data-bind="text: $root.translations.cancel"></span>
->>>>>>> 50dbd294
             </button>
         </div>
         <!-- /ko -->
