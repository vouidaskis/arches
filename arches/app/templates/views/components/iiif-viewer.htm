--- conflicted
+++ resolved
@@ -391,17 +391,7 @@
                     <div style="display: flex; align-items: center">
                         {% block gallery_header %}
                         <div>
-<<<<<<< HEAD
                             <span class="iiif-gallery-manifest-label" data-bind="text: manifestData() ? manifestName() : $root.translations.noManifestSelected"></span>
-=======
-                            <span class="iiif-gallery-manifest-label" data-bind="text: manifestData() ? manifestName() : '{% trans "No manifest selected..." %}'"></span>
-                            <div class="list-filter" data-bind="">
-                                <input class="iiif-canvas-filter" type="text" class="form-control" style="width: 100%;" placeholder="{% trans 'Filter images...' %}" data-bind="textInput: filter">
-
-                                <!-- Clear Search -->
-                                <span class="iiif-clear-search clear-node-search" data-bind="visible: filter().length > 0, click: function() { filter(''); }"><i class="fa fa-times-circle iiif-clear-filter"></i></span>
-                            </div>
->>>>>>> b8325fe9
                         </div>
                         <div>
                             <span class="iiif-gallery-sequence-label" data-bind="click: function(){expandGallery(!expandGallery())}">
@@ -422,7 +412,6 @@
                                 "
                             ></span>
                         </div>
-<<<<<<< HEAD
                         <div>
                             <span data-bind="text: $root.translations.filter"></span>
                             <div class="list-filter" data-bind="">
@@ -439,8 +428,6 @@
                                 <span class="clear-node-search" data-bind="visible: filter().length > 0, click: function() { filter(''); }"><i class="fa fa-times-circle"></i></span>
                             </div>
                         </div>
-=======
->>>>>>> b8325fe9
                         {% endblock gallery_header %}
                     </div>
                 </div>
