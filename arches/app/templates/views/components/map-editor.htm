{% extends "views/components/map.htm" %}
{% load i18n %}

{% block tabs %}
<div tabindex="0" class="workbench-card-sidebar-tab" data-bind="click: function() {
    toggleTab('editor');
}, css: {
    'active': activeTab() === 'editor'
}" tabindex="0" onkeyup="if(event.which == 13 || event.keyCode == 13){ $(this).trigger('click'); }" aria-label="Edit geometry information">
    <i class="fa fa-pencil"></i>
    <span class="map-sidebar-text">{% trans "Edit" %}</span>
</div>
{{ block.super }}
{% endblock tabs %}

{% block sidepanel %}
<!--ko if: activeTab() === 'editor' -->
<<<<<<< HEAD
    <div class="workbench-header-buffer">
        <div class="workbench-card-sidepanel-header-container">
            <h4 class="workbench-card-sidepanel-header" data-bind="click: hideSidePanel, text: card.model.name" tabindex="0" onkeyup="if(event.which == 13 || event.keyCode == 13){ $(this).trigger('click'); }"></h4>
        </div>
=======
    <div class="workbench-card-sidepanel-header-container">
        <h4 class="workbench-card-sidepanel-header" data-bind="click: hideSidePanel, text: card.model.name"></h4>
>>>>>>> 822fe0e7
    </div>
    <div class="workbench-card-sidepanel-border"></div>
    <div class="workbench-card-sidepanel-body">
    <div data-bind="css: card.model.cssclass">

        <!-- ko if: reviewer && provisionalTileViewModel.selectedProvisionalEdit() -->
        <div class="edit-message-container">
            <span>{% trans 'Showing edits by' %}</span>
            <span class="edit-message-container-user" data-bind="text: provisionalTileViewModel.selectedProvisionalEdit().username() + '.'"></span>
            <!-- ko if: !provisionalTileViewModel.tileIsFullyProvisional() -->
            <a class="reset-authoritative" href="#" data-bind="click: function(){provisionalTileViewModel.resetAuthoritative();}" onkeyup="if(event.which == 13 || event.keyCode == 13){ $(this).trigger('click'); }">{% trans 'Return to approved edits' %}</a>
            <!-- /ko-->
            <!-- ko if: provisionalTileViewModel.selectedProvisionalEdit().isfullyprovisional -->
            <span>{% trans ' This is a new contribution by a provisional editor.' %}</span>
            <!-- /ko-->
        </div>
        <!-- /ko-->

        <!-- ko if: reviewer && provisionalTileViewModel.provisionaledits().length > 0 && !provisionalTileViewModel.selectedProvisionalEdit()-->
        <div class="edit-message-container approved">
            <div>{% trans 'Currently showing the most recent approved edits' %}</div>
        </div>
        <!-- /ko-->



        <div class="new-provisional-edit-card-container">
            <!-- ko if: reviewer && provisionalTileViewModel.provisionaledits().length > 0 -->
            <!-- ko if: !provisionalTileViewModel.tileIsFullyProvisional() -->
            <div class='new-provisional-edits-list'>
                <div class='new-provisional-edits-header'>
                    <div class='new-provisional-edits-title'>{% trans 'Provisional Edits' %}</div>
                    <div class="btn btn-shim btn-danger btn-labeled btn-xs fa fa-trash new-provisional-edits-delete-all" data-bind="click: function(){
                            provisionalTileViewModel.deleteAllProvisionalEdits();
                        }" tabindex="0" onkeyup="if(event.which == 13 || event.keyCode == 13){ $(this).trigger('click'); }">{% trans 'Delete all edits' %}</div>
                </div>
                <!-- ko foreach: { data: provisionalTileViewModel.provisionaledits(), as: 'pe' } -->
                <div class='new-provisional-edit-entry' data-bind="css: {
                        'selected': pe === $parent.provisionalTileViewModel.selectedProvisionalEdit()
                    }, click: function(){
                        $parent.provisionalTileViewModel.selectProvisionalEdit(pe);
                    }" tabindex="0" onkeyup="if(event.which == 13 || event.keyCode == 13){ $(this).trigger('click'); }">
                    <div class='title'>
                        <div class='field'>
                            <span data-bind="text : pe.username"></span>
                        </div>
                        <a href="#" class='field fa fa-times-circle new-delete-provisional-edit' data-bind="click : function(){
                            $parent.provisionalTileViewModel.rejectProvisionalEdit(pe);
                        }" tabindex="0" onkeyup="if(event.which == 13 || event.keyCode == 13){ $(this).trigger('click'); }" aria-label="Reject provisional edit"></a>
                    </div>
                    <div class="field timestamp">
                        <span data-bind="text : pe.displaydate">@</span>
                        <span data-bind="text : pe.displaytimestamp"></span>
                    </div>
                </div>
                <!-- /ko -->
            </div>
            <!-- /ko-->
            <!-- /ko-->

            <!-- ko if: geoJSONString() !== undefined -->
            <div class="card">
                <div class="geojson-editor" data-bind="codemirror: {
                    value: geoJSONString,
                    mode: { name: 'javascript', json: true },
                    lineNumbers: true
                }"></div>
                <div class="display-in-workflow-step install-buttons">
                    <button class="btn btn-shim btn-danger btn-labeled btn-lg fa fa-times" data-bind="click: function () {
                        geoJSONString(undefined);
                    }" onkeyup="if(event.which == 13 || event.keyCode == 13){ $(this).trigger('click'); }">{% trans 'Cancel' %}</button>
                    <button class="btn btn-shim btn-labeled btn-lg fa fa-plus btn-mint" data-bind="css: {
                        disabled: geoJSONErrors().length !== 0
                    }, click: updateGeoJSON" onkeyup="if(event.which == 13 || event.keyCode == 13){ $(this).trigger('click'); }">{% trans 'Update Features' %}</button>
                </div>
                <!-- ko if: geoJSONErrors().length !== 0 -->
                <div class="geojson-error-list">
                    {% trans "GeoJSON has the following errors that must be resolved:" %}
                    <ul>
                        <!-- ko foreach: geoJSONErrors() -->
                        <li data-bind="text: message"></li>
                        <!-- /ko-->
                    </ul>
                </div>
                <!-- /ko-->
            </div>
            <!-- /ko-->

            {% include 'views/components/coordinate-editor.htm' %}

            {% include 'views/components/buffer-editor.htm' %}

            <div class="card" data-bind="visible: geoJSONString() === undefined && !coordinateEditing() && !bufferNodeId()">
                {% block form_header %}
                <!-- ko if: card.model.helpenabled -->
                <span>
                    <a class="pull-right card-help help editable-help" href="#" data-bind="click: function () {
                        card.model.get('helpactive')(true)
                    }" onkeyup="if(event.which == 13 || event.keyCode == 13){ $(this).trigger('click'); }" aria-label="Editing help">
                        {% trans "Help" %}
                        <i class="fa fa-question-circle"></i>
                    </a>
                </span>
                <!-- /ko -->
                <h5 data-bind="text: card.model.instructions"></h5>
                {% endblock form_header %}
                <!-- ko if: card.widgets().length > 0 -->
                {% block form_widgets %}
                <form class="widgets">
                    <div data-bind="foreach: {
                            data:card.widgets, as: 'widget'
                        }">
                        <!-- ko if: ko.unwrap(self.form.nodeLookup[widget.node_id()].datatype) === 'geojson-feature-collection' -->
                        <div class="row widget-wrapper">
                            <div class="form-group">
                                <label class="control-label widget-input-label" for="" data-bind="text:widget.label"></label>
                                <i data-bind="css: {'ion-asterisk widget-label-required': self.form.nodeLookup[widget.node_id()].isrequired}"></i>

                                <div class="col-xs-12">
                                    <div class="map-card-feature-list">
                                        <div class="add-new-feature">
                                            <select data-placeholder="{% trans "Add a new feature..." %}" data-bind="
                                                value: self.featureLookup[widget.node_id()].selectedTool,
                                                valueAllowUnset: true,
                                                options: widget.drawTools,
                                                optionsText: 'text',
                                                optionsValue: 'value',
                                                chosen: {
                                                    'width': '100%',
                                                    'disable_search_threshold': 10,
                                                    'allow_single_deselect': true
                                                }
                                            "></select>
                                        </div>
                                        <div class="map-data-drop-area" data-bind="event: {
                                            dragover: self.dropZoneOverHandler,
                                            drop: self.dropZoneHandler,
                                            click: self.dropZoneClickHandler,
                                            dragenter: self.dropZoneEnterHandler,
                                            dragleave: self.dropZoneLeaveHandler,
                                            dragend: self.dropZoneLeaveHandler
                                        }" tabindex="0" onkeyup="if(event.which == 13 || event.keyCode == 13){ $(this).trigger('click'); }">
                                            {% trans "Drag GeoJSON or KML files here to add..." %}
                                        </div>
                                        <div class="hidden-file-input">
                                            <input type="file" accept=".json,.geojson,.kml" data-bind="event: {
                                                change: self.dropZoneFileSelected
                                            }"/>
                                        </div>
                                        <!-- ko if: self.featureLookup[widget.node_id()].dropErrors().length !== 0 -->
                                        <div class="geojson-error-list">
                                            <a href="javascript: void(0);" data-bind="click:function () {
                                                self.featureLookup[widget.node_id()].dropErrors([]);
                                            }" onkeyup="if(event.which == 13 || event.keyCode == 13){ $(this).trigger('click'); }">
                                                <i class="fa fa-close"></i>
                                            </a>
                                            {% trans "The following errors occurred:" %}
                                            <ul>
                                                <!-- ko foreach: self.featureLookup[widget.node_id()].dropErrors() -->
                                                <li data-bind="text: message"></li>
                                                <!-- /ko-->
                                            </ul>
                                        </div>
                                        <!-- /ko-->
                                        <table class="table">
                                            <tbody>
                                                <!-- ko foreach: {data: self.featureLookup[widget.node_id()].features, as: 'feature'} -->
                                                <tr class="map-card-feature-item" data-bind="css: {'active': self.selectedFeatureIds().indexOf(feature.id) >= 0}, click: function() { self.fitFeatures([feature]) }" tabindex="0" onkeyup="if(event.which == 13 || event.keyCode == 13){ $(this).trigger('click'); }" aria-label="Feature item">
                                                    <td>
                                                        <span class="map-card-feature-name" data-bind="text: feature.geometry.type"></span>
                                                    </td>
                                                    <td class="map-card-feature-tool">
                                                        <a href="javascript:void(0);" data-bind="click: function() { self.editFeature(feature) }, clickBubble: false" onkeyup="if(event.which == 13 || event.keyCode == 13){ $(this).trigger('click'); }">
                                                            <i class="fa fa-pencil map-card-feature-edit"></i>
                                                            {% trans "Edit" %}
                                                        </a>
                                                    </td>
                                                    <td class="map-card-feature-tool">
                                                        <a href="javascript:void(0);" data-bind="click: function() { self.deleteFeature(feature) }, clickBubble: false" onkeyup="if(event.which == 13 || event.keyCode == 13){ $(this).trigger('click'); }">
                                                            <i class="fa fa-trash map-card-feature-delete"></i>
                                                            {% trans "Delete" %}
                                                        </a>
                                                    </td>
                                                </tr>
                                                <!-- /ko -->
                                            </tbody>
                                        </table>
                                        <div class="map-card-zoom-tool">
                                            <a href="javascript:void(0);" data-bind="click: function() {
                                                self.editGeoJSON(self.featureLookup[widget.node_id()].features(), widget.node_id());
                                            }" onkeyup="if(event.which == 13 || event.keyCode == 13){ $(this).trigger('click'); }">
                                                <i class="fa fa-pencil map-card-feature-edit"></i>
                                                {% trans "Edit GeoJSON" %}
                                            </a>
                                            |
                                            <!-- ko if: self.canEditCoordinates() -->
                                            <a href="javascript:void(0);" data-bind="click: function() {
                                                self.coordinateEditing(true);
                                            }" onkeyup="if(event.which == 13 || event.keyCode == 13){ $(this).trigger('click'); }">
                                                <i class="fa fa-list map-card-feature-edit"></i>
                                                {% trans "Edit Coordinates" %}
                                            </a>
                                            <!-- /ko -->
                                            <!-- ko if: !self.canEditCoordinates() -->
                                            <span>
                                                <i class="fa fa-list map-card-feature-edit"></i>
                                                {% trans "Edit Coordinates" %}
                                            </span>
                                            <!-- /ko -->
                                            |
                                            <!-- ko if: self.bufferFeature() -->
                                            <a href="javascript:void(0);" data-bind="click: function() {
                                                self.bufferNodeId(widget.node_id());
                                            }" onkeyup="if(event.which == 13 || event.keyCode == 13){ $(this).trigger('click'); }">
                                                <i class="fa fa-list map-card-feature-edit"></i>
                                                {% trans "Add Buffer" %}
                                            </a>
                                            <!-- /ko -->
                                            <!-- ko if: !self.bufferFeature() -->
                                            <span>
                                                <i class="fa fa-list map-card-feature-edit"></i>
                                                {% trans "Add Buffer" %}
                                            </span>
                                            <!-- /ko -->
                                            <!-- ko if: self.featureLookup[widget.node_id()].features().length > 0 -->
                                            |
                                            <a href="javascript:void(0);" data-bind="click: function() {
                                                self.fitFeatures(self.featureLookup[widget.node_id()].features());
                                            }" onkeyup="if(event.which == 13 || event.keyCode == 13){ $(this).trigger('click'); }">
                                                <i class="fa fa-search map-card-feature-edit"></i>
                                                {% trans "Zoom to all" %}
                                            </a>
                                            <!-- /ko -->
                                        </div>
                                    </div>
                                </div>
                            </div>
                        </div>
                        <!-- /ko -->
                        <!-- ko if: ko.unwrap(self.form.nodeLookup[widget.node_id()].datatype) !== 'geojson-feature-collection' -->
                        <div tabindex="0" aria-label="Select feature" data-bind='component: {
                            name: self.form.widgetLookup[widget.widget_id()].name,
                            params: {
                                formData: self.tile.formData,
                                tile: self.tile,
                                form: self.form,
                                config: widget.configJSON,
                                label: widget.label(),
                                value: self.tile.data[widget.node_id()],
                                node: self.form.nodeLookup[widget.node_id()],
                                expanded: self.expanded,
                                graph: self.form.graph,
                                type: "resource-editor",
                                disabled: !self.card.isWritable && !self.preview
                            }
                        }, css:{
                            "active": widget.selected,
                            "hover": widget.hovered,
                            "widget-preview": self.preview
                        }, click: function(data, e) {
                            if (!widget.selected() && self.preview) widget.selected(true);
                        }, event: {
                            mouseover: function(){
                                if (self.preview) widget.hovered(true);
                            },
                            mouseout: function(){
                                if (self.preview) widget.hovered(null);
                            },
                            keyup: function(data, e){
                                if (!widget.selected() && self.preview) widget.selected(true);
                            }
                        }, visible: widget.visible'></div>
                        <!-- /ko -->
                    </div>
                </form>
                {% endblock form_widgets %}
                <!-- /ko -->
                {% block form_buttons %}
                <div class="install-buttons">
                    <!-- ko if: tile.tileid && self.deleteTile -->
                    <button class="btn btn-shim btn-labeled btn-lg fa fa-trash" data-bind="click: self.deleteTile, css: {
                        disabled: (!card.isWritable && !self.preview),
                        'btn-warning': card.isWritable
                    }" onkeyup="if(event.which == 13 || event.keyCode == 13){ $(this).trigger('click'); }">{% trans 'Delete' %}</button>
                    <!-- /ko -->
                    <!-- ko if: tile.dirty() -->
                        <!-- ko if: provisionalTileViewModel && !provisionalTileViewModel.tileIsFullyProvisional() && card.isWritable -->
                        <button class="btn btn-shim btn-danger btn-labeled btn-lg fa fa-times" data-bind="click: tile.reset" onkeyup="if(event.which == 13 || event.keyCode == 13){ $(this).trigger('click'); }">{% trans 'Cancel' %}</button>
                        <!-- /ko -->
                        <!-- ko if: tile.tileid -->
                        <button class="btn btn-shim btn-labeled btn-lg fa fa-plus" data-bind="click: self.saveTile, css: {
                            disabled: (!card.isWritable && !self.preview),
                            'btn-mint': card.isWritable
                        }" onkeyup="if(event.which == 13 || event.keyCode == 13){ $(this).trigger('click'); }">{% trans 'Save' %}</button>
                        <!-- /ko -->
                    <!-- /ko -->
                    <!-- ko if: !tile.tileid -->
                    <button
                        class="btn btn-shim btn-labeled btn-lg fa fa-plus"
                        data-bind="click: function() { if (card.isWritable && !self.preview) {
                            self.updateTiles();
                            self.saveTile();
                        }},
                        css: { disabled: (!card.isWritable || self.preview), 'btn-mint': card.isWritable }"
                        onkeyup="if(event.which == 13 || event.keyCode == 13){ $(this).trigger('click'); }">{% trans 'Add'  %}</button>
                    <!-- /ko -->
                </div>
                {% endblock form_buttons %}

                <aside id="card-help-panel" class="card-help-panel" style="display: none;" data-bind="visible: card.model.get('helpactive')">
                    <div class="relative">
                        <a id="add-basemap-wizard-help-close" href="#" class="help-close fa fa-times fa-lg" data-bind="click: function () {
                            card.model.get('helpactive')(false);
                        }"></a>
                    </div>
                    <div id="add-basemap-wizard-help-content">
                        <div>
                            <div class="panel-heading">
                                <h3 class="panel-title help-panel-title">
                                    <span data-bind="html: card.model.get('helptitle')"></span>
                                </h3>
                            </div>
                            <div class="panel-body" data-bind="html: card.model.get('helptext')">
                            </div>
                        </div>
                    </div>
                </aside>
            </div>
        </div>
    </div>
    </div>
<!--/ko -->
{{ block.super }}
{% endblock sidepanel %}<|MERGE_RESOLUTION|>--- conflicted
+++ resolved
@@ -15,15 +15,8 @@
 
 {% block sidepanel %}
 <!--ko if: activeTab() === 'editor' -->
-<<<<<<< HEAD
-    <div class="workbench-header-buffer">
-        <div class="workbench-card-sidepanel-header-container">
-            <h4 class="workbench-card-sidepanel-header" data-bind="click: hideSidePanel, text: card.model.name" tabindex="0" onkeyup="if(event.which == 13 || event.keyCode == 13){ $(this).trigger('click'); }"></h4>
-        </div>
-=======
     <div class="workbench-card-sidepanel-header-container">
-        <h4 class="workbench-card-sidepanel-header" data-bind="click: hideSidePanel, text: card.model.name"></h4>
->>>>>>> 822fe0e7
+        <h4 class="workbench-card-sidepanel-header" data-bind="click: hideSidePanel, text: card.model.name" tabindex="0" onkeyup="if(event.which == 13 || event.keyCode == 13){ $(this).trigger('click'); }"></h4>
     </div>
     <div class="workbench-card-sidepanel-border"></div>
     <div class="workbench-card-sidepanel-body">
