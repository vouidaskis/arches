
{% load i18n %}

<div data-bind="css: {'print-hide': !reportExpanded()}">
    <!-- ko if: showHeaderLine--><hr class="rp-tile-separator"><!-- /ko -->
    <div class="rp-card-section" data-bind="css: card.model.cssclass, visible: card.fullyProvisional() !== 'fullyprovisional', let: {uid: Math.random().toString()}">
        <span class="rp-tile-title" data-bind="text: card.model.get('name')"></span>
        <!-- ko if: card.tiles().length > 0 -->
        <i class="fa report-expander print-hide" tabindex="0" role="button" 
            data-bind="onEnterkeyClick, onSpaceClick,
                css: {'fa-angle-down': reportExpanded(), 'fa-angle-right': !reportExpanded()}, 
                click: function () { reportExpanded(!reportExpanded()) },
                attr: {
                    'aria-expanded': reportExpanded().toString(),
                    'aria-controls': uid,
<<<<<<< HEAD
                    'aria-label': $root.translations.toggleReport + ' ' + card.model.get('name')(),
                }
            "
        ></i>
        <span data-bind="text: console.log(card.model.get('name')())"></span>
=======
                    'aria-label': $root.translations.toggleCardReport( card.model.get('name')() ),
                }
            "
        ></i>
>>>>>>> 661d9963
        <!-- ko if: reportExpanded() -->
        <!-- ko foreach: { data: self.preview ? [card.newTile] : card.tiles, as: 'tile' } -->

        <div class="rp-card-section" data-bind="event : { dblclick: function(){tile.selected(true) }}, css: {'provisional': ko.unwrap(tile.provisionaledits) !== null && tile.userisreviewer === false, 'fullyprovisional': tile.isfullyprovisional()}, attr: {id: uid}">
            <!-- ko if: $index() !== 0 --><hr class="rp-tile-separator"><!-- /ko -->
            <div style="display: inline-flex; width: 100%; justify-content: space-between;">
                <span data-bind="visible: tile.parent.model.get('widgets')().length === 0"></span>
                    {% block report_widgets %}
                    <!-- ko if: tile.parent.model.get('widgets')().length > 0 -->
                        <div class="rp-report-tile" data-bind="attr: { id: tile.tileid }">
                            <!-- ko if: ko.unwrap(tile.provisionaledits) !== null && tile.userisreviewer === false -->
                            <div class="report-card-provisional-flag">
                                <span data-bind="text: $root.translations.pendingProvisionalData"></span>
                            </div>
                            <!-- /ko-->
                            <dl class="dl-horizontal" data-bind="css: {'provisional': ko.unwrap(tile.provisionaledits) !== null && tile.userisreviewer === false}">
                                <!-- ko foreach: { data: tile.parent.model.get('widgets'), as: 'widget' } -->
                                    <!-- ko if: widget.visible -->
                                    <!-- ko component: {
                                        name: widget.widgetLookup[widget.get("widget_id")()].name,
                                        params: {
                                            config: configJSON,
                                            label: widget.get("label")(),
                                            node: widget.node,
                                            value: tile.data[widget.node.nodeid],
                                            state: "report",
                                            hideEmptyNodes: tile.parent.hideEmptyNodes || false
                                        }
                                    } --><!-- /ko -->
                                    <!-- /ko -->
                                <!-- /ko -->
                            </dl>
                        </div>
                    <!-- /ko -->
                    {% endblock report_widgets %}
                    <!-- ko if: $parent.inResourceEditor -->
                    <div class="rp-edit-buttons">
                        <!-- ko if: tile.parent.selected() && tile.parent.cardinality == 'n' -->
                        <i class="fa fa-copy" data-bind="click: function(){tile.parent.copyTile(tile)}"></i>
                        <!-- /ko -->
                        <i 
                            class="fa fa-pencil" 
                            data-bind="
                                click: function(){if ($parent?.form?.workflowId) { $parent.selectWorkflowTile(tile); } else { tile.selected(true); } }
                            "
                        ></i>
                        <i class="fa fa-trash" data-bind="click: function(){tile.deleteTile()}"></i>
                    </div>
                    <!-- /ko -->
                    </div>
                    {% block report_cards %}
                    <div class="rp-report-container-tile" data-bind="visible: tile.parent.cards().length > 0">
                        <!-- ko foreach: { data: self.preview ? tile.parent.cards : tile.cards, as: 'card' } -->
                            <!-- ko if: card.tiles().length > 0 || ko.unwrap(tile.parent.hideEmptyNodes) === false -->
                                <!-- ko component: {
                                    name: tile.parent.model.cardComponentLookup[tile.parent.model.component_id()].componentname,
                                    params: {
                                        state: 'report',
                                        preview: self.preview,
                                        card: card,
                                        showHeaderLine: self.card.model.get("widgets")().length > 0 || $index !== 0,
                                        pageVm: $root,
                                        hideEmptyNodes: tile.parent.hideEmptyNodes || false
                                    }
                                } --> <!-- /ko -->
                            <!-- /ko -->
                        <!-- /ko -->
                    </div>
                    {% endblock report_cards %}
                </div>
            <!-- /ko -->
            <!-- /ko -->
            <!-- /ko -->

        <!-- ko if: card.tiles().length === 0 && !self.preview && !card.hideEmptyNodes -->
        <div class="row rp-report-tile rp-no-data">
            <!-- ko ifnot: card.model.get('cardid') -->
                <span data-bind="text: $root.translations.noAccessInformation"></span>
            <!-- /ko -->
            <!-- ko if: card.model.get('cardid') -->
            <div style="display: inline-flex; width: 100%; justify-content: space-between;" data-bind="event : { dblclick: function(){$parent.revealForm(card)}}">
            <div>
                <span data-bind="text: $root.translations.noDataAddedYet"></span>
                <span data-bind="text: card.model.get('name')"></span>
            </div>
            <!-- ko if: $parent.inResourceEditor -->
            <div class="rp-edit-buttons" style="justify-content: flex-end;">
            <i class="fa fa-plus-circle" data-bind="click: function(){$parent.revealForm(card)}"></i>

            </div>
            <!-- /ko -->
            </div>
            <!-- /ko -->
        </div>
        <!-- /ko -->
    </div>
</div><|MERGE_RESOLUTION|>--- conflicted
+++ resolved
@@ -13,18 +13,10 @@
                 attr: {
                     'aria-expanded': reportExpanded().toString(),
                     'aria-controls': uid,
-<<<<<<< HEAD
-                    'aria-label': $root.translations.toggleReport + ' ' + card.model.get('name')(),
-                }
-            "
-        ></i>
-        <span data-bind="text: console.log(card.model.get('name')())"></span>
-=======
                     'aria-label': $root.translations.toggleCardReport( card.model.get('name')() ),
                 }
             "
         ></i>
->>>>>>> 661d9963
         <!-- ko if: reportExpanded() -->
         <!-- ko foreach: { data: self.preview ? [card.newTile] : card.tiles, as: 'tile' } -->
 
