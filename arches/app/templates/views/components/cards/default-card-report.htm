--- conflicted
+++ resolved
@@ -45,18 +45,14 @@
                         <!-- ko if: tile.parent.selected() && tile.parent.cardinality == 'n' -->
                         <i class="fa fa-copy" tabindex="0" data-bind="click: function(){tile.parent.copyTile(tile)}" aria-label="Copy" onkeyup="if(event.which == 13 || event.keyCode == 13){ $(this).trigger('click'); }"></i>
                         <!-- /ko -->
-<<<<<<< HEAD
-                        <i class="fa fa-pencil" tabindex="0" data-bind="click: function(){tile.selected(true)}" aria-label="Edit" onkeyup="if(event.which == 13 || event.keyCode == 13){ $(this).trigger('click'); }"></i>
+                        <i 
+                            class="fa fa-pencil"
+                            tabindex="0" 
+                            data-bind="
+                            	click: function(){if ($parent?.form?.workflowId) { $parent.selectWorkflowTile(tile); } else { tile.selected(true); } }
+                            " aria-label="Edit" onkeyup="if(event.which == 13 || event.keyCode == 13){ $(this).trigger('click'); }"
+                        ></i>
                         <i class="fa fa-trash" tabindex="0" data-bind="click: function(){console.log(tile); tile.deleteTile()}" aria-label="Delete" onkeyup="if(event.which == 13 || event.keyCode == 13){ $(this).trigger('click'); }"></i>
-=======
-                        <i 
-                            class="fa fa-pencil" 
-                            data-bind="
-                                click: function(){if ($parent?.form?.workflowId) { $parent.selectWorkflowTile(tile); } else { tile.selected(true); } }
-                            "
-                        ></i>
-                        <i class="fa fa-trash" data-bind="click: function(){console.log(tile); tile.deleteTile()}"></i>
->>>>>>> 822fe0e7
                     </div>
                     <!-- /ko -->
                     </div>
