
{% load i18n %}

<!-- ko if: card.tiles().length > 0 && !self.preview -->
<div data-bind="css: {'print-hide': !reportExpanded()}">
    <!-- ko if: showHeaderLine--><hr class="rp-tile-separator"><!-- /ko -->
    <div class="rp-card-section" data-bind="css: card.model.cssclass, visible: card.fullyProvisional() !== 'fullyprovisional'">
        <span class="rp-tile-title" data-bind="text: card.model.get('name')"></span>
        <i class="fa report-expander print-hide" data-bind="css: {'fa-angle-down': reportExpanded(), 'fa-angle-right': !reportExpanded()}, click: function () { reportExpanded(!reportExpanded()) }"></i>
        <!-- ko if: reportExpanded() -->
        <!-- ko foreach: { data: self.preview ? [card.newTile] : card.tiles, as: 'tile' } -->
        <div class="rp-card-section" data-bind="event : { dblclick: function(){tile.selected(true) }}, css: {'provisional': tile.provisionaledits() !== null && tile.userisreviewer === false, 'fullyprovisional': tile.isfullyprovisional()}, attr: {id: tile.tileid}">
            <!-- ko if: $index() !== 0 --><hr class="rp-tile-separator"><!-- /ko -->
            <div style="display: inline-flex; width: 100%; justify-content: space-between;">
                <span data-bind="visible: tile.parent.model.get('widgets')().length === 0"></span>
                    {% block report_widgets %}
                    <!-- ko if: tile.parent.model.get('widgets')().length > 0 -->
                        <div class="rp-report-tile" data-bind="attr: { id: tile.tileid }">
                            <!-- ko if: ko.unwrap(tile.provisionaledits) !== null && tile.userisreviewer === false -->
                            <div class="report-card-provisional-flag">{% trans 'These data are provisional and pending review' %}</div>
                            <!-- /ko-->
                            <dl class="dl-horizontal" data-bind="css: {'provisional': ko.unwrap(tile.provisionaledits) !== null && tile.userisreviewer === false}">
                                <!-- ko foreach: { data: tile.parent.model.get('widgets'), as: 'widget' } -->
                                    <!-- ko if: widget.visible -->
                                    <!-- ko component: {
                                        name: widget.widgetLookup[widget.get("widget_id")()].name,
                                        params: {
                                            config: configJSON,
                                            label: widget.get("label")(),
                                            node: widget.node,
                                            value: tile.data[widget.node.nodeid],
                                            state: "report"
                                        }
                                    } --><!-- /ko -->
                                    <!-- /ko -->
                                <!-- /ko -->
                            </dl>
                        </div>
                    <!-- /ko -->
                    {% endblock report_widgets %}
                    <!-- ko if: $parent.inResourceEditor -->
                    <div class="rp-edit-buttons">
                        <!-- ko if: tile.parent.selected() && tile.parent.cardinality == 'n' -->
                        <i class="fa fa-copy" data-bind="click: function(){tile.parent.copyTile(tile)}"></i>
                        <!-- /ko -->
                        <i class="fa fa-pencil" data-bind="click: function(){tile.selected(true)}"></i>
                        <i class="fa fa-trash" data-bind="click: function(){console.log(tile); tile.deleteTile()}"></i>
                    </div>
                    <!-- /ko -->
                    </div>
                    {% block report_cards %}
                    <div class="rp-report-container-tile" data-bind="visible: tile.parent.cards().length > 0">
                        <!-- ko foreach: { data: self.preview ? tile.parent.cards : tile.cards, as: 'card' } -->
                                <!-- ko component: {
                                    name: tile.parent.model.cardComponentLookup[tile.parent.model.component_id()].componentname,
                                    params: {
                                        state: 'report',
                                        preview: self.preview,
                                        card: card,
                                        showHeaderLine: self.card.model.get("widgets")().length > 0 || $index !== 0,
                                        pageVm: $root
                                    }
                                } --> <!-- /ko -->
                        <!-- /ko -->
                    </div>
                    {% endblock report_cards %}
                </div>
            <!-- /ko -->
            <!-- /ko -->
<<<<<<< HEAD
=======
            <!-- /ko -->

        <!-- ko if: card.tiles().length === 0 && !self.preview -->
        <div class="row rp-report-tile rp-no-data">
            <!-- ko ifnot: card.model.get('cardid') -->
            {% trans "Sorry, you don't have access to this information" %}
            <!-- /ko -->
            <!-- ko if: card.model.get('cardid') -->
            <div style="display: inline-flex; width: 100%; justify-content: space-between;" data-bind="event : { dblclick: function(){$parent.revealForm(card)}}">
            <div>
            <span>{% trans "No data added yet for " %}</span>
            <span data-bind="text: card.model.get('name')"></span>
            </div>
            <!-- ko if: $parent.inResourceEditor -->
            <div class="rp-edit-buttons" style="justify-content: flex-end;">
            <i class="fa fa-plus-circle" data-bind="click: function(){$parent.revealForm(card)}"></i>

            </div>
            <!-- /ko -->
            </div>
            <!-- /ko -->
        </div>
        <!-- /ko -->
>>>>>>> ec96b613
    </div>
</div>
<!-- /ko -->
<|MERGE_RESOLUTION|>--- conflicted
+++ resolved
@@ -67,32 +67,6 @@
                 </div>
             <!-- /ko -->
             <!-- /ko -->
-<<<<<<< HEAD
-=======
-            <!-- /ko -->
-
-        <!-- ko if: card.tiles().length === 0 && !self.preview -->
-        <div class="row rp-report-tile rp-no-data">
-            <!-- ko ifnot: card.model.get('cardid') -->
-            {% trans "Sorry, you don't have access to this information" %}
-            <!-- /ko -->
-            <!-- ko if: card.model.get('cardid') -->
-            <div style="display: inline-flex; width: 100%; justify-content: space-between;" data-bind="event : { dblclick: function(){$parent.revealForm(card)}}">
-            <div>
-            <span>{% trans "No data added yet for " %}</span>
-            <span data-bind="text: card.model.get('name')"></span>
-            </div>
-            <!-- ko if: $parent.inResourceEditor -->
-            <div class="rp-edit-buttons" style="justify-content: flex-end;">
-            <i class="fa fa-plus-circle" data-bind="click: function(){$parent.revealForm(card)}"></i>
-
-            </div>
-            <!-- /ko -->
-            </div>
-            <!-- /ko -->
-        </div>
-        <!-- /ko -->
->>>>>>> ec96b613
     </div>
 </div>
-<!-- /ko -->
+<!-- /ko -->