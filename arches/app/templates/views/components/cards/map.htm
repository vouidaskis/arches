{% extends "views/components/cards/default.htm" %}
{% load i18n %}

{% block form %}
{% include 'views/components/map-editor.htm' %}
{% endblock form %}

{% block config %}
<div>
    <div class="node-config-item">
        <label class="control-label" for="selectMapSource">{% trans "Select drawings map source (optional)" %}</label>
        <input id="selectMapSource" type="text" data-bind="textInput: selectSource" class="form-control input-md widget-input">
    </div>
    <div class="node-config-item">
        <label class="control-label" for="selectMapSourceLayer">{% trans "Select drawings map source layer (optional)" %}</label>
        <input id="selectMapSourceLayer" type="text" data-bind="textInput: selectSourceLayer" class="form-control input-md widget-input">
    </div>
    <div class="node-config-item">
        <label class="control-label" for="selectDrawingsText">{% trans "Select drawings text (optional)" %}</label>
        <input id="selectDrawingsText" type="text" data-bind="textInput: selectText" class="form-control input-md widget-input">
    </div>
    <div class="node-config-item">
<<<<<<< HEAD
        <label class="control-label" for="mapCenterLongitude">{% trans "Map Center Longitudeccc" %}</label>
=======
        <label class="control-label" for="mapCenterLongitude">{% trans "Map Center Longitude" %}</label>
>>>>>>> abdc055d
        <div class="col-xs-12 pad-no crud-widget-container">
            <input id="mapCenterLongitude" type="number" placeholder="{% trans " Longitude (x coordinate) " %}" class="form-control input-md widget-input" data-bind="value: centerX, valueUpdate: 'keyup'">
        </div>
    </div>
    <div class="node-config-item">
        <label class="control-label" for="mapCenterLatitude">{% trans "Map Center Latitude" %}</label>
        <div class="col-xs-12 pad-no crud-widget-container">
            <input id="mapCenterLatitude" type="number" placeholder="{% trans " Latitude (y coordinate) " %}" class="form-control input-md widget-input" data-bind="value: centerY, valueUpdate: 'keyup'">
        </div>
    </div>
    <div class="node-config-item">
        <label class="control-label" for="mapCardDefaultZoom">{% trans "Default Zoom" %}</label>
        <div class="col-xs-12 pad-no crud-widget-container">
<<<<<<< HEAD
            <input id="mapCardDefaultZoom" type="number" min=1 max=20 id="" placeholder="{% trans " Zoom Level " %}" class="form-control input-md widget-input" data-bind="value: zoom, valueUpdate: 'keyup'">
=======
            <input id="mapCardDefaultZoom" type="number" min=1 max=20 placeholder="{% trans " Zoom Level " %}" class="form-control input-md widget-input" data-bind="value: zoom, valueUpdate: 'keyup'">
>>>>>>> abdc055d
        </div>
    </div>
</div>
{% endblock config %}<|MERGE_RESOLUTION|>--- conflicted
+++ resolved
@@ -20,11 +20,7 @@
         <input id="selectDrawingsText" type="text" data-bind="textInput: selectText" class="form-control input-md widget-input">
     </div>
     <div class="node-config-item">
-<<<<<<< HEAD
-        <label class="control-label" for="mapCenterLongitude">{% trans "Map Center Longitudeccc" %}</label>
-=======
         <label class="control-label" for="mapCenterLongitude">{% trans "Map Center Longitude" %}</label>
->>>>>>> abdc055d
         <div class="col-xs-12 pad-no crud-widget-container">
             <input id="mapCenterLongitude" type="number" placeholder="{% trans " Longitude (x coordinate) " %}" class="form-control input-md widget-input" data-bind="value: centerX, valueUpdate: 'keyup'">
         </div>
@@ -38,11 +34,7 @@
     <div class="node-config-item">
         <label class="control-label" for="mapCardDefaultZoom">{% trans "Default Zoom" %}</label>
         <div class="col-xs-12 pad-no crud-widget-container">
-<<<<<<< HEAD
-            <input id="mapCardDefaultZoom" type="number" min=1 max=20 id="" placeholder="{% trans " Zoom Level " %}" class="form-control input-md widget-input" data-bind="value: zoom, valueUpdate: 'keyup'">
-=======
             <input id="mapCardDefaultZoom" type="number" min=1 max=20 placeholder="{% trans " Zoom Level " %}" class="form-control input-md widget-input" data-bind="value: zoom, valueUpdate: 'keyup'">
->>>>>>> abdc055d
         </div>
     </div>
 </div>
