--- conflicted
+++ resolved
@@ -378,12 +378,8 @@
                     <button class="btn btn-shim btn-labeled btn-lg fa fa-plus" data-bind="click: self.saveTile, css: {disabled: (!card.isWritable && !self.preview), 'btn-mint': card.isWritable }">{% trans 'Save edit' %}</button>
                     <!-- /ko -->
                 <!-- /ko -->
-<<<<<<< HEAD
+                
                 <!-- ko if: !tile.tileid && tile.parenttile_id-->
-=======
-
-                <!-- ko if: !tile.tileid -->
->>>>>>> 8567284d
                 <button class="btn btn-shim btn-labeled btn-lg fa fa-plus" data-bind="click: self.saveTile, css: {disabled: (!card.isWritable && !self.preview), 'btn-mint': card.isWritable }">{% trans 'Add'  %}</button>
                 <!-- /ko -->
             </div>
