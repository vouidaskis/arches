--- conflicted
+++ resolved
@@ -83,15 +83,9 @@
 
 
 {% block designer_tree %}
-<<<<<<< HEAD
-<li role="treeitem card-treeitem" class="jstree-node" data-bind="css: {'jstree-open': ((card.cards().length > 0 || card.widgets().length > 0) && card.expanded()), 'jstree-closed' : ((card.cards().length > 0 || self.card.widgets().length > 0) && !self.card.expanded()), 'jstree-leaf': self.card.cards().length === 0 && self.card.widgets().length === 0}, scrollTo: self.card.scrollTo, container: '.designer-card-tree'">
-    <i class="jstree-icon jstree-ocl" role="presentation" data-bind="click: function(){self.card.expanded(!self.card.expanded())}"></i>
-    <a class="jstree-anchor" href="#" tabindex="-1" data-bind="css:{'filtered': self.card.highlight(), 'jstree-clicked': self.card.selected, 'child-selected': self.card.isChildSelected(), 'func-node': self.card.isFuncNode()}, click: function () { self.card.selected(true) },">
-=======
 <li role="treeitem card-treeitem" class="jstree-node" data-bind="css: {'jstree-open': ((card.cards().length > 0 || card.widgets().length > 0) && card.expanded()), 'jstree-closed' : ((card.cards().length > 0 || card.widgets().length > 0) && !card.expanded()), 'jstree-leaf': card.cards().length === 0 && card.widgets().length === 0, 'hide-background': !self.showGrid()}, scrollTo: card.scrollTo, container: '.designer-card-tree'">
     <i class="jstree-icon" role="presentation" data-bind="click: function(){card.expanded(!card.expanded())}, css: {'jstree-ocl': self.showGrid}"></i>
     <a class="jstree-anchor" href="#" tabindex="-1" data-bind="css:{'filtered': card.highlight(), 'jstree-clicked': card.selected, 'child-selected': card.isChildSelected(), 'func-node': card.isFuncNode()}, click: function () { card.selected(true) },">
->>>>>>> 144a3bd9
         <i class="fa fa-file-o" role="presentation"></i>
         <span style="padding-right: 5px;" data-bind="text: self.card.model.name"></span>
     </a>
@@ -106,12 +100,8 @@
         <div>
             <!-- ko let: {widget:$parent.widgetInstanceDataLookup[nodeId]} -->
             <li role="treeitem" class="jstree-node jstree-leaf" data-bind="css: {
-<<<<<<< HEAD
-                    'jstree-last': $index() === (self.card.widgets().length - 1) && self.card.cards().length === 0
-=======
                     'jstree-last': $index() === (card.widgets().length - 1) && card.cards().length === 0,
                     'hide-background': !self.showGrid()
->>>>>>> 144a3bd9
                 }">
                 <i class="jstree-icon" role="presentation" data-bind="css: {'jstree-ocl': self.showGrid}"></i>
                 <a class="jstree-anchor" href="#" tabindex="-1" data-bind="click: function(d, e) {widget.selected(true); e.stopPropagation(); }, css:{'jstree-clicked': widget.selected, 'hover': widget.hovered}, event: { mouseover: function(){ widget.hovered(true) }, mouseout: function(){ widget.hovered(null) } }">
