--- conflicted
+++ resolved
@@ -9,16 +9,6 @@
 <!--/ko-->
 
 <!-- ko if: !loading() -->
-<<<<<<< HEAD
-<!-- ko if: displayname -->
-<div class="hover-feature-title-bar">
-    {% block title %}
-    <div class="hover-feature-title">
-        <!-- Add nav to support accessing content for multiple features with overlapping geometry -->
-        <span class="hover-feature-nav-left disabled"><i class="fa fa-angle-left" aria-label="Select previous feature"></i></span>
-        <span class="" data-bind="text: displayname"></span>
-        <span class="hover-feature-nav-right disabled"><i class="fa fa-angle-right" aria-label="Select next feature"></i></span>
-=======
 <!-- ko foreach: popupFeatures -->
     <!-- ko if: active -->
     <!-- ko if: displayname -->
@@ -30,7 +20,6 @@
             <div data-bind="visible: $parent.popupFeatures.length > 1, click: function(){$parent.advanceFeature('right')}" class="hover-feature-nav-right"><i class="fa fa-angle-right"></i></div>
         </div>
         {% endblock title %}
->>>>>>> 7b1c86cc
     </div>
     <!--/ko-->
     <!-- ko if: resourceinstanceid -->
@@ -78,15 +67,5 @@
         {% endblock footer %}
     </div>
     <!--/ko-->
-<<<<<<< HEAD
-    <!-- ko if: showEditButton -->
-    <a data-bind="click: function () {
-        window.open(editURL + resourceinstanceid());
-    }" href="javascript:void(0)" tabindex="0" onkeyup="if(event.which == 13 || event.keyCode == 13){ $(this).trigger('click'); }">
-        <i class="ion-ios-refresh-empty" aria-label="Refresh"></i>
-        {% trans "Edit" %}
-    </a>
-=======
->>>>>>> 7b1c86cc
     <!--/ko-->
 <!--/ko-->