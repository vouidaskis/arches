<!--
ARCHES - a program developed to inventory and manage immovable cultural heritage.
Copyright (C) 2013 J. Paul Getty Trust and World Monuments Fund

This program is free software: you can redistribute it and/or modify
it under the terms of the GNU Affero General Public License as
published by the Free Software Foundation, either version 3 of the
License, or (at your option) any later version.

This program is distributed in the hope that it will be useful,
but WITHOUT ANY WARRANTY; without even the implied warranty of
MERCHANTABILITY or FITNESS FOR A PARTICULAR PURPOSE. See the
GNU Affero General Public License for more details.

You should have received a copy of the GNU Affero General Public License
along with this program. If not, see <http://www.gnu.org/licenses/>.
-->
{% extends "base-manager.htm" %}
<<<<<<< HEAD
{% load staticfiles %}
{% load template_tags %}
=======
{% load static %}
>>>>>>> 9a077eae
{% load i18n %}

{% block graph_title %}
<div class="ep-tools-title">
    <h1 class="page-header text-overflow mobile-designer-title">
        <span data-bind="text: mobilesurvey.name() || {% quoted_trans 'Unnamed' %}"></span>
    </h1>
</div>
{% endblock graph_title %}

{% block main_content %}
<div class="content-panel mobile-project-manager-editor">
    <div class="flex">

        <!-- Left Panel -->
        <div class="left-panel graph-designer msm-tree" data-bind="resizableSidepanel:true">
            <div class="left-panel-inner-container">
                <div class="" data-bind="with: tree" style="height: inherit">
                    {% include 'views/mobile-survey-manager/mobile-survey-tree.htm' %}
                </div>
            </div>
        </div>


        <div class="msm-designer-panel">

            <!-- Header -->
            <div class="relative library-header" style="height: 55px;">

                <!-- Add Project -->
                <div>
                    <!--ko if: mobilesurvey-->
                    <ul class="msm-edit-buttons mobile-project-category-header">
                        <!--ko if: selectedNode().selected()-->
                        <li data-bind="text: selectedNode().namelong"></li>
                        <!--/ko-->
                    </ul>
                    <ul class="msm-edit-buttons">
                        <button class="btn btn-mint btn-labeled btn-active-dark fa fa-undo" data-bind="click: discardEdits, css: {'disabled': mobilesurvey.dirty()==false}"><span>{% trans 'Discard Edits' %}</span></button>
                        <button id="btn-save-edits" class="btn btn-primary btn-labeled btn-active-dark fa fa-check" data-bind="click: saveMobileSurvey, css: {'disabled': mobilesurvey.dirty()==false}"><span>{% trans 'Save Edits' %}</span></button>
                    </ul>
                    <!--/ko-->
                </div>
            </div>

            <div class="msm-summary-panel" style="display:none;" data-bind="visible: true">
                <!-- ko if: mobilesurvey -->
                <!--Project Details-->

                <div id="cards" style="margin: 0px; margin-top: 0px;">

                    <!--Tabs Content-->
                    <div style="margin-left: 0px;">

                        <!-- Report Page -->
                        <!--ko if: activePage() === 'root'-->
                        <div id="project-summary-card" class="mpm-card">

                            <!-- Project Summary Panel -->
                            <div class="mpm-activation-panel">

                            <!--ko if: surveyReady().incomplete === false-->
                            <!-- Survey Status Panel -->
                            <div class="mpm-card-content" data-bind="css: {'active-survey': mobilesurvey.activatedOnServer()}">

                                <!-- Icon and Status warning -->
                                <div class="mpm-survey-status-header">
                                    <i class="msm-icon-wrap fa fa-check"></i>
                                    <div class="msm-survey-requirements-text">
                                        {% trans 'Project Requirements: Complete' %}
                                    </div>
                                    <div class="msm-survey-status-text" data-bind="text: mobilesurvey.activatedOnServer() === true ? {% quoted_trans "Project Status: Active" %} : {% quoted_trans " Project Status: Inactive" %}"></div>

                                    <div class="msm-survey-message" data-bind="visible: mobilesurvey.activatedOnServer() === false">
                                        {% trans "This project is ready, and only requires <br> you to activate it to allow your field team to collect data." %}
                                    </div>

                                    <div class="msm-survey-message" data-bind="visible: mobilesurvey.activatedOnServer() === true">
                                        {% trans "This project is now active! Mobile app users can download this project and begin <br> collecting and editing data using their mobile device." %}
                                    </div>
                                </div>

                                <!--ko if: mobilesurvey.activatedOnServer() === false && mobilesurvey.active() === true -->
                                <div class="msm-survey-status-instructions">{% trans "You are activating this project. Confirm your settings before you save: you won't be able <br> to change the models, cards, or groups after you save your project" %}</div>
                                <!--/ko-->

                                <!--ko if: mobilesurvey.activatedOnServer() === true && mobilesurvey.active() === false -->
                                <div class="msm-survey-status-instructions">{% trans 'You are deactivating this project. Users will be unable to download this project.' %}</div>
                                <!--/ko-->

                                <!--ko if: mobilesurvey.dirty() === true -->
                                <div class="msm-save-message">{% trans 'Save to commit your changes' %}</div>
                                <!--/ko-->

                            </div>
                            <!--/ko-->

                            <!--ko if: surveyReady().incomplete -->
                            <div class="mpm-card-content incomplete" data-bind="css: {'active-survey': mobilesurvey.activatedOnServer()}">

                                <!-- Icon and Status warning -->
                                <div class="mpm-survey-status-header">
                                    <i class="msm-icon-wrap fa fa-exclamation-triangle"></i>
                                    <div class="msm-survey-requirements-text">{% trans 'Project Requirements: Incomplete' %}</div>
                                    <div class="msm-survey-status-text" data-bind="text: mobilesurvey.activatedOnServer() === true ? {% quoted_trans "Project Status: Active" %} : {% quoted_trans " Project Status: Inactive" %}"></div>
                                </div>

                                <!--ko if: mobilesurvey.activatedOnServer() === true && mobilesurvey.active() === false -->
                                <div class="msm-survey-status-instructions" style="display: flex; flex-direction: column">
                                    <span>{% trans 'Incomplete projects cannot be active.' %}</span>
                                    <span>{% trans 'By saving an incomplete project it will be deactivated.' %}</span>
                                    <span>{% trans 'You must complete the following before saving this project as active:' %}
                                </div>
                                <!--/ko-->

                                <!--ko if: mobilesurvey.activatedOnServer() === false -->
                                <div class="msm-survey-status-instructions">{% trans 'You won’t be able to activate this project until you have addressed the following items:' %}</div>
                                <!--/ko-->

                                <div class="text-center">
                                    <ul class="msm-survey-issues">
                                        <li data-bind = "visible: surveyReady().cards == false">{% trans 'Select the Model(s) and associated data entry cards to include in the project' %}</li>
                                        <li data-bind = "visible: surveyReady().identities == false">{% trans 'Select the People that you want to invite to the project' %}</li>
                                        <li data-bind = "visible: surveyReady().daterange == false">{% trans 'Define the start and end dates of your project' %}</li>
                                        <li data-bind = "visible: surveyReady().mapsources == false">{% trans 'Define either an online or offline basemap source' %}</li>
                                        <li data-bind = "visible: surveyReady().bounds == false">{% trans 'Define a map extent' %}</li>
                                        <li data-bind = "visible: surveyReady().unexpired == false">{% trans 'End date must be after the current date' %}</li>
                                    </ul>
                                </div>

                            </div>
                            <!--/ko-->

                                <div class="msm-report-section active">
                                    <!-- Activate Switch -->
                                    <div class="box-inline">
                                        <div class="mpm-item-listing-header">{% trans 'Activate Project' %}
                                            <span class="toggle-container">
                                                <span class="switch switch-small" data-bind="css: {'on': mobilesurvey.active(), 'disabled': surveyReady().incomplete}, click: function(){
                                                    if (!surveyReady().incomplete) {mobilesurvey.active(!mobilesurvey.active())};}"><small></small>
                                                </span>
                                            </span>
                                        </div>
                                    </div>

                                    <div class="account-tips" style="margin-left: 10px; margin-top: 10px;">
                                        {% trans 'By activating the project you will send users an email with the information needed to begin data editing activitites.' %}
                                    </div>
                                </div>

                                <!-- Survey Summary -->
                                <div class="msm-settings-summary">

                                    <!-- Survey Settings -->
                                    <div class="msm-report-section">
                                        <p class="mpm-item-listing-header">
                                            {% trans 'Project Status Summary' %}
                                        </p>

                                        <!-- Survey Stats -->
                                        <div class="msm-stats-panel">
                                            <div class="col-xs-16 col-sm-4">
                                                <div class="msm-stat">
                                                    <!--ko if: history.lastsync.isValid() -->
                                                    <span class="msm-stat-time" data-bind="text: history.lastsync.format('H:mm:ss');"></span>
                                                    <span class="msm-stat-date" data-bind="text: history.lastsync.format('MMMM Do YYYY');"></span>
                                                    <!--/ko-->
                                                    <!--ko ifnot: history.lastsync.isValid() -->
                                                    <span class="msm-stat-time">{% trans 'Not synced' %}</span>
                                                    <!--/ko-->
                                                </div>
                                                <div class="msm-stat-label">
                                                    {% trans 'Last Sync' %}
                                                </div>
                                            </div>

                                            <div class="col-xs-12 col-sm-3">
                                                <div class="msm-stat" data-bind="text: history.edits"></div>
                                                <div class="msm-stat-label">
                                                    {% trans 'Resources Edited' %}
                                                </div>
                                            </div>

                                            <div class="col-xs-12 col-sm-3">
                                                <div class="msm-stat" data-bind="text: _.keys(history.editors).length"></div>
                                                <div class="msm-stat-label">
                                                    {% trans 'Editors' %}
                                                </div>
                                            </div>
                                        </div>
                                    </div>

                                    <!-- User Summary -->
                                    <div class="msm-report-section">
                                        <p class="mpm-item-listing-header">
                                            {% trans 'Groups/Users' %}
                                        </p>
                                        <ul class="mpm-node-detail-metadata">
                                            <li class="">
                                                {% trans 'Groups' %} (<span data-bind="text: mobilesurvey.approvedGroupNames().length"></span>)
                                                <ul class="mpm-node-detail-metadata">
                                                    <li class="" data-bind="text:  mobilesurvey.approvedGroupNames().join(', ')">
                                                    </li>
                                                </ul>
                                            </li>
                                        </ul>
                                        <ul class="mpm-node-detail-metadata">
                                            <li class="">
                                                {% trans 'Users' %} (<span data-bind="text: mobilesurvey.approvedUserNames().length"></span>)
                                                <ul class="mpm-node-detail-metadata">
                                                    <li class="" data-bind="text: mobilesurvey.approvedUserNames().join(', ')">

                                                    </li>
                                                </ul>
                                            </li>
                                        </ul>
                                    </div>

                                    <!-- Data Summary -->
                                    <div class="msm-report-section">
                                        <p class="mpm-item-listing-header">
                                            {% trans 'Data download' %}
                                        </p>
                                        <!--ko if: mobilesurvey.datadownloadconfig.resources().length === 0 -->
                                        <ul class="mpm-node-detail-metadata">{% trans 'No data selected for download' %}</ul>
                                        <!--/ko-->
                                        <!--ko if: mobilesurvey.datadownloadconfig.resources().length > 0 -->
                                        <ul class="mpm-node-detail-metadata">
                                            <li class="">
                                                {% trans 'Limit:' %} <span data-bind="text: mobilesurvey.datadownloadconfig.count()"></span>
                                            </li>
                                        </ul>
                                        <div class="mpm-node-detail-metadata">
                                            <ul>{% trans 'Resource Types:' %}
                                                <ul class="mpm-node-detail-metadata">
                                                    <!-- ko foreach: {data:allResources, as: 'resource'} -->
                                                    <li class="" data-bind="text: resource.name, visible: _.contains($parent.mobilesurvey.datadownloadconfig.resources(), resource.id)"></li>
                                                    <!-- /ko -->
                                                </ul>
                                            </ul>
                                        </div>
                                        <!--/ko-->
                                    </div>


                                    <div class="msm-report-section">
                                        <p class="mpm-item-listing-header">
                                            {% trans 'Models and Data Entry Cards' %}
                                        </p>
                                        <!--ko if: selectedResources -->
                                        <!--ko foreach: {data: selectedResources, as: 'resource'} -->
                                        <ul class="mpm-node-detail-metadata">
                                            <li class="">
                                                <div data-bind="text: resource.name + ' (' + resource.cards().length + ' data entry cards)'"></div>
                                                <!--ko foreach: {data: resource.cards, as: 'card'} -->
                                                <ul class="mpm-node-detail-metadata">
                                                    <!--ko if: card.approved -->
                                                    <li data-bind="text: card.name"></li>
                                                    <!--/ko-->
                                                </ul>
                                                <!--/ko-->
                                                <div class="mpm-node-detail-metadata" style="padding-left:20px;" data-bind="visible: resource.hasApprovedCards() === false">{% trans 'No cards added' %}</div>
                                            </li>
                                        </ul>
                                        <!--/ko-->
                                        <!--/ko-->
                                        <!--ko ifnot: selectedResources().length > 0 -->
                                        <ul class="mpm-node-detail-metadata">
                                            <li class="">
                                                <div>{% trans 'No models selected' %}</div>
                                            </li>
                                        </ul>
                                        <!--/ko-->
                                    </div>
                                </div>
                            </div>
                        </div>
                        <!--/ko-->

                        <!-- Data Entry Pages -->
                        <!--ko if: activePage() === 'settings'-->
                        <div id="summary-card" class="mpm-card" style="">

                            <div class="panel-body project-card-body">
                                <div id="" class="card-content">

                                    <!-- Project Info -->
                                    <div id="account-crud" class="">
                                        <div class="msm-crud-section">
                                            <div class="row">
                                                <div class="col-sm-5">
                                                    <div class="form-group">
                                                        <label class="control-label account-label">{% trans 'Project name' %}</label>
                                                        <input type="text" class="form-control input-lg account-input" placeholder="{% trans 'Project name' %}" data-bind="value: mobilesurvey.name, valueUpdate: 'keyup'">
                                                    </div>
                                                </div>

                                                <div class="col-sm-6">
                                                    <p class="account-tips">
                                                        {% trans 'Pick a concise name that makes it easy for people to find your project' %}
                                                    </p>
                                                </div>
                                            </div>
                                        </div>
                                        <div class="msm-crud-section">
                                            <div class="row">
                                                <div class="col-sm-5">
                                                    <div class="form-group">
                                                        <label class="control-label account-label">{% trans 'Project start date' %}</label>
                                                        <input class="form-control input-lg account-input" data-bind="datepicker: {format: dateFormat, minDate: false, maxDate: mobilesurvey.enddate}, value: mobilesurvey.startdate">
                                                    </div>
                                                </div>

                                                <div class="col-sm-6">
                                                    <p class="account-tips">
                                                        {% trans 'The project start and end dates are used to limit when people can add or edit data to your project. Use these dates to enfore the beginning and end of your field data collection effort' %}
                                                    </p>
                                                </div>
                                            </div>

                                            <div class="row" style="margin-top: 10px;">
                                                <div class="col-sm-5">
                                                    <div class="form-group">
                                                        <label class="control-label account-label">{% trans 'Project end date' %}</label>
                                                        <input class="form-control input-lg account-input" data-bind="datepicker: {format: dateFormat, minDate: mobilesurvey.startdate, maxDate: false}, value: mobilesurvey.enddate">
                                                    </div>
                                                </div>
                                            </div>
                                        </div>

                                        <div class="msm-crud-section">
                                            <div class="form-group">
                                                <label class="control-label account-label">{% trans 'Description' %}</label>
                                                <div>
                                                    <textarea class="form-control textarea textarea-resizable" rows="3" type="text" data-bind="value: mobilesurvey.description, valueUpdate: 'keyup'"></textarea>
                                                </div>
                                            </div>
                                        </div>
                                    </div>
                                </div>
                            </div>
                        </div>
                        <!--/ko-->

                        <!--ko if: activePage() === 'mapextent'-->
                        <div class="mapboxgl-map">
                            <div class="msm-map-container">
                              <!-- ko component: {
                                  name: 'map-widget',
                                  params: {
                                    type: 'survey-bounds',
                                    configForm: false,
                                    node: null,
                                    value: mobilesurvey.bounds,
                                    state: 'form',
                                    tile: {
                                        data: {
                                            surveyextent: mobilesurvey.bounds
                                        }
                                    },
                                    widget: {
                                        node_id: ko.observable('surveyextent'),
                                        config:{
                                            geometryTypes: [{'id':'Polygon','text':"{% trans "Polygon" %}"}]
                                        },
                                        datatype: {
                                            datatype: 'geojson-feature-collection'
                                        }
                                    },
                                    config: {
                                        basemap: basemap.name,
                                        bearing: 0,
                                        centerX: defaultCenterX,
                                        centerY: defaultCenterY,
                                        featureColor: "rgba(55,32,196,0.85)",
                                        featureEditingDisabled: false,
                                        featureLineWidth: 2,
                                        featurePointSize: 6,
                                        geocodePlaceholder: "Locate a Place or Address",
                                        geocodeProvider: geocoderDefault,
                                        geocoderVisible: true,
                                        geometryTypes: [{'id':'Polygon','text':"{% trans "Polygon" %}"}],
                                        mapControlsHidden: false,
                                        maxZoom: mapDefaultMaxZoom,
                                        minZoom: mapDefaultMinZoom,
                                        label: "{% trans "Project extent" %}",
                                        overlayConfigs: [],
                                        overlayOpacity: 0,
                                        pitch: 0,
                                        zoom: mapDefaultZoom
                                    }
                                }
                              } --><!-- /ko -->
                            </div>
                        </div>
                        <!--/ko-->

                        <!--ko if: activePage() === 'mapsources'-->
                        <div class="msm-location-card ">

                            <div class="msm-crud-section">
                                <div class="form-group" style="margin-bottom: 10px;">
                                    <label class="control-label account-label">{% trans 'Basemap location (MBTiles file url)' %}</label>
                                    <input type="text" class="form-control input-lg" data-bind="value: mobilesurvey.tilecache, valueUpdate: 'keyup'" placeholder="e.g.: http://arches_domain_name/media/lincoln.mbtiles">
                                </div>
                                <div class="msm-basemap-subtitle">
                                    {% trans 'Arches uses the mbtiles that you specific to ensure that your field crew has a basemap, even when they do not have access to a cell network or WiFi connection.  You can create an mbtile file using your own geospatial data and GIS tools.  Or you can obtain high quality and inexpensive mbtiles from sites such as <strong><a href="https://openmaptiles.com" class="" target="_blank">https://openmaptiles.com</a></strong>.  Note that large files will require longer downloads and more storage space on mobile devices.' %}
                                </div>
                            </div>
                            <div class="msm-crud-section">
                                <div class="form-group" style="margin-bottom: 10px;">
                                    <label class="control-label account-label">{% trans 'Online Basemap URL' %}</label>
                                    <input type="text" class="form-control input-lg" data-bind="value: mobilesurvey.onlinebasemap, valueUpdate: 'keyup'" placeholder="e.g.: mapbox://styles/mapbox/light-v9">
                                </div>
                                <div class="msm-basemap-subtitle">
                                    {% trans 'Arches uses the Online Basemap URL that you specify as the default basemap for your field team when a cell network or WiFi connection is available. You may use your own map service, or any online basemap service (such as those created with ESRI, GeoServer, or other mapping servers).  You will need to reference or create and host a MapBox style json file (see <strong><a href="https://docs.mapbox.com/mapbox-gl-js/style-spec" class="" target="_blank">https://docs.mapbox.com/mapbox-gl-js/style-spec</a></strong>)' %}
                                </div>
                            </div>
                        </div>
                        <!--/ko-->

                        <!--ko if: activePage() === 'resourcemodel'-->
                        <div class='msm-locked-warning' data-bind="visible: locked">{% trans 'These options cannot be modified because users have already synced with this project.' %}</div>
                        <div class="mpm-card-content mpm-crud-section">

                            <div class="account-label" style="margin-top: -15px;">{% trans 'Data entry cards selected for this project:' %}</div>

                            <!--ko if: selectedNode().cards -->
                            <!--ko foreach: {data: selectedNode().cards, as: 'card'} -->
                            <div class="checkbox">
                                <label class="form-checkbox form-normal form-primary" data-bind="css: {'active': card.approved, 'disabled': $parent.locked}" style="padding-left: 25px; padding-top: 3px;">
                                    <input type="checkbox" data-bind="checked: card.approved, attr: {disabled: $parent.locked}"/>
                                    <span data-bind="text: card.name"></span>
                                </label>
                            </div>
                            <!--/ko-->
                            <!--/ko-->

                        </div>
                        <!--/ko-->

                        <!-- Models Card -->
                        <!--ko if: activePage() === 'models'-->
                        <div class='msm-locked-warning' data-bind="visible: locked">{% trans 'These options cannot be modified because users have already synced with this project.' %}</div>
                        <div class="mpm-card-content selection-page model-selection">

                            <!-- Icon and Title -->
                            <div class="mpm-survey-status-header">
                                <i class="msm-icon-wrap fa fa-code-fork"></i>
                                <div class="msm-survey-status-text">{% trans 'Model Data Collection' %}</div>
                            </div>

                            <!-- Model Selection Dropdown -->
                            <div class="mpm-resource-selection">
                                <div class="resource-dropdown">
                                    <input class="" style="display:inline-block;"
                                    data-bind="select2Query: {
                                        select2Config: getSelect2ResourcesConfig()
                                    }, attr: {disabled: locked}">
                                </div>
                            </div>

                            <!-- Model Selection Instructions -->
                            <div class="text-center">
                                <ul class="msm-survey-issues">
                                    <li>{% trans "Arches allows you to create and edit data in the field using mobile devices. Select those resources that should participate <br>in the project. Once you have selected the models, click on a model in the tree to <br> select which data entry forms to include in your project." %}</li>
                                </ul>
                            </div>
                        </div>
                        <!--/ko-->
                        <!-- End Models Card -->

                        <!-- Data Card -->
                        <!--ko if: activePage() === 'data'-->
                        <div class='msm-locked-warning' data-bind="visible: locked">{% trans 'These options cannot be modified because users have already synced with this project.' %}</div>
                        <div class="msm-crud-section" style="height: 200px; border-bottom: transparent;">
                            <!-- Allow Data Downloads Switch -->
                            <div class="mpm-item-listing-header data-panel">
                                {% trans 'Allow users to download data' %}
                                <span class="toggle-container">
                                    <!--ko ifnot: locked-->
                                    <span class="switch switch-small" data-bind="css: {'on': mobilesurvey.datadownloadconfig.download()}, click: function(){
                                        mobilesurvey.datadownloadconfig.download(!mobilesurvey.datadownloadconfig.download());}"><small></small></span>
                                    <!--/ko-->
                                    <!--ko if: locked-->
                                    <span class="switch switch-small disabled" data-bind="css: {'on': mobilesurvey.datadownloadconfig.download()}"><small></small></span>
                                    <!--/ko-->
                                </span>
                            </div>

                            <!-- Help Message-->
                            <div class="">
                                <p class="account-tips">
                                    {% trans 'Downloading data allows users to access and edit existing Arches information in the field. You can decide which models your field team can access, and the number of resources to download.' %}
                                </p>
                            </div>
                        </div>

                        <!-- ko if: mobilesurvey.datadownloadconfig.download() -->
                        <div id="data-definition" class="mpm-summary-panel">

                            <!-- Download Header -->
                            <div class="msm-download-header">
                                {% trans 'Download Details' %}
                            </div>

                            <!-- Download Limit -->
                            <div>
                                <div class="pad-top">
                                    <label style="display:flex; align-items:center">{% trans 'Limit ' %}
                                        <input type="number" class="form-control" style="width: 100px; margin-left: 7px;" placeholder="Search query URL" data-bind="textInput: mobilesurvey.datadownloadconfig.count, event: {'change': convertCountToInt}, attr: {disabled: locked}"></input>
                                    </label>
                                </div>

                                <div class="pad-btm">
                                    <p class="text-muted">
                                        {% trans "Total number of instances to download for the resource models you've associated with this project." %}
                                    </p>
                                </div>
                            </div>

                            <!-- Download Selector -->
                            <div class="msm-download-selector pad-top" style="display: block;">
                                <div id="standard-download" class="category-title" href="" data-bind="css: {active: mobilesurvey.showCustomDataDownload() === false }, click: function(){ mobilesurvey.showCustomDataDownload(false)}">
                                    {% trans 'Download Records' %}
                                </div>
                                <div id="custom-download" class="category-title" href="" data-bind="css: {active: mobilesurvey.showCustomDataDownload() === true}, click: function(){ mobilesurvey.showCustomDataDownload(true)}">
                                    {% trans 'Custom Download' %}
                                </div>
                            </div>

                            <!-- Standard Download -->
                            <div id="standard-download-panel" class="msm-download-panel" data-bind="visible: mobilesurvey.showCustomDataDownload() === false">

                                <div class="form-group msm-data-selection">
                                    <!-- Inline Checkboxes -->
                                    <div class="checkbox">
                                        <!-- ko foreach: {data:allResources, as: 'resource'} -->
                                        <label class="form-checkbox form-normal form-primary" data-bind="text: resource.name, css: {'form-text' : true, active: _.contains($parent.mobilesurvey.datadownloadconfig.resources(), resource.id), disabled: resource.hasApprovedCards() === false || $parent.locked}, click: function(r){if (r.hasApprovedCards()){$parent.mobilesurvey.updateResourceDownloadList(r)}}"><input type="checkbox"></label>
                                        <!-- /ko -->
                                    </div>
                                </div>
                            </div>

                            <!-- Custom Query -->
                            <div id="custom-download-panel" class="msm-download-panel" data-bind="visible: mobilesurvey.showCustomDataDownload() === true">
                                <p class="text-muted">
                                    {% trans 'To define records for download' %} <strong> {% trans 'copy and paste the URL from Arches search page' %}</strong>
                                </p>

                                <div class="form-group">
                                    <input type="text" id="" class="form-control" placeholder="Search query URL" data-bind="textInput: mobilesurvey.datadownloadconfig.custom, attr: {disabled: locked}">
                                </div>
                            </div>
                        </div>
                        <!--/ko -->
                        <!--/ko-->

                        <!--ko if: activePage() === 'people'-->
                        <div class='msm-locked-warning' data-bind="visible: locked">{% trans 'These options cannot be modified because users have already synced with this project.' %}</div>
                        <div id="models-card">
                            <div class="mpm-card-content selection-page model-selection">

                                <!-- Icon and Title -->
                                <div class="mpm-survey-status-header">
                                    <i class="msm-icon-wrap fa fa-group" style="padding-left: 2px;"></i>
                                    <div class="msm-survey-status-text">{% trans 'Project Participants' %}</div>
                                </div>

                                <!-- Group Selection Dropdown -->
                                <div class="mpm-resource-selection">
                                    <div class="resource-dropdown">
                                        <input style="width:30%; display:inline-block;"
                                        data-bind="select2Query: {
                                            select2Config: getSelect2GroupsConfig()
                                        }, attr: {disabled: locked}">
                                    </div>
                                </div>

                                <!-- Group Selection Instructions -->
                                <div class="text-center">
                                    <ul class="msm-survey-issues">
                                        <li>{% trans "Arches allows you to select the user groups you want to include in a field data collection effort. <br> Select the groups that should participate in the project.  Once you have selected the groups, click on a group in <br> the tree to select specific users who should join your survery." %}</li>
                                    </ul>
                                </div>
                            </div>
                        </div>
                        <!--/ko-->

                        <!--ko if: activePage() === 'identity'-->
                        <div class='msm-locked-warning' data-bind="visible: locked">{% trans "These options cannot be modified because users have already synced with this project." %}</div>
                        <div id="models-card">
                            <div class="mpm-card-content group-page">
                                <div style="display: flex">

                                    <!-- Account Listing -->
                                    <div class="msm-account-listing-panel">

                                        <div class="mpm-group-panel-header" style="">

                                            <div class="msm-group-label">
                                                {% trans "Accounts in this group" %}
                                            </div>

                                            <!-- User filter panel -->
                                            <div class="msm-filter-panel">
                                                <span class="msm-identity-filter">
                                                    <input type="text" class="form-control" style="width: 100%;" placeholder="{% trans 'Find a user...' %}" data-bind="textInput: mobilesurvey.userFilter">
                                                    <span class="clear-node-search" style="top: 11px; right: 10px;" data-bind="visible: true, click: function() { mobilesurvey.userFilter(''); }"><i class="fa fa-times-circle"></i></span>
                                                </span>
                                                <div class="msm-filter-tools-panel">
                                                    <a class="filter-tools" data-bind="click: selectAllGroupUsers"><i class="ion-checkmark"></i> {% trans 'Select all' %}</a>
                                                    <a class="filter-tools" data-bind="click: clearAllGroupUsers"><i class="ion-close"></i> {% trans 'Clear all' %}</a>
                                                </div>
                                            </div>
                                        </div>

                                        <div class="mpm-group-panel-content list">
                                            <!--ko if: selectedNode().type === 'group' -->
                                            <div class="msm-user-account-panel">
                                                <!--ko foreach: {data: selectedNode().fullusers, as: 'user'} -->
                                                <div class="msm-user-account-item checkbox" data-bind="click: function(){$parent.mobilesurvey.selectedUser(user); return true;};, css: {selected: user.id === $parent.mobilesurvey.selectedUser().id}, visible: user.filtered() === false" class="userrow">
                                                    <label class="form-checkbox form-normal form-primary" data-bind="css: {'active': user.approved, 'disabled': $parent.locked}" style="padding-left: 25px; padding-top: 3px;">
                                                        <input type="checkbox" data-bind="checked: user.approved, event: {'change': $parent.mobilesurvey.toggleIdentity}, attr: {disabled: $parent.locked}"/>
                                                    </label>
                                                    <span style="vertical-align: top" data-bind="text: user.name"></span>
                                                </div>
                                                <!--/ko-->
                                            </div>
                                            <!--/ko-->
                                        </div>
                                    </div>

                                    <!-- Account Summary Panel -->
                                    <div class="msm-account-summary-panel">
                                        <div class="mpm-group-panel-header">
                                            <h4 class="msm-group-label">{% trans "Account Summary" %}</h4>
                                            <div class="msm-basemap-subtitle">
                                                {% trans "User identification and data editing statistics" %}
                                            </div>
                                        </div>

                                        <div class="mpm-user-panel-content">
                                            <!--ko if: mobilesurvey.selectedUser() -->
                                                <!-- User Name -->
                                                <!--ko if: mobilesurvey.selectedUser().first_name || mobilesurvey.selectedUser().last_name-->
                                                <div class="msm-stat-user-panel">
                                                    <span class="msm-stat-user" data-bind="text: mobilesurvey.selectedUser().first_name + ' ' + mobilesurvey.selectedUser().last_name"></span>
                                                </div>
                                                <!--/ko-->
                                                <!--ko ifnot: mobilesurvey.selectedUser().first_name || mobilesurvey.selectedUser().last_name-->
                                                <div class="msm-stat-user-panel">
                                                    <span class="msm-stat-user">{% trans 'Not set' %}</span>
                                                </div>
                                                <!--/ko-->
                                                <div class="msm-stat-label">
                                                    {% trans 'User Name' %}
                                                </div>

                                                <!--ko ifnot: mobilesurvey.selectedUser().email -->
                                                <div class="msm-stat-user-panel">
                                                    <span class="msm-stat-user">{% trans 'Not set' %}</span>
                                                </div>
                                                <!--/ko-->
                                                <!--ko if: mobilesurvey.selectedUser().email -->
                                                <div class="msm-stat-user-panel">
                                                    <span class="msm-stat-user" data-bind="text: mobilesurvey.selectedUser().email"></span>
                                                </div>
                                                <!--/ko-->
                                                <div class="msm-stat-label">
                                                    {% trans 'User Email' %}
                                                </div>

                                                <div class="msm-stat-user-panel">
                                                    <span class="msm-stat-user" data-bind="text:mobilesurvey.selectedUser().groups"></span>
                                                </div>
                                                <div class="msm-stat-label">
                                                    {% trans 'Assigned Groups' %}
                                                </div>


                                                <!-- Last Synch -->
                                                 <div class="msm-stat-user-panel">
                                                    <div class="msm-stat">
                                                        <!--ko if: _.contains(_.keys(history.editors), String(mobilesurvey.selectedUser().id)) -->
                                                        <span class="msm-stat-time" data-bind="text: history.editors[mobilesurvey.selectedUser().id].lastsync.format('H:mm:ss')"></span>
                                                        <span class="msm-stat-date" data-bind="text: history.editors[mobilesurvey.selectedUser().id].lastsync.format('MMMM Do YYYY');"></span>
                                                        <!--/ko-->
                                                        <!--ko ifnot: _.contains(_.keys(history.editors), String(mobilesurvey.selectedUser().id)) -->
                                                        <span class="msm-stat-user">{% trans 'Not yet synced' %}</span>
                                                        <!--/ko-->
                                                    </div>
                                                    <div class="msm-stat-label">
                                                        {% trans 'Last Synch' %}
                                                    </div>
                                                </div>
                                                <!--/ko-->

                                        </div>
                                    </div>
                                </div>
                            </div>
                        </div>
                        <!--/ko-->

                    </div>
                </div>

                <!-- /ko -->

            </div>
        </div>
    </div>
</div>
{% endblock main_content %}

{% block pre_require_js %}
{{block.super}}
    <script>
        {% autoescape off %}define('mobile-survey-manager-data', [], function() {
            return {
                mobilesurvey: {{mobile_survey}},
                resources: {{resources}},
                identities: {{identities}},
                history: {{history}},
                transstrings: {
                    identity: {name: {% trans "'Name'" %}, namelong: {% trans "'Name'" %}, description: {% trans "'Manage users that participate in this project'" %}},
                    resourcemodel: {name: {% trans "'Model Details'" %}, namelong: {% trans "'Model Details'" %}, description: {% trans "'Summary of how this model participates in the project'" %}},
                    root: {name: {% trans "'Summary'" %}, namelong: {% trans "'Summary'" %}, description: {% trans "'Project summary and status'" %}},
                    settings: {name: {% trans "'Settings'" %}, namelong: {% trans "'Project Settings'" %}, description: {% trans "'Define data collection parameters for your project'" %}},
                    mapextent: {name: {% trans "'Map Extent'" %}, namelong: {% trans "'Map Extent'" %}, description: {% trans "'Draw a polygon to define the area over which you want to collect data in this survery'" %}},
                    mapsources: {name: {% trans "'Map Sources'" %}, namelong: {% trans "'Basemap Source'" %}, description: {% trans "'Provide a basemap source url. Use an offline source for users without access to cell/wi-fi service'" %}},
                    models: {name: {% trans "'Models'" %}, namelong: {% trans "'Models'" %}, description: {% trans "'Summary of models in this project'" %}},
                    data: {name: {% trans "'Data'" %}, namelong: {% trans "'Data Download'" %}, description: {% trans "'Define the data you will allow users to download'" %}},
                    people: {name: {% trans "'People'" %}, namelong: {% trans "'People'" %}, description: {% trans "'Summary of people invited to participate in this project'" %}},
                    groupplaceholder: {% trans "'Select one or more groups...'" %},
                    modelplaceholder: {% trans "'Select one or more resource models...'" %},
                    loadingmessage: {% trans "'Preparing project - this may take a few minutes'" %}
                }
            };
        });{% endautoescape %}
    </script>
{% endblock pre_require_js %}<|MERGE_RESOLUTION|>--- conflicted
+++ resolved
@@ -16,12 +16,9 @@
 along with this program. If not, see <http://www.gnu.org/licenses/>.
 -->
 {% extends "base-manager.htm" %}
-<<<<<<< HEAD
-{% load staticfiles %}
+{% load static %}
 {% load template_tags %}
-=======
-{% load static %}
->>>>>>> 9a077eae
+
 {% load i18n %}
 
 {% block graph_title %}
