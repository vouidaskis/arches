{% load i18n %}

<!-- Title Block -->
<div class="library-title-block">
    <div class="">
        <h4 class="title-block-title" style=""> Card Manager </h4>
    </div>

    <!-- Panel Tools -->
<!--     <div class="library-tools">
        <i id="card-crud-settings" class="ion-settings add-tooltip library-tools-icon active" data-placement="bottom" data-toggle="tooltip" data-original-title="Settings"></i>
        <i id="card-crud-advanced" class="ion-ios-gear add-tooltip library-tools-icon" data-placement="bottom" data-toggle="tooltip" data-original-title="Advanced Settings"></i>
        <i id="card-crud-validation" class="ion-wand add-tooltip library-tools-icon" data-placement="bottom" data-toggle="tooltip" data-original-title="Validations"></i>
        <i id="card-crud-permissions" class="ion-ios-people add-tooltip library-tools-icon" data-placement="bottom" data-toggle="tooltip" data-original-title="Permissions"></i>
        <i id="card-crud-help" class="ion-ios-help add-tooltip library-tools-icon" data-placement="bottom" data-toggle="tooltip" data-original-title="Help Text"></i>
    </div> -->

    <!-- nav bar -->
    <ul class="nav nav-tabs library-tools">
        <li class="active">
            <a href="#card-crud-settings" class="nav-library-tab-link" data-toggle="tab" data-bind="click: function () { $parent.helpTabActive(false) }">
                <i class="ion-settings add-tooltip library-tools-icon" data-placement="bottom" data-toggle="tooltip" data-original-title="{% trans "Settings" %}"></i>
            </a>
        </li>
        <li>
            <a href="#card-crud-advanced" class="nav-library-tab-link" data-toggle="tab" data-bind="click: function () { $parent.helpTabActive(false) }">
                <i class="ion-ios-gear add-tooltip library-tools-icon" data-placement="bottom" data-toggle="tooltip" data-original-title="{% trans "Advanced Settings" %}"></i>
            </a>
        </li>
        <li>
            <a href="#card-crud-validation" class="nav-library-tab-link" data-toggle="tab" data-bind="click: function () { $parent.helpTabActive(false) }">
                <i class="ion-wand add-tooltip library-tools-icon" data-placement="bottom" data-toggle="tooltip" data-original-title="{% trans "Validations" %}"></i>
            </a>
        </li>
        <li>
            <a href="#card-crud-permissions" class="nav-library-tab-link" data-toggle="tab" data-bind="click: function () { $parent.helpTabActive(false) }">
                <i class="ion-ios-people add-tooltip library-tools-icon" data-placement="bottom" data-toggle="tooltip" data-original-title="{% trans "Permissions" %}"></i>
            </a>
        </li>
        <li>
            <a href="#card-crud-help" class="nav-library-tab-link" data-toggle="tab" data-bind="click: function () { $parent.helpTabActive(true) }">
                <i class="ion-ios-help add-tooltip library-tools-icon" data-placement="bottom" data-toggle="tooltip" data-original-title="{% trans "Help Text" %}"></i>
            </a>
        </li>
    </ul>

</div>

<!-- Tabs Content -->
<div class="tab-content listing-container">

    <!-- Card Container Base Settings Form -->
    <div id="card-crud-settings" class="tab-pane fade in active">

        <div class="node-widget-label" style="">
            <div class="control-label">
                {% trans "Card Tab Title" %}
            </div>
            <div>
                <input type="" placeholder="{% trans "Card name" %}" class="form-control input-md widget-input" data-bind="value: card.get('name'), valueUpdate: 'keyup'">
            </div>
        </div>

        <div class="node-widget-label" style="">
            <div class="control-label">
                {% trans "Instructions" %}
            </div>
            <div>
                <input type="" placeholder="{% trans "" %}" class="form-control input-md widget-input" data-bind="value: card.get('instructions'), valueUpdate: 'keyup'">
            </div>
        </div>
    </div>

    <!-- Card CRUD ADVANCED SETTINGS Form -->
    <div id="card-crud-advanced" class="tab-pane fade">

        <!-- Set Cardinaltiy -->
        <div data-bind="component: { name: 'switch-widget', params: {value: card.get('cardinality'), config:{on: 'n', off: '1', label: '{% trans "Allow multiple values" %}', subtitle: '{% trans "Let users enter multiple values for this data entry card" %}'}}}"></div>

        <!-- Multiple values tools -->
        <div class="cardinality-form" data-bind="visible: card.get('cardinality')() === 'n'" style="display: none;">

            <div class="form-divider" style="margin-top: 0px; margin-bottom: 10px;"></div>

            <!-- Cardinlity Tools: Tile Header -->
            <div class="node-widget-label" style="">
                <div class="control-label">
                    {% trans "Tile Name" %}
                </div>
                <div class="col-sm-12 pad-no crud-widget-container">
                    <input type="" placeholder="Tile name" class="form-control input-md widget-input" data-bind="value: card.get('itemtext'), valueUpdate: 'keyup'">
                </div>
            </div>
        </div>
    </div>

    <!-- Card CRUD Validation/Functions Form -->
    <div id="card-crud-validation" class="tab-pane fade">
        <!-- Functions -->
        <div class="node-widget-label">
            <div class="control-label">
                {% trans "Validation Functions" %}
            </div>
            <div>
                <select class="resources" data-bind="value: card.get('applied_functions'), options: card.get('functions'), valueAllowUnset: true, optionsCaption: '{% trans "Choose a function..." %}', chosen: {disable_search_threshold: 10, width: '100%'}"></select>
            </div>
        </div>

        <!-- Functions -->
        <div class="node-widget-label">
            <div class="control-label">
                {% trans "Processing Functions" %}
            </div>
            <div>
                <select class="resources" data-bind="value: card.get('applied_functions'), options: card.get('functions'), valueAllowUnset: true, optionsCaption: '{% trans "Choose a function..." %}', chosen: {disable_search_threshold: 10, width: '100%'}"></select>
            </div>
        </div>
    </div>

    <!-- Card CRUD Permissions Form -->
    <div id="card-crud-permissions" class="tab-pane fade" data-bind="with: permissionsList">

<<<<<<< HEAD
        {% include 'views/graph/card-configuration/component-forms/permissions-list.htm' %}
        
        <!-- Tertiary Panel For Permissions -->
        <div id="permissions-crud" class="tertiary-panel" style="display: none;" data-bind="with: permissionsForm, visible: permissionsForm.showing">
            {% include 'views/graph/card-configuration/component-forms/permissions-form.htm' %}
=======
        <!-- Group/User -->
        <div id="all" class="library-card permissions all library-card-wide">
            <div class="library-icon" style="">
                <span class="icon-wrap icon-wrap-sm icon-circle bg-purple"><i class="fa fa-group"></i></span>
            </div>
            <div class="library-card-main" style="">
                <a class="" style="" href="#">
                    All accounts
                </a>
            </div>
            <div class="library-card-subtitle none" style="">
                Permission: ---
            </div>
        </div>

        <!-- Group/User -->
        <div class="library-card permissions library-card-wide" style="">
            <div class="library-icon" style="">
                <span class="icon-wrap icon-wrap-sm icon-circle bg-purple"><i class="fa fa-group"></i></span>
            </div>
            <div class="library-card-main" style="">
                <a class="" style="" href="#">
                    Guest
                </a>
            </div>
            <div class="library-card-subtitle text-muted full" style="">
                N - No Access
            </div>
        </div>

        <!-- Group/User -->
        <div class="library-card permissions library-card-wide">
            <div class="library-icon" style="">
                <span class="icon-wrap icon-wrap-sm icon-circle bg-purple"><i class="fa fa-group"></i></span>
            </div>
            <div class="library-card-main" style="">
                <a class="" style="" href="#">
                    Crowd Source
                </a>
            </div>
            <div class="library-card-subtitle full" style="">
                RW - Read/Write
            </div>
        </div>

        <!-- Group/User -->
        <div class="library-card permissions library-card-wide">
            <div class="library-icon" style="">
                <span class="icon-wrap icon-wrap-sm icon-circle bg-purple"><i class="fa fa-group"></i></span>
            </div>
            <div class="library-card-main" style="">
                <a class="" style="" href="#">
                    Editor
                </a>
            </div>
            <div class="library-card-subtitle full" style="">
                F -Full Access
            </div>
        </div>

        <!-- Group/User -->
        <div class="library-card permissions library-card-wide">
            <div class="library-icon" style="">
                <span class="icon-wrap icon-wrap-sm icon-circle bg-purple"><i class="fa fa-group"></i></span>
            </div>
            <div class="library-card-main" style="">
                <a class="" style="" href="#">
                    RDM Admin
                </a>
            </div>
            <div class="library-card-subtitle read" style="">
                R -Read Only
            </div>
        </div>

        <!-- Group/User -->
        <div class="library-card permissions library-card-wide">
            <div class="library-icon" style="">
                <span class="icon-wrap icon-wrap-sm icon-circle bg-mint"><i class="fa fa-user"></i></span>
            </div>
            <div class="library-card-main" style="">
                <a class="" style="" href="#">
                    rgaston@realsuperuser.com
                </a>
            </div>
            <div class="library-card-subtitle full" style="">
                F - Full Access
            </div>
        </div>

        <!-- Group/User -->
        <div class="library-card permissions library-card-wide">
            <div class="library-icon" style="">
                <span class="icon-wrap icon-wrap-sm icon-circle bg-mint"><i class="fa fa-user"></i></span>
            </div>
            <div class="library-card-main" style="">
                <a class="" style="" href="#">
                    adalgity@gci.edu
                </a>
            </div>
            <div class="library-card-subtitle delete" style="">
                D - Delete
            </div>
>>>>>>> 05397451
        </div>

    </div>

    <!-- Card CRUD HELP Form -->
    <div id="card-crud-help" class="tab-pane fade">

        <!-- Enable help -->
<<<<<<< HEAD
        <div data-bind="component: { name: 'switch-widget', params: {value: card.get('helpenabled'), config:{label: '{% trans "Enable Card-level help" %}', subtitle: '{% trans "Provide specific user guidance for this card" %}'}}}"></div>
    
=======
        <div data-bind="component: { name: 'switch-widget', params: {value: $data.get('helpenabled'), config:{label: '{% trans "Enable Card-level help" %}', subtitle: '{% trans "Provide specific user guidance for this card" %}'}}}"></div>

>>>>>>> 05397451
    </div>

    <!-- Tertiary Panel For Card Help Text-->
    <div id="help-text-crud" class="tertiary-panel" style="display: none;" data-bind="visible:$parent.helpTabActive() && $data.get('helpenabled')">
        <div class="tertiary-panel-content">
            <div class="">
                <h4 class="title-block-title" style=""> Card-Level Help </h4>
            </div>

            <!-- Help CRUD -->
            <div class="pad-all">
                <div class="node-widget-label" style="">
                    <div class="control-label">
                        Help Panel Title
                    </div>
                    <div class="col-sm-12 pad-no crud-widget-container">
                        <input type="" placeholder="{% trans "Help title" %}" class="form-control input-md widget-input" data-bind='value: $data.get("helptitle")'>
                    </div>
                </div>

                <!--Summernote-->
                <div class="node-widget-label" style="">
                    <div class="control-label">
                        {% trans "Help Content" %}
                    </div>
                    <div class="summernote" data-bind='summernote: {value: $data.get("helptext")}'></div>
                </div>

                <!-- Preview help -->
                <div data-bind="component: { name: 'switch-widget', params: {value: $parent.helpPreviewActive, config:{label: '{% trans "Preview Help Panel" %}', subtitle: '{% trans "Display help panel, confirm content" %}'}}}"></div>
                <div class="toggle-container">
                    <input id="preview-card-help" class="arches-switch" type="checkbox" data-switchery="true" style="display: none;">
                </div>
            </div>
        </div>
    </div>

<<<<<<< HEAD
=======
    <!-- Tertiary Panel For Permissions -->
    <div id="permissions-crud" class="tertiary-panel" style="display: none;">
        <div class="tertiary-panel-content">
            <div class="">
                <h4 class="title-block-title" style=""> Card Permissions </h4>
                <div class="relative">
                    <a id="permissions-close" href="" class="library-close-btn fa fa-times fa-lg" style=""></a>
                </div>
                <div class="" style="padding-top: 20px; position: relative;">
                    <p class="library-instructions" style=""> Set permissions for this data entry card.  Update the Groups/User accounts you selected with the following permissions:</p>
                </div>
            </div>

            <!-- Premission Selector -->
            <div style="margin-top: 8px;">
                <select class="resources" data-placeholder="" id="permissions" tabindex="0">
                    <option>N - No Access</option>
                    <option>R - Read Only</option>
                    <option>RW -Read/Write</option>
                    <option>D - Delete</option>
                    <option>F - Full Access (read, write, delete)</option>
                </select>

                <div class="" style="margin: 5px 0px 10px 2px;">
                    <label class="form-checkbox form-normal form-primary active form-text"><input type="checkbox" checked=""> Apply permissions to all cards in this group</label>
                </div>

                <button id="apply-permissions" class="btn btn-primary btn btn-block btn-labeled fa fa-plus" style="margin-top: 10px; margin-bottom: 10px;"> Apply permissions</button>
            </div>

            <!-- Premission Key -->
            <div id="confirm-permissions" class="key" style="display: none;">

                <h4 class="node-title" style="font-size: 13px;"> Applying F- Full Access permissions: </h4>

                <!-- Alert -->
                <div id="permission-alert" class="panel install-card-alert" style="margin-bottom: 10px;"></div>


                <div class="panel-body" style="padding: 0 10px 10px 10px;">
                    <dl>
                        <dd><i class="fa fa-check"></i> Guests Group updated</dd>
                        <dd><i class="fa fa-check"></i> Crowd Source Group updated</dd>
                        <dd><i class="fa fa-times"></i> rgaston@superuser.com <a class="text-primary permission-alert" href="#">IGNORED</a></dd>
                        <dd><i class="fa fa-check"></i> adalgity@gci.edu updated</dd>
                    </dl>
                </div>
                <div class="" style="">
                    <dt>Permission updates completed!</dt>
                </div>
            </div>
        </div>
    </div>
>>>>>>> 05397451

</div><|MERGE_RESOLUTION|>--- conflicted
+++ resolved
@@ -18,27 +18,27 @@
     <!-- nav bar -->
     <ul class="nav nav-tabs library-tools">
         <li class="active">
-            <a href="#card-crud-settings" class="nav-library-tab-link" data-toggle="tab" data-bind="click: function () { $parent.helpTabActive(false) }">
+            <a href="#card-crud-settings" class="nav-library-tab-link" data-toggle="tab" data-bind="click: function () { helpTabActive(false) }">
                 <i class="ion-settings add-tooltip library-tools-icon" data-placement="bottom" data-toggle="tooltip" data-original-title="{% trans "Settings" %}"></i>
             </a>
         </li>
         <li>
-            <a href="#card-crud-advanced" class="nav-library-tab-link" data-toggle="tab" data-bind="click: function () { $parent.helpTabActive(false) }">
+            <a href="#card-crud-advanced" class="nav-library-tab-link" data-toggle="tab" data-bind="click: function () { helpTabActive(false) }">
                 <i class="ion-ios-gear add-tooltip library-tools-icon" data-placement="bottom" data-toggle="tooltip" data-original-title="{% trans "Advanced Settings" %}"></i>
             </a>
         </li>
         <li>
-            <a href="#card-crud-validation" class="nav-library-tab-link" data-toggle="tab" data-bind="click: function () { $parent.helpTabActive(false) }">
+            <a href="#card-crud-validation" class="nav-library-tab-link" data-toggle="tab" data-bind="click: function () { helpTabActive(false) }">
                 <i class="ion-wand add-tooltip library-tools-icon" data-placement="bottom" data-toggle="tooltip" data-original-title="{% trans "Validations" %}"></i>
             </a>
         </li>
         <li>
-            <a href="#card-crud-permissions" class="nav-library-tab-link" data-toggle="tab" data-bind="click: function () { $parent.helpTabActive(false) }">
+            <a href="#card-crud-permissions" class="nav-library-tab-link" data-toggle="tab" data-bind="click: function () { helpTabActive(false) }">
                 <i class="ion-ios-people add-tooltip library-tools-icon" data-placement="bottom" data-toggle="tooltip" data-original-title="{% trans "Permissions" %}"></i>
             </a>
         </li>
         <li>
-            <a href="#card-crud-help" class="nav-library-tab-link" data-toggle="tab" data-bind="click: function () { $parent.helpTabActive(true) }">
+            <a href="#card-crud-help" class="nav-library-tab-link" data-toggle="tab" data-bind="click: function () { helpTabActive(true) }">
                 <i class="ion-ios-help add-tooltip library-tools-icon" data-placement="bottom" data-toggle="tooltip" data-original-title="{% trans "Help Text" %}"></i>
             </a>
         </li>
@@ -120,117 +120,11 @@
     <!-- Card CRUD Permissions Form -->
     <div id="card-crud-permissions" class="tab-pane fade" data-bind="with: permissionsList">
 
-<<<<<<< HEAD
         {% include 'views/graph/card-configuration/component-forms/permissions-list.htm' %}
         
         <!-- Tertiary Panel For Permissions -->
         <div id="permissions-crud" class="tertiary-panel" style="display: none;" data-bind="with: permissionsForm, visible: permissionsForm.showing">
             {% include 'views/graph/card-configuration/component-forms/permissions-form.htm' %}
-=======
-        <!-- Group/User -->
-        <div id="all" class="library-card permissions all library-card-wide">
-            <div class="library-icon" style="">
-                <span class="icon-wrap icon-wrap-sm icon-circle bg-purple"><i class="fa fa-group"></i></span>
-            </div>
-            <div class="library-card-main" style="">
-                <a class="" style="" href="#">
-                    All accounts
-                </a>
-            </div>
-            <div class="library-card-subtitle none" style="">
-                Permission: ---
-            </div>
-        </div>
-
-        <!-- Group/User -->
-        <div class="library-card permissions library-card-wide" style="">
-            <div class="library-icon" style="">
-                <span class="icon-wrap icon-wrap-sm icon-circle bg-purple"><i class="fa fa-group"></i></span>
-            </div>
-            <div class="library-card-main" style="">
-                <a class="" style="" href="#">
-                    Guest
-                </a>
-            </div>
-            <div class="library-card-subtitle text-muted full" style="">
-                N - No Access
-            </div>
-        </div>
-
-        <!-- Group/User -->
-        <div class="library-card permissions library-card-wide">
-            <div class="library-icon" style="">
-                <span class="icon-wrap icon-wrap-sm icon-circle bg-purple"><i class="fa fa-group"></i></span>
-            </div>
-            <div class="library-card-main" style="">
-                <a class="" style="" href="#">
-                    Crowd Source
-                </a>
-            </div>
-            <div class="library-card-subtitle full" style="">
-                RW - Read/Write
-            </div>
-        </div>
-
-        <!-- Group/User -->
-        <div class="library-card permissions library-card-wide">
-            <div class="library-icon" style="">
-                <span class="icon-wrap icon-wrap-sm icon-circle bg-purple"><i class="fa fa-group"></i></span>
-            </div>
-            <div class="library-card-main" style="">
-                <a class="" style="" href="#">
-                    Editor
-                </a>
-            </div>
-            <div class="library-card-subtitle full" style="">
-                F -Full Access
-            </div>
-        </div>
-
-        <!-- Group/User -->
-        <div class="library-card permissions library-card-wide">
-            <div class="library-icon" style="">
-                <span class="icon-wrap icon-wrap-sm icon-circle bg-purple"><i class="fa fa-group"></i></span>
-            </div>
-            <div class="library-card-main" style="">
-                <a class="" style="" href="#">
-                    RDM Admin
-                </a>
-            </div>
-            <div class="library-card-subtitle read" style="">
-                R -Read Only
-            </div>
-        </div>
-
-        <!-- Group/User -->
-        <div class="library-card permissions library-card-wide">
-            <div class="library-icon" style="">
-                <span class="icon-wrap icon-wrap-sm icon-circle bg-mint"><i class="fa fa-user"></i></span>
-            </div>
-            <div class="library-card-main" style="">
-                <a class="" style="" href="#">
-                    rgaston@realsuperuser.com
-                </a>
-            </div>
-            <div class="library-card-subtitle full" style="">
-                F - Full Access
-            </div>
-        </div>
-
-        <!-- Group/User -->
-        <div class="library-card permissions library-card-wide">
-            <div class="library-icon" style="">
-                <span class="icon-wrap icon-wrap-sm icon-circle bg-mint"><i class="fa fa-user"></i></span>
-            </div>
-            <div class="library-card-main" style="">
-                <a class="" style="" href="#">
-                    adalgity@gci.edu
-                </a>
-            </div>
-            <div class="library-card-subtitle delete" style="">
-                D - Delete
-            </div>
->>>>>>> 05397451
         </div>
 
     </div>
@@ -239,17 +133,12 @@
     <div id="card-crud-help" class="tab-pane fade">
 
         <!-- Enable help -->
-<<<<<<< HEAD
         <div data-bind="component: { name: 'switch-widget', params: {value: card.get('helpenabled'), config:{label: '{% trans "Enable Card-level help" %}', subtitle: '{% trans "Provide specific user guidance for this card" %}'}}}"></div>
-    
-=======
-        <div data-bind="component: { name: 'switch-widget', params: {value: $data.get('helpenabled'), config:{label: '{% trans "Enable Card-level help" %}', subtitle: '{% trans "Provide specific user guidance for this card" %}'}}}"></div>
 
->>>>>>> 05397451
     </div>
 
     <!-- Tertiary Panel For Card Help Text-->
-    <div id="help-text-crud" class="tertiary-panel" style="display: none;" data-bind="visible:$parent.helpTabActive() && $data.get('helpenabled')">
+    <div id="help-text-crud" class="tertiary-panel" style="display: none;" data-bind="visible:helpTabActive() && card.get('helpenabled')">
         <div class="tertiary-panel-content">
             <div class="">
                 <h4 class="title-block-title" style=""> Card-Level Help </h4>
@@ -262,7 +151,7 @@
                         Help Panel Title
                     </div>
                     <div class="col-sm-12 pad-no crud-widget-container">
-                        <input type="" placeholder="{% trans "Help title" %}" class="form-control input-md widget-input" data-bind='value: $data.get("helptitle")'>
+                        <input type="" placeholder="{% trans "Help title" %}" class="form-control input-md widget-input" data-bind='value: card.get("helptitle")'>
                     </div>
                 </div>
 
@@ -271,11 +160,11 @@
                     <div class="control-label">
                         {% trans "Help Content" %}
                     </div>
-                    <div class="summernote" data-bind='summernote: {value: $data.get("helptext")}'></div>
+                    <div class="summernote" data-bind='summernote: {value: card.get("helptext")}'></div>
                 </div>
 
                 <!-- Preview help -->
-                <div data-bind="component: { name: 'switch-widget', params: {value: $parent.helpPreviewActive, config:{label: '{% trans "Preview Help Panel" %}', subtitle: '{% trans "Display help panel, confirm content" %}'}}}"></div>
+                <div data-bind="component: { name: 'switch-widget', params: {value: helpPreviewActive, config:{label: '{% trans "Preview Help Panel" %}', subtitle: '{% trans "Display help panel, confirm content" %}'}}}"></div>
                 <div class="toggle-container">
                     <input id="preview-card-help" class="arches-switch" type="checkbox" data-switchery="true" style="display: none;">
                 </div>
@@ -283,61 +172,5 @@
         </div>
     </div>
 
-<<<<<<< HEAD
-=======
-    <!-- Tertiary Panel For Permissions -->
-    <div id="permissions-crud" class="tertiary-panel" style="display: none;">
-        <div class="tertiary-panel-content">
-            <div class="">
-                <h4 class="title-block-title" style=""> Card Permissions </h4>
-                <div class="relative">
-                    <a id="permissions-close" href="" class="library-close-btn fa fa-times fa-lg" style=""></a>
-                </div>
-                <div class="" style="padding-top: 20px; position: relative;">
-                    <p class="library-instructions" style=""> Set permissions for this data entry card.  Update the Groups/User accounts you selected with the following permissions:</p>
-                </div>
-            </div>
-
-            <!-- Premission Selector -->
-            <div style="margin-top: 8px;">
-                <select class="resources" data-placeholder="" id="permissions" tabindex="0">
-                    <option>N - No Access</option>
-                    <option>R - Read Only</option>
-                    <option>RW -Read/Write</option>
-                    <option>D - Delete</option>
-                    <option>F - Full Access (read, write, delete)</option>
-                </select>
-
-                <div class="" style="margin: 5px 0px 10px 2px;">
-                    <label class="form-checkbox form-normal form-primary active form-text"><input type="checkbox" checked=""> Apply permissions to all cards in this group</label>
-                </div>
-
-                <button id="apply-permissions" class="btn btn-primary btn btn-block btn-labeled fa fa-plus" style="margin-top: 10px; margin-bottom: 10px;"> Apply permissions</button>
-            </div>
-
-            <!-- Premission Key -->
-            <div id="confirm-permissions" class="key" style="display: none;">
-
-                <h4 class="node-title" style="font-size: 13px;"> Applying F- Full Access permissions: </h4>
-
-                <!-- Alert -->
-                <div id="permission-alert" class="panel install-card-alert" style="margin-bottom: 10px;"></div>
-
-
-                <div class="panel-body" style="padding: 0 10px 10px 10px;">
-                    <dl>
-                        <dd><i class="fa fa-check"></i> Guests Group updated</dd>
-                        <dd><i class="fa fa-check"></i> Crowd Source Group updated</dd>
-                        <dd><i class="fa fa-times"></i> rgaston@superuser.com <a class="text-primary permission-alert" href="#">IGNORED</a></dd>
-                        <dd><i class="fa fa-check"></i> adalgity@gci.edu updated</dd>
-                    </dl>
-                </div>
-                <div class="" style="">
-                    <dt>Permission updates completed!</dt>
-                </div>
-            </div>
-        </div>
-    </div>
->>>>>>> 05397451
 
 </div>