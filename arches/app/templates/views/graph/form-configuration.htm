--- conflicted
+++ resolved
@@ -39,10 +39,7 @@
     <button class="btn btn-sm btn-danger btn-labeled fa fa-trash" data-bind="click: cancel">{% trans "Discard Edits" %}</button>
     <button class="btn btn-sm btn-primary btn-labeled fa fa-check" data-bind="click: save">{% trans "Save Edits" %}</button>
 </span>
-<<<<<<< HEAD
-=======
 <button class="btn btn-sm btn-primary btn-labeled fa fa-plus" data-bind="click: function() { addForm() }">{% trans "New Form" %}</button>
->>>>>>> 5dfe11ec
 <button class="btn btn-sm btn-mint btn-labeled fa fa-mail-reply back-to-designer" data-bind="click:function () { navigate('{% url 'form_manager' graph_id %}') }">{% trans "Back to Forms" %}</button>
 {% endblock graph_header_buttons %}
 
