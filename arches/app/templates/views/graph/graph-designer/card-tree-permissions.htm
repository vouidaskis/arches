--- conflicted
+++ resolved
@@ -11,11 +11,8 @@
         <div style="">
             <a data-bind="click: expandAll" style="cursor:pointer;">{% trans 'Expand' %}</a>
             <a data-bind="click: collapseAll" style="padding-left: 10px; cursor:pointer;">{% trans 'Collapse' %}</a>
-<<<<<<< HEAD
-=======
             <a data-bind="click: selectAllCards" style="cursor:pointer; padding-left: 10px;">{% trans 'Select All' %}</a>
             <a data-bind="click: clearSelection" style="padding-left: 10px; cursor:pointer;">{% trans 'Clear All' %}</a>
->>>>>>> bce65a02
         </div>
     </div>
     <div class="left-panel-overflow">
