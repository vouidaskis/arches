--- conflicted
+++ resolved
@@ -36,11 +36,7 @@
                 {% trans "Visibility" %}
             </div>
             <div class="pad-no">
-<<<<<<< HEAD
-                <div data-bind="component: { name: 'views/components/simple-switch', params: {value: $data.visible, config:{label: '{% trans "Make Widget Visible" %}', subtitle: '{% trans "Show this widget by default" %}'}}}"></div>
-=======
                 <div data-bind="component: { name: 'views/components/simple-switch', params: {value: visible, config:{label: {% quoted_trans "Make Widget Visible" %}, subtitle: {% quoted_trans "Show this widget by default" %}}}}"></div>
->>>>>>> 144a3bd9
             </div>
         </div>
 
@@ -51,12 +47,8 @@
                 config: $data.configJSON,
                 configForm: true,
                 value: ko.observable(null),
-<<<<<<< HEAD
-                node: $data.node
-=======
                 node: node,
                 card: card
->>>>>>> 144a3bd9
             }
         }'></div>
         <!-- /ko -->
