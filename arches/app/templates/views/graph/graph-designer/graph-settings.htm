--- conflicted
+++ resolved
@@ -255,29 +255,6 @@
                         </div>
                     </form>
                 </div>
-<<<<<<< HEAD
-=======
-                <!-- ko if: !graph.isresource() -->
-                <div class="graph-designer-header">{% trans 'Root Node Data Type and Settings' %}</div>
-                <div class="graph-settings-panel-body fade in">
-                    <form class="widgets">
-                        <div class="row widget-container">
-                            <div class="form-group">
-                                <div class="relative">
-                                    <label class="col-xs-12 control-label widget-input-label">
-                                        {% trans "Data type" %}
-                                    </label>
-                                </div>
-
-                                <div class="col-xs-12 crm-selector">
-                                    <select class="design" data-bind="value: graphSettingsViewModel.graph.root.datatype, options: datatypes, optionsCaption: '{% trans "Choose a data type" %}', chosen: {disable_search_threshold: 10, width: '500px'}"></select>
-                                </div>
-                            </div>
-                        </div>
-                    </form>
-                </div>
->>>>>>> 44de1a55
-
             </div>
         </div>
     </div>
