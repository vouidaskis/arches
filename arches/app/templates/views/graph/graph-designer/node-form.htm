{% load template_tags %}
{% load i18n %}

<div style="height: 100%;" id="external-page-content">
    <div class="settings-panel">

        <div class="settings-panel-heading">
            <div class="graph-designer-title">
                <div data-bind="text: (node() && node().name()) ? node().name() : {% quoted_trans 'Unnamed node' %}"></div>
                <span class="graph-crm-class">
                    (
                    <!-- ko if: hasOntology -->
                    <span data-bind="text: node().ontologyclass_friendlyname()"></span> -
                    <!-- /ko -->
                    <span data-bind="text: node().datatype()"></span>
                    )
                </span>

            </div>
        </div>

        <!-- Settings Forms -->
        <div style="padding: 20px;" class="settings-panel-body set-variable-pixel-height">
        <!-- ko if: node() -->
            <div style="position: relative; height: 770px;">
                <!-- ko if: graph.isresource() && ( node().is_immutable || !graph.source_identifier_id() ) -->
                <div 
                    style="
                        position: absolute; 
                        background-color: rgba(256, 256, 256, 0.5);
                        width: 100%;
                        height: 100%;
                        z-index: 999;
                    "
                ></div>
                <!-- /ko -->
                <div class="graph-designer-header">{% trans 'Node Identifiers' %}</div>
                <div class="graph-settings-panel-body fade in">
                    <form class="widgets">
                        <div class="row widget-container">
                            <div class="form-group">
                                <div class="relative">
                                    <!-- ko if: isFuncNode() -->
                                    <h4 class="function-node-alert" data-bind="text: isFuncNode()"></h4>
                                    <!-- /ko -->
                                    <label class="col-xs-12 control-label widget-input-label">
                                        {% trans "Node Name" %}
                                    </label>
                                </div>
    
                                <div class="col-xs-12">
                                    <input type="text" placeholder="{% trans 'Enter node name here...' %}"class="form-control" style="" placeholder="{% trans 'node name' %}" data-bind="value:node().name, valueUpdate: 'keyup'">
                                </div>
                            </div>
                        </div>
    
                        <div class="row widget-container">
                            <div class="form-group">
                                <div class="relative">
                                    <label class="col-xs-12 control-label widget-input-label">
                                        {% trans "Node Name Alias" %}
                                    </label>
                                </div>
    
                                <div class="col-xs-12">
                                    <input type="text" placeholder="{% trans 'Unique alias generated from this node\'s name' %}" data-bind="textInput: node().alias, attr: {disabled: !node().hasCustomAlias()}" class="form-control input-lg widget-input">
                                    <div data-bind="component: { name: 'views/components/simple-switch', params: {value: node().hasCustomAlias, config:{ label: '{% trans "Use a custom node alias" %}', subtitle: ''}}}"></div>
                                </div>
                            </div>
                        </div>
    
                        <!-- ko if: hasOntology -->
                        <!-- ko if: !node().istopnode -->
                        <div class="row widget-container">
                            <div class="form-group">
                                <div class="relative">
                                    <label class="col-xs-12 control-label widget-input-label">
                                        <span style="display:flex"><div class="node-form ontology">{% trans "Relationship to" %}</div><div class="node-form node-name" data-bind="text: graphModel.getParentNode(node()).name"></div><div style="margin-top: 1px;">({% trans "parent" %})</div></span>
                                    </label>
                                </div>
    
                                <div class="col-xs-12 crm-selector">
                                    <select class="design" data-bind="value: node().parentproperty, options: node().validproperties, optionsText: node().getFriendlyOntolgyName.bind(node()), valueAllowUnset: true, optionsCaption: {% quoted_trans "Choose a property" %}, chosen: {disable_search_threshold: 10, width: '500px'}"></select>
                                </div>
                            </div>
                        </div>
    
                        <div class="row widget-container">
                            <div class="form-group">
                                <div class="relative">
                                    <label class="col-xs-12 control-label widget-input-label">
                                        {% trans "Ontology Class" %}
    
                                    </label>
                                </div>
    
                                <div class="col-xs-12 crm-selector">
                                    <select class="" data-bind="value: node().ontologyclass, options: node().validclasses, optionsText: node().getFriendlyOntolgyName.bind(node()), valueAllowUnset: true, optionsCaption: {% quoted_trans 'Choose a class'%}, chosen: {disable_search_threshold: 10, width: '500px'}"></select>
                                </div>
                            </div>
                        </div>
    
                        <div class="row widget-container">
                            <div class="form-group">
                                <div class="relative">
                                    <label class="col-xs-12 control-label widget-input-label">
                                        {% trans "Semantics" %}
                                    </label>
                                </div>
    
                                <div class="col-xs-12">
                                    <span class="node-semantic-description">
                                        <div class="node-form node-name" data-bind="text: graphModel.getParentNode(node()).name"></div>
                                        <div class="node-form ontology" data-bind="text: '(' + graphModel.getParentNode(node()).ontologyclass_friendlyname() + '; parent)'"></div>
                                        <div class="node-form ontology" data-bind="text: node().parentproperty_friendlyname"></div>
                                        <div class="node-form node-name" data-bind="text: node().name"></div>
                                        <div class="node-form ontology" data-bind="text: '(' + node().ontologyclass_friendlyname()  + ')'"></div>
                                    </span>
                                </div>
                            </div>
                        </div>
    
                        <!-- /ko -->
                        <!-- /ko -->
    
                        <div class="row widget-container">
                            <div class="form-group">
                                <div class="relative">
                                    <label class="col-xs-12 control-label widget-input-label">
                                        {% trans "Description" %}
    
                                    </label>
                                </div>
    
                                <div class="col-xs-12 crm-selector">
                                    <textarea placeholder="{% trans 'description' %}" rows="6" class="form-control" data-bind="textInput: node().description"></textarea>
                                </div>
                            </div>
                        </div>
    
                    </form>
                </div>
            </div>

            <div style="position: relative; height: 190px;">
                <!-- ko if: graph.isresource() && ( node().is_immutable || !graph.source_identifier_id() )-->
                <div 
                    style="
                        position: absolute; 
                        background-color: rgba(256, 256, 256, 0.5);
                        width: 100%;
                        height: 100%;
                        z-index: 999;
                    "
                ></div>
                <!-- /ko -->
                <div class="graph-designer-header">{% trans 'Node Data Type and Configuration' %}</div>
                <div class="graph-settings-panel-body fade in">
                    <form class="widgets">
                        <div class="row widget-container data-type">
                            <div class="form-group">
                                <div class="relative">
                                    <label class="col-xs-12 control-label widget-input-label">
                                        {% trans "Data type" %}
                                    </label>
                                </div>
    
                                <div class="col-xs-12 crm-selector">
                                    <select class="design" data-bind="disable: disableDatatype(), value: node().datatype, options: datatypes, optionsCaption: {% quoted_trans 'Choose a data type' %}, chosen: {disable_search_threshold: 10, width: '500px'}"></select>
                                </div>
                            </div>
                        </div>
    
                        <!-- ko if: node().datatypeConfigComponent -->
                        <div class="row widget-container data-type-config">
                            <div class="form-group">
                                <div class="col-xs-12 crm-selector">
                                    <div data-bind='component: {
                                        name: node().datatypeConfigComponent,
<<<<<<< HEAD
                                        params: extendNode(node(), {isEditable: !checkIfImmutable()})}' style="width: 500px;">
=======
                                        params: extendNode(node())}' style="width: 500px;">
>>>>>>> 7c78470c
                                    </div>
                                </div>
                            </div>
                        </div>
                        <!-- /ko -->
                    </form>
                </div>
            </div>

            <div style="position: relative; height: 360px;">
                <!-- ko if: graph.isresource() && ( node().is_immutable || !graph.source_identifier_id() )-->
                <div 
                    style="
                        position: absolute; 
                        background-color: rgba(256, 256, 256, 0.5);
                        width: 100%;
                        height: 100%;
                        z-index: 999;
                    "
                ></div>
                <!-- /ko -->
                <div class="graph-designer-header" style="margin-top: 20px;">{% trans 'Node Settings' %}</div>
                <div class="graph-settings-panel-body fade in">
                    <form>    
                        <div class="row widget-container graph-settings-switch">
                            <div class="form-group">
                                <div class="relative">
                                    <label class="col-xs-12 control-label widget-input-label">
                                        <span class="switch switch-small arches-switch" data-bind="css: {'on': node().isrequired(), 'disabled': checkIfImmutable()}, click: toggleRequired"><small></small></span>
                                    </label>
                                </div>
    
                                <div class="col-xs-12">
                                    <p class="control-label graph-settings-switch-label">
                                    {% trans "Required" %}
                                    </p>
                                    <span class="graph-settings-switch-subtitle">
                                        {% trans "Activate to require that data be collected for this node when a card value is edited" %}
                                    </span>
    
                                </div>
                            </div>
                        </div>
    
                        <!-- ko if: node() && !isResourceTopNode() && displayMakeCard() === true -->
                        <div class="row widget-container graph-settings-switch">
                            <div class="form-group">
                                <div class="relative">
                                    <label class="col-xs-12 control-label widget-input-label">
                                        <span class="switch switch-small arches-switch" data-bind="css: {'on': node().isCollector(), 'disabled': checkIfImmutable()}, click: toggleIsCollector"><small></small></span>
                                    </label>
                                </div>
    
                                <div class="col-xs-12">
                                    <p class="control-label graph-settings-switch-label">
                                        <span data-bind="text: (node().nodeGroupId() && !node().isCollector() || graphModel.isNodeInChildGroup(node())) ? {% quoted_trans "Place node(s) in a separate card" %} : {% quoted_trans "Make card" %}"></span>
                                    </p>
                                    <span class="graph-settings-switch-subtitle">
                                        <!-- ko if: node().istopnode -->
                                        {% trans "Data from nodes not collected in other cards will be collected in the root card's form section" %}
                                        <!-- /ko -->
                                        <!-- ko if: !node().istopnode -->
                                        {% trans "Data from this node and downstream nodes will be collected in a single form section" %}
                                        <!-- /ko -->
                                    </span>
                                </div>
                            </div>
                        </div>
                        <!-- /ko -->
                        <div class="row widget-container graph-settings-switch">
                            <div class="form-group">
                                <div class="relative">
                                    <label class="col-xs-12 control-label widget-input-label">
                                        <span 
                                            class="switch switch-small arches-switch" 
                                            data-bind="
                                                css: {
                                                    'on': $data.nodegroup() && $data.nodegroup().cardinality() === 'n', 
                                                    'disabled': !$data.nodegroup() || $data.node() && $data.node().nodeid !== $data.node().nodeGroupId()
                                                }, 
                                                click: $data.updateCardinality
                                            "
                                        ><small></small></span>
                                    </label>
                                </div>
    
                                <div class="col-xs-12">
                                    <p class="control-label graph-settings-switch-label">
                                        <span>{% trans "Allow multiple values." %}</span>
                                    </p>
                                    <span class="graph-settings-switch-subtitle">
                                        {% trans "Let users enter multiple values for this data entry card" %}
                                    </span>
                                </div>
                            </div>
                        </div>
                    </form>
                </div>
            </div>

            <div>
                <!-- ko if: node() && ( node().datatypeDataBearing() || node().datatypeIsSearchable() ) -->
                <div class="graph-designer-header" style="margin-top: 20px;">{% trans 'Search Settings' %}</div>
                <!-- /ko -->
                <div class="graph-settings-panel-body fade in">
                    <form>
                        <!-- ko if: node().datatypeIsSearchable() -->
                        <div class="row widget-container graph-settings-switch">
                            <div class="form-group">
                                <div class="relative">
                                    <label class="col-xs-12 control-label widget-input-label">
                                        <span class="switch switch-small arches-switch" data-bind="css: {'on': node().issearchable()}, click: function () { node().issearchable(!node().issearchable()); }"><small></small></span>
                                    </label>
                                </div>

                                <div class="col-xs-12">
                                    <p class="control-label graph-settings-switch-label">
                                    {% trans "Expose to Advanced Search" %}
                                    </p>
                                    <span class="graph-settings-switch-subtitle">
                                        {% trans "Activate to use this node in Advanced Search." %}
                                    </span>
                                </div>
                            </div>
                        </div>
                        <!-- /ko -->

                        <!-- ko if: node() && node().datatypeDataBearing() -->
                        <div class="row widget-container graph-settings-switch">
                            <div class="form-group">
                                <div class="relative">
                                    <label class="col-xs-12 control-label widget-input-label">
                                        <span class="switch switch-small arches-switch" data-bind="css: {'on': node().exportable()}, click: function(){node().exportable(!node().exportable())}"><small></small></span>
                                    </label>
                                </div>

                                <div class="col-xs-12">
                                    <p class="control-label graph-settings-switch-label">
                                    {% trans "Export via Search Results" %}
                                    </p>
                                    <span class="graph-settings-switch-subtitle">
                                        {% trans "Provide a field name for shapefiles. " %} <strong>{% trans "Limited to 10 characters to meet shapefile requirements." %}</strong>
                                    </span>
                                    <div class="exportable-field-name">
                                        <input class="form-control input-md widget-input" placeholder="{% trans 'shapefile fieldname' %}" type="text" maxlength="10" data-bind="textInput: node().fieldname, disable: !node().exportable(), css: {'disabled': !node().exportable()}"></input>
                                    </div>
                                </div>
                            </div>
                        </div>
                        <!--/ko-->
                    </form>
                </div>
            </div>
        <!-- /ko -->
        </div>
    </div>
</div><|MERGE_RESOLUTION|>--- conflicted
+++ resolved
@@ -177,11 +177,7 @@
                                 <div class="col-xs-12 crm-selector">
                                     <div data-bind='component: {
                                         name: node().datatypeConfigComponent,
-<<<<<<< HEAD
-                                        params: extendNode(node(), {isEditable: !checkIfImmutable()})}' style="width: 500px;">
-=======
                                         params: extendNode(node())}' style="width: 500px;">
->>>>>>> 7c78470c
                                     </div>
                                 </div>
                             </div>
