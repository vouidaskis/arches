{% load template_tags %}
{% load i18n %}

<div style="height: 100%;" id="external-page-content">
    <div class="settings-panel">

        <div class="settings-panel-heading">
            <div class="graph-designer-title">
                <div data-bind="text: (node() && node().name()) ? node().name() : {% quoted_trans 'Unnamed node' %}"></div>
                <span class="graph-crm-class">
                    (
                    <!-- ko if: hasOntology -->
                    <span data-bind="text: node().ontologyclass_friendlyname()"></span> -
                    <!-- /ko -->
                    <span data-bind="text: node().datatype()"></span>
                    )
                </span>

            </div>
        </div>

        <!-- Settings Forms -->
        <div style="padding: 20px;" class="settings-panel-body set-variable-pixel-height">
        <!-- ko if: node() -->
            <div style="position: relative; height: 770px;">
                <!-- ko if: graph.isresource() && ( node().is_immutable || !graph.source_identifier_id() ) -->
                <div 
                    style="
                        position: absolute; 
                        background-color: rgba(256, 256, 256, 0.5);
                        width: 100%;
                        height: 100%;
                        z-index: 999;
                    "
                ></div>
                <!-- /ko -->
                <div class="graph-designer-header">{% trans 'Node Identifiers' %}</div>
                <div class="graph-settings-panel-body fade in">
                    <form class="widgets">
                        <div class="row widget-container">
                            <div class="form-group">
                                <div class="relative">
                                    <!-- ko if: isFuncNode() -->
                                    <h4 class="function-node-alert" data-bind="text: isFuncNode()"></h4>
                                    <!-- /ko -->
                                    <label class="col-xs-12 control-label widget-input-label">
                                        {% trans "Node Name" %}
                                    </label>
                                </div>
    
                                <div class="col-xs-12">
                                    <input type="text" placeholder="{% trans 'Enter node name here...' %}"class="form-control" style="" placeholder="{% trans 'node name' %}" data-bind="value:node().name, valueUpdate: 'keyup'">
                                </div>
                            </div>
                        </div>
    
                        <div class="row widget-container">
                            <div class="form-group">
                                <div class="relative">
                                    <label class="col-xs-12 control-label widget-input-label">
                                        {% trans "Node Name Alias" %}
                                    </label>
                                </div>
    
                                <div class="col-xs-12">
                                    <input type="text" placeholder="{% trans 'Unique alias generated from this node\'s name' %}" data-bind="textInput: node().alias, attr: {disabled: !node().hasCustomAlias()}" class="form-control input-lg widget-input">
                                    <div data-bind="component: { name: 'views/components/simple-switch', params: {value: node().hasCustomAlias, config:{ label: '{% trans "Use a custom node alias" %}', subtitle: ''}}}"></div>
                                </div>
                            </div>
                        </div>
    
                        <!-- ko if: hasOntology -->
                        <!-- ko if: !node().istopnode -->
                        <div class="row widget-container">
                            <div class="form-group">
                                <div class="relative">
                                    <label class="col-xs-12 control-label widget-input-label">
                                        <span style="display:flex"><div class="node-form ontology">{% trans "Relationship to" %}</div><div class="node-form node-name" data-bind="text: graphModel.getParentNode(node()).name"></div><div style="margin-top: 1px;">({% trans "parent" %})</div></span>
                                    </label>
                                </div>
    
                                <div class="col-xs-12 crm-selector">
                                    <select class="design" data-bind="value: node().parentproperty, options: node().validproperties, optionsText: node().getFriendlyOntolgyName.bind(node()), valueAllowUnset: true, optionsCaption: {% quoted_trans "Choose a property" %}, chosen: {disable_search_threshold: 10, width: '500px'}"></select>
                                </div>
                            </div>
                        </div>
    
                        <div class="row widget-container">
                            <div class="form-group">
                                <div class="relative">
                                    <label class="col-xs-12 control-label widget-input-label">
                                        {% trans "Ontology Class" %}
    
                                    </label>
                                </div>
    
                                <div class="col-xs-12 crm-selector">
                                    <select class="" data-bind="value: node().ontologyclass, options: node().validclasses, optionsText: node().getFriendlyOntolgyName.bind(node()), valueAllowUnset: true, optionsCaption: {% quoted_trans 'Choose a class'%}, chosen: {disable_search_threshold: 10, width: '500px'}"></select>
                                </div>
                            </div>
                        </div>
    
                        <div class="row widget-container">
                            <div class="form-group">
                                <div class="relative">
                                    <label class="col-xs-12 control-label widget-input-label">
                                        {% trans "Semantics" %}
                                    </label>
                                </div>
    
                                <div class="col-xs-12">
                                    <span class="node-semantic-description">
                                        <div class="node-form node-name" data-bind="text: graphModel.getParentNode(node()).name"></div>
                                        <div class="node-form ontology" data-bind="text: '(' + graphModel.getParentNode(node()).ontologyclass_friendlyname() + '; parent)'"></div>
                                        <div class="node-form ontology" data-bind="text: node().parentproperty_friendlyname"></div>
                                        <div class="node-form node-name" data-bind="text: node().name"></div>
                                        <div class="node-form ontology" data-bind="text: '(' + node().ontologyclass_friendlyname()  + ')'"></div>
                                    </span>
                                </div>
                            </div>
                        </div>
    
                        <!-- /ko -->
                        <!-- /ko -->
    
                        <div class="row widget-container">
                            <div class="form-group">
                                <div class="relative">
                                    <label class="col-xs-12 control-label widget-input-label">
                                        {% trans "Description" %}
    
                                    </label>
                                </div>
    
                                <div class="col-xs-12 crm-selector">
                                    <textarea placeholder="{% trans 'description' %}" rows="6" class="form-control" data-bind="textInput: node().description"></textarea>
                                </div>
                            </div>
                        </div>
    
                    </form>
                </div>
            </div>

            <div style="position: relative; height: 190px;">
                <!-- ko if: graph.isresource() && ( node().is_immutable || !graph.source_identifier_id() )-->
                <div 
                    style="
                        position: absolute; 
                        background-color: rgba(256, 256, 256, 0.5);
                        width: 100%;
                        height: 100%;
                        z-index: 999;
                    "
                ></div>
                <!-- /ko -->
                <div class="graph-designer-header">{% trans 'Node Data Type and Configuration' %}</div>
                <div class="graph-settings-panel-body fade in">
                    <form class="widgets">
                        <div class="row widget-container data-type">
                            <div class="form-group">
                                <div class="relative">
                                    <label class="col-xs-12 control-label widget-input-label">
                                        {% trans "Data type" %}
                                    </label>
                                </div>
    
                                <div class="col-xs-12 crm-selector">
                                    <select class="design" data-bind="disable: disableDatatype(), value: node().datatype, options: datatypes, optionsCaption: {% quoted_trans 'Choose a data type' %}, chosen: {disable_search_threshold: 10, width: '500px'}"></select>
                                </div>
                            </div>
                        </div>
    
                        <!-- ko if: node().datatypeConfigComponent -->
                        <div class="row widget-container data-type-config">
                            <div class="form-group">
                                <div class="col-xs-12 crm-selector">
                                    <div data-bind='component: {
                                        name: node().datatypeConfigComponent,
                                        params: extendNode(node())}' style="width: 500px;">
                                    </div>
                                </div>
                            </div>
                        </div>
                        <!-- /ko -->
                    </form>
                </div>
            </div>

            <div style="position: relative; height: 360px;">
                <!-- ko if: graph.isresource() && ( node().is_immutable || !graph.source_identifier_id() )-->
                <div 
                    style="
                        position: absolute; 
                        background-color: rgba(256, 256, 256, 0.5);
                        width: 100%;
                        height: 100%;
                        z-index: 999;
                    "
                ></div>
                <!-- /ko -->
                <div class="graph-designer-header" style="margin-top: 20px;">{% trans 'Node Settings' %}</div>
                <div class="graph-settings-panel-body fade in">
                    <form>    
                        <div class="row widget-container graph-settings-switch">
                            <div class="form-group">
                                <div class="relative">
                                    <label class="col-xs-12 control-label widget-input-label">
                                        <span class="switch switch-small arches-switch" data-bind="css: {'on': node().isrequired(), 'disabled': checkIfImmutable()}, click: toggleRequired"><small></small></span>
                                    </label>
                                </div>
    
                                <div class="col-xs-12">
                                    <p class="control-label graph-settings-switch-label">
                                    {% trans "Required" %}
                                    </p>
                                    <span class="graph-settings-switch-subtitle">
                                        {% trans "Activate to require that data be collected for this node when a card value is edited" %}
                                    </span>
    
                                </div>
                            </div>
                        </div>
    
                        <!-- ko if: node() && !isResourceTopNode() && displayMakeCard() === true -->
                        <div class="row widget-container graph-settings-switch">
                            <div class="form-group">
                                <div class="relative">
                                    <label class="col-xs-12 control-label widget-input-label">
                                        <span class="switch switch-small arches-switch" data-bind="css: {'on': node().isCollector(), 'disabled': checkIfImmutable()}, click: toggleIsCollector"><small></small></span>
                                    </label>
                                </div>
    
                                <div class="col-xs-12">
                                    <p class="control-label graph-settings-switch-label">
                                        <span data-bind="text: (node().nodeGroupId() && !node().isCollector() || graphModel.isNodeInChildGroup(node())) ? {% quoted_trans "Place node(s) in a separate card" %} : {% quoted_trans "Make card" %}"></span>
                                    </p>
                                    <span class="graph-settings-switch-subtitle">
                                        <!-- ko if: node().istopnode -->
                                        {% trans "Data from nodes not collected in other cards will be collected in the root card's form section" %}
                                        <!-- /ko -->
                                        <!-- ko if: !node().istopnode -->
                                        {% trans "Data from this node and downstream nodes will be collected in a single form section" %}
                                        <!-- /ko -->
                                    </span>
                                </div>
                            </div>
                        </div>
                        <!-- /ko -->
                        <div class="row widget-container graph-settings-switch">
                            <div class="form-group">
                                <div class="relative">
                                    <label class="col-xs-12 control-label widget-input-label">
                                        <span 
                                            class="switch switch-small arches-switch" 
                                            data-bind="
                                                css: {
<<<<<<< HEAD
                                                    'on': $data.node() && $data.node().nodeid === $data.node().nodeGroupId() && $data.nodegroup().cardinality() === 'n', 
=======
                                                    'on': $data.node() && $data.node().nodeid === $data.node().nodeGroupId() && ($data.nodegroup() && $data.nodegroup().cardinality() === 'n'), 
>>>>>>> 2f14f279
                                                    'disabled': !$data.nodegroup() || $data.node() && $data.node().nodeid !== $data.node().nodeGroupId()
                                                }, 
                                                click: $data.updateCardinality
                                            "
                                        ><small></small></span>
                                    </label>
                                </div>
    
                                <div class="col-xs-12">
                                    <p class="control-label graph-settings-switch-label">
                                        <span>{% trans "Allow multiple values." %}</span>
                                    </p>
                                    <span class="graph-settings-switch-subtitle">
                                        {% trans "Let users enter multiple values for this data entry card" %}
                                    </span>
                                </div>
                            </div>
                        </div>
                    </form>
                </div>
            </div>

            <div>
                <!-- ko if: node() && ( node().datatypeDataBearing() || node().datatypeIsSearchable() ) -->
                <div class="graph-designer-header" style="margin-top: 20px;">{% trans 'Search Settings' %}</div>
                <!-- /ko -->
                <div class="graph-settings-panel-body fade in">
                    <form>
                        <!-- ko if: node().datatypeIsSearchable() -->
                        <div class="row widget-container graph-settings-switch">
                            <div class="form-group">
                                <div class="relative">
                                    <label class="col-xs-12 control-label widget-input-label">
                                        <span class="switch switch-small arches-switch" data-bind="css: {'on': node().issearchable()}, click: function () { node().issearchable(!node().issearchable()); }"><small></small></span>
                                    </label>
                                </div>

                                <div class="col-xs-12">
                                    <p class="control-label graph-settings-switch-label">
                                    {% trans "Expose to Advanced Search" %}
                                    </p>
                                    <span class="graph-settings-switch-subtitle">
                                        {% trans "Activate to use this node in Advanced Search." %}
                                    </span>
                                </div>
                            </div>
                        </div>
                        <!-- /ko -->

                        <!-- ko if: node() && node().datatypeDataBearing() -->
                        <div class="row widget-container graph-settings-switch">
                            <div class="form-group">
                                <div class="relative">
                                    <label class="col-xs-12 control-label widget-input-label">
                                        <span class="switch switch-small arches-switch" data-bind="css: {'on': node().exportable()}, click: function(){node().exportable(!node().exportable())}"><small></small></span>
                                    </label>
                                </div>

                                <div class="col-xs-12">
                                    <p class="control-label graph-settings-switch-label">
                                    {% trans "Export via Search Results" %}
                                    </p>
                                    <span class="graph-settings-switch-subtitle">
                                        {% trans "Provide a field name for shapefiles. " %} <strong>{% trans "Limited to 10 characters to meet shapefile requirements." %}</strong>
                                    </span>
                                    <div class="exportable-field-name">
                                        <input class="form-control input-md widget-input" placeholder="{% trans 'shapefile fieldname' %}" type="text" maxlength="10" data-bind="textInput: node().fieldname, disable: !node().exportable(), css: {'disabled': !node().exportable()}"></input>
                                    </div>
                                </div>
                            </div>
                        </div>
                        <!--/ko-->
                    </form>
                </div>
            </div>
        <!-- /ko -->
        </div>
    </div>
</div><|MERGE_RESOLUTION|>--- conflicted
+++ resolved
@@ -255,11 +255,7 @@
                                             class="switch switch-small arches-switch" 
                                             data-bind="
                                                 css: {
-<<<<<<< HEAD
-                                                    'on': $data.node() && $data.node().nodeid === $data.node().nodeGroupId() && $data.nodegroup().cardinality() === 'n', 
-=======
                                                     'on': $data.node() && $data.node().nodeid === $data.node().nodeGroupId() && ($data.nodegroup() && $data.nodegroup().cardinality() === 'n'), 
->>>>>>> 2f14f279
                                                     'disabled': !$data.nodegroup() || $data.node() && $data.node().nodeid !== $data.node().nodeGroupId()
                                                 }, 
                                                 click: $data.updateCardinality
