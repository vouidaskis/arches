--- conflicted
+++ resolved
@@ -170,7 +170,6 @@
                                 </div>
                             </div>
                         </div>
-<<<<<<< HEAD
     
                         <!-- ko if: node().datatypeConfigComponent -->
                         <div class="row widget-container data-type-config">
@@ -178,19 +177,8 @@
                                 <div class="col-xs-12 crm-selector">
                                     <div data-bind='component: {
                                         name: node().datatypeConfigComponent,
-                                        params: extendNode(node(), {isEditable: !checkIfImmutable()})}' style="width: 500px;">
+                                        params: extendNode(node())}' style="width: 500px;">
                                     </div>
-=======
-                    </div>
-
-                    <!-- ko if: node().datatypeConfigComponent -->
-                    <div class="row widget-container data-type-config">
-                        <div class="form-group">
-                            <div class="col-xs-12 crm-selector">
-                                <div data-bind='component: {
-                                    name: node().datatypeConfigComponent,
-                                    params: extendNode(node())}' style="width: 500px;">
->>>>>>> e74ec9d7
                                 </div>
                             </div>
                         </div>
