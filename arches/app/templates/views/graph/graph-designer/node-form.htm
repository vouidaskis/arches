{% load template_tags %}
{% load i18n %}

<div style="height: 100%;" id="external-page-content">
    <div class="settings-panel">

        <div class="settings-panel-heading">
            <div class="graph-designer-title">
                <div data-bind="text: (node() && node().name()) ? node().name() : {% quoted_trans _('Unnamed node') %}"></div>
                <span class="graph-crm-class">
                    (
                    <!-- ko if: hasOntology -->
                    <span data-bind="text: node().ontologyclass_friendlyname()"></span> -
                    <!-- /ko -->
                    <span data-bind="text: node().datatype()"></span>
                    )
                </span>

            </div>
        </div>

        <!-- Settings Forms -->
        <div style="padding: 20px;" class="settings-panel-body set-variable-pixel-height">
        <!-- ko if: node() -->
            <div style="position: relative; height: 770px;">
                <!-- ko if: graph.isresource() && ( node().is_immutable || !graph.source_identifier_id() ) -->
                <div 
                    style="
                        position: absolute; 
                        background-color: rgba(256, 256, 256, 0.5);
                        width: 100%;
                        height: 100%;
                        z-index: 999;
                    "
                ></div>
                <!-- /ko -->
                <div class="graph-designer-header">{% trans 'Node Identifiers' %}</div>
                <div class="graph-settings-panel-body fade in">
                    <form class="widgets">
                        <div class="row widget-container">
                            <div class="form-group">
                                <div class="relative">
                                    <!-- ko if: isFuncNode() -->
                                    <h4 class="function-node-alert" data-bind="text: isFuncNode()"></h4>
                                    <!-- /ko -->
                                    <label class="col-xs-12 control-label widget-input-label">
                                        {% trans "Node Name" %}
                                    </label>
                                </div>
    
                                <div class="col-xs-12">
                                    <input type="text" placeholder="{% trans 'Enter node name here...' %}"class="form-control" style="" placeholder="{% trans 'node name' %}" data-bind="value:node().name, valueUpdate: 'keyup'">
                                </div>
                            </div>
                        </div>
    
                        <div class="row widget-container">
                            <div class="form-group">
                                <div class="relative">
                                    <label class="col-xs-12 control-label widget-input-label">
                                        {% trans "Node Name Alias" %}
                                    </label>
                                </div>
    
                                <div class="col-xs-12">
                                    <input type="text" placeholder="{% trans 'Unique alias generated from this node\'s name' %}" data-bind="textInput: node().alias, attr: {disabled: !node().hasCustomAlias()}" class="form-control input-lg widget-input">
                                    <div data-bind="component: { name: 'views/components/simple-switch', params: {value: node().hasCustomAlias, config:{ label: '{% trans "Use a custom node alias" %}', subtitle: ''}}}"></div>
                                </div>
                            </div>
                        </div>
<<<<<<< HEAD
    
                        <!-- ko if: hasOntology -->
                        <!-- ko if: !node().istopnode -->
                        <div class="row widget-container">
                            <div class="form-group">
                                <div class="relative">
                                    <label class="col-xs-12 control-label widget-input-label">
                                        <span style="display:flex"><div class="node-form ontology">{% trans "Relationship to" %}</div><div class="node-form node-name" data-bind="text: graphModel.getParentNode(node()).name"></div><div style="margin-top: 1px;">({% trans "parent" %})</div></span>
                                    </label>
                                </div>
    
                                <div class="col-xs-12 crm-selector">
                                    <select class="design" data-bind="value: node().parentproperty, options: node().validproperties, optionsText: node().getFriendlyOntolgyName.bind(node()), valueAllowUnset: true, optionsCaption: {% quoted_trans "Choose a property" %}, chosen: {disable_search_threshold: 10, width: '500px'}"></select>
                                </div>
                            </div>
                        </div>
    
                        <div class="row widget-container">
                            <div class="form-group">
                                <div class="relative">
                                    <label class="col-xs-12 control-label widget-input-label">
                                        {% trans "Ontology Class" %}
    
                                    </label>
                                </div>
    
                                <div class="col-xs-12 crm-selector">
                                    <select class="" data-bind="value: node().ontologyclass, options: node().validclasses, optionsText: node().getFriendlyOntolgyName.bind(node()), valueAllowUnset: true, optionsCaption: {% quoted_trans 'Choose a class'%}, chosen: {disable_search_threshold: 10, width: '500px'}"></select>
                                </div>
=======
                    </div>

                    <!-- ko if: hasOntology -->
                    <!-- ko if: !node().istopnode -->
                    <div class="row widget-container">
                        <div class="form-group">
                            <div class="relative">
                                <label class="col-xs-12 control-label widget-input-label">
                                    <span style="display:flex"><div class="node-form ontology">{% trans "Relationship to" %}</div><div class="node-form node-name" data-bind="text: graphModel.getParentNode(node()).name"></div><div style="margin-top: 1px;">({% trans "parent" %})</div></span>
                                </label>
                            </div>

                            <div class="col-xs-12 crm-selector">
                                <select class="design" data-bind="value: node().parentproperty, options: node().validproperties, optionsText: node().getFriendlyOntolgyName.bind(node()), valueAllowUnset: true, optionsCaption: {% quoted_trans _("Choose a property") %}, chosen: {disable_search_threshold: 10, width: '500px'}"></select>
                            </div>
                        </div>
                    </div>

                    <div class="row widget-container">
                        <div class="form-group">
                            <div class="relative">
                                <label class="col-xs-12 control-label widget-input-label">
                                    {% trans "Ontology Class" %}

                                </label>
                            </div>

                            <div class="col-xs-12 crm-selector">
                                <select class="" data-bind="value: node().ontologyclass, options: node().validclasses, optionsText: node().getFriendlyOntolgyName.bind(node()), valueAllowUnset: true, optionsCaption: {% quoted_trans _('Choose a class')%}, chosen: {disable_search_threshold: 10, width: '500px'}"></select>
>>>>>>> a7b89b8c
                            </div>
                        </div>
    
                        <div class="row widget-container">
                            <div class="form-group">
                                <div class="relative">
                                    <label class="col-xs-12 control-label widget-input-label">
                                        {% trans "Semantics" %}
                                    </label>
                                </div>
    
                                <div class="col-xs-12">
                                    <span class="node-semantic-description">
                                        <div class="node-form node-name" data-bind="text: graphModel.getParentNode(node()).name"></div>
                                        <div class="node-form ontology" data-bind="text: '(' + graphModel.getParentNode(node()).ontologyclass_friendlyname() + '; parent)'"></div>
                                        <div class="node-form ontology" data-bind="text: node().parentproperty_friendlyname"></div>
                                        <div class="node-form node-name" data-bind="text: node().name"></div>
                                        <div class="node-form ontology" data-bind="text: '(' + node().ontologyclass_friendlyname()  + ')'"></div>
                                    </span>
                                </div>
                            </div>
                        </div>
    
                        <!-- /ko -->
                        <!-- /ko -->
    
                        <div class="row widget-container">
                            <div class="form-group">
                                <div class="relative">
                                    <label class="col-xs-12 control-label widget-input-label">
                                        {% trans "Description" %}
    
                                    </label>
                                </div>
    
                                <div class="col-xs-12 crm-selector">
                                    <textarea placeholder="{% trans 'description' %}" rows="6" class="form-control" data-bind="textInput: node().description"></textarea>
                                </div>
                            </div>
                        </div>
    
                    </form>
                </div>
            </div>

<<<<<<< HEAD
            <div style="position: relative;">
                <!-- ko if: graph.isresource() && ( node().is_immutable || !graph.source_identifier_id() )-->
                <div 
                    style="
                        position: absolute; 
                        background-color: rgba(256, 256, 256, 0.5);
                        width: 100%;
                        height: 100%;
                        z-index: 999;
                    "
                ></div>
                <!-- /ko -->
                <div class="graph-designer-header">{% trans 'Node Data Type and Configuration' %}</div>
                <div class="graph-settings-panel-body fade in">
                    <form class="widgets">
                        <div class="row widget-container data-type">
                            <div class="form-group">
                                <div class="relative">
                                    <label class="col-xs-12 control-label widget-input-label">
                                        {% trans "Data type" %}
                                    </label>
                                </div>
    
                                <div class="col-xs-12 crm-selector">
                                    <select class="design" data-bind="disable: disableDatatype(), value: node().datatype, options: datatypes, optionsCaption: {% quoted_trans 'Choose a data type' %}, chosen: {disable_search_threshold: 10, width: '500px'}"></select>
                                </div>
=======
            <div class="graph-designer-header">{% trans 'Node Data Type and Configuration' %}</div>
            <div class="graph-settings-panel-body fade in">
                <form class="widgets">
                    <div class="row widget-container data-type">
                        <div class="form-group">
                            <div class="relative">
                                <label class="col-xs-12 control-label widget-input-label">
                                    {% trans "Data type" %}
                                </label>
                            </div>

                            <div class="col-xs-12 crm-selector">
                                <select class="design" data-bind="disable: disableDatatype(), value: node().datatype, options: datatypes, optionsCaption: {% quoted_trans _('Choose a data type') %}, chosen: {disable_search_threshold: 10, width: '500px'}"></select>
>>>>>>> a7b89b8c
                            </div>
                        </div>
    
                        <!-- ko if: node().datatypeConfigComponent -->
                        <div class="row widget-container data-type-config">
                            <div class="form-group">
                                <div class="col-xs-12 crm-selector">
                                    <div data-bind='component: {
                                        name: node().datatypeConfigComponent,
                                        params: extendNode(node())}' style="width: 500px;">
                                    </div>
                                </div>
                            </div>
                        </div>
                        <!-- /ko -->
                    </form>
                </div>
            </div>

            <div style="position: relative; height: 360px;">
                <!-- ko if: graph.isresource() && ( node().is_immutable || !graph.source_identifier_id() )-->
                <div 
                    style="
                        position: absolute; 
                        background-color: rgba(256, 256, 256, 0.5);
                        width: 100%;
                        height: 100%;
                        z-index: 999;
                    "
                ></div>
                <!-- /ko -->
                <div class="graph-designer-header" style="margin-top: 20px;">{% trans 'Node Settings' %}</div>
                <div class="graph-settings-panel-body fade in">
                    <form>    
                        <div class="row widget-container graph-settings-switch">
                            <div class="form-group">
                                <div class="relative">
                                    <label class="col-xs-12 control-label widget-input-label">
                                        <span class="switch switch-small arches-switch" data-bind="css: {'on': node().isrequired(), 'disabled': checkIfImmutable()}, click: toggleRequired"><small></small></span>
                                    </label>
                                </div>
    
                                <div class="col-xs-12">
                                    <p class="control-label graph-settings-switch-label">
                                    {% trans "Required" %}
                                    </p>
                                    <span class="graph-settings-switch-subtitle">
                                        {% trans "Activate to require that data be collected for this node when a card value is edited" %}
                                    </span>
    
                                </div>
                            </div>
                        </div>
    
                        <!-- ko if: node() && !isResourceTopNode() && displayMakeCard() === true -->
                        <div class="row widget-container graph-settings-switch">
                            <div class="form-group">
                                <div class="relative">
                                    <label class="col-xs-12 control-label widget-input-label">
                                        <span class="switch switch-small arches-switch" data-bind="css: {'on': node().isCollector(), 'disabled': checkIfImmutable()}, click: toggleIsCollector"><small></small></span>
                                    </label>
                                </div>
    
                                <div class="col-xs-12">
                                    <p class="control-label graph-settings-switch-label">
                                        <span data-bind="text: (node().nodeGroupId() && !node().isCollector() || graphModel.isNodeInChildGroup(node())) ? {% quoted_trans "Place node(s) in a separate card" %} : {% quoted_trans "Make card" %}"></span>
                                    </p>
                                    <span class="graph-settings-switch-subtitle">
                                        <!-- ko if: node().istopnode -->
                                        {% trans "Data from nodes not collected in other cards will be collected in the root card's form section" %}
                                        <!-- /ko -->
                                        <!-- ko if: !node().istopnode -->
                                        {% trans "Data from this node and downstream nodes will be collected in a single form section" %}
                                        <!-- /ko -->
                                    </span>
                                </div>
                            </div>
                        </div>
                        <!-- /ko -->
                        <div class="row widget-container graph-settings-switch">
                            <div class="form-group">
                                <div class="relative">
                                    <label class="col-xs-12 control-label widget-input-label">
                                        <span 
                                            class="switch switch-small arches-switch" 
                                            data-bind="
                                                css: {
                                                    'on': $data.node() && $data.node().nodeid === $data.node().nodeGroupId() && ($data.nodegroup() && $data.nodegroup().cardinality() === 'n'), 
                                                    'disabled': !$data.nodegroup() || $data.node() && $data.node().nodeid !== $data.node().nodeGroupId()
                                                }, 
                                                click: $data.updateCardinality
                                            "
                                        ><small></small></span>
                                    </label>
                                </div>
    
                                <div class="col-xs-12">
                                    <p class="control-label graph-settings-switch-label">
                                        <span>{% trans "Allow multiple values." %}</span>
                                    </p>
                                    <span class="graph-settings-switch-subtitle">
                                        {% trans "Let users enter multiple values for this data entry card" %}
                                    </span>
                                </div>
                            </div>
                        </div>
                    </form>
                </div>
            </div>

            <div>
                <!-- ko if: node() && ( node().datatypeDataBearing() || node().datatypeIsSearchable() ) -->
                <div class="graph-designer-header" style="margin-top: 20px;">{% trans 'Search Settings' %}</div>
                <!-- /ko -->
                <div class="graph-settings-panel-body fade in">
                    <form>
                        <!-- ko if: node().datatypeIsSearchable() -->
                        <div class="row widget-container graph-settings-switch">
                            <div class="form-group">
                                <div class="relative">
                                    <label class="col-xs-12 control-label widget-input-label">
                                        <span class="switch switch-small arches-switch" data-bind="css: {'on': node().issearchable()}, click: function () { node().issearchable(!node().issearchable()); }"><small></small></span>
                                    </label>
                                </div>

<<<<<<< HEAD
                                <div class="col-xs-12">
                                    <p class="control-label graph-settings-switch-label">
                                    {% trans "Expose to Advanced Search" %}
                                    </p>
                                    <span class="graph-settings-switch-subtitle">
                                        {% trans "Activate to use this node in Advanced Search." %}
                                    </span>
                                </div>
=======
                            <div class="col-xs-12">
                                <p class="control-label graph-settings-switch-label">
                                    <span data-bind="text: (node().nodeGroupId() && !node().isCollector() || graphModel.isNodeInChildGroup(node())) ? {% quoted_trans _("Place node(s) in a separate card") %} : {% quoted_trans _("Make card") %}"></span>
                                </p>
                                <span class="graph-settings-switch-subtitle">
                                    <!-- ko if: node().istopnode -->
                                    {% trans "Data from nodes not collected in other cards will be collected in the root card's form section" %}
                                    <!-- /ko -->
                                    <!-- ko if: !node().istopnode -->
                                    {% trans "Data from this node and downstream nodes will be collected in a single form section" %}
                                    <!-- /ko -->
                                </span>
>>>>>>> a7b89b8c
                            </div>
                        </div>
                        <!-- /ko -->

                        <!-- ko if: node() && node().datatypeDataBearing() -->
                        <div class="row widget-container graph-settings-switch">
                            <div class="form-group">
                                <div class="relative">
                                    <label class="col-xs-12 control-label widget-input-label">
                                        <span class="switch switch-small arches-switch" data-bind="css: {'on': node().exportable()}, click: function(){node().exportable(!node().exportable())}"><small></small></span>
                                    </label>
                                </div>

                                <div class="col-xs-12">
                                    <p class="control-label graph-settings-switch-label">
                                    {% trans "Export via Search Results" %}
                                    </p>
                                    <span class="graph-settings-switch-subtitle">
                                        {% trans "Provide a field name for shapefiles. " %} <strong>{% trans "Limited to 10 characters to meet shapefile requirements." %}</strong>
                                    </span>
                                    <div class="exportable-field-name">
                                        <input class="form-control input-md widget-input" placeholder="{% trans 'shapefile fieldname' %}" type="text" maxlength="10" data-bind="textInput: node().fieldname, disable: !node().exportable(), css: {'disabled': !node().exportable()}"></input>
                                    </div>
                                </div>
                            </div>
                        </div>
                        <!--/ko-->
                    </form>
                </div>
            </div>
        <!-- /ko -->
        </div>
    </div>
</div><|MERGE_RESOLUTION|>--- conflicted
+++ resolved
@@ -68,7 +68,6 @@
                                 </div>
                             </div>
                         </div>
-<<<<<<< HEAD
     
                         <!-- ko if: hasOntology -->
                         <!-- ko if: !node().istopnode -->
@@ -81,7 +80,7 @@
                                 </div>
     
                                 <div class="col-xs-12 crm-selector">
-                                    <select class="design" data-bind="value: node().parentproperty, options: node().validproperties, optionsText: node().getFriendlyOntolgyName.bind(node()), valueAllowUnset: true, optionsCaption: {% quoted_trans "Choose a property" %}, chosen: {disable_search_threshold: 10, width: '500px'}"></select>
+                                    <select class="design" data-bind="value: node().parentproperty, options: node().validproperties, optionsText: node().getFriendlyOntolgyName.bind(node()), valueAllowUnset: true, optionsCaption: {% quoted_trans _("Choose a property") %}, chosen: {disable_search_threshold: 10, width: '500px'}"></select>
                                 </div>
                             </div>
                         </div>
@@ -96,39 +95,8 @@
                                 </div>
     
                                 <div class="col-xs-12 crm-selector">
-                                    <select class="" data-bind="value: node().ontologyclass, options: node().validclasses, optionsText: node().getFriendlyOntolgyName.bind(node()), valueAllowUnset: true, optionsCaption: {% quoted_trans 'Choose a class'%}, chosen: {disable_search_threshold: 10, width: '500px'}"></select>
-                                </div>
-=======
-                    </div>
-
-                    <!-- ko if: hasOntology -->
-                    <!-- ko if: !node().istopnode -->
-                    <div class="row widget-container">
-                        <div class="form-group">
-                            <div class="relative">
-                                <label class="col-xs-12 control-label widget-input-label">
-                                    <span style="display:flex"><div class="node-form ontology">{% trans "Relationship to" %}</div><div class="node-form node-name" data-bind="text: graphModel.getParentNode(node()).name"></div><div style="margin-top: 1px;">({% trans "parent" %})</div></span>
-                                </label>
-                            </div>
-
-                            <div class="col-xs-12 crm-selector">
-                                <select class="design" data-bind="value: node().parentproperty, options: node().validproperties, optionsText: node().getFriendlyOntolgyName.bind(node()), valueAllowUnset: true, optionsCaption: {% quoted_trans _("Choose a property") %}, chosen: {disable_search_threshold: 10, width: '500px'}"></select>
-                            </div>
-                        </div>
-                    </div>
-
-                    <div class="row widget-container">
-                        <div class="form-group">
-                            <div class="relative">
-                                <label class="col-xs-12 control-label widget-input-label">
-                                    {% trans "Ontology Class" %}
-
-                                </label>
-                            </div>
-
-                            <div class="col-xs-12 crm-selector">
-                                <select class="" data-bind="value: node().ontologyclass, options: node().validclasses, optionsText: node().getFriendlyOntolgyName.bind(node()), valueAllowUnset: true, optionsCaption: {% quoted_trans _('Choose a class')%}, chosen: {disable_search_threshold: 10, width: '500px'}"></select>
->>>>>>> a7b89b8c
+                                    <select class="" data-bind="value: node().ontologyclass, options: node().validclasses, optionsText: node().getFriendlyOntolgyName.bind(node()), valueAllowUnset: true, optionsCaption: {% quoted_trans _('Choose a class')%}, chosen: {disable_search_threshold: 10, width: '500px'}"></select>
+                                </div>
                             </div>
                         </div>
     
@@ -174,7 +142,6 @@
                 </div>
             </div>
 
-<<<<<<< HEAD
             <div style="position: relative;">
                 <!-- ko if: graph.isresource() && ( node().is_immutable || !graph.source_identifier_id() )-->
                 <div 
@@ -199,23 +166,8 @@
                                 </div>
     
                                 <div class="col-xs-12 crm-selector">
-                                    <select class="design" data-bind="disable: disableDatatype(), value: node().datatype, options: datatypes, optionsCaption: {% quoted_trans 'Choose a data type' %}, chosen: {disable_search_threshold: 10, width: '500px'}"></select>
-                                </div>
-=======
-            <div class="graph-designer-header">{% trans 'Node Data Type and Configuration' %}</div>
-            <div class="graph-settings-panel-body fade in">
-                <form class="widgets">
-                    <div class="row widget-container data-type">
-                        <div class="form-group">
-                            <div class="relative">
-                                <label class="col-xs-12 control-label widget-input-label">
-                                    {% trans "Data type" %}
-                                </label>
-                            </div>
-
-                            <div class="col-xs-12 crm-selector">
-                                <select class="design" data-bind="disable: disableDatatype(), value: node().datatype, options: datatypes, optionsCaption: {% quoted_trans _('Choose a data type') %}, chosen: {disable_search_threshold: 10, width: '500px'}"></select>
->>>>>>> a7b89b8c
+                                    <select class="design" data-bind="disable: disableDatatype(), value: node().datatype, options: datatypes, optionsCaption: {% quoted_trans _('Choose a data type') %}, chosen: {disable_search_threshold: 10, width: '500px'}"></select>
+                                </div>
                             </div>
                         </div>
     
@@ -281,7 +233,7 @@
     
                                 <div class="col-xs-12">
                                     <p class="control-label graph-settings-switch-label">
-                                        <span data-bind="text: (node().nodeGroupId() && !node().isCollector() || graphModel.isNodeInChildGroup(node())) ? {% quoted_trans "Place node(s) in a separate card" %} : {% quoted_trans "Make card" %}"></span>
+                                        <span data-bind="text: (node().nodeGroupId() && !node().isCollector() || graphModel.isNodeInChildGroup(node())) ? {% quoted_trans _("Place node(s) in a separate card") %} : {% quoted_trans _("Make card") %}"></span>
                                     </p>
                                     <span class="graph-settings-switch-subtitle">
                                         <!-- ko if: node().istopnode -->
@@ -341,7 +293,6 @@
                                     </label>
                                 </div>
 
-<<<<<<< HEAD
                                 <div class="col-xs-12">
                                     <p class="control-label graph-settings-switch-label">
                                     {% trans "Expose to Advanced Search" %}
@@ -350,20 +301,6 @@
                                         {% trans "Activate to use this node in Advanced Search." %}
                                     </span>
                                 </div>
-=======
-                            <div class="col-xs-12">
-                                <p class="control-label graph-settings-switch-label">
-                                    <span data-bind="text: (node().nodeGroupId() && !node().isCollector() || graphModel.isNodeInChildGroup(node())) ? {% quoted_trans _("Place node(s) in a separate card") %} : {% quoted_trans _("Make card") %}"></span>
-                                </p>
-                                <span class="graph-settings-switch-subtitle">
-                                    <!-- ko if: node().istopnode -->
-                                    {% trans "Data from nodes not collected in other cards will be collected in the root card's form section" %}
-                                    <!-- /ko -->
-                                    <!-- ko if: !node().istopnode -->
-                                    {% trans "Data from this node and downstream nodes will be collected in a single form section" %}
-                                    <!-- /ko -->
-                                </span>
->>>>>>> a7b89b8c
                             </div>
                         </div>
                         <!-- /ko -->
