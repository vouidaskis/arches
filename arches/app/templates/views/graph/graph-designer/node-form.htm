{% load template_tags %}
{% load i18n %}

<div style="height: 100%;" id="external-page-content">
    <div class="settings-panel">

        <div class="settings-panel-heading">
            <div class="graph-designer-title">
                <div data-bind="text: (node() && node().name()) ? node().name() : {% quoted_trans 'Unnamed node' %}"></div>
                <span class="graph-crm-class">
                    (
                    <!-- ko if: hasOntology -->
                    <span data-bind="text: node().ontologyclass_friendlyname()"></span> -
                    <!-- /ko -->
                    <span data-bind="text: node().datatype()"></span>
                    )
                </span>

            </div>
        </div>

        <!-- Settings Forms -->
        <div style="padding: 20px;" class="settings-panel-body set-variable-pixel-height">
        <!-- ko if: node() -->
            <div style="position: relative; height: 770px;">
                <!-- ko if: graph.isresource() && ( node().is_immutable || !graph.source_identifier_id() ) -->
                <div 
                    style="
                        position: absolute; 
                        background-color: rgba(256, 256, 256, 0.5);
                        width: 100%;
                        height: 100%;
                        z-index: 999;
                    "
                ></div>
                <!-- /ko -->
                <div class="graph-designer-header">{% trans 'Node Identifiers' %}</div>
                <div class="graph-settings-panel-body fade in">
                    <form class="widgets">
                        <div class="row widget-container">
                            <div class="form-group">
                                <div class="relative">
                                    <!-- ko if: isFuncNode() -->
                                    <h4 class="function-node-alert" data-bind="text: isFuncNode()"></h4>
                                    <!-- /ko -->
                                    <label class="col-xs-12 control-label widget-input-label">
                                        {% trans "Node Name" %}
                                    </label>
                                </div>
    
                                <div class="col-xs-12">
                                    <input type="text" placeholder="{% trans 'Enter node name here...' %}"class="form-control" style="" placeholder="{% trans 'node name' %}" data-bind="value:node().name, valueUpdate: 'keyup'">
                                </div>
                            </div>
                        </div>
    
                        <div class="row widget-container">
                            <div class="form-group">
                                <div class="relative">
                                    <label class="col-xs-12 control-label widget-input-label">
                                        {% trans "Node Name Alias" %}
                                    </label>
                                </div>
    
                                <div class="col-xs-12">
                                    <input type="text" placeholder="{% trans 'Unique alias generated from this node\'s name' %}" data-bind="textInput: node().alias, attr: {disabled: !node().hasCustomAlias()}" class="form-control input-lg widget-input">
                                    <div data-bind="component: { name: 'views/components/simple-switch', params: {value: node().hasCustomAlias, config:{ label: '{% trans "Use a custom node alias" %}', subtitle: ''}}}"></div>
                                </div>
                            </div>
                        </div>
    
                        <!-- ko if: hasOntology -->
                        <!-- ko if: !node().istopnode -->
                        <div class="row widget-container">
                            <div class="form-group">
                                <div class="relative">
                                    <label class="col-xs-12 control-label widget-input-label">
                                        <span style="display:flex"><div class="node-form ontology">{% trans "Relationship to" %}</div><div class="node-form node-name" data-bind="text: graphModel.getParentNode(node()).name"></div><div style="margin-top: 1px;">({% trans "parent" %})</div></span>
                                    </label>
                                </div>
    
                                <div class="col-xs-12 crm-selector">
                                    <select class="design" data-bind="value: node().parentproperty, options: node().validproperties, optionsText: node().getFriendlyOntolgyName.bind(node()), valueAllowUnset: true, optionsCaption: {% quoted_trans "Choose a property" %}, chosen: {disable_search_threshold: 10, width: '500px'}"></select>
                                </div>
                            </div>
                        </div>
    
                        <div class="row widget-container">
                            <div class="form-group">
                                <div class="relative">
                                    <label class="col-xs-12 control-label widget-input-label">
                                        {% trans "Ontology Class" %}
    
                                    </label>
                                </div>
    
                                <div class="col-xs-12 crm-selector">
                                    <select class="" data-bind="value: node().ontologyclass, options: node().validclasses, optionsText: node().getFriendlyOntolgyName.bind(node()), valueAllowUnset: true, optionsCaption: {% quoted_trans 'Choose a class'%}, chosen: {disable_search_threshold: 10, width: '500px'}"></select>
                                </div>
                            </div>
                        </div>
    
                        <div class="row widget-container">
                            <div class="form-group">
                                <div class="relative">
                                    <label class="col-xs-12 control-label widget-input-label">
                                        {% trans "Semantics" %}
                                    </label>
                                </div>
    
                                <div class="col-xs-12">
                                    <span class="node-semantic-description">
                                        <div class="node-form node-name" data-bind="text: graphModel.getParentNode(node()).name"></div>
                                        <div class="node-form ontology" data-bind="text: '(' + graphModel.getParentNode(node()).ontologyclass_friendlyname() + '; parent)'"></div>
                                        <div class="node-form ontology" data-bind="text: node().parentproperty_friendlyname"></div>
                                        <div class="node-form node-name" data-bind="text: node().name"></div>
                                        <div class="node-form ontology" data-bind="text: '(' + node().ontologyclass_friendlyname()  + ')'"></div>
                                    </span>
                                </div>
                            </div>
                        </div>
    
                        <!-- /ko -->
                        <!-- /ko -->
    
                        <div class="row widget-container">
                            <div class="form-group">
                                <div class="relative">
                                    <label class="col-xs-12 control-label widget-input-label">
                                        {% trans "Description" %}
    
                                    </label>
                                </div>
    
                                <div class="col-xs-12 crm-selector">
                                    <textarea placeholder="{% trans 'description' %}" rows="6" class="form-control" data-bind="textInput: node().description"></textarea>
                                </div>
                            </div>
                        </div>
    
                    </form>
                </div>
            </div>

            <div style="position: relative; height: 190px;">
                <!-- ko if: graph.isresource() && ( node().is_immutable || !graph.source_identifier_id() )-->
                <div 
                    style="
                        position: absolute; 
                        background-color: rgba(256, 256, 256, 0.5);
                        width: 100%;
                        height: 100%;
                        z-index: 999;
                    "
                ></div>
                <!-- /ko -->
                <div class="graph-designer-header">{% trans 'Node Data Type and Configuration' %}</div>
                <div class="graph-settings-panel-body fade in">
                    <form class="widgets">
                        <div class="row widget-container data-type">
                            <div class="form-group">
                                <div class="relative">
                                    <label class="col-xs-12 control-label widget-input-label">
                                        {% trans "Data type" %}
                                    </label>
                                </div>
    
                                <div class="col-xs-12 crm-selector">
                                    <select class="design" data-bind="disable: disableDatatype(), value: node().datatype, options: datatypes, optionsCaption: {% quoted_trans 'Choose a data type' %}, chosen: {disable_search_threshold: 10, width: '500px'}"></select>
                                </div>
                            </div>
                        </div>
    
                        <!-- ko if: node().datatypeConfigComponent -->
                        <div class="row widget-container data-type-config">
                            <div class="form-group">
                                <div class="col-xs-12 crm-selector">
                                    <div data-bind='component: {
                                        name: node().datatypeConfigComponent,
                                        params: extendNode(node())}' style="width: 500px;">
                                    </div>
                                </div>
                            </div>
                        </div>
                        <!-- /ko -->
                    </form>
                </div>
            </div>

            <div style="position: relative; height: 360px;">
                <!-- ko if: graph.isresource() && ( node().is_immutable || !graph.source_identifier_id() )-->
                <div 
                    style="
                        position: absolute; 
                        background-color: rgba(256, 256, 256, 0.5);
                        width: 100%;
                        height: 100%;
                        z-index: 999;
                    "
                ></div>
                <!-- /ko -->
                <div class="graph-designer-header" style="margin-top: 20px;">{% trans 'Node Settings' %}</div>
                <div class="graph-settings-panel-body fade in">
                    <form>    
                        <div class="row widget-container graph-settings-switch">
                            <div class="form-group">
                                <div class="relative">
                                    <label class="col-xs-12 control-label widget-input-label">
                                        <span class="switch switch-small arches-switch" data-bind="css: {'on': node().isrequired(), 'disabled': checkIfImmutable()}, click: toggleRequired"><small></small></span>
                                    </label>
                                </div>
    
                                <div class="col-xs-12">
                                    <p class="control-label graph-settings-switch-label">
                                    {% trans "Required" %}
                                    </p>
                                    <span class="graph-settings-switch-subtitle">
                                        {% trans "Activate to require that data be collected for this node when a card value is edited" %}
                                    </span>
    
                                </div>
                            </div>
                        </div>
    
                        <!-- ko if: node() && !isResourceTopNode() && displayMakeCard() === true -->
                        <div class="row widget-container graph-settings-switch">
                            <div class="form-group">
                                <div class="relative">
                                    <label class="col-xs-12 control-label widget-input-label">
                                        <span class="switch switch-small arches-switch" data-bind="css: {'on': node().isCollector(), 'disabled': checkIfImmutable()}, click: toggleIsCollector"><small></small></span>
                                    </label>
                                </div>
    
                                <div class="col-xs-12">
                                    <p class="control-label graph-settings-switch-label">
                                        <span data-bind="text: (node().nodeGroupId() && !node().isCollector() || graphModel.isNodeInChildGroup(node())) ? {% quoted_trans "Place node(s) in a separate card" %} : {% quoted_trans "Make card" %}"></span>
                                    </p>
                                    <span class="graph-settings-switch-subtitle">
                                        <!-- ko if: node().istopnode -->
                                        {% trans "Data from nodes not collected in other cards will be collected in the root card's form section" %}
                                        <!-- /ko -->
                                        <!-- ko if: !node().istopnode -->
                                        {% trans "Data from this node and downstream nodes will be collected in a single form section" %}
                                        <!-- /ko -->
                                    </span>
                                </div>
                            </div>
                        </div>
                        <!-- /ko -->
                        <div class="row widget-container graph-settings-switch">
                            <div class="form-group">
                                <div class="relative">
                                    <label class="col-xs-12 control-label widget-input-label">
                                        <span 
                                            class="switch switch-small arches-switch" 
                                            data-bind="
                                                css: {
<<<<<<< HEAD
                                                    'on': $data.nodegroup() && $data.nodegroup().cardinality() === 'n', 
=======
                                                    'on': $data.node() && $data.node().nodeid === $data.node().nodeGroupId() && $data.nodegroup().cardinality() === 'n', 
>>>>>>> 58278d30
                                                    'disabled': !$data.nodegroup() || $data.node() && $data.node().nodeid !== $data.node().nodeGroupId()
                                                }, 
                                                click: $data.updateCardinality
                                            "
                                        ><small></small></span>
                                    </label>
                                </div>
    
                                <div class="col-xs-12">
                                    <p class="control-label graph-settings-switch-label">
                                        <span>{% trans "Allow multiple values." %}</span>
                                    </p>
                                    <span class="graph-settings-switch-subtitle">
                                        {% trans "Let users enter multiple values for this data entry card" %}
                                    </span>
                                </div>
                            </div>
                        </div>
                    </form>
                </div>
            </div>

            <div>
                <!-- ko if: node() && ( node().datatypeDataBearing() || node().datatypeIsSearchable() ) -->
                <div class="graph-designer-header" style="margin-top: 20px;">{% trans 'Search Settings' %}</div>
                <!-- /ko -->
                <div class="graph-settings-panel-body fade in">
                    <form>
                        <!-- ko if: node().datatypeIsSearchable() -->
                        <div class="row widget-container graph-settings-switch">
                            <div class="form-group">
                                <div class="relative">
                                    <label class="col-xs-12 control-label widget-input-label">
                                        <span class="switch switch-small arches-switch" data-bind="css: {'on': node().issearchable()}, click: function () { node().issearchable(!node().issearchable()); }"><small></small></span>
                                    </label>
                                </div>

                                <div class="col-xs-12">
                                    <p class="control-label graph-settings-switch-label">
                                    {% trans "Expose to Advanced Search" %}
                                    </p>
                                    <span class="graph-settings-switch-subtitle">
                                        {% trans "Activate to use this node in Advanced Search." %}
                                    </span>
                                </div>
                            </div>
                        </div>
                        <!-- /ko -->

                        <!-- ko if: node() && node().datatypeDataBearing() -->
                        <div class="row widget-container graph-settings-switch">
                            <div class="form-group">
                                <div class="relative">
                                    <label class="col-xs-12 control-label widget-input-label">
                                        <span class="switch switch-small arches-switch" data-bind="css: {'on': node().exportable()}, click: function(){node().exportable(!node().exportable())}"><small></small></span>
                                    </label>
                                </div>

                                <div class="col-xs-12">
                                    <p class="control-label graph-settings-switch-label">
                                    {% trans "Export via Search Results" %}
                                    </p>
                                    <span class="graph-settings-switch-subtitle">
                                        {% trans "Provide a field name for shapefiles. " %} <strong>{% trans "Limited to 10 characters to meet shapefile requirements." %}</strong>
                                    </span>
                                    <div class="exportable-field-name">
                                        <input class="form-control input-md widget-input" placeholder="{% trans 'shapefile fieldname' %}" type="text" maxlength="10" data-bind="textInput: node().fieldname, disable: !node().exportable(), css: {'disabled': !node().exportable()}"></input>
                                    </div>
                                </div>
                            </div>
                        </div>
                        <!--/ko-->
                    </form>
                </div>
            </div>
        <!-- /ko -->
        </div>
    </div>
</div><|MERGE_RESOLUTION|>--- conflicted
+++ resolved
@@ -255,11 +255,7 @@
                                             class="switch switch-small arches-switch" 
                                             data-bind="
                                                 css: {
-<<<<<<< HEAD
-                                                    'on': $data.nodegroup() && $data.nodegroup().cardinality() === 'n', 
-=======
                                                     'on': $data.node() && $data.node().nodeid === $data.node().nodeGroupId() && $data.nodegroup().cardinality() === 'n', 
->>>>>>> 58278d30
                                                     'disabled': !$data.nodegroup() || $data.node() && $data.node().nodeid !== $data.node().nodeGroupId()
                                                 }, 
                                                 click: $data.updateCardinality
