{% load i18n %}
<!-- ko foreach: { data: [$data], as: 'graphTree' } -->
<div class="jstree jstree-default">
    <div class="header" style="padding-bottom: 55px">
        <!-- Layer Filter -->
        <div class="list-filter" data-bind="" style="margin-right: 10px;">
            <input type="text" class="form-control" style="width: 250px;" placeholder="{% trans 'Find a node, datatype, card...' %}" data-bind="textInput: graphTree.filter">

            <!-- Clear Search -->
            <span class="clear-node-search" data-bind="visible: graphTree.filter().length > 0, click: function() { graphTree.filter(''); }" style="top: 8px;"><i class="fa fa-times-circle"></i></span>
        </div>
        <div style="text-align: center;">
            <a data-bind="click: expandAll" style="cursor:pointer;">Expand all</a>
            <a data-bind="click: collapseAll" style="padding-left:30px; cursor:pointer;">Collapse all</a>
        </div>
    </div>
    <div class="left-panel-overflow">
        <!-- <div data-bind="sortable: $data"> -->
        <ul class="jstree-container-ul jstree-children" aria-expanded="true">
                <div class="" data-bind="template: {
                    name: 'graph-tree',
                    foreach: graphTree.graphModel.tree,
                    as: 'node'
                }"></div>
        </ul>
        <!-- </div> -->
    </div>
</div>
<!-- /ko -->

<template id="graph-tree">
    <li role="treeitem" class="jstree-node" data-bind="css: {'jstree-open': (node.childNodes().length > 0 && node.expanded), 'jstree-closed' : (node.childNodes().length > 0 && !node.expanded()), 'jstree-leaf': node.childNodes().length === 0}">
        <i class="jstree-icon jstree-ocl" role="presentation" data-bind="click: function(){node.expanded(!node.expanded())}"></i>
        <a class="jstree-anchor" href="#" tabindex="-1" data-bind="click: graphTree.selectItem.bind(graphTree), css:{'jstree-clicked': node.selected, 'child-selected': graphTree.isChildSelected(node) }">
            <i data-bind="css: node.iconclass" role="presentation"></i>
            <span style="padding-right: 10px;" data-bind="text: graphTree.getDisplayName(node), css:{filtered: graphTree.filter().length > 0 && !node.filtered()}"></span>
            <i class="jstree-node-action-icon fa fa-plus-circle" role="presentation" data-bind="click: graphTree.addChildNode.bind(graphTree)" data-toggle="tooltip" data-original-title="{% trans "Add Child Node" %}"></i>
            <i class="jstree-node-action-icon ion-merge" role="presentation" data-bind="click: graphTree.toggleBranchList.bind(graphTree)" data-toggle="tooltip" data-original-title="{% trans "Add Branch" %}"></i>
            <!-- ko if: !node.istopnode -->
            <i class="jstree-node-action-icon fa fa-arrow-right" role="presentation" data-bind="click: graphTree.exportBranch.bind(graphTree)" data-toggle="tooltip" data-original-title="{% trans "Export Branch" %}"></i>
            <!-- /ko -->
            <!-- ko if: !node.istopnode -->
            <i class="jstree-node-action-icon fa fa-trash" role="presentation" data-bind="click: graphTree.deleteNode.bind(graphTree)" data-toggle="tooltip" data-original-title="{% trans "Delete Node" %}"></i>
            <!-- /ko -->
        </a>
<<<<<<< HEAD
        <ul class="jstree-children" aria-expanded="true" data-bind="if: node.children().length > 0">
            <div data-bind="sortable: {
                data: node.children,
                as: 'node',
                beforeMove: graphTree.beforeMove,
                afterMove: graphTree.reorderNodes
            }">
                <div data-bind="template: {
                    name: 'graph-tree',
                    data: node,
                    as: 'node'
                }"></div>
            </div>
=======
        <ul class="jstree-children" aria-expanded="true" data-bind="if: node.childNodes().length > 0">
            <div data-bind="template: {
                name: 'graph-tree',
                foreach: node.childNodes(),
                as: 'node'
            }"></div>
>>>>>>> 90c41161
        </ul>
    </li>
</template><|MERGE_RESOLUTION|>--- conflicted
+++ resolved
@@ -43,7 +43,6 @@
             <i class="jstree-node-action-icon fa fa-trash" role="presentation" data-bind="click: graphTree.deleteNode.bind(graphTree)" data-toggle="tooltip" data-original-title="{% trans "Delete Node" %}"></i>
             <!-- /ko -->
         </a>
-<<<<<<< HEAD
         <ul class="jstree-children" aria-expanded="true" data-bind="if: node.children().length > 0">
             <div data-bind="sortable: {
                 data: node.children,
@@ -57,14 +56,6 @@
                     as: 'node'
                 }"></div>
             </div>
-=======
-        <ul class="jstree-children" aria-expanded="true" data-bind="if: node.childNodes().length > 0">
-            <div data-bind="template: {
-                name: 'graph-tree',
-                foreach: node.childNodes(),
-                as: 'node'
-            }"></div>
->>>>>>> 90c41161
         </ul>
     </li>
 </template>