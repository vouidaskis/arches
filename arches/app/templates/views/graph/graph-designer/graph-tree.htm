--- conflicted
+++ resolved
@@ -65,10 +65,7 @@
             <span style="font-weight:bold;" data-bind="text: ': ' + graphTree.getNodeIdentifier(node)"></span>
             <!-- /ko -->
             <span class="spacer"></span>
-<<<<<<< HEAD
             <!-- ko ifnot: graph.attributes.isresource && ( node.is_immutable || !graph.attributes.source_identifier_id ) -->
-=======
-            <!-- ko ifnot: graph.attributes.isresource && node.is_immutable -->
                 <i 
                     class="jstree-node-action-icon ion-ios-copy-outline" 
                     role="presentation" 
@@ -85,7 +82,6 @@
                     data-placement="auto" 
                     data-container="body"
                 ></i>
->>>>>>> d881a22b
                 <!--ko if: graphTree.restrictedNodegroups.includes(node.nodeGroupId()) === false -->
                 <i 
                     class="jstree-node-action-icon fa fa-plus-circle" 
