{% load i18n %}
{% load webpack_static from webpack_loader %}

<!-- ko foreach: { data: [$data], as: 'graphTree' } -->
<div 
    style="height: 100%; display: flex; flex-direction: column;"
    class="jstree jstree-default"
>
    <div class="header" >
        <!-- Layer Filter -->
        <div class="list-filter" data-bind="">
            <input type="text" class="form-control" style="width: 100%;" placeholder="{% trans 'Find a node, datatype, card...' %}" data-bind="textInput: graphTree.filter, event: {keypress: graphTree.filterEnterKeyHandler}">

            <!-- Clear Search -->
            <span class="clear-node-search" data-bind="visible: graphTree.filter().length > 0, click: function() { graphTree.filter(''); }"><i class="fa fa-times-circle"></i></span>
        </div>
        <div class="tools">
            <a class="tree-display-tool" data-bind="click: expandAll"><i class="ion-plus"></i>{% trans ' Expand' %}</a>
            <a class="tree-display-tool" data-bind="click: collapseAll"><i class="ion-minus"></i>{% trans ' Collapse' %}</a>
            <a class="tree-display-tool" data-bind="click: toggleGrid"><i class="fa fa-ellipsis-v"></i>{% trans ' Grid' %}</a>
            <!--ko ifnot: graphTree.showIds -->
            <a class="tree-display-tool" data-bind="click: graphTree.toggleIds"><i class="ion-information-circled"></i>{% trans ' Show IDs' %}</a>
            <!--/ko-->
            <!--ko if: graphTree.showIds -->
            <a class="tree-display-tool" data-bind="click: graphTree.toggleIds"><i class="ion-information-circled"></i>{% trans ' Hide IDs' %}</a>
            <!--/ko-->
        </div>
    </div>
    <div class="left-panel-overflow graph-designer-node-tree">
        <ul class="jstree-container-ul jstree-children jstree-striped" aria-expanded="true">
            <div class="" data-bind="template: {
                name: 'graph-tree',
                foreach: graphTree.graphModel.tree,
                as: 'node'
            }"></div>
        </ul>
    </div>
</div>
<!-- /ko -->

<template id="graph-tree">
    <li role="treeitem" class="jstree-node" data-bind="css: {'jstree-open': (node.childNodes().length > 0 && node.expanded), 'jstree-closed' : (node.childNodes().length > 0 && !node.expanded()), 'jstree-leaf': node.childNodes().length === 0, 'hide-background': !graphTree.showGrid()}, scrollTo: graphTree.scrollTo() == node, container: '.graph-designer-node-tree'">
        <i class="jstree-icon" role="presentation" data-bind="{click: function(){node.expanded(!node.expanded())}, css: {'jstree-ocl': graphTree.showGrid}}"></i>
        <a class="jstree-anchor" href="#" tabindex="-1" data-bind="click: graphTree.selectItem.bind(graphTree), css:{'jstree-clicked': node.selected, 'child-selected': graphTree.isChildSelected(node), 'func-node': graphTree.isFuncNode(node), 'filtered': graphTree.filter().length > 0 && !node.filtered()}">
            <span class="spacer"></span>
            <i data-bind="css: 'node.iconclass'" role="presentation"></i>

            <!-- ko if: node.exportable -->
            <i class="jstree-leading-icon fa fa-download" role="presentation" data-toggle="tooltip" data-placement="top" data-container="body" data-original-title="{% trans 'Node is exportable in search' %}"></i>
            <!-- /ko -->
            <span class="" data-bind="{text: graphTree.getDisplayName(node)}"></span>
            <!-- ko if: graph.attributes.isresource && node.is_immutable -->
            <i 
                style="background-color: transparent; padding-left: 5px;"
                class="fa fa-lock" 
                role="presentation" 
                data-toggle="tooltip" 
                data-placement="auto" 
                data-container="body" 
                data-original-title="{% trans "Branch is Locked" %}"
            ></i>
            <!-- /ko -->

            <!-- ko if: graphTree.showIds -->
            <span style="font-weight:bold;" data-bind="text: ': ' + graphTree.getNodeIdentifier(node)"></span>
            <!-- /ko -->
            <span class="spacer"></span>
<<<<<<< HEAD
            <!-- ko ifnot: graph.attributes.isresource && node.is_immutable -->
                <!--ko if: graphTree.restrictedNodegroups.includes(node.nodeGroupId()) === false -->
                <i 
                    class="jstree-node-action-icon fa fa-plus-circle" 
                    role="presentation" 
                    data-bind="click: graphTree.addChildNode.bind(graphTree)" 
                    data-toggle="tooltip" 
                    data-placement="auto" 
                    data-container="body" 
                    data-original-title="{% trans "Add Child Node" %}"
                ></i>
                <i 
                    class="jstree-node-action-icon ion-merge" 
                    role="presentation" 
                    data-bind="click: graphTree.toggleBranchList.bind(graphTree)" 
                    data-toggle="tooltip" 
                    data-placement="auto" 
                    data-container="body" 
                    data-original-title="{% trans "Add Branch" %}"
                ></i>
                <!-- /ko -->
                <!-- ko if: !node.istopnode -->
                <i 
                    class="jstree-node-action-icon fa" 
                    role="presentation" 
                    data-bind="{
                        click: graphTree.exportBranch.bind(graphTree), 
                        css: {'fa-arrow-right': graphTree.activeLanguageDir() != 'rtl', 'fa-arrow-left': graphTree.activeLanguageDir() == 'rtl'}
                    }" 
                    data-toggle="tooltip" 
                    data-placement="auto" 
                    data-container="body" 
                    data-original-title="{% trans "Export Branch" %}"
                ></i>
                <!-- /ko -->
=======
            <i class="jstree-node-action-icon ion-ios-copy-outline" role="presentation" data-bind="visible: graphTree.showIds(), clipboard: {value: node.nodeid, tooltip: true, beforeCopiedText: graphTree.translations.copyNodeIdToClipboard, afterCopiedText: graphTree.translations.copiedNodeIdToClipboard}" data-toggle="tooltip" data-placement="auto" data-container="body"></i>
            <!--ko if: graphTree.restrictedNodegroups.includes(node.nodeGroupId()) === false -->
            <i class="jstree-node-action-icon fa fa-plus-circle" role="presentation" data-bind="click: graphTree.addChildNode.bind(graphTree)" data-toggle="tooltip" data-placement="auto" data-container="body" data-original-title="{% trans "Add Child Node" %}"></i>
            <i class="jstree-node-action-icon ion-merge" role="presentation" data-bind="click: graphTree.toggleBranchList.bind(graphTree)" data-toggle="tooltip" data-placement="auto" data-container="body" data-original-title="{% trans "Add Branch" %}"></i>
            <!-- /ko -->
            <!-- ko if: !node.istopnode -->
            <i class="jstree-node-action-icon fa" role="presentation" data-bind="{click: graphTree.exportBranch.bind(graphTree), css: {'fa-arrow-right': graphTree.activeLanguageDir() != 'rtl', 'fa-arrow-left': graphTree.activeLanguageDir() == 'rtl'}}" data-toggle="tooltip" data-placement="auto" data-container="body" data-original-title="{% trans "Export Branch" %}"></i>
>>>>>>> f8ded76d
            <!-- /ko -->
            <!-- ko if: !node.istopnode && graphTree.restrictedNodegroups.includes(node.nodeGroupId()) === false -->
                <!-- ko if: !node.is_immutable || node.is_immutable && node.isCollector()  -->
                <i 
                    class="jstree-node-action-icon fa fa-trash" 
                    role="presentation" 
                    data-bind="click: graphTree.deleteNode.bind(graphTree)" 
                    data-toggle="tooltip" 
                    data-placement="auto"
                    data-container="body" 
                    data-original-title="{% trans "Delete Node" %}"
                ></i>
                <!-- /ko -->
            <!-- /ko -->
            
        </a>
        <!-- ko if: node.expanded() -->
        <ul class="jstree-children" aria-expanded="true" data-bind="if: node.childNodes().length > 0">
            <div data-bind="sortable: {
                template: 'graph-tree',
                data: node.childNodes,
                as: 'node',
                beforeMove: graphTree.beforeMove,
                afterMove: graphTree.reorderNodes
            }">
            </div>
        </ul>
        <!-- /ko -->
    </li>
</template>

<script src="{% webpack_static 'node_modules/underscore/underscore-min.js' %}"></script>
<|MERGE_RESOLUTION|>--- conflicted
+++ resolved
@@ -65,8 +65,23 @@
             <span style="font-weight:bold;" data-bind="text: ': ' + graphTree.getNodeIdentifier(node)"></span>
             <!-- /ko -->
             <span class="spacer"></span>
-<<<<<<< HEAD
             <!-- ko ifnot: graph.attributes.isresource && node.is_immutable -->
+                <i 
+                    class="jstree-node-action-icon ion-ios-copy-outline" 
+                    role="presentation" 
+                    data-bind="
+                        visible: graphTree.showIds(), 
+                        clipboard: {
+                            value: node.nodeid, 
+                            tooltip: true, 
+                            beforeCopiedText: graphTree.translations.copyNodeIdToClipboard, 
+                            afterCopiedText: graphTree.translations.copiedNodeIdToClipboard
+                        }
+                    " 
+                    data-toggle="tooltip" 
+                    data-placement="auto" 
+                    data-container="body"
+                ></i>
                 <!--ko if: graphTree.restrictedNodegroups.includes(node.nodeGroupId()) === false -->
                 <i 
                     class="jstree-node-action-icon fa fa-plus-circle" 
@@ -101,15 +116,6 @@
                     data-original-title="{% trans "Export Branch" %}"
                 ></i>
                 <!-- /ko -->
-=======
-            <i class="jstree-node-action-icon ion-ios-copy-outline" role="presentation" data-bind="visible: graphTree.showIds(), clipboard: {value: node.nodeid, tooltip: true, beforeCopiedText: graphTree.translations.copyNodeIdToClipboard, afterCopiedText: graphTree.translations.copiedNodeIdToClipboard}" data-toggle="tooltip" data-placement="auto" data-container="body"></i>
-            <!--ko if: graphTree.restrictedNodegroups.includes(node.nodeGroupId()) === false -->
-            <i class="jstree-node-action-icon fa fa-plus-circle" role="presentation" data-bind="click: graphTree.addChildNode.bind(graphTree)" data-toggle="tooltip" data-placement="auto" data-container="body" data-original-title="{% trans "Add Child Node" %}"></i>
-            <i class="jstree-node-action-icon ion-merge" role="presentation" data-bind="click: graphTree.toggleBranchList.bind(graphTree)" data-toggle="tooltip" data-placement="auto" data-container="body" data-original-title="{% trans "Add Branch" %}"></i>
-            <!-- /ko -->
-            <!-- ko if: !node.istopnode -->
-            <i class="jstree-node-action-icon fa" role="presentation" data-bind="{click: graphTree.exportBranch.bind(graphTree), css: {'fa-arrow-right': graphTree.activeLanguageDir() != 'rtl', 'fa-arrow-left': graphTree.activeLanguageDir() == 'rtl'}}" data-toggle="tooltip" data-placement="auto" data-container="body" data-original-title="{% trans "Export Branch" %}"></i>
->>>>>>> f8ded76d
             <!-- /ko -->
             <!-- ko if: !node.istopnode && graphTree.restrictedNodegroups.includes(node.nodeGroupId()) === false -->
                 <!-- ko if: !node.is_immutable || node.is_immutable && node.isCollector()  -->
