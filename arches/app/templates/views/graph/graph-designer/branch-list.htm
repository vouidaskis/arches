--- conflicted
+++ resolved
@@ -19,11 +19,7 @@
         <!-- /ko -->
 
         <!-- ko foreach: $data.filtered_items -->
-<<<<<<< HEAD
-            <div class="library-card" style="display: flex; align-items: center;" data-bind="click: $parent.selectItem.bind($parent), css:{ 'selected selected-card': $data.selected() && $data.is_active===true, disabled: $data.is_active === false }"> 
-=======
             <div class="library-card" style="display: flex; align-items: center;"> 
->>>>>>> a4793874
                 <div class="library-icon" style="margin: 5px;">
                     <!-- ko if: $data.is_active -->
                     <span class="icon-wrap icon-wrap-sm icon-circle branch-icon bg-mint" style="cursor: pointer;" data-bind="click: $parent.appendBranch.bind($parent), clickBubble: false">
