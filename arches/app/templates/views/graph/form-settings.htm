<!--
ARCHES - a program developed to inventory and manage immovable cultural heritage.
Copyright (C) 2013 J. Paul Getty Trust and World Monuments Fund

This program is free software: you can redistribute it and/or modify
it under the terms of the GNU Affero General Public License as
published by the Free Software Foundation, either version 3 of the
License, or (at your option) any later version.

This program is distributed in the hope that it will be useful,
but WITHOUT ANY WARRANTY; without even the implied warranty of
MERCHANTABILITY or FITNESS FOR A PARTICULAR PURPOSE. See the
GNU Affero General Public License for more details.

You should have received a copy of the GNU Affero General Public License
along with this program. If not, see <http://www.gnu.org/licenses/>.
-->
{% load staticfiles %}
{% load i18n %}
<<<<<<< HEAD
<div data-bind="visible: formModel" style="display:none;">
    <div class="panel card-panel">
        <div class="panel-heading">
            <div class="" style="">
                <h3 id="" class="panel-title card-main-title">Form Settings</h3>
            </div>
        </div>

        <!-- Data Entry -->
        <div id="ep-settings-form-crud" class="panel-body card-body fade in" style="">
            <div id="cards" class="tab-base card-content-container outline">

                <!--Nav Tabs-->
                <ul class="nav nav-tabs card-nav-container">
                    <li id="xx-id-group" class="active">
                        <a id="xx-id-tab" data-toggle="tab" href="#form-id-card" class="card-tab-title" aria-expanded="true">
                            Form Identifiers
                        </a>
                    </li>
                    <li id="xx-icon-group" class="">
                        <a id="xx-icon-tab" data-toggle="tab" href="#form-icon-card" class="card-tab-title" aria-expanded="false">
                            Icon
                        </a>
                    </li>
                    <li id="xx-status-group" class="">
                        <a id="xx-status-tab" data-toggle="tab" href="#form-status-card" class="card-tab-title" aria-expanded="false">
                            Status
                        </a>
                    </li>
                </ul>

                <!--Tabs Content-->
                <div class="tab-content card-content-tab" style="margin-left: 0px;">

                    <!-- Card -->
                    <div id="form-id-card" class="tab-pane fade active in" style="display: block;">
                        <div class="panel-body card-panel-body">
                            <div id="" class="card-content">

                                <!-- Card Level Alert -->
                                <div id="summary-card-alert" class="panel install-card-alert"></div>

                                <!-- Form -->
                                <div class="col-xs-12 no-instructions-shim">

                                    <form class="widgets">
                                        <div class="row widget-container">
                                            <div class="form-group">
                                                <div class="relative">
                                                    <label class="col-xs-12 col-lg-9 control-label widget-input-label" for=""> Form Name <i class="ion-ios-checkmark-outline"></i></label>
                                                </div>

                                                <div class="col-xs-12 col-lg-9">
                                                    <input type="" placeholder="Name" id="" class="form-control input-lg widget-input" data-bind="value:formModel.title, valueUpdate: 'keyup'">
                                                </div>
                                            </div>
                                        </div>

                                        <div class="row widget-container">
                                            <div class="form-group">
                                                <div class="relative" style="">
                                                    <label class="col-xs-12 col-lg-9 control-label widget-input-label" for=""> Form Subtitle <i class="ion-ios-checkmark-outline"></i></label>
                                                </div>

                                                <div class="col-xs-12 col-lg-9">
                                                    <input type="" placeholder="Subtitle" id="" class="form-control input-lg widget-input" data-bind="value:formModel.subtitle, valueUpdate: 'keyup'">
                                                </div>
                                            </div>
                                        </div>
                                    </form>
                                </div>
                            </div>
                        </div>
                    </div>

                    <!-- Icon Card -->

                    <div id="form-icon-card" class="tab-pane fade">
                        <div class="panel-body card-panel-body">
                            <div class="card-content">

                                <!-- Card Level Alert -->
                                <div id="summary-card-alert" class="panel install-card-alert"></div>

                                <!-- Card Instruction -->
                                <p id="install-instructions" class="content-instructions">
                                    {% trans "Pick an icon for your form" %}

                                    <!-- Help link -->
                                    <span>
                                        <a id="card-help" class="pull-right card-help help"> {% trans "Help" %} <i class="fa fa-question-circle"></i></a>
                                    </span>
                                </p>

                                <!-- Form -->
                                <div class="col-xs-12">

                                    <form class="widgets">
                                        <div class="row widget-container">
                                            <div class="form-group">
                                                <div>
                                                    <label class="col-xs-12 control-label widget-input-label"> {% trans "Form Icon" %} <i class="ion-ios-checkmark-outline"></i></label>
                                                </div>

                                                <!-- Icon search -->
                                                <div style="padding-left: 10px;">
                                                    <div class="relative" style="padding: 10px 0px;">

                                                        <!-- Currently selected icon -->
                                                        <div>
                                                            {% trans "Selected icon:" %}
                                                            <button data-bind="css: 'btn btn-default btn-icon icon-lg ' + formModel.iconclass(), click: function() {}" style="height: 35px; width: 35px;"></button>
                                                        </div>

                                                        <div style="position: absolute; left: 130px; top: 21px;">
                                                            <input type="text" class="form-control" style="width: 500px; height: 36px;" placeholder="{% trans "Find an icon" %}" data-bind="value:iconFilter, valueUpdate: 'keyup'">

                                                            <!-- Remove Search -->
                                                            <span class="clear-search" style="position: absolute; left: 480px; top: 5px; color: #123; font-size: 17px;"><i class="fa fa-times-circle"></i></span>
                                                        </div>
                                                    </div>
                                                </div>

                                                <!-- Icon List -->
                                                <div style="height: 300px; overflow-y: scroll; padding-top: 15px; padding-left: 20px; border: 1px solid #e9e9e9; margin-left: 10px; margin-right: 30px;">

                                                    <div class="row">
=======
{% block content %}
<div>
      <div class="panel card-panel">
          <div class="panel-heading">
              <div class="" style="">
                  <h3 id="" class="panel-title card-main-title">Form Settings</h3>
              </div>
          </div>

          <!-- Data Entry -->
          <div id="ep-settings-form-crud" class="panel-body card-body fade in" style="">
              <div id="cards" class="tab-base card-content-container outline">

                  <!--Nav Tabs-->
                  <ul class="nav nav-tabs card-nav-container">
                      <li id="form-id-group" class="active">
                          <a id="form-id-tab" data-toggle="tab" href="#form-id-card" class="card-tab-title" aria-expanded="true">
                              Form Identifiers
                          </a>
                      </li>
                      <li id="form-icon-group" class="">
                          <a id="form-icon-tab" data-toggle="tab" href="#form-icon-card" class="card-tab-title" aria-expanded="false">
                              Icon
                          </a>
                      </li>
                      <li id="form-status-group" class="">
                          <a id="form-status-tab" data-toggle="tab" href="#form-status-card" class="card-tab-title" aria-expanded="false">
                              Status
                          </a>
                      </li>
                  </ul>

                  <!--Tabs Content-->
                  <div class="tab-content card-content-tab" style="margin-left: 0px;">

                      <!-- Card -->
                      <div id="form-id-card" class="tab-pane fade active in" style="">
                          <div class="panel-body card-panel-body">
                              <div class="card-content">

                                  <!-- Card Level Alert -->
                                  <div id="summary-card-alert" class="panel install-card-alert"></div>

                                  <!-- Form -->
                                  <div class="col-xs-12 no-instructions-shim">

                                      <form class="widgets">
                                          <div class="row widget-container">
                                              <div class="form-group">
                                                  <div class="relative">
                                                      <label class="col-xs-12 col-lg-9 control-label widget-input-label" for=""> Form Name <i class="ion-ios-checkmark-outline"></i></label>
                                                  </div>

                                                  <div class="col-xs-12 col-lg-9">
                                                      <input type="" placeholder="Name" id="" class="form-control input-lg widget-input" data-bind="value:formModel.title, valueUpdate: 'keyup'">
                                                  </div>
                                              </div>
                                          </div>

                                          <div class="row widget-container">
                                              <div class="form-group">
                                                  <div class="relative" style="">
                                                      <label class="col-xs-12 col-lg-9 control-label widget-input-label" for=""> Form Subtitle <i class="ion-ios-checkmark-outline"></i></label>
                                                  </div>

                                                  <div class="col-xs-12 col-lg-9">
                                                      <input type="" placeholder="Subtitle" id="" class="form-control input-lg widget-input" data-bind="value:formModel.subtitle, valueUpdate: 'keyup'">
                                                  </div>
                                              </div>
                                          </div>
                                      </form>
                                  </div>
                              </div>
                          </div>
                      </div>

                      <!-- Icon Card -->

                      <div id="form-icon-card" class="tab-pane fade">
                          <div class="panel-body card-panel-body">
                              <div class="card-content">

                                  <!-- Card Level Alert -->
                                  <div id="summary-card-alert" class="panel install-card-alert"></div>

                                  <!-- Card Instruction -->
                                  <p id="install-instructions" class="content-instructions">
                                      {% trans "Pick an icon for your form" %}

                                      <!-- Help link -->
                                      <span>
                                          <a id="card-help" class="pull-right card-help help"> {% trans "Help" %} <i class="fa fa-question-circle"></i></a>
                                      </span>
                                  </p>

                                  <!-- Form -->
                                  <div class="col-xs-12">

                                      <form class="widgets">
                                          <div class="row widget-container">
                                              <div class="form-group">
                                                  <div>
                                                      <label class="col-xs-12 control-label widget-input-label"> {% trans "Form Icon" %} <i class="ion-ios-checkmark-outline"></i></label>
                                                  </div>

                                                  <!-- Icon search -->
                                                  <div style="padding-left: 10px;">
                                                      <div class="relative" style="padding: 10px 0px;">

                                                          <!-- Currently selected icon -->
                                                          <div>
                                                              {% trans "Selected icon:" %}
                                                              <button data-bind="css: 'btn btn-default btn-icon icon-lg ' + formModel.iconclass(), click: function() {}" style="height: 35px; width: 35px;"></button>
                                                          </div>

                                                          <div style="position: absolute; left: 130px; top: 21px;">
                                                              <input type="text" class="form-control" style="width: 500px; height: 36px;" placeholder="{% trans "Find an icon" %}" data-bind="value:iconFilter, valueUpdate: 'keyup'">

                                                              <!-- Remove Search -->
                                                              <span class="clear-search" style="position: absolute; left: 480px; top: 5px; color: #123; font-size: 17px;"><i class="fa fa-times-circle"></i></span>
                                                          </div>
                                                      </div>
                                                  </div>

                                                  <!-- Icon List -->
                                                  <div style="height: 300px; overflow-y: scroll; padding-top: 15px; padding-left: 20px; border: 1px solid #e9e9e9; margin-left: 10px; margin-right: 30px;">

                                                      <div class="row">
>>>>>>> fecffb05

                                                        <!-- ko foreach: { data: [$data], as: 'self' } -->

                                                          <!-- ko foreach: icons -->
                                                          <div class="col-xs-6 col-md-3 col-sm-4 demo-icon-font"  data-bind="css: {'selected': (cssclass === self.formModel.iconclass())}, click: function() { self.formModel.iconclass(cssclass); }">
                                                              <i data-bind="css: cssclass"></i> <span data-bind="text: name"></span>
                                                          </div>
                                                          <!-- /ko -->
                                                      <!-- /ko -->
                                                      </div>
                                                  </div>
                                              </div>
                                          </div>
                                      </form>
                                  </div>
                              </div>
                          </div>
                      </div>

                      <!-- Card -->
                      <div id="form-status-card" class="tab-pane fade">
                          <div class="panel-body card-panel-body" style="">
                              <div id="" class="card-content" style="">

                                  <!-- Card Level Alert -->
                                  <div id="meta-card-alert" class="panel install-card-alert" style=""></div>

                                  <!-- Card Instruction -->
                                  <p id="install-instructions" class="content-instructions">
                                      Define this form's status
                                  </p>

                                  <!-- Form -->
                                  <div class="col-xs-12" style="padding-bottom: 10px;">

                                      <div class="row widget-container">
                                          <div class="form-group">
                                              <div class="relative" style="">
                                                  <label class="col-xs-12 control-label widget-input-label" for=""> Default Visibility <i class="ion-ios-checkmark-outline"></i></label>
                                              </div>

                                              <div class="col-xs-12">
                                                  <div class="pad-hor">
                                                      <label data-bind="css: { 'active': formModel.visible() }, click: function () { formModel.visible(true) }" class="form-radio form-normal form-text">
                                                          <input type="radio" name="stat-w-label" data-bind="checked: formModel.visible" value="true"> {% trans "Visible" %}
                                                      </label>
                                                      <label data-bind="css: { 'active': !formModel.visible() }, click: function () { formModel.visible(false) }" class="form-radio form-normal form-text">
                                                          <input type="radio" name="stat-w-label" data-bind="checked: formModel.visible" value="false"> {% trans "Hidden" %}
                                                      </label>
                                                  </div>
                                              </div>
                                          </div>
                                      </div>

                                      <div class="row widget-container">
                                          <div class="form-group">
                                              <div class="relative" style="">
                                                  <label class="col-xs-12 control-label widget-input-label" for=""> Status <i class="ion-ios-checkmark-outline"></i></label>
                                              </div>

                                              <div class="col-xs-12">
                                                  <div class="pad-hor">
                                                      <label data-bind="css: { 'active': formModel.status() }, click: function () { formModel.status(true) }" class="form-radio form-normal form-text">
                                                          <input type="radio" name="stat-w-label" data-bind="checked: formModel.status" value="true"> {% trans "Active" %}
                                                      </label>
                                                      <label data-bind="css: { 'active': !formModel.status() }, click: function () { formModel.status(false) }" class="form-radio form-normal form-text">
                                                          <input type="radio" name="stat-w-label" data-bind="checked: formModel.status" value="false"> {% trans "Inactive" %}
                                                      </label>
                                                  </div>
                                              </div>
                                          </div>
                                      </div>
                                  </div>
                              </div>
                          </div>
                      </div>
                  </div>
              </div>
          </div>
      </div>
  </div>
{% endblock content %}
{% block pre_require_js %}
<script src="//cdnjs.cloudflare.com/ajax/libs/require.js/2.2.0/require.min.js"></script>

<script>{% autoescape off %}
define('form-settings-data', [], function () {
    return {
        icons: {{icons}},
        form: {{form}}
    };
});
{% endautoescape %}</script>
{% endblock pre_require_js %}<|MERGE_RESOLUTION|>--- conflicted
+++ resolved
@@ -17,7 +17,7 @@
 -->
 {% load staticfiles %}
 {% load i18n %}
-<<<<<<< HEAD
+{% block content %}
 <div data-bind="visible: formModel" style="display:none;">
     <div class="panel card-panel">
         <div class="panel-heading">
@@ -32,18 +32,18 @@
 
                 <!--Nav Tabs-->
                 <ul class="nav nav-tabs card-nav-container">
-                    <li id="xx-id-group" class="active">
-                        <a id="xx-id-tab" data-toggle="tab" href="#form-id-card" class="card-tab-title" aria-expanded="true">
+                    <li id="form-id-group" class="active">
+                        <a id="form-id-tab" data-toggle="tab" href="#form-id-card" class="card-tab-title" aria-expanded="true">
                             Form Identifiers
                         </a>
                     </li>
-                    <li id="xx-icon-group" class="">
-                        <a id="xx-icon-tab" data-toggle="tab" href="#form-icon-card" class="card-tab-title" aria-expanded="false">
+                    <li id="form-icon-group" class="">
+                        <a id="form-icon-tab" data-toggle="tab" href="#form-icon-card" class="card-tab-title" aria-expanded="false">
                             Icon
                         </a>
                     </li>
-                    <li id="xx-status-group" class="">
-                        <a id="xx-status-tab" data-toggle="tab" href="#form-status-card" class="card-tab-title" aria-expanded="false">
+                    <li id="form-status-group" class="">
+                        <a id="form-status-tab" data-toggle="tab" href="#form-status-card" class="card-tab-title" aria-expanded="false">
                             Status
                         </a>
                     </li>
@@ -53,9 +53,9 @@
                 <div class="tab-content card-content-tab" style="margin-left: 0px;">
 
                     <!-- Card -->
-                    <div id="form-id-card" class="tab-pane fade active in" style="display: block;">
+                    <div id="form-id-card" class="tab-pane fade active in" style="">
                         <div class="panel-body card-panel-body">
-                            <div id="" class="card-content">
+                            <div class="card-content">
 
                                 <!-- Card Level Alert -->
                                 <div id="summary-card-alert" class="panel install-card-alert"></div>
@@ -145,217 +145,87 @@
                                                 <div style="height: 300px; overflow-y: scroll; padding-top: 15px; padding-left: 20px; border: 1px solid #e9e9e9; margin-left: 10px; margin-right: 30px;">
 
                                                     <div class="row">
-=======
-{% block content %}
-<div>
-      <div class="panel card-panel">
-          <div class="panel-heading">
-              <div class="" style="">
-                  <h3 id="" class="panel-title card-main-title">Form Settings</h3>
-              </div>
-          </div>
-
-          <!-- Data Entry -->
-          <div id="ep-settings-form-crud" class="panel-body card-body fade in" style="">
-              <div id="cards" class="tab-base card-content-container outline">
-
-                  <!--Nav Tabs-->
-                  <ul class="nav nav-tabs card-nav-container">
-                      <li id="form-id-group" class="active">
-                          <a id="form-id-tab" data-toggle="tab" href="#form-id-card" class="card-tab-title" aria-expanded="true">
-                              Form Identifiers
-                          </a>
-                      </li>
-                      <li id="form-icon-group" class="">
-                          <a id="form-icon-tab" data-toggle="tab" href="#form-icon-card" class="card-tab-title" aria-expanded="false">
-                              Icon
-                          </a>
-                      </li>
-                      <li id="form-status-group" class="">
-                          <a id="form-status-tab" data-toggle="tab" href="#form-status-card" class="card-tab-title" aria-expanded="false">
-                              Status
-                          </a>
-                      </li>
-                  </ul>
-
-                  <!--Tabs Content-->
-                  <div class="tab-content card-content-tab" style="margin-left: 0px;">
-
-                      <!-- Card -->
-                      <div id="form-id-card" class="tab-pane fade active in" style="">
-                          <div class="panel-body card-panel-body">
-                              <div class="card-content">
-
-                                  <!-- Card Level Alert -->
-                                  <div id="summary-card-alert" class="panel install-card-alert"></div>
-
-                                  <!-- Form -->
-                                  <div class="col-xs-12 no-instructions-shim">
-
-                                      <form class="widgets">
-                                          <div class="row widget-container">
-                                              <div class="form-group">
-                                                  <div class="relative">
-                                                      <label class="col-xs-12 col-lg-9 control-label widget-input-label" for=""> Form Name <i class="ion-ios-checkmark-outline"></i></label>
-                                                  </div>
-
-                                                  <div class="col-xs-12 col-lg-9">
-                                                      <input type="" placeholder="Name" id="" class="form-control input-lg widget-input" data-bind="value:formModel.title, valueUpdate: 'keyup'">
-                                                  </div>
-                                              </div>
-                                          </div>
-
-                                          <div class="row widget-container">
-                                              <div class="form-group">
-                                                  <div class="relative" style="">
-                                                      <label class="col-xs-12 col-lg-9 control-label widget-input-label" for=""> Form Subtitle <i class="ion-ios-checkmark-outline"></i></label>
-                                                  </div>
-
-                                                  <div class="col-xs-12 col-lg-9">
-                                                      <input type="" placeholder="Subtitle" id="" class="form-control input-lg widget-input" data-bind="value:formModel.subtitle, valueUpdate: 'keyup'">
-                                                  </div>
-                                              </div>
-                                          </div>
-                                      </form>
-                                  </div>
-                              </div>
-                          </div>
-                      </div>
-
-                      <!-- Icon Card -->
-
-                      <div id="form-icon-card" class="tab-pane fade">
-                          <div class="panel-body card-panel-body">
-                              <div class="card-content">
-
-                                  <!-- Card Level Alert -->
-                                  <div id="summary-card-alert" class="panel install-card-alert"></div>
-
-                                  <!-- Card Instruction -->
-                                  <p id="install-instructions" class="content-instructions">
-                                      {% trans "Pick an icon for your form" %}
-
-                                      <!-- Help link -->
-                                      <span>
-                                          <a id="card-help" class="pull-right card-help help"> {% trans "Help" %} <i class="fa fa-question-circle"></i></a>
-                                      </span>
-                                  </p>
-
-                                  <!-- Form -->
-                                  <div class="col-xs-12">
-
-                                      <form class="widgets">
-                                          <div class="row widget-container">
-                                              <div class="form-group">
-                                                  <div>
-                                                      <label class="col-xs-12 control-label widget-input-label"> {% trans "Form Icon" %} <i class="ion-ios-checkmark-outline"></i></label>
-                                                  </div>
-
-                                                  <!-- Icon search -->
-                                                  <div style="padding-left: 10px;">
-                                                      <div class="relative" style="padding: 10px 0px;">
-
-                                                          <!-- Currently selected icon -->
-                                                          <div>
-                                                              {% trans "Selected icon:" %}
-                                                              <button data-bind="css: 'btn btn-default btn-icon icon-lg ' + formModel.iconclass(), click: function() {}" style="height: 35px; width: 35px;"></button>
-                                                          </div>
-
-                                                          <div style="position: absolute; left: 130px; top: 21px;">
-                                                              <input type="text" class="form-control" style="width: 500px; height: 36px;" placeholder="{% trans "Find an icon" %}" data-bind="value:iconFilter, valueUpdate: 'keyup'">
-
-                                                              <!-- Remove Search -->
-                                                              <span class="clear-search" style="position: absolute; left: 480px; top: 5px; color: #123; font-size: 17px;"><i class="fa fa-times-circle"></i></span>
-                                                          </div>
-                                                      </div>
-                                                  </div>
-
-                                                  <!-- Icon List -->
-                                                  <div style="height: 300px; overflow-y: scroll; padding-top: 15px; padding-left: 20px; border: 1px solid #e9e9e9; margin-left: 10px; margin-right: 30px;">
-
-                                                      <div class="row">
->>>>>>> fecffb05
 
                                                         <!-- ko foreach: { data: [$data], as: 'self' } -->
 
-                                                          <!-- ko foreach: icons -->
-                                                          <div class="col-xs-6 col-md-3 col-sm-4 demo-icon-font"  data-bind="css: {'selected': (cssclass === self.formModel.iconclass())}, click: function() { self.formModel.iconclass(cssclass); }">
-                                                              <i data-bind="css: cssclass"></i> <span data-bind="text: name"></span>
-                                                          </div>
-                                                          <!-- /ko -->
-                                                      <!-- /ko -->
-                                                      </div>
-                                                  </div>
-                                              </div>
-                                          </div>
-                                      </form>
-                                  </div>
-                              </div>
-                          </div>
-                      </div>
-
-                      <!-- Card -->
-                      <div id="form-status-card" class="tab-pane fade">
-                          <div class="panel-body card-panel-body" style="">
-                              <div id="" class="card-content" style="">
-
-                                  <!-- Card Level Alert -->
-                                  <div id="meta-card-alert" class="panel install-card-alert" style=""></div>
-
-                                  <!-- Card Instruction -->
-                                  <p id="install-instructions" class="content-instructions">
-                                      Define this form's status
-                                  </p>
-
-                                  <!-- Form -->
-                                  <div class="col-xs-12" style="padding-bottom: 10px;">
-
-                                      <div class="row widget-container">
-                                          <div class="form-group">
-                                              <div class="relative" style="">
-                                                  <label class="col-xs-12 control-label widget-input-label" for=""> Default Visibility <i class="ion-ios-checkmark-outline"></i></label>
-                                              </div>
-
-                                              <div class="col-xs-12">
-                                                  <div class="pad-hor">
-                                                      <label data-bind="css: { 'active': formModel.visible() }, click: function () { formModel.visible(true) }" class="form-radio form-normal form-text">
-                                                          <input type="radio" name="stat-w-label" data-bind="checked: formModel.visible" value="true"> {% trans "Visible" %}
-                                                      </label>
-                                                      <label data-bind="css: { 'active': !formModel.visible() }, click: function () { formModel.visible(false) }" class="form-radio form-normal form-text">
-                                                          <input type="radio" name="stat-w-label" data-bind="checked: formModel.visible" value="false"> {% trans "Hidden" %}
-                                                      </label>
-                                                  </div>
-                                              </div>
-                                          </div>
-                                      </div>
-
-                                      <div class="row widget-container">
-                                          <div class="form-group">
-                                              <div class="relative" style="">
-                                                  <label class="col-xs-12 control-label widget-input-label" for=""> Status <i class="ion-ios-checkmark-outline"></i></label>
-                                              </div>
-
-                                              <div class="col-xs-12">
-                                                  <div class="pad-hor">
-                                                      <label data-bind="css: { 'active': formModel.status() }, click: function () { formModel.status(true) }" class="form-radio form-normal form-text">
-                                                          <input type="radio" name="stat-w-label" data-bind="checked: formModel.status" value="true"> {% trans "Active" %}
-                                                      </label>
-                                                      <label data-bind="css: { 'active': !formModel.status() }, click: function () { formModel.status(false) }" class="form-radio form-normal form-text">
-                                                          <input type="radio" name="stat-w-label" data-bind="checked: formModel.status" value="false"> {% trans "Inactive" %}
-                                                      </label>
-                                                  </div>
-                                              </div>
-                                          </div>
-                                      </div>
-                                  </div>
-                              </div>
-                          </div>
-                      </div>
-                  </div>
-              </div>
-          </div>
-      </div>
-  </div>
+                                                        <!-- ko foreach: icons -->
+                                                        <div class="col-xs-6 col-md-3 col-sm-4 demo-icon-font"  data-bind="css: {'selected': (cssclass === self.formModel.iconclass())}, click: function() { self.formModel.iconclass(cssclass); }">
+                                                            <i data-bind="css: cssclass"></i> <span data-bind="text: name"></span>
+                                                        </div>
+                                                        <!-- /ko -->
+                                                        <!-- /ko -->
+                                                    </div>
+                                                </div>
+                                            </div>
+                                        </div>
+                                    </form>
+                                </div>
+                            </div>
+                        </div>
+                    </div>
+
+                    <!-- Card -->
+                    <div id="form-status-card" class="tab-pane fade">
+                        <div class="panel-body card-panel-body" style="">
+                            <div id="" class="card-content" style="">
+
+                                <!-- Card Level Alert -->
+                                <div id="meta-card-alert" class="panel install-card-alert" style=""></div>
+
+                                <!-- Card Instruction -->
+                                <p id="install-instructions" class="content-instructions">
+                                    Define this form's status
+                                </p>
+
+                                <!-- Form -->
+                                <div class="col-xs-12" style="padding-bottom: 10px;">
+
+                                    <div class="row widget-container">
+                                        <div class="form-group">
+                                            <div class="relative" style="">
+                                                <label class="col-xs-12 control-label widget-input-label" for=""> Default Visibility <i class="ion-ios-checkmark-outline"></i></label>
+                                            </div>
+
+                                            <div class="col-xs-12">
+                                                <div class="pad-hor">
+                                                    <label data-bind="css: { 'active': formModel.visible() }, click: function () { formModel.visible(true) }" class="form-radio form-normal form-text">
+                                                        <input type="radio" name="stat-w-label" data-bind="checked: formModel.visible" value="true"> {% trans "Visible" %}
+                                                    </label>
+                                                    <label data-bind="css: { 'active': !formModel.visible() }, click: function () { formModel.visible(false) }" class="form-radio form-normal form-text">
+                                                        <input type="radio" name="stat-w-label" data-bind="checked: formModel.visible" value="false"> {% trans "Hidden" %}
+                                                    </label>
+                                                </div>
+                                            </div>
+                                        </div>
+                                    </div>
+
+                                    <div class="row widget-container">
+                                        <div class="form-group">
+                                            <div class="relative" style="">
+                                                <label class="col-xs-12 control-label widget-input-label" for=""> Status <i class="ion-ios-checkmark-outline"></i></label>
+                                            </div>
+
+                                            <div class="col-xs-12">
+                                                <div class="pad-hor">
+                                                    <label data-bind="css: { 'active': formModel.status() }, click: function () { formModel.status(true) }" class="form-radio form-normal form-text">
+                                                        <input type="radio" name="stat-w-label" data-bind="checked: formModel.status" value="true"> {% trans "Active" %}
+                                                    </label>
+                                                    <label data-bind="css: { 'active': !formModel.status() }, click: function () { formModel.status(false) }" class="form-radio form-normal form-text">
+                                                        <input type="radio" name="stat-w-label" data-bind="checked: formModel.status" value="false"> {% trans "Inactive" %}
+                                                    </label>
+                                                </div>
+                                            </div>
+                                        </div>
+                                    </div>
+                                </div>
+                            </div>
+                        </div>
+                    </div>
+                </div>
+            </div>
+        </div>
+    </div>
+</div>
 {% endblock content %}
 {% block pre_require_js %}
 <script src="//cdnjs.cloudflare.com/ajax/libs/require.js/2.2.0/require.min.js"></script>
