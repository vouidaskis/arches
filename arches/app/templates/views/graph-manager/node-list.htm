{% extends "views/list.htm" %}
{% load staticfiles %}
{% load i18n %}

{% block title %}{{node_list.title}}{% endblock %}

{% block search_placeholder %}{{node_list.search_placeholder}}{% endblock %}

{% block listitem %}
    <div class="library-icon" style="">
        <span class="icon-wrap icon-wrap-sm icon-circle bg-info">
            <i data-bind="attr: {class: $data.iconclass()}"></i>
        </span>
    </div>
    <div class="library-card-main" style="">
        <a class="name" data-bind="text: $data.name">
        </a>
    </div>
<<<<<<< HEAD
    <div class="library-card-subtitle none" data-bind="text: $data.datatype().toLowerCase() + '; ' + $data.ontologyclass_value">
=======
    <div class="library-card-subtitle" data-bind="text: $data.datatype().toLowerCase() + '; ' + $data.ontologyclass_value()">
>>>>>>> 885899e9
    </div>
{% endblock %}<|MERGE_RESOLUTION|>--- conflicted
+++ resolved
@@ -16,10 +16,7 @@
         <a class="name" data-bind="text: $data.name">
         </a>
     </div>
-<<<<<<< HEAD
     <div class="library-card-subtitle none" data-bind="text: $data.datatype().toLowerCase() + '; ' + $data.ontologyclass_value">
-=======
     <div class="library-card-subtitle" data-bind="text: $data.datatype().toLowerCase() + '; ' + $data.ontologyclass_value()">
->>>>>>> 885899e9
     </div>
 {% endblock %}