<!--
ARCHES - a program developed to inventory and manage immovable cultural heritage.
Copyright (C) 2013 J. Paul Getty Trust and World Monuments Fund

This program is free software: you can redistribute it and/or modify
it under the terms of the GNU Affero General Public License as
published by the Free Software Foundation, either version 3 of the
License, or (at your option) any later version.

This program is distributed in the hope that it will be useful,
but WITHOUT ANY WARRANTY; without even the implied warranty of
MERCHANTABILITY or FITNESS FOR A PARTICULAR PURPOSE. See the
GNU Affero General Public License for more details.

You should have received a copy of the GNU Affero General Public License
along with this program. If not, see <http://www.gnu.org/licenses/>.
-->
{% extends "base-manager.htm" %}
{% load staticfiles %}
{% load i18n %}


{% block title %} 
{{ block.super }} 
{% trans "Map Layer Manager" %} 
{% endblock title %}

{% block login_header %}{% endblock login_header %}

{% block main_content %}
<div class="content-panel" data-bind="click:function() { menuActive(false); }">
    <div class="flex">
        <div class="flex">
            <div class="left-column-crud-container form-list">
                <div class="title-block-title">
                    <h4 class="title-block-title"> {% trans "Resource Layers" %}</h4>
                </div>
                <div class="report-image-grid relative" style="margin-top: 5px;">
                    <div class="grid">
                        <!-- ko foreach: { data: geomNodes, as: "node" } -->
                        <div class="library-card selected-card" data-bind="click: function () { $parent.selection(node) }, css: {'selected': $parent.selection() === node}">
                            
                            <div class="library-icon" style="">
                                <span class="icon-wrap icon-wrap-sm icon-circle branch-icon bg-primary">
                                    <i class="" data-bind="css: node.layer.icon"></i>
                                </span>
                            </div>
                            <div class="crud-card-main">
                                <a class="listitem_name text-semibold" data-bind="text: layer.name">
                                </a>
                            </div>
                            <div class="crud-card-subtitle">
                                <a class="listitem_name" data-bind="text: node.name">
                                </a>
                            </div>  
                        </div>
                        <!-- /ko -->
                    </div>
                </div>
                <div class="title-block-title">
                    {% trans "Overlays" %}
                </div>
                <div class="report-image-grid" style="margin-top: 5px;">
                    <!-- ko foreach: { data: overlays, as: "overlay" } -->
                    <div class="card-grid-item" style="width: 250px;" data-bind="click: function () { $parent.selection(overlay) }, css: {'active': $parent.selection() === overlay}">
                        <div class="panel mar-no">
                            <div class="panel-heading">
                                <h3 class="panel-title library-card-panel-title"><i class="text-center" data-bind="css: overlay.icon"></i> <span data-bind="text: overlay.name"></span></h3>
                            </div>
                        </div>
                    </div>
                    <!-- /ko -->
                </div>
                <div class="title-block-title">
                    {% trans "Basemaps" %}
                </div>
                <div class="report-image-grid" style="margin-top: 5px;">
                    <!-- ko foreach: { data: basemaps, as: "basemap" } -->
                    <div class="card-grid-item" style="width: 250px;" data-bind="click: function () { $parent.selection(basemap) }, css: {'active': $parent.selection() === basemap}">
                        <div class="panel mar-no">
                            <div class="panel-heading">
                                <h3 class="panel-title library-card-panel-title"><i class="text-center" data-bind="css: basemap.icon"></i> <span data-bind="text: basemap.name"></span></h3>
                            </div>
                        </div>
                    </div>
                    <!-- /ko -->
                </div>
            </div>

            <!-- Resource Layer Config -->
            <div class="card-form-preview-container">
                <div class="ep-card-crud-container">
                    <div class="panel">
                        <!-- ko if: selection().nodeid -->
                        <div class="panel-heading">
                            <h3 class="panel-title"><i data-bind="css: selection().layer.icon"></i> <span data-bind="text: selection().config.layerName() || selection().layer.name"></span></h3>
                        </div>

                        <div class="panel-body map-preview-panel">
                            <div data-bind='component: {
                                name: selection().datatypeConfigComponent,
                                params: selection()
                            }'></div>
                        </div>
                        <!-- /ko -->

                        <!-- ko if: !selection().nodeid -->
                        <div class="panel-heading">
                            <h3 class="panel-title"><i data-bind="css: selection().icon"></i> <span data-bind="text: selection().name"></span></h3>
                        </div>

<<<<<<< HEAD
                    <div class="panel-body">
                        <div class="row map-service-container">
                            <div class="col-md-5 col-lg-4 map-service-preview" style="padding:0;" data-bind="mapboxgl: {
                                    mapOptions: {
                                        style: mapStyle,
                                        zoom: zoom,
                                        minZoom: minZoom,
                                        maxZoom: maxZoom,
                                        centerX: centerX,
                                        centerY: centerY,
                                        pitch: pitch,
                                        bearing: bearing
                                    },
                                    afterRender: function(map){
                                        setupMap(map);
                                    }
                                }">
                                <div class="btn-group map-server-basemap-button" data-bind="if: selection().isoverlay">
                                    <button class="dropdown-toggle btn" data-toggle="dropdown" aria-expanded="false"><i class="fa fa-globe"></i></button>
                                    <ul class="dropdown-menu dropdown-menu-right">
                                        <!-- ko foreach: basemaps -->
                                        <li><a href="#" data-bind="text: name, click: function () { select(); }"></a></li>
                                        <!-- /ko -->
                                    </ul>
=======
                        <div class="panel-body">
                            <div class="row map-service-container">
                                <div class="map-service-preview" style="padding:0;" data-bind="mapboxgl: {
                                        mapOptions: {
                                            style: mapStyle,
                                            zoom: zoom,
                                            minZoom: minZoom,
                                            maxZoom: maxZoom,
                                            centerX: centerX,
                                            centerY: centerY,
                                            pitch: pitch,
                                            bearing: bearing
                                        },
                                        afterRender: function(map){
                                            setupMap(map);
                                        }
                                    }">
                                    <div class="btn-group map-server-basemap-button">
                                        <button class="dropdown-toggle btn" data-toggle="dropdown" aria-expanded="false"><i class="fa fa-globe"></i></button>
                                        <ul class="dropdown-menu dropdown-menu-right">
                                            <!-- ko foreach: basemaps -->
                                            <li><a href="#" data-bind="text: name, click: function () { select(); }"></a></li>
                                            <!-- /ko -->
                                        </ul>
                                    </div>
>>>>>>> b45013fa
                                </div>
                            </div>
                            <div class="col-md-7 col-lg-8">
                                <div class="map-service-config">

                                    <h3 class="config-title"><i class="ion-wrench"></i> Layer Details</h3>

                                    <div class="row service-widget-container">
                                        <div class="form-horizontal">
                                            <div class="panel-body">
                                                <div class="form-group">
                                                    <label class="col-sm-3 control-label">Layer Name:</label>
                                                    <div class="col-sm-9">
                                                        <input type="text" class="form-control" data-bind="valueUpdate: 'keyup', value: selection().name">
                                                    </div>
                                                </div>
                                                <div class="form-group">
                                                    <label class="col-sm-3 control-label">Activated:</label>
                                                    <div class="col-sm-9">
                                                        <span class="switch switch-small" data-bind="css: {
                                                                'on': selection().activated()
                                                            }, click: function () {
                                                                selection().activated(!selection().activated());
                                                            }">
                                                            <small></small>
                                                        </span>
                                                    </div>
                                                </div>
                                                <div class="form-group">
                                                    <!-- Icon search -->
                                                    <div style="padding-left: 10px;">
                                                        <div class="relative" style="padding: 10px 0px;">

                                                            <div>
                                                                {% trans "Layer icon:" %}
                                                                <button data-bind="css: 'btn btn-default btn-icon icon-lg ' + selection().icon(), click: function() {}" style="height: 35px; width: 35px;"></button>
                                                            </div>

                                                            <div style="position: absolute; left: 110px; top: 10px;">
                                                                <input type="text" class="form-control" style="width: 366px; height: 36px;" placeholder="{% trans "Find an icon" %}" data-bind="value:iconFilter, valueUpdate: 'keyup'">

                                                                <!-- Remove Search -->
                                                                <span class="clear-search" style="position: absolute; left: 480px; top: 5px; color: #123; font-size: 17px;"><i class="fa fa-times-circle"></i></span>
                                                            </div>
                                                        </div>
                                                    </div>

                                                    <!-- Icon List -->
                                                    <div style="height: 300px;overflow-y: scroll;padding: 15px;border: 1px solid #e9e9e9;">
                                                        <div class="row">

                                                            <!-- ko foreach: icons -->
                                                            <div class="col-xs-6 col-md-3 col-sm-4 demo-icon-font" data-bind="css: {'selected': (cssclass === $root.selection().icon())}, click: function() { $root.selection().icon(cssclass) }">
                                                                <i data-bind="css: cssclass"></i> <span data-bind="text: name"></span>
                                                            </div>
                                                            <!-- /ko -->

                                                        </div>
                                                    </div>
                                                </div>
                                            </div>
                                        </div>
                                    </div>


                                </div>
                            </div>

                        </div>
                        <hr>

                        <div class="row">
                            <div class="col-xs-12">
                                <div class="">

                                    <h3 class="config-title">
                                        <i class="ion-image"></i> Layer Styling
                                    </h3>

                                    <div class="col-xs-12">
                                        <div id="style-panel" class="tab-pane fade active in">
                                            <div class="panel-body" style="padding-top: 0px;">
                                                <div class="row">
                                                    <div data-bind="codemirror: { value: selectedLayerJSON, mode: { name: 'javascript', json: true }, theme: 'monokai' }"></div>
                                                </div>
                                            </div>
                                        </div>
                                    </div>
                                </div>
                            </div>
                        </div>
<<<<<<< HEAD
                        <button class="btn btn-danger btn-labeled btn-active-dark fa fa-trash pull-right mar-top" data-bind="click: function () { selection().delete() }">Delete Layer</button>
                        <!-- ko if: selection().dirty() -->
                        <button class="btn btn-primary btn-labeled btn-active-dark fa fa-check pull-right mar-top" data-bind="click: function () { selection().save() }">Save Edits</button>
                        <button class="btn btn-mint btn-labeled btn-active-dark fa fa-undo pull-right mar-top" data-bind="click: function () { selection().reset() }">Discard Edits</button>
=======
>>>>>>> b45013fa
                        <!-- /ko -->
                    </div>
                </div>
            </div>
        </div>
    </div>

</div>
{% endblock main_content %}

{% block tabs %}{% endblock tabs %}

{% block pre_require_js %}
{{block.super}}
    <script>
        {% autoescape off %}define('map-layer-manager-data', [], function() {
            return {
                "geom_nodes": {{geom_nodes_json}},
                "resource_map_layers": {{resource_map_layers_json}},
                "resource_map_sources": {{resource_map_sources_json}},
                "datatypes": {{ datatypes_json }},
                "graphs": {{ graphs }},
                "icons": {{icons}}
            };
        });{% endautoescape %}
    </script>
{% endblock pre_require_js %}<|MERGE_RESOLUTION|>--- conflicted
+++ resolved
@@ -20,9 +20,9 @@
 {% load i18n %}
 
 
-{% block title %} 
-{{ block.super }} 
-{% trans "Map Layer Manager" %} 
+{% block title %}
+{{ block.super }}
+{% trans "Map Layer Manager" %}
 {% endblock title %}
 
 {% block login_header %}{% endblock login_header %}
@@ -39,7 +39,7 @@
                     <div class="grid">
                         <!-- ko foreach: { data: geomNodes, as: "node" } -->
                         <div class="library-card selected-card" data-bind="click: function () { $parent.selection(node) }, css: {'selected': $parent.selection() === node}">
-                            
+
                             <div class="library-icon" style="">
                                 <span class="icon-wrap icon-wrap-sm icon-circle branch-icon bg-primary">
                                     <i class="" data-bind="css: node.layer.icon"></i>
@@ -52,7 +52,7 @@
                             <div class="crud-card-subtitle">
                                 <a class="listitem_name" data-bind="text: node.name">
                                 </a>
-                            </div>  
+                            </div>
                         </div>
                         <!-- /ko -->
                     </div>
@@ -109,32 +109,6 @@
                             <h3 class="panel-title"><i data-bind="css: selection().icon"></i> <span data-bind="text: selection().name"></span></h3>
                         </div>
 
-<<<<<<< HEAD
-                    <div class="panel-body">
-                        <div class="row map-service-container">
-                            <div class="col-md-5 col-lg-4 map-service-preview" style="padding:0;" data-bind="mapboxgl: {
-                                    mapOptions: {
-                                        style: mapStyle,
-                                        zoom: zoom,
-                                        minZoom: minZoom,
-                                        maxZoom: maxZoom,
-                                        centerX: centerX,
-                                        centerY: centerY,
-                                        pitch: pitch,
-                                        bearing: bearing
-                                    },
-                                    afterRender: function(map){
-                                        setupMap(map);
-                                    }
-                                }">
-                                <div class="btn-group map-server-basemap-button" data-bind="if: selection().isoverlay">
-                                    <button class="dropdown-toggle btn" data-toggle="dropdown" aria-expanded="false"><i class="fa fa-globe"></i></button>
-                                    <ul class="dropdown-menu dropdown-menu-right">
-                                        <!-- ko foreach: basemaps -->
-                                        <li><a href="#" data-bind="text: name, click: function () { select(); }"></a></li>
-                                        <!-- /ko -->
-                                    </ul>
-=======
                         <div class="panel-body">
                             <div class="row map-service-container">
                                 <div class="map-service-preview" style="padding:0;" data-bind="mapboxgl: {
@@ -152,7 +126,7 @@
                                             setupMap(map);
                                         }
                                     }">
-                                    <div class="btn-group map-server-basemap-button">
+                                    <div class="btn-group map-server-basemap-button" data-bind="if: selection().isoverlay">
                                         <button class="dropdown-toggle btn" data-toggle="dropdown" aria-expanded="false"><i class="fa fa-globe"></i></button>
                                         <ul class="dropdown-menu dropdown-menu-right">
                                             <!-- ko foreach: basemaps -->
@@ -160,10 +134,33 @@
                                             <!-- /ko -->
                                         </ul>
                                     </div>
->>>>>>> b45013fa
                                 </div>
                             </div>
-                            <div class="col-md-7 col-lg-8">
+
+                            <div class="row">
+                                <div class="col-xs-12">
+                                    <div class="">
+
+                                        <h3 class="config-title">
+                                            <i class="ion-image"></i> Layer Styling
+                                        </h3>
+
+                                        <div class="col-xs-12 advanced-style-panel">
+                                            <div id="style-panel" class="tab-pane fade active in">
+                                                <div class="panel-body" style="padding: 0px;">
+                                                    <div class="row">
+                                                        <div data-bind="codemirror: { value: selectedLayerJSON, mode: { name: 'javascript', json: true }, theme: 'monokai' }"></div>
+                                                    </div>
+                                                </div>
+                                            </div>
+                                        </div>
+                                    </div>
+                                </div>
+                            </div>
+
+                            <hr>
+
+                            <div class="col-sm-12">
                                 <div class="map-service-config">
 
                                     <h3 class="config-title"><i class="ion-wrench"></i> Layer Details</h3>
@@ -202,8 +199,9 @@
                                                             <div style="position: absolute; left: 110px; top: 10px;">
                                                                 <input type="text" class="form-control" style="width: 366px; height: 36px;" placeholder="{% trans "Find an icon" %}" data-bind="value:iconFilter, valueUpdate: 'keyup'">
 
-                                                                <!-- Remove Search -->
-                                                                <span class="clear-search" style="position: absolute; left: 480px; top: 5px; color: #123; font-size: 17px;"><i class="fa fa-times-circle"></i></span>
+                                                                <!-- ko if: iconFilter() !== '' -->
+                                                                <span class="clear-search" style="position: absolute; left: 345px; top: 5px; color: #123; font-size: 17px;" data-bind="click: function () { iconFilter(''); }"><i class="fa fa-times-circle"></i></span>
+                                                                <!-- /ko -->
                                                             </div>
                                                         </div>
                                                     </div>
@@ -229,36 +227,16 @@
                                 </div>
                             </div>
 
-                        </div>
-                        <hr>
-
-                        <div class="row">
-                            <div class="col-xs-12">
-                                <div class="">
-
-                                    <h3 class="config-title">
-                                        <i class="ion-image"></i> Layer Styling
-                                    </h3>
-
-                                    <div class="col-xs-12">
-                                        <div id="style-panel" class="tab-pane fade active in">
-                                            <div class="panel-body" style="padding-top: 0px;">
-                                                <div class="row">
-                                                    <div data-bind="codemirror: { value: selectedLayerJSON, mode: { name: 'javascript', json: true }, theme: 'monokai' }"></div>
-                                                </div>
-                                            </div>
-                                        </div>
-                                    </div>
-                                </div>
-                            </div>
-                        </div>
-<<<<<<< HEAD
-                        <button class="btn btn-danger btn-labeled btn-active-dark fa fa-trash pull-right mar-top" data-bind="click: function () { selection().delete() }">Delete Layer</button>
-                        <!-- ko if: selection().dirty() -->
-                        <button class="btn btn-primary btn-labeled btn-active-dark fa fa-check pull-right mar-top" data-bind="click: function () { selection().save() }">Save Edits</button>
-                        <button class="btn btn-mint btn-labeled btn-active-dark fa fa-undo pull-right mar-top" data-bind="click: function () { selection().reset() }">Discard Edits</button>
-=======
->>>>>>> b45013fa
+                            <div>
+                                <button class="btn btn-danger btn-labeled btn-active-dark fa fa-trash pull-right mar-top" data-bind="click: function () { selection().delete() }">Delete Layer</button>
+
+                                <!-- ko if: selection().dirty() -->
+                                <button class="btn btn-primary btn-labeled btn-active-dark fa fa-check pull-right mar-top" data-bind="click: function () { selection().save() }">Save Edits</button>
+                                <button class="btn btn-mint btn-labeled btn-active-dark fa fa-undo pull-right mar-top" data-bind="click: function () { selection().reset() }">Discard Edits</button>
+                                <!-- /ko -->
+                            </div>
+
+                        </div>
                         <!-- /ko -->
                     </div>
                 </div>
