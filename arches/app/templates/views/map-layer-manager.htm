--- conflicted
+++ resolved
@@ -171,13 +171,8 @@
                             </div>
 
                             <!-- Service Styling -->
-<<<<<<< HEAD
                             <div class="map-service-container">
-                                <div class="">
-=======
-                            <div class="row map-service-container" style="padding-left: 10px; padding-right: 10px;">
                                 <div>
->>>>>>> 60b6e516
                                     <div class="tab-base map-service-tabs">
 
                                         <!-- Resource Styling Tabs -->
@@ -195,17 +190,10 @@
                                             <div id="settings-panel" class="tab-pane fade active in">
                                                 <div class="row service-widget-container">
                                                     <div class="form-horizontal">
-<<<<<<< HEAD
                                                         <div class="panel-body">
                                                             <div class="form-group map-service-manage-layer-name">
                                                                 <label class="col-sm-3 control-label map-service-manage-control-label">{% trans "Layer Name:" %}</label>
                                                                 <div class="col-sm-9">
-=======
-                                                        <div class="panel-body" style="padding-top: 10px;">
-                                                            <div class="form-group">
-                                                                <label class="control-label">{% trans "Layer Name:" %}</label>
-                                                                <div>
->>>>>>> 60b6e516
                                                                     <input type="text" class="form-control" data-bind="valueUpdate: 'keyup', value: selection().name">
                                                                 </div>
                                                             </div>
@@ -239,7 +227,6 @@
                                                             <!-- /ko -->
 
                                                             <div class="form-group">
-<<<<<<< HEAD
                                                                 <div data-bind="component: {
                                                                     name: 'views/components/icon-selector',
                                                                     params: {
@@ -249,38 +236,6 @@
                                                                         label: {% quoted_trans "Layer icon:" %}
                                                                     }
                                                                 }">
-=======
-                                                                <!-- Icon search -->
-                                                                <div style="padding-left: 10px;">
-                                                                    <div class="relative" style="padding: 10px 0px;">
-
-                                                                        <div>
-                                                                            {% trans "Layer icon:" %}
-                                                                            <button data-bind="css: 'btn btn-default btn-icon icon-lg ' + selection().icon(), click: function() {}" style="height: 35px; width: 35px;"></button>
-                                                                        </div>
-
-                                                                        <div style="position: absolute; left: 110px; top: 10px;">
-                                                                            <input type="text" class="form-control" style="width: 366px; height: 36px;" placeholder="{% trans "Find an icon" %}" data-bind="value:iconFilter, valueUpdate: 'keyup'">
-
-                                                                            <!-- ko if: iconFilter() !== '' -->
-                                                                            <span class="clear-search" style="position: absolute; left: 345px; top: 5px; color: #123; font-size: 17px;" data-bind="click: function () { iconFilter(''); }"><i class="fa fa-times-circle"></i></span>
-                                                                            <!-- /ko -->
-                                                                        </div>
-                                                                    </div>
-                                                                </div>
-
-                                                                <!-- Icon List -->
-                                                                <div style="height: 300px; overflow-y: scroll; padding: 15px; border: 1px solid #e9e9e9;">
-                                                                    <div class="row">
-
-                                                                        <!-- ko foreach: icons -->
-                                                                        <div class="col-xs-6 col-md-3 col-sm-4 demo-icon-font" data-bind="css: {'selected': (cssclass === $root.selection().icon())}, click: function() { $root.selection().icon(cssclass) }">
-                                                                            <i data-bind="css: cssclass"></i> <span data-bind="text: name"></span>
-                                                                        </div>
-                                                                        <!-- /ko -->
-
-                                                                    </div>
->>>>>>> 60b6e516
                                                                 </div>
                                                             </div>
 
