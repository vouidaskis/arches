--- conflicted
+++ resolved
@@ -31,13 +31,8 @@
 <div class="content-panel" data-bind="click:function() { menuActive(false); }">
     <div class="flex">
         <div class="flex">
-<<<<<<< HEAD
             <div class="side-column-crud-container form-list">
                 <div class="layer-list">
-=======
-            <div class="left-column-crud-container form-list" style="overflow-y: hidden;">
-                <div class="layer-filter">
->>>>>>> 5121b775
                     <!-- Layer Filter -->
                     <div class="list-filter" data-bind="">
                         <input type="text" class="form-control" placeholder="Find a layer..." data-bind="value: listFilter, valueUpdate: 'keyup'">
