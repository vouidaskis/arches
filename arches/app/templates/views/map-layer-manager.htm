<!--
ARCHES - a program developed to inventory and manage immovable cultural heritage.
Copyright (C) 2013 J. Paul Getty Trust and World Monuments Fund

This program is free software: you can redistribute it and/or modify
it under the terms of the GNU Affero General Public License as
published by the Free Software Foundation, either version 3 of the
License, or (at your option) any later version.

This program is distributed in the hope that it will be useful,
but WITHOUT ANY WARRANTY; without even the implied warranty of
MERCHANTABILITY or FITNESS FOR A PARTICULAR PURPOSE. See the
GNU Affero General Public License for more details.

You should have received a copy of the GNU Affero General Public License
along with this program. If not, see <http://www.gnu.org/licenses/>.
-->
{% extends "base-manager.htm" %}
{% load staticfiles %}
{% load i18n %}


{% block title %}
{{ block.super }}
{% trans "Map Layer Manager" %}
{% endblock title %}

{% block login_header %}{% endblock login_header %}

{% block main_content %}
<div class="content-panel" data-bind="click:function() { menuActive(false); }">
    <div class="flex">
        <div class="flex">
            <div class="left-column-crud-container form-list">
                <div class="layer-list">
                    <!-- Layer Filter -->
                    <div class="list-filter" data-bind="" style="margin-right: 10px;">
<<<<<<< HEAD
                        <input type="text" class="form-control" style="" placeholder="Find a layer..." data-bind="">

                        <!-- Clear Search -->
                        <span class="clear-node-search" data-bind="click: $data.clearSearch"><i class="fa fa-times-circle"></i></span>
                    </div>

                </div>
                <div class="report-image-grid relative">
                    <div class="grid">
                        <!-- ko foreach: { data: geomNodes, as: "node" } -->
                        <div class="library-card selected-card" data-bind="click: function () { $parent.selection(node) }, css: {'selected': $parent.selection() === node}">

                            <div class="library-icon">
                                <span class="icon-wrap icon-wrap-sm icon-circle branch-icon bg-primary">
                                    <i class="" data-bind="css: node.config.layerIcon() || node.layer.icon"></i>
                                </span>
                            </div>
                            <div class="crud-card-main">
                                <a class="listitem_name" data-bind="text: (node.config.layerName ? node.config.layerName() : false) || layer.name">
                                </a>
                            </div>
                            <div class="crud-card-subtitle" data-bind="text: node.name"></div>
                        </div>
                        <!-- /ko -->
                    </div>
                </div>

                <div class="title-block-title">
                    <h4 class="title-block-title"> {% trans "Basemaps" %}</h4>
                </div>
                <div class="report-image-grid relative" style="margin-top: 5px;">
                    <div class="grid">
                        <!-- ko foreach: { data: basemaps, as: "basemap" } -->
                        <div class="library-card selected-card" data-bind="click: function () { $parent.selection(basemap) }, css: {'selected': $parent.selection() === basemap}">
=======
                        <input type="text" class="form-control" style="" placeholder="Find a layer..." data-bind="value: listFilter, valueUpdate: 'keyup'">
>>>>>>> c94a26d9

                        <!-- Clear Search -->
                        <span class="clear-node-search" data-bind="click: function () { listFilter(''); }"><i class="fa fa-times-circle"></i></span>
                    </div>

                </div>
                <div class="report-image-grid relative">
                    <div class="grid">
                        <!-- ko foreach: { data: listItems(), as: "item" } -->
                        <div class="library-card selected-card" data-bind="click: function () { $parent.selection(item) }, css: {'selected': $parent.selection() === item}">

                            <div class="library-icon">
                                <span class="icon-wrap icon-wrap-sm icon-circle branch-icon bg-primary">
                                    <!-- ko if: item.nodeid -->
                                    <i class="" data-bind="css: item.config.layerIcon() || item.layer.icon"></i>
                                    <!-- /ko -->
                                    <!-- ko if: !item.nodeid -->
                                    <i class="" data-bind="css: item.icon"></i>
                                    <!-- /ko -->
                                </span>
                            </div>
                            <div class="crud-card-main">
                                <!-- ko if: item.nodeid -->
                                <a class="listitem_name" data-bind="text: (item.config.layerName ? item.config.layerName() : false) || item.layer.name"></a>
                                <!-- /ko -->
                                <!-- ko if: !item.nodeid -->
                                <a class="listitem_name" data-bind="text: item.name"></a>
                                <!-- /ko -->
                            </div>
                            <!-- ko if: item.nodeid -->
                            <div class="crud-card-subtitle" data-bind="text: item.name"></div>
                            <!-- /ko -->
                            <!-- ko if: !item.nodeid -->
                            <div class="crud-card-subtitle" data-bind="text: item.isoverlay ? '{% trans "Overlay" %}' : '{% trans "Basemap" %}'"></div>
                            <!-- /ko -->
                        </div>
                        <!-- /ko -->
                    </div>
                </div>
            </div>

            <!-- Basemap/Overlays Config -->
            <div class="card-form-preview-container">

                <!-- Header -->
                <div class="category-header" style="">
                    <!-- Resource/Graph Toggle -->
                    <div style="display: block;">
<<<<<<< HEAD
                        <a id="" class="category-title active" href="">{% trans "Resource Layers" %}</a>
                        <a id="" class="category-title" href="">{% trans "Basemaps" %}</a>
                        <a id="" class="category-title" href="">{% trans "Overlays" %}</a>
=======
                        <a id="" class="category-title" href="" data-bind="css: { 'active': selectedList() && selectedList() === geomNodes  }, click: function() { selectedList(geomNodes); }">{% trans "Resource Layers" %}</a>
                        <a id="" class="category-title" href="" data-bind="css: { 'active': selectedList() && selectedList() === basemaps  }, click: function() { selectedList(basemaps); }">{% trans "Basemaps" %}</a>
                        <a id="" class="category-title" href="" data-bind="css: { 'active': selectedList() && selectedList() === overlays  }, click: function() { selectedList(overlays); }">{% trans "Overlays" %}</a>
>>>>>>> c94a26d9
                    </div>
                </div>
                <div class="ep-card-crud-container">
                    <div class="panel">
                        <!-- ko if: selection().nodeid -->
                        <div class="panel-heading">
                            <h3 class="panel-title"><i data-bind="css: selection().config.layerIcon() || selection().layer.icon"></i> <span data-bind="text: selection().config.layerName() || selection().layer.name"></span></h3>
                        </div>

                        <div class="panel-body map-preview-panel">
                            <div data-bind='component: {
                                name: selection().datatypeConfigComponent,
                                params: selection()
                            }'></div>
                        </div>
                        <!-- /ko -->

                        <!-- ko if: !selection().nodeid -->
                        <div class="panel-heading relative">
                            <h3 class="panel-title"><i data-bind="css: selection().icon"></i> <span data-bind="text: selection().name"></span></h3>

                            <!-- Service management buttons (for convenience) -->
                            <div class="service-buttons-heading">
                                <button class="btn btn-danger btn-labeled btn-active-dark fa fa-trash pull-right mar-top" data-bind="click: function () { selection().delete() }">Delete Layer</button>

                                <!-- ko if: selection().dirty() -->
                                <button class="btn btn-primary btn-labeled btn-active-dark fa fa-check pull-right mar-top" data-bind="click: function () { selection().save() }">Save Edits</button>
                                <button class="btn btn-mint btn-labeled btn-active-dark fa fa-undo pull-right mar-top" data-bind="click: function () { selection().reset() }">Discard Edits</button>
                                <!-- /ko -->
                            </div>
                        </div>

                        <div class="panel-body basemap-preview-panel">
                            <div class="row map-service-container relative">
                                <h3 class="config-title" style="margin-top: -10px; margin-bottom: 0px;"><i class="fa fa-binoculars"></i> Layer Preview</h3>

                                <div class="map-service-manage-buttons">
                                    <div class="form-group">
                                        <label class="control-label">Activated:</label>
                                        <span class="switch switch-small" data-bind="css: {
                                                'on': selection().activated()
                                            }, click: function () {
                                                selection().activated(!selection().activated());
                                            }">
                                            <small></small>
                                        </span>
                                    </div>
                                </div>
                                <div class="btn-group map-server-basemap-button" data-bind="if: selection().isoverlay">
                                    <button class="dropdown-toggle btn" data-toggle="dropdown" aria-expanded="false"><i class="fa fa-globe"></i></button>
                                    <ul class="dropdown-menu dropdown-menu-right">
                                        <!-- ko foreach: basemaps -->
                                        <li><a href="#" data-bind="text: name, click: function () { select(); }"></a></li>
                                        <!-- /ko -->
                                    </ul>
                                </div>

                                <div class="map-service-preview" style="padding:0;" data-bind="mapboxgl: {
                                        mapOptions: {
                                            style: mapStyle,
                                            zoom: zoom,
                                            minZoom: minZoom,
                                            maxZoom: maxZoom,
                                            centerX: centerX,
                                            centerY: centerY,
                                            pitch: pitch,
                                            bearing: bearing
                                        },
                                        afterRender: function(map){
                                            setupMap(map);
                                        }
                                    }">

                                </div>
                            </div>

                            <!-- Service Styling -->
                            <div class="row map-service-container" style="padding-left: 10px; padding-right: 10px;">
                                <div class="">
                                    <div class="tab-base map-service-tabs" style="">

                                        <!-- Resource Styling Tabs -->
                                        <ul class="nav nav-tabs map-service-nav-tabs">
                                            <li class="active">
                                                <a class="config-title-tab mar-no" data-toggle="tab" href="#styling-panel" aria-expanded="false"><i class="ion-image"></i> Service Styling</a>
                                            </li>
                                            <li class="">
                                                <a class="config-title-tab mar-no" data-toggle="tab" href="#settings-panel" aria-expanded="false"><i class="ion-ios-settings-strong"></i> Settings</a>
                                            </li>
                                        </ul>

                                        <div class="tab-content">
                                            <div id="styling-panel" class="tab-pane fade active in">
                                                <div class="row" style="margin-top: -5px; margin-left: -5px; margin-right: -5px; margin-bottom: 10px;">
                                                    <div class="" data-bind="codemirror: { value: selectedLayerJSON, mode: { name: 'javascript', json: true }, theme: 'monokai' }"></div>
                                                </div>
                                            </div>

                                            <div id="settings-panel" class="tab-pane fade">
                                                <div class="row service-widget-container">
                                                    <div class="form-horizontal">
                                                        <div class="panel-body" style="padding-top: 10px;">
                                                            <div class="form-group">
                                                                <label class="control-label">Layer Name:</label>
                                                                <div class="">
                                                                    <input type="text" class="form-control" data-bind="valueUpdate: 'keyup', value: selection().name">
                                                                </div>
                                                            </div>

                                                            <div class="form-group">
                                                                <label class="col-sm-3 control-label" data-bind="text: selection().isoverlay ? '{% trans "Add to search map by default:" %}' : '{% trans "Default search basemap:" %}'"></label>
                                                                <div class="col-sm-9">
                                                                    <span class="switch switch-small service-switch-shim" data-bind="css: {
                                                                            'on': selection().addtomap()
                                                                        }, click: function () {
                                                                            selection().addtomap(!selection().addtomap());
                                                                        }">
                                                                        <small></small>
                                                                    </span>
                                                                </div>
                                                            </div>

                                                            <div class="form-group">
                                                                <!-- Icon search -->
                                                                <div style="padding-left: 10px;">
                                                                    <div class="relative" style="padding: 10px 0px;">

                                                                        <div>
                                                                            {% trans "Layer icon:" %}
                                                                            <button data-bind="css: 'btn btn-default btn-icon icon-lg ' + selection().icon(), click: function() {}" style="height: 35px; width: 35px;"></button>
                                                                        </div>

                                                                        <div style="position: absolute; left: 110px; top: 10px;">
                                                                            <input type="text" class="form-control" style="width: 366px; height: 36px;" placeholder="{% trans "Find an icon" %}" data-bind="value:iconFilter, valueUpdate: 'keyup'">

                                                                            <!-- ko if: iconFilter() !== '' -->
                                                                            <span class="clear-search" style="position: absolute; left: 345px; top: 5px; color: #123; font-size: 17px;" data-bind="click: function () { iconFilter(''); }"><i class="fa fa-times-circle"></i></span>
                                                                            <!-- /ko -->
                                                                        </div>
                                                                    </div>
                                                                </div>

                                                                <!-- Icon List -->
                                                                <div style="height: 300px;overflow-y: scroll;padding: 15px;border: 1px solid #e9e9e9;">
                                                                    <div class="row">

                                                                        <!-- ko foreach: icons -->
                                                                        <div class="col-xs-6 col-md-3 col-sm-4 demo-icon-font" data-bind="css: {'selected': (cssclass === $root.selection().icon())}, click: function() { $root.selection().icon(cssclass) }">
                                                                            <i data-bind="css: cssclass"></i> <span data-bind="text: name"></span>
                                                                        </div>
                                                                        <!-- /ko -->

                                                                    </div>
                                                                </div>
                                                            </div>
                                                        </div>
                                                    </div>
                                                </div>
                                            </div>
                                        </div>
                                    </div>
                                </div>
                            </div>

                            <div>
                                <button class="btn btn-danger btn-labeled btn-active-dark fa fa-trash pull-right mar-top" data-bind="click: function () { selection().delete() }">Delete Layer</button>

                                <!-- ko if: selection().dirty() -->
                                <button class="btn btn-primary btn-labeled btn-active-dark fa fa-check pull-right mar-top" data-bind="click: function () { selection().save() }">Save Edits</button>
                                <button class="btn btn-mint btn-labeled btn-active-dark fa fa-undo pull-right mar-top" data-bind="click: function () { selection().reset() }">Discard Edits</button>
                                <!-- /ko -->
                            </div>

                        </div>
                        <!-- /ko -->
                    </div>
                </div>
            </div>
        </div>
    </div>

</div>
{% endblock main_content %}

{% block tabs %}{% endblock tabs %}

{% block pre_require_js %}
{{block.super}}
    <script>
        {% autoescape off %}define('map-layer-manager-data', [], function() {
            return {
                "geom_nodes": {{geom_nodes_json}},
                "resource_map_layers": {{resource_map_layers_json}},
                "resource_map_sources": {{resource_map_sources_json}},
                "datatypes": {{ datatypes_json }},
                "graphs": {{ graphs }},
                "icons": {{icons}},
                "node_permissions": {{node_permissions}}
            };
        });{% endautoescape %}
    </script>
{% endblock pre_require_js %}<|MERGE_RESOLUTION|>--- conflicted
+++ resolved
@@ -35,44 +35,7 @@
                 <div class="layer-list">
                     <!-- Layer Filter -->
                     <div class="list-filter" data-bind="" style="margin-right: 10px;">
-<<<<<<< HEAD
-                        <input type="text" class="form-control" style="" placeholder="Find a layer..." data-bind="">
-
-                        <!-- Clear Search -->
-                        <span class="clear-node-search" data-bind="click: $data.clearSearch"><i class="fa fa-times-circle"></i></span>
-                    </div>
-
-                </div>
-                <div class="report-image-grid relative">
-                    <div class="grid">
-                        <!-- ko foreach: { data: geomNodes, as: "node" } -->
-                        <div class="library-card selected-card" data-bind="click: function () { $parent.selection(node) }, css: {'selected': $parent.selection() === node}">
-
-                            <div class="library-icon">
-                                <span class="icon-wrap icon-wrap-sm icon-circle branch-icon bg-primary">
-                                    <i class="" data-bind="css: node.config.layerIcon() || node.layer.icon"></i>
-                                </span>
-                            </div>
-                            <div class="crud-card-main">
-                                <a class="listitem_name" data-bind="text: (node.config.layerName ? node.config.layerName() : false) || layer.name">
-                                </a>
-                            </div>
-                            <div class="crud-card-subtitle" data-bind="text: node.name"></div>
-                        </div>
-                        <!-- /ko -->
-                    </div>
-                </div>
-
-                <div class="title-block-title">
-                    <h4 class="title-block-title"> {% trans "Basemaps" %}</h4>
-                </div>
-                <div class="report-image-grid relative" style="margin-top: 5px;">
-                    <div class="grid">
-                        <!-- ko foreach: { data: basemaps, as: "basemap" } -->
-                        <div class="library-card selected-card" data-bind="click: function () { $parent.selection(basemap) }, css: {'selected': $parent.selection() === basemap}">
-=======
                         <input type="text" class="form-control" style="" placeholder="Find a layer..." data-bind="value: listFilter, valueUpdate: 'keyup'">
->>>>>>> c94a26d9
 
                         <!-- Clear Search -->
                         <span class="clear-node-search" data-bind="click: function () { listFilter(''); }"><i class="fa fa-times-circle"></i></span>
@@ -121,15 +84,9 @@
                 <div class="category-header" style="">
                     <!-- Resource/Graph Toggle -->
                     <div style="display: block;">
-<<<<<<< HEAD
-                        <a id="" class="category-title active" href="">{% trans "Resource Layers" %}</a>
-                        <a id="" class="category-title" href="">{% trans "Basemaps" %}</a>
-                        <a id="" class="category-title" href="">{% trans "Overlays" %}</a>
-=======
                         <a id="" class="category-title" href="" data-bind="css: { 'active': selectedList() && selectedList() === geomNodes  }, click: function() { selectedList(geomNodes); }">{% trans "Resource Layers" %}</a>
                         <a id="" class="category-title" href="" data-bind="css: { 'active': selectedList() && selectedList() === basemaps  }, click: function() { selectedList(basemaps); }">{% trans "Basemaps" %}</a>
                         <a id="" class="category-title" href="" data-bind="css: { 'active': selectedList() && selectedList() === overlays  }, click: function() { selectedList(overlays); }">{% trans "Overlays" %}</a>
->>>>>>> c94a26d9
                     </div>
                 </div>
                 <div class="ep-card-crud-container">
