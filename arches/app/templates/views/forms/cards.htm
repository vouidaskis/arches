{% load i18n %}

<!-- it's assumed that ko.$data is a card array context -->

<div id="arches-server-help-cc" class="tab-base card-content-container" style="">

    <!--Nav Tabs-->
    <ul class="nav nav-tabs card-nav-container" style="">
        {% for card in cardgroup.cards %}
        <li id="settings-menu-li" class="{% if forloop.first %}active{% endif %}">
            <a id="settings-menu" data-toggle="tab" href="#{{card.id}}" class="card-tab-title" aria-expanded="false">{{ card.title }}</a>
        </li>
        {% endfor %}
    </ul>

    <div id="db-arches-app-alert" class="panel data-card-alert" style=""></div>

    <!--Tabs Content-->
    <div class="tab-content card-content-tab" style="">
        {% for card in cardgroup.cards %}

<<<<<<< HEAD
            <div id="{{card.id}}" class="tab-pane fade in {% if forloop.first %}active{% endif %}"> 
                <div class="panel-body card-panel-body" style="">
                    
                    <!-- Card Level Alert -->
                    <div id="db-connection-alert" class="panel install-card-alert" style=""></div>

                    <!-- Card Instruction -->
                    <p id="" class="content-instructions">{{ card.description }}</p>

                    
                    <!-- Actual Card HTML goes here -->
                    <div data-bind="with: $data['{{card.id}}{% if card.cardinality == 'n' or forceblank %}-blank{% endif %}']">
                        <div data-bind="with: $data[0].data">
                            {% for widget in card.widgets %}
                                {% include widget.path %}
                            {% endfor %}
                        </div>
=======
        <div id="{{card.id}}" class="tab-pane fade in {% if forloop.first %}active{% endif %}">
            <div class="panel-body card-panel-body" style="">
>>>>>>> 7d0c8713

                <!-- Card Level Alert -->
                <div id="db-connection-alert" class="panel install-card-alert" style=""></div>

                <!-- Card Instruction -->
                <p id="" class="content-instructions">{{ card.description }}</p>


                <!-- Actual Card HTML goes here -->
                <div data-bind="with: $data['{{card.id}}'].{% if card.cardinality != 'n' %}tiles{% endif %}{% if card.cardinality == 'n' %}blanktile{% endif %}">
                    <div data-bind="with: $data[0].data">
                        {% for widget in card.widgets %}
                        {% include widget.path %}
                        {% endfor %}
                    </div>

                    <div class="install-buttons">
                        {% if card.cardinality != 'n' %}
                        <button id="" class="btn btn-shim btn-danger btn-labeled btn-lg fa fa-times" data-bind="click: function () { $root.form.cancelEdit($parent, $data[0]) }">{% trans "Cancel" %}</button>
                        <button id="" class="btn btn-shim btn-mint btn-labeled btn-lg fa fa-refresh" data-bind="click: function () { $root.form.updateTile($parent, $data[0]) }">{% trans "Save" %}</button>
                        {% endif %}
                        {% if card.cardinality == 'n' %}
                        <button id="" class="btn btn-shim btn-mint btn-labeled btn-lg fa fa-refresh" data-bind="click: function () { $root.form.saveTile($parent, $data[0]) }">{% trans "Save" %}</button>
                        {% endif %}
                    </div>

<<<<<<< HEAD
                    {% if card.cardinality == 'n' %}

                    <div class="list-group" style="margin: 30px -25px 30px -20px; display:none;" data-bind="visible: true, foreach: $data['{{card.id}}']">
                        
                        <!-- Record -->

                        <div id="record-1" class="tile-record list-group-item" style="cursor: pointer; background: rgb(250, 250, 250);" data-bind="click: $root.form.expandTile">
                            <h5 class="list-group-item-heading text-thin">Key of first node in card:<span class="text-semibold"> Value of first node in card</span></h5>
                            
                            <div id="record-1-form" class="effect" style="margin-top: 15px; padding: 60px 10px 20px; display: block; background: rgb(255, 255, 255); display:none">
                                <a id="record-1-close" href="#" class="record-close" style="display: block;" data-bind="click: $root.form.collapseTile">
                                    <span class="icon-wrap icon-circle bg-gray-dark"><i class="fa fa-times"></i>
                                    </span>
                                </a>
                                <a id="record-1-delete" href="#" class="record-delete" style="display: block;" data-bind="click: $root.form.deleteTile.bind($parent, $data)">
                                    <span class="icon-wrap icon-circle bg-gray-dark"><i class="fa fa-trash"></i>
                                    </span>
                                </a>
                                
                                <!-- Card Level Alert -->
                                <div id="db-connection-alert" class="panel install-card-alert" style=""></div>

                                <!-- Card Instruction -->
                                <p id="" class="content-instructions">{{ card.description }}</p>

                                <!-- ko with:$data.data -->
                                {% for widget in card.widgets %}
                                    {% include widget.path %}
                                {% endfor %}
                                <!-- /ko -->

                                <div class="install-buttons">
                                    <button id="" class="btn btn-shim btn-danger btn-labeled btn-lg fa fa-times">{% trans "Cancel" %}</button>
                                    <button id="" class="btn btn-shim btn-mint btn-labeled btn-lg fa fa-refresh" data-bind="click: $root.form.updateTile.bind($parent, $data)">{% trans "Save" %}</button>
                                </div>
=======
                </div>

                {% if card.cardinality == 'n' %}

                <div class="list-group" style="margin: 30px -25px 30px -20px; display:none;" data-bind="visible: true, foreach: $data['{{card.id}}'].tiles">

                    <!-- Record -->

                    <div id="record-1" class="tile-record list-group-item" style="cursor: pointer; background: rgb(250, 250, 250);" data-bind="click: $root.form.expandTile">
                        <h5 class="list-group-item-heading text-thin">Key of first node in card:<span class="text-semibold"> Value of first node in card</span></h5>

                        <div id="record-1-form" class="effect" style="margin-top: 15px; padding: 60px 10px 20px; display: block; background: rgb(255, 255, 255); display:none">
                            <a id="record-1-close" href="#" class="record-close" style="display: block;" data-bind="click: $root.form.collapseTile">
                                <span class="icon-wrap icon-circle bg-gray-dark"><i class="fa fa-times"></i>
                                </span>
                            </a>
                            <a id="record-1-delete" href="#" class="record-delete" style="display: block;" data-bind="click: function () { $root.form.deleteTile($parent, $data) }">
                                <span class="icon-wrap icon-circle bg-gray-dark"><i class="fa fa-trash"></i>
                                </span>
                            </a>

                            <!-- Card Level Alert -->
                            <div id="db-connection-alert" class="panel install-card-alert" style=""></div>
>>>>>>> 7d0c8713

                            <!-- Card Instruction -->
                            <p id="" class="content-instructions">{{ card.description }}</p>

                            <!-- ko with:$data.data -->
                            {% for widget in card.widgets %}
                            {% include widget.path %}
                            {% endfor %}
                            <!-- /ko -->

                            <div class="install-buttons">
                                <button id="" class="btn btn-shim btn-danger btn-labeled btn-lg fa fa-times">{% trans "Cancel" %}</button>
                                <button id="" class="btn btn-shim btn-mint btn-labeled btn-lg fa fa-refresh" data-bind="click: function () { $root.form.updateTile($parent, $data) }">{% trans "Save" %}</button>
                            </div>

                        </div>
                    </div>

                </div>
                {% endif %}



            </div>

        </div>

        <!-- Help/Thesaurus term Panel -->
        <aside id="arches-server-help" data-page="./help/config_manager/arches_server_summary.html" class="card-help-panel" style="display: none;">
            <div class="relative">
                <a id="arches-server-help-close" href="" class="help-close fa fa-times fa-lg" style=""></a>
            </div>
            <div id="arches-server-help-content" class="" style="">
                <div id="" class="" style="">
                    <div class="panel-heading">
                        <h3 class="panel-title" style="padding: 0 10px 0 10px;"><span class="help-text-small"> Help</span> Database Connection</h3>
                    </div>
                    <div class="panel-body" style="padding: 10px 10px 15px 10px;">
                        <p>Put Card-Specific help text here.  When panel is initiated from a controlled vocabulary, put thesaurus listing here instead.</p>
                    </div>
                </div>
            </div>
        </aside>

        {% endfor %}

    </div>

</div><|MERGE_RESOLUTION|>--- conflicted
+++ resolved
@@ -19,28 +19,8 @@
     <div class="tab-content card-content-tab" style="">
         {% for card in cardgroup.cards %}
 
-<<<<<<< HEAD
-            <div id="{{card.id}}" class="tab-pane fade in {% if forloop.first %}active{% endif %}"> 
-                <div class="panel-body card-panel-body" style="">
-                    
-                    <!-- Card Level Alert -->
-                    <div id="db-connection-alert" class="panel install-card-alert" style=""></div>
-
-                    <!-- Card Instruction -->
-                    <p id="" class="content-instructions">{{ card.description }}</p>
-
-                    
-                    <!-- Actual Card HTML goes here -->
-                    <div data-bind="with: $data['{{card.id}}{% if card.cardinality == 'n' or forceblank %}-blank{% endif %}']">
-                        <div data-bind="with: $data[0].data">
-                            {% for widget in card.widgets %}
-                                {% include widget.path %}
-                            {% endfor %}
-                        </div>
-=======
         <div id="{{card.id}}" class="tab-pane fade in {% if forloop.first %}active{% endif %}">
             <div class="panel-body card-panel-body" style="">
->>>>>>> 7d0c8713
 
                 <!-- Card Level Alert -->
                 <div id="db-connection-alert" class="panel install-card-alert" style=""></div>
@@ -67,43 +47,6 @@
                         {% endif %}
                     </div>
 
-<<<<<<< HEAD
-                    {% if card.cardinality == 'n' %}
-
-                    <div class="list-group" style="margin: 30px -25px 30px -20px; display:none;" data-bind="visible: true, foreach: $data['{{card.id}}']">
-                        
-                        <!-- Record -->
-
-                        <div id="record-1" class="tile-record list-group-item" style="cursor: pointer; background: rgb(250, 250, 250);" data-bind="click: $root.form.expandTile">
-                            <h5 class="list-group-item-heading text-thin">Key of first node in card:<span class="text-semibold"> Value of first node in card</span></h5>
-                            
-                            <div id="record-1-form" class="effect" style="margin-top: 15px; padding: 60px 10px 20px; display: block; background: rgb(255, 255, 255); display:none">
-                                <a id="record-1-close" href="#" class="record-close" style="display: block;" data-bind="click: $root.form.collapseTile">
-                                    <span class="icon-wrap icon-circle bg-gray-dark"><i class="fa fa-times"></i>
-                                    </span>
-                                </a>
-                                <a id="record-1-delete" href="#" class="record-delete" style="display: block;" data-bind="click: $root.form.deleteTile.bind($parent, $data)">
-                                    <span class="icon-wrap icon-circle bg-gray-dark"><i class="fa fa-trash"></i>
-                                    </span>
-                                </a>
-                                
-                                <!-- Card Level Alert -->
-                                <div id="db-connection-alert" class="panel install-card-alert" style=""></div>
-
-                                <!-- Card Instruction -->
-                                <p id="" class="content-instructions">{{ card.description }}</p>
-
-                                <!-- ko with:$data.data -->
-                                {% for widget in card.widgets %}
-                                    {% include widget.path %}
-                                {% endfor %}
-                                <!-- /ko -->
-
-                                <div class="install-buttons">
-                                    <button id="" class="btn btn-shim btn-danger btn-labeled btn-lg fa fa-times">{% trans "Cancel" %}</button>
-                                    <button id="" class="btn btn-shim btn-mint btn-labeled btn-lg fa fa-refresh" data-bind="click: $root.form.updateTile.bind($parent, $data)">{% trans "Save" %}</button>
-                                </div>
-=======
                 </div>
 
                 {% if card.cardinality == 'n' %}
@@ -127,7 +70,6 @@
 
                             <!-- Card Level Alert -->
                             <div id="db-connection-alert" class="panel install-card-alert" style=""></div>
->>>>>>> 7d0c8713
 
                             <!-- Card Instruction -->
                             <p id="" class="content-instructions">{{ card.description }}</p>
