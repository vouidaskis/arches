{% extends "views/forms/widgets/base.htm" %} {% load i18n %} {% block form %}

<div class="row widget-wrapper" data-bind="css: {'report-header': context==='report-header'}">
    <label class="control-label widget-input-label" for="" data-bind="text:label"></label>

    <div id='map' class="relative" data-bind="mapboxgl: {
        mapOptions: {
            style: mapStyle,
            zoom: zoom,
            minZoom: minZoom,
            maxZoom: maxZoom,
            centerX: centerX,
            centerY: centerY,
            pitch: pitch,
            bearing: bearing
        },
        afterRender: function(map){
            setupMap(map);
        }
    }, css: getContextCss()">

        <!--ko if: drawMode -->
        <!--ko if: context !== 'search-filter' -->
        <div class="geometry-editing-notifications" data-bind= "css: {'notifications-narrow': mapControls.mapControlsExpanded}">
            <div class="alert-wrap in animated jellyIn">
                <div class="alert alert-warning" role="alert">
                    <button class="close" type="button">
                   </button>
                    <div class="media">
                        <!-- ko if: drawMode() === 'draw_point'  -->
                        <strong>{% trans "Edit Mode" %}</strong> {% trans "You are creating points. Click the Point tool to exit." %}
                        <!-- /ko -->
                        <!-- ko if: drawMode() === 'draw_polygon'-->
                        <strong>{% trans "Edit Mode" %}</strong> {% trans "You are creating polygons. Click the Polygon tool to exit." %}
                        <!-- /ko -->
                        <!-- ko if: drawMode() === 'draw_line_string'-->
                        <strong>{% trans "Edit Mode" %}</strong> {% trans "You are creating lines. Click the Line tool to exit." %}
                        <!-- /ko -->
                        <!-- ko if: drawMode() === 'simple_select'-->
                        <strong>{% trans "Edit Mode" %}</strong> {% trans "You are editing a " %}<span data-bind="text: selectedFeatureType"></span>.
                        <!-- ko if: selectedFeatureType() !== 'point'-->
                        <span>{% trans "Click and drag to move." %}</span>
                        <!-- /ko -->
                        <!-- ko if: selectedFeatureType() !== 'point'-->
                        <span>{% trans "Or, click it again to edit verticies." %}</span>
                        <!-- /ko -->
                        <!-- /ko -->
                        <!-- ko if: drawMode() === 'direct_select'-->
                        <strong>{% trans "Edit Mode" %}</strong> {% trans "You are editing " %}<span data-bind="text: selectedFeatureType"></span>{% trans " verticies. Click outside the feature to exit." %}
                        <!-- /ko -->
                    </div>
                </div>
            </div>
        </div>
        <!-- /ko -->
        <!-- /ko -->
        <div class="overlay-selection-container scroll-y" data-bind="css : {'selector-closed': overlaySelectorClosed}">
          <!-- ko foreach: { data: [$data], as: 'self' } -->
          <div data-bind="with: overlayLibraryList">
           <!-- Title -->
           <div class="overlay-title">
               Map Overlay Library
               <span class="pull-right"><i class="overlay-close ion-close-round" data-bind="click: self.toggleOverlaySelector.bind(self)"></i></span>
           </div>
           <!-- Filter -->
           <div class="overlay-filter-container">
               <div class="list-filter">
                   <input type="text" class="form-control overlay-filter" style="" placeholder="{% trans "Find an Overlay" %}" data-bind="value: $data.filter, valueUpdate: 'afterkeydown'">
                   <span class="clear-node-search" data-bind="click: $data.clearSearch"><i class="fa fa-times-circle"></i></span>
               </div>
           </div>

           <div class="overlay-list-container">
                <div id="overlay-grid" class="grid" style="position: relative;" data-bind="foreach: {data: items}">
                     <div class="overlay-card" style="" data-bind="click: self.exchangeOverlay, css: {'selected': checkedOutOfLibrary}, visible: $data.filtered() == false">
                         <div class="overlay-card-item">
                             <div class="overlay-card-vis-toggle">
                                 <i class="ion-checkmark-circled"></i>
                             </div>
                             <div class="overlay-card-main" style="">
                                 <a id="" class="" style="" href="#"><span data-bind="text: name"></span>
                                 </a>
                             </div>
                         </div>
                     </div>
                </div>
           </div>

         </div>
         <!--/ko-->
        </div>

        <!-- Geocode Panel -->
        <div class="geocode-container" data-bind="css : {
            'geocode-container-shim': mapControls.mapControlsExpanded,
            'hide-geocoder': geocoderVisible
        }, with: geocoder">
            <!-- ko if: options().length > 0 -->
            <a href="#" data-bind="click: function () {
                query('');
            }">
                <i class="fa fa-close geocode-clear"></i>
            </a>
            <!--/ko-->

            <input type="text" class="form-control input-md widget-input" data-bind="
                attr: {
                    placeholder: placeholder
                },
                value: query,
                valueUpdate: 'keyup',
                hasFocus: isFocused,
                event: {
                    'keydown': handleKeys
                }
            ">

            <!-- ko if: isFocused -->
                <!-- ko if: loading -->
                <div class="geocoder-results panel">
                    <div class="geocoder-result-item">
                        <i class="fa fa-spinner fa-spin"></i>
                        {% trans "searching...." %}
                    </div>
                </div>
                <!--/ko-->

                <!-- ko if: options().length > 0 -->
                <div class="geocoder-results panel" data-bind="foreach: options">
                    <div class="geocoder-result-item" data-bind="
                        click:$parent.selection,
                        event: {
                            'mouseover': $parent.focusItem
                        },
                        css: {
                            'selected-geocoder-result': $data === $parent.selection(),
                            'focused-geocoder-result': $data === $parent.focusItem()
                        }
                    ">
                        <span data-bind="text: text"></span>
                    </div>
                </div>
                <!--/ko-->
            <!--/ko-->
        </div>

        <!-- ko if: hoverFeature() !== null -->
        <div class="hover-feature-info">
            <div data-bind="text: hoverFeature().properties.graph_name"></div>
            <div data-bind="text: '(' + hoverFeature().properties.node_name + ')'"></div>
            <div data-bind="text: 'Resource Instance:' + hoverFeature().properties.resourceinstanceid"></div>
            <div data-bind="text: 'Resource Model:' + hoverFeature().properties.graphid"></div>
        </div>
        <!--/ko-->

        <div id="map-widget-container" class="relative">

            <div class="search-results-button">
                <a class="" href="#"><i class="search-results-button-icon ion-arrow-left-b"></i></a>
            </div>

            <div class="text-center map-widget-container" data-bind="css : {'map-widget-container-expanded' : mapControls.mapControlsExpanded, 'hide-maptools': mapControls.mapControlsHidden}">
                <a id="map-tools" href="" class="" style="display: inline;" data-bind="click: mapControls.toggleMapTools"><i class="ion-ios-gear add-tooltip" data-bind="tooltip: { title: '{% trans "Map Controls" %}', placement: 'bottom' }"></i></a>
            </div>

            <div id="map-widget-toolbar" class="map-widget-toolbar relative" data-bind="fadeVisible: mapControls.mapControlsExpanded, delay:200, fade:400">
              <ul class="map-widget-toolbar-list" style="">
                <li class="map-widget-toolbar-item text-center basemaps-map-tools" data-bind="click: function(){mapControls.toggleMapControlPanels('basemaps')}, css : {'active': !mapControls.mapControlPanels.basemaps()}">
                    <a id="" href="" class="map-widget-icon"><i class="ion-map add-tooltip" data-bind="tooltip: { title: '{% trans "Basemaps" %}', placement: 'bottom' }"></i></a>
                </li>
                <li id="btn-overlays" class="map-widget-toolbar-item text-center overlays-map-tools" data-bind="click: function(){mapControls.toggleMapControlPanels('overlays')}, css : { 'active': !mapControls.mapControlPanels.overlays()}">
                    <a id="overlays" href="" class="map-widget-icon"><i class="ion-navicon add-tooltip" data-bind="tooltip: { title: '{% trans "Overlays" %}', placement: 'bottom' }"></i></a>
                </li>
                <!-- ko ifnot: featureEditingDisabled -->
                <li class="map-widget-toolbar-item text-center drawing-map-tools" data-bind="click: function(){mapControls.toggleMapControlPanels('maptools')}, css : {'active': !mapControls.mapControlPanels.maptools() }">
                    <a id="" href="" class="map-widget-icon"><i class="ion-crop add-tooltip" data-bind="tooltip: { title: '{% trans toolType %}', placement: 'bottom' }"></i></a>
                </li>
                <!-- /ko -->
                <li class="map-widget-toolbar-item text-center legend-map-tools" data-bind="click: function(){mapControls.toggleMapControlPanels('legend')}, css : {'active': !mapControls.mapControlPanels.legend()}">
                    <a id="l" href="" class="map-widget-icon"><i class="ion-ios-list add-tooltip" data-bind="tooltip: { title: '{% trans "Legend" %}', placement: 'bottom' }"></i></a>
                </li>
                <li class="map-widget-toolbar-item text-center close-map-tools" data-bind="click: function(){mapControls.toggleMapControlPanels('basemaps')}, css : {'map-widget-tool-expanded' : mapControls.mapControlsExpanded}">
                    <a id="close-map-tools" href="#" class="map-widget-icon" data-bind="click: mapControls.toggleMapTools"><i class="ion-ios-close add-tooltip" data-bind="tooltip: { title: '{% trans "Close" %}', placement: 'bottom' }"></i></a>
                </li>
              </ul>
            </div>

            <div id="map-widget-basemaps" class="panel map-widget-panel" data-bind="fadeVisible: mapControls.mapControlsExpanded, delay:200, fade:400, css : {'map-panel-inactive': mapControls.mapControlPanels.basemaps}">
                <div class="map-widget-panel-title">
                    <h4 class="">{% trans "Basemaps" %}</h4>
                </div>

                <!-- ko foreach: { data: [$data], as: 'self' } -->
                <!-- ko foreach: basemaps -->
                <div class="map-widget-overlay-item relative" data-bind="click: self.selectBasemap">
                    <div class="map-overlay-vis-toogle text-center">
                        <i class="ion-checkmark-circled" data-bind="css:{'basemap-unselected': name !== self.basemap()}"></i>
                    </div>
                    <div class="map-overlay-name">
                        <a id="" class="" href=""><span data-bind="text: name, css: {'basemap-unselected': name !== self.basemap()}"><span></a>
                    </div>
                </div>
                <!-- /ko -->
                <!-- /ko -->
            </div>
        </div>

        <div id="overlays-panel" class="panel map-widget-panel" data-bind="css: {'map-panel-inactive': mapControls.mapControlPanels.overlays}">
            <div class="map-widget-panel-title">
                <h4 class="" data-bind="click: toggleOverlaySelector">{% trans "Overlays" %}
                  <i class="ion-ios-plus pull-right add-tooltip"
                    data-placement="left"
                    data-toggle="tooltip"
                    data-original-title="add overlay"
                    ></i></h4>
            </div>
          <!--ko let: { self: $data }-->
            <div data-bind="sortable: overlays">
                <div class="map-widget-overlay-item relative" data-bind="css:{'show-tools': showingTools, 'overlay-invisible':invisible}">
                    <div class="map-overlay-vis-toogle text-center" data-bind="css:{'overlay-invisible':invisible}, click: toggleOverlayVisibility">
                        <i data-bind="css: icon"></i>
                    </div>
                    <div class="map-overlay-name" data-bind="click: toggleOverlayVisibility">
                        <a class="" href=""><span data-bind="text:name"><span></a>
                    </div>
                    <div class="map-overlay-item-tools">
                        <a href="#" class="overlay-toggle" data-bind="click: toggleOverlayTools, css:{'overlay-invisible':invisible}">
                            <!-- ko if: showingTools() === false  -->
                            <i class="ion-arrow-left-b overlay-toggle-icon" data-bind="showingTools()"></i>
                            <!-- /ko -->
                            <!-- ko if: showingTools() !== false  -->
                            <i class="ion-arrow-down-b overlay-toggle-icon"></i>
                            <!-- /ko -->
                        </a>
                    </div>
                    <div class="map-overlay-item-tools-panel" data-bind="fadeVisible: showingTools, delay:300, fade: 200">

                        <div class="overlay-slider">
                            <div data-bind="noUiSlider: {
                                start: opacity,
                                range: {
                                  'min': 0,
                                  'max': 100
                                },
                                connect: 'lower'
                            }"></div>
                        </div>

                        <div class="overlay-tool-group">
                            <i class="ion-information-circled pull-right overlay-tool-icon add-tooltip" data-placement="left" data-toggle="tooltip" data-original-title="visible: 7-20"></i>
                            <a href="#" data-bind="click: function () { self.mapControls.moveOverlay($data, 'up') }">
                                <i class="ion-ios-arrow-up pull-right overlay-tool-icon add-tooltip" data-placement="bottom" data-toggle="tooltip" data-original-title="move overlay up"></i>
                            </a>
                            <a href="#" data-bind="click: function () { self.mapControls.moveOverlay($data, 'down') }">
                                <i class="ion-ios-arrow-down pull-right overlay-tool-icon add-tooltip" data-placement="bottom" data-toggle="tooltip" data-original-title="move overlay down"></i>
                            </a>
                        </div>
                    </div>
                </div>
            </div>
            <!-- /ko -->
        </div>

        <div id="maptools-panel" class="panel map-widget-panel" data-bind="css: {'map-panel-inactive': mapControls.mapControlPanels.maptools}">
            <div class="map-widget-panel-title">
<<<<<<< HEAD
                <h4 class="" data-bind='text: toolType'></h4>
            </div>

            <!--ko if: context === 'search-filter' -->
            <div class="map-draw-tools-item relative editing-tool" data-bind="click: toggleExtentSearch, css:{'map-draw-tools-active': extentSearch}">
                <div class="map-draw-tools-item-icon text-center">
                    <i class="ion-checkmark-circled"></i>
                </div>
                <div class="map-overlay-name">
                    <a id="" class="" href=""><span>{% trans "Search Map Extent" %}<span></a>
                </div>
=======
                <h4 class="">{% trans "Map Tools" %}<a class="href-button toggle-map-size pull-right" href="#"><i class="fa fa-arrows-alt"></i> Full screen</a></h4>
>>>>>>> f86cf072
            </div>
            <!-- /ko -->

            <!-- ko foreach: { data: [$data], as: 'self' } -->
            <!-- ko foreach: geometryTypes -->
            <div class="map-draw-tools-item relative editing-tool" data-bind="click: function(){self.selectEditingTool(self, self.geometryTypeDetails[$data.id].name)}, css: {'map-draw-tools-active': self.geometryTypeDetails[$data.id].active}">
                <div class="map-draw-tools-item-icon text-center">
                    <i data-bind="css: self.geometryTypeDetails[$data.id].icon"></i>
                </div>
                <div class="map-overlay-name">
                    <a id="" class="" href=""><span data-bind='text: self.geometryTypeDetails[$data.id].name'><span></a>
                </div>
            </div>
            <!-- /ko -->
            <!-- /ko -->

            <!--ko if: context !== 'search-filter' -->
            <div class="map-draw-tools-item relative editing-tool" data-bind="click:selectEditingTool, css: {'map-draw-tools-active': drawMode() === 'simple_select' || drawMode() === 'direct_select'}">
                <div class="map-draw-tools-item-icon text-center">
                    <i class='ion-trash-a'></i>
                </div>
                <div class="map-overlay-name">
                    <a id="" class="" href=""><span>{% trans "Delete" %}<span></a>
                </div>
            </div>
            <!-- /ko -->

            <!--ko if: context === 'search-filter' -->
            <div class="map-draw-tools-item relative query-tool">
                <div class="map-query-tool">
                    <div class="map-query-tool-name">
                        <a id="" class="" href=""><span>{% trans "Buffer(ft)" %}<span></a>
                    </div>
                    <div>
                        <input type="number" min=0.0 id="" placeholder="{% trans " buffer " %}" class="form-control input-md widget-input map-query-tool-input" data-bind="value: buffer, valueUpdate: 'keyup'">
                    </div>
                </div>
            </div>
            <!-- /ko -->

        </div>

        <div id="legend-panel" class="panel map-widget-panel" data-bind="css: {'map-panel-inactive': mapControls.mapControlPanels.legend}">
            <div class="map-widget-panel-title">
                <h4 class="">{% trans "Legend" %}</h4>
            </div>
            <div data-bind="sortable: overlays">
                <div class="map-widget-overlay-item relative">
                    <div class="map-overlay-vis-toogle text-center">
                        <i data-bind="css: icon, style: {color: color}"></i>
                    </div>
                    <div class="map-overlay-name">
                        <a class="" href=""><span data-bind="text:name"><span></a>
                    </div>
                </div>
            </div>
        </div>
    </div>

    <div class="overlay-container" style="display: none;">
        <h3 class="panel-title card-main-title">{% trans  "Overlays" %}<i class="pull-right icon-xl ion ion-ios-close-empty"></i></h3>
        <div id="report-image-grid" class="report-image-grid">
        </div>
    </div>
</div>
{% endblock form %}

{% block report %}
<dt data-bind="text: label"></dt>
<dd data-bind="foreach: summaryDetails">
  <div style='margin-bottom:2px' data-bind="text: JSON.stringify($data.geometry)"></div>
</dd>
{% endblock report %}

{% block config_form %}
<div class="control-label map-config-header">{% trans "Map Properties" %}</div>

<div class="panel-group accordion" id="accordion">

    <!--ko if: context === 'report-header' -->
    <div class="panel">
        <div class="panel-heading">
            <h4 class="panel-title">
                <a data-parent="#accordion" data-toggle="collapse" href="#map-config-controls" aria-expanded="false" class="collapsed">{% trans "Map Controls" %}</a>
            </h4>
        </div>
        <div class="panel-collapse collapse" id="map-config-controls" aria-expanded="false" style="height: 0px;">
            <div class="panel-body accordion-body">
                  <div class="control-label">
                      {% trans "Map Tools" %}
                  </div>
                  <div class="col-xs-12 pad-no crud-widget-container">

                      <div class="toggle-container">
                          <span class="switch switch-small" data-bind="css: {'on': mapControlsHidden}, click: mapControls.toggleMapControlsVisibility"><small></small></span>
                          <p class="arches-toggle-sm">{% trans "Hide basemap, overlay controls" %}</p>
                      </div>
                  </div>
                </div>
            </div>
    </div>
    <!-- /ko -->

    <div class="panel">
        <div class="panel-heading">
            <h4 class="panel-title">
                <a data-parent="#accordion" data-toggle="collapse" href="#map-config-position" class="collapsed" aria-expanded="false">{% trans "Position" %}</a>
            </h4>
        </div>
        <div class="panel-collapse collapse" id="map-config-position" aria-expanded="false" style="height: 0px;">
            <div class="panel-body accordion-body">
                <div class="control-label">
                    {% trans "Map Center Longitude" %}
                </div>
                <div class="col-xs-12 pad-no crud-widget-container">
                    <input type="number" id="" placeholder="{% trans " Longitude (x coordinate) " %}" class="form-control input-md widget-input" data-bind="value: centerX, valueUpdate: 'keyup'">
                </div>
                <div class="control-label">
                    {% trans "Map Center Latitude" %}
                </div>
                <div class="col-xs-12 pad-no crud-widget-container">
                    <input type="number" id="" placeholder="{% trans " Longitude (x coordinate) " %}" class="form-control input-md widget-input" data-bind="value: centerY, valueUpdate: 'keyup'">
                </div>
                <div class="control-label">
                    {% trans "Pitch" %}
                </div>
                <div class="col-xs-12 pad-no crud-widget-container">
                    <input type="number" id="" placeholder="{% trans " Pitch (Degrees) " %}" class="form-control input-md widget-input" data-bind="value: pitch, valueUpdate: 'keyup'">
                </div>
                <div class="control-label">
                    {% trans "Bearing" %}
                </div>
                <div class="col-xs-12 pad-no crud-widget-container">
                    <input type="number" id="" placeholder="{% trans " Bearing (Degrees) " %}" class="form-control input-md widget-input" data-bind="value: bearing, valueUpdate: 'keyup'">
                </div>
            </div>
        </div>
    </div>
    <div class="panel">

        <div class="panel-heading">
            <h4 class="panel-title">
                <a data-parent="#accordion" data-toggle="collapse" href="#map-config-zoom" class="collapsed" aria-expanded="false">Zoom</a>
            </h4>
        </div>

        <div class="panel-collapse collapse" id="map-config-zoom" aria-expanded="false" style="height: 0px;">
            <div class="panel-body accordion-body">
                <div class="control-label">
                    {% trans "Default Zoom" %}
                </div>
                <div class="col-xs-12 pad-no crud-widget-container">
                    <input type="number" min=1 max=20 id="" placeholder="{% trans " Zoom Level " %}" class="form-control input-md widget-input" data-bind="value: zoom, valueUpdate: 'keyup'">
                </div>
                <div class="control-label">
                    {% trans "Min Zoom" %}
                </div>
                <div class="col-xs-12 pad-no crud-widget-container">
                    <input type="number" min=1 max=20 id="" placeholder="{% trans " Zoom Level " %}" class="form-control input-md widget-input" data-bind="value: minZoom, valueUpdate: 'keyup'">
                </div>
                <div class="control-label">
                    {% trans "Max Zoom" %}
                </div>
                <div class="col-xs-12 pad-no crud-widget-container">
                    <input type="number" min=1 max=20 id="" placeholder="{% trans " Zoom Level " %}" class="form-control input-md widget-input" data-bind="value: maxZoom, valueUpdate: 'keyup'">
                </div>
            </div>
        </div>
    </div>
    <div class="panel">

        <div class="panel-heading">
            <h4 class="panel-title">
                <a data-parent="#accordion" data-toggle="collapse" href="#map-config-geocoder" aria-expanded="false" class="collapsed">Geocoder</a>
            </h4>
        </div>

        <div class="panel-collapse collapse" id="map-config-geocoder" aria-expanded="false" style="height: 0px;">
            <div class="panel-body accordion-body">
                <div class="control-label">
                    {% trans "Default Geocoder" %}
                </div>
                <div class="col-xs-12 pad-no crud-widget-container">
                    <select type="" id="" placeholder="{% trans " Geocoder " %}" data-bind="options: geocoderProviders, optionsText:'name', optionsValue:'id', value: geocodeProvider, chosen: {width: '100%'}"></select>
                </div>
                <div class="control-label">
                    {% trans "Geocoder Placehoder" %}
                </div>
                <div class="col-xs-12 pad-no crud-widget-container">
                    <input type="text" placeholder="{% trans " Geocoder Placehoder " %}" class="form-control input-md widget-input" data-bind="value: geocodePlaceholder, valueUpdate: 'keyup'">
                </div>
                <div class="control-label">
                    {% trans "Geocoder Availability" %}
                </div>
                <div class="col-xs-12 pad-no crud-widget-container">

                    <div class="toggle-container">
                        <span class="switch switch-small" data-bind="css: {'on': geocoderVisible}, click: function () { geocoderVisible(!geocoderVisible()) }"><small></small></span>
                        <p class="arches-toggle-sm">{% trans "Toggle on to show a geocoder on the map" %}</p>
                    </div>
                </div>
            </div>
        </div>
    </div>

    <div class="panel">
        <div class="panel-heading">
            <h4 class="panel-title">
                <a data-parent="#accordion" data-toggle="collapse" href="#map-config-resource-style" aria-expanded="false" class="collapsed">{% trans "Resource Properties" %}</a>
            </h4>
        </div>

        <div class="panel-collapse collapse" id="map-config-resource-style" aria-expanded="false" style="height: 0px;">
            <div class="panel-body accordion-body">
                <div class="control-label">{% trans "Color" %}</div>

                <div class="col-xs-12 pad-no crud-widget-container">
                  <div class="colorpicker-component input-group">
                    <input placeholder="{% trans " Map Feature Color " %}" class="form-control input-lg widget-input" data-bind="colorPicker: {color: featureColor, format:'rgba'}">
                    <span class="input-group-addon"><i class="ion-stop resource-color-swatch" data-bind="style: {color: featureColor}"></i></span>
                  </div>
                </div>

                <div class="control-label">{% trans "Point Size" %}</div>
                <div class="col-xs-12 pad-no crud-widget-container">
                    <input type="number" min="1" placeholder="{% trans " Map Feature Color " %}" class="form-control input-lg widget-input" data-bind="value: featurePointSize, valueUpdate: 'keyup'">
                </div>

                <div class="control-label">{% trans "Line Width" %}</div>
                <div class="col-xs-12 pad-no crud-widget-container">
                    <input type="number" min="1" placeholder="{% trans " Map Feature Color " %}" class="form-control input-lg widget-input" data-bind="value: featureLineWidth, valueUpdate: 'keyup'">
                </div>

                <div class="control-label">{% trans "Available Geometry Types" %}</div>
                <div class="col-xs-12 pad-no crud-widget-container">
                    <input id="select2Input2" data-bind="
                      select2v4Data: geometryTypes,
                      select2v4: geomTypeSelectSetup" style="width: 100%">
                    </input>
                </div>
            </div>
        </div>

    </div>
</div>
{% endblock config_form %}<|MERGE_RESOLUTION|>--- conflicted
+++ resolved
@@ -263,8 +263,7 @@
 
         <div id="maptools-panel" class="panel map-widget-panel" data-bind="css: {'map-panel-inactive': mapControls.mapControlPanels.maptools}">
             <div class="map-widget-panel-title">
-<<<<<<< HEAD
-                <h4 class="" data-bind='text: toolType'></h4>
+                <span><h4 class="tooltype" data-bind='text: toolType'></h4><a class="href-button toggle-map-size pull-right" href="#"><i class="fa fa-arrows-alt"></i> Full screen</a></span>
             </div>
 
             <!--ko if: context === 'search-filter' -->
@@ -275,9 +274,6 @@
                 <div class="map-overlay-name">
                     <a id="" class="" href=""><span>{% trans "Search Map Extent" %}<span></a>
                 </div>
-=======
-                <h4 class="">{% trans "Map Tools" %}<a class="href-button toggle-map-size pull-right" href="#"><i class="fa fa-arrows-alt"></i> Full screen</a></h4>
->>>>>>> f86cf072
             </div>
             <!-- /ko -->
 
