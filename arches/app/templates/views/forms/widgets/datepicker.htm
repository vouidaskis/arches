{% load i18n %}
<!-- ko if: !configForm  && state=== 'form' -->
<div class="row widget-wrapper">
    <div class="form-group">
        <label class="control-label widget-input-label" for="" data-bind="text:label"></label>
        <div class="col-xs-12">
            <div style="pad-hor">
                <div class="input-group date">
                    <input type="text" data-bind="datepicker: value, datepickerOptions: {format: 'YYYY-MM-DD'}" class="form-control"><span class="input-group-addon"><i class="fa fa-calendar fa-lg"></i></span>
                </div>
            </div>
            <!-- <input type="text" data-bind="datepicker: value, placeholder: placeholder" class="form-control input-lg widget-input"> -->
        </div>
    </div>
</div>
<!-- /ko -->

<<<<<<< HEAD
<div data-bind="if: configForm">
    <!-- <div class="control-label">
            {% trans "Minimum Date" %}
    </div>
    <div class="col-xs-12 pad-no crud-widget-container">
        <input type="" id="datetimepickermin" placeholder="{% trans "Minimum Date" %}" class="form-control input-md widget-input" data-bind="datepicker: value, datepickerOptions: {minDate: moment('9/20/2016'), autoclose: true, format: 'YYYY-MM-DD'}, value:minDate, valueUpdate: 'keyup'">
    </div>
    <div class="control-label">
            {% trans "Maximum Date" %}
    </div>
    <div class="col-xs-12 pad-no crud-widget-container">
        <input type="" id="datetimepickermax" placeholder="{% trans "Maximum Date" %}" class="form-control input-md widget-input" data-bind="datepicker: value, datepickerOptions: {minDate: moment('9/20/2016'), autoclose: true, format: 'YYYY-MM-DD'}, value:maxDate, valueUpdate: 'keyup'">
    </div> -->
    <div class="control-label">
            {% trans "View Mode" %}
    </div>
    <div class="col-xs-12 pad-no crud-widget-container">
        <input type="" id="" placeholder="{% trans "View Mode" %}" class="form-control input-md widget-input" data-bind="value:viewMode, valueUpdate: 'keyup'">
    </div>
</div>
=======
<!-- ko if: !configForm  && state=== 'report' -->
<dt data-bind="text: label"></dt>
<dd data-bind="text: value() || '{% trans "None" %}'"></dd>
<!-- /ko -->

<!-- ko if: configForm -->

<!-- /ko -->
>>>>>>> 5dfe11ec
<|MERGE_RESOLUTION|>--- conflicted
+++ resolved
@@ -15,7 +15,6 @@
 </div>
 <!-- /ko -->
 
-<<<<<<< HEAD
 <div data-bind="if: configForm">
     <!-- <div class="control-label">
             {% trans "Minimum Date" %}
@@ -36,7 +35,6 @@
         <input type="" id="" placeholder="{% trans "View Mode" %}" class="form-control input-md widget-input" data-bind="value:viewMode, valueUpdate: 'keyup'">
     </div>
 </div>
-=======
 <!-- ko if: !configForm  && state=== 'report' -->
 <dt data-bind="text: label"></dt>
 <dd data-bind="text: value() || '{% trans "None" %}'"></dd>
@@ -44,5 +42,4 @@
 
 <!-- ko if: configForm -->
 
-<!-- /ko -->
->>>>>>> 5dfe11ec
+<!-- /ko -->