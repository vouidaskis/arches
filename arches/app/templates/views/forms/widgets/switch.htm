--- conflicted
+++ resolved
@@ -7,16 +7,6 @@
 </div>
 <!-- /ko -->
 
-<<<<<<< HEAD
-<div data-bind="if: configForm">
-  <div class="control-label">
-      {% trans "Subtitle" %}
-  </div>
-  <div class="col-xs-12 pad-no crud-widget-container">
-      <input type="" id="" class="form-control input-md widget-input" data-bind="value: subtitle, valueUpdate: 'keyup'">
-  </div>
-</div>
-=======
 <!-- ko if: !configForm  && state=== 'report' -->
 <dt data-bind="text: label"></dt>
 <dd data-bind="text: value() || '{% trans "None" %}'"></dd>
@@ -29,5 +19,4 @@
 <div class="col-xs-12 pad-no crud-widget-container">
   <input type="" id="" class="form-control input-md widget-input" data-bind="value: subtitle, valueUpdate: 'keyup'">
 </div>
-<!-- /ko -->
->>>>>>> 5dfe11ec
+<!-- /ko -->