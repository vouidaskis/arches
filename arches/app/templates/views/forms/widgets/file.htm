{% extends "views/forms/widgets/base.htm" %}
{% load i18n %}

{% block form %}
<div class="row widget-wrapper">
    <div class="form-group">
        <label class="control-label widget-input-label" for="" data-bind="text:label"></label>

        <div class="col-xs-12 dropzone" data-bind="dropzone: dropzoneOptions">
            <div class="bord-top pad-ver">
                <span class="btn btn-success fileinput-button dz-clickable" data-bind="css: uniqueidClass">
                    <i class="fa fa-plus"></i>
                    <span>Add files...</span>
                </span>

                <div class="btn-group pull-right">
                    <button id="dz-remove-btn" class="btn btn-danger cancel" type="reset" data-bind="click: reset">
                        <i class="ion ion-close"></i>
                    </button>
                </div>
            </div>
            <div class="dz-previews" data-bind="css: uniqueidClass">
                <!-- ko foreach: filesJSON -->
                    <div class="media pad-top bord-top">
                        <div class="media-body">
                            <div class="media-block">
                                <div class="media-left">
                                    <!-- ko if: ko.unwrap(type).indexOf('image') >= 0 -->
                                        <img class="dz-img" width="50" height="50" data-bind="attr: {src: ko.unwrap(url) ? url : content }">
                                    <!-- /ko -->
                                </div>
                                <div class="media-body">
                                    <p class="text-main text-bold mar-no text-overflow" data-bind="text: name"></p>
                                    <!-- ko if: $data.error -->
                                        <span class="dz-error text-danger text-sm" data-bind="text: error"></span>
                                    <!-- /ko -->
                                    <p class="text-sm" data-bind="html: $parent.formatSize($data)"></p>
                                </div>
                            </div>
                        </div>
                        <div class="media-right" data-bind="click: $parent.removeFile">
                            <button class="btn btn-xs btn-danger dz-cancel"><i class="ion ion-close"></i></button>
                        </div>
                    </div>
                <!-- /ko -->
            </div>
        </div>
    </div>
</div>

<template id="file-widget-dz-preview"><span></span></template>
{% endblock form %}

{% block config_form %}
<div class="control-label">
    {% trans "Accepted Files" %}
</div>
<div class="col-xs-12 pad-no crud-widget-container">
    <input type="" placeholder="{% trans "Accepted Files" %}" id="" class="form-control input-md widget-input" data-bind="value: acceptedFiles, valueUpdate: 'keyup'">
</div>

<div class="control-label">
    {% trans "Max File Size (mb)" %}
</div>
<div class="col-xs-12 pad-no crud-widget-container">
    <input type="number" placeholder="{% trans "Max File Size (mb)" %}" id="" class="form-control input-md widget-input" data-bind="value: maxFilesize">
</div>
{% endblock config_form %}

{% block report %}
<dt data-bind="text: label"></dt>

<!-- ko if: uploadedFiles().length === 0 -->
<dd>{% trans "None" %}</dd>
<!-- /ko -->

<!-- ko foreach: reportFiles() -->
<dd>
    <a class="" data-bind="attr: {href: url}">
        <i class="ion ion-forward"></i>
        <span data-bind="text: name"></span>
    </a>
</dd>
<!-- /ko -->

<!-- ko if: reportImages().length > 0 -->
<dd>
    <div id="report-image-grid" class="report-image-grid">
        <!-- ko foreach: reportImages() -->
        <div class="rp-image-grid-item">
            <a id="" class="" target="_blank" data-bind="attr: {href: url}">
                <img class="img-responsive" data-bind="attr: {src: url, alt: name}">
            </a>
        </div>
        <!-- /ko -->
    </div>
</dd>
<!-- /ko -->
{% endblock report %}

{% block display_value %}
<<<<<<< HEAD
<span data-bind="text: displayValue() + ' {% trans "files uploaded" %}' || '{% trans "None" %}'"></span>
=======
<span data-bind="text: displayValue() + {% trans "file(s) uploaded" %}'"></span>
>>>>>>> 41e20688
{% endblock display_value %}<|MERGE_RESOLUTION|>--- conflicted
+++ resolved
@@ -99,9 +99,5 @@
 {% endblock report %}
 
 {% block display_value %}
-<<<<<<< HEAD
-<span data-bind="text: displayValue() + ' {% trans "files uploaded" %}' || '{% trans "None" %}'"></span>
-=======
-<span data-bind="text: displayValue() + {% trans "file(s) uploaded" %}'"></span>
->>>>>>> 41e20688
+<span data-bind="text: displayValue() + ' {% trans "files uploaded" %}'"></span>
 {% endblock display_value %}