--- conflicted
+++ resolved
@@ -59,14 +59,9 @@
                </div>
           </div>
 
-<<<<<<< HEAD
 
         <!-- Survey Listing Panel-->
         <div class="mpm-list">
-=======
-            <!-- Survey Listing Panel-->
-            <div class="mpm-list">
->>>>>>> f7efaed4
             <div class="grid mpm" style="display:none;" data-bind="visible: true">
                 <div id="page-content" style="padding: 0 50px 240px; margin-top: -1px;">
                     <div class="report-image-grid mpm">
@@ -84,16 +79,12 @@
                                         <div class="mpm-subtitle" data-bind="text: description"></div>
                                         <!--/ko -->
                                         <!--ko if: enddate && startdate -->
-<<<<<<< HEAD
-                                        <div class="mpm-subtitle" data-bind="text: starts + '{% trans " to " %}' + ends"></div>
-=======
                                         <div>
-                                            <div class="mpm-subtitle" data-bind="text: starts + '{% trans " through " %}' + ends"></div>
+                                            <div class="mpm-subtitle" data-bind="text: starts + '{% trans " to " %}' + ends"></div>
                                             <!--ko if: expired -->
                                             <span style="color: red; font-weight: 300">{% trans '(expired)' %}</span>
                                             <!--/ko -->
                                         </div>
->>>>>>> f7efaed4
                                         <!--/ko -->
                                         <!--ko ifnot: enddate && startdate -->
                                         <div class="mpm-subtitle" data-bind="text: '{% trans "Date range unspecified" %}'"></div>
@@ -109,10 +100,6 @@
                         <!-- /ko -->
                     </div>
                 </div>
-<<<<<<< HEAD
-                <!-- /ko -->
-=======
->>>>>>> f7efaed4
             </div>
         </div>
     </div>
