{% extends "base.htm" %}
{% load static %}
{% load template_tags %}
{% load i18n %}

{% block body %}

    <!-- ko if: alert() -->
    <div data-bind="visible: alert().active" style="display: none;" class="relative">
        <div id="card-alert-panel" data-bind="css: 'ep-form-alert ' + (alert() ? alert().type() : '')">
            <div style="display: flex;">
                <h4 style="flex: 1" class="ep-form-alert-title" data-bind="text: alert().title"></h4>
                <div class="ep-form-alert-default-dismiss">
                    <i class="fa fa-times-circle" data-bind="click: alert().close"></i>
                </div>
            </div>
            <p class="ep-form-alert-text" data-bind="html: alert().text"></p>

            <div class="ep-form-alert-buttons">
                <!-- ko if: alert().cancel -->
                <button class="btn btn-sm btn-danger btn-labeled fa fa-times" data-bind="click: alert().cancel"><span>{% trans "Cancel" %}</span></button>
                <!-- /ko -->
                <!-- ko if: alert().ok -->
                <button class="btn btn-sm btn-primary btn-labeled fa fa-check" data-bind="click: alert().ok"><span>{% trans "OK" %}</span></button>
                <!-- /ko -->
            </div>
        </div>
    </div>
    <!-- /ko -->

    <div id="container" class="base-manager-grid effect aside-left aside-bright navbar-fixed sidenav-sm"
        data-bind="css: {'mainnav-in': tabsActive() && showTabs(), 'sidenav-sm': !navExpanded(), 'sidenav-lg': navExpanded()}">

        <nav class="sidenav" role="navigation">
            {% block navheader %}
            <a href="#" class="sidenav-brand" data-bind="click: function () { navExpanded(!navExpanded()) }">
                <img src="{{ STATIC_URL }}img/arches_logo_light.png" alt="Nifty Logo" class="brand-icon">
                <div class="brand-title">
                    <span class="brand-text">{{ app_name }}</span>
                </div>
            </a>
            {% endblock navheader %}
            {% block mainnav %}
            <div class="mainnav-container">
                <div class="sidenav-menu">
                    {% block navbar %}
                    <ul class="list-group">

                        <!-- Tools -->
                        <li class="list-header">{% trans "Tools" %}</li>

                        <!-- System Settings list item -->
                        {% if request.user|has_group:"System Administrator" %}
                        <li {% if "views/resource" in main_script and is_system_settings is True %} class="active-sub" {% endif %} data-bind="click: navigate.bind(this, '{% url 'config' %}')">
                            <a href="{% url 'config' %}">
                                <i class="ti-alarm-clock"></i>
                                <span class="menu-title">
                                    <strong>{% trans "Manage System Settings" %}</strong>
                                </span>
                            </a>
                            <ul class="collapse" data-bind="css:{'in': navExpanded()}">
                                <li class="link-submenu-item">
                                    <a class="link-submenu" href="{% url 'config' %}"
                                        data-bind="click: navigate.bind(this, '{% url 'config' %}')">{% trans "System Settings" %}</a>
                                </li>
                                <li class="link-submenu-item">
                                    <a class="link-submenu" href="{% url 'graph' system_settings_graphid %}"
                                        data-bind="click: navigate.bind(this, '{% url 'graph_designer' system_settings_graphid %}'), clickBubble: false">{% trans "System Settings Graph" %}</a>
                                </li>
                            </ul>
                        </li>
                        {% endif %}

                        <li{% if "views/search" in main_script %} class="active-sub" {% endif %}>
                            <a href="{% url 'search_home' %}"
                                data-bind="click:function () { navigate('{% url 'search_home' %}') }">
                                <i class="fa fa-search"></i>
                                <span class="menu-title">
                                    <strong>{% trans "Search" %}</strong>
                                </span>
                            </a>
                        </li>

                        <!--Menu list item-->
                        {% if user_can_edit %}
                        <li
                            {% if "views/resource" in main_script and is_system_settings is None %}
                                class="active-sub" 
                            {% endif %}
                        >
                            <a href="{% url 'resource' %}">
                                <i class="fa fa-building-o"></i>
                                <span class="menu-title">
                                    <strong>{% trans "Add New Resource" %}</strong>
                                </span>
                            </a>
                            <ul class="collapse" data-bind="css:{'in': navExpanded()}">
                                <!-- ko foreach: createableResources -->
                                <li class="link-submenu-item">
                                    <a 
                                        class="link-submenu" 
                                        data-bind="
                                            css: { 'arches-menu-item-disabled': disable_instance_creation },
                                            attr: {
                                                href: disable_instance_creation ? '#' : ('{% url 'add_resource' 'aaaaaaaa-aaaa-aaaa-aaaa-aaaaaaaaaaaa' %}'.replace('aaaaaaaa-aaaa-aaaa-aaaa-aaaaaaaaaaaa', graphid))
                                            }"
                                    >
                                        <i 
                                            class="fa arches-menu-icon"
                                            data-bind="css: iconclass || 'fa fa-question'"
                                        ></i> 
                                        <span data-bind="text:name"></span>
                                    </a>
                                </li>
                                <!-- /ko -->
                            </ul>
                        </li>
                        {% endif %}

                        <!--Menu list item-->
                        {% if request.user|has_group:"Graph Editor" %}
                        <li{% if "views/graph" in main_script %} class="active-sub" {% endif %}
                            data-bind="click: navigate.bind(this, '{% url 'graph' '' %}')">
                            <a href="#">
                                <i class="fa fa-bookmark"></i>
                                <span class="menu-title">
                                    <strong>{% trans "Arches Designer" %}</strong>
                                </span>
                            </a>
                            <ul class="collapse" data-bind="css:{'in': navExpanded()}">
                                <li class="link-submenu-item">
                                    <a class="link-submenu" href="{% url 'graph' '' %}"
                                        data-bind="click: navigate.bind(this, '{% url 'graph' '' %}')">{% trans "Resource Models" %}</a>
                                </li>
                                <li class="link-submenu-item">
                                    <a class="link-submenu" href="{% url 'graph' '' %}#branches"
                                        data-bind="click: navigate.bind(this, '{% url 'graph' '' %}#branches')">{% trans "Branches" %}</a>
                                </li>
                            </ul>
                        </li>
                        {% endif %}

                        <!--Menu list item-->
                        {% if request.user|has_group:"Application Administrator" %}
                        <li{% if "views/map-layer-manager" in main_script %} class="active-sub" {% endif %} data-bind="click: navigate.bind(this, '{% url 'map_layer_manager' %}')">
                            <a href="{% url 'map_layer_manager' %}">
                                <i class="fa fa-server"></i>
                                <span class="menu-title">
                                    <strong>{% trans "Map Layer Manager" %}</strong>
                                </span>
                            </a>
                            <ul class="collapse"  data-bind="css:{'in': navExpanded()}">
                                <li class="link-submenu-item">
                                    <a class="link-submenu" href="{% url 'map_layer_manager' %}"
                                        data-bind="click: navigate.bind(this, '{% url 'map_layer_manager' %}')">{% trans "Resource Layers" %}</a>
                                </li>
                                <li class="link-submenu-item">
                                    <a class="link-submenu"
                                        href="{% url 'map_layer_manager' %}#basemaps"
                                        data-bind="click: navigate.bind(this, '{% url 'map_layer_manager' %}#basemaps')">{% trans "Basemaps" %}</a>
                                </li>
                                <li class="link-submenu-item">
                                    <a class="link-submenu"
                                        href="{% url 'map_layer_manager' %}#overlays"
                                        data-bind="click: navigate.bind(this, '{% url 'map_layer_manager' %}#overlays')">{% trans "Overlays" %}</a>
                                </li>
                            </ul>
                        </li>
                        {% endif %}


                        <!-- Recently Added -->
                        {% if user_can_edit %}
                        <li{% if 'edit-history' in main_script %} class="active-sub" {% endif %}>
                            <a href="{% url 'edit_history' %}"
                                data-bind="click: navigate.bind(this, '{% url 'edit_history' %}') ">
                                <i class="ti-ticket"></i>
                                <span class="menu-title">
                                    <strong>{% trans "Recent Edits" %}</strong>
                                </span>
                            </a>
                        </li>
                        {% endif %}

                        <!-- Profile Manager -->
                        {% if user.is_authenticated and request.user.username != 'anonymous' %}
                        <li{% if "user-profile-manager" in main_script %} class="active-sub" {% endif %}>
                            <a href="{% url 'user_profile_manager' %}"
                                data-bind="click: navigate.bind(this, '{% url 'user_profile_manager' %}') ">
                                <i class="fa fa-user"></i>
                                <span class="menu-title">
                                    <strong>{% trans "Profile Manager" %}</strong>
                                </span>
                            </a>
                        </li>
                        {% endif %}

                        <li class="list-divider-dark"></li>

                        <!-- Tools -->
                        <li class="list-header">{% trans "Modules" %}</li>

                        {% if request.user|has_group:"RDM Administrator" %}
                        <!--Menu list item-->
                        <li {% if main_script == "rdm" %} class="active-sub" {% endif %}>
                            <a href="{% url 'rdm' '' %}"
                                data-bind="click: navigate.bind(this, '{% url 'rdm' '' %}') ">
                                <i class="fa fa-align-left"></i>
                                <span class="menu-title">
                                    <strong>{% trans "Reference Data Manager" %}</strong>
                                </span>
                            </a>
                        </li>
                        {% endif %}

                        {% for p in plugins %}
                            {% if p.config is not None %}
                                {% if p.config.show is not False %}
                                <li {% if main_script == "views/plugin" and plugin.pluginid == p.pluginid %} class="active-sub" {% endif %}>
                                    {% if p.slug is not None %}
                                    <a href="{% url 'plugins' p.slug %}" data-bind="click: navigate.bind(this, '{% url 'plugins' p.slug %}') ">
                                    {% else %}
                                    <a href="{% url 'plugins' p.pluginid %}" data-bind="click: navigate.bind(this, '{% url 'plugins' p.pluginid %}') ">
                                    {% endif %}
                                        <i class="{{p.icon}}"></i>
                                        <span class="menu-title">
                                            <strong>{{p.name}}</strong>
                                        </span>
                                    </a>
                                </li>
                                {% endif %}
                            {% else %}
                            <li{% if main_script == "views/plugin" and plugin.pluginid == p.pluginid %} class="active-sub" {% endif %}>
                                {% if p.slug is not None %}
                                <a href="{% url 'plugins' p.slug %}" data-bind="click: navigate.bind(this, '{% url 'plugins' p.slug %}') ">
                                {% else %}
                                <a href="{% url 'plugins' p.pluginid %}" data-bind="click: navigate.bind(this, '{% url 'plugins' p.pluginid %}') ">
                                {% endif %}
                                    <i class="{{p.icon}}"></i>
                                    <span class="menu-title">
                                        <strong>{{p.name}}</strong>
                                    </span>
                                </a>
                            </li>
                            {% endif %}
                        {% endfor %}
                    </ul>
                    {% endblock navbar %}
                </div>
                {% if app_settings.DEBUG %}
                <div class="debug-notice">
                    <div>{% trans 'DEBUG' %}</div>
                    <div>{{ app_settings.VERSION }}</div>
                </div>
                {% endif %}
            </div>
            {% endblock mainnav %}
        </nav>
        
        <header class="header">
            
            {% block header %}
            <div class="ep-toolbar">

                <div class="col-xs-12 col-sm-8 flex">

                    <!-- Tools Menu -->
                    {% if nav.menu %}
                        <a id="menu-control" href="" class="ep-tools ep-tool-title"
                            data-bind="click:function() { menuActive(!menuActive()); }, clickBubble: false">
                            <div class="flex">{% trans "Manage" %}
                                <i class="ion-more" style="padding: 0px 5px;"></i>
                            </div>
                        </a>
                        {% if main_script == 'views/resource/editor' %}
                            {% include 'navbar/resource-manage-menu.htm' %}
                        {% elif main_script == 'views/graph/function-manager' %}
                            {% include 'navbar/function-manage-menu.htm' %}
                        {% else %}
                            {% include 'navbar/graph-designer-menu.htm' %}
                        {% endif %}
                    {% endif %}

                    {% block graph_title %}
                    <!-- Page Title and Icon -->
                    <div class="ep-tools-title">
                        <h1 class="page-header text-overflow ep-graph-title">
                            <i class="fa {{graph.iconclass|default:nav.icon}} text-center icon-wrap bg-gray ep-graph-title-icon"></i>
                            <span>{% trans nav.title %}</span>
                        </h1>
                    </div>
                    {% endblock graph_title %}

                </div>

                <div class="col-xs-12 col-sm-4">

                    <div role="navigation" class="top-right-nav">

                        <!-- Login -->
                        {% if nav.login %}
                        <a href="{% if user.username != 'anonymous' %}{% url 'user_profile_manager' %}{% else %}{% url 'auth' %}?next={{ home }}{% endif %}"
                            class="ep-tools ep-tools-login">
                            <div data-placement="bottom"
                                data-toggle="tooltip"
                                data-original-title="{% if user.username != 'anonymous' %}{% trans 'Profile' %}{% else %}{% trans 'Login' %}{% endif %}">
                                {% if user.username == 'anonymous' %}
                                    <h5 class="hidden-xs">{% trans "Login" %}</h5>
                                {% else %}
                                    <h5 class="hidden-xs">{% trans "Welcome" %}, {{ user.first_name|default:user.username }}</h5>
                                    <i class="fa fa-sign-out"></i>
                                {% endif %}
                            </div>
                        </a>
                        {% endif %}

                        {% if show_language_swtich %}
                        {% get_current_language as LANGUAGE_CODE %}
                        <div class="lang-switch ep-tools ep-tools-right" style="max-width: none;" data-bind='component: {
                            name: "views/components/language-switcher",
                            params: {
                                current_language: "{{LANGUAGE_CODE}}"
                            }
                        }'></div>
                        {% endif %}

                        <!-- Notifications -->
                        {% if nav.notifs %}
                        <a href="" class="ep-tools ep-notifs-toggle ep-tools-right" data-bind="click: function() {getNotifications();}">
                            <div class="" data-placement="bottom" data-toggle="tooltip" aria-expanded="true"
                                data-original-title="{% trans 'Notifications' %}">
                                <div>
                                    <div data-bind="visible: unreadNotifs()" id="circle"></div>
                                    <div data-bind="visible: unreadNotifs()" id="circle-outline"></div>
                                    <i class="fa fa-bell"></i>
                                </div>
                            </div>
                        </a>
                        {% endif %}

                        <!-- Search Bar -->
                        {% if nav.search %}
                        <a href="{% url 'search_home' %}" class="ep-tools ep-tools-right"
                            data-bind="click:function () { navigate('{% url 'search_home' %}') }">
                            <div class="" data-placement="bottom" data-toggle="tooltip" data-original-title="{% trans "Search" %}">
                                <i class="ion-search"></i>

                            </div>
                        </a>
                        {% endif %}

                        <!-- Prov edit history-->
                        {% if user_is_reviewer == False and user_can_edit %}
                        <a href="{% url 'search_home' %}" class="ep-edits-toggle ep-tools ep-tools-right"
                            data-bind="click:function () { getProvisionalHistory(); }">
                            <div class="" data-placement="bottom" data-toggle="tooltip" data-original-title="{% trans "My Recent Edits" %}">
                                <i class="ion-clock"></i>
                            </div>
                        </a>
                        {% endif %}

                        {% if nav.res_edit and user_can_edit %}
                        <a href="{% url 'resource_editor' resourceid %}" class="ep-tools ep-tools-right"
                            data-bind="click:function () { navigate('{% url 'resource_editor' resourceid %}') }">
                            <div class="" data-placement="bottom" data-toggle="tooltip" data-original-title="{% trans "Edit Resource" %}">
                                <i class="ion-edit"></i>
                            </div>
                        </a>
                        {% endif %}

                        {% if nav.print %}
                        <a href="" class="ep-tools ep-tools-right" data-bind="click: function() { window.print() }">
                            <div class="" data-placement="bottom" data-toggle="tooltip" data-original-title="{% trans "Print" %}">
                                <i class="ion-printer"></i>
                            </div>
                        </a>
                        {% endif %}

                        {% if nav.help %}
                        <a href="javascript:void(0)" class="ep-help-toggle ep-tools ep-tools-right"
                            data-bind="click: function(){ getHelp('{{ nav.help.template }}'); helpOpen(true) }">
                            <div class="" data-placement="bottom" data-toggle="tooltip" data-original-title="{% trans "Help" %}">
                                <i class="ion-help"></i>
                            </div>
                        </a>
                        {% endif %}

                        {% if user.username != 'anonymous' %}
                            <a
                                href="{% url 'auth' %}?next={{ request.get_full_path }}{% if user.username != 'anonymous' %}&logout=true{% endif %}"
                                class="ep-help-toggle ep-tools ep-tools-right"
                            >
                                <div class="" data-placement="bottom" data-toggle="tooltip" data-original-title='{% trans "Logout" %}'>
                                    <i class="ion-log-out"></i>
                                </div>
                            </a>
                        {% endif %}

<<<<<<< HEAD
=======
                {% if nav.help %}
                <a href="javascript:void(0)" class="ep-help-toggle ep-tools ep-tools-right"
                    data-bind="click: function(){ {{ nav.help.templates }}.forEach(template => getHelp(template)); helpOpen(true) }">
                    <div class="" data-placement="bottom" data-toggle="tooltip" data-original-title="{% trans "Help" %}">
                        <i class="ion-help"></i>
>>>>>>> 693f42f1
                    </div>

                </div>

            </div>

            <!-- Notifications Panel -->
            <div id="ep-notifs-panel" class="ep-notifs" style="display:none;">
                <div class="ep-edits-header">
                    <div class="ep-help-title">
                        <span>{% trans 'Notifications' %}</span>
                    </div>
                    <a href="javascript:void(0);" data-bind="click: function() {getNotifications();}"
                        class="ep-notifs-toggle ep-notifs-close ep-tools ep-tools-right">
                        <div class="" data-placement="bottom" data-toggle="tooltip" data-original-title="{% trans "Close" %}">
                            <i class="fa fa-times-circle fa-lg"></i>
                        </div>
                    </a>
                </div>

                <div class="ep-edits-body provisional-edit-history" style="float:left"
                    data-bind="css: {'loading-mask': helploading()}">
                    <div class="ep-edits-content">
                        {% include 'views/notifications-list.htm' %}
                    </div>
                </div>
            </div>

            <!-- Edits Panel -->
            <div id="ep-edits-panel" class="ep-edits" style="display:none;">
                <div class="ep-edits-header">
                    <div class="ep-edits-title">
                        <span>{% trans 'My Edit History' %}</span>
                    </div>
                    <a href="javascript:void(0);" class="ep-edits-toggle ep-edits-close ep-tools ep-tools-right"
                        style="border:none;">
                        <div class="" data-placement="bottom" data-toggle="tooltip" data-original-title="{% trans "Close" %}">
                            <i class="fa fa-times-circle fa-lg"></i>
                        </div>
                    </a>
                </div>

                <div class="ep-edits-body provisional-edit-history" style="float:left"
                    data-bind="css: {'loading-mask': helploading()}">
                    <div class="ep-edits-content">
                        {% include 'views/provisional-history-list.htm' %}
                    </div>
                </div>
            </div>

            <!-- Help Panel -->
            <div id="ep-help-panel" class="ep-help" style="display: none"
                data-bind="slide: helpOpen, duration: 400, direction: {direction: 'right'}, easing: 'slide'">
                <div class="ep-edits-header">
                    <div class="ep-help-title">
                        <span>{% trans nav.help.title %}</span>
                    </div>
                    <a href="javascript:void(0);" class="ep-help-toggle ep-help-close ep-tools ep-tools-right" style="border:none"
                        data-bind="click: function(){closeHelp(); helpOpen(false)}">
                        <div class="" data-placement="bottom" data-toggle="tooltip" data-original-title="{% trans "Close Help" %}">
                            <i class="fa fa-times-circle fa-lg"></i>
                        </div>
                    </a>
                </div>

                <!-- help content loaded from contextually referenced template -->
                <div class="ep-help-body" data-bind="css: {'loading-mask': helploading()}">
                    <!-- content gets inserted into this div -->
                    <div class="ep-help-content"></div>
                    <hr>
                    <h5>{% trans "for more documentation, visit" %} <a href="https://arches.readthedocs.io/"
                            target="_blank">arches.readthedocs.io <i class="fa fa-external-link-square" aria-hidden="true"></i></a>
                    </h5>
                </div>
            </div>
            {% endblock header %}

        </header>
        
        <main id="main-content" role="main">
            {% block main_content %}
            {% endblock main_content %}
        </main>

    </div>

{% endblock body %}


{% block pre_require_js %}
    <div 
        id="viewData"
        style="display: none;"
        viewData='{
            "graphs": {{graphs}},
            "createableResources": {{createable_resources}},
            "help": "{{nav.help.template}}",
            "userCanEditResources": "{{ user_can_edit }}",
            "userCanReadResources": "{{ user_can_read }}"
        }'
    ></div>
{% endblock pre_require_js %}<|MERGE_RESOLUTION|>--- conflicted
+++ resolved
@@ -396,14 +396,11 @@
                             </a>
                         {% endif %}
 
-<<<<<<< HEAD
-=======
                 {% if nav.help %}
                 <a href="javascript:void(0)" class="ep-help-toggle ep-tools ep-tools-right"
                     data-bind="click: function(){ {{ nav.help.templates }}.forEach(template => getHelp(template)); helpOpen(true) }">
                     <div class="" data-placement="bottom" data-toggle="tooltip" data-original-title="{% trans "Help" %}">
                         <i class="ion-help"></i>
->>>>>>> 693f42f1
                     </div>
 
                 </div>
