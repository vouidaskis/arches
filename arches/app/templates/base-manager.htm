{% extends "base.htm" %}
{% load static %}
{% load template_tags %}
{% load i18n %}

{% block body %}

    <!-- ko if: alert() -->
    <div data-bind="visible: alert().active" style="display: none;" class="relative">
        <div id="card-alert-panel" data-bind="css: 'ep-form-alert ' + (alert() ? alert().type() : '')">
            <div style="display: flex;">
                <h4 style="flex: 1" class="ep-form-alert-title" data-bind="text: alert().title"></h4>
                <div class="ep-form-alert-default-dismiss">
                    <i class="fa fa-times-circle" data-bind="click: alert().close"></i>
                </div>
            </div>
            <p class="ep-form-alert-text" data-bind="html: alert().text"></p>

            <div class="ep-form-alert-buttons">
                <!-- ko if: alert().cancel -->
                <button class="btn btn-sm btn-danger btn-labeled fa fa-times" data-bind="click: alert().cancel"><span>{% trans "Cancel" %}</span></button>
                <!-- /ko -->
                <!-- ko if: alert().ok -->
                <button class="btn btn-sm btn-primary btn-labeled fa fa-check" data-bind="click: alert().ok"><span>{% trans "OK" %}</span></button>
                <!-- /ko -->
            </div>
        </div>
    </div>
    <!-- /ko -->

    <div id="skip-link-holder"><a id="skip-link" data-bind="text: $root.translations.skipToContent" tabindex="1" href="#skiptocontent"></a></div>

    <div id="container" class="base-manager-grid effect aside-left aside-bright navbar-fixed sidenav-sm"
        data-bind="css: {'mainnav-in': tabsActive() && showTabs(), 'sidenav-sm': !navExpanded(), 'sidenav-lg': navExpanded()}">

        <nav class="sidenav" role="navigation" id="arches-navigation">
            {% block navheader %}
            <a href="#" class="sidenav-brand" data-bind="onEnterkeyClick, onSpaceClick, click: function () { navExpanded(!navExpanded()) },
                attr: {
                    'aria-label': $root.translations.toggleNavigation, 
                    'aria-description': $root.translations.toggleNavigationDescription, 
                    'aria-expanded': navExpanded().toString()
                }
            ">
                <img src="{{ STATIC_URL }}img/arches_logo_light.png" class="brand-icon" alt="">
                <div class="brand-title">
                    <h1 class="brand-text" style="margin-top: 15px;">{{ app_name }}</h1>
                </div>
            </a>
            {% endblock navheader %}
            {% block mainnav %}
            <div class="mainnav-container">
                <div class="sidenav-menu">
                    {% block navbar %}
                    <ul class="list-group" data-bind="attr: {'aria-label': $root.translations.mainMenu}">
        
                        <!-- Home. -->
                        <li>
                            <a href="{% url 'home' %}" aria-labelledby="index-link-label" data-bind="click:function () { navigate('{% url 'home' %}') }">
                                <i class="ti-home"></i>
                                <span class="menu-title">
                                    <strong id="index-link-label">{% trans "Home" %}</strong>
                                </span>
                            </a>
                        </li>

                        <!-- Tools -->
                        <div id="tools-header-label" class="list-header">{% trans "Tools" %}</div>

                        <ul aria-labelledby="tools-header-label">
                            <!-- System Settings list item -->
                            {% if request.user|has_group:"System Administrator" %}
                            <li {% if "views/resource" in main_script and is_system_settings is True %} class="active-sub" {% endif %} data-bind="click: navigate.bind(this, '{% url 'config' %}')">
                                <a href="{% url 'config' %}" aria-labelledby="system-settings-link-label">
                                    <i class="ti-alarm-clock"></i>
                                    <span class="menu-title">
                                        <strong id="system-settings-link-label">{% trans "Manage System Settings" %}</strong>
                                    </span>
                                </a>
                                <ul class="collapse" data-bind="css:{'in': navExpanded()}" aria-labelledby="system-settings-link-label">
                                    <li class="link-submenu-item">
                                        <a class="link-submenu" href="{% url 'config' %}"
                                            data-bind="click: navigate.bind(this, '{% url 'config' %}')">{% trans "System Settings" %}</a>
                                    </li>
                                    <li class="link-submenu-item">
                                        <a class="link-submenu" href="{% url 'graph' system_settings_graphid %}"
                                            data-bind="click: navigate.bind(this, '{% url 'graph_designer' system_settings_graphid %}'), clickBubble: false">{% trans "System Settings Graph" %}</a>
                                    </li>
                                </ul>
                            </li>
                            {% endif %}

                            <!-- Search -->
                            <li {% if "views/search" in main_script %} class="active-sub" {% endif %}>
                                <a href="{% url 'search_home' %}" aria-labelledby="search-link-label"
                                    data-bind="click:function () { navigate('{% url 'search_home' %}') }">
                                    <i class="fa fa-search"></i>
                                    <span class="menu-title">
                                        <strong id="search-link-label">{% trans "Search" %}</strong>
                                    </span>
                                </a>
                            </li>

                            <!-- New Resource -->
                            {% if user_can_edit %}
                            <li
                                {% if "views/resource" in main_script and is_system_settings is None %}
                                    class="active-sub" 
                                {% endif %}
                            >
                                <a href="{% url 'resource' %}" aria-labelledby="new-resource-link-label">
                                    <i class="fa fa-building-o"></i>
                                    <span class="menu-title">
                                        <strong id="new-resource-link-label">{% trans "Add New Resource" %}</strong>
                                    </span>
                                </a>
                                <ul class="collapse" data-bind="css:{'in': navExpanded()}" aria-labelledby="new-resource-link-label">
                                    <!-- ko foreach: createableResources -->
                                    <li class="link-submenu-item">
                                        <a 
                                            class="link-submenu" 
                                            data-bind="
                                                css: { 'arches-menu-item-disabled': disable_instance_creation },
                                                attr: {
                                                    href: disable_instance_creation ? '#' : ('{% url 'add_resource' 'aaaaaaaa-aaaa-aaaa-aaaa-aaaaaaaaaaaa' %}'.replace('aaaaaaaa-aaaa-aaaa-aaaa-aaaaaaaaaaaa', graphid))
                                                }"
                                        >
                                            <i 
                                                class="fa arches-menu-icon"
                                                data-bind="css: iconclass || 'fa fa-question'"
                                            ></i> 
                                            <span data-bind="text:name"></span>
                                        </a>
                                    </li>
                                    <!-- /ko -->
                                </ul>
                            </li>
                            {% endif %}

                            <!-- Graph Designer -->
                            {% if request.user|has_group:"Graph Editor" %}
                            <li {% if "views/graph" in main_script %} class="active-sub" {% endif %}
                                data-bind="click: navigate.bind(this, '{% url 'graph' '' %}')">
                                <a href="#" aria-labelledby="designer-link-label">
                                    <i class="fa fa-bookmark"></i>
                                    <span class="menu-title">
                                        <strong id="designer-link-label">{% trans "Arches Designer" %}</strong>
                                    </span>
                                </a>
                                <ul class="collapse" data-bind="css:{'in': navExpanded()}" aria-labelledby="designer-link-label">
                                    <li class="link-submenu-item">
                                        <a class="link-submenu" href="{% url 'graph' '' %}"
                                            data-bind="click: navigate.bind(this, '{% url 'graph' '' %}')">{% trans "Resource Models" %}</a>
                                    </li>
                                    <li class="link-submenu-item">
                                        <a class="link-submenu" href="{% url 'graph' '' %}#branches"
                                            data-bind="click: navigate.bind(this, '{% url 'graph' '' %}#branches')">{% trans "Branches" %}</a>
                                    </li>
                                </ul>
                            </li>
                            {% endif %}

                            <!-- Map Layer Manager -->
                            {% if request.user|has_group:"Application Administrator" %}
                            <li {% if "views/map-layer-manager" in main_script %} class="active-sub" {% endif %} data-bind="click: navigate.bind(this, '{% url 'map_layer_manager' %}')">
                                <a href="{% url 'map_layer_manager' %}" aria-labelledby="map-layer-manager-link-label">
                                    <i class="fa fa-server"></i>
                                    <span class="menu-title">
                                        <strong id="map-layer-manager-link-label">{% trans "Map Layer Manager" %}</strong>
                                    </span>
                                </a>
                                <ul class="collapse"  data-bind="css:{'in': navExpanded()}" aria-labelledby="map-layer-manager-link-label">
                                    <li class="link-submenu-item">
                                        <a class="link-submenu" href="{% url 'map_layer_manager' %}"
                                            data-bind="click: navigate.bind(this, '{% url 'map_layer_manager' %}')">{% trans "Resource Layers" %}</a>
                                    </li>
                                    <li class="link-submenu-item">
                                        <a class="link-submenu"
                                            href="{% url 'map_layer_manager' %}#basemaps"
                                            data-bind="click: navigate.bind(this, '{% url 'map_layer_manager' %}#basemaps')">{% trans "Basemaps" %}</a>
                                    </li>
                                    <li class="link-submenu-item">
                                        <a class="link-submenu"
                                            href="{% url 'map_layer_manager' %}#overlays"
                                            data-bind="click: navigate.bind(this, '{% url 'map_layer_manager' %}#overlays')">{% trans "Overlays" %}</a>
                                    </li>
                                </ul>
                            </li>
                            {% endif %}


                            <!-- Recently Added -->
                            {% if user_can_edit %}
                            <li {% if 'edit-history' in main_script %} class="active-sub" {% endif %}>
                                <a href="{% url 'edit_history' %}" aria-labelledby="recent-edits-link-label"
                                    data-bind="click: navigate.bind(this, '{% url 'edit_history' %}') ">
                                    <i class="ti-ticket"></i>
                                    <span class="menu-title">
                                        <strong id="recent-edits-link-label">{% trans "Recent Edits" %}</strong>
                                    </span>
                                </a>
                            </li>
                            {% endif %}

                            <!-- Profile Manager -->
                            {% if user.is_authenticated and request.user.username != 'anonymous' %}
                            <li {% if "user-profile-manager" in main_script %} class="active-sub" {% endif %}>
                                <a href="{% url 'user_profile_manager' %}" aria-labelledby="profile-link-label"
                                    data-bind="click: navigate.bind(this, '{% url 'user_profile_manager' %}') ">
                                    <i class="fa fa-user"></i>
                                    <span class="menu-title">
                                        <strong id="profile-link-label">{% trans "Profile Manager" %}</strong>
                                    </span>
                                </a>
                            </li>
                            {% endif %}
                        </ul>

                        {% if request.user|has_group:"RDM Administrator" or plugins|length > 0 %}
                        <hr class="list-divider-dark"></hr>

                        <!-- Modules -->
                        <div id="modules-header-label" class="list-header">{% trans "Modules" %}</div>

                        <ul aria-labelledby="modules-header-label">

                            {% if request.user|has_group:"RDM Administrator" %}
                            <!-- Reference Data Manager -->
                            <li {% if main_script == "rdm" %} class="active-sub" {% endif %} aria-labelledby="rdm-link-label">
                                <a href="{% url 'rdm' '' %}"
                                    data-bind="click: navigate.bind(this, '{% url 'rdm' '' %}') ">
                                    <i class="fa fa-align-left"></i>
                                    <span class="menu-title">
                                        <strong id="rdm-link-label">{% trans "Reference Data Manager" %}</strong>
                                    </span>
                                </a>
                            </li>
                            {% endif %}

                            {% for p in plugins %}
                                {% if p.config is not None %}
                                    {% if p.config.show is not False %}
                                    <!-- ko let: {uid: Math.random().toString()} -->
                                    <li {% if main_script == "views/plugin" and plugin.pluginid == p.pluginid %} class="active-sub" {% endif %}>
                                        {% if p.slug is not None %}
                                        <a href="{% url 'plugins' p.slug %}" data-bind="click: navigate.bind(this, '{% url 'plugins' p.slug %}'), attr: {'aria-labelledby': uid}">
                                        {% else %}
                                        <a href="{% url 'plugins' p.pluginid %}" data-bind="click: navigate.bind(this, '{% url 'plugins' p.pluginid %}'), attr: {'aria-labelledby': uid}">
                                        {% endif %}
                                            <i class="{{p.icon}}"></i>
                                            <span class="menu-title">
                                                <strong data-bind="attr: {id: uid}">{{p.name}}</strong>
                                            </span>
                                        </a>
                                    </li>
                                    <!-- /ko -->
                                    {% endif %}
                                {% else %}
                                <!-- ko let: {uid: Math.random().toString()} -->
                                <li {% if main_script == "views/plugin" and plugin.pluginid == p.pluginid %} class="active-sub" {% endif %}>
                                    {% if p.slug is not None %}
                                    <a href="{% url 'plugins' p.slug %}" data-bind="click: navigate.bind(this, '{% url 'plugins' p.slug %}'), attr: {'aria-labelledby': uid}">
                                    {% else %}
                                    <a href="{% url 'plugins' p.pluginid %}" data-bind="click: navigate.bind(this, '{% url 'plugins' p.pluginid %}'), attr: {'aria-labelledby': uid}">
                                    {% endif %}
                                        <i class="{{p.icon}}"></i>
                                        <span class="menu-title">
                                            <strong data-bind="attr: {id: uid}">{{p.name}}</strong>
                                        </span>
                                    </a>
                                </li>
                                <!-- /ko -->
                                {% endif %}
                            {% endfor %}
                        </ul>
                        {% endif %}

                    </ul>
                    {% endblock navbar %}
                </div>
                {% if app_settings.DEBUG %}
                <div class="debug-notice">
                    <div>{% trans 'DEBUG' %}</div>
                    <div>Arches</div>
                    <div>{{ app_settings.VERSION }}</div>
                    {% if app_settings.APP_VERSION %}
                        <div>{% trans 'Project' %}</div>
                        <div>{{ app_settings.APP_VERSION }}</div>
                    {% endif %}
                </div>
                {% endif %}
            </div>
            {% endblock mainnav %}
        </nav>
        
        <header class="header">
            
            {% block header %}
            <div class="ep-toolbar">

                <div class="col-xs-12 col-sm-8 flex">

                    <!-- Tools Menu -->
                    {% if nav.menu %}
                        <nav id="manage-top-left-nav" aria-label="{% trans 'Graph and Resource Management' %}">
                            <button id="menu-control" class="ep-tools ep-tool-title"
                                data-bind="click:function(data, event) { 
                                        menuActive(!menuActive()); 
                                        handleEscKey(event.currentTarget, '.ep-menu-list'); 
                                    }, clickBubble: false,
                                    attr: {
                                        'aria-expanded': menuActive().toString(),
                                        'aria-controls': '#menu-panel'
                                    }
                                "
                            >
                                <div class="flex">{% trans "Manage" %}
                                    <i class="ion-more" style="padding: 0px 5px;"></i>
                                </div>
                            </button>
                        </nav>
                        {% if main_script == 'views/resource/editor' %}
                            {% include 'navbar/resource-manage-menu.htm' %}
                        {% elif main_script == 'views/graph/function-manager' %}
                            {% include 'navbar/function-manage-menu.htm' %}
                        {% else %}
                            {% include 'navbar/graph-designer-menu.htm' %}
                        {% endif %}
                    {% endif %}

                    {% block graph_title %}
                    <!-- Page Title and Icon -->
                    <div class="ep-tools-title">
                        <h1 class="page-header text-overflow ep-graph-title">
                            <i class="fa {{graph.iconclass|default:nav.icon}} text-center icon-wrap bg-gray ep-graph-title-icon"></i>
                            <span>{% trans nav.title %}</span>
                        </h1>
                    </div>
                    {% endblock graph_title %}

                </div>

                <!-- Top Right Nav  -->
                <nav class="col-xs-12 col-sm-4" id="user-actions-top-right-nav"> 

                    <ul class="top-right-nav" aria-label="{% trans 'User and User Actions Navigation' %}">
                        
                        <!-- Login -->
                        {% if nav.login %}
<<<<<<< HEAD
                        <li>
                            <a href="{% if user.username != 'anonymous' %}{% url 'user_profile_manager' %}{% else %}{% url 'auth' %}?next={{ home }}{% endif %}"
                                class="ep-tools ep-tools-login">
                                <div data-placement="bottom"
                                    data-toggle="tooltip"
                                    data-original-title="{% if user.username != 'anonymous' %}{% trans 'Profile' %}{% else %}{% trans 'Login' %}{% endif %}">
                                    {% if user.username == 'anonymous' %}
                                        <span class="hidden-xs h5">{% trans "Login" %}</span>
                                    {% else %}
                                        <!-- ko let: {user: '{{ user.first_name|default:user.username }}' }  -->
                                        <span class="hidden-xs h5" data-bind="attr: {'aria-label': $root.translations.welcomeUserEditProfile(user) }"
                                        >{% trans "Welcome" %}, {{ user.first_name|default:user.username }}</span>
                                        <!-- /ko -->
                                    {% endif %}
                                </div>
                            </a>
                        </li>
=======
                        <a href="{% if user.username != 'anonymous' %}{% url 'user_profile_manager' %}{% else %}{% url 'auth' %}?next={{ request.get_full_path }}{% endif %}"
                            class="ep-tools ep-tools-login">
                            <div data-placement="bottom"
                                data-toggle="tooltip"
                                data-original-title="{% if user.username != 'anonymous' %}{% trans 'Profile' %}{% else %}{% trans 'Login' %}{% endif %}">
                                {% if user.username == 'anonymous' %}
                                    <p class="h5">{% trans "Login" %}</p>
                                    <i class="fa fa-sign-in"></i>
                                {% else %}
                                    <h5 class="hidden-xs">{% trans "Welcome" %}, {{ user.first_name|default:user.username }}</h5>
                                    <i class="fa fa-sign-out"></i>
                                {% endif %}
                            </div>
                        </a>
>>>>>>> 73bd8853
                        {% endif %}

                        {% if show_language_swtich %}
                        {% get_current_language as LANGUAGE_CODE %}
                        <li aria-label="{% trans 'Choose your language' %}">
                            <div class="lang-switch ep-tools ep-tools-right" style="max-width: none;" data-bind='component: {
                                name: "views/components/language-switcher",
                                params: {
                                    current_language: "{{LANGUAGE_CODE}}"
                                }
                            }'></div>
                        </li>
                        {% endif %}

                        <!-- Notifications -->
                        {% if nav.notifs %}
                        <li>
                            <button class="ep-tools ep-notifs-toggle ep-tools-right" 
                                data-bind="click: function() {getNotifications();}" aria-label="{% trans 'Show recent notifications' %}"
                                aria-controls="ep-notifs-panel" aria-expanded="false" data-toggle="collapse" data-target="#ep-notifs-panel"
                            >
                                <div data-placement="bottom" data-toggle="tooltip"
                                    data-original-title="{% trans 'Notifications' %}">
                                    <div>
                                        <div data-bind="visible: unreadNotifs()" id="circle"></div>
                                        <div data-bind="visible: unreadNotifs()" id="circle-outline"></div>
                                        <i class="fa fa-bell"></i>
                                    </div>
                                </div>
                            </button>
                        </li>
                        {% endif %}

                        <!-- Search Bar -->
                        {% if nav.search %}
                        <li>
                            <a href="{% url 'search_home' %}" class="ep-tools ep-tools-right" aria-label="{% trans 'Visit the Search page' %}"
                                data-bind="click:function () { navigate('{% url 'search_home' %}') }">
                                <div data-placement="bottom" data-toggle="tooltip" data-original-title="{% trans "Search" %}">
                                    <i class="ion-search"></i>

                                </div>
                            </a>
                        </li>
                        {% endif %}

                        <!-- Prov edit history-->
                        {% if user_is_reviewer == False and user_can_edit %}
                        <li>
                            <button class="ep-edits-toggle ep-tools ep-tools-right"
                                data-bind="click:function () { getProvisionalHistory(); }" aria-label="{% trans 'Show my recent edits' %}"
                                aria-controls="ep-edits-panel" aria-expanded="false" data-toggle="collapse" data-target="#ep-edits-panel"
                            >
                                <div data-placement="bottom" data-toggle="tooltip" data-original-title="{% trans "My Recent Edits" %}">
                                    <i class="ion-clock"></i>
                                </div>
                            </button>
                        </li>
                        {% endif %}

                        {% if nav.res_edit and user_can_edit %}
                        <li>
                            <a href="{% url 'resource_editor' resourceid %}" class="ep-tools ep-tools-right"
                                data-bind="click:function () { navigate('{% url 'resource_editor' resourceid %}') }" aria-label="{% trans 'Edit Resource' %}">
                                <div data-placement="bottom" data-toggle="tooltip" data-original-title="{% trans "Edit Resource" %}">
                                    <i class="ion-edit"></i>
                                </div>
                            </a>
                        </li>
                        {% endif %}

                        {% if nav.print %}
                        <li>
                            <button class="ep-tools ep-tools-right" data-bind="click: function() { window.print() }" aria-label="{% trans 'Print the page' %}">
                                <div data-placement="bottom" data-toggle="tooltip" data-original-title="{% trans "Print" %}">
                                    <i class="ion-printer"></i>
                                </div>
                            </button>
                        </li>
                        {% endif %}

                        {% if nav.help %}
                        <li>
                            <button class="ep-help-toggle ep-tools ep-tools-right"
                                data-bind="click: function(){ {{ nav.help.templates }}.forEach(template => getHelp(template)); helpOpen(true) }"
                                aria-label="{% trans 'Show help' %}" aria-controls="ep-help-panel" aria-expanded="false" data-toggle="collapse" data-target="#ep-help-panel"
                            >
                                <div data-placement="bottom" data-toggle="tooltip" data-original-title="{% trans "Help" %}">
                                    <i class="ion-help"></i>
                                </div>
                            </button>
                        </li>
                        {% endif %}

                        <!-- Logout -->
                        {% if user.username != 'anonymous' %}
                        <li>
                            <a  href="{% url 'auth' %}?next={{ request.get_full_path }}{% if user.username != 'anonymous' %}&logout=true{% endif %}"
                                class="ep-help-toggle ep-tools ep-tools-right"
                                aria-label="{% trans 'Logout' %}"
                            >
                                <div data-placement="bottom" data-toggle="tooltip" data-original-title="{% trans 'Logout' %}">
                                    <i class="ion-log-out"></i>
                                </div>
                            </a>
                        </li>
                        {% endif %}


                    </ul>

                </nav>

            <!-- Notifications Panel -->
            <div id="ep-notifs-panel" class="ep-notifs" style="display:none;">
                <div class="ep-edits-header">
                    <div class="ep-help-title">
                        <span>{% trans 'Notifications' %}</span>
                    </div>
                    <a href="javascript:void(0);" data-bind="click: function() {getNotifications();}"
                        class="ep-notifs-toggle ep-notifs-close ep-tools ep-tools-right">
                        <div data-placement="bottom" data-toggle="tooltip" data-original-title="{% trans "Close" %}">
                            <i class="fa fa-times-circle fa-lg"></i>
                        </div>
                    </a>
                </div>

                <div class="ep-edits-body provisional-edit-history" style="float:left"
                    data-bind="css: {'loading-mask': helploading()}">
                    <div class="ep-edits-content">
                        {% include 'views/notifications-list.htm' %}
                    </div>
                </div>
            </div>

            <!-- Edits Panel -->
            <div id="ep-edits-panel" class="ep-edits" style="display:none;">
                <div class="ep-edits-header">
                    <div class="ep-edits-title">
                        <span>{% trans 'My Edit History' %}</span>
                    </div>
                    <a href="javascript:void(0);" class="ep-edits-toggle ep-edits-close ep-tools ep-tools-right"
                        style="border:none;">
                        <div data-placement="bottom" data-toggle="tooltip" data-original-title="{% trans "Close" %}">
                            <i class="fa fa-times-circle fa-lg"></i>
                        </div>
                    </a>
                </div>

                <div class="ep-edits-body provisional-edit-history" style="float:left"
                    data-bind="css: {'loading-mask': helploading()}">
                    <div class="ep-edits-content">
                        {% include 'views/provisional-history-list.htm' %}
                    </div>
                </div>
            </div>

            <!-- Help Panel -->
            <div id="ep-help-panel" class="ep-help" style="display: none"
                data-bind="slide: helpOpen, duration: 400, direction: {direction: 'right'}, easing: 'slide'">
                <div class="ep-edits-header">
                    <div class="ep-help-title">
                        <span>{% trans nav.help.title %}</span>
                    </div>
                    <a href="javascript:void(0);" class="ep-help-toggle ep-help-close ep-tools ep-tools-right" style="border:none"
                        data-bind="click: function(){closeHelp(); helpOpen(false)}">
                        <div data-placement="bottom" data-toggle="tooltip" data-original-title="{% trans "Close Help" %}">
                            <i class="fa fa-times-circle fa-lg"></i>
                        </div>
                    </a>
                </div>

                <!-- help content loaded from contextually referenced template -->
                <div class="ep-help-body" data-bind="css: {'loading-mask': helploading()}">
                    <!-- content gets inserted into this div -->
                    <div class="ep-help-content"></div>
                    <hr>
                    <span class="h5">{% trans "for more documentation, visit" %} <a href="https://arches.readthedocs.io/"
                            target="_blank">arches.readthedocs.io <i class="fa fa-external-link-square" aria-hidden="true"></i></a>
                    </span>
                </div>
            </div>
            {% endblock header %}

        </header>
        
        <main id="main-content" role="main">
            <p id="skip-target-holder">
                <a id="skiptocontent" name="skiptocontent" class="skip" tabindex="-1" data-bind="attr:{
                    'aria-label': $root.translations.skipToContent,
                    innertext: $root.translations.skipToContent}"></a>
            </p>
            {% block main_content %}
            {% endblock main_content %}
        </main>

    </div>

{% endblock body %}


{% block pre_require_js %}
    <div 
        id="viewData"
        style="display: none;"
        viewData='{
            "graphs": {{graphs}},
            "createableResources": {{createable_resources}},
            "help": "{{nav.help.template}}",
            "userCanEditResources": "{{ user_can_edit }}",
            "userCanReadResources": "{{ user_can_read }}"
        }'
    ></div>
{% endblock pre_require_js %}<|MERGE_RESOLUTION|>--- conflicted
+++ resolved
@@ -347,9 +347,8 @@
                         
                         <!-- Login -->
                         {% if nav.login %}
-<<<<<<< HEAD
-                        <li>
-                            <a href="{% if user.username != 'anonymous' %}{% url 'user_profile_manager' %}{% else %}{% url 'auth' %}?next={{ home }}{% endif %}"
+                        <li>
+                            <a href="{% if user.username != 'anonymous' %}{% url 'user_profile_manager' %}{% else %}{% url 'auth' %}?next={{ request.get_full_path }}{% endif %}"
                                 class="ep-tools ep-tools-login">
                                 <div data-placement="bottom"
                                     data-toggle="tooltip"
@@ -365,22 +364,6 @@
                                 </div>
                             </a>
                         </li>
-=======
-                        <a href="{% if user.username != 'anonymous' %}{% url 'user_profile_manager' %}{% else %}{% url 'auth' %}?next={{ request.get_full_path }}{% endif %}"
-                            class="ep-tools ep-tools-login">
-                            <div data-placement="bottom"
-                                data-toggle="tooltip"
-                                data-original-title="{% if user.username != 'anonymous' %}{% trans 'Profile' %}{% else %}{% trans 'Login' %}{% endif %}">
-                                {% if user.username == 'anonymous' %}
-                                    <p class="h5">{% trans "Login" %}</p>
-                                    <i class="fa fa-sign-in"></i>
-                                {% else %}
-                                    <h5 class="hidden-xs">{% trans "Welcome" %}, {{ user.first_name|default:user.username }}</h5>
-                                    <i class="fa fa-sign-out"></i>
-                                {% endif %}
-                            </div>
-                        </a>
->>>>>>> 73bd8853
                         {% endif %}
 
                         {% if show_language_swtich %}
