--- conflicted
+++ resolved
@@ -79,41 +79,6 @@
                                 <strong>{% trans "Manage System Settings" %}</strong>
                             </span>
                         </a>
-<<<<<<< HEAD
-                            {% if main_script == 'views/resource/editor' %}
-                                {% include 'navbar/resource-manage-menu.htm' %}
-                            {% elif main_script == 'views/graph/function-manager' %}
-                                {% include 'navbar/function-manage-menu.htm' %}
-                            {% elif main_script == 'views/mobile-survey-designer' %}
-                                {% include 'navbar/mobile-survey-manage-menu.htm' %}
-                            {% else %}
-                                {% include 'navbar/graph-designer-menu.htm' %}
-                            {% endif %}
-                        {% endif %}
-
-
-                        {% block graph_title %}
-                        <!-- Page Title and Icon -->
-                        <div class="ep-tools-title">
-                            <h1 class="page-header text-overflow ep-graph-title">
-                                <i class="fa {{graph.iconclass|default:nav.icon}} text-center icon-wrap bg-gray ep-graph-title-icon"></i>
-                                <span>{% trans nav.title %}</span>
-                            </h1>
-                        </div>
-                        {% endblock graph_title %}
-
-                        <!-- Login -->
-                        {% if nav.login %}
-                        <a href="{% if user.username != 'anonymous' %}{% url 'user_profile_manager' %}{% else %}{% url 'auth' %}?next={{ home }}{% endif %}" class="ep-tools ep-tools-login">
-                            <div class="" data-placement="bottom" data-toggle="tooltip" data-original-title="{% if user.username != 'anonymous' %}{% trans 'Profile' %}{% else %}{% trans 'Login' %}{% endif %}">
-                                {% if user.username == 'anonymous' %}
-                                <h5 class="hidden-xs">{% trans "Login" %}</h5>
-                                {% else %}
-                                <h5 class="hidden-xs">{% trans "Welcome" %}, {{ user.first_name|default:user.username }}</h5>
-                                <i class="fa fa-sign-out"></i>
-                                {% endif %}
-                            </div>
-=======
                         <ul class="collapse" data-bind="css:{'in': navExpanded()}">
                             <li class="link-submenu-item">
                                 <a class="link-submenu" href="{% url 'config' %}"
@@ -134,7 +99,6 @@
                             <span class="menu-title">
                                 <strong>{% trans "Search" %}</strong>
                             </span>
->>>>>>> a48a2527
                         </a>
                     </li>
 
@@ -252,29 +216,6 @@
                                 <strong>{% trans "Profile Manager" %}</strong>
                             </span>
                         </a>
-<<<<<<< HEAD
-                        {% endif %}
-
-                        {% if user.username != 'anonymous' %}
-                        <a href="{% url 'auth' %}?next={{ request.get_full_path }}{% if user.username != 'anonymous' %}&logout=true{% endif %}" class="ep-help-toggle ep-tools ep-tools-right">
-                            <div class="" data-placement="bottom" data-toggle="tooltip" data-original-title='{% trans "Logout" %}'>
-                              <i class="ion-log-out"></i>
-                            </div>
-                        </a>
-                        {% endif %}
-                    </div>
-
-                    <!-- Notifications Panel -->
-                    <div id="ep-notifs-panel" class="ep-notifs" style="display:none;">
-                            <div class="ep-edits-header">
-                                <div class="ep-help-title">
-                                    <span>{% trans 'Notifications' %}</span>
-                                </div>
-                                <a href="javascript:void(0);" data-bind="click: function() {getNotifications();}" class="ep-notifs-toggle ep-notifs-close ep-tools ep-tools-right">
-                                    <div class="" data-placement="bottom" data-toggle="tooltip" data-original-title='{% trans "Close" %}'>
-                                      <i class="fa fa-times-circle fa-lg"></i>
-                                    </div>
-=======
                     </li>
                     {% endif %}
 
@@ -309,7 +250,6 @@
                                     <span class="menu-title">
                                         <strong>{{p.name}}</strong>
                                     </span>
->>>>>>> a48a2527
                                 </a>
                             </li>
                             {% endif %}
@@ -339,21 +279,21 @@
             
                 <!-- Tools Menu -->
                 {% if nav.menu %}
-                <a id="menu-control" href="" class="ep-tools ep-tool-title"
-                    data-bind="click:function() { menuActive(!menuActive()); }, clickBubble: false">
-                    <div class="flex">{% trans "Manage" %}
-                        <i class="ion-more" style="padding: 0px 5px;"></i>
-                    </div>
-                </a>
-                {% if main_script == 'views/resource/editor' %}
-                {% include 'navbar/resource-manage-menu.htm' %}
-                {% elif main_script == 'views/graph/function-manager' %}
-                {% include 'navbar/function-manage-menu.htm' %}
-                {% elif main_script == 'views/mobile-survey-designer' %}
-                {% include 'navbar/mobile-survey-manage-menu.htm' %}
-                {% else %}
-                {% include 'navbar/graph-designer-menu.htm' %}
-                {% endif %}
+                    <a id="menu-control" href="" class="ep-tools ep-tool-title"
+                        data-bind="click:function() { menuActive(!menuActive()); }, clickBubble: false">
+                        <div class="flex">{% trans "Manage" %}
+                            <i class="ion-more" style="padding: 0px 5px;"></i>
+                        </div>
+                    </a>
+                    {% if main_script == 'views/resource/editor' %}
+                        {% include 'navbar/resource-manage-menu.htm' %}
+                    {% elif main_script == 'views/graph/function-manager' %}
+                        {% include 'navbar/function-manage-menu.htm' %}
+                    {% elif main_script == 'views/mobile-survey-designer' %}
+                        {% include 'navbar/mobile-survey-manage-menu.htm' %}
+                    {% else %}
+                        {% include 'navbar/graph-designer-menu.htm' %}
+                    {% endif %}
                 {% endif %}
             
             
@@ -369,14 +309,21 @@
             
                 <!-- Login -->
                 {% if nav.login %}
-                <a href="{% url 'auth' %}?next={{ request.get_full_path }}{% if user.username != 'anonymous' %}&logout=true{% endif %}"
-                    class="ep-tools ep-tools-login">
-                    <div class="" data-placement="bottom" data-toggle="tooltip" style="width:max-content;"
-                        data-original-title="{% if user.username != 'anonymous' %}Logout{% else %}Login{% endif %}">
+                <a 
+                    href="{% if user.username != 'anonymous' %}{% url 'user_profile_manager' %}{% else %}{% url 'auth' %}?next={{ home }}{% endif %}" 
+                    class="ep-tools ep-tools-login"
+                >
+                    <div 
+                        class="" 
+                        data-placement="bottom" 
+                        data-toggle="tooltip" 
+                        data-original-title="{% if user.username != 'anonymous' %}{% trans 'Profile' %}{% else %}{% trans 'Login' %}{% endif %}"
+                    >
                         {% if user.username == 'anonymous' %}
-                        <h5 class="hidden-xs">{% trans "Login" %}</h5>
+                            <h5 class="hidden-xs">{% trans "Login" %}</h5>
                         {% else %}
-                        <h5 class="hidden-xs">{% trans "Welcome" %}, {{ user.first_name|default:user.username }}</h5>
+                            <h5 class="hidden-xs">{% trans "Welcome" %}, {{ user.first_name|default:user.username }}</h5>
+                            <i class="fa fa-sign-out"></i>
                         {% endif %}
                     </div>
                 </a>
@@ -451,6 +398,17 @@
                         <i class="ion-help"></i>
                     </div>
                 </a>
+                {% endif %}
+
+                {% if user.username != 'anonymous' %}
+                    <a 
+                        href="{% url 'auth' %}?next={{ request.get_full_path }}{% if user.username != 'anonymous' %}&logout=true{% endif %}" 
+                        class="ep-help-toggle ep-tools ep-tools-right"
+                    >
+                        <div class="" data-placement="bottom" data-toggle="tooltip" data-original-title='{% trans "Logout" %}'>
+                            <i class="ion-log-out"></i>
+                        </div>
+                    </a>
                 {% endif %}
             </div>
             
