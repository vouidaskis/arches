--- conflicted
+++ resolved
@@ -391,9 +391,6 @@
                         </a>
                         {% endif %}
 
-<<<<<<< HEAD
-                        {% if nav.help and nav.help.templates %}
-=======
                         {% if nav.report_view %}
                         <a href="{% url 'resource_report' resourceid %}" class="ep-tools ep-tools-right"
                             data-bind="click:function () { navigate('{% url 'resource_report' resourceid %}') }" aria-label="{% trans 'View Report' %}">
@@ -404,7 +401,6 @@
                         {% endif %}
 
                         {% if nav.help %}
->>>>>>> 168b8aae
                         <a href="javascript:void(0)" class="ep-help-toggle ep-tools ep-tools-right"
                             data-bind="click: function(){ {{ nav.help.templates }}.forEach(template => getHelp(template)); helpOpen(true) }">
                             <div class="" data-placement="bottom" data-toggle="tooltip" data-original-title="{% trans "Help" %}">
