--- conflicted
+++ resolved
@@ -279,11 +279,6 @@
                         {% include 'navbar/resource-manage-menu.htm' %}
                     {% elif main_script == 'views/graph/function-manager' %}
                         {% include 'navbar/function-manage-menu.htm' %}
-<<<<<<< HEAD
-=======
-                    {% elif main_script == 'views/mobile-survey-designer' %}
-                        {% include 'navbar/mobile-survey-manage-menu.htm' %}
->>>>>>> d67b7e9d
                     {% else %}
                         {% include 'navbar/graph-designer-menu.htm' %}
                     {% endif %}
