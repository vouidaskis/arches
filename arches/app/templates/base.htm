--- conflicted
+++ resolved
@@ -1,92 +1,84 @@
-<!--
-ARCHES - a program developed to inventory and manage immovable cultural heritage.
-Copyright (C) 2013 J. Paul Getty Trust and World Monuments Fund
-
-This program is free software: you can redistribute it and/or modify
-it under the terms of the GNU Affero General Public License as
-published by the Free Software Foundation, either version 3 of the
-License, or (at your option) any later version.
-
-This program is distributed in the hope that it will be useful,
-but WITHOUT ANY WARRANTY; without even the implied warranty of
-MERCHANTABILITY or FITNESS FOR A PARTICULAR PURPOSE. See the
-GNU Affero General Public License for more details.
-
-You should have received a copy of the GNU Affero General Public License
-along with this program. If not, see <http://www.gnu.org/licenses/>.
--->
-{% load staticfiles %}
-{% load i18n %}
-
-<!DOCTYPE html>
-<!--[if IE 8]> <html lang="en" class="ie8"> <![endif]-->
-<!--[if IE 9]> <html lang="en" class="ie9"> <![endif]-->
-<!--[if !IE]><!--> <html lang="en"> <!--<![endif]-->
-
-{% if debug %}
-    <script>document.write('<script src="http://' + (location.host || 'localhost').split(':')[0] + ':{{ livereload_port }}/livereload.js?snipver=1"></' + 'script>')</script>
-{% endif %}
-
-<head>
-    <title>{% block title %}{{ APP_NAME }} {{ VERSION }} - {% endblock title %}</title>
-
-    <!-- Meta -->
-    <meta charset="utf-8">
-    <meta name="viewport" content="width=device-width, initial-scale=1.0">
-    <meta name="description" content="">
-    <meta name="author" content="">
-
-    <link rel="shortcut icon" href="{% static 'img/favicon.png' %}" />
-
-    {% block css %}
-<<<<<<< HEAD
+<!--
+ARCHES - a program developed to inventory and manage immovable cultural heritage.
+Copyright (C) 2013 J. Paul Getty Trust and World Monuments Fund
+
+This program is free software: you can redistribute it and/or modify
+it under the terms of the GNU Affero General Public License as
+published by the Free Software Foundation, either version 3 of the
+License, or (at your option) any later version.
+
+This program is distributed in the hope that it will be useful,
+but WITHOUT ANY WARRANTY; without even the implied warranty of
+MERCHANTABILITY or FITNESS FOR A PARTICULAR PURPOSE. See the
+GNU Affero General Public License for more details.
+
+You should have received a copy of the GNU Affero General Public License
+along with this program. If not, see <http://www.gnu.org/licenses/>.
+-->
+{% load staticfiles %}
+{% load i18n %}
+
+<!DOCTYPE html>
+<!--[if IE 8]> <html lang="en" class="ie8"> <![endif]-->
+<!--[if IE 9]> <html lang="en" class="ie9"> <![endif]-->
+<!--[if !IE]><!--> <html lang="en"> <!--<![endif]-->
+
+{% if debug %}
+    <script>document.write('<script src="http://' + (location.host || 'localhost').split(':')[0] + ':{{ livereload_port }}/livereload.js?snipver=1"></' + 'script>')</script>
+{% endif %}
+
+<head>
+    <title>{% block title %}{{ APP_NAME }} {{ VERSION }} - {% endblock title %}</title>
+
+    <!-- Meta -->
+    <meta charset="utf-8">
+    <meta name="viewport" content="width=device-width, initial-scale=1.0">
+    <meta name="description" content="">
+    <meta name="author" content="">
+
+    <link rel="shortcut icon" href="{% static 'img/favicon.png' %}" />
+
+    {% block css %}
         <link href="{% static 'css/arches-nifty.css' %}" rel="stylesheet">
-        <link rel="stylesheet" href="{% static 'plugins/openlayers/ol.css' %}">
-        <link rel="stylesheet" href="{% static 'css/widgets/geometry.css' %}">
-        <link rel="stylesheet" href="{% static 'css/widgets/file.css' %}">
-        <link rel="stylesheet" href='https://cdnjs.cloudflare.com/ajax/libs/noUiSlider/8.5.1/nouislider.min.css'>
-=======
-        <link href="{% static 'css/arches-nifty.css' %}" rel="stylesheet">
->>>>>>> efacfe3b
     {% endblock css%}
-
-</head>
-
-<body {% block body_attributes %}class="scroll-y-hidden"{% endblock %}>
-    {% block loading_mask %}
-    <div class="loading-mask" data-bind="visible:loading()"></div>
-    {% endblock loading_mask %}
-    {% block body %}
-
-    {% endblock body %}
-</body>
-
-{% block javascript %}
+
+</head>
+
+<body {% block body_attributes %}class="scroll-y-hidden"{% endblock %}>
+    {% block loading_mask %}
+    <div class="loading-mask" data-bind="visible:loading()"></div>
+    {% endblock loading_mask %}
+    {% block body %}
+
+    {% endblock body %}
+</body>
+
+{% block javascript %}
     <script src="{{ STATIC_URL }}bower_components/requirejs/require.js"></script>
-
-    {% block pre_require_js %}
-    {% endblock pre_require_js %}
-
-    {% include 'javascript.htm' %}
-
-    <script>
-        require(["nifty"{% if main_script %},"{{ main_script }}"{% endif %}]);
-    </script>
-
-    {% if GOOGLE_ANALYTICS_TRACKING_ID != None %}
-
-        <script>
-            (function(i,s,o,g,r,a,m){i['GoogleAnalyticsObject']=r;i[r]=i[r]||function(){
-                (i[r].q=i[r].q||[]).push(arguments)},i[r].l=1*new Date();a=s.createElement(o),
-                m=s.getElementsByTagName(o)[0];a.async=1;a.src=g;m.parentNode.insertBefore(a,m)
-            })(window,document,'script','//www.google-analytics.com/analytics.js','ga');
-
-            ga('create', '{{GOOGLE_ANALYTICS_TRACKING_ID}}', 'auto');
-            ga('send', 'pageview');
-        </script>
-
-    {% endif %}
-
-{% endblock javascript %}
-
-</html>
+
+    {% block pre_require_js %}
+    {% endblock pre_require_js %}
+
+    {% include 'javascript.htm' %}
+
+    <script>
+        require(["nifty"{% if main_script %},"{{ main_script }}"{% endif %}]);
+    </script>
+
+    {% if GOOGLE_ANALYTICS_TRACKING_ID != None %}
+
+        <script>
+            (function(i,s,o,g,r,a,m){i['GoogleAnalyticsObject']=r;i[r]=i[r]||function(){
+                (i[r].q=i[r].q||[]).push(arguments)},i[r].l=1*new Date();a=s.createElement(o),
+                m=s.getElementsByTagName(o)[0];a.async=1;a.src=g;m.parentNode.insertBefore(a,m)
+            })(window,document,'script','//www.google-analytics.com/analytics.js','ga');
+
+            ga('create', '{{GOOGLE_ANALYTICS_TRACKING_ID}}', 'auto');
+            ga('send', 'pageview');
+        </script>
+
+    {% endif %}
+
+{% endblock javascript %}
+
+</html>