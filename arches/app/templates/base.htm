<!--
ARCHES - a program developed to inventory and manage immovable cultural heritage.
Copyright (C) 2013 J. Paul Getty Trust and World Monuments Fund

This program is free software: you can redistribute it and/or modify
it under the terms of the GNU Affero General Public License as
published by the Free Software Foundation, either version 3 of the
License, or (at your option) any later version.

This program is distributed in the hope that it will be useful,
but WITHOUT ANY WARRANTY; without even the implied warranty of
MERCHANTABILITY or FITNESS FOR A PARTICULAR PURPOSE. See the
GNU Affero General Public License for more details.

You should have received a copy of the GNU Affero General Public License
along with this program. If not, see <http://www.gnu.org/licenses/>.
-->
{% load staticfiles %}
{% load i18n %}
<<<<<<< HEAD
{% load compress %}
=======
>>>>>>> 6da2cf3e

<!DOCTYPE html>
<!--[if IE 8]> <html lang="en" class="ie8"> <![endif]-->
<!--[if IE 9]> <html lang="en" class="ie9"> <![endif]-->
<!--[if !IE]><!--> <html lang="en"> <!--<![endif]-->

{% if use_livereload %}
    <script>document.write('<script src="http://' + (location.host || 'localhost').split(':')[0] + ':{{ livereload_port }}/livereload.js?snipver=1"></' + 'script>')</script>
{% endif %}

<head>
    <title>{% block title %}{{ app_settings.APP_NAME }} - {% endblock title %}</title>

    <!-- Meta -->
    <meta charset="utf-8">
    <meta name="viewport" content="width=device-width, initial-scale=1.0">
    <meta name="description" content="">
    <meta name="author" content="">

    <link rel="shortcut icon" href="{% static 'img/favicon.png' %}" />

    {% block css %}
<<<<<<< HEAD
        {% compress css %}
        <link type="text/x-scss" href="{% static 'css/arches.scss' %}" rel="stylesheet" media="screen">
    	{% endcompress %}
=======
        <link href="{% static 'css/arches.css' %}" rel="stylesheet">
>>>>>>> 6da2cf3e
        {% if app_settings.ACCESSIBILITY_MODE %}
        <link href="{% static 'css/accessibility.css' %}" rel="stylesheet">
        {% endif %}
        <link href="{% static 'css/package.css' %}" rel="stylesheet">
        <link href="{% static 'css/project.css' %}" rel="stylesheet">
    {% endblock css%}

</head>

<body {% block body_attributes %}class="scroll-y-auto"{% endblock %}>
    {% block loading_mask %}

    <div class="loading-mask" data-bind="visible: typeof(loading()) === 'boolean' && loading()"></div>

    <div class="loading-mask" style="display: none;" data-bind="visible: typeof(loading()==='string') && loading().length > 0">
        <div class="loading-mask-string" data-bind="text: loading"></div>
    </div>


    {% endblock loading_mask %}
    {% block body %}

    {% endblock body %}
</body>

{% block javascript %}
    <script src="{{ STATIC_URL }}packages/requirejs/require.js"></script>

    {% block pre_require_js %}
    {% endblock pre_require_js %}

    {% include 'javascript.htm' %}

    <script>
        require(["nifty"{% if main_script %},"{{ main_script }}"{% endif %}]);
    </script>

    {% if app_settings.GOOGLE_ANALYTICS_TRACKING_ID != None %}

        <script>
            (function(i,s,o,g,r,a,m){i['GoogleAnalyticsObject']=r;i[r]=i[r]||function(){
                (i[r].q=i[r].q||[]).push(arguments)},i[r].l=1*new Date();a=s.createElement(o),
                m=s.getElementsByTagName(o)[0];a.async=1;a.src=g;m.parentNode.insertBefore(a,m)
            })(window,document,'script','//www.google-analytics.com/analytics.js','ga');

            ga('create', '{{app_settings.GOOGLE_ANALYTICS_TRACKING_ID}}', 'auto');
            ga('send', 'pageview');
        </script>

    {% endif %}

<<<<<<< HEAD
    <script>
        // Detect clicks
        document.addEventListener('click', function (event) {
            
            // Left nav toggle
            if (event.target.matches('#menu-toggle, #menu-toggle>*')){
                event.preventDefault();
                if($('#container').hasClass('mainnav-sm')){
                    $('#mainnav-container').removeClass('menu-expanded');
                } else{
                    $('#mainnav-container').addClass('menu-expanded');
                }
            
            // Return if no matches
            } else {
                return;
            }
        }, false);
    </script>

=======
>>>>>>> 6da2cf3e
{% endblock javascript %}

</html><|MERGE_RESOLUTION|>--- conflicted
+++ resolved
@@ -17,10 +17,7 @@
 -->
 {% load staticfiles %}
 {% load i18n %}
-<<<<<<< HEAD
 {% load compress %}
-=======
->>>>>>> 6da2cf3e
 
 <!DOCTYPE html>
 <!--[if IE 8]> <html lang="en" class="ie8"> <![endif]-->
@@ -43,13 +40,10 @@
     <link rel="shortcut icon" href="{% static 'img/favicon.png' %}" />
 
     {% block css %}
-<<<<<<< HEAD
         {% compress css %}
         <link type="text/x-scss" href="{% static 'css/arches.scss' %}" rel="stylesheet" media="screen">
     	{% endcompress %}
-=======
         <link href="{% static 'css/arches.css' %}" rel="stylesheet">
->>>>>>> 6da2cf3e
         {% if app_settings.ACCESSIBILITY_MODE %}
         <link href="{% static 'css/accessibility.css' %}" rel="stylesheet">
         {% endif %}
@@ -101,7 +95,6 @@
 
     {% endif %}
 
-<<<<<<< HEAD
     <script>
         // Detect clicks
         document.addEventListener('click', function (event) {
@@ -122,8 +115,6 @@
         }, false);
     </script>
 
-=======
->>>>>>> 6da2cf3e
 {% endblock javascript %}
 
 </html>