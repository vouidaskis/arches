{% extends "base.htm" %}
{% load static %}
{% load i18n %}

{% block loading_mask %}
{% endblock loading_mask %}

{% block body %}

<div id="container" class="cls-container arches-login">

    <!-- BACKGROUND IMAGE -->
    <!--===================================================
    <div id="bg-overlay" class="bg-img img-login"></div>
    -->

     <!-- LOGIN FORM -->
    <div class="cls-content arches-signin">
         <div class="cls-content-sm panel login-panel" >
            <div class="panel-body">
                <header>
                    <h1 class="login-panel-header arches-signin">{% trans "Sign In" %}</h1>
                </header>

                <main>
                    {% if registration_success %}
                        <hr style="border-color: #eee;">
                        <p style="color: green">
                            {% trans "Your account has been created. Please sign in." %}
                        </p>
                        <hr style="border-color: #eee;">
                    {% endif %}

<<<<<<< HEAD
                    <form id="login-form" action="?next={{ next }}" method='POST' {% if auth_failed %} autocomplete="off" {% endif %}>
                        <fieldset>
                            <legend class="arches-signin-subtext">
                                {% trans "Sign in to Arches to access your data modeling, editing, and discovery tools." %}<br>
                            </legend>
=======
				<form id="login-form" action="?next={{ next }}" method='POST' {% if auth_failed %} autocomplete="off" {% endif %}>
					{% csrf_token %}
					<input type="hidden" name="next" value="{{ next }}" />
					<div class="form-group">
						<div class="input-group">
							<div class="input-group-addon"><i class="text-lg ion-log-in"></i></div>
							<input type="text" class="form-control input-lg" placeholder="Email or Username" name='username' autofocus>
						</div>
					</div>
					<div class="form-group">
						<div class="input-group">
							<div class="input-group-addon"><i class="ion-asterisk"></i></div>
							<input type="password" class="form-control input-lg" placeholder="Password" name='password'>
						</div>
					</div>
					<div class="form-group">
                        <div class="arches-signin-btn">
                            <button class="btn btn-primary btn-lg btn-block" type="submit">{% trans "Sign In" %}</button>
                        </div>
                    </div>
					<div class="row" style="padding-top:10px; margin: -20px 0px 5px 0px;">
						<div style="{% if not auth_failed %}display:none;{% endif %}" id="login-failed-alert" class="alert alert-danger fade in" role="alert">
							<button type="button" class="close" data-dismiss="alert"><span aria-hidden="true">&times;</span><span class="sr-only">{% trans "Close" %}</span></button>
							<h4>{% trans "Login failed" %}</h4>
							<span>{% if rate_limited %}{% trans "Too many requests." %}{% else %}{% trans "Invalid username and/or password." %}{% endif %}</span>
						</div>
					</div>
				</form>
				<div class="row account-management">
					<!-- <a href="arches_password_reminder.html" class="col-xs-5 btn btn-link mar-rgt" style="color:#515152;">{% trans "Forgot password ?" %}</a> -->
					<a href="{% url 'password_reset' %}" class="btn btn-link account-link">{% trans "Forgot password?" %}</a>
>>>>>>> 97d879cb

                            {% csrf_token %}
                            <input type="hidden" name="next" value="{{ next }}" />
                            {% if not username_entered %}
                            <div class="form-group">
                                <div class="input-group">
                                    <div class="input-group-addon"><i class="text-lg ion-log-in"></i></div>
                                    <div class="floating-label-group">
                                        <input type="text" id="username" class="form-control input-lg floating-label-input" name='username' autofocus required>
                                        <label class="floating-label" for="username">{% trans "Email or Username" %}</label>
                                    </div>
                                </div>
                            </div>
                            {% endif %}
                            {% if username_entered %}
                            <input type="hidden" name="username" value="{{ username }}" />
                            <div class="form-group">
                                <div class="input-group">
                                    <div class="input-group-addon"><i class="ion-asterisk"></i></div>
                                    <div class="floating-label-group">
                                        <input type="password" id="password" class="form-control input-lg floating-label-input" name='password' autofocus required>
                                        <label class="floating-label" for="password">{% trans "Password" %}</label>
                                    </div>
                                </div>
                            </div>
                            {% endif %}
                            <div class="form-group">
                                <div class="arches-signin-btn">
                                    {% if not username_entered %}
                                    <button class="btn btn-primary btn-lg btn-block" type="submit">{% trans "Continue" %}</button>
                                    {% endif %}
                                    {% if username_entered %}
                                    <button class="btn btn-primary btn-lg btn-block" type="submit">{% trans "Sign In" %}</button>
                                    {% endif %}
                                </div>
                            </div>
                            <div class="row" style="padding-top:1em; margin: -2em 0 0.5em 0;">
                                <div style="{% if not auth_failed %}display:none;{% endif %}" id="login-failed-alert" class="alert alert-danger fade in" aria-labelledby="login-fail-header login-fail-message"  aria-live="assertive" role="alert">
                                    <button type="button" class="close" data-dismiss="alert"><span aria-hidden="true">&times;</span><span class="sr-only">{% trans "Close" %}</span></button>
                                    <h2 role="alert" id="login-fail-header" style="font-size: 1.5em;">{% trans "Login failed" %}</h2>
                                    <span role="alert" id="login-fail-message">{% trans "Invalid username and/or password." %}</span>
                                </div>
                            </div>
                        </fieldset>
                    </form>

                    <div class="row account-management">
                        {% if username_entered %}
                            <!-- <a href="arches_password_reminder.html" class="col-xs-5 btn btn-link mar-rgt" style="color:#515152;">{% trans "Forgot password ?" %}</a> -->
                            <a href="{% url 'password_reset' %}" class="btn btn-link account-link">{% trans "Forgot password?" %}</a>
                        {% endif %}

                        {% if user_signup_enabled %}
                            <a href="{% url 'signup' %}" class="btn btn-link account-link" target="_blank">{% trans "Create a new account" %}</a>
                        {% endif %}
                    </div>
                </main>
            </div>

            <footer class="panel-footer">
                {% trans "Learn more about "%}<a href='http://www.archesproject.org'>Arches</a> 
            </footer>
        </div>
    </div>
</div>

{% endblock body %}<|MERGE_RESOLUTION|>--- conflicted
+++ resolved
@@ -31,45 +31,11 @@
                         <hr style="border-color: #eee;">
                     {% endif %}
 
-<<<<<<< HEAD
                     <form id="login-form" action="?next={{ next }}" method='POST' {% if auth_failed %} autocomplete="off" {% endif %}>
                         <fieldset>
                             <legend class="arches-signin-subtext">
                                 {% trans "Sign in to Arches to access your data modeling, editing, and discovery tools." %}<br>
                             </legend>
-=======
-				<form id="login-form" action="?next={{ next }}" method='POST' {% if auth_failed %} autocomplete="off" {% endif %}>
-					{% csrf_token %}
-					<input type="hidden" name="next" value="{{ next }}" />
-					<div class="form-group">
-						<div class="input-group">
-							<div class="input-group-addon"><i class="text-lg ion-log-in"></i></div>
-							<input type="text" class="form-control input-lg" placeholder="Email or Username" name='username' autofocus>
-						</div>
-					</div>
-					<div class="form-group">
-						<div class="input-group">
-							<div class="input-group-addon"><i class="ion-asterisk"></i></div>
-							<input type="password" class="form-control input-lg" placeholder="Password" name='password'>
-						</div>
-					</div>
-					<div class="form-group">
-                        <div class="arches-signin-btn">
-                            <button class="btn btn-primary btn-lg btn-block" type="submit">{% trans "Sign In" %}</button>
-                        </div>
-                    </div>
-					<div class="row" style="padding-top:10px; margin: -20px 0px 5px 0px;">
-						<div style="{% if not auth_failed %}display:none;{% endif %}" id="login-failed-alert" class="alert alert-danger fade in" role="alert">
-							<button type="button" class="close" data-dismiss="alert"><span aria-hidden="true">&times;</span><span class="sr-only">{% trans "Close" %}</span></button>
-							<h4>{% trans "Login failed" %}</h4>
-							<span>{% if rate_limited %}{% trans "Too many requests." %}{% else %}{% trans "Invalid username and/or password." %}{% endif %}</span>
-						</div>
-					</div>
-				</form>
-				<div class="row account-management">
-					<!-- <a href="arches_password_reminder.html" class="col-xs-5 btn btn-link mar-rgt" style="color:#515152;">{% trans "Forgot password ?" %}</a> -->
-					<a href="{% url 'password_reset' %}" class="btn btn-link account-link">{% trans "Forgot password?" %}</a>
->>>>>>> 97d879cb
 
                             {% csrf_token %}
                             <input type="hidden" name="next" value="{{ next }}" />
@@ -111,6 +77,7 @@
                                     <button type="button" class="close" data-dismiss="alert"><span aria-hidden="true">&times;</span><span class="sr-only">{% trans "Close" %}</span></button>
                                     <h2 role="alert" id="login-fail-header" style="font-size: 1.5em;">{% trans "Login failed" %}</h2>
                                     <span role="alert" id="login-fail-message">{% trans "Invalid username and/or password." %}</span>
+                                    <span>{% if rate_limited %}{% trans "Too many requests." %}{% else %}{% trans "Invalid username and/or password." %}{% endif %}</span>
                                 </div>
                             </div>
                         </fieldset>
