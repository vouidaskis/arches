{% load staticfiles %}
{% load i18n %}

<!-- Menu -->
<div id="menu-panel" class="ep-menu" style="display: none;" data-bind="visible:menuActive()">
    <div class="panel ep-menu-panel relative" style="">

        <!-- Menu List -->
        <div class="panel-body">
            <ul class="list-group ep-menu-list editor-tools">

                <!-- ko ifnot: ("{{app_settings.HIDE_RESOURCE_COPY_BUTTON}}" === "True") -->
                <!-- Menu Item -->
                <!-- TODO: Reenable once #8352 is resolved -->
                <!-- <li id="settings-manager" class="edit-menu-item" data-bind="css: {'disabled': !resourceId()}">
                    <a href="" target="" class="" data-bind="click: copyResource">
                        <div class="media-body">
                            <div class="menu-item-title"><i class="fa fa-copy"></i> {% trans "Copy Resource" %} </div>
                            <span class="text-muted menu-item-subtitle">{% trans "Make a copy and start editing" %}</span>
                        </div>
                    </a>
<<<<<<< HEAD
                </li>
                <!-- /ko -->
=======
                </li> -->
>>>>>>> 14dc8cfa

                <!-- Menu Item -->
                {% if user_can_delete_resource %}
                <li id="card-manager" class="edit-menu-item" data-bind="css: {'disabled': !resourceId()}">
                    <a href="" target="" class="" data-bind="click: deleteResource">
                        <div class="media-body">
                            <div class="menu-item-title"><i class="fa fa-trash"></i> {% trans "Delete Resource" %} </div>
                            <span class="text-muted menu-item-subtitle">{% trans "Permanently delete this resource" %}</span>
                        </div>
                    </a>
                </li>
                {% endif %}

                <!-- Menu Item -->
                <li id="history-manager" class="edit-menu-item" data-bind="css: {'disabled': !resourceId()}">
                    <a id="edit-history-btn" href="#" data-bind="click: viewEditHistory">
                        <div class="media-body">
                            <div class="menu-item-title"><i class="fa fa-step-backward"></i> {% trans "Review Edit History" %}</div>
                            <span class="text-muted menu-item-subtitle">{% trans "View changes to this resource record" %}</span>
                        </div>
                    </a>
                </li>

                <!-- Menu Item -->
                <li id="report-manager" class="edit-menu-item" data-bind="css: {'disabled': !resourceId()}">
                    <a href="#" data-bind="click: function() { viewReport(false) }">
                        <div class="media-body">
                            <div class="menu-item-title"><i class="fa fa-book"></i> {% trans "Jump to Report" %}</div>
                            <span class="text-muted menu-item-subtitle">{% trans "View the full resource report" %}</span>
                        </div>
                    </a>
                </li>

                <li id="report-manager" class="edit-menu-item" data-bind="css: {'disabled': !resourceId()}">
                    <a href="#" data-bind="click: function() { viewReport(true) }">
                        <div class="media-body">
                            <div class="menu-item-title"><i class="fa fa-print"></i> {% trans "Print Report" %}</div>
                            <span class="text-muted menu-item-subtitle">{% trans "Print the full resource report" %}</span>
                        </div>
                    </a>
                </li>

            </ul>
        </div>

    </div>
</div><|MERGE_RESOLUTION|>--- conflicted
+++ resolved
@@ -19,12 +19,8 @@
                             <span class="text-muted menu-item-subtitle">{% trans "Make a copy and start editing" %}</span>
                         </div>
                     </a>
-<<<<<<< HEAD
-                </li>
+                </li> -->
                 <!-- /ko -->
-=======
-                </li> -->
->>>>>>> 14dc8cfa
 
                 <!-- Menu Item -->
                 {% if user_can_delete_resource %}
