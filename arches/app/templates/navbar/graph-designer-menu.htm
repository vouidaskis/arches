--- conflicted
+++ resolved
@@ -51,19 +51,14 @@
                 <li class="edit-menu-item">
                     <a href="{% url 'graph' '' %}" data-bind="click: cloneGraph">
                         <div class="media-body">
-<<<<<<< HEAD
-                            <div class="menu-item-title"><i class="fa fa-clone"></i> <span data-bind="text: graph.isresource() ? {% quoted_trans "Clone Model" %} : {% quoted_trans "Clone Branch" %} "></span></div>
-                            <span class="text-muted menu-item-subtitle" data-bind="text: graph.isresource() ? {% quoted_trans "Clone the existing Resource Model" %} : {% quoted_trans "Clone the existing Branch" %} "></span>
-=======
                             <div class="menu-item-title">
                                 <i class="fa fa-clone"></i>
-                                <span data-bind="text: graph.isresource() ? {% quoted_trans "Clone Model" %} : {% quoted_trans "Clone Branch" %}"></span>
+                                <span data-bind="text: graph.isresource() ? ' ' + {% quoted_trans "Clone Model" %} : ' ' + {% quoted_trans "Clone Branch" %}"></span>
                             </div>
                             <span 
                                 class="text-muted menu-item-subtitle" 
                                 data-bind="text: graph.isresource() ? {% quoted_trans "Clone the existing Resource Model" %} : {% quoted_trans "Clone the existing Branch" %}"
                             ></span>
->>>>>>> 26a1fd10
                         </div>
                     </a>
                 </li>
@@ -71,13 +66,9 @@
                 <li class="edit-menu-item">
                     <a href="{% url 'graph' '' %}" data-bind="click: exportGraph">
                         <div class="media-body">
-<<<<<<< HEAD
-                            <div class="menu-item-title"><i class="fa fa-download"></i> <span data-bind="text: graph.isresource() ? {% quoted_trans "Export Model" %} : {% quoted_trans "Export Branch" %} "></span></div>
-                            <span class="text-muted menu-item-subtitle" data-bind="text: graph.isresource() ? {% quoted_trans "Export the existing Resource Model" %} : {% quoted_trans "Export the existing Branch" %} "></span>
-=======
                             <div class="menu-item-title">
                                 <i class="fa fa-download"></i>
-                                <span data-bind="text: graph.isresource() ? {% quoted_trans "Export Model" %} : {% quoted_trans "Export Branch" %}"></span>
+                                <span data-bind="text: graph.isresource() ? ' ' + {% quoted_trans "Export Model" %} : ' ' + {% quoted_trans "Export Branch" %}"></span>
                             </div>
                             <span 
                                 class="text-muted menu-item-subtitle" 
@@ -95,7 +86,6 @@
                                 <span>{% trans "View Model History" %}</span>
                             </div>
                             <span class="text-muted menu-item-subtitle">{% trans "Select the Resource Model version from a list of publications" %}</span>
->>>>>>> 26a1fd10
                         </div>
                     </a>
                 </li>
@@ -139,19 +129,14 @@
                 <li class="edit-menu-item">
                     <a href="{% url 'graph' '' %}" data-bind="click: deleteGraph">
                         <div class="media-body">
-<<<<<<< HEAD
-                            <div class="menu-item-title"><i class="fa fa-trash"></i> <span data-bind="text: graph.isresource() ? {% quoted_trans "Delete Model" %} : {% quoted_trans "Delete Branch" %} "></span></div>
-                            <span class="text-muted menu-item-subtitle" data-bind="text: graph.isresource() ? {% quoted_trans "Delete the existing Resource Model" %} : {% quoted_trans "Delete the existing Branch" %} "></span>
-=======
                             <div class="menu-item-title">
                                 <i class="fa fa-trash"></i>
-                                <span data-bind="text: graph.isresource() ? {% quoted_trans "Delete Model" %} : {% quoted_trans "Delete Branch" %}"></span>
+                                <span data-bind="text: graph.isresource() ? ' ' + {% quoted_trans "Delete Model" %} : ' ' + {% quoted_trans "Delete Branch" %}"></span>
                             </div>
                             <span 
                                 class="text-muted menu-item-subtitle" 
                                 data-bind="text: graph.isresource() ? {% quoted_trans "Delete the existing Resource Model" %} : {% quoted_trans "Delete the existing Branch" %}"
                             ></span>
->>>>>>> 26a1fd10
                         </div>
                     </a>
                 </li>
