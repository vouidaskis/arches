{% load staticfiles %}
{% load i18n %}

<script>
    require.config({
        baseUrl: '{{ STATIC_URL }}js',
        paths: {
            'plugins': '{{ STATIC_URL }}plugins',
            'widget-templates': '{% url "widgets" ""%}'.replace(/\/$/, ""),
            'report-templates': '{% url "report-templates" ""%}'.replace(/\/$/, ""),
            'datatype-config-templates': '{% url "datatype_template" ""%}'.replace(/\/$/, ""),
            'nifty': '{{ STATIC_URL }}plugins/nifty',
            'async': '//cdnjs.cloudflare.com/ajax/libs/requirejs-async/0.1.1/async',
            'text': '//cdnjs.cloudflare.com/ajax/libs/require-text/2.0.12/text.min',
            'jquery': '//cdnjs.cloudflare.com/ajax/libs/jquery/2.2.1/jquery.min',
            'js-cookie': '//cdnjs.cloudflare.com/ajax/libs/js-cookie/2.1.1/js.cookie.min',
            'select2': '//cdnjs.cloudflare.com/ajax/libs/select2/3.5.1/select2.min',
            'bootstrap': '//cdnjs.cloudflare.com/ajax/libs/twitter-bootstrap/3.1.0/js/bootstrap.min',
            'bootstrap-nifty': '//cdnjs.cloudflare.com/ajax/libs/twitter-bootstrap/3.3.2/js/bootstrap.min',
            'jquery-ui': '//cdnjs.cloudflare.com/ajax/libs/jqueryui/1.10.4/jquery-ui.min',
            'flexslider': '//cdnjs.cloudflare.com/ajax/libs/flexslider/2.2.2/jquery.flexslider-min',
            'openlayers': '{{ STATIC_URL }}plugins/openlayers/ol',
            'easing': '//cdnjs.cloudflare.com/ajax/libs/jquery-easing/1.3/jquery.easing.min',
            'backbone': '//cdnjs.cloudflare.com/ajax/libs/backbone.js/1.1.2/backbone-min',
            'underscore': '//cdnjs.cloudflare.com/ajax/libs/underscore.js/1.8.0/underscore-min',
            'jquery-validate': '//cdnjs.cloudflare.com/ajax/libs/jquery-validate/1.11.1/jquery.validate.min',
            'd3': '//cdnjs.cloudflare.com/ajax/libs/d3/3.5.17/d3.min',
            'dropzone': '//cdnjs.cloudflare.com/ajax/libs/dropzone/3.8.4/dropzone-amd-module.min',
            'summernote': '//cdnjs.cloudflare.com/ajax/libs/summernote/0.8.2/summernote.min',
            'knockout': '//cdnjs.cloudflare.com/ajax/libs/knockout/3.4.0/knockout-min',
            'knockout-mapping': '//cdnjs.cloudflare.com/ajax/libs/knockout.mapping/2.4.1/knockout.mapping.min',
            'moment': '//cdnjs.cloudflare.com/ajax/libs/moment.js/2.8.4/moment.min',
            'bootstrap-datetimepicker': '//cdnjs.cloudflare.com/ajax/libs/bootstrap-datetimepicker/4.17.43/js/bootstrap-datetimepicker.min',
            'shp': '//raw.githubusercontent.com/wavded/js-shapefile-to-geojson/master/shapefile',
            'blueimp-gallery': '//cdnjs.cloudflare.com/ajax/libs/blueimp-gallery/2.15.2/js/blueimp-gallery',
            'blueimp-jquery': '//blueimp.github.io/Gallery/js/jquery.blueimp-gallery',
            'blueimp-helper': '//cdnjs.cloudflare.com/ajax/libs/blueimp-gallery/2.15.2/js/blueimp-helper.min',
            'bootstrap-datepicker': '//cdnjs.cloudflare.com/ajax/libs/bootstrap-datepicker/1.6.0/js/bootstrap-datepicker.min',
<<<<<<< HEAD
            'chosen': '//cdnjs.cloudflare.com/ajax/libs/chosen/1.4.2/chosen.jquery.min',
            'mapbox-gl': '//api.mapbox.com/mapbox-gl-js/v0.21.0/mapbox-gl'
=======
            'datatables.net': '//cdn.datatables.net/1.10.12/js/jquery.dataTables.min',
            'datatables.net-bs': '//cdn.datatables.net/1.10.12/js/dataTables.bootstrap.min',
            'datatables.net-responsive': '//cdn.datatables.net/responsive/2.1.0/js/dataTables.responsive.min',
            'datatables': '//cdn.datatables.net/responsive/2.1.0/js/responsive.bootstrap.min',
            'chosen': '//cdnjs.cloudflare.com/ajax/libs/chosen/1.4.2/chosen.jquery.min',
            'mapbox-gl': '//api.mapbox.com/mapbox-gl-js/v0.21.0/mapbox-gl',
            'noUiSlider': '//cdnjs.cloudflare.com/ajax/libs/noUiSlider/8.5.1/nouislider.min',
            'chosen-ajax-addition': '{{ STATIC_URL }}plugins/chosen.ajaxaddition.jquery'
>>>>>>> 5dfe11ec
        },
        shim: {
            'openlayers': {
                exports: 'ol'
            },
            'nifty': {
                deps: ['bootstrap-nifty', 'jquery', 'jquery-ui']
            },
            'chosen': {
                deps: ['jquery']
            },
            'bootstrap': {
                deps: ['jquery', 'jquery-ui']
            },
            'bootstrap-nifty': {
                deps: ['jquery', 'jquery-ui']
            },
            'jquery-validate': {
                deps: ['jquery']
            },
            'jquery-ui': {
                deps: ['jquery']
            },
            'select2': {
                deps: ['jquery']
            },
<<<<<<< HEAD
            'plugins/mapbox-gl-draw': {
                deps: ['mapbox-gl'],
                exports: 'mapboxgl.Draw'
=======
            'datatables': {
                deps: ['jquery']
            },
            'datatables.net': {
                deps: ['jquery']
            },
            'noUiSlider': {
                deps: ['jquery'],
                exports : '$'
            },
            'plugins/mapbox-gl-draw': {
                deps: ['mapbox-gl'],
                exports: 'mapboxgl.Draw'
            },
            'chosen-ajax-addition': {
                deps: ['jquery', 'chosen']
>>>>>>> 5dfe11ec
            }
        }
    });

    require(['utils/set-csrf-token']);

    // put values here that should be accessible application wide
    define('arches', [], function () {
        return {
            urls: {
                home: "{% url 'home' %}",
                media: "{{ STATIC_URL }}",
                uploadedfiles: "{{ MEDIA_URL }}",
                concept_tree: "{% url 'concept_tree' %}",
                concept: "{% url 'concept' 'aaaaaaaa-aaaa-aaaa-aaaa-aaaaaaaaaaaa' %}",
                concept_search: "{% url 'concept_search' %}",
                concept_manage_parents: "{% url 'concept_manage_parents' 'aaaaaaaa-aaaa-aaaa-aaaa-aaaaaaaaaaaa' %}",
                dropdown: "{% url 'dropdown' %}",
                from_sparql_endpoint: "{% url 'from_sparql_endpoint' 'aaaaaaaa-aaaa-aaaa-aaaa-aaaaaaaaaaaa' %}",
                search_sparql_endpoint: "{% url 'search_sparql_endpoint' %}",
                confirm_delete: "{% url 'confirm_delete' 'aaaaaaaa-aaaa-aaaa-aaaa-aaaaaaaaaaaa' %}",
                edit_history: "{% url 'edit_history' 'aaaaaaaa-aaaa-aaaa-aaaa-aaaaaaaaaaaa' %}",
                search_terms: "{% url 'search_terms' %}",
                search_results: "{% url 'search_results' %}",
                search_results_export: "{% url 'search_results_export' %}",
                map_layers: "{% url 'map_layers' '' %}",
                map_markers: "{% url 'map_markers' '' %}",
                reports: "{% url 'report' 'aaaaaaaa-aaaa-aaaa-aaaa-aaaaaaaaaaaa' %}".replace('aaaaaaaa-aaaa-aaaa-aaaa-aaaaaaaaaaaa', ''),
                buffer: "{% url 'buffer'%}",
                related_resources: "{% url 'related_resources' 'aaaaaaaa-aaaa-aaaa-aaaa-aaaaaaaaaaaa' %}".replace('aaaaaaaa-aaaa-aaaa-aaaa-aaaaaaaaaaaa', ''),
                get_admin_areas: "{% url 'get_admin_areas'%}",
                config: "{% url 'config'%}",
                node: "{% url 'node' 'aaaaaaaa-aaaa-aaaa-aaaa-aaaaaaaaaaaa' %}",
                graph: "{% url 'graph' 'aaaaaaaa-aaaa-aaaa-aaaa-aaaaaaaaaaaa' %}".replace('aaaaaaaa-aaaa-aaaa-aaaa-aaaaaaaaaaaa', ''),
                card: "{% url 'card' '' %}",
                form: "{% url 'form' '' %}",
                report_editor: "{% url 'report_editor' '' %}",
                resource_editor: "{% url 'resource_editor' 'aaaaaaaa-aaaa-aaaa-aaaa-aaaaaaaaaaaa' %}".replace('aaaaaaaa-aaaa-aaaa-aaaa-aaaaaaaaaaaa', ''),
                resource_data: "{% url 'resource_data' 'aaaaaaaa-aaaa-aaaa-aaaa-aaaaaaaaaaaa' 'aaaaaaaa-aaaa-aaaa-aaaa-aaaaaaaaaaaa' %}".replace(/aaaaaaaa-aaaa-aaaa-aaaa-aaaaaaaaaaaa/g, ''),
                tile: "{% url 'tile' %}",
                geocoder: "{% url 'geocoder' %}",
                report_editor: "{% url 'report_editor' '' %}"
            },
            mapDefaults: {
                x: {{ map_info.x }},
                y: {{ map_info.y }},
                zoom: {{ map_info.zoom }},
                minZoom: {{ map_info.map_min_zoom }},
                maxZoom: {{ map_info.map_max_zoom }},
                extent: '{{ map_info.extent }}'
            },
            resourceMarker: {
                font: '{{ map_info.resource_marker_font }}',
                icon: '{{ map_info.resource_marker_icon }}',
                defaultColor: '{{ map_info.resource_marker_color }}'
            },
            // bingKey: "{{ map_info.bing_key }}",
            bingLayers: [{
                id: 'Road',
                name: "{% trans 'Streets' %}",
                icon: "{% static 'img/map/bing_streets.png' %}"
            },
            {
                id: 'Aerial',
                name: "{% trans 'Satellite' %}",
                icon: "{% static 'img/map/bing_satellite.png' %}"
            },
            {
                id: 'AerialWithLabels',
                name: "{% trans 'Streets & Satellite' %}",
                icon: "{% static 'img/map/bing_hybrid.png' %}"
            }],
            confirmNav: {
                title: "{% trans 'Edits pending...' %}",
                text: "{% trans 'You currently have edits pending, are you sure you would like to proceed (and discard any pending edits)?' %}"
            },
            confirmGraphDelete: {
                title: "{% trans 'Delete Graph/Resource?' %}",
                text: "{% trans 'Deleting this graph/resource will remove it (and all associated data) entirely.  Are you sure you would like to proceed?' %}"
            },
            requestFailed: {
                title: "{% trans 'Request Failed...' %}",
                text: "{% trans 'Sorry! The request failed. Please try again.  Contact your system administrator if the problem persists.' %}"
            },
            mapboxApiKey: '{{ map_info.mapbox_api_key }}',
            mapSources: {{% autoescape off %}{% for map_source in map_sources %}
                '{{ map_source.name }}': {{ map_source.source_json }},
            {% endfor %}{% endautoescape %}},
<<<<<<< HEAD
            basemapLayers: [{% autoescape off %}{% for basemap_layer in basemap_layers %}{
                'name': '{{ basemap_layer.name }}',
                'layer': {{ basemap_layer.layer_json }}
=======
            mapLayers: [{% autoescape off %}{% for map_layer in map_layers %}{
                'name': '{{ map_layer.name }}',
                'layer_definitions': {{ map_layer.layer_json }},
                'isoverlay': {{ map_layer.isoverlay|lower }},
                'sortorder': {{ map_layer.sortorder }},
                'icon': '{{ map_layer.icon }}'
            },{% endfor %}{% endautoescape %}],
            conceptCollections: [{% autoescape off %}{% for concept_collection in concept_collections %}{
                'label': '{{ concept_collection.label }}',
                'id': '{{ concept_collection.id }}',
>>>>>>> 5dfe11ec
            },{% endfor %}{% endautoescape %}],
        };
    });

    define('resource-types', [], function () {
        var resourceTypes = {
            {% for type, type_data in resource_types %}
            "{{type}}": {
                id: "{{type_data.resourcetypeid}}",
                icon: "{{type_data.icon_class}}",
                name: "{{type_data.name}}",
                defaultDescription: "{{type_data.default_description}}",
                descriptionNode: "{{type_data.description_node}}",
                categories: [
                    {% for category in type_data.categories %}
                    "{{category}}"
                    {% endfor %}
                ],
                color: "{{type_data.marker_color}}",
                strokeColor: "{{type_data.stroke_color}}",
                fillColor: "{{type_data.fill_color}}"
            },
            {% endfor %}
        };

        return resourceTypes;
    });

    define('widgets', [{% for widget in widgets %}'{{ widget.component }}',{% endfor %}], function () {
        return {{% autoescape off %}{% for widget in widgets %}
            '{{ widget.pk }}': {
                'name': '{{ widget.name }}',
                'component': '{{ widget.component }}',
                'datatype': '{{ widget.datatype }}',
                'defaultconfig': '{{ widget.defaultconfig_json }}'
            },
        {% endfor %}{% endautoescape %}};
    });

    define('report-templates', [{% for template in report_templates %}'{{ template.component }}',{% endfor %}], function () {
        return {{% autoescape off %}{% for template in report_templates %}
            '{{ template.pk }}': {
                'componentname': '{{ template.componentname }}',
                'component': '{{ template.component }}',
                'defaultconfig': '{{ template.defaultconfig_json }}'
            },
        {% endfor %}{% endautoescape %}};
    });


    define('datatype-config-components',
        [{% for datatype in datatypes %}{% if datatype.configcomponent != None %}'{{ datatype.configcomponent }}',{% endif %}{% endfor %}],
        function () { return });

    define('geoms', function () {
        {% autoescape off %}return {{geoms}};{% endautoescape %}
    });
</script><|MERGE_RESOLUTION|>--- conflicted
+++ resolved
@@ -30,16 +30,12 @@
             'knockout': '//cdnjs.cloudflare.com/ajax/libs/knockout/3.4.0/knockout-min',
             'knockout-mapping': '//cdnjs.cloudflare.com/ajax/libs/knockout.mapping/2.4.1/knockout.mapping.min',
             'moment': '//cdnjs.cloudflare.com/ajax/libs/moment.js/2.8.4/moment.min',
-            'bootstrap-datetimepicker': '//cdnjs.cloudflare.com/ajax/libs/bootstrap-datetimepicker/4.17.43/js/bootstrap-datetimepicker.min',
+            'bootstrap-datetimepicker': '//cdnjs.cloudflare.com/ajax/libs/bootstrap-datetimepicker/3.1.3/js/bootstrap-datetimepicker.min',
             'shp': '//raw.githubusercontent.com/wavded/js-shapefile-to-geojson/master/shapefile',
             'blueimp-gallery': '//cdnjs.cloudflare.com/ajax/libs/blueimp-gallery/2.15.2/js/blueimp-gallery',
             'blueimp-jquery': '//blueimp.github.io/Gallery/js/jquery.blueimp-gallery',
             'blueimp-helper': '//cdnjs.cloudflare.com/ajax/libs/blueimp-gallery/2.15.2/js/blueimp-helper.min',
             'bootstrap-datepicker': '//cdnjs.cloudflare.com/ajax/libs/bootstrap-datepicker/1.6.0/js/bootstrap-datepicker.min',
-<<<<<<< HEAD
-            'chosen': '//cdnjs.cloudflare.com/ajax/libs/chosen/1.4.2/chosen.jquery.min',
-            'mapbox-gl': '//api.mapbox.com/mapbox-gl-js/v0.21.0/mapbox-gl'
-=======
             'datatables.net': '//cdn.datatables.net/1.10.12/js/jquery.dataTables.min',
             'datatables.net-bs': '//cdn.datatables.net/1.10.12/js/dataTables.bootstrap.min',
             'datatables.net-responsive': '//cdn.datatables.net/responsive/2.1.0/js/dataTables.responsive.min',
@@ -48,7 +44,6 @@
             'mapbox-gl': '//api.mapbox.com/mapbox-gl-js/v0.21.0/mapbox-gl',
             'noUiSlider': '//cdnjs.cloudflare.com/ajax/libs/noUiSlider/8.5.1/nouislider.min',
             'chosen-ajax-addition': '{{ STATIC_URL }}plugins/chosen.ajaxaddition.jquery'
->>>>>>> 5dfe11ec
         },
         shim: {
             'openlayers': {
@@ -75,28 +70,22 @@
             'select2': {
                 deps: ['jquery']
             },
-<<<<<<< HEAD
+            'datatables': {
+                deps: ['jquery']
+            },
+            'datatables.net': {
+                deps: ['jquery']
+            },
+            'noUiSlider': {
+                deps: ['jquery'],
+                exports : '$'
+            },
             'plugins/mapbox-gl-draw': {
                 deps: ['mapbox-gl'],
                 exports: 'mapboxgl.Draw'
-=======
-            'datatables': {
-                deps: ['jquery']
-            },
-            'datatables.net': {
-                deps: ['jquery']
-            },
-            'noUiSlider': {
-                deps: ['jquery'],
-                exports : '$'
-            },
-            'plugins/mapbox-gl-draw': {
-                deps: ['mapbox-gl'],
-                exports: 'mapboxgl.Draw'
             },
             'chosen-ajax-addition': {
                 deps: ['jquery', 'chosen']
->>>>>>> 5dfe11ec
             }
         }
     });
@@ -185,11 +174,6 @@
             mapSources: {{% autoescape off %}{% for map_source in map_sources %}
                 '{{ map_source.name }}': {{ map_source.source_json }},
             {% endfor %}{% endautoescape %}},
-<<<<<<< HEAD
-            basemapLayers: [{% autoescape off %}{% for basemap_layer in basemap_layers %}{
-                'name': '{{ basemap_layer.name }}',
-                'layer': {{ basemap_layer.layer_json }}
-=======
             mapLayers: [{% autoescape off %}{% for map_layer in map_layers %}{
                 'name': '{{ map_layer.name }}',
                 'layer_definitions': {{ map_layer.layer_json }},
@@ -200,7 +184,6 @@
             conceptCollections: [{% autoescape off %}{% for concept_collection in concept_collections %}{
                 'label': '{{ concept_collection.label }}',
                 'id': '{{ concept_collection.id }}',
->>>>>>> 5dfe11ec
             },{% endfor %}{% endautoescape %}],
         };
     });
