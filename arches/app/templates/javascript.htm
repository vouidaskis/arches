--- conflicted
+++ resolved
@@ -579,7 +579,6 @@
         grouping-error-title='{% trans "Settings Conflict: Remove this card from grouped card?" as groupingErrorTitle %} "{{ groupingErrorTitle|escapejs }}"'
         grouping-error-message='{% trans "The cardinality of this card cannot be changed until you remove it from being grouped with the ${cardName} card.  Do you want to remove this card from being grouped with the ${cardName} card" as groupingErrorMessage %} "{{ groupingErrorMessage|escapejs }}"'
         model-does-not-exist='{% trans "!! Referenced model does not exist -- Delete and select a new model !!" as modelDoesNotExist %} "{{ modelDoesNotExist|escapejs }}"'
-<<<<<<< HEAD
         layer-preview='{% trans "Layer Preview" as layerPreview %} "{{ layerPreview|escapejs }}"'
         layer-icon='{% trans "'Layer Icon'" as layerIcon %} "{{ layerIcon|escapejs }}"'
         save-edits='{% trans "Save Edits" as saveEdits %} "{{ saveEdits|escapejs }}"'
@@ -707,7 +706,6 @@
         excel-file='{% trans "Excel File" as excelFile %} "{{ excelFile|escapejs }}"'
         worksheets='{% trans "Worksheets" as worksheets %} "{{ worksheets|escapejs }}"'
         tiles='{% trans "Tiles" as tiles %} "{{ tiles|escapejs }}"'
-=======
         import='{% trans "Import" as import %} "{{ import|escapejs }}"'
         export='{% trans "Export" as export %} "{{ export|escapejs }}"'
         filter-tasks='{% trans "Filter Tasks" as filterTasks %} "{{ filterTasks|escapejs }}"'
@@ -732,7 +730,6 @@
         load-duration='{% trans "Load duration" as loadDuration %} "{{ loadDuration|escapejs }}"'
         indexing-ended='{% trans "Indexing ended" as indexingEnded %} "{{ indexingEnded|escapejs }}"'
         indexing-duration='{% trans "Indexing duration" as indexingDuration %} "{{ indexingDuration|escapejs }}"'
->>>>>>> 56e83023
     ></div>
     {% endblock arches_translations %}
     {% block arches_urls %}
