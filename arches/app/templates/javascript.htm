{% load staticfiles %}
{% load l10n %}
{% load i18n %}

{% block require_config %}
<script>
    var CKEDITOR_BASEPATH = '{{ STATIC_URL }}packages/ckeditor/';
    require.config({
        baseUrl: '{{ STATIC_URL }}js',
        urlArgs: '_dc={{ app_settings.VERSION }}',
        paths: {
            'plugins': '{{ STATIC_URL }}plugins',
            'widget-templates': '{% url "widgets" ""%}'.replace(/\/$/, ""),
            'report-templates': '{% url "report-templates" ""%}'.replace(/\/$/, ""),
            'function-templates': '{% url "function-templates" ""%}'.replace(/\/$/, ""),
            'templates': '{% url "templates" ""%}'.replace(/\/$/, ""),
            'datatype-config-templates': '{% url "datatype_template" ""%}'.replace(/\/$/, ""),
            'nifty': '{{ STATIC_URL }}plugins/nifty',
            'async': '{{ STATIC_URL }}packages/requirejs-plugins/src/async',
            'text': '{{ STATIC_URL }}packages/requirejs-text/text',
            'jquery-lib': '{{ STATIC_URL }}packages/jquery/dist/jquery.min',
            'jquery': '{{ STATIC_URL }}packages/jquery-migrate/dist/jquery-migrate.min',
            'js-cookie': '{{ STATIC_URL }}packages/js-cookie/src/js.cookie',
            'select2': '{{ STATIC_URL }}packages/select2/select2',
            'bootstrap': '{{ STATIC_URL }}packages/bootstrap/dist/js/bootstrap.min',
            'jquery-ui': '{{ STATIC_URL }}packages/jqueryui/jquery-ui.min',
            'backbone': '{{ STATIC_URL }}packages/backbone/backbone-min',
            'underscore': '{{ STATIC_URL }}packages/underscore/underscore-min',
            'jquery-validate': '{{ STATIC_URL }}packages/jquery-validation/dist/jquery.validate.min',
            'd3': '{{ STATIC_URL }}packages/d3/d3.min',
            'dropzone': '{{ STATIC_URL }}packages/dropzone/dist/min/dropzone-amd-module.min',
            'ckeditor': '{{ STATIC_URL }}packages/ckeditor/ckeditor',
            'ckeditor-jquery': '{{ STATIC_URL }}packages/ckeditor/adapters/jquery',
            'knockout': '{{ STATIC_URL }}packages/knockout/build/output/knockout-latest',
            'knockout-mapping': '{{ STATIC_URL }}packages/knockout-mapping/dist/knockout.mapping.min',
            'moment': '{{ STATIC_URL }}packages/moment/min/moment.min',
            'bootstrap-datetimepicker': '{{ STATIC_URL }}packages/eonasdan-bootstrap-datetimepicker/build/js/bootstrap-datetimepicker.min',
            'blueimp-gallery': '{{ STATIC_URL }}packages/blueimp-gallery/js/blueimp-gallery.min',
            'blueimp-jquery': '{{ STATIC_URL }}packages/blueimp-gallery/js/jquery.blueimp-gallery.min',
            'blueimp-helper': '{{ STATIC_URL }}packages/blueimp-gallery/js/blueimp-helper.min',
            'datatables.net': '{{ STATIC_URL }}packages/datatables.net/js/jquery.dataTables.min',
            'datatables.net-bs': '{{ STATIC_URL }}packages/datatables.net-bs/js/dataTables.bootstrap.min',
            'datatables.net-buttons': '{{ STATIC_URL }}packages/datatables.net-buttons/js/dataTables.buttons.min',
            'datatables.net-buttons-print': '{{ STATIC_URL }}packages/datatables.net-buttons/js/buttons.print.min',
            'datatables.net-buttons-html5': '{{ STATIC_URL }}packages/datatables.net-buttons/js/buttons.html5.min',
            'datatables.net-buttons-bs': '{{ STATIC_URL }}packages/datatables.net-buttons-bs/js/buttons.bootstrap.min',
            'datatables.net-responsive': '{{ STATIC_URL }}packages/datatables.net-responsive/js/dataTables.responsive',
            'datatables.net-responsive-bs': '{{ STATIC_URL }}packages/datatables.net-responsive-bs/js/responsive.bootstrap',
            'chosen': '{{ STATIC_URL }}packages/chosen-js/chosen.jquery.min',
            'mapbox-gl': '{{ STATIC_URL }}packages/mapbox-gl/dist/mapbox-gl',
            'mapbox-gl-draw': '{{ STATIC_URL }}packages/@mapbox/mapbox-gl-draw/dist/mapbox-gl-draw',
            'mapbox-gl-geocoder': '{{ STATIC_URL }}packages/@mapbox/mapbox-gl-geocoder/dist/mapbox-gl-geocoder.min',
            'proj4': '{{ STATIC_URL }}packages/proj4/dist/proj4',
            'noUiSlider': '{{ STATIC_URL }}packages/nouislider/distribute/nouislider.min',
            'geojson-extent': '{{ STATIC_URL }}packages/@mapbox/geojson-extent/geojson-extent',
            'geojsonhint': '{{ STATIC_URL }}packages/@mapbox/geojsonhint/geojsonhint',
            'bootstrap-colorpicker': '{{ STATIC_URL }}packages/bootstrap-colorpicker/dist/js/bootstrap-colorpicker.min',
            'uuid': '{{ STATIC_URL }}packages/uuidjs/dist/uuid.core',
            'turf': '{{ STATIC_URL }}packages/@turf/turf/turf.min',
            'geohash': '{{ STATIC_URL }}packages/latlon-geohash/latlon-geohash',
            'leaflet': '{{ STATIC_URL }}packages/leaflet/dist/leaflet',
            'leaflet-iiif': '{{ STATIC_URL }}packages/leaflet-iiif/leaflet-iiif',
            'leaflet-draw': '{{ STATIC_URL }}packages/leaflet-draw/dist/leaflet.draw',
            'metismenu': '{{ STATIC_URL }}packages/metismenu/dist/metisMenu.min',
            'knockstrap': '{{ STATIC_URL }}packages/knockstrap/build/knockstrap.min',
            'jqtree': '{{ STATIC_URL }}packages/jqtree/tree.jquery',
            'core-js':'{{ STATIC_URL }}packages/core-js/client/shim.min',
            'dom-4': '{{ STATIC_URL }}packages/dom4/build/dom4',
            'numeral': '{{ STATIC_URL }}packages/numeral/numeral',
            {% block paths %}{% endblock paths %}
        },
        packages: [{
            name: "codemirror",
            location: '{{ STATIC_URL }}packages/codemirror',
            main: "lib/codemirror"
        }],
        shim: {
            'nifty': {
                exports: 'nifty',
                deps: ['bootstrap', 'jquery', 'jquery-ui', 'metismenu']
            },
            'metismenu': {
                deps: ['jquery', 'jquery-ui']
            },
            'chosen': {
                deps: ['jquery']
            },
            'bootstrap': {
                deps: ['jquery', 'jquery-ui']
            },
            'knockout-mapping': {
                deps: ['knockout']
            },
            'jquery-validate': {
                deps: ['jquery']
            },
            'jquery-ui': {
                deps: ['jquery']
            },
            'jqtree': {
                deps: ['jquery']
            },
            'datatables': {
                deps: ['jquery']
            },
            'datatables.net': {
                deps: ['jquery']
            },
            'datatables.net-buttons-bs': {
                deps: ['datatables.net-buttons']
            },
            'noUiSlider': {
                deps: ['jquery'],
                exports : '$'
            },
            'jquery': {
                deps: ['jquery-lib'],
                exports : '$'
            },
            'mapbox-gl-draw': {
                deps: ['mapbox-gl']
            },
            'select2': {
                deps: ['jquery'],
            },
            'moment': {
                deps: ['jquery']
            },
            'uuid': {
                exports: 'UUID'
            },
            'geohash': {
                exports: 'Geohash'
            },
            'leaflet-iiif': {
                deps: ['leaflet']
            },
            'leaflet-draw': {
                deps: ['leaflet']
            },
            'ckeditor': {
                deps: ['jquery']
            },
            'ckeditor-jquery': {
                deps: ['ckeditor']
            },
            {% block shim %}{% endblock shim %}
        }
    });
</script>
{% endblock require_config %}

{% block arches_modules %}
<script>
    require(['utils/set-csrf-token']);

    // put values here that should be accessible application wide
    define('arches', [], function () {
        return {
            urls: {
                root: "{% url 'root' %}",
                home: "{% url 'home' %}",
                media: "{{ STATIC_URL }}",
                rdm: "{% url 'rdm' ''%}",
                uploadedfiles: "{{ MEDIA_URL }}",
                concept_tree: "{% url 'concept_tree' '' %}",
                concept: "{% url 'concept' 'aaaaaaaa-aaaa-aaaa-aaaa-aaaaaaaaaaaa' %}",
                concept_search: "{% url 'concept_search' %}",
                concept_value: "{% url 'concept_value' %}",
                concept_manage_parents: "{% url 'concept_manage_parents' 'aaaaaaaa-aaaa-aaaa-aaaa-aaaaaaaaaaaa' %}",
                concept_make_collection: "{% url 'make_collection' 'aaaaaaaa-aaaa-aaaa-aaaa-aaaaaaaaaaaa' %}",
                change_password: "{% url 'change_password' %}",
                export_concept: "{% url 'export_concept' 'aaaaaaaa-aaaa-aaaa-aaaa-aaaaaaaaaaaa' %}",
                export_concept_collections: "{% url 'export_concept_collections' %}",
                get_concept_collections: "{% url 'get_concept_collections' %}",
                dropdown: "{% url 'dropdown' %}",
                paged_dropdown: "{% url 'paged_dropdown' %}",
                get_pref_label: "{% url 'get_pref_label' %}",
                from_sparql_endpoint: "{% url 'from_sparql_endpoint' 'aaaaaaaa-aaaa-aaaa-aaaa-aaaaaaaaaaaa' %}",
                search_sparql_endpoint: "{% url 'search_sparql_endpoint' %}",
                confirm_delete: "{% url 'confirm_delete' 'aaaaaaaa-aaaa-aaaa-aaaa-aaaaaaaaaaaa' %}",
                search_terms: "{% url 'search_terms' %}",
                search_results: "{% url 'search_results' %}",
                export_results: "{% url 'export_results' %}",
                get_export_file: "{% url 'get_export_file' %}",
                buffer: "{% url 'buffer'%}",
                config: "{% url 'config' %}",
                node: "{% url 'node' 'aaaaaaaa-aaaa-aaaa-aaaa-aaaaaaaaaaaa' %}",
                nodegroup: "{% url 'nodegroup' %}",
                node_layer: "{% url 'node_layer' 'aaaaaaaa-aaaa-aaaa-aaaa-aaaaaaaaaaaa' %}",
                graph: "{% url 'graph' 'aaaaaaaa-aaaa-aaaa-aaaa-aaaaaaaaaaaa' %}".replace('aaaaaaaa-aaaa-aaaa-aaaa-aaaaaaaaaaaa', ''),
                graph_designer: function(graphid){return "{% url 'graph_designer' 'aaaaaaaa-aaaa-aaaa-aaaa-aaaaaaaaaaaa' %}".replace('aaaaaaaa-aaaa-aaaa-aaaa-aaaaaaaaaaaa', graphid)},
                graph_settings: function(graphid){return "{% url 'graph_settings' 'aaaaaaaa-aaaa-aaaa-aaaa-aaaaaaaaaaaa' %}".replace('aaaaaaaa-aaaa-aaaa-aaaa-aaaaaaaaaaaa', graphid)},
                get_notifications: "{% url 'get_notifications' %}",
                dismiss_notifications: "{% url 'dismiss_notifications' %}",
                get_notification_types: "{% url 'get_notification_types' %}",
                update_notification_types: "{% url 'update_notification_types' %}",
                card: "{% url 'card' '' %}",
                reorder_cards: "{% url 'reorder_cards'%}",
                resource: "{% url 'resource' %}",
                resource_editor: "{% url 'resource_editor' 'aaaaaaaa-aaaa-aaaa-aaaa-aaaaaaaaaaaa' %}".replace('aaaaaaaa-aaaa-aaaa-aaaa-aaaaaaaaaaaa', ''),
                resource_copy: "{% url 'resource_copy' 'aaaaaaaa-aaaa-aaaa-aaaa-aaaaaaaaaaaa' %}".replace('aaaaaaaa-aaaa-aaaa-aaaa-aaaaaaaaaaaa', ''),
                resource_report: "{% url 'resource_report' 'aaaaaaaa-aaaa-aaaa-aaaa-aaaaaaaaaaaa' %}".replace('aaaaaaaa-aaaa-aaaa-aaaa-aaaaaaaaaaaa', ''),
                resource_edit_log: "{% url 'resource_edit_log' 'aaaaaaaa-aaaa-aaaa-aaaa-aaaaaaaaaaaa' %}".replace('aaaaaaaa-aaaa-aaaa-aaaa-aaaaaaaaaaaa', ''),
                get_resource_edit_log: function(graphid){return "{% url 'resource_edit_log' 'aaaaaaaa-aaaa-aaaa-aaaa-aaaaaaaaaaaa' %}".replace('aaaaaaaa-aaaa-aaaa-aaaa-aaaaaaaaaaaa', graphid)},
                resource_data: "{% url 'resource_data' 'aaaaaaaa-aaaa-aaaa-aaaa-aaaaaaaaaaaa' 'aaaaaaaa-aaaa-aaaa-aaaa-aaaaaaaaaaaa' %}".replace(/aaaaaaaa-aaaa-aaaa-aaaa-aaaaaaaaaaaa/g, ''),
                resource_cards: "{% url 'resource_cards' 'aaaaaaaa-aaaa-aaaa-aaaa-aaaaaaaaaaaa' %}".replace('aaaaaaaa-aaaa-aaaa-aaaa-aaaaaaaaaaaa', ''),
                related_resources: "{% url 'related_resources' 'aaaaaaaa-aaaa-aaaa-aaaa-aaaaaaaaaaaa' %}".replace('aaaaaaaa-aaaa-aaaa-aaaa-aaaaaaaaaaaa', ''),
                resource_descriptors: "{% url 'resource_descriptors' 'aaaaaaaa-aaaa-aaaa-aaaa-aaaaaaaaaaaa' %}".replace('aaaaaaaa-aaaa-aaaa-aaaa-aaaaaaaaaaaa', ''),
                resource_tiles: "{% url 'resource_tiles' 'aaaaaaaa-aaaa-aaaa-aaaa-aaaaaaaaaaaa' %}",
                tile: "{% url 'tile' %}",
                reorder_tiles: "{% url 'reorder_tiles' %}",
                reorder_nodes: "{% url 'reorder_nodes' %}",
                delete_provisional_tile: "{% url 'delete_provisional_tile' %}",
                tile_history: "{% url 'tile_history' %}",
                download_files: "{% url 'download_files' %}",
                apply_functions: "{% url 'apply_functions' 'aaaaaaaa-aaaa-aaaa-aaaa-aaaaaaaaaaaa' %}".replace('aaaaaaaa-aaaa-aaaa-aaaa-aaaaaaaaaaaa', ''),
                remove_functions: "{% url 'remove_functions' 'aaaaaaaa-aaaa-aaaa-aaaa-aaaaaaaaaaaa' %}".replace('aaaaaaaa-aaaa-aaaa-aaaa-aaaaaaaaaaaa', ''),
                time_wheel_config: "{% url 'time_wheel_config' %}",
                reindex: "{% url 'reindex' %}",
                permission_data: "{% url 'permission_data' %}",
                permission_manager_data: "{% url 'permission_manager_data' %}",
                get_user_names: "{% url 'get_user_names' %}",
                feature_popup_content: "{% url 'feature_popup_content' %}",
                related_resource_candidates: "{% url 'related_resource_candidates' %}",
                relatable_resources: "{% url 'relatable_resources' %}",
                get_domain_connections: function(graphid){return "{% url 'get_domain_connections' 'aaaaaaaa-aaaa-aaaa-aaaa-aaaaaaaaaaaa' %}".replace('aaaaaaaa-aaaa-aaaa-aaaa-aaaaaaaaaaaa', graphid)},
                clone_graph: function(graphid){return "{% url 'clone_graph' 'aaaaaaaa-aaaa-aaaa-aaaa-aaaaaaaaaaaa' %}".replace('aaaaaaaa-aaaa-aaaa-aaaa-aaaaaaaaaaaa', graphid)},
                export_graph: function(graphid){return "{% url 'export_graph' 'aaaaaaaa-aaaa-aaaa-aaaa-aaaaaaaaaaaa' %}".replace('aaaaaaaa-aaaa-aaaa-aaaa-aaaaaaaaaaaa', graphid)},
                delete_graph: function(graphid){return "{% url 'delete_graph' 'aaaaaaaa-aaaa-aaaa-aaaa-aaaaaaaaaaaa' %}".replace('aaaaaaaa-aaaa-aaaa-aaaa-aaaaaaaaaaaa', graphid)},
                delete_instances: function(graphid){return "{% url 'delete_instances' 'aaaaaaaa-aaaa-aaaa-aaaa-aaaaaaaaaaaa' %}".replace('aaaaaaaa-aaaa-aaaa-aaaa-aaaaaaaaaaaa', graphid)},
                export_mapping_file: function(graphid){return "{% url 'export_mapping_file' 'aaaaaaaa-aaaa-aaaa-aaaa-aaaaaaaaaaaa' %}".replace('aaaaaaaa-aaaa-aaaa-aaaa-aaaaaaaaaaaa', graphid)},
                add_resource: function(graphid){return "{% url 'add_resource' 'aaaaaaaa-aaaa-aaaa-aaaa-aaaaaaaaaaaa' %}".replace('aaaaaaaa-aaaa-aaaa-aaaa-aaaaaaaaaaaa', graphid)},
                function_manager: function(graphid){return "{% url 'function_manager' 'aaaaaaaa-aaaa-aaaa-aaaa-aaaaaaaaaaaa' %}".replace('aaaaaaaa-aaaa-aaaa-aaaa-aaaaaaaaaaaa', graphid)},
                mobile_survey_resources: function(surveyid){return "{% url 'mobile_survey_resources' 'aaaaaaaa-aaaa-aaaa-aaaa-aaaaaaaaaaaa' %}".replace('aaaaaaaa-aaaa-aaaa-aaaa-aaaaaaaaaaaa', surveyid)},
                collector_designer: function(surveyid){return "{% url 'collector_designer' 'aaaaaaaa-aaaa-aaaa-aaaa-aaaaaaaaaaaa' %}".replace('aaaaaaaa-aaaa-aaaa-aaaa-aaaaaaaaaaaa', surveyid)},
                plugin: function(pluginid){return "{% url 'plugins' 'aaaaaaaa-aaaa-aaaa-aaaa-aaaaaaaaaaaa' %}".replace('aaaaaaaa-aaaa-aaaa-aaaa-aaaaaaaaaaaa', pluginid)},
                mvt: function(nodeid){return decodeURI("{% url 'mvt' 'aaaaaaaa-aaaa-aaaa-aaaa-aaaaaaaaaaaa' '{z}' '{x}' '{y}' %}").replace('aaaaaaaa-aaaa-aaaa-aaaa-aaaaaaaaaaaa', nodeid)},
                collector_manager: "{% url 'collector_manager' %}",
                help_template: "{% url 'help_templates' %}",
                api_card: "{% url 'api_card' 'aaaaaaaa-aaaa-aaaa-aaaa-aaaaaaaaaaaa' %}".replace('aaaaaaaa-aaaa-aaaa-aaaa-aaaaaaaaaaaa', ''),
                api_resources: function(resourceid){return "{% url 'resources' 'aaaaaaaa-aaaa-aaaa-aaaa-aaaaaaaaaaaa' %}".replace('aaaaaaaa-aaaa-aaaa-aaaa-aaaaaaaaaaaa', resourceid)},
                api_search_component_data: "{% url 'api_search_component_data' 'aaaa'%}".replace('aaaa', ''),
                geojson: "{% url 'geojson' %}",
                icons: "{% url 'icons' %}",
<<<<<<< HEAD
                ontology_properties: "{% url 'ontology_properties' %}",
=======
                iiifmanifest: "{% url 'iiifmanifest' %}"
>>>>>>> d4c060ec
            },
            geocoderPlaceHolder: "{% trans 'Find an address...' %}",
            confirmNav: {
                title: "{% trans 'Edits pending...' %}",
                text: "{% trans 'You currently have edits pending, are you sure you would like to proceed (and discard any pending edits)?' %}"
            },
            confirmGraphDelete: {
                title: "{% trans 'Delete Branch/Resource Model?' %}",
                text: "{% trans 'Deleting this branch/resource model will remove it (and all associated data) entirely.  Are you sure you would like to proceed?' %}"
            },
            confirmAllResourceDelete: {
                title: "{% trans 'Delete All Resources Associated with this Graph?' %}",
                text: "{% trans 'Deleting All Resources removes all associated data with this graph entirely.  Are you sure you would like to proceed?' %}"
            },
            confirmResourceDelete: {
                title: "{% trans 'Delete Resource?' %}",
                text: "{% trans 'Deleting this resource will remove it (and all associated data) entirely.  Are you sure you would like to proceed?' %}"
            },
            confirmMaplayerDelete: {
                title: "{% trans 'Delete map layer?' %}",
                text: "{% trans 'Deleting this map layer will remove it entirely.  You cannot undo this action.  Are you sure you would like to proceed?' %}"
            },
            confirmSurveyDelete: {
                title: "{% trans 'Delete survey?' %}",
                text: "{% trans 'Deleting this survey will remove it entirely.  You cannot undo this action.  Are you sure you would like to proceed?' %}"
            },
            graphImportFailed: {
                title: "{% trans 'Graph import failed.'%}"
            },
            requestFailed: {
                title: "{% trans 'Request Failed...' %}",
                text: "{% trans 'Sorry! The request failed. Please try again.  Contact your system administrator if the problem persists.' %}"
            },
            resourceCopySuccess: {
                title: "{% trans 'Resource Successfully Copied.'%}"
            },
            resourceCopyFailed: {
                title: "{% trans 'Resource Copy Failed...'%}",
                text: "{% trans 'Sorry! The copy request failed. Please try again.  Contact your system administrator if the problem persists.' %}"
            },
            mapboxApiKey: '{{ map_info.mapbox_api_key }}',
            hexBinSize: {{ map_info.hex_bin_size }},
            mapboxSprites: '{{ map_info.mapbox_sprites }}',
            mapboxGlyphs: '{{ map_info.mapbox_glyphs }}',
            hexBinBounds: {{ map_info.hex_bin_bounds }},
            mapDefaultX: {{ map_info.x|unlocalize }},
            mapDefaultY: {{ map_info.y|unlocalize }},
            mapDefaultZoom: {{ map_info.zoom }},
            mapDefaultMinZoom: {{ map_info.map_min_zoom }},
            mapDefaultMaxZoom: {{ map_info.map_max_zoom }},
            preferredCoordinateSystems: {% autoescape off %}{{ map_info.preferred_coordinate_systems }}{% endautoescape %},
            useSemanticRelationships: {{ app_settings.USE_SEMANTIC_RESOURCE_RELATIONSHIPS|lower }},
            geocoderDefault: '{{ map_info.geocoder_default }}',
            mapMarkers: [{% autoescape off %}{% for map_marker in map_markers %}{
                'name': '{{ map_marker.name }}',
                'url': '{{ map_marker.url }}',
            },{% endfor %}{% endautoescape %}],
            mapSources: {{% autoescape off %}{% for map_source in map_sources %}
                '{{ map_source.name }}': {{ map_source.source_json }},
            {% endfor %}{% for resource_map_source in resource_map_sources %}
                '{{ resource_map_source.name }}': {{ resource_map_source.source }},
            {% endfor %}{% endautoescape %}},
            mapLayers: [{% autoescape off %}{% for map_layer in map_layers %}{
                'maplayerid': '{{ map_layer.maplayerid }}',
                'name': '{{ map_layer.name }}',
                'layer_definitions': {{ map_layer.layer_json }},
                'isoverlay': {{ map_layer.isoverlay|lower }},
                'icon': '{{ map_layer.icon }}',
                'legend': '{{ map_layer.legend | default_if_none:"" | escapejs  }}',
                'searchonly': {{ map_layer.searchonly|lower }},
                'activated': {{ map_layer.activated|lower }},
                'addtomap': {{ map_layer.addtomap|lower }},
                'is_resource_layer': false,
                'centerx': {{ map_layer.centerx|default_if_none:"null"|unlocalize }},
                'centery': {{ map_layer.centery|default_if_none:"null"|unlocalize }},
                'zoom': {{ map_layer.zoom|default_if_none:"null" }}
            },{% endfor %}{% for resource_map_layer in resource_map_layers %}{
                'maplayerid': '{{ resource_map_layer.nodeid }}',
                'name': '{{ resource_map_layer.name }}',
                'layer_definitions': {{ resource_map_layer.layer_definitions }},
                'searchonly': false,
                'isoverlay': true,
                'icon': '{{ resource_map_layer.icon }}',
                'legend': '{{ resource_map_layer.legend | escapejs  }}',
                'activated': true,
                'addtomap': {{ resource_map_layer.addtomap|lower }},
                'is_resource_layer': true
            },{% endfor %}{% endautoescape %}],
            conceptCollections: [{% autoescape off %}{% for concept_collection in concept_collections %}{
                'label': '{{ concept_collection.label | escapejs }}',
                'id': '{{ concept_collection.id }}',
            },{% endfor %}{% endautoescape %}],
            geocodingProviders: [{% autoescape off %}{% for provider in geocoding_providers %}{
                'name': '{{ provider.name }}',
                'geocoderid': '{{ provider.geocoderid }}',
                'api_key': {% if provider.api_key != None %} '{{ provider.api_key }}' {% elif provider.api_key == None %} null {% endif %},
                'component': '{{ provider.component }}'
            },{% endfor %}{% endautoescape %}],
            resources: [{% autoescape off %}{% for resource in resource_graphs %}{
              'maplayerid': '{{resource.graphid}}',
              'graphid': '{{resource.graphid}}',
              'name': '{{ resource.name }}',
              'icon': '{{ resource.iconclass }}',
            },{% endfor %}{% endautoescape %}],
            userEmail: '{{ user.email }}',
            celeryRunning: '{{celery_running}}',
            graphs: {% autoescape off %}{{graphs|default:"[]"}}{% endautoescape %}
        };
    });

    define('resource-types', [], function () {
        var resourceTypes = {
            {% for type, type_data in resource_types %}
            "{{type}}": {
                id: "{{type_data.resourcetypeid}}",
                icon: "{{type_data.icon_class}}",
                name: "{{type_data.name}}",
                defaultDescription: "{{type_data.default_description}}",
                descriptionNode: "{{type_data.description_node}}",
                categories: [
                    {% for category in type_data.categories %}
                    "{{category}}"
                    {% endfor %}
                ],
                color: "{{type_data.marker_color}}",
                strokeColor: "{{type_data.stroke_color}}",
                fillColor: "{{type_data.fill_color}}"
            },
            {% endfor %}
        };

        return resourceTypes;
    });

    define('widgets', [{% for widget in widgets %}'{{ widget.component }}',{% endfor %}], function () {
        return {{% autoescape off %}{% for widget in widgets %}
            '{{ widget.pk }}': {
                'name': '{{ widget.name }}',
                'component': '{{ widget.component }}',
                'datatype': '{{ widget.datatype }}',
                'defaultconfig': '{{ widget.defaultconfig_json }}'
            },
        {% endfor %}{% endautoescape %}};
    });

    define('report-templates', [{% for template in report_templates %}'{{ template.component }}',{% endfor %}], function () {
        return {{% autoescape off %}{% for template in report_templates %}
            '{{ template.pk }}': {
                'componentname': '{{ template.componentname }}',
                'component': '{{ template.component }}',
                'defaultconfig': '{{ template.defaultconfig_json }}',
                'name': '{{ template.name }}'
            },
        {% endfor %}{% endautoescape %}};
    });

    define('card-components', [{% for component in card_components %}'{{ component.component }}',{% endfor %}], function () {
        return {{% autoescape off %}{% for component in card_components %}
            '{{ component.pk }}': {
                'componentname': '{{ component.componentname }}',
                'component': '{{ component.component }}',
                'defaultconfig': '{{ component.defaultconfig_json }}'
            },
        {% endfor %}{% endautoescape %}};
    });

    define('function-templates', [{% for template in function_templates %}'{{ template.component }}',{% endfor %}], function () {
         return;
    });

    define('component-templates', ['views/components/nodegroup-selector','views/components/simple-switch'], function () {
         return;
    });

    define('geocoder-templates', [{% for provider in geocoding_providers %}'{{ provider.component }}',{% endfor %}], function () {
         return;
    });

    define('file-renderers', [{% for renderer in app_settings.RENDERERS %}'{{ renderer.component }}',{% endfor %}], function () {
        return [{% autoescape off %}{% for renderer in app_settings.RENDERERS %}
                {'name': '{{ renderer.name }}',
                'title': '{{ renderer.title }}',
                'description': '{{ renderer.description }}',
                'component': '{{ renderer.component }}',
                'id': '{{ renderer.id }}',
                'iconclass': '{{ renderer.iconclass }}',
                'text': '{{ renderer.title }}',
                'type': '{{ renderer.type }}',
                'ext': '{{ renderer.ext }}',
                'exclude': '{{ renderer.exclude }}',
                 },
                {% endfor %}{% endautoescape %}];
    });

    define('datatype-config-components',
        [{% for datatype in datatypes %}
            {% if datatype.configcomponent != None %}
            "{{ datatype.configcomponent }}",
            {% endif %}
        {% endfor %}
        ],
        function () { return });

    define('geoms', function () {
        {% autoescape off %}return {{geoms}};{% endautoescape %}
    });

    define('search-components', [{% for component in search_components %}'{{ component.componentpath }}',{% endfor %}], function () {
            return {% autoescape off %}[{% for component in search_components %}
                {{component.toJSON}},
            {% endfor %}]{% endautoescape %};
    });

    define('leaflet-draw-local', [
        'leaflet',
        'leaflet-draw'
    ], function (L) {
        L.drawLocal.draw.toolbar.actions.title = '{% trans "Cancel drawing" %}';
        L.drawLocal.draw.toolbar.actions.text = '{% trans "Cancel" %}';

        L.drawLocal.draw.toolbar.finish.title = '{% trans "Finish drawing" %}';
        L.drawLocal.draw.toolbar.finish.text = '{% trans "Finish" %}';

        L.drawLocal.draw.toolbar.undo.title = '{% trans "Delete last point drawn" %}';
        L.drawLocal.draw.toolbar.undo.text = '{% trans "Delete last point" %}';

        L.drawLocal.draw.toolbar.buttons.polyline = '{% trans "Draw a polyline" %}';
        L.drawLocal.draw.toolbar.buttons.polygon = '{% trans "Draw a polygon" %}';
        L.drawLocal.draw.toolbar.buttons.rectangle = '{% trans "Draw a rectangle" %}';
        L.drawLocal.draw.toolbar.buttons.circle = '{% trans "Draw a circle" %}';
        L.drawLocal.draw.toolbar.buttons.marker = '{% trans "Draw a marker" %}';

        L.drawLocal.draw.handlers.circle.tooltip.start = '{% trans "Click and drag to draw circle." %}';
        L.drawLocal.draw.handlers.circle.radius = '{% trans "Radius" %}';

        L.drawLocal.draw.handlers.marker.tooltip.start = '{% trans "Click map to place marker." %}';

        L.drawLocal.draw.handlers.polygon.tooltip.start = '{% trans "Click to start drawing shape." %}';
        L.drawLocal.draw.handlers.polygon.tooltip.cont = '{% trans "Click to continue drawing shape." %}';
        L.drawLocal.draw.handlers.polygon.tooltip.end = '{% trans "Click first point to close this shape." %}';

        L.drawLocal.draw.handlers.polyline.error = '{% trans "<strong>Error:</strong> shape edges cannot cross!" %}';
        L.drawLocal.draw.handlers.polyline.tooltip.start = '{% trans "Click to start drawing line." %}';
        L.drawLocal.draw.handlers.polyline.tooltip.cont = '{% trans "Click to continue drawing line." %}';
        L.drawLocal.draw.handlers.polyline.tooltip.end = '{% trans "Click last point to finish line." %}';

        L.drawLocal.draw.handlers.rectangle.tooltip.start = '{% trans "Click and drag to draw rectangle." %}';
        L.drawLocal.draw.handlers.simpleshape.tooltip.end = '{% trans "Release mouse to finish drawing." %}';

        L.drawLocal.edit.toolbar.actions.save.title = '{% trans "Apply changes." %}';
        L.drawLocal.edit.toolbar.actions.save.text = '{% trans "Apply" %}';

        L.drawLocal.edit.toolbar.actions.cancel.title = '{% trans "Undo edits, discards all changes." %}';
        L.drawLocal.edit.toolbar.actions.cancel.text = '{% trans "Undo" %}';

        L.drawLocal.edit.toolbar.buttons.edit = '{% trans "Edit drawings." %}';
        L.drawLocal.edit.toolbar.buttons.editDisabled = '{% trans "No drawings to edit." %}';
        L.drawLocal.edit.toolbar.buttons.remove = '{% trans "Delete drawings." %}';
        L.drawLocal.edit.toolbar.buttons.removeDisabled = '{% trans "No drawings to delete." %}';

        L.drawLocal.edit.handlers.edit.tooltip.text = '{% trans "Drag handles, or marker to edit feature." %}';
        L.drawLocal.edit.handlers.edit.tooltip.subtext = '{% trans "Click undo to cancel changes." %}';

        L.drawLocal.edit.handlers.remove.tooltip.text = '{% trans "Click on a feature to remove" %}';
    });
</script>
{% endblock arches_modules %}

{% block project_modules %}
{% endblock project_modules %}<|MERGE_RESOLUTION|>--- conflicted
+++ resolved
@@ -243,11 +243,8 @@
                 api_search_component_data: "{% url 'api_search_component_data' 'aaaa'%}".replace('aaaa', ''),
                 geojson: "{% url 'geojson' %}",
                 icons: "{% url 'icons' %}",
-<<<<<<< HEAD
                 ontology_properties: "{% url 'ontology_properties' %}",
-=======
                 iiifmanifest: "{% url 'iiifmanifest' %}"
->>>>>>> d4c060ec
             },
             geocoderPlaceHolder: "{% trans 'Find an address...' %}",
             confirmNav: {
