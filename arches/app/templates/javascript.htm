{% load staticfiles %}
{% load i18n %}

<script>
    require.config({
        baseUrl: '{{ STATIC_URL }}js',
        paths: {
            'plugins': '{{ STATIC_URL }}plugins',
            'widget-templates': '{% url "widgets" ""%}'.replace(/\/$/, ""),
            'datatype-config-templates': '{% url "datatype_template" ""%}'.replace(/\/$/, ""),
            'nifty': '{{ STATIC_URL }}plugins/nifty',
            'async': '//cdnjs.cloudflare.com/ajax/libs/requirejs-async/0.1.1/async',
            'text': '//cdnjs.cloudflare.com/ajax/libs/require-text/2.0.12/text.min',
            'jquery': '//cdnjs.cloudflare.com/ajax/libs/jquery/2.2.1/jquery.min',
            'js-cookie': '//cdnjs.cloudflare.com/ajax/libs/js-cookie/2.1.1/js.cookie.min',
            'select2': '//cdnjs.cloudflare.com/ajax/libs/select2/3.5.1/select2.min',
            'bootstrap': '//cdnjs.cloudflare.com/ajax/libs/twitter-bootstrap/3.1.0/js/bootstrap.min',
            'bootstrap-nifty': '//cdnjs.cloudflare.com/ajax/libs/twitter-bootstrap/3.3.2/js/bootstrap.min',
            'jquery-ui': '//cdnjs.cloudflare.com/ajax/libs/jqueryui/1.10.4/jquery-ui.min',
            'flexslider': '//cdnjs.cloudflare.com/ajax/libs/flexslider/2.2.2/jquery.flexslider-min',
            'openlayers': '{{ STATIC_URL }}plugins/openlayers/ol',
            'easing': '//cdnjs.cloudflare.com/ajax/libs/jquery-easing/1.3/jquery.easing.min',
            'backbone': '//cdnjs.cloudflare.com/ajax/libs/backbone.js/1.1.2/backbone-min',
            'underscore': '//cdnjs.cloudflare.com/ajax/libs/underscore.js/1.7.0/underscore-min',
            'jquery-validate': '//cdnjs.cloudflare.com/ajax/libs/jquery-validate/1.11.1/jquery.validate.min',
            'd3': '//cdnjs.cloudflare.com/ajax/libs/d3/3.5.17/d3.min',
            'dropzone': '//cdnjs.cloudflare.com/ajax/libs/dropzone/3.8.4/dropzone-amd-module.min',
            'summernote': '//cdnjs.cloudflare.com/ajax/libs/summernote/0.8.2/summernote.min',
            'knockout': '//cdnjs.cloudflare.com/ajax/libs/knockout/3.4.0/knockout-min',
            'knockout-mapping': '//cdnjs.cloudflare.com/ajax/libs/knockout.mapping/2.4.1/knockout.mapping.min',
            'moment': '//cdnjs.cloudflare.com/ajax/libs/moment.js/2.8.4/moment.min',
            'bootstrap-datetimepicker': '//cdnjs.cloudflare.com/ajax/libs/bootstrap-datetimepicker/3.1.3/js/bootstrap-datetimepicker.min',
            'shp': '//raw.githubusercontent.com/wavded/js-shapefile-to-geojson/master/shapefile',
            'blueimp-gallery': '//cdnjs.cloudflare.com/ajax/libs/blueimp-gallery/2.15.2/js/blueimp-gallery',
            'blueimp-jquery': '//blueimp.github.io/Gallery/js/jquery.blueimp-gallery',
            'blueimp-helper': '//cdnjs.cloudflare.com/ajax/libs/blueimp-gallery/2.15.2/js/blueimp-helper.min',
            'bootstrap-datepicker': '//cdnjs.cloudflare.com/ajax/libs/bootstrap-datepicker/1.6.0/js/bootstrap-datepicker.min',
            'chosen': '//cdnjs.cloudflare.com/ajax/libs/chosen/1.4.2/chosen.jquery.min',
            'datatables.net': '//cdn.datatables.net/1.10.12/js/jquery.dataTables.min',
            'datatables.net-bs': '//cdn.datatables.net/1.10.12/js/dataTables.bootstrap.min',
            'datatables.net-responsive': '//cdn.datatables.net/responsive/2.1.0/js/dataTables.responsive.min',
            'datatables': '//cdn.datatables.net/responsive/2.1.0/js/responsive.bootstrap.min',

        },
        shim: {
            'openlayers': {
                exports: 'ol'
            },
            'nifty': {
                deps: ['bootstrap-nifty', 'jquery', 'jquery-ui']
            },
            'chosen': {
                deps: ['jquery']
            },
            'bootstrap': {
                deps: ['jquery', 'jquery-ui']
            },
            'bootstrap-nifty': {
                deps: ['jquery', 'jquery-ui']
            },
            'jquery-validate': {
                deps: ['jquery']
            },
            'jquery-ui': {
                deps: ['jquery']
            },
            'select2': {
                deps: ['jquery']
            },
            'datatables': {
                deps: ['jquery']
            },
            'datatables.net': {
                deps: ['jquery']
            }
        }
    });

    require(['utils/set-csrf-token']);

    // put values here that should be accessible application wide
    define('arches', [], function () {
        return {
            urls: {
                home: "{% url 'home' %}",
                media: "{{ STATIC_URL }}",
                uploadedfiles: "{{ MEDIA_URL }}",
                concept_tree: "{% url 'concept_tree' %}",
                concept: "{% url 'concept' 'aaaaaaaa-aaaa-aaaa-aaaa-aaaaaaaaaaaa' %}",
                concept_search: "{% url 'concept_search' %}",
                concept_manage_parents: "{% url 'concept_manage_parents' 'aaaaaaaa-aaaa-aaaa-aaaa-aaaaaaaaaaaa' %}",
                from_sparql_endpoint: "{% url 'from_sparql_endpoint' 'aaaaaaaa-aaaa-aaaa-aaaa-aaaaaaaaaaaa' %}",
                search_sparql_endpoint: "{% url 'search_sparql_endpoint' %}",
                confirm_delete: "{% url 'confirm_delete' 'aaaaaaaa-aaaa-aaaa-aaaa-aaaaaaaaaaaa' %}",
                edit_history: "{% url 'edit_history' 'aaaaaaaa-aaaa-aaaa-aaaa-aaaaaaaaaaaa' %}",
                search_terms: "{% url 'search_terms' %}",
                search_results: "{% url 'search_results' %}",
                search_results_export: "{% url 'search_results_export' %}",
                map_layers: "{% url 'map_layers' '' %}",
                map_markers: "{% url 'map_markers' '' %}",
                reports: "{% url 'report' 'aaaaaaaa-aaaa-aaaa-aaaa-aaaaaaaaaaaa' %}".replace('aaaaaaaa-aaaa-aaaa-aaaa-aaaaaaaaaaaa', ''),
                buffer: "{% url 'buffer'%}",
                related_resources: "{% url 'related_resources' 'aaaaaaaa-aaaa-aaaa-aaaa-aaaaaaaaaaaa' %}".replace('aaaaaaaa-aaaa-aaaa-aaaa-aaaaaaaaaaaa', ''),
                get_admin_areas: "{% url 'get_admin_areas'%}",
                config: "{% url 'config'%}",
                node: "{% url 'node' 'aaaaaaaa-aaaa-aaaa-aaaa-aaaaaaaaaaaa' %}",
                graph: "{% url 'graph' 'aaaaaaaa-aaaa-aaaa-aaaa-aaaaaaaaaaaa' %}".replace('aaaaaaaa-aaaa-aaaa-aaaa-aaaaaaaaaaaa', ''),
                card: "{% url 'card' '' %}",
                form: "{% url 'form' '' %}",
<<<<<<< HEAD
                resource_editor: "{% url 'resource_editor' 'aaaaaaaa-aaaa-aaaa-aaaa-aaaaaaaaaaaa' %}".replace('aaaaaaaa-aaaa-aaaa-aaaa-aaaaaaaaaaaa', ''),
                resource_data: "{% url 'resource_data' 'aaaaaaaa-aaaa-aaaa-aaaa-aaaaaaaaaaaa' 'aaaaaaaa-aaaa-aaaa-aaaa-aaaaaaaaaaaa' %}".replace(/aaaaaaaa-aaaa-aaaa-aaaa-aaaaaaaaaaaa/g, ''),
                tile: "{% url 'tile' %}",
=======
                report_editor: "{% url 'report_editor' '' %}"
>>>>>>> 219cf91d
            },
            mapDefaults: {
                x: {{ map_info.x }},
                y: {{ map_info.y }},
                zoom: {{ map_info.zoom }},
                minZoom: {{ map_info.map_min_zoom }},
                maxZoom: {{ map_info.map_max_zoom }},
                extent: '{{ map_info.extent }}'
            },
            resourceMarker: {
                font: '{{ map_info.resource_marker_font }}',
                icon: '{{ map_info.resource_marker_icon }}',
                defaultColor: '{{ map_info.resource_marker_color }}'
            },
            bingKey: "{{ map_info.bing_key }}",
            bingLayers: [{
                id: 'Road',
                name: "{% trans 'Streets' %}",
                icon: "{% static 'img/map/bing_streets.png' %}"
            },
            {
                id: 'Aerial',
                name: "{% trans 'Satellite' %}",
                icon: "{% static 'img/map/bing_satellite.png' %}"
            },
            {
                id: 'AerialWithLabels',
                name: "{% trans 'Streets & Satellite' %}",
                icon: "{% static 'img/map/bing_hybrid.png' %}"
            }],
            confirmNav: {
                title: "{% trans 'Edits pending...' %}",
                text: "{% trans 'You currently have edits pending, are you sure you would like to proceed (and discard any pending edits)?' %}"
            },
            confirmGraphDelete: {
                title: "{% trans 'Delete Graph/Resource?' %}",
                text: "{% trans 'Deleting this graph/resource will remove it (and all associated data) entirely.  Are you sure you would like to proceed?' %}"
            },
            requestFailed: {
                title: "{% trans 'Request Failed...' %}",
                text: "{% trans 'Sorry! The request failed. Please try again.  Contact your system administrator if the problem persists.' %}"
            }
        };
    });

    define('resource-types', [], function () {
        var resourceTypes = {
            {% for type, type_data in resource_types %}
            "{{type}}": {
                id: "{{type_data.resourcetypeid}}",
                icon: "{{type_data.icon_class}}",
                name: "{{type_data.name}}",
                defaultDescription: "{{type_data.default_description}}",
                descriptionNode: "{{type_data.description_node}}",
                categories: [
                    {% for category in type_data.categories %}
                    "{{category}}"
                    {% endfor %}
                ],
                color: "{{type_data.marker_color}}",
                strokeColor: "{{type_data.stroke_color}}",
                fillColor: "{{type_data.fill_color}}"
            },
            {% endfor %}
        };

        return resourceTypes;
    });

    define('widgets', [{% for widget in widgets %}'{{ widget.component }}',{% endfor %}], function () {
        return {{% autoescape off %}{% for widget in widgets %}
            '{{ widget.pk }}': {
                'name': '{{ widget.name }}',
                'component': '{{ widget.component }}',
                'datatype': '{{ widget.datatype }}',
                'defaultconfig': '{{ widget.defaultconfig_json }}'
            },
        {% endfor %}{% endautoescape %}};
    });


    define('datatype-config-components',
        [{% for datatype in datatypes %}{% if datatype.configcomponent != None %}'{{ datatype.configcomponent }}',{% endif %}{% endfor %}],
        function () { return });
</script><|MERGE_RESOLUTION|>--- conflicted
+++ resolved
@@ -107,13 +107,10 @@
                 graph: "{% url 'graph' 'aaaaaaaa-aaaa-aaaa-aaaa-aaaaaaaaaaaa' %}".replace('aaaaaaaa-aaaa-aaaa-aaaa-aaaaaaaaaaaa', ''),
                 card: "{% url 'card' '' %}",
                 form: "{% url 'form' '' %}",
-<<<<<<< HEAD
+                report_editor: "{% url 'report_editor' '' %}",
                 resource_editor: "{% url 'resource_editor' 'aaaaaaaa-aaaa-aaaa-aaaa-aaaaaaaaaaaa' %}".replace('aaaaaaaa-aaaa-aaaa-aaaa-aaaaaaaaaaaa', ''),
                 resource_data: "{% url 'resource_data' 'aaaaaaaa-aaaa-aaaa-aaaa-aaaaaaaaaaaa' 'aaaaaaaa-aaaa-aaaa-aaaa-aaaaaaaaaaaa' %}".replace(/aaaaaaaa-aaaa-aaaa-aaaa-aaaaaaaaaaaa/g, ''),
                 tile: "{% url 'tile' %}",
-=======
-                report_editor: "{% url 'report_editor' '' %}"
->>>>>>> 219cf91d
             },
             mapDefaults: {
                 x: {{ map_info.x }},
