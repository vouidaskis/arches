--- conflicted
+++ resolved
@@ -225,10 +225,7 @@
                 add_resource: function(graphid){return "{% url 'add_resource' 'aaaaaaaa-aaaa-aaaa-aaaa-aaaaaaaaaaaa' %}".replace('aaaaaaaa-aaaa-aaaa-aaaa-aaaaaaaaaaaa', graphid)},
                 function_manager: function(graphid){return "{% url 'function_manager' 'aaaaaaaa-aaaa-aaaa-aaaa-aaaaaaaaaaaa' %}".replace('aaaaaaaa-aaaa-aaaa-aaaa-aaaaaaaaaaaa', graphid)},
                 mobile_survey_resources: function(surveyid){return "{% url 'mobile_survey_resources' 'aaaaaaaa-aaaa-aaaa-aaaa-aaaaaaaaaaaa' %}".replace('aaaaaaaa-aaaa-aaaa-aaaa-aaaaaaaaaaaa', surveyid)},
-<<<<<<< HEAD
                 mobile_survey_designer: function(surveyid){return "{% url 'mobile_survey_designer' 'aaaaaaaa-aaaa-aaaa-aaaa-aaaaaaaaaaaa' %}".replace('aaaaaaaa-aaaa-aaaa-aaaa-aaaaaaaaaaaa', surveyid)},
-=======
->>>>>>> e5b8e3a8
                 mobile_survey: "{% url 'mobile_survey_manager' %}",
                 help_template: "{% url 'help_templates' %}"
             },
