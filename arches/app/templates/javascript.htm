{% load static %}
{% load l10n %}
{% load i18n %}
{% load webpack_static from webpack_loader %}
{% load render_bundle from webpack_loader %}
{% load template_tags %}


{% block require_config %}
<script>
    var CKEDITOR_BASEPATH = "{% webpack_static 'node_modules/ckeditor4/' %}";
    window.CKEDITOR_BASEPATH = CKEDITOR_BASEPATH;
    require.config({
        baseUrl: "{% webpack_static 'build/js' %}",
        urlArgs: '_dc={{ app_settings.VERSION }}',
        paths: {
            'underscore': "{% webpack_static 'node_modules/underscore/underscore-min' %}" ,
        },
        packages: [{
            name: "codemirror",
            location: "{% webpack_static 'node_modules/codemirror' %}",
            main: "lib/codemirror"
        }],
        shim: {
            'backbone': {
                deps: ['jquery', 'jquery-lib', 'underscore'],
                exports: 'Backbone'
            },
            'nifty': {
                exports: 'nifty',
                deps: ['bootstrap', 'jquery', 'jquery-ui', 'metismenu']
            },
            'metismenu': {
                deps: ['jquery', 'jquery-ui']
            },
            'chosen': {
                deps: ['jquery']
            },
            'bootstrap': {
                deps: ['jquery', 'jquery-ui']
            },
            'knockout-mapping': {
                deps: ['knockout']
            },
            'jquery-validate': {
                deps: ['jquery']
            },
            'jquery-ui': {
                deps: ['jquery']
            },
            'jqtree': {
                deps: ['jquery']
            },
            'datatables': {
                deps: ['jquery']
            },
            'datatables.net': {
                deps: ['jquery']
            },
            'datatables.net-buttons-bs': {
                deps: ['datatables.net-buttons']
            },
            'noUiSlider': {
                deps: ['jquery'],
                exports : '$'
            },
            'jquery': {
                deps: ['jquery-lib'],
                exports : '$'
            },
            'mapbox-gl-draw': {
                deps: ['mapbox-gl']
            },
            'select2': {
                deps: ['jquery'],
            },
            'moment': {
                deps: ['jquery']
            },
            'uuid': {
                exports: 'UUID'
            },
            'geohash': {
                exports: 'Geohash'
            },
            'leaflet-iiif': {
                deps: ['leaflet']
            },
            'leaflet-draw': {
                deps: ['leaflet']
            },
            'leaflet-fullscreen': {
                deps: ['leaflet']
            }
            {% block shim %}{% endblock shim %}
        }
    });
</script>
{% endblock require_config %}

{% block arches_modules %}

    <!-- consumed by media/js/arches.js -->
    {% block arches_translations %}
    <div
        class='arches-translations'
        confirm-all-resource-delete='{
            "title": "{% trans "Delete All Resources Associated with this Graph?" %}",
            "text": "{% trans "Deleting All Resources removes all associated data with this graph entirely.  Are you sure you would like to proceed?" %}"
        }'
        confirm-graph-delete='{
            "title": "{% trans "Delete Branch/Resource Model?" %}",
            "text": "{% trans "Deleting this branch/resource model will remove it (and all associated data) entirely.  Are you sure you would like to proceed?" %}"
        }'
<<<<<<< HEAD
=======
        confirm-graph-publication-delete='{
            "title": "{% trans "Delete Published Graph?" %}",
            "text": "{% trans "Deleting this publication will remove it (and all associated data) entirely.  Are you sure you would like to proceed?" %}"
        }'
        graph-publication-delete-success='{
            "title": "{% trans "Success!" %}",
            "text": "{% trans "The published graph has been successfully deleted." %}"
        }'
        graph-publication-delete-failure='{
            "title": "{% jsescaped_trans "Delete Version Failed..."%}",
            "text": "{% jsescaped_trans "Sorry! The request failed. Please try again. Contact your system administrator if the problem persists." %}"
        }'
        confirm-graph-publication-update='{
            "title": "{% trans "Update Graph to selected version?" %}",
            "text": "{% trans "Updating this Graph to the selected published version will change the Graph throughout the application.  Are you sure you would like to proceed?" %}"
        }'
        graph-publication-update-success='{
            "title": "{% trans "Success!" %}",
            "text": "{% trans "The published graph has been successfully updated." %}"
        }'
        graph-publication-update-failure='{
            "title": "{% jsescaped_trans "Restore Version Failed..."%}",
            "text": "{% jsescaped_trans "Sorry! The request failed. Please try again. Contact your system administrator if the problem persists." %}"
        }'
>>>>>>> c9d0bad8
        confirm-graph-revert='{
            "title": "{% trans "Revert Branch/Resource Model?" %}",
            "text": "{% trans "This will revert the current branch/resource model to the latest published version.  Are you sure you would like to proceed?" %}"
        }'
        confirm-maplayer-delete='{
            "title": "{% jsescaped_trans "Delete map layer?" %}",
            "text": "{% jsescaped_trans "Deleting this map layer will remove it entirely.  You cannot undo this action.  Are you sure you would like to proceed?" %}"
        }'
        confirm-nav='{
            "title": "{% jsescaped_trans "Edits pending..." %}",
            "text": "{% jsescaped_trans "You currently have edits pending, are you sure you would like to proceed (and discard any pending edits)?" %}"
        }'
        confirm-resource-delete='{
            "title": "{% jsescaped_trans "Delete Resource?" %}",
            "text": "{% jsescaped_trans "Deleting this resource will remove it (and all associated data) entirely.  Are you sure you would like to proceed?" %}"
        }'
        graph-import-failed='{
            "title": "{% jsescaped_trans "Graph import failed." %}"
        }'
        request-failed='{
            "title": "{% jsescaped_trans "Request Failed..." as requestfailed %} {{requestfailed|escapejs}}",
            "text": "{% jsescaped_trans "Sorry! The request failed. Please try again.  Contact your system administrator if the problem persists." %}"
        }'
        confirm-send-two-factor-authentication-email='{
            "title": "{% jsescaped_trans "Send Two-Factor Authentication email?" %}",
            "text": "{% jsescaped_trans "This will send an email containing instructions to change two-factor authentication settings to your registered email address.  Are you sure you would like to proceed?" %}"
        }'
        resource-graph-has-unpublished-changes='{
            "title": "{% jsescaped_trans "Graph Has Unpublished Changes" %}",
<<<<<<< HEAD
            "text": "{% jsescaped_trans "This Resource Instance is based on a graph that has unpublished changes. If you want this Resource Instance to include the latest changes, please navigate to the Graph Designer and publish the related Graph." %}"
        }'
        resource-graph-has-different-publication='{
            "title": "{% jsescaped_trans "Graph Has Different Publication" %}",
            "text": "{% jsescaped_trans "This Resource Instance is based on a graph that has a different publication than the current one. If you want this Resource Instance to include the latest changes, please migrate this instance to the current graph publication." %}"
=======
            "text": "{% jsescaped_trans "This resource instance is based on an older data model. Your system administrator will need to update this instance before you can edit it." %}"
        }'
        resource-graph-has-different-publication='{
            "title": "{% jsescaped_trans "Graph Has Different Published Version" %}",
            "text": "{% jsescaped_trans "This resource instance is based on an older data model. Your system administrator will need to update this instance before you can edit it." %}"
>>>>>>> c9d0bad8
        }'
        resource-graph-change-active-status-error='{
            "title": "{% jsescaped_trans "Could not update Resource Model active state" %}",
            "text": "{% jsescaped_trans "Please contact your System Administrator" %}"
        }'
        two-factor-authentication-email-success='{
            "title": "{% jsescaped_trans "Success!" %}",
            "text": "{% jsescaped_trans "An email with instructions to change two-factor authentication settings has been sent to your registered email address." %}"
        }'
        resource-copy-failed='{
            "title": "{% jsescaped_trans "Resource Copy Failed..."%}",
            "text": "{% jsescaped_trans "Sorry! The copy request failed. Please try again.  Contact your system administrator if the problem persists." %}"
        }'
        resource-copy-success='{
            "title": "{% jsescaped_trans "Resource Successfully Copied."%}"
        }'
        resource-is-not-active='{
            "title": "{% jsescaped_trans "This resource has not been marked active." %}",
            "text": "{% jsescaped_trans "To continue, please ensure the graph is marked active." %}"
        }'
        active='{% trans "Active" as active %}  "{{ active|escapejs }}"'
        inactive='{% trans "Inactive" as inactive %}  "{{ inactive|escapejs }}"'
        please-contact-system-administrator='{% trans "Please contact your system administrator for more details." as pleaseContactSystemAdministrator %}  "{{ pleaseContactSystemAdministrator|escapejs }}"'
        hide-null-values='{% trans "Hide Null Values" as hideNullValues %} "{{ hideNullValues|escapejs }}"'
        load-more='{% trans "Load More" as loadMore %} "{{ loadMore|escapejs }}"'
        load-all='{% trans "Load All" as loadAll %} "{{ loadAll|escapejs }}"'
        display-name='{% trans "Display Name" as displayName %} "{{ displayName|escapejs }}"'
        display-description='{% trans "Display Description" as displayDescription %} "{{ displayDescription|escapejs }}"'
        map-popup='{% trans "Map Popup" as mapPopup %} "{{ mapPopup|escapejs }}"'
        map-popup-template='{% trans "Map Popup Template" as mapPopupTemplate %} "{{ mapPopupTemplate|escapejs }}"'
        id-string='{% trans "ID:" as idString %} "{{ idString|escapejs }}"'
        add-buffer='{% trans "Add Buffer" as addBuffer %} "{{ addBuffer|escapejs }}"'
        buffer-intersecting-feature='{% trans "Buffer Intersecting Feature" as bufferIntersectingFeature %} "{{ bufferIntersectingFeature|escapejs }}"'
        add-buffer-to-features='{% trans "Add buffer to features" as addBufferToFeatures %} "{{ addBufferToFeatures|escapejs }}"'
        add-buffer-feature='{% trans "Add Buffer Feature" as addBufferFeature %} "{{ addBufferFeature|escapejs }}"'
        select-a-feature-to-perform-intersection='{% trans "Select a feature to perform intersection" as selectAFeatureToPerformIntersection %} "{{ selectAFeatureToPerformIntersection|escapejs }}"'
        intersect='{% trans "Intersect" as intersect %} "{{ intersect|escapejs }}"'
        reindex='{% trans "Re-index" as reindex %} "{{ reindex|escapejs }}"'
        reindexing='{% trans "Re-indexing" as reindexing %} "{{ reindexing|escapejs }}"'
        reindex-resources-now='{% trans "Re-index Resources Now" as reindexResourcesNow %} "{{ reindexResourcesNow|escapejs }}"'
        function-reindex-message='{% trans "If you've made any changes to this function and there are resources already in the system, then you will need to reindex the resources to reflect your changes.  This process can take some time (potentially several minuetes or more).  Please be patient." as functionReindexMessage %} "{{ functionReindexMessage|escapejs }}"'
        use-bracketed-node-names='{% trans "Use bracketed node names like this: <node name>" as useBracketedNodeNames %} "{{ useBracketedNodeNames|escapejs }}"'
        primary-name-template='{% trans "Primary Name Template" as primaryNameTemplate %} "{{ primaryNameTemplate|escapejs }}"'
        primary-description-template='{% trans "Primary Description Template" as primaryDescriptionTemplate %} "{{ primaryDescriptionTemplate|escapejs }}"'
        select-primary-name-identifier-card='{% trans "Select a card from which to choose nodes to power your primary name identifier." as selectPrimaryNameIdentifierCard %} "{{ selectPrimaryNameIdentifierCard|escapejs }}"'
        select-primary-description-identifier-card='{% trans "Select a card from which to choose nodes to power your primary description identifier." as selectPrimaryDescriptionIdentifierCard %} "{{ selectPrimaryDescriptionIdentifierCard|escapejs }}"'
        add-as-new='{% trans "Add as new" as addAsNew %} "{{ addAsNew|escapejs }}"'
        add-feature='{% trans "Add Feature" as addFeature %} "{{ addFeature|escapejs }}"'
        distance='{% trans "Distance:" as distance %} "{{ distance|escapejs }}"'
        units='{% trans "Units:" as units %} "{{ units|escapejs }}"'
        meters='{% trans "meters:" as meters %} "{{ meters|escapejs }}"'
        feet='{% trans "feet:" as feet %} "{{ feet|escapejs }}"'
        download='{% trans "Download" as download %} "{{ download|escapejs }}"'
        download-file='{% trans "Download File" as downloadFile %} "{{ downloadFile|escapejs }}"'
        triggering-nodegroups='{% trans "Triggering Nodegroups" as triggeringNodegroups %} "{{ triggeringNodegroups|escapejs }}"'
        select-a-nodegroup='{% trans "Select a Nodegroup" as selectANodegroup %} "{{ selectANodegroup|escapejs }}"'
        no-relationships-added='{% trans "No Relationships Added" as noRelationshipsAdded %} "{{ noRelationshipsAdded|escapejs }}"'
        relate-resource='{% trans "Relate Resource" as relateResource %} "{{ relateResource|escapejs }}"'
        cannot-be-related='{% trans "Cannot Be Related" as cannotBeRelated %} "{{ cannotBeRelated|escapejs }}"'
        related-resources='{% trans "Related Resources" as relatedResources %} "{{ relatedResources|escapejs }}"'
        related-resources-filter-text='{% trans "Arches keeps track of how resources are related. Click the 'related resources' link on a search result from the list on the left to see its relatives displayed in an interactive graph" as relatedResourcesFilterText %} "{{ relatedResourcesFilterText|escapejs }}"'
        report-date='{% trans "Report Date:" as reportDate %} "{{ reportDate|escapejs }}"'
        placeholder='{% trans "Placeholder" as placeholder %} "{{ placeholder|escapejs }}"'
        x-coordinate-place-holder='{% trans "X Coordinate Placeholder" as xCoordinatePlaceHolder %} "{{ xCoordinatePlaceHolder|escapejs }}"'
        y-coordinate-place-holder='{% trans "Y Coordinate Placeholder" as yCoordinatePlaceHolder %} "{{ yCoordinatePlaceHolder|escapejs }}"'
        display-as-greyscale='{% trans "Display as Greyscale" as displayAsGreyscale %} "{{ displayAsGreyscale|escapejs }}"'
        annotation-overlays='{% trans "Annotation Overlays" as annotationOverlays %} "{{ annotationOverlays|escapejs }}"'
        reset-to-defaults='{% trans "Reset to defaults" as resetToDefaults %} "{{ resetToDefaults|escapejs }}"'
        data-themes='{% trans "Data Themes" as dataThemes %} "{{ dataThemes|escapejs }}"'
        arches='{% trans "Arches" as arches %} "{{ arches|escapejs }}"'
        permissions='{% trans "Permissions" as permissions %} "{{ permissions|escapejs }}"'
        allow-normal-access='{% trans "Allow Normal Access" as allowNormalAccess %} "{{ allowNormalAccess|escapejs }}"'
        person-group='{% trans "Person/Group" as personGroup %} "{{ personGroup|escapejs }}"'
        set-permissions-for-this-instance='{% trans "Set Permissions for this instance" as setPermissionsForThisInstance %} "{{ setPermissionsForThisInstance|escapejs }}"'
        set-instance-permissions-text='{% trans "By default only you have access to this record. You can set permissions for specific people or groups by selecting to whom you will grant access" as setInstancePermissionsText %} "{{ setInstancePermissionsText|escapejs }}"'
        define-instance-access-privileges='{% trans "Define access privileges for this instance. You may limit access to yourself, or select which user accounts and groups have permission to this resource." as defineInstanceAccessPrivileges %} "{{ defineInstanceAccessPrivileges|escapejs }}"'
        configure-access-to-this-instance='{% trans "Configure Access to this Instance" as configureAccessToThisInstance %} "{{ configureAccessToThisInstance|escapejs }}"'
        resource-instance-permissions='{% trans "Resource Instance Permissions" as resourceInstancePermissions %} "{{ resourceInstancePermissions|escapejs }}"'
        unsorted='{% trans "Unsorted" as unsorted %} "{{ unsorted|escapejs }}"'
        ascending='{% trans "Ascending" as ascending %} "{{ ascending|escapejs }}"'
        descending='{% trans "Descending" as descending %} "{{ descending|escapejs }}"'
        fuzzy-year-padding='{% trans "Fuzzy Year Padding" as fuzzyYearPadding %} "{{ fuzzyYearPadding|escapejs }}"'
        fuzzy-month-padding='{% trans "Fuzzy Month Padding" as fuzzyMonthPadding %} "{{ fuzzyMonthPadding|escapejs }}"'
        fuzzy-day-padding='{% trans "Fuzzy Day Padding" as fuzzyDayPadding %} "{{ fuzzyDayPadding|escapejs }}"'
        fuzzy-season-padding='{% trans "Fuzzy Season Padding (weeks)" as fuzzySeasonPadding %} "{{ fuzzySeasonPadding|escapejs }}"'
        multiplier-if-date-is-uncertain='{% trans "Multiplier if Date is Uncertain (?)" as multiplierIfDateIsUncertain %} "{{ multiplierIfDateIsUncertain|escapejs }}"'
        multiplier-if-date-is-approximate='{% trans "Multiplier if Date is Approximate (~)" as multiplierIfDateIsApproximate %} "{{ multiplierIfDateIsApproximate|escapejs }}"'
        multiplier-if-both='{% trans "Multiplier if Both (? and ~)" as multiplierIfBoth %} "{{ multiplierIfBoth|escapejs }}"'
        maximum-number-of-files='{% trans "Maximum Number of Files" as maximumNumberOfFiles %} "{{ maximumNumberOfFiles|escapejs }}"'
        related-node='{% trans "Related Node" as relatedNode %} "{{ relatedNode|escapejs }}"'
        relationship-to-node='{% trans "Relationship to Node" as relationshipToNode %} "{{ relationshipToNode|escapejs }}"'
        subtitle='{% trans "Subtitle" as subtitle %} "{{ subtitle|escapejs }}"'
        continue='{% trans "Continue" as continue %} "{{ continue|escapejs }}"'
        value='{% trans "Value" as value %} "{{ value|escapejs }}"'
        disabled='{% trans "Disabled" as disabled %} "{{ disabled|escapejs }}"'
        disable-editing='{% trans "Disable Editing" as disableEditing %} "{{ disableEditing|escapejs }}"'
        prevent-user-from-editing-value='{% trans "Prevent users from editing value" as preventUsersFromEditingValue %} "{{ preventUsersFromEditingValue|escapejs }}"'
        domain-options='{% trans "Domain options" as domainOptions %} "{{ domainOptions|escapejs }}"'
        add-new-option='{% trans "Add new option" as addNewOption %} "{{ addNewOption|escapejs }}"'
        default-value='{% trans "Default Value" as defaultValue %} "{{ defaultValue|escapejs }}"'
        add-gnu='{% trans "Add GNU" as addGnu %} "{{ addGnu|escapejs }}"'
        showing-edits-by='{% trans "Showing edits by" as showingEditsBy %} "{{ showingEditsBy|escapejs }}"'
        return-to-approved-edits='{% trans "Return to approved edits" as returnToApprovedEdits %} "{{ returnToApprovedEdits|escapejs }}"'
        new-provisional-contribution='{% trans "This is a new contribution by a provisional editor." as newProvisionalContribution %} "{{ newProvisionalContribution|escapejs }}"'
        showing-recent-approved-edits='{% trans "Currently showing the most recent approved edits" as showingRecentApprovedEdits %} "{{ showingRecentApprovedEdits|escapejs }}"'
        provisional-edits='{% trans "Provisional Edits" as provisionalEdits %} "{{ provisionalEdits|escapejs }}"'
        qa-type='{% trans "QA Type" as qaType %} "{{ qaType|escapejs }}"'
        all-resources='{% trans "All Resources" as allResources %} "{{ allResources|escapejs }}"'
        all-edits='{% trans "All Edits" as allEdits %} "{{ allEdits|escapejs }}"'
        delete-all-edits='{% trans "Delete all edits" as deleteAllEdits %} "{{ deleteAllEdits|escapejs }}"'
        delete-this-record='{% trans "Delete this record" as deleteThisRecord %} "{{ deleteThisRecord|escapejs }}"'
        cancel-edit='{% trans "Cancel edit" as cancelEdit %} "{{ cancelEdit|escapejs }}"'
        save-edit='{% trans "Save edit" as saveEdit %} "{{ saveEdit|escapejs }}"'
        no-access-information='{% trans "Sorry, you do not have access to this information" as noAccessInformation %} "{{ noAccessInformation|escapejs }}"'
        no-data-added-yet='{% trans "No data added yet for" as noDataAddedYet %} "{{ noDataAddedYet|escapejs }}"'
        pending-provisional-data='{% trans "These data are provisional and pending review" as pendingProvisionalData %} "{{ pendingProvisionalData|escapejs }}"'
        label-true='{% trans "Label 'True'" as labelTrue %} "{{ labelTrue|escapejs }}"'
        label-false='{% trans "Label 'False'" as labelFalse %} "{{ labelFalse|escapejs }}"'
        select-an-option='{% trans "Select an Option" as selectAnOption %} "{{ selectAnOption|escapejs }}"'
        concept-collection='{% trans "Concept Collection" as conceptCollection %} "{{ conceptCollection|escapejs }}"'
        select-a-concept-collection='{% trans "Select a concept collection" as selectAConceptCollection %} "{{ selectAConceptCollection|escapejs }}"'
        select-a-node='{% trans "Select a Node" as selectANode %} "{{ selectANode|escapejs }}"'
        select-a-property='{% trans "Select a Property" as selectAProperty %} "{{ selectAProperty|escapejs }}"'
        no-date-entered='{% trans "No Date Entered" as noDateEntered %} "{{ noDateEntered|escapejs }}"'
        use-date-of-data-entry='{% trans "Use date of data entry" as useDateOfDataEntry %} "{{ useDateOfDataEntry|escapejs }}"'
        use-date-of-data-entry-for-default-value='{% trans "Check this to use the date of data entry as the default value." as useDateOfDataEntryForDefaultValue %} "{{ useDateOfDataEntryForDefaultValue|escapejs }}"'
        date='{% trans "Date" as date %} "{{ date|escapejs }}"'
        rich-text='{% trans "rich text" as richText %} "{{ richText|escapejs }}"'
        direction='{% trans "Direction" as direction %} "{{ direction|escapejs }}"'
        left-to-right='{% trans "Left-to-Right" as leftToRight %} "{{ leftToRight|escapejs }}"'
        right-to-left='{% trans "Right-to-Left" as rightToLeft %} "{{ rightToLeft|escapejs }}"'
        max-length='{% trans "Max Length" as maxLength %} "{{ maxLength|escapejs }}"'
        disable-editing='{% trans "Disable Editing" as disableEditing %} "{{ disableEditing|escapejs }}"'
        prevent-users-from-editing-value='{% trans "Prevent users from editing value" as preventUsersFromEditingValue %} "{{ preventUsersFromEditingValue|escapejs }}"'
        language='{% trans "Language" as language %} "{{ language|escapejs }}"'
        languages='{% trans "Languages" as languages %} "{{ languages|escapejs }}"'
        type='{% trans "Type" as type %} "{{ type|escapejs }}"'
        not-a-valid-edtf-format='{% trans "not a valid EDTF format" as notAValidEdtfFormat %} "{{ notAValidEdtfFormat|escapejs }}"'
        year-month-approximate='{% trans "Year-month approximate" as yearMonthApproximate %} "{{ yearMonthApproximate|escapejs }}"'
        entire-date-approximate='{% trans "Entire date (year-month-day) uncertain and approximate" as entireDateApproximate %} "{{ entireDateApproximate|escapejs }}"'
        year-uncertain='{% trans "Year uncertain (possibly the year 1984, but not definitely)" as yearUncertain %} "{{ yearUncertain|escapejs }}"'
        season-format-explanation='{% trans "Spring, 2001. The values 21, 22, 23, 24 may be used used to signify ' Spring', 'Summer', 'Autumn', 'Winter', respectively, in place of a month value (01 through 12) for a year-and-month format string" as seasonFormatExplanation %} "{{ seasonFormatExplanation|escapejs }}"'
        negative-year-explanation='{% trans "The year -100000.  'Y' may be used at the beginning of the date string to signify that the date is a year, when (and only when) the year exceeds four digits, i.e. for years later than 9999 or earlier than -9999." as negativeYearExplanation %} "{{ negativeYearExplanation|escapejs }}"'
        time-interval-year-precision='{% trans "A time interval with calendar year precision, beginning sometime in 1964 and ending sometime in 2008" as timeIntervalYearPrecision %} "{{ timeIntervalYearPrecision|escapejs }}"'
        time-interval-month-precision='{% trans "A time interval with calendar month precision, beginning sometime in June 2004 and ending sometime in August of 2006" as timeIntervalMonthPrecision %} "{{ timeIntervalMonthPrecision|escapejs }}"'
        time-interval-mixed-precision='{% trans "A time interval beginning sometime on February 1, 2004 and ending sometime in 2005. The start endpoint has calendar day precision and the end endpoint has calendar year precision" as timeIntervalMixedPrecision %} "{{ timeIntervalMixedPrecision|escapejs }}"'
        day-precision-encoding='{% trans "[year][“-”][month][“-”][day]" as dayPrecisionEncoding %} "{{ dayPrecisionEncoding|escapejs }}"'
        day-precision-encoding-explanation='{% trans "Refers to the calendar date 2021 April 12th with day precision" as dayPrecisionEncodingExplanation %} "{{ dayPrecisionEncodingExplanation|escapejs }}"'
        month-precision-encoding='{% trans "[year][“-”][month]" as monthPrecisionEncoding %} "{{ monthPrecisionEncoding|escapejs }}"'
        month-precision-encoding-explanation='{% trans "Refers to the calendar month April 2021 with month precision" as monthPrecisionEncodingExplanation %} "{{ monthPrecisionEncodingExplanation|escapejs }}"'
        year-precision-encoding='{% trans " [year]" as yearPrecisionEncoding %} "{{ yearPrecisionEncoding|escapejs }}"'
        year-precision-encoding-explanation='{% trans "Refers to the year 2021 with year precision" as yearPrecisionEncodingExplanation %} "{{ yearPrecisionEncodingExplanation|escapejs }}"'
        some-common-encodings='{% trans "Some common encodings:" as someCommonEncodings %} "{{ someCommonEncodings|escapejs }}"'
        edtf-date-specification='{% trans "EDTF Date Specfication (Library of Congress)" as edtfDateSpecification %} "{{ edtfDateSpecification|escapejs }}"'
        edtf-format-description='{% trans "The EDTF datatype allows you to describe dates (even uncertain dates).  You can find a summary of the standard here:" as edtfFormatDescription %} "{{ edtfFormatDescription|escapejs }}"'
        edtf-formats-expanded='{% trans "Extended Date/Time Formats (EDTF)" as edtfFormatsExpanded %} "{{ edtfFormatsExpanded|escapejs }}"'
        edtf-formats='{% trans "EDTF Formats" as edtfFormats %} "{{ edtfFormats|escapejs }}"'
        loading-time-wheel='{% trans "Loading Time Wheel" as loadingTimeWheel %} "{{ loadingTimeWheel|escapejs }}"'
        time-wheel='{% trans "Time Wheel" as timeWheel %} "{{ timeWheel|escapejs }}"'
        time-wheel-text='{% trans "Click on a block to set a filter, double-click to zoom in, double-click center to zoom out" as timeWheelText %} "{{ timeWheelText|escapejs }}"'
        last-seven-days='{% trans "Last 7 Days" as lastSevenDays %} "{{ lastSevenDays|escapejs }}"'
        last-thirty-days='{% trans "Last 30 Days" as lastThirtyDays %} "{{ lastThirtyDays|escapejs }}"'
        this-week='{% trans "This week" as thisWeek %} "{{ thisWeek|escapejs }}"'
        this-month='{% trans "This month" as thisMonth %} "{{ thisMonth|escapejs }}"'
        this-quarter='{% trans "This quarter" as thisQuarter %} "{{ thisQuarter|escapejs }}"'
        this-year='{% trans "This year" as thisYear %} "{{ thisYear|escapejs }}"'
        today='{% trans "Today" as today %} "{{ today|escapejs }}"'
        custom-date-range='{% trans "Custom date range" as customDateRange %} "{{ customDateRange|escapejs }}"'
        search-all-dates='{% trans "Search all dates" as searchAllDates %} "{{ searchAllDates|escapejs }}"'
        date-type='{% trans "Date Type" as dateType %} "{{ dateType|escapejs }}"'
        date-interval='{% trans "Date Interval" as dateInterval %} "{{ dateInterval|escapejs }}"'
        minimum-date='{% trans "Minimum Date" as minimumDate %} "{{ minimumDate|escapejs }}"'
        maximum-date='{% trans "Maximum Date" as maximumDate %} "{{ maximumDate|escapejs }}"'
        date-format='{% trans "Date Format" as dateFormat %} "{{ dateFormat|escapejs }}"'
        has-no-value='{% trans "Has no value" as hasNoValue %} "{{ hasNoValue|escapejs }}"'
        has-any-value='{% trans "Has any value" as hasAnyValue %} "{{ hasAnyValue|escapejs }}"'
        default-value='{% trans "Default Value" as defaultValue %} "{{ defaultValue|escapejs }}"'
        format='{% trans "Format" as format %} "{{ format|escapejs }}"'
        view-valid-formats='{% trans "view valid formats" as viewValidFormats %} "{{ viewValidFormats|escapejs }}"'
        max='{% trans "Max" as max %} "{{ max|escapejs }}"'
        min='{% trans "Min" as min %} "{{ min|escapejs }}"'
        increment='{% trans "Increment" as increment %} "{{ increment|escapejs }}"'
        increment-size='{% trans "Increment Size" as incrementSize %} "{{ incrementSize|escapejs }}"'
        decimal-places='{% trans "Decimal Places" as decimalPlaces %} "{{ decimalPlaces|escapejs }}"'
        number-of-decimal-places='{% trans "Number of decimal places" as numberOfDecimalPlaces %} "{{ numberOfDecimalPlaces|escapejs }}"'
        prefix='{% trans "Prefix" as prefix %} "{{ prefix|escapejs }}"'
        field-prefix='{% trans "Field Prefix" as fieldPrefix %} "{{ fieldPrefix|escapejs }}"'
        suffix='{% trans "suffix" as suffix %} "{{ suffix|escapejs }}"'
        field-suffix='{% trans "Field Suffix" as fieldSuffix %} "{{ fieldSuffix|escapejs }}"'
        from='{% trans "From" as from %} "{{ from|escapejs }}"'
        to='{% trans "To" as to %} "{{ to|escapejs }}"'
        select='{% trans "Select" as select %} "{{ select|escapejs }}"'
        within='{% trans "Within" as within %} "{{ within|escapejs }}"'
        overlaps='{% trans "overlaps" as overlaps %} "{{ overlaps|escapejs }}"'
        equals='{% trans "equals" as equals %} "{{ equals|escapejs }}"'
        is-not='{% trans "is not" as isNot %} "{{ isNot|escapejs }}"'
        not='{% trans "not" as not %} "{{ not|escapejs }}"'
        like='{% trans "like" as like %} "{{ like|escapejs }}"'
        not-like='{% trans "not like" as notLike %} "{{ notLike|escapejs }}"'
        and='{% trans "and" as and %} "{{ and|escapejs }}"'
        or='{% trans "or" as or %} "{{ or|escapejs }}"'
        of='{% trans "of" as of %} "{{ of|escapejs }}"'
        name='{% trans "Name" as name %} "{{ name|escapejs }}"'
        help='{% trans "Help" as help %} "{{ help|escapejs }}"'
        none='{% trans "None" as none %} "{{ none|escapejs }}"'
        add='{% trans "Add" as add %} "{{ add|escapejs }}"'
        remove='{% trans "Remove" as remove %} "{{ remove|escapejs }}"'
        find='{% trans "Find" as find %} "{{ find|escapejs }}"'
        filter='{% trans "Filter" as filter %} "{{ filter|escapejs }}"'
        clear='{% trans "Clear" as clear %} "{{ clear|escapejs }}"'
        clear-filter='{% trans "Clear Filter" as clearFilter %} "{{ clearFilter|escapejs }}"'
        buffer='{% trans "Buffer" as buffer %} "{{ buffer|escapejs }}"'
        distance='{% trans "Distance" as distance %} "{{ distance|escapejs }}"'
        new='{% trans "New" as new %} "{{ new|escapejs }}"'
        add-new='{% trans "Add New" as addNew %} "{{ addNew|escapejs }}"'
        return='{% trans "Return" as return %} "{{ return|escapejs }}"'
        csv='{% trans "csv" as csv %} "{{ csv|escapejs }}"'
        html='{% trans "html" as html %} "{{ html|escapejs }}"'
        shapefile='{% trans "shapefile" as shapefile %} "{{ shapefile|escapejs }}"'
        geojson-url='{% trans "geojson url" as geojsonUrl %} "{{ geojsonUrl|escapejs }}"'
        tile-excel='{% trans "tile excel" as tileExcel %} "{{ tileExcel|escapejs }}"'
        copy-to-clipboard='{% trans "Copy to clipboard" as copyToClipboard %} "{{ copyToClipboard|escapejs }}"'
        info='{% trans "Info" as info %} "{{ info|escapejs }}"'
        arches-export='{% trans "Arches Export" as archesExport %} "{{ archesExport|escapejs }}"'
        include-report-link-in-export='{% trans "Include the report link in the export?" as includeReportLinkInExport %} "{{ includeReportLinkInExport|escapejs }}"'
        list-item-one-format='{% trans "1. Format" as listItemOneFormat %} "{{ listItemOneFormat|escapejs }}"'
        list-item-one-format-text='{% trans "Select the format you'd like for your export data. (tile excel and geojson formats require a resource type filter)" as listItemOneFormatText %} "{{ listItemOneFormatText|escapejs }}"'
        list-item-two-coordinate-precision='{% trans "2. Coordinate Precision" as listItemTwoCoordinatePrecision %} "{{ listItemTwoCoordinatePrecision|escapejs }}"'
        list-item-two-coordinate-precision-text='{% trans "Tell us how many decimal places of precision you'd like for geo-data results" as listItemTwoCoordinatePrecisionText %} "{{ listItemTwoCoordinatePrecisionText|escapejs }}"'
        list-item-three-report-link='{% trans "3. Report Link" as listItemThreeReportLink %} "{{ listItemThreeReportLink|escapejs }}"'
        list-item-three-report-link-text='{% trans "Only applicable to CSV and shapefile exports" as listItemThreeReportLinkText %} "{{ listItemThreeReportLinkText|escapejs }}"'
        list-item-four-name-this-export='{% trans "4. Name this export" as listItemFourNameThisExport %} "{{ listItemFourNameThisExport|escapejs }}"'
        list-item-five-email-address='{% trans "5. Email Address" as listItemFiveEmailAddress %} "{{ listItemFiveEmailAddress|escapejs }}"'
        list-item-five-email-address-text='{% trans "This download may take some time.  Tell us where to email a download link to your results" as listItemFiveEmailAddressText %} "{{ listItemFiveEmailAddressText|escapejs }}"'
        export-search-results='{% trans "Export Search Results" as exportSearchResults %} "{{ exportSearchResults|escapejs }}"'
        advanced-search='{% trans "Advanced Search" as advancedSearch %} "{{ advancedSearch|escapejs }}"'
        advanced-search-description='{% trans "With Advanced Search you can build more sophisticated search queries. Select the search facets you wish to query from the list on the right. Then enter your criteria to customize your search filters" as advancedSearchDescription %} "{{ advancedSearchDescription|escapejs }}"'
        map-search='{% trans "Map Search" as mapSearch %} "{{ mapSearch|escapejs }}"'
        accept-geo-json='{% trans "Accept GeoJSON" as acceptGeoJson %} "{{ acceptGeoJson|escapejs }}"'
        geojson-errors='{% trans "GeoJSON has the following errors that must be resolved:" as geojsonErrors %} "{{ geojsonErrors|escapejs }}"'
        edit-geo-json='{% trans "Edit GeoJSON" as editGeoJson %} "{{ editGeoJson|escapejs }}"'
        edit-coordinates='{% trans "Edit Coordinates" as editCoordinates %} "{{ editCoordinates|escapejs }}"'
        show-feature='{% trans "Show Feature" as showFeature %} "{{ showFeature|escapejs }}"'
        coordinate-reference='{% trans "Coordinate Reference:" as coordinateReference %} "{{ coordinateReference|escapejs }}"'
        zoom-to-all='{% trans "Zoom to all" as zoomToAll %} "{{ zoomToAll|escapejs }}"'
        zoom-to-all-features='{% trans "Zoom to all features" as zoomToAllFeatures %} "{{ zoomToAllFeatures|escapejs }}"'
        no-email-saved-for-user='{% trans "No Email saved for User" as noEmailSavedForUser %} "{{ noEmailSavedForUser|escapejs }}"'
        drag-geo-json-kml='{% trans "Drag GeoJSON or KML files here to add" as dragGeoJsonKml %} "{{ dragGeoJsonKml|escapejs }}"'
        following-errors-occurred='{% trans "The following errors occurred:" as followingErrorsOccurred %} "{{ followingErrorsOccurred|escapejs }}"'
        search='{% trans "Search" as search %} "{{ search|escapejs }}"'
        enter-search-string-here='{% trans "Enter Search String here" as enterSearchStringHere %} "{{ enterSearchStringHere|escapejs }}"'
        view-search-string='{% trans "View search string" as viewSearchString %} "{{ viewSearchString|escapejs }}"'
        search-string-text='{% trans "Search String - use to filter resources displayed" as searchStringText %} "{{ searchStringText|escapejs }}"'
        saved-search='{% trans "Saved Search" as savedSearch %} "{{ savedSearch|escapejs }}"'
        no-saved-searches='{% trans "The Arches site administrator hasn't saved any searches yet." as noSavedSearches %} "{{ noSavedSearches|escapejs }}"'
        searching='{% trans "searching" as searching %} "{{ searching|escapejs }}"'
        search-facets='{% trans "Search Facets" as searchFacets %} "{{ searchFacets|escapejs }}"'
        analyze='{% trans "Analyze" as analyze %} "{{ analyze|escapejs }}"'
        settings='{% trans "Settings" as settings %} "{{ settings|escapejs }}"'
        legend='{% trans "Legend" as legend %} "{{ legend|escapejs }}"'
        close='{% trans "close" as close %} "{{ close|escapejs }}"'
        edit='{% trans "Edit" as edit %} "{{ edit|escapejs }}"'
        map='{% trans "Map" as map %} "{{ map|escapejs }}"'
        details='{% trans "Details" as details %} "{{ details|escapejs }}"'
        report='{% trans "Report" as report %} "{{ report|escapejs }}"'
        done='{% trans "Done" as done %} "{{ done|escapejs }}"'
        apply='{% trans "Apply" as apply %} "{{ apply|escapejs }}"'
        cancel='{% trans "Cancel" as cancel %} "{{ cancel|escapejs }}"'
        panels='{% trans "Panels" as panels %} "{{ panels|escapejs }}"'
        single-panel='{% trans "Single Panel" as singlePanel %} "{{ singlePanel|escapejs }}"'
        double-panel='{% trans "Double Panel" as doublePanel %} "{{ doublePanel|escapejs }}"'
        panel-one='{% trans "Panel 1" as panelOne %} "{{ panelOne|escapejs }}"'
        panel-two='{% trans "Panel 2" as panelTwo %} "{{ panelTwo|escapejs }}"'
        panel-layout='{% trans "Panel Layout" as panelLayout %} "{{ panelLayout|escapejs }}"'
        selected-panel-layout='{% trans "Selected Panel Layout" as selectedPanelLayout %} "{{ selectedPanelLayout|escapejs }}"'
        annotations='{% trans "Annotation(s)" as annotations %} "{{ annotations|escapejs }}"'
        brightness='{% trans "Brightness" as brightness %} "{{ brightness|escapejs }}"'
        contrast='{% trans "Contrast" as contrast %} "{{ contrast|escapejs }}"'
        saturation='{% trans "Saturation" as saturation %} "{{ saturation|escapejs }}"'
        greyscale='{% trans "Greyscale" as greyscale %} "{{ greyscale|escapejs }}"'
        default-color='{% trans "Default Color" as defaultColor %} "{{ defaultColor|escapejs }}"'
        selected-feature-color='{% trans "Selected Feature Color" as selectedFeatureColor %} "{{ selectedFeatureColor|escapejs }}"'
        hovered-feature-color='{% trans "Hovered Feature Color" as hoveredFeatureColor %} "{{ hoveredFeatureColor|escapejs }}"'
        default-color='{% trans "Default Color" as defaultColor %} "{{ defaultColor|escapejs }}"'
        layer-color-palette='{% trans "Layer Color Palette" as layerColorPalette %} "{{ layerColorPalette|escapejs }}"'
        fill-opacity='{% trans "Fill Opacity" as fillOpacity %} "{{ fillOpacity|escapejs }}"'
        fill-color='{% trans "Fill Color" as fillColor %} "{{ fillColor|escapejs }}"'
        overview-zoom='{% trans "Overview Zoom" as overviewZoom %} "{{ overviewZoom|escapejs }}"'
        min-zoom='{% trans "Min Zoom" as minZoom %} "{{ minZoom|escapejs }}"'
        point-radius='{% trans "Point Radius" as pointRadius %} "{{ pointRadius|escapejs }}"'
        line-opacity='{% trans "Line Opacity" as lineOpacity %} "{{ lineOpacity|escapejs }}"'
        line-width='{% trans "Line Width" as lineWidth %} "{{ lineWidth|escapejs }}"'
        line-color='{% trans "Line Color" as lineColor %} "{{ lineColor|escapejs }}"'
        stroke-color='{% trans "Stroke Color" as strokeColor %} "{{ strokeColor|escapejs }}"'
        stroke-width='{% trans "Stroke Width" as strokeWidth %} "{{ strokeWidth|escapejs }}"'
        point-stroke-width='{% trans "Point Stroke Width" as pointStrokeWidth %} "{{ pointStrokeWidth|escapejs }}"'
        point-stroke-opacity='{% trans "Point Stroke Opacity" as pointStrokeOpacity %} "{{ pointStrokeOpacity|escapejs }}"'
        show-style-tools='{% trans "Show Style Tools" as showStyleTools %} "{{ showStyleTools|escapejs }}"'
        hide-style-tools='{% trans "Hide Style Tools" as hideStyleTools %} "{{ hideStyleTools|escapejs }}"'
        dismiss='{% trans "dismiss" as dismiss %} "{{ dismiss|escapejs }}"'
        preview='{% trans "Preview" as preview %} "{{ preview|escapejs }}"'
        basemap='{% trans "Basemap" as basemap %} "{{ basemap|escapejs }}"'
        basemaps='{% trans "Basemaps" as basemaps %} "{{ basemaps|escapejs }}"'
        overlays='{% trans "Overlays" as overlays %} "{{ overlays|escapejs }}"'
        participating-layers='{% trans "Participating Layers" as participatingLayers %} "{{ participatingLayers|escapejs }}"'
        add-a-new-feature='{% trans "Add a new feature" as addANewFeature %} "{{ addANewFeature|escapejs }}"'
        files-uploaded='{% trans "files uploaded" as filesUploaded %} "{{ filesUploaded|escapejs }}"'
        max-file-size='{% trans "Max File Size (mb)" as maxFileSize %} "{{ maxFileSize|escapejs }}"'
        example-file-types='{% trans "example: .jpg, .png, .txt" as exampleFileTypes %} "{{ exampleFileTypes|escapejs }}"'
        valid-image-formats='{% trans "Images formatted as .jpg, .png, .tiff files may be uploaded. Other formats will be ignored" as validImageFormats %} "{{ validImageFormats|escapejs }}"'
        accepted-image-formats='{% trans "Accepted formats: .jpg, .png, .tiff" as acceptedImageFormats %} "{{ acceptedImageFormats|escapejs }}"'
        accepted-file-types='{% trans "Accepted File Types" as acceptedFileTypes %} "{{ acceptedFileTypes|escapejs }}"'
        show-all-files='{% trans "Show all files" as showAllFiles %} "{{ showAllFiles|escapejs }}"'
        show-first-five-files='{% trans "Show first 5 files" as showFirstFiveFiles %} "{{ showFirstFiveFiles|escapejs }}"'
        show-first-ten-files='{% trans "Show first 10 files" as showFirstTenFiles %} "{{ showFirstTenFiles|escapejs }}"'
        show-first-twenty-five-files='{% trans "Show first 25 files" as showFirstTwentyFiveFiles %} "{{ showFirstTwentyFiveFiles|escapejs }}"'
        error='{% trans "error" as error %} "{{ error|escapejs }}"'
        unsaved='{% trans "Unsaved" as unsaved %} "{{ unsaved|escapejs }}"'
        delete-all-files='{% trans "delete all files" as deleteAllFiles %} "{{ deleteAllFiles|escapejs }}"'
        add-more-files='{% trans "add more files" as addMoreFiles %} "{{ addMoreFiles|escapejs }}"'
        files-uploaded='{% trans "file(s) uploaded" as filesUploaded %} "{{ filesUploaded|escapejs }}"'
        find-a-file='{% trans "find a file" as findAFile %} "{{ findAFile|escapejs }}"'
        uploaded-files='{% trans "Uploaded Files" as uploadedFiles %} "{{ uploadedFiles|escapejs }}"'
        allowed-document-formats='{% trans "Allowed document formats:" as allowedDocumentFormats %} "{{ allowedDocumentFormats|escapejs }}"'
        max-file-size-warning='{% trans "You may upload as many documents as you wish, but the maximum size of any single file is" as maxFileSizeWarning %} "{{ maxFileSizeWarning|escapejs }}"'
        max-photo-size-warning='{% trans "You may upload as many photos as you wish, but the maximum size of any single file is 8MB." as maxPhotoSizeWarning %} "{{ maxPhotoSizeWarning|escapejs }}"'
        adding-documents-optional='{% trans "Adding documents to this record is optional." as addingDocumentsOptional %} "{{ addingDocumentsOptional|escapejs }}"'
        adding-photos-optional='{% trans "Adding photos to this record is optional." as addingPhotosOptional %} "{{ addingPhotosOptional|escapejs }}"'
        select-files='{% trans "Select Files" as selectFiles %} "{{ selectFiles|escapejs }}"'
        select-photographs='{% trans "Select Photographs" as selectPhotographs %} "{{ selectPhotographs|escapejs }}"'
        drag-and-drop-files-on-panel='{% trans "Drag & Drop your files onto this panel" as dragAndDropFilesOnPanel %} "{{ dragAndDropFilesOnPanel|escapejs }}"'
        drag-and-drop-photos-on-panel='{% trans "Drag & Drop your photos onto this panel" as dragAndDropPhotosOnPanel %} "{{ dragAndDropPhotosOnPanel|escapejs }}"'
        upload-photographs='{% trans "Upload Photographs" as uploadPhotographs %} "{{ uploadPhotographs|escapejs }}"'
        upload-documents='{% trans "Upload Documents" as uploadDocuments %} "{{ uploadDocuments|escapejs }}"'
        show-gallery='{% trans "Show Gallery" as showGallery %} "{{ showGallery|escapejs }}"'
        hide-gallery='{% trans "Hide Gallery" as hideGallery %} "{{ hideGallery|escapejs }}"'
        select-default-value='{% trans "Select default value" as selectDefaultValue %} "{{ selectDefaultValue|escapejs }}"'
        select-a-filter='{% trans "Select a filter" as selectAFilter %} "{{ selectAFilter|escapejs }}"'
        default-manifest-url='{% trans "Default Manifest URL" as defaultManifestUrl %} "{{ defaultManifestUrl|escapejs }}"'
        enter-manifest-url='{% trans "Enter Manifest URL" as enterManifestUrl %} "{{ enterManifestUrl|escapejs }}"'
        select-a-manifest='{% trans "Select a manifest" as selectAManifest %} "{{ selectAManifest|escapejs }}"'
        no-manifest-selected='{% trans "No manifest selected" as noManifestSelected %} "{{ noManifestSelected|escapejs }}"'
        load-manifest='{% trans "Load manifest" as loadManifest %} "{{ loadManifest|escapejs }}"'
        loading-manifest='{% trans "Loading manifest" as loadingManifest %} "{{ loadingManifest|escapejs }}"'
        error-loading-manifest='{% trans "Error loading manifest" as errorLoadingManifest %} "{{ errorLoadingManifest|escapejs }}"'
        overlays='{% trans "Overlays" as overlays %} "{{ overlays|escapejs }}"'
        filter-images='{% trans "Filter images" as filterImages %} "{{ filterImages|escapejs }}"'
        draw-a='{% trans "Draw a" as drawA %} "{{ drawA|escapejs }}"'
        view-gallery='{% trans "View Gallery" as viewGallery %} "{{ viewGallery|escapejs }}"'
        image='{% trans "Image" as image %} "{{ image|escapejs }}"'
        image-list='{% trans "Image List" as imageList %} "{{ imageList|escapejs }}"'
        image-tools='{% trans "Image Tools" as imageTools %} "{{ imageTools|escapejs }}"'
        switch-image-service='{% trans "Switch Image Service" as switchImageService %} "{{ switchImageService|escapejs }}"'
        resource-instance-name='{% trans "Resource Instance Name" as resourceInstanceName %} "{{ resourceInstanceName|escapejs }}"'
        related-resource-summary='{% trans "Related Resource Summary" as relatedResourceSummary %} "{{ relatedResourceSummary|escapejs }}"'
        resource-model='{% trans "Resource Model" as resourceModel %} "{{ resourceModel|escapejs }}"'
        resource-type='{% trans "Resource Type" as resourceType %} "{{ resourceType|escapejs }}"'
        resource-details='{% trans "Resource Details" as resourceDetails %} "{{ resourceDetails|escapejs }}"'
        resource-details-text='{% trans "Click the 'Details' link on a search result from the list on the left to view more information about a resource." as resourceDetailsText %} "{{ resourceDetailsText|escapejs }}"'
        resource-information='{% trans "Resource Information" as resourceInformation %} "{{ resourceInformation|escapejs }}"'
        has-relationship='{% trans "Has Relationship" as hasRelationship %} "{{ hasRelationship|escapejs }}"'
        resources-relationship-to='{% trans "Resource's relationship to" as resourcesRelationshipTo %} "{{ resourcesRelationshipTo|escapejs }}"'
        related-to='{% trans "Related to" as relatedTo %} "{{ relatedTo|escapejs }}"'
        relationship-to-resource='{% trans "'s relationship to Resource" as relationshipToResource %} "{{ relationshipToResource|escapejs }}"'
        relationships='{% trans "Relationships" as relationships %} "{{ relationships|escapejs }}"'
        relationships-shown='{% trans "relationships shown" as relationshipsShown %} "{{ relationshipsShown|escapejs }}"'
        search-network='{% trans "Search Network" as searchNetwork %} "{{ searchNetwork|escapejs }}"'
        analyze-network='{% trans "Analyze Network" as analyzeNetwork %} "{{ analyzeNetwork|escapejs }}"'
        click-node-info='{% trans "Click a node/edge for info" as clickNodeInfo %} "{{ clickNodeInfo|escapejs }}"'
        click-node-relationships='{% trans "Click a node to show more relationships" as clickNodeRelationships %} "{{ clickNodeRelationships|escapejs }}"'
        click-node-refocus='{% trans "Click a node refocus" as clickNodeRefocus %} "{{ clickNodeRefocus|escapejs }}"'
        click-node-remove='{% trans "Click a node/edge to remove" as clickNodeRemove %} "{{ clickNodeRemove|escapejs }}"'
        load-more='{% trans "Load More" as loadMore %} "{{ loadMore|escapejs }}"'
        workflow-complete='{% trans "Workflow Complete" as workflowComplete %} "{{ workflowComplete|escapejs }}"'
        with='{% trans "with" as with %} "{{ with|escapejs }}"'
        link-text='{% trans "Link Text (Optional)" as linkText %} "{{ linkText|escapejs }}"'
        url-for-link='{% trans "URL for link" as urlForLink %} "{{ urlForLink|escapejs }}"'
        url-link-color='{% trans "URL Link Color" as urlLinkColor %} "{{ urlLinkColor|escapejs }}"'
        url-placeholder='{% trans "URL Placeholder" as urlPlaceholder %} "{{ urlPlaceholder|escapejs }}"'
        url-label-placeholder='{% trans "URL Label Placeholder" as urlLabelPlaceholder %} "{{ urlLabelPlaceholder|escapejs }}"'
        default-relationship-to='{% trans "Default relationship to" as defaultRelationshipTo %} "{{ defaultRelationshipTo|escapejs }}"'
        default-inverse-relationship-to='{% trans "Default inverse relationship to" as defaultInverseRelationshipTo %} "{{ defaultInverseRelationshipTo|escapejs }}"'
        relationship-concept='{% trans "Relationship Concept" as relationshipConcept %} "{{ relationshipConcept|escapejs }}"'
        inverse-relationship-concept='{% trans "Inverse Relationship Concept" as inverseRelationshipConcept %} "{{ inverseRelationshipConcept|escapejs }}"'
        use-ontology='{% trans "Define Relationship using Ontology Property" as useOntology %} "{{ useOntology|escapejs }}"'
        references='{% trans "References" as references %} "{{ references|escapejs }}"'
        does-not-reference='{% trans "Does not reference" as doesNotReference %} "{{ doesNotReference|escapejs }}"'
        legend='{% trans "Legend" as legend %} "{{ legend|escapejs }}"'
        limit-dropdown-to-widget-nodes='{% trans "Check to limit the dropdown to only this widget's node rather than all nodes in the tile." as limitDropdownToWidgetNodes %} "{{ limitDropdownToWidgetNodes|escapejs }}"'
        show-only-selected-node-in-dropdown='{% trans "Show only the value of the selected node in the dropdown options" as showOnlySelectedNodeInDropdown %} "{{ showOnlySelectedNodeInDropdown|escapejs }}"'
        dropdown-format='{% trans "Dropdown Format" as dropdownFormat %} "{{ dropdownFormat|escapejs }}"'
        provisional='{% trans "Provisional" as provisional %} "{{ provisional|escapejs }}"'
        card-name='{% trans "Card Name" as cardName %} "{{ cardName|escapejs }}"'
        add-tab='{% trans "Add Tab" as addTab %} "{{ addTab|escapejs }}"'
        tab-name='{% trans "Tab Name" as tabName %} "{{ tabName|escapejs }}"'
        find-a-resource='{% trans "Find a resource..." as findAResource %} "{{ findAResource|escapejs }}"'
        find-an-icon='{% trans "Find an icon" as findAnIcon %} "{{ findAnIcon|escapejs }}"'
        select-tab-icon='{% trans "Select Tab icon" as selectTabIcon %} "{{ selectTabIcon|escapejs }}"'
        select-cards-in-tab='{% trans "Select cards in this tab" as selectCardsInTab %} "{{ selectCardsInTab|escapejs }}"'
        enter-manifest-url='{% trans "Enter manifest URL" as enterManifestUrl %} "{{ enterManifestUrl|escapejs }}"'
        default-image-service-url='{% trans "Default Image Service URL" as defaultImageServiceUrl %} "{{ defaultImageServiceUrl|escapejs }}"'
        included-image-nodes='{% trans "Included Image Nodes" as includedImageNodes %} "{{ includedImageNodes|escapejs }}"'
        select-image-nodes='{% trans "Select image nodes to include" as selectImageNodes %} "{{ selectImageNodes|escapejs }}"'
        select-an-ontology-property='{% trans "Select an Ontology Property" as selectAnOntologyProperty %} "{{ selectAnOntologyProperty|escapejs }}"'
        select-a-resource='{% trans "Select a resource" as selectAResource %} "{{ selectAResource|escapejs }}"'
        select-a-resource-model='{% trans "Select a resource model" as selectAResourceModel %} "{{ selectAResourceModel|escapejs }}"'
        select-a-nodegroup='{% trans "Select a Nodegroup" as selectANodegroup %} "{{ selectANodegroup|escapejs }}"'
        return-to-approved-edits='{% trans "Return to approved edits" as returnToApprovedEdits %} "{{ returnToApprovedEdits|escapejs }}"'
        choose-sibling-card='{% trans "Choose a sibling card" as chooseSiblingCard %} "{{ chooseSiblingCard|escapejs }}"'
        showing-edits-by='{% trans "Showing edits by" as showingEditsBy %} "{{ showingEditsBy|escapejs }}"'
        showing-most-recent-approved-edits='{% trans "Currently showing the most recent approved edits" as showingMostRecentApprovedEdits %} "{{ showingMostRecentApprovedEdits|escapejs }}"'
        new-provisional-contirubtion='{% trans "This is a new contribution by a provisional editor." as newProvisionalContribution %} "{{ newProvisionalContribution|escapejs }}"'
        pending-provisional-edits='{% trans "This resource has provisional edits that are pending review" as pendingProvisionalEdits %} "{{ pendingProvisionalEdits|escapejs }}"'
        pending-provisional-edits-not-displayed='{% trans "This resource has provisional edits (not displayed in this report) that are pending review" as pendingProvisionalEditsNotDisplayed %} "{{ pendingProvisionalEditsNotDisplayed|escapejs }}"'
        geocoder-place-holder='{% trans "Find an address" as geocoderPlaceHolder %} "{{ geocoderPlaceHolder|escapejs }}"'
        select-drawings-text='{% trans "Select drawings text (optional)" as selectDrawingsText %} "{{ selectDrawingsText|escapejs }}"'
        select-drawings-map-source='{% trans "Select drawings map source (optional)" as selectDrawingsMapSource %} "{{ selectDrawingsMapSource|escapejs }}"'
        select-drawings-map-source-layer='{% trans "Select drawings map source layer (optional)" as selectDrawingsMapSourceLayer %} "{{ selectDrawingsMapSourceLayer|escapejs }}"'
        map-center-longitude='{% trans "Map Center Longitude" as mapCenterLongitude %} "{{ mapCenterLongitude|escapejs }}"'
        map-center-latitude='{% trans "Map Center Latitude" as mapCenterLatitude %} "{{ mapCenterLatitude|escapejs }}"'
        longitude-x-coordinate='{% trans "Longitude (x coordinate)" as longitudeXCoordinate %} "{{ longitudeXCoordinate|escapejs }}"'
        latitude-y-coordinate='{% trans "Latitude (y coordinate)" as latitudeYCoordinate %} "{{ latitudeYCoordinate|escapejs }}"'
        available-geometry-types='{% trans "Available Geometry Types" as availableGeometryTypes %} "{{ availableGeometryTypes|escapejs }}"'
        zoom-level='{% trans "Zoom Level" as zoomLevel %} "{{ zoomLevel|escapejs }}"'
        default-zoom='{% trans "Default Zoom" as defaultZoom %} "{{ defaultZoom|escapejs }}"'
        update-features='{% trans "Update Features" as updateFeatures %} "{{ updateFeatures|escapejs }}"'
        features='{% trans "feature(s)" as features %} "{{ features|escapejs }}"'
        point='{% trans "Point" as point %} "{{ point|escapejs }}"'
        line='{% trans "Line" as line %} "{{ line|escapejs }}"'
        polygon='{% trans "Polygon" as polygon %} "{{ polygon|escapejs }}"'
        map-add-point='{% trans "Add point" as mapAddPoint %} "{{ mapAddPoint|escapejs }}"'
        map-add-line='{% trans "Add line" as mapAddLine %} "{{ mapAddLine|escapejs }}"'
        map-add-polygon='{% trans "Add polygon" as mapAddPolygon %} "{{ mapAddPolygon|escapejs }}"'
        map-select-drawing='{% trans "Select drawing" as mapSelectDrawing %} "{{ mapSelectDrawing|escapejs }}"'
        related-instance-map-sources='{% trans "Related instance map sources" as relatedInstanceMapSources %} "{{ relatedInstanceMapSources|escapejs }}"'
        related-instance-map-source-layers='{% trans "Related instance map source layers (optional)" as relatedInstanceMapSourceLayers %} "{{ relatedInstanceMapSourceLayers|escapejs }}"'
        intersection-layer-configuration='{% trans "Intersection layer configuration" as intersectionLayerConfiguration %} "{{ intersectionLayerConfiguration|escapejs }}"'
        ri-select-create-new='{% trans "Create a new ${graphName}" as riSelectCreateNew %} "{{ riSelectCreateNew|escapejs }}"'
        ri-select-placeholder='{% trans "Add new Relationship" as riSelectPlaceholder %} "{{ riSelectPlaceholder|escapejs }}"'
        re-network-reponse-error='{% trans "Network response was not ok" as reNetworkReponseError %} "{{ reNetworkReponseError|escapejs }}"'
        term-search-concept='{% trans "Concepts" as termSearchConcept %} "{{ termSearchConcept|escapejs }}"'
        term-search-term='{% trans "Term Matches" as termSearchTerm %} "{{ termSearchTerm|escapejs }}"'
        time-wheel-date-matches='{% trans "${total} date values" as timeWheelDateMatches %} "{{ timeWheelDateMatches|escapejs }}"'
        card-constraints-placeholder='{% trans "Select Widgets" as cardConstraintsPlaceholder %} "{{ cardConstraintsPlaceholder|escapejs }}"'
        card-function-node-desc='{% trans "(This card data will define the resource description.)" as cardFunctionNodeDesc %} "{{ cardFunctionNodeDesc|escapejs }}"'
        card-function-node-name='{% trans "(This card data will define the resource name.)" as cardFunctionNodeName %} "{{ cardFunctionNodeName|escapejs }}"'
        choose-a-sibling-card='{% trans "Choose a sibling card" as chooseASiblingCard %} "{{ chooseASiblingCard|escapejs }}"'
        grouping-error-title='{% trans "Settings Conflict: Remove this card from grouped card?" as groupingErrorTitle %} "{{ groupingErrorTitle|escapejs }}"'
        grouping-error-message='{% trans "The cardinality of this card cannot be changed until you remove it from being grouped with the ${cardName} card.  Do you want to remove this card from being grouped with the ${cardName} card" as groupingErrorMessage %} "{{ groupingErrorMessage|escapejs }}"'
        model-does-not-exist='{% trans "!! Referenced model does not exist -- Delete and select a new model !!" as modelDoesNotExist %} "{{ modelDoesNotExist|escapejs }}"'
        layer-preview='{% trans "Layer Preview" as layerPreview %} "{{ layerPreview|escapejs }}"'
        layer-icon='{% trans "Layer Icon" as layerIcon %} "{{ layerIcon|escapejs }}"'
        save-edits='{% trans "Save Edits" as saveEdits %} "{{ saveEdits|escapejs }}"'
        discard-edits='{% trans "Discard Edits" as discardEdits %} "{{ discardEdits|escapejs }}"'
        activated='{% trans "Activated" as activated %} "{{ activated|escapejs }}"'
        service-styling='{% trans "Service Styling" as serviceStyling %} "{{ serviceStyling|escapejs }}"'
        permissions='{% trans "Permissions" as permissions %} "{{ permissions|escapejs }}"'
        clustering='{% trans "Clustering" as clustering %} "{{ clustering|escapejs }}"'
        layer-name='{% trans "Layer Name" as layerName %} "{{ layerName|escapejs }}"'
        add-search-map-default='{% trans "Add to search map by default:" as addSearchMapDefault %} "{{ addSearchMapDefault|escapejs }}"'
        legend-content='{% trans "Legend content" as legendContent %} "{{ legendContent|escapejs }}"'
        advanced='{% trans "Advanced" as advanced %} "{{ advanced|escapejs }}"'
        preview-map-warning='{% trans "Layer has no data - data on map is for preview purposes.  This layer will not show up in map overlays until data is added." as previewMapWarning %} "{{ previewMapWarning|escapejs }}"'
        point-style='{% trans "Point Style" as pointStyle %} "{{ pointStyle|escapejs }}"'
        line-style='{% trans "Line Style" as lineStyle %} "{{ lineStyle|escapejs }}"'
        polygon-style='{% trans "Polygon Style" as polygonStyle %} "{{ polygonStyle|escapejs }}"'
        color='{% trans "Color" as color %} "{{ color|escapejs }}"'
        halo-color='{% trans "Halo color" as haloColor %} "{{ haloColor|escapejs }}"'
        fill-color='{% trans "Fill color" as fillColor %} "{{ fillColor|escapejs }}"'
        radius='{% trans "Radius" as radius %} "{{ radius|escapejs }}"'
        halo-radius='{% trans "Halo radius" as haloRadius %} "{{ haloRadius|escapejs }}"'
        weight='{% trans "Weight" as weight %} "{{ weight|escapejs }}"'
        halo-weight='{% trans "Halo weight" as haloWeight %} "{{ haloWeight|escapejs }}"'
        outline-color='{% trans "Outline color" as outlineColor %} "{{ outlineColor|escapejs }}"'
        outline-weight='{% trans "Outline weight" as outlineWeight %} "{{ outlineWeight|escapejs }}"'
        cluster-distance='{% trans "Cluster Distance" as clusterDistance %} "{{ clusterDistance|escapejs }}"'
        cluster-max-zoom='{% trans "Cluster Max Zoom" as clusterMaxZoom %} "{{ clusterMaxZoom|escapejs }}"'
        cluster-min-points='{% trans "Cluster Min Points" as clusterMinPoints %} "{{ clusterMinPoints|escapejs }}"'
        vector-simplification='{% trans "Vector Simplification" as vectorSimplification %} "{{ vectorSimplification|escapejs }}"'
        cluster-setting-change-info='{% trans "Changes to cluster settings will only be reflected after saving." as clusterSettingChangeInfo %} "{{ clusterSettingChangeInfo|escapejs }}"'
        preview-map-clustering-warning='{% trans "Preview map data do not use clustering algorithm.  Add data for this resource model to see real clustered data." as previewMapClusteringWarning %} "{{ previewMapClusteringWarning|escapejs }}"'
        layer-node-permission-info='{% trans "The following users and groups can view this layer. If you wish to change who can access this layer, please update the permissions on the layer node." as layerNodePermissionInfo %} "{{ layerNodePermissionInfo|escapejs }}"'
        users='{% trans "Users" as users %} "{{ users|escapejs }}"'
        groups='{% trans "Groups" as groups %} "{{ groups|escapejs }}"'
        related-resources-editor='{% trans "Related Resources Editor" as relatedResourcesEditor %} "{{ relatedResourcesEditor|escapejs }}"'
        add-related-resources='{% trans "Add Related Resources" as addRelatedResources %} "{{ addRelatedResources|escapejs }}"'
        related-resources-editor-desc='{% trans "Arches allows you to define relationships between resources so you can better understand the context and interplay between physical objects, events, activities, people and documents. Relating resources lets you build a network of relationships for your data objects." as relatedResourcesEditorDesc %} "{{ relatedResourcesEditorDesc|escapejs }}"'
        related-resource-summary='{% trans "Related Resource Summary" as relatedResourceSummary %} "{{ relatedResourceSummary|escapejs }}"'
        table='{% trans "Table" as table %} "{{ table|escapejs }}"'
        visualization='{% trans "Visualization" as visualization %} "{{ visualization|escapejs }}"'
        show-me-how='{% trans "Show Me How" as showMeHow %} "{{ showMeHow|escapejs }}"'
        add-relationship-instruction='{% trans "Select resources and relate it to this one" as addRelationshipInstruction %} "{{ addRelationshipInstruction|escapejs }}"'
        egText='{% trans "e.g.: .txt" as egText %} "{{ egText|escapejs }}"'
        resource-relations='{% trans "resource relations" as resourceRelations %} "{{ resourceRelations|escapejs }}"'
        select-ontology-property='{% trans "'Select an Ontology Property'" as selectOntologyProperty %} "{{ selectOntologyProperty|escapejs }}"'
        node-resource-relationship-text='{% trans "This is a Node to Resource Instance relationship" as nodeResourceRelationshipText %} "{{ nodeResourceRelationshipText|escapejs }}"'
        relationship-text='{% trans "'s relationship to " as relationshipText %} "{{ relationshipText|escapejs }}"'
        relationship-to='{% trans "Relationship to" as relationshipTo %} "{{ relationshipTo|escapejs }}"'
        inverse-relationship-to='{% trans "Inverse Relationship to" as inverseRelationshipTo %} "{{ inverseRelationshipTo|escapejs }}"'
        relationship-desc='{% trans "This is a Resource Instance to Resource Instance relationship" as relationshipDesc %} "{{ relationshipDesc|escapejs }}"'
        relationship='{% trans "Relationship" as relationship %} "{{ relationship|escapejs }}"'
        from-date='{% trans "From Date" as fromDate %} "{{ fromDate|escapejs }}"'
        to-date='{% trans "To Date" as toDate %} "{{ toDate|escapejs }}"'
        description='{% trans "Description" as description %} "{{ description|escapejs }}"'
        delete-this-entry='{% trans "Delete this entry" as deleteThisEntry %} "{{ deleteThisEntry|escapejs }}"'
        save='{% trans "Save" as save %} "{{ save|escapejs }}"'
        noRelatedResourceText='{% trans "This resource is not related to any other resources" as noRelatedResourceText %} "{{ noRelatedResourceText|escapejs }}"'
        service='{% trans "Service" as service %} "{{ service|escapejs }}"'
        canvas='{% trans "Canvas" as canvas %} "{{ canvas|escapejs }}"'
        manage-image-service='{% trans "Manage Image Service" as manageImageService %} "{{ manageImageService|escapejs }}"'
        title='{% trans "Title" as title %} "{{ title|escapejs }}"'
        description='{% trans "Description" as description %} "{{ description|escapejs }}"'
        attribution='{% trans "Attribution" as attribution %} "{{ attribution|escapejs }}"'
        attribution-logo='{% trans "Attribution Logo" as attributionLogo %} "{{ attributionLogo|escapejs }}"'
        metadata='{% trans "Metadata" as metadata %} "{{ metadata|escapejs }}"'
        delete='{% trans "Delete" as delete %} "{{ delete|escapejs }}"'
        manage-image-canvases='{% trans "Manage Image Canvases" as manageImageCanvases %} "{{ manageImageCanvases|escapejs }}"'
        images='{% trans "Images" as images %} "{{ images|escapejs }}"'
        image-service-instruction='{% trans "Select image to delete from the image service" as imageServiceInstruction %} "{{ imageServiceInstruction|escapejs }}"'
        select-all='{% trans "Select All" as selectAll %} "{{ selectAll|escapejs }}"'
        clear-all='{% trans "Clear All" as clearAll %} "{{ clearAll|escapejs }}"'
        delete-selected='{% trans "Delete Selected" as deleteSelected %} "{{ deleteSelected|escapejs }}"'
        dropzone-drag-or-drop-desc1='{% trans "Drag or " as dropzoneDragDrop1 %} "{{ dropzoneDragDrop1|escapejs }}"'
        dropzone-drag-or-drop-desc2='{% trans "click here " as dropzoneDragDrop2 %} "{{ dropzoneDragDrop2|escapejs }}"'
        dropzone-drag-or-drop-desc3='{% trans "to upload photos" as dropzoneDragDrop3 %} "{{ dropzoneDragDrop3|escapejs }}"'
        selected-image-name='{% trans "Selected Image Name" as selectedImageName %} "{{ selectedImageName|escapejs }}"'
        create-new-service='{% trans "Create New Service" as createNewService %} "{{ createNewService|escapejs }}"'
        edit-service='{% trans "Edit a service" as editService %} "{{ editService|escapejs }}"'
        image-upload-caption='{% trans "Drag & Drop Your Images Here" as imageUploadCaption %} "{{ imageUploadCaption|escapejs }}"'
        image-upload-instruction='{% trans "Import digital images and create a new image service" as imageUploadInstruction %} "{{ imageUploadInstruction|escapejs }}"'
        select-images='{% trans "Select Images" as selectImages %} "{{ selectImages|escapejs }}"'
        image-service-create-desc='{% trans "Create a new service by uploading one or more images. Images will be uploaded and processes so that you can view, annotate, and share them with others" as imageServiceCreateDesc %} "{{ imageServiceCreateDesc|escapejs }}"'
        edit-existing-image-service='{% trans "Edit an existing Image Service" as editExistingImageService %} "{{ editExistingImageService|escapejs }}"'
        image-service-edit-desc='{% trans "Update the information and images related to an existing Image Service. Or copy and paste in the URL of a IIIF Manifest to add a service from an external service" as imageServiceEditDesc %} "{{ imageServiceEditDesc|escapejs }}"'
        switch-image-service='{% trans "Switch Image Service" as switchImageService %} "{{ switchImageService|escapejs }}"'
        create-image-service='{% trans "Create Image Service" as createImageService %} "{{ createImageService|escapejs }}"'
        no-manifest-selected='{% trans "No manifest selected" as noManifestSelected %} "{{ noManifestSelected|escapejs }}"'
        service-title='{% trans "Service Title" as serviceTitle %} "{{ serviceTitle|escapejs }}"'
        service-description='{% trans "Service Description" as serviceDescription %} "{{ serviceDescription|escapejs }}"'
        metadata-label='{% trans "Metadata Label" as metadataLabel %} "{{ metadataLabel|escapejs }}"'
        metadata-value='{% trans "Metadata Value" as metadataValue %} "{{ metadataValue|escapejs }}"'
        image-caption='{% trans "Image Caption" as imageCaption %} "{{ imageCaption|escapejs }}"'
        upload-csv-zip-file='{% trans "Upload .csv or .zip File" as uploadCsvZipFile %} "{{ uploadCsvZipFile|escapejs }}"'
        dropzone-file-upload-caption='{% trans "Drag & Drop your file onto this area to upload" as dropzoneFileUploadCaption %} "{{ dropzoneFileUploadCaption|escapejs }}"'
        select-file='{% trans "Select File" as selectFile %} "{{ selectFile|escapejs }}"'
        cancel-file-import='{% trans "Cancel File Import" as cancelFileImport %} "{{ cancelFileImport|escapejs }}"'
        etl-file-upload-message='{% trans "Use this workflow to upload a file with data that you want to use to create new data instances of a model." as etlFileUploadMessage %} "{{ etlFileUploadMessage|escapejs }}"'
        etl-single-csv-title='{% trans "Import Format: Single .csv file" as etlSingleCSVTitle %} "{{ etlSingleCSVTitle|escapejs }}"'
        file-summary='{% trans "File Summary" as fileSummary %} "{{ fileSummary|escapejs }}"'
        file-name='{% trans "File name" as fileName %} "{{ fileName|escapejs }}"'
        file-size='{% trans "File size" as fileSize %} "{{ fileSize|escapejs }}"'
        number-of-rows='{% trans "Number of rows" as numberOfRows %} "{{ numberOfRows|escapejs }}"'
        target-model='{% trans "Target Model" as targetModel %} "{{ targetModel|escapejs }}"'
        import-details='{% trans "Import Details" as importDetails %} "{{ importDetails|escapejs }}"'
        column-name-first-row='{% trans "Column names in the first row" as columnNameFirstRow %} "{{ columnNameFirstRow|escapejs }}"'
        id-column-selection='{% trans "Use as an id" as idColumnSelection %} "{{ idColumnSelection|escapejs }}"'
        showing-first='{% trans "Showing First" as showingFirst %} "{{ showingFirst|escapejs }}"'
        showing-all='{% trans "Showing All" as showingAll %} "{{ showingAll|escapejs }}"'
        rows='{% trans "Rows" as rows %} "{{ rows|escapejs }}"'
        import-data='{% trans "Import data" as importData %} "{{ importData|escapejs }}"'
        cancel-file-import='{% trans "Cancel File Import" as cancelFileImport %} "{{ cancelFileImport|escapejs }}"'
        import-single-csv='{% trans "Import Single CSV" as importSingleCsv %} "{{ importSingleCsv|escapejs }}"'
        target-resource='{% trans "Target Resource" as targetResource %} "{{ targetResource|escapejs }}"'
        target-fields='{% trans "Target Fields" as targetFields %} "{{ targetFields|escapejs }}"'
        download-templates='{% trans "Download Templates" as downloadTemplates %} "{{ downloadTemplates|escapejs }}"'
        select-template='{% trans "Select Template" as selectTemplate %} "{{ selectTemplate|escapejs }}"'
        upload-zip-file='{% trans "Upload .zip File" as uploadZipFile %} "{{ uploadZipFile|escapejs }}"'
        upload-your-zip-file='{% trans "Upload Your .zip File" as uploadYourZipFile %} "{{ uploadYourZipFile|escapejs }}"'
        branch-excel='{% trans "Branch Excel" as branchExcel %} "{{ branchExcel|escapejs }}"'
        file-upload-summary='{% trans "File Upload Summary" as fileUploadSummary %} "{{ fileUploadSummary|escapejs }}"'
        file='{% trans "File" as file %} "{{ file|escapejs }}"'
        size='{% trans "Size" as size %} "{{ size|escapejs }}"'
        submit='{% trans "Submit" as submit %} "{{ submit|escapejs }}"'
        file-contents='{% trans "File contents" as fileContents %} "{{ fileContents|escapejs }}"'
        import-branch-excel-summary='{% trans "Import Branch Excel Summary" as importBranchExcelSummary %} "{{ importBranchExcelSummary|escapejs }}"'
        excel-file='{% trans "Excel File" as excelFile %} "{{ excelFile|escapejs }}"'
        worksheets='{% trans "Worksheets" as worksheets %} "{{ worksheets|escapejs }}"'
        tiles='{% trans "Tiles" as tiles %} "{{ tiles|escapejs }}"'
        import='{% trans "Import" as import %} "{{ import|escapejs }}"'
        export='{% trans "Export" as export %} "{{ export|escapejs }}"'
        filter-tasks='{% trans "Filter Tasks" as filterTasks %} "{{ filterTasks|escapejs }}"'
        filter-modules='{% trans "Filter Modules" as filterModules %} "{{ filterModules|escapejs }}"'
        start='{% trans "Start" as start %} "{{ start|escapejs }}"'
        warning='{% trans "Warning" as warning %} "{{ warning|escapejs }}"'
        etl-reverse-warning-message='{% trans "Are you sure you want to delete this load?" as etlReverseWarningMessage %} "{{ etlReverseWarningMessage|escapejs }}"'
        undo-import='{% trans "undo import" as undoImport %} "{{ undoImport|escapejs }}"'
        remove-from-history='{% trans "remove from history" as removeFromHistory %} "{{ removeFromHistory|escapejs }}"'
        indexing='{% trans "indexing" as indexing %} "{{ indexing|escapejs }}"'
        validating='{% trans "validating" as validating %} "{{ validating|escapejs }}"'
        completed='{% trans "completed" as completed %} "{{ completed|escapejs }}"'
        failed='{% trans "failed" as failed %} "{{ failed|escapejs }}"'
        running='{% trans "running" as running %} "{{ running|escapejs }}"'
        unloading='{% trans "unloading" as unloading %} "{{ unloading|escapejs }}"'
        unloaded='{% trans "unloaded" as unloaded %} "{{ unloaded|escapejs }}"'
        show='{% trans "show" as show %} "{{ show|escapejs }}"'
        hide='{% trans "hide" as hide %} "{{ hide|escapejs }}"'
        first-five-shown='{% trans "First 5 errors are shown" as firstFiveShown %} "{{ firstFiveShown|escapejs }}"'
        validation-errors='{% trans "Validation Errors" as validationErrors %} "{{ validationErrors|escapejs }}"'
        no-error-found='{% trans "No Error Found" as noErrorFound %} "{{ noErrorFound|escapejs }}"'
        loading-data='{% trans "Loading data" as loadingData %} "{{ loadingData|escapejs }}"'
        loading-status='{% trans "Loading status" as loadingStatus %} "{{ loadingStatus|escapejs }}"'
        loading-started='{% trans "Loading started" as loadingStarted %} "{{ loadingStarted|escapejs }}"'
        loading-ended='{% trans "Loading ended" as loadingEnded %} "{{ loadingEnded|escapejs }}"'
        load-duration='{% trans "Load duration" as loadDuration %} "{{ loadDuration|escapejs }}"'
        indexing-ended='{% trans "Indexing ended" as indexingEnded %} "{{ indexingEnded|escapejs }}"'
        indexing-duration='{% trans "Indexing duration" as indexingDuration %} "{{ indexingDuration|escapejs }}"'
        manage='{% trans "Manage" as manage %} "{{ manage|escapejs }}"'
        unable-to-display-selected-file='{% trans "Unable to display the selected file" as unableToDisplaySelectedFile %} "{{ unableToDisplaySelectedFile|escapejs }}"'
        file-display-error-message1='{% trans "This file can't be displayed." as fileDisplayErrorMessage1 %} "{{ fileDisplayErrorMessage1|escapejs }}"'
        file-display-error-message2='{% trans "It may be a proprietary format or there isn't a loader available yet" as fileDisplayErrorMessage2 %} "{{ fileDisplayErrorMessage2|escapejs }}"'
        file-display-error-message3='{% trans "to present it in this webpage." as fileDisplayErrorMessage3 %} "{{ fileDisplayErrorMessage3|escapejs }}"'
        file-loader-parse-error-message='{% trans "Unable to parse your file with the " as fileLoaderParseErrorMessage %} "{{ fileLoaderParseErrorMessage|escapejs }}"'
        loader-lowercase='{% trans "loader" as loaderLowercase %} "{{ loaderLowercase|escapejs }}"'
        select-file-loader='{% trans "Select File Loader" as selectFileLoader %} "{{ selectFileLoader|escapejs }}"'
        select-loader-message='{% trans "Select the loader best suited for processing and visualizing the selected file" as selectLoaderMessage %} "{{ selectLoaderMessage|escapejs }}"'
        upload-files='{% trans "Upload Files" as uploadFiles %} "{{ uploadFiles|escapejs }}"'
        file-upload-number-size-desc='{% trans "You may upload as many files as you wish; check with the site admin on the maximum file size." as fileUploadNumberSizeDesc %} "{{ fileUploadNumberSizeDesc|escapejs }}"'
        optional='{% trans "optional" as optional %} "{{ optional|escapejs }}"'
        file-upload-optional='{% trans "Adding files to this record is" as fileUploadOptional %} "{{ fileUploadOptional|escapejs }}"'
        image-upload_format-desc='{% trans "Images formatted as .jpg, .png files may be uploaded. Other formats may require a loader to view." as imageUploadFormatDesc %} "{{ imageUploadFormatDesc|escapejs }}"'
        file-filter='{% trans "File Filter" as fileFilter %} "{{ fileFilter|escapejs }}"'
        select-all='{% trans "Select All" as selectAll %} "{{ selectAll|escapejs }}"'
        clear-all='{% trans "Clear All" as clearAll %} "{{ clearAll|escapejs }}"'
        delete-selected='{% trans "Delete Selected" as deleteSelected %} "{{ deleteSelected|escapejs }}"'
        download-selected='{% trans "Download Selected" as downloadSelected %} "{{ downloadSelected|escapejs }}"'
        loader='{% trans "Loader" as loader %} "{{ loader|escapejs }}"'
        file-renderer='{% trans "File Renderer" as fileRenderer %} "{{ fileRenderer|escapejs }}"'
        delete='{% trans "Delete" as delete %} "{{ delete|escapejs }}"'
        save='{% trans "Save" as save %} "{{ save|escapejs }}"'
        files-selected='{% trans "files selected" as filesSelected %} "{{ filesSelected|escapejs }}"'
        add-files='{% trans "add files" as addFiles %} "{{ addFiles|escapejs }}"'
        apply-to-selected-files='{% trans "Apply to Selected Files" as applyToSelectedFiles %} "{{ applyToSelectedFiles|escapejs }}"'
        apply-same-loader-to-all='{% trans "Apply the same loader to all selected files in the dataset" as applySameLoaderToAll %} "{{ applySameLoaderToAll|escapejs }}"'
        id-column-selection='{% trans "Use as an id" as idColumnSelection %} "{{ idColumnSelection|escapejs }}"'
    ></div>
    {% endblock arches_translations %}
    {% block arches_urls %}
    <div
        class='arches-urls'
        root="{% url 'root' %}"
        home="{% url 'home' %}"
        media="{{ STATIC_URL }}"
        rdm="{% url 'rdm' ''%}"
        uploadedfiles="{{ MEDIA_URL }}"
        url_subpath="{{app_settings.FORCE_SCRIPT_NAME}}"
        concept_tree="{% url 'concept_tree' '' %}"
        concept="{% url 'concept' 'aaaaaaaa-aaaa-aaaa-aaaa-aaaaaaaaaaaa' %}"
        concept_search="{% url 'concept_search' %}"
        concept_value="{% url 'concept_value' %}"
        concept_manage_parents="{% url 'concept_manage_parents' 'aaaaaaaa-aaaa-aaaa-aaaa-aaaaaaaaaaaa' %}"
        concept_make_collection="{% url 'make_collection' 'aaaaaaaa-aaaa-aaaa-aaaa-aaaaaaaaaaaa' %}"
        change_password="{% url 'change_password' %}"
        export_concept="{% url 'export_concept' 'aaaaaaaa-aaaa-aaaa-aaaa-aaaaaaaaaaaa' %}"
        export_concept_collections="{% url 'export_concept_collections' %}"
        get_concept_collections="{% url 'get_concept_collections' %}"
        dropdown="{% url 'dropdown' %}"
        paged_dropdown="{% url 'paged_dropdown' %}"
        get_pref_label="{% url 'get_pref_label' %}"
        from_sparql_endpoint="{% url 'from_sparql_endpoint' 'aaaaaaaa-aaaa-aaaa-aaaa-aaaaaaaaaaaa' %}"
        search_sparql_endpoint="{% url 'search_sparql_endpoint' %}"
        confirm_delete="{% url 'confirm_delete' 'aaaaaaaa-aaaa-aaaa-aaaa-aaaaaaaaaaaa' %}"
        graph_designer='(graphid)=>{return "{% url "graph_designer" "aaaaaaaa-aaaa-aaaa-aaaa-aaaaaaaaaaaa" %}".replace("aaaaaaaa-aaaa-aaaa-aaaa-aaaaaaaaaaaa", graphid)}'
        search_home="{% url 'search_home' %}"
        search_terms="{% url 'search_terms' %}"
        search_results="{% url 'search_results' %}"
        export_results="{% url 'export_results' %}"
        get_export_file="{% url 'get_export_file' %}"
        buffer="{% url 'buffer'%}"
        config="{% url 'config' %}"
        node="{% url 'node' 'aaaaaaaa-aaaa-aaaa-aaaa-aaaaaaaaaaaa' %}"
        graph_nodes='(graphid)=>{return "{% url "graph_nodes" "aaaaaaaa-aaaa-aaaa-aaaa-aaaaaaaaaaaa" %}".replace("aaaaaaaa-aaaa-aaaa-aaaa-aaaaaaaaaaaa", graphid)}'
        nodegroup="{% url 'nodegroup' %}"
        node_layer="{% url 'node_layer' 'aaaaaaaa-aaaa-aaaa-aaaa-aaaaaaaaaaaa' %}"
        graph='"{% url "graph" "aaaaaaaa-aaaa-aaaa-aaaa-aaaaaaaaaaaa" %}".replace("aaaaaaaa-aaaa-aaaa-aaaa-aaaaaaaaaaaa", "")'
        graph_designer='(graphid)=>{return "{% url "graph_designer" "aaaaaaaa-aaaa-aaaa-aaaa-aaaaaaaaaaaa" %}".replace("aaaaaaaa-aaaa-aaaa-aaaa-aaaaaaaaaaaa", graphid)}'
        graph_settings='(graphid)=>{return "{% url "graph_settings" "aaaaaaaa-aaaa-aaaa-aaaa-aaaaaaaaaaaa" %}".replace("aaaaaaaa-aaaa-aaaa-aaaa-aaaaaaaaaaaa", graphid)}'
        get_notifications="{% url 'get_notifications' %}"
        dismiss_notifications="{% url 'dismiss_notifications' %}"
        get_notification_types="{% url 'get_notification_types' %}"
        update_notification_types="{% url 'update_notification_types' %}"
        card="{% url 'card' '' %}"
        reorder_cards="{% url 'reorder_cards'%}"
        resource="{% url 'resource' %}"
        resource_editor='"{% url "resource_editor" "aaaaaaaa-aaaa-aaaa-aaaa-aaaaaaaaaaaa" %}".replace("aaaaaaaa-aaaa-aaaa-aaaa-aaaaaaaaaaaa", "")'
        resource_copy='"{% url "resource_copy" "aaaaaaaa-aaaa-aaaa-aaaa-aaaaaaaaaaaa" %}".replace("aaaaaaaa-aaaa-aaaa-aaaa-aaaaaaaaaaaa", "")'
        resource_report='"{% url "resource_report" "aaaaaaaa-aaaa-aaaa-aaaa-aaaaaaaaaaaa" %}".replace("aaaaaaaa-aaaa-aaaa-aaaa-aaaaaaaaaaaa", "")'
        resource_edit_log='"{% url "resource_edit_log" "aaaaaaaa-aaaa-aaaa-aaaa-aaaaaaaaaaaa" %}".replace("aaaaaaaa-aaaa-aaaa-aaaa-aaaaaaaaaaaa", "")'
        get_resource_edit_log='(graphid)=>{return "{% url "resource_edit_log" "aaaaaaaa-aaaa-aaaa-aaaa-aaaaaaaaaaaa" %}".replace("aaaaaaaa-aaaa-aaaa-aaaa-aaaaaaaaaaaa", graphid)}'
        resource_data='"{% url "resource_data" "aaaaaaaa-aaaa-aaaa-aaaa-aaaaaaaaaaaa" "aaaaaaaa-aaaa-aaaa-aaaa-aaaaaaaaaaaa" %}".replace(/aaaaaaaa-aaaa-aaaa-aaaa-aaaaaaaaaaaa/g, "")'
        resource_cards='"{% url "resource_cards" "aaaaaaaa-aaaa-aaaa-aaaa-aaaaaaaaaaaa" %}".replace("aaaaaaaa-aaaa-aaaa-aaaa-aaaaaaaaaaaa", "")'
        related_resources='"{% url "related_resources" "aaaaaaaa-aaaa-aaaa-aaaa-aaaaaaaaaaaa" %}".replace("aaaaaaaa-aaaa-aaaa-aaaa-aaaaaaaaaaaa", "")'
        resource_descriptors='"{% url "resource_descriptors" "aaaaaaaa-aaaa-aaaa-aaaa-aaaaaaaaaaaa" %}".replace("aaaaaaaa-aaaa-aaaa-aaaa-aaaaaaaaaaaa", "")'
        resource_tiles="{% url 'resource_tiles' 'aaaaaaaa-aaaa-aaaa-aaaa-aaaaaaaaaaaa' %}"
        tile="{% url 'tile' %}"
        reorder_tiles="{% url 'reorder_tiles' %}"
        reorder_nodes="{% url 'reorder_nodes' %}"
        delete_provisional_tile="{% url 'delete_provisional_tile' %}"
        tile_history="{% url 'tile_history' %}"
        download_files="{% url 'download_files' %}"
        delete_published_graph='"{% url "delete_published_graph" "aaaaaaaa-aaaa-aaaa-aaaa-aaaaaaaaaaaa" %}".replace("aaaaaaaa-aaaa-aaaa-aaaa-aaaaaaaaaaaa", "")'
        update_published_graph='"{% url "update_published_graph" "aaaaaaaa-aaaa-aaaa-aaaa-aaaaaaaaaaaa" %}".replace("aaaaaaaa-aaaa-aaaa-aaaa-aaaaaaaaaaaa", "")'
        apply_functions='"{% url "apply_functions" "aaaaaaaa-aaaa-aaaa-aaaa-aaaaaaaaaaaa" %}".replace("aaaaaaaa-aaaa-aaaa-aaaa-aaaaaaaaaaaa", "")'
        remove_functions='"{% url "remove_functions" "aaaaaaaa-aaaa-aaaa-aaaa-aaaaaaaaaaaa" %}".replace("aaaaaaaa-aaaa-aaaa-aaaa-aaaaaaaaaaaa", "")'
        time_wheel_config="{% url 'time_wheel_config' %}"
        two_factor_authentication_reset="{% url 'two-factor-authentication-reset' %}"
        reindex="{% url 'reindex' %}"
        permission_data="{% url 'permission_data' %}"
        resource_permission_data="{% url 'resource_permission_data' %}"
        permission_manager_data="{% url 'permission_manager_data' %}"
        clear_user_permission_cache="{% url 'clear_user_permission_cache' %}"
        get_user_names="{% url 'get_user_names' %}"
        feature_popup_content="{% url 'feature_popup_content' %}"
        related_resource_candidates="{% url 'related_resource_candidates' %}"
        relatable_resources="{% url 'relatable_resources' %}"
        languages="{% url 'language' %}"
        get_domain_connections='(graphid)=>{return "{% url "get_domain_connections" "aaaaaaaa-aaaa-aaaa-aaaa-aaaaaaaaaaaa" %}".replace("aaaaaaaa-aaaa-aaaa-aaaa-aaaaaaaaaaaa", graphid)}'
        clone_graph='(graphid)=>{return "{% url "clone_graph" "aaaaaaaa-aaaa-aaaa-aaaa-aaaaaaaaaaaa" %}".replace("aaaaaaaa-aaaa-aaaa-aaaa-aaaaaaaaaaaa", graphid)}'
        export_graph='(graphid)=>{return "{% url "export_graph" "aaaaaaaa-aaaa-aaaa-aaaa-aaaaaaaaaaaa" %}".replace("aaaaaaaa-aaaa-aaaa-aaaa-aaaaaaaaaaaa", graphid)}'
        publish_graph='(graphid)=>{return "{% url "publish_graph" "aaaaaaaa-aaaa-aaaa-aaaa-aaaaaaaaaaaa" %}".replace("aaaaaaaa-aaaa-aaaa-aaaa-aaaaaaaaaaaa", graphid)}'
        revert_graph='(graphid)=>{return "{% url "revert_graph" "aaaaaaaa-aaaa-aaaa-aaaa-aaaaaaaaaaaa" %}".replace("aaaaaaaa-aaaa-aaaa-aaaa-aaaaaaaaaaaa", graphid)}'
        delete_graph='(graphid)=>{return "{% url "delete_graph" "aaaaaaaa-aaaa-aaaa-aaaa-aaaaaaaaaaaa" %}".replace("aaaaaaaa-aaaa-aaaa-aaaa-aaaaaaaaaaaa", graphid)}'
        delete_instances='(graphid)=>{return "{% url "delete_instances" "aaaaaaaa-aaaa-aaaa-aaaa-aaaaaaaaaaaa" %}".replace("aaaaaaaa-aaaa-aaaa-aaaa-aaaaaaaaaaaa", graphid)}'
        export_mapping_file='(graphid)=>{return "{% url "export_mapping_file" "aaaaaaaa-aaaa-aaaa-aaaa-aaaaaaaaaaaa" %}".replace("aaaaaaaa-aaaa-aaaa-aaaa-aaaaaaaaaaaa", graphid)}'
        add_resource='(graphid)=>{return "{% url "add_resource" "aaaaaaaa-aaaa-aaaa-aaaa-aaaaaaaaaaaa" %}".replace("aaaaaaaa-aaaa-aaaa-aaaa-aaaaaaaaaaaa", graphid)}'
        model_history='(graphid)=>{return "{% url "model_history" "aaaaaaaa-aaaa-aaaa-aaaa-aaaaaaaaaaaa" %}".replace("aaaaaaaa-aaaa-aaaa-aaaa-aaaaaaaaaaaa", graphid)}'
        function_manager='(graphid)=>{return "{% url "function_manager" "aaaaaaaa-aaaa-aaaa-aaaa-aaaaaaaaaaaa" %}".replace("aaaaaaaa-aaaa-aaaa-aaaa-aaaaaaaaaaaa", graphid)}'
        plugin='(pluginid)=>{return "{% url "plugins" "aaaaaaaa-aaaa-aaaa-aaaa-aaaaaaaaaaaa" %}".replace("aaaaaaaa-aaaa-aaaa-aaaa-aaaaaaaaaaaa", pluginid)}'
        transaction_reverse='(transactionid)=> {return "{% url "transaction_reverse" "aaaaaaaa-aaaa-aaaa-aaaa-aaaaaaaaaaaa" %}".replace("aaaaaaaa-aaaa-aaaa-aaaa-aaaaaaaaaaaa", transactionid)}'
        mvt='(nodeid)=>{return decodeURI("{% url "mvt" "aaaaaaaa-aaaa-aaaa-aaaa-aaaaaaaaaaaa" "{z}" "{x}" "{y}" %}").replace("aaaaaaaa-aaaa-aaaa-aaaa-aaaaaaaaaaaa", nodeid)}'
        help_template="{% url 'help_templates' %}"
        graphs_api='"{% url "graphs_api" "aaaaaaaa-aaaa-aaaa-aaaa-aaaaaaaaaaaa" %}".replace("aaaaaaaa-aaaa-aaaa-aaaa-aaaaaaaaaaaa", "")'
        graph_has_unpublished_changes_api='(graphid)=>{return "{% url "graph_has_unpublished_changes_api" "aaaaaaaa-aaaa-aaaa-aaaa-aaaaaaaaaaaa" %}".replace("aaaaaaaa-aaaa-aaaa-aaaa-aaaaaaaaaaaa", graphid)}'
        graph_is_active_api='(graphid)=>{return "{% url "graph_is_active_api" "aaaaaaaa-aaaa-aaaa-aaaa-aaaaaaaaaaaa" %}".replace("aaaaaaaa-aaaa-aaaa-aaaa-aaaaaaaaaaaa", graphid)}'
        api_card='"{% url "api_card" "aaaaaaaa-aaaa-aaaa-aaaa-aaaaaaaaaaaa" %}".replace("aaaaaaaa-aaaa-aaaa-aaaa-aaaaaaaaaaaa", "")'
        api_tiles='(tileid)=>{
            return "{% url "api_tiles" "aaaaaaaa-aaaa-aaaa-aaaa-aaaaaaaaaaaa" %}".replace("aaaaaaaa-aaaa-aaaa-aaaa-aaaaaaaaaaaa", tileid);
        }'
        api_nodegroup='(nodegroupid)=>{
            return "{% url "api_nodegroup" "aaaaaaaa-aaaa-aaaa-aaaa-aaaaaaaaaaaa" %}".replace("aaaaaaaa-aaaa-aaaa-aaaa-aaaaaaaaaaaa", nodegroupid);
        }'
        api_nodes='(nodeid)=>{
            return "{% url "api_nodes" "aaaaaaaa-aaaa-aaaa-aaaa-aaaaaaaaaaaa" %}".replace("aaaaaaaa-aaaa-aaaa-aaaa-aaaaaaaaaaaa", nodeid);
        }'
        api_node_value="{% url 'api_node_value' %}"
        api_resource_report='(resourceid)=>{return "{% url "api_resource_report" "aaaaaaaa-aaaa-aaaa-aaaa-aaaaaaaaaaaa" %}".replace("aaaaaaaa-aaaa-aaaa-aaaa-aaaaaaaaaaaa", resourceid)}'
        api_bulk_resource_report="{% url 'api_bulk_resource_report' %}"
        api_bulk_disambiguated_resource_instance="{% url 'api_bulk_disambiguated_resource_instance' %}"
        api_resources='(resourceid)=>{return "{% url "resources" "aaaaaaaa-aaaa-aaaa-aaaa-aaaaaaaaaaaa" %}".replace("aaaaaaaa-aaaa-aaaa-aaaa-aaaaaaaaaaaa", resourceid)}'
        api_search_component_data='"{% url "api_search_component_data" "aaaa"%}".replace("aaaa", "")'
        geojson="{% url 'geojson' %}"
        icons="{% url 'icons' %}"
        ontology_properties="{% url 'ontology_properties' %}"
        iiifmanifest="{% url 'iiifmanifest' %}"
        manifest_manager="{% url 'manifest_manager' %}"
        etl_manager="{% url 'etl_manager' %}"
        iiifannotations="{% url 'iiifannotations' %}"
        iiifannotationnodes="{% url 'iiifannotationnodes' %}"
        validatejson='"{% url "validatejson" "aaaa"%}".replace("aaaa", "")'
        get_dsl="{% url 'get_dsl' %}"
        transform_edtf_for_tile="{% url 'transform_edtf_for_tile' %}"
    ></div>
    {% endblock arches_urls %}
    {% block arches_data %}
    <div
        class='arches-data'
        celery-running="{{celery_running}}"
        concept-collections='[{% for concept_collection in concept_collections %}{
            "label": "{{ concept_collection.label | escapejs }}",
            "id": "{{ concept_collection.id }}"
        },{% endfor %}]'
        export-html-templates='[{% for template in export_html_templates %} "{{ template }}", {% endfor %}]'
        geocoder-default="{{ map_info.geocoder_default }}"
        geocoding-providers='[{% for provider in geocoding_providers %}{
            "name": "{{ provider.name }}",
            "geocoderid": "{{ provider.geocoderid }}",
            "api_key": {% if provider.api_key != None %} "{{ provider.api_key }}" {% elif provider.api_key == None %} null {% endif %},
            "component": "{{ provider.component }}"
        },{% endfor %}]'
        graphs="{{graphs|default:'[]'}}"
        hex-bin-size="{{ map_info.hex_bin_size | unlocalize }}"
        hex-bin-bounds="{{ map_info.hex_bin_bounds }}"
        active-language="{{ app_settings.ACTIVE_LANGUAGE }}"
        active-language-dir="{{ app_settings.ACTIVE_LANGUAGE_DIR }}"
        languages='{{ app_settings.LANGUAGES }}'
        mapbox-api-key="{{ map_info.mapbox_api_key }}"
        mapbox-glyphs="{{ map_info.mapbox_glyphs }}"
        mapbox-sprites="{{ map_info.mapbox_sprites }}"
        map-default-x="{{ map_info.x|unlocalize }}"
        map-default-y="{{ map_info.y|unlocalize }}"
        map-default-zoom="{{ map_info.zoom | unlocalize }}"
        map-default-min-zoom="{{ map_info.map_min_zoom | unlocalize }}"
        map-default-max-zoom="{{ map_info.map_max_zoom | unlocalize }}"
        map-layers='[{% for map_layer in map_layers %}{
            "maplayerid": "{{ map_layer.maplayerid }}",
            "name": "{{ map_layer.name }}",
            "layer_definitions": {{ map_layer.layer_json }},
            "isoverlay": {{ map_layer.isoverlay|lower }},
            "icon": "{{ map_layer.icon }}",
            "legend": "{{ map_layer.legend | default_if_none:"" | escapejs  }}",
            "searchonly": {{ map_layer.searchonly|lower }},
            "activated": {{ map_layer.activated|lower }},
            "addtomap": {{ map_layer.addtomap|lower }},
            "is_resource_layer": false,
            "centerx": {{ map_layer.centerx|default_if_none:"null"|unlocalize }},
            "centery": {{ map_layer.centery|default_if_none:"null"|unlocalize }},
            "zoom": {{ map_layer.zoom|default_if_none:"null"|unlocalize }},
            "sortorder": {{ map_layer.sortorder }}
        },{% endfor %}{% for resource_map_layer in resource_map_layers %}{
            "maplayerid": "{{ resource_map_layer.nodeid }}",
            "name": "{{ resource_map_layer.name }}",
            "layer_definitions": {{ resource_map_layer.layer_definitions }},
            "searchonly": false,
            "isoverlay": true,
            "icon": "{{ resource_map_layer.icon }}",
            "legend": "{{ resource_map_layer.legend | escapejs  }}",
            "activated": true,
            "addtomap": {{ resource_map_layer.addtomap|lower }},
            "is_resource_layer": true
        },{% endfor %}]'
        map-markers='[{% for map_marker in map_markers %}{
            "name": "{{ map_marker.name }}",
            "url": "{{ map_marker.url }}"
        },{% endfor %}]'
        map-sources='{
            {% for map_source in map_sources %}
                "{{ map_source.name }}": {{ map_source.source_json }},
            {% endfor %}
            {% for resource_map_source in resource_map_sources %}
                "{{ resource_map_source.name }}": {{ resource_map_source.source }},
            {% endfor %}
        }'
        preferred-coordinate-systems="{{ map_info.preferred_coordinate_systems }}"
        resources='[{% for resource in resource_graphs %}{
            "maplayerid": "{{resource.graphid}}",
            "graphid": "{{resource.graphid}}",
            "name": "{{ resource.name | escapejs }}",
            "icon": "{{ resource.iconclass }}"
        },{% endfor %}]'
        user-email='{{ user.email }}'
        use-semantic-relationships="{{ app_settings.USE_SEMANTIC_RESOURCE_RELATIONSHIPS|lower }}"
        version="{{ app_settings.VERSION }}"
    ></div>
    {% endblock arches_data %}


    <!-- consumed by media/js/card-components.js -->
    <div
        id="cardComponentData"
        style="display: none;"
        cardComponents='{{% for component in card_components %}
            "{{ component.pk }}": {
                "componentname": "{{ component.componentname }}",
                "component": "{{ component.component }}",
                "defaultconfig": {{ component.defaultconfig_json }}
            },
        {% endfor %}}'
    ></div>


    <!-- consumed by media/js/datatype-config-components.js -->
    <div
        id="datatypeConfigComponentData"
        style="display: none;"
        datatypeConfigComponents='{{% for datatype in datatypes %}
            {% if datatype.configcomponent != None %}
                "{{ datatype.pk }}" : {
                    "datatype": "{{ datatype.datatype }}",
                    "iconclass": "{{ datatype.iconclass }}",
                    "modulename": "{{ datatype.modulename }}",
                    "classname": "{{ datatype.classname }}",
                    "configcomponent": "{{ datatype.configcomponent }}",
                    "defaultconfig": {{ datatype.defaultconfig }},
                    "configname": "{{ datatype.configname }}",
                    "isgeometric": "{{ datatype.isgeometric }}",
                    "defaultwidget": "{{ datatype.defaultwidget }}",
                    "issearchable": "{{ datatype.issearchable }}"
                },
            {% endif %}
        {% endfor %}}'
    ></div>


    <!-- consumed by media/js/file-renderers.js -->
    <div
        id="fileRendererData"
        style="display: none;"
        fileRenderers='{{% for renderer in app_settings.RENDERERS  %}
            "{{ renderer.id }}": {
                "name": "{{ renderer.name }}",
                "title": "{{ renderer.title }}",
                "description": "{{ renderer.description }}",
                "component": "{{ renderer.component }}",
                "id": "{{ renderer.id }}",
                "iconclass": "{{ renderer.iconclass }}",
                "text": "{{ renderer.title }}",
                "type": "{{ renderer.type }}",
                "ext": "{{ renderer.ext }}",
                "exclude": "{{ renderer.exclude }}"
            },
        {% endfor %}}'
    ></div>


    <!-- consumed by media/js/function-templates.js -->
    <div
        id="functionTemplateData"
        style="display: none;"
        functionTemplates='{{% for template in function_templates  %}
            "{{ template.pk }}": {
                "component": "{{ template.component }}",
                "classname": "{{ template.classname }}",
                "name": "{{ template.name }}",
                "functiontype": "{{ template.functiontype }}",
                "modulename": "{{ template.modulename }}",
                "description": "{{ template.description }}",
                "defaultconfig": "{{ template.defaultconfig }}"
            },
        {% endfor %}}'
    ></div>


    <!-- consumed by media/js/geocoder-templates.js -->
    <div
        id="geocoderTemplateData"
        style="display: none;"
        geocoderTemplates='{{% for provider in geocoding_providers %}
            "{{ provider.geocoderid }}": {
                "component": "{{ provider.component }}",
                "name": "{{ provider.name }}",
                "api_key": "{{ provider.api_key }}"
            },
        {% endfor %}}'
    ></div>


    <!-- consumed by media/js/plugins.js -->
    <div
        id="pluginsData"
        style="display: none;"
        plugins='{{ plugins_json }}'
    ></div>


    <!-- consumed by media/js/resource-types.js -->
    <div
        id="resourceTypeData"
        style="display: none;"
        resourceTypes='{{% for type, type_data in resource_types %}
            "{{type}}": {
                "id": "{{type_data.resourcetypeid}}",
                "icon": "{{type_data.icon_class}}",
                "name": "{{type_data.name}}",
                "defaultDescription": "{{type_data.default_description}}",
                "descriptionNode": "{{type_data.description_node}}",
                "categories": [
                    {% for category in type_data.categories %}
                        "{{category}}"
                    {% endfor %}
                ],
                "color": "{{type_data.marker_color}}",
                "strokeColor": "{{type_data.stroke_color}}",
                "fillColor": "{{type_data.fill_color}}"
            },
        {% endfor %}}'
    ></div>


    <!-- consumed by media/js/report-templates.js -->
    <div
        id="reportTemplateData"
        style="display: none;"
        reportTemplates='{{% for template in report_templates %}
            "{{ template.pk }}": {
                "componentname": "{{ template.componentname }}",
                "component": "{{ template.component }}",
                "defaultconfig": {{ template.defaultconfig_json }},
                "name": "{{ template.name }}",
                "preload_resource_data": "{{ template.preload_resource_data }}"
            },
        {% endfor %}}'
    ></div>


    <!-- consumed by media/js/search-components.js -->
    <div
        id="searchComponentData"
        style="display: none;"
        searchComponents='{{% for component in search_components %}
            "{{ component.pk }}": {{ component.toJSON }},
        {% endfor %}}'
    ></div>


    <!-- consumed by media/js/widgets.js -->
    <div
        id="widgetData"
        style="display: none;"
        widgets='{{% for widget in widgets %}
            "{{ widget.pk }}": {
                "name": "{{ widget.name }}",
                "component": "{{ widget.component }}",
                "datatype": "{{ widget.datatype }}",
                "defaultconfig": {{ widget.defaultconfig_json }}
            },
        {% endfor %}}'
    ></div>
{% endblock arches_modules %}

{% block project_modules %}
{% endblock project_modules %}<|MERGE_RESOLUTION|>--- conflicted
+++ resolved
@@ -112,8 +112,6 @@
             "title": "{% trans "Delete Branch/Resource Model?" %}",
             "text": "{% trans "Deleting this branch/resource model will remove it (and all associated data) entirely.  Are you sure you would like to proceed?" %}"
         }'
-<<<<<<< HEAD
-=======
         confirm-graph-publication-delete='{
             "title": "{% trans "Delete Published Graph?" %}",
             "text": "{% trans "Deleting this publication will remove it (and all associated data) entirely.  Are you sure you would like to proceed?" %}"
@@ -138,7 +136,6 @@
             "title": "{% jsescaped_trans "Restore Version Failed..."%}",
             "text": "{% jsescaped_trans "Sorry! The request failed. Please try again. Contact your system administrator if the problem persists." %}"
         }'
->>>>>>> c9d0bad8
         confirm-graph-revert='{
             "title": "{% trans "Revert Branch/Resource Model?" %}",
             "text": "{% trans "This will revert the current branch/resource model to the latest published version.  Are you sure you would like to proceed?" %}"
@@ -168,19 +165,11 @@
         }'
         resource-graph-has-unpublished-changes='{
             "title": "{% jsescaped_trans "Graph Has Unpublished Changes" %}",
-<<<<<<< HEAD
-            "text": "{% jsescaped_trans "This Resource Instance is based on a graph that has unpublished changes. If you want this Resource Instance to include the latest changes, please navigate to the Graph Designer and publish the related Graph." %}"
-        }'
-        resource-graph-has-different-publication='{
-            "title": "{% jsescaped_trans "Graph Has Different Publication" %}",
-            "text": "{% jsescaped_trans "This Resource Instance is based on a graph that has a different publication than the current one. If you want this Resource Instance to include the latest changes, please migrate this instance to the current graph publication." %}"
-=======
             "text": "{% jsescaped_trans "This resource instance is based on an older data model. Your system administrator will need to update this instance before you can edit it." %}"
         }'
         resource-graph-has-different-publication='{
             "title": "{% jsescaped_trans "Graph Has Different Published Version" %}",
             "text": "{% jsescaped_trans "This resource instance is based on an older data model. Your system administrator will need to update this instance before you can edit it." %}"
->>>>>>> c9d0bad8
         }'
         resource-graph-change-active-status-error='{
             "title": "{% jsescaped_trans "Could not update Resource Model active state" %}",
