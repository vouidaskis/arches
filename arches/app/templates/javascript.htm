{% load staticfiles %}
{% load l10n %}
{% load i18n %}

{% block require_config %}
<script>
    var CKEDITOR_BASEPATH = '{{ STATIC_URL }}packages/ckeditor/';
    require.config({
        baseUrl: '{{ STATIC_URL }}js',
        urlArgs: '_dc={{ app_settings.VERSION }}',
        paths: {
            'plugins': '{{ STATIC_URL }}plugins',
            'widget-templates': '{% url "widgets" ""%}'.replace(/\/$/, ""),
            'report-templates': '{% url "report-templates" ""%}'.replace(/\/$/, ""),
            'function-templates': '{% url "function-templates" ""%}'.replace(/\/$/, ""),
            'templates': '{% url "templates" ""%}'.replace(/\/$/, ""),
            'datatype-config-templates': '{% url "datatype_template" ""%}'.replace(/\/$/, ""),
            'nifty': '{{ STATIC_URL }}plugins/nifty',
            'async': '{{ STATIC_URL }}packages/requirejs-plugins/src/async',
            'text': '{{ STATIC_URL }}packages/requirejs-text/text',
            'jquery-lib': '{{ STATIC_URL }}packages/jquery/dist/jquery.min',
            'jquery': '{{ STATIC_URL }}packages/jquery-migrate/dist/jquery-migrate.min',
            'js-cookie': '{{ STATIC_URL }}packages/js-cookie/src/js.cookie',
            'select2': '{{ STATIC_URL }}packages/select2/select2',
            'bootstrap': '{{ STATIC_URL }}packages/bootstrap/dist/js/bootstrap.min',
            'jquery-ui': '{{ STATIC_URL }}packages/jqueryui/jquery-ui.min',
            'backbone': '{{ STATIC_URL }}packages/backbone/backbone-min',
            'underscore': '{{ STATIC_URL }}packages/underscore/underscore-min',
            'jquery-validate': '{{ STATIC_URL }}packages/jquery-validation/dist/jquery.validate.min',
            'd3': '{{ STATIC_URL }}packages/d3/d3.min',
            'dropzone': '{{ STATIC_URL }}packages/dropzone/dist/min/dropzone-amd-module.min',
            'ckeditor': '{{ STATIC_URL }}packages/ckeditor/ckeditor',
            'ckeditor-jquery': '{{ STATIC_URL }}packages/ckeditor/adapters/jquery',
            'knockout': '{{ STATIC_URL }}packages/knockout/build/output/knockout-latest',
            'knockout-mapping': '{{ STATIC_URL }}packages/knockout-mapping/dist/knockout.mapping.min',
            'moment': '{{ STATIC_URL }}packages/moment/min/moment.min',
            'bootstrap-datetimepicker': '{{ STATIC_URL }}packages/eonasdan-bootstrap-datetimepicker/build/js/bootstrap-datetimepicker.min',
            'blueimp-gallery': '{{ STATIC_URL }}packages/blueimp-gallery/js/blueimp-gallery.min',
            'blueimp-jquery': '{{ STATIC_URL }}packages/blueimp-gallery/js/jquery.blueimp-gallery.min',
            'blueimp-helper': '{{ STATIC_URL }}packages/blueimp-gallery/js/blueimp-helper.min',
            'datatables.net': '{{ STATIC_URL }}packages/datatables.net/js/jquery.dataTables.min',
            'datatables.net-bs': '{{ STATIC_URL }}packages/datatables.net-bs/js/dataTables.bootstrap.min',
            'datatables.net-buttons': '{{ STATIC_URL }}packages/datatables.net-buttons/js/dataTables.buttons.min',
            'datatables.net-buttons-print': '{{ STATIC_URL }}packages/datatables.net-buttons/js/buttons.print.min',
            'datatables.net-buttons-html5': '{{ STATIC_URL }}packages/datatables.net-buttons/js/buttons.html5.min',
            'datatables.net-buttons-bs': '{{ STATIC_URL }}packages/datatables.net-buttons-bs/js/buttons.bootstrap.min',
            'datatables.net-responsive': '{{ STATIC_URL }}packages/datatables.net-responsive/js/dataTables.responsive',
            'datatables.net-responsive-bs': '{{ STATIC_URL }}packages/datatables.net-responsive-bs/js/responsive.bootstrap',
            'chosen': '{{ STATIC_URL }}packages/chosen-js/chosen.jquery.min',
            'mapbox-gl': '{{ STATIC_URL }}packages/mapbox-gl/dist/mapbox-gl',
            'mapbox-gl-draw': '{{ STATIC_URL }}packages/@mapbox/mapbox-gl-draw/dist/mapbox-gl-draw',
            'mapbox-gl-geocoder': '{{ STATIC_URL }}packages/@mapbox/mapbox-gl-geocoder/dist/mapbox-gl-geocoder.min',
            'proj4': '{{ STATIC_URL }}packages/proj4/dist/proj4',
            'noUiSlider': '{{ STATIC_URL }}packages/nouislider/distribute/nouislider.min',
            'geojson-extent': '{{ STATIC_URL }}packages/@mapbox/geojson-extent/geojson-extent',
            'geojsonhint': '{{ STATIC_URL }}packages/@mapbox/geojsonhint/geojsonhint',
            'bootstrap-colorpicker': '{{ STATIC_URL }}packages/bootstrap-colorpicker/dist/js/bootstrap-colorpicker.min',
            'uuid': '{{ STATIC_URL }}packages/uuidjs/dist/uuid.core',
            'turf': '{{ STATIC_URL }}packages/@turf/turf/turf.min',
            'geohash': '{{ STATIC_URL }}packages/latlon-geohash/latlon-geohash',
            'leaflet': '{{ STATIC_URL }}packages/leaflet/dist/leaflet',
            'leaflet-iiif': '{{ STATIC_URL }}packages/leaflet-iiif/leaflet-iiif',
            'leaflet-draw': '{{ STATIC_URL }}packages/leaflet-draw/dist/leaflet.draw',
            'leaflet-fullscreen': '{{ STATIC_URL }}packages/leaflet.fullscreen/Control.FullScreen',
            'metismenu': '{{ STATIC_URL }}packages/metismenu/dist/metisMenu.min',
            'knockstrap': '{{ STATIC_URL }}packages/knockstrap/build/knockstrap.min',
            'jqtree': '{{ STATIC_URL }}packages/jqtree/tree.jquery',
            'core-js':'{{ STATIC_URL }}packages/core-js/client/shim.min',
            'dom-4': '{{ STATIC_URL }}packages/dom4/build/dom4',
            'numeral': '{{ STATIC_URL }}packages/numeral/numeral',
            {% block paths %}{% endblock paths %}
        },
        packages: [{
            name: "codemirror",
            location: '{{ STATIC_URL }}packages/codemirror',
            main: "lib/codemirror"
        }],
        shim: {
            'nifty': {
                exports: 'nifty',
                deps: ['bootstrap', 'jquery', 'jquery-ui', 'metismenu']
            },
            'metismenu': {
                deps: ['jquery', 'jquery-ui']
            },
            'chosen': {
                deps: ['jquery']
            },
            'bootstrap': {
                deps: ['jquery', 'jquery-ui']
            },
            'knockout-mapping': {
                deps: ['knockout']
            },
            'jquery-validate': {
                deps: ['jquery']
            },
            'jquery-ui': {
                deps: ['jquery']
            },
            'jqtree': {
                deps: ['jquery']
            },
            'datatables': {
                deps: ['jquery']
            },
            'datatables.net': {
                deps: ['jquery']
            },
            'datatables.net-buttons-bs': {
                deps: ['datatables.net-buttons']
            },
            'noUiSlider': {
                deps: ['jquery'],
                exports : '$'
            },
            'jquery': {
                deps: ['jquery-lib'],
                exports : '$'
            },
            'mapbox-gl-draw': {
                deps: ['mapbox-gl']
            },
            'select2': {
                deps: ['jquery'],
            },
            'moment': {
                deps: ['jquery']
            },
            'uuid': {
                exports: 'UUID'
            },
            'geohash': {
                exports: 'Geohash'
            },
            'leaflet-iiif': {
                deps: ['leaflet']
            },
            'leaflet-draw': {
                deps: ['leaflet']
            },
            'leaflet-fullscreen': {
                deps: ['leaflet']
            },
            'ckeditor': {
                deps: ['jquery']
            },
            'ckeditor-jquery': {
                deps: ['ckeditor']
            },
            {% block shim %}{% endblock shim %}
        }
    });
</script>
{% endblock require_config %}

{% block arches_modules %}
<script>
    require(['utils/set-csrf-token']);

    // put values here that should be accessible application wide
    define('arches', [], function () {
        return {
            urls: {
                root: "{% url 'root' %}",
                home: "{% url 'home' %}",
                media: "{{ STATIC_URL }}",
                rdm: "{% url 'rdm' ''%}",
                uploadedfiles: "{{ MEDIA_URL }}",
                concept_tree: "{% url 'concept_tree' '' %}",
                concept: "{% url 'concept' 'aaaaaaaa-aaaa-aaaa-aaaa-aaaaaaaaaaaa' %}",
                concept_search: "{% url 'concept_search' %}",
                concept_value: "{% url 'concept_value' %}",
                concept_manage_parents: "{% url 'concept_manage_parents' 'aaaaaaaa-aaaa-aaaa-aaaa-aaaaaaaaaaaa' %}",
                concept_make_collection: "{% url 'make_collection' 'aaaaaaaa-aaaa-aaaa-aaaa-aaaaaaaaaaaa' %}",
                change_password: "{% url 'change_password' %}",
                export_concept: "{% url 'export_concept' 'aaaaaaaa-aaaa-aaaa-aaaa-aaaaaaaaaaaa' %}",
                export_concept_collections: "{% url 'export_concept_collections' %}",
                get_concept_collections: "{% url 'get_concept_collections' %}",
                dropdown: "{% url 'dropdown' %}",
                paged_dropdown: "{% url 'paged_dropdown' %}",
                get_pref_label: "{% url 'get_pref_label' %}",
                from_sparql_endpoint: "{% url 'from_sparql_endpoint' 'aaaaaaaa-aaaa-aaaa-aaaa-aaaaaaaaaaaa' %}",
                search_sparql_endpoint: "{% url 'search_sparql_endpoint' %}",
                confirm_delete: "{% url 'confirm_delete' 'aaaaaaaa-aaaa-aaaa-aaaa-aaaaaaaaaaaa' %}",
                search_terms: "{% url 'search_terms' %}",
                search_results: "{% url 'search_results' %}",
                export_results: "{% url 'export_results' %}",
                get_export_file: "{% url 'get_export_file' %}",
                buffer: "{% url 'buffer'%}",
                config: "{% url 'config' %}",
                node: "{% url 'node' 'aaaaaaaa-aaaa-aaaa-aaaa-aaaaaaaaaaaa' %}",
                graph_nodes: function(graphid){return "{% url 'graph_nodes' 'aaaaaaaa-aaaa-aaaa-aaaa-aaaaaaaaaaaa' %}".replace('aaaaaaaa-aaaa-aaaa-aaaa-aaaaaaaaaaaa', graphid)},
                nodegroup: "{% url 'nodegroup' %}",
                node_layer: "{% url 'node_layer' 'aaaaaaaa-aaaa-aaaa-aaaa-aaaaaaaaaaaa' %}",
                graph: "{% url 'graph' 'aaaaaaaa-aaaa-aaaa-aaaa-aaaaaaaaaaaa' %}".replace('aaaaaaaa-aaaa-aaaa-aaaa-aaaaaaaaaaaa', ''),
                graph_designer: function(graphid){return "{% url 'graph_designer' 'aaaaaaaa-aaaa-aaaa-aaaa-aaaaaaaaaaaa' %}".replace('aaaaaaaa-aaaa-aaaa-aaaa-aaaaaaaaaaaa', graphid)},
                graph_settings: function(graphid){return "{% url 'graph_settings' 'aaaaaaaa-aaaa-aaaa-aaaa-aaaaaaaaaaaa' %}".replace('aaaaaaaa-aaaa-aaaa-aaaa-aaaaaaaaaaaa', graphid)},
                get_notifications: "{% url 'get_notifications' %}",
                dismiss_notifications: "{% url 'dismiss_notifications' %}",
                get_notification_types: "{% url 'get_notification_types' %}",
                update_notification_types: "{% url 'update_notification_types' %}",
                card: "{% url 'card' '' %}",
                reorder_cards: "{% url 'reorder_cards'%}",
                resource: "{% url 'resource' %}",
                resource_editor: "{% url 'resource_editor' 'aaaaaaaa-aaaa-aaaa-aaaa-aaaaaaaaaaaa' %}".replace('aaaaaaaa-aaaa-aaaa-aaaa-aaaaaaaaaaaa', ''),
                resource_copy: "{% url 'resource_copy' 'aaaaaaaa-aaaa-aaaa-aaaa-aaaaaaaaaaaa' %}".replace('aaaaaaaa-aaaa-aaaa-aaaa-aaaaaaaaaaaa', ''),
                resource_report: "{% url 'resource_report' 'aaaaaaaa-aaaa-aaaa-aaaa-aaaaaaaaaaaa' %}".replace('aaaaaaaa-aaaa-aaaa-aaaa-aaaaaaaaaaaa', ''),
                resource_edit_log: "{% url 'resource_edit_log' 'aaaaaaaa-aaaa-aaaa-aaaa-aaaaaaaaaaaa' %}".replace('aaaaaaaa-aaaa-aaaa-aaaa-aaaaaaaaaaaa', ''),
                get_resource_edit_log: function(graphid){return "{% url 'resource_edit_log' 'aaaaaaaa-aaaa-aaaa-aaaa-aaaaaaaaaaaa' %}".replace('aaaaaaaa-aaaa-aaaa-aaaa-aaaaaaaaaaaa', graphid)},
                resource_data: "{% url 'resource_data' 'aaaaaaaa-aaaa-aaaa-aaaa-aaaaaaaaaaaa' 'aaaaaaaa-aaaa-aaaa-aaaa-aaaaaaaaaaaa' %}".replace(/aaaaaaaa-aaaa-aaaa-aaaa-aaaaaaaaaaaa/g, ''),
                resource_cards: "{% url 'resource_cards' 'aaaaaaaa-aaaa-aaaa-aaaa-aaaaaaaaaaaa' %}".replace('aaaaaaaa-aaaa-aaaa-aaaa-aaaaaaaaaaaa', ''),
                related_resources: "{% url 'related_resources' 'aaaaaaaa-aaaa-aaaa-aaaa-aaaaaaaaaaaa' %}".replace('aaaaaaaa-aaaa-aaaa-aaaa-aaaaaaaaaaaa', ''),
                resource_descriptors: "{% url 'resource_descriptors' 'aaaaaaaa-aaaa-aaaa-aaaa-aaaaaaaaaaaa' %}".replace('aaaaaaaa-aaaa-aaaa-aaaa-aaaaaaaaaaaa', ''),
                resource_tiles: "{% url 'resource_tiles' 'aaaaaaaa-aaaa-aaaa-aaaa-aaaaaaaaaaaa' %}",
                tile: "{% url 'tile' %}",
                reorder_tiles: "{% url 'reorder_tiles' %}",
                reorder_nodes: "{% url 'reorder_nodes' %}",
                delete_provisional_tile: "{% url 'delete_provisional_tile' %}",
                tile_history: "{% url 'tile_history' %}",
                download_files: "{% url 'download_files' %}",
                apply_functions: "{% url 'apply_functions' 'aaaaaaaa-aaaa-aaaa-aaaa-aaaaaaaaaaaa' %}".replace('aaaaaaaa-aaaa-aaaa-aaaa-aaaaaaaaaaaa', ''),
                remove_functions: "{% url 'remove_functions' 'aaaaaaaa-aaaa-aaaa-aaaa-aaaaaaaaaaaa' %}".replace('aaaaaaaa-aaaa-aaaa-aaaa-aaaaaaaaaaaa', ''),
                time_wheel_config: "{% url 'time_wheel_config' %}",
                reindex: "{% url 'reindex' %}",
                permission_data: "{% url 'permission_data' %}",
                resource_permission_data: "{% url 'resource_permission_data' %}",
                permission_manager_data: "{% url 'permission_manager_data' %}",
                get_user_names: "{% url 'get_user_names' %}",
                feature_popup_content: "{% url 'feature_popup_content' %}",
                related_resource_candidates: "{% url 'related_resource_candidates' %}",
                relatable_resources: "{% url 'relatable_resources' %}",
                get_domain_connections: function(graphid){return "{% url 'get_domain_connections' 'aaaaaaaa-aaaa-aaaa-aaaa-aaaaaaaaaaaa' %}".replace('aaaaaaaa-aaaa-aaaa-aaaa-aaaaaaaaaaaa', graphid)},
                clone_graph: function(graphid){return "{% url 'clone_graph' 'aaaaaaaa-aaaa-aaaa-aaaa-aaaaaaaaaaaa' %}".replace('aaaaaaaa-aaaa-aaaa-aaaa-aaaaaaaaaaaa', graphid)},
                export_graph: function(graphid){return "{% url 'export_graph' 'aaaaaaaa-aaaa-aaaa-aaaa-aaaaaaaaaaaa' %}".replace('aaaaaaaa-aaaa-aaaa-aaaa-aaaaaaaaaaaa', graphid)},
                delete_graph: function(graphid){return "{% url 'delete_graph' 'aaaaaaaa-aaaa-aaaa-aaaa-aaaaaaaaaaaa' %}".replace('aaaaaaaa-aaaa-aaaa-aaaa-aaaaaaaaaaaa', graphid)},
                delete_instances: function(graphid){return "{% url 'delete_instances' 'aaaaaaaa-aaaa-aaaa-aaaa-aaaaaaaaaaaa' %}".replace('aaaaaaaa-aaaa-aaaa-aaaa-aaaaaaaaaaaa', graphid)},
                export_mapping_file: function(graphid){return "{% url 'export_mapping_file' 'aaaaaaaa-aaaa-aaaa-aaaa-aaaaaaaaaaaa' %}".replace('aaaaaaaa-aaaa-aaaa-aaaa-aaaaaaaaaaaa', graphid)},
                add_resource: function(graphid){return "{% url 'add_resource' 'aaaaaaaa-aaaa-aaaa-aaaa-aaaaaaaaaaaa' %}".replace('aaaaaaaa-aaaa-aaaa-aaaa-aaaaaaaaaaaa', graphid)},
                function_manager: function(graphid){return "{% url 'function_manager' 'aaaaaaaa-aaaa-aaaa-aaaa-aaaaaaaaaaaa' %}".replace('aaaaaaaa-aaaa-aaaa-aaaa-aaaaaaaaaaaa', graphid)},
                mobile_survey_resources: function(surveyid){return "{% url 'mobile_survey_resources' 'aaaaaaaa-aaaa-aaaa-aaaa-aaaaaaaaaaaa' %}".replace('aaaaaaaa-aaaa-aaaa-aaaa-aaaaaaaaaaaa', surveyid)},
                collector_designer: function(surveyid){return "{% url 'collector_designer' 'aaaaaaaa-aaaa-aaaa-aaaa-aaaaaaaaaaaa' %}".replace('aaaaaaaa-aaaa-aaaa-aaaa-aaaaaaaaaaaa', surveyid)},
                plugin: function(pluginid){return "{% url 'plugins' 'aaaaaaaa-aaaa-aaaa-aaaa-aaaaaaaaaaaa' %}".replace('aaaaaaaa-aaaa-aaaa-aaaa-aaaaaaaaaaaa', pluginid)},
                mvt: function(nodeid){return decodeURI("{% url 'mvt' 'aaaaaaaa-aaaa-aaaa-aaaa-aaaaaaaaaaaa' '{z}' '{x}' '{y}' %}").replace('aaaaaaaa-aaaa-aaaa-aaaa-aaaaaaaaaaaa', nodeid)},
                collector_manager: "{% url 'collector_manager' %}",
                help_template: "{% url 'help_templates' %}",
                api_card: "{% url 'api_card' 'aaaaaaaa-aaaa-aaaa-aaaa-aaaaaaaaaaaa' %}".replace('aaaaaaaa-aaaa-aaaa-aaaa-aaaaaaaaaaaa', ''),
                api_resources: function(resourceid){return "{% url 'resources' 'aaaaaaaa-aaaa-aaaa-aaaa-aaaaaaaaaaaa' %}".replace('aaaaaaaa-aaaa-aaaa-aaaa-aaaaaaaaaaaa', resourceid)},
                api_search_component_data: "{% url 'api_search_component_data' 'aaaa'%}".replace('aaaa', ''),
                geojson: "{% url 'geojson' %}",
                icons: "{% url 'icons' %}",
<<<<<<< HEAD
                ontology_properties: "{% url 'ontology_properties' %}",
                iiifmanifest: "{% url 'iiifmanifest' %}"
=======
                iiifmanifest: "{% url 'iiifmanifest' %}",
                {% block urls %}{% endblock urls %}
>>>>>>> 46798a7d
            },
            geocoderPlaceHolder: "{% trans 'Find an address...' %}",
            confirmNav: {
                title: "{% trans 'Edits pending...' %}",
                text: "{% trans 'You currently have edits pending, are you sure you would like to proceed (and discard any pending edits)?' %}"
            },
            confirmGraphDelete: {
                title: "{% trans 'Delete Branch/Resource Model?' %}",
                text: "{% trans 'Deleting this branch/resource model will remove it (and all associated data) entirely.  Are you sure you would like to proceed?' %}"
            },
            confirmAllResourceDelete: {
                title: "{% trans 'Delete All Resources Associated with this Graph?' %}",
                text: "{% trans 'Deleting All Resources removes all associated data with this graph entirely.  Are you sure you would like to proceed?' %}"
            },
            confirmResourceDelete: {
                title: "{% trans 'Delete Resource?' %}",
                text: "{% trans 'Deleting this resource will remove it (and all associated data) entirely.  Are you sure you would like to proceed?' %}"
            },
            confirmMaplayerDelete: {
                title: "{% trans 'Delete map layer?' %}",
                text: "{% trans 'Deleting this map layer will remove it entirely.  You cannot undo this action.  Are you sure you would like to proceed?' %}"
            },
            confirmSurveyDelete: {
                title: "{% trans 'Delete survey?' %}",
                text: "{% trans 'Deleting this survey will remove it entirely.  You cannot undo this action.  Are you sure you would like to proceed?' %}"
            },
            graphImportFailed: {
                title: "{% trans 'Graph import failed.'%}"
            },
            requestFailed: {
                title: "{% trans 'Request Failed...' %}",
                text: "{% trans 'Sorry! The request failed. Please try again.  Contact your system administrator if the problem persists.' %}"
            },
            resourceCopySuccess: {
                title: "{% trans 'Resource Successfully Copied.'%}"
            },
            resourceCopyFailed: {
                title: "{% trans 'Resource Copy Failed...'%}",
                text: "{% trans 'Sorry! The copy request failed. Please try again.  Contact your system administrator if the problem persists.' %}"
            },
            mapboxApiKey: '{{ map_info.mapbox_api_key }}',
            hexBinSize: {{ map_info.hex_bin_size }},
            mapboxSprites: '{{ map_info.mapbox_sprites }}',
            mapboxGlyphs: '{{ map_info.mapbox_glyphs }}',
            hexBinBounds: {{ map_info.hex_bin_bounds }},
            mapDefaultX: {{ map_info.x|unlocalize }},
            mapDefaultY: {{ map_info.y|unlocalize }},
            mapDefaultZoom: {{ map_info.zoom }},
            mapDefaultMinZoom: {{ map_info.map_min_zoom }},
            mapDefaultMaxZoom: {{ map_info.map_max_zoom }},
            preferredCoordinateSystems: {% autoescape off %}{{ map_info.preferred_coordinate_systems }}{% endautoescape %},
            useSemanticRelationships: {{ app_settings.USE_SEMANTIC_RESOURCE_RELATIONSHIPS|lower }},
            geocoderDefault: '{{ map_info.geocoder_default }}',
            mapMarkers: [{% autoescape off %}{% for map_marker in map_markers %}{
                'name': '{{ map_marker.name }}',
                'url': '{{ map_marker.url }}',
            },{% endfor %}{% endautoescape %}],
            mapSources: {{% autoescape off %}{% for map_source in map_sources %}
                '{{ map_source.name }}': {{ map_source.source_json }},
            {% endfor %}{% for resource_map_source in resource_map_sources %}
                '{{ resource_map_source.name }}': {{ resource_map_source.source }},
            {% endfor %}{% endautoescape %}},
            mapLayers: [{% autoescape off %}{% for map_layer in map_layers %}{
                'maplayerid': '{{ map_layer.maplayerid }}',
                'name': '{{ map_layer.name }}',
                'layer_definitions': {{ map_layer.layer_json }},
                'isoverlay': {{ map_layer.isoverlay|lower }},
                'icon': '{{ map_layer.icon }}',
                'legend': '{{ map_layer.legend | default_if_none:"" | escapejs  }}',
                'searchonly': {{ map_layer.searchonly|lower }},
                'activated': {{ map_layer.activated|lower }},
                'addtomap': {{ map_layer.addtomap|lower }},
                'is_resource_layer': false,
                'centerx': {{ map_layer.centerx|default_if_none:"null"|unlocalize }},
                'centery': {{ map_layer.centery|default_if_none:"null"|unlocalize }},
                'zoom': {{ map_layer.zoom|default_if_none:"null" }}
            },{% endfor %}{% for resource_map_layer in resource_map_layers %}{
                'maplayerid': '{{ resource_map_layer.nodeid }}',
                'name': '{{ resource_map_layer.name }}',
                'layer_definitions': {{ resource_map_layer.layer_definitions }},
                'searchonly': false,
                'isoverlay': true,
                'icon': '{{ resource_map_layer.icon }}',
                'legend': '{{ resource_map_layer.legend | escapejs  }}',
                'activated': true,
                'addtomap': {{ resource_map_layer.addtomap|lower }},
                'is_resource_layer': true
            },{% endfor %}{% endautoescape %}],
            conceptCollections: [{% autoescape off %}{% for concept_collection in concept_collections %}{
                'label': '{{ concept_collection.label | escapejs }}',
                'id': '{{ concept_collection.id }}',
            },{% endfor %}{% endautoescape %}],
            geocodingProviders: [{% autoescape off %}{% for provider in geocoding_providers %}{
                'name': '{{ provider.name }}',
                'geocoderid': '{{ provider.geocoderid }}',
                'api_key': {% if provider.api_key != None %} '{{ provider.api_key }}' {% elif provider.api_key == None %} null {% endif %},
                'component': '{{ provider.component }}'
            },{% endfor %}{% endautoescape %}],
            resources: [{% autoescape off %}{% for resource in resource_graphs %}{
              'maplayerid': '{{resource.graphid}}',
              'graphid': '{{resource.graphid}}',
              'name': '{{ resource.name }}',
              'icon': '{{ resource.iconclass }}',
            },{% endfor %}{% endautoescape %}],
            userEmail: '{{ user.email }}',
            celeryRunning: '{{celery_running}}',
            graphs: {% autoescape off %}{{graphs|default:"[]"}}{% endautoescape %}
        };
    });

    define('resource-types', [], function () {
        var resourceTypes = {
            {% for type, type_data in resource_types %}
            "{{type}}": {
                id: "{{type_data.resourcetypeid}}",
                icon: "{{type_data.icon_class}}",
                name: "{{type_data.name}}",
                defaultDescription: "{{type_data.default_description}}",
                descriptionNode: "{{type_data.description_node}}",
                categories: [
                    {% for category in type_data.categories %}
                    "{{category}}"
                    {% endfor %}
                ],
                color: "{{type_data.marker_color}}",
                strokeColor: "{{type_data.stroke_color}}",
                fillColor: "{{type_data.fill_color}}"
            },
            {% endfor %}
        };

        return resourceTypes;
    });

    define('widgets', [{% for widget in widgets %}'{{ widget.component }}',{% endfor %}], function () {
        return {{% autoescape off %}{% for widget in widgets %}
            '{{ widget.pk }}': {
                'name': '{{ widget.name }}',
                'component': '{{ widget.component }}',
                'datatype': '{{ widget.datatype }}',
                'defaultconfig': '{{ widget.defaultconfig_json }}'
            },
        {% endfor %}{% endautoescape %}};
    });

    define('report-templates', [{% for template in report_templates %}'{{ template.component }}',{% endfor %}], function () {
        return {{% autoescape off %}{% for template in report_templates %}
            '{{ template.pk }}': {
                'componentname': '{{ template.componentname }}',
                'component': '{{ template.component }}',
                'defaultconfig': '{{ template.defaultconfig_json }}',
                'name': '{{ template.name }}'
            },
        {% endfor %}{% endautoescape %}};
    });

    define('card-components', [{% for component in card_components %}'{{ component.component }}',{% endfor %}], function () {
        return {{% autoescape off %}{% for component in card_components %}
            '{{ component.pk }}': {
                'componentname': '{{ component.componentname }}',
                'component': '{{ component.component }}',
                'defaultconfig': '{{ component.defaultconfig_json }}'
            },
        {% endfor %}{% endautoescape %}};
    });

    define('function-templates', [{% for template in function_templates %}'{{ template.component }}',{% endfor %}], function () {
         return;
    });

    define('component-templates', ['views/components/nodegroup-selector','views/components/simple-switch'], function () {
         return;
    });

    define('geocoder-templates', [{% for provider in geocoding_providers %}'{{ provider.component }}',{% endfor %}], function () {
         return;
    });

    define('file-renderers', [{% for renderer in app_settings.RENDERERS %}'{{ renderer.component }}',{% endfor %}], function () {
        return [{% autoescape off %}{% for renderer in app_settings.RENDERERS %}
                {'name': '{{ renderer.name }}',
                'title': '{{ renderer.title }}',
                'description': '{{ renderer.description }}',
                'component': '{{ renderer.component }}',
                'id': '{{ renderer.id }}',
                'iconclass': '{{ renderer.iconclass }}',
                'text': '{{ renderer.title }}',
                'type': '{{ renderer.type }}',
                'ext': '{{ renderer.ext }}',
                'exclude': '{{ renderer.exclude }}',
                 },
                {% endfor %}{% endautoescape %}];
    });

    define('datatype-config-components',
        [{% for datatype in datatypes %}
            {% if datatype.configcomponent != None %}
            "{{ datatype.configcomponent }}",
            {% endif %}
        {% endfor %}
        ],
        function () { return });

    define('geoms', function () {
        {% autoescape off %}return {{geoms}};{% endautoescape %}
    });

    define('search-components', [{% for component in search_components %}'{{ component.componentpath }}',{% endfor %}], function () {
            return {% autoescape off %}[{% for component in search_components %}
                {{component.toJSON}},
            {% endfor %}]{% endautoescape %};
    });

    define('leaflet-draw-local', [
        'leaflet',
        'leaflet-draw'
    ], function (L) {
        L.drawLocal.draw.toolbar.actions.title = '{% trans "Cancel drawing" %}';
        L.drawLocal.draw.toolbar.actions.text = '{% trans "Cancel" %}';

        L.drawLocal.draw.toolbar.finish.title = '{% trans "Finish drawing" %}';
        L.drawLocal.draw.toolbar.finish.text = '{% trans "Finish" %}';

        L.drawLocal.draw.toolbar.undo.title = '{% trans "Delete last point drawn" %}';
        L.drawLocal.draw.toolbar.undo.text = '{% trans "Delete last point" %}';

        L.drawLocal.draw.toolbar.buttons.polyline = '{% trans "Draw a polyline" %}';
        L.drawLocal.draw.toolbar.buttons.polygon = '{% trans "Draw a polygon" %}';
        L.drawLocal.draw.toolbar.buttons.rectangle = '{% trans "Draw a rectangle" %}';
        L.drawLocal.draw.toolbar.buttons.circle = '{% trans "Draw a circle" %}';
        L.drawLocal.draw.toolbar.buttons.marker = '{% trans "Draw a marker" %}';

        L.drawLocal.draw.handlers.circle.tooltip.start = '{% trans "Click and drag to draw circle." %}';
        L.drawLocal.draw.handlers.circle.radius = '{% trans "Radius" %}';

        L.drawLocal.draw.handlers.marker.tooltip.start = '{% trans "Click map to place marker." %}';

        L.drawLocal.draw.handlers.polygon.tooltip.start = '{% trans "Click to start drawing shape." %}';
        L.drawLocal.draw.handlers.polygon.tooltip.cont = '{% trans "Click to continue drawing shape." %}';
        L.drawLocal.draw.handlers.polygon.tooltip.end = '{% trans "Click first point to close this shape." %}';

        L.drawLocal.draw.handlers.polyline.error = '{% trans "<strong>Error:</strong> shape edges cannot cross!" %}';
        L.drawLocal.draw.handlers.polyline.tooltip.start = '{% trans "Click to start drawing line." %}';
        L.drawLocal.draw.handlers.polyline.tooltip.cont = '{% trans "Click to continue drawing line." %}';
        L.drawLocal.draw.handlers.polyline.tooltip.end = '{% trans "Click last point to finish line." %}';

        L.drawLocal.draw.handlers.rectangle.tooltip.start = '{% trans "Click and drag to draw rectangle." %}';
        L.drawLocal.draw.handlers.simpleshape.tooltip.end = '{% trans "Release mouse to finish drawing." %}';

        L.drawLocal.edit.toolbar.actions.save.title = '{% trans "Apply changes." %}';
        L.drawLocal.edit.toolbar.actions.save.text = '{% trans "Apply" %}';

        L.drawLocal.edit.toolbar.actions.cancel.title = '{% trans "Undo edits, discards all changes." %}';
        L.drawLocal.edit.toolbar.actions.cancel.text = '{% trans "Undo" %}';

        L.drawLocal.edit.toolbar.buttons.edit = '{% trans "Edit drawings." %}';
        L.drawLocal.edit.toolbar.buttons.editDisabled = '{% trans "No drawings to edit." %}';
        L.drawLocal.edit.toolbar.buttons.remove = '{% trans "Delete drawings." %}';
        L.drawLocal.edit.toolbar.buttons.removeDisabled = '{% trans "No drawings to delete." %}';

        L.drawLocal.edit.handlers.edit.tooltip.text = '{% trans "Drag handles, or marker to edit feature." %}';
        L.drawLocal.edit.handlers.edit.tooltip.subtext = '{% trans "Click undo to cancel changes." %}';

        L.drawLocal.edit.handlers.remove.tooltip.text = '{% trans "Click on a feature to remove" %}';
    });
</script>
{% endblock arches_modules %}

{% block project_modules %}
{% endblock project_modules %}<|MERGE_RESOLUTION|>--- conflicted
+++ resolved
@@ -249,13 +249,9 @@
                 api_search_component_data: "{% url 'api_search_component_data' 'aaaa'%}".replace('aaaa', ''),
                 geojson: "{% url 'geojson' %}",
                 icons: "{% url 'icons' %}",
-<<<<<<< HEAD
                 ontology_properties: "{% url 'ontology_properties' %}",
-                iiifmanifest: "{% url 'iiifmanifest' %}"
-=======
                 iiifmanifest: "{% url 'iiifmanifest' %}",
                 {% block urls %}{% endblock urls %}
->>>>>>> 46798a7d
             },
             geocoderPlaceHolder: "{% trans 'Find an address...' %}",
             confirmNav: {
