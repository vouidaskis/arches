--- conflicted
+++ resolved
@@ -305,17 +305,10 @@
                 title: "{% trans 'Delete map layer?' %}",
                 text: "{% trans 'Deleting this map layer will remove it entirely.  You cannot undo this action.  Are you sure you would like to proceed?' %}"
             },
-<<<<<<< HEAD
-=======
             confirmSendTwoFactorAuthenticationEmail: {
                 title: "{% trans 'Send Two-Factor Authentication email?' %}",
                 text: "{% trans 'This will send an email containing instructions to change two-factor authentication settings to your registered email address.  Are you sure you would like to proceed?' %}"
             },
-            confirmSurveyDelete: {
-                title: "{% trans 'Delete survey?' %}",
-                text: "{% trans 'Deleting this survey will remove it entirely.  You cannot undo this action.  Are you sure you would like to proceed?' %}"
-            },
->>>>>>> d67b7e9d
             graphImportFailed: {
                 title: "{% trans 'Graph import failed.'%}"
             },
