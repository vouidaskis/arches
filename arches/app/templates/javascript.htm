--- conflicted
+++ resolved
@@ -349,15 +349,12 @@
         new='{% trans "New" as new %} "{{ new|escapejs }}"'
         add-new='{% trans "Add New" as addNew %} "{{ addNew|escapejs }}"'
         return='{% trans "Return" as return %} "{{ return|escapejs }}"'
-<<<<<<< HEAD
         csv='{% trans "csv" as csv %} "{{ csv|escapejs }}"'
         html='{% trans "html" as html %} "{{ html|escapejs }}"'
         shapefile='{% trans "shapefile" as shapefile %} "{{ shapefile|escapejs }}"'
         geojson-url='{% trans "geojson url" as geojsonUrl %} "{{ geojsonUrl|escapejs }}"'
         tile-excel='{% trans "tile excel" as tileExcel %} "{{ tileExcel|escapejs }}"'
         copy-to-clipboard='{% trans "Copy to clipboard" as copyToClipboard %} "{{ copyToClipboard|escapejs }}"'
-=======
->>>>>>> 726e020a1a64604bc85014cc3b0856f7b98757b0
         info='{% trans "Info" as info %} "{{ info|escapejs }}"'
         arches-export='{% trans "Arches Export" as archesExport %} "{{ archesExport|escapejs }}"'
         include-report-link-in-export='{% trans "Include the report link in the export?" as includeReportLinkInExport %} "{{ includeReportLinkInExport|escapejs }}"'
@@ -582,7 +579,6 @@
         grouping-error-title='{% trans "Settings Conflict: Remove this card from grouped card?" as groupingErrorTitle %} "{{ groupingErrorTitle|escapejs }}"'
         grouping-error-message='{% trans "The cardinality of this card cannot be changed until you remove it from being grouped with the ${cardName} card.  Do you want to remove this card from being grouped with the ${cardName} card" as groupingErrorMessage %} "{{ groupingErrorMessage|escapejs }}"'
         model-does-not-exist='{% trans "!! Referenced model does not exist -- Delete and select a new model !!" as modelDoesNotExist %} "{{ modelDoesNotExist|escapejs }}"'
-<<<<<<< HEAD
         layer-preview='{% trans "Layer Preview" as layerPreview %} "{{ layerPreview|escapejs }}"'
         layer-icon='{% trans "'Layer Icon'" as layerIcon %} "{{ layerIcon|escapejs }}"'
         save-edits='{% trans "Save Edits" as saveEdits %} "{{ saveEdits|escapejs }}"'
@@ -640,8 +636,6 @@
         delete-this-entry='{% trans "Delete this entry" as deleteThisEntry %} "{{ deleteThisEntry|escapejs }}"'
         save='{% trans "Save" as save %} "{{ save|escapejs }}"'
         noRelatedResourceText='{% trans "This resource is not related to any other resources" as noRelatedResourceText %} "{{ noRelatedResourceText|escapejs }}"'
-
-=======
         service='{% trans "Service" as service %} "{{ service|escapejs }}"'
         canvas='{% trans "Canvas" as canvas %} "{{ canvas|escapejs }}"'
         manage-image-service='{% trans "Manage Image Service" as manageImageService %} "{{ manageImageService|escapejs }}"'
@@ -677,7 +671,6 @@
         metadata-label='{% trans "Metadata Label" as metadataLabel %} "{{ metadataLabel|escapejs }}"'
         metadata-value='{% trans "Metadata Value" as metadataValue %} "{{ metadataValue|escapejs }}"'
         image-caption='{% trans "Image Caption" as imageCaption %} "{{ imageCaption|escapejs }}"'        
->>>>>>> 771cfd23
     ></div>
     {% endblock arches_translations %}
     {% block arches_urls %}
