{% load static %}
{% load l10n %}
{% load i18n %}
{% load webpack_static from webpack_loader %}
{% load render_bundle from webpack_loader %}
{% load template_tags %}


{% block require_config %}
<script>
    var CKEDITOR_BASEPATH = "{% webpack_static 'node_modules/ckeditor4/' %}";
    window.CKEDITOR_BASEPATH = CKEDITOR_BASEPATH;
    require.config({
        baseUrl: "{% webpack_static 'build/js' %}",
        urlArgs: '_dc={{ app_settings.VERSION }}',
        paths: {
            'underscore': "{% webpack_static 'node_modules/underscore/underscore-min' %}" ,
        },
        packages: [{
            name: "codemirror",
            location: "{% webpack_static 'node_modules/codemirror' %}",
            main: "lib/codemirror"
        }],
        shim: {
            'backbone': {
                deps: ['jquery', 'jquery-lib', 'underscore'],
                exports: 'Backbone'
            },
            'nifty': {
                exports: 'nifty',
                deps: ['bootstrap', 'jquery', 'jquery-ui', 'metismenu']
            },
            'metismenu': {
                deps: ['jquery', 'jquery-ui']
            },
            'chosen': {
                deps: ['jquery']
            },
            'bootstrap': {
                deps: ['jquery', 'jquery-ui']
            },
            'knockout-mapping': {
                deps: ['knockout']
            },
            'jquery-validate': {
                deps: ['jquery']
            },
            'jquery-ui': {
                deps: ['jquery']
            },
            'jqtree': {
                deps: ['jquery']
            },
            'datatables': {
                deps: ['jquery']
            },
            'datatables.net': {
                deps: ['jquery']
            },
            'datatables.net-buttons-bs': {
                deps: ['datatables.net-buttons']
            },
            'noUiSlider': {
                deps: ['jquery'],
                exports : '$'
            },
            'jquery': {
                deps: ['jquery-lib'],
                exports : '$'
            },
            'mapbox-gl-draw': {
                deps: ['mapbox-gl']
            },
            'select-woo': {
                deps: ['jquery'],
            },
            'moment': {
                deps: ['jquery']
            },
            'uuid': {
                exports: 'UUID'
            },
            'geohash': {
                exports: 'Geohash'
            },
            'leaflet-iiif': {
                deps: ['leaflet']
            },
            'leaflet-draw': {
                deps: ['leaflet']
            },
            'leaflet-fullscreen': {
                deps: ['leaflet']
            }
            {% block shim %}{% endblock shim %}
        }
    });
</script>
{% endblock require_config %}

{% block arches_modules %}

    <!-- consumed by media/js/arches.js -->
    {% block arches_translations %}
    <div
        class='arches-translations'
        confirm-all-resource-delete='{
            "title": "{% trans "Delete All Resources Associated with this Graph?" %}",
            "text": "{% trans "Deleting All Resources removes all associated data with this graph entirely.  Are you sure you would like to proceed?" %}"
        }'
        confirm-graph-delete='{
            "title": "{% trans "Delete Branch/Resource Model?" %}",
            "text": "{% trans "Deleting this branch/resource model will remove it (and all associated data) entirely.  Are you sure you would like to proceed?" %}"
        }'
        confirm-maplayer-delete='{
            "title": "{% jsescaped_trans "Delete map layer?" %}",
            "text": "{% jsescaped_trans "Deleting this map layer will remove it entirely.  You cannot undo this action.  Are you sure you would like to proceed?" %}"
        }'
        confirm-nav='{
            "title": "{% jsescaped_trans "Edits pending..." %}",
            "text": "{% jsescaped_trans "You currently have edits pending, are you sure you would like to proceed (and discard any pending edits)?" %}"
        }'
        confirm-resource-delete='{
            "title": "{% jsescaped_trans "Delete Resource?" %}",
            "text": "{% jsescaped_trans "Deleting this resource will remove it (and all associated data) entirely.  Are you sure you would like to proceed?" %}"
        }'
        graph-import-failed='{
            "title": "{% jsescaped_trans "Graph import failed." %}"
        }'
        request-failed='{
            "title": "{% jsescaped_trans "Request Failed..." as requestfailed %} {{requestfailed|escapejs}}",
            "text": "{% jsescaped_trans "Sorry! The request failed. Please try again.  Contact your system administrator if the problem persists." %}"
        }'
        confirm-send-two-factor-authentication-email='{
            "title": "{% jsescaped_trans "Send Two-Factor Authentication email?" %}",
            "text": "{% jsescaped_trans "This will send an email containing instructions to change two-factor authentication settings to your registered email address.  Are you sure you would like to proceed?" %}"
        }'
        two-factor-authentication-email-success='{
            "title": "{% jsescaped_trans "Success!" %}",
            "text": "{% jsescaped_trans "An email with instructions to change two-factor authentication settings has been sent to your registered email address." %}"
        }'
        resource-copy-failed='{
            "title": "{% jsescaped_trans "Resource Copy Failed..."%}",
            "text": "{% jsescaped_trans "Sorry! The copy request failed. Please try again.  Contact your system administrator if the problem persists." %}"
        }'
        resource-copy-success='{
            "title": "{% jsescaped_trans "Resource Successfully Copied."%}"
        }'
        resource-has-unpublished-graph='{
            "title": "{% jsescaped_trans "This resource is based on an unpublished graph." %}",
            "text": "{% jsescaped_trans "To continue, please ensure the graph is published." %}"
        }'
        two-factor-authentication='{% trans "Two-Factor Authentication" as twoFactorAuthentication %} "{{ twoFactorAuthentication|escapejs }}"'
        please-contact-system-administrator='{% trans "Please contact your system administrator for more details." as pleaseContactSystemAdministrator %}  "{{ pleaseContactSystemAdministrator|escapejs }}"'
        hide-null-values='{% trans "Hide Null Values" as hideNullValues %} "{{ hideNullValues|escapejs }}"'
        load-more='{% trans "Load More" as loadMore %} "{{ loadMore|escapejs }}"'
        load-more-resources='{% trans "Load More Resources" as loadMoreResources %} "{{ loadMoreResources|escapejs }}"'
        load-all='{% trans "Load All" as loadAll %} "{{ loadAll|escapejs }}"'
        display-name='{% trans "Display Name" as displayName %} "{{ displayName|escapejs }}"'
        display-description='{% trans "Display Description" as displayDescription %} "{{ displayDescription|escapejs }}"'
        map-popup='{% trans "Map Popup" as mapPopup %} "{{ mapPopup|escapejs }}"'
        map-popup-template='{% trans "Map Popup Template" as mapPopupTemplate %} "{{ mapPopupTemplate|escapejs }}"'
        id-string='{% trans "ID:" as idString %} "{{ idString|escapejs }}"'
        add-buffer='{% trans "Add Buffer" as addBuffer %} "{{ addBuffer|escapejs }}"'
        buffer-intersecting-feature='{% trans "Buffer Intersecting Feature" as bufferIntersectingFeature %} "{{ bufferIntersectingFeature|escapejs }}"'
        add-buffer-to-features='{% trans "Add buffer to features" as addBufferToFeatures %} "{{ addBufferToFeatures|escapejs }}"'
        add-buffer-feature='{% trans "Add Buffer Feature" as addBufferFeature %} "{{ addBufferFeature|escapejs }}"'
        select-buffer-units='{% trans "Select buffer units" as selectBufferUnits %} "{{ selectBufferUnits|escapejs }}"'
        select-a-feature-to-perform-intersection='{% trans "Select a feature to perform intersection" as selectAFeatureToPerformIntersection %} "{{ selectAFeatureToPerformIntersection|escapejs }}"'
        intersect='{% trans "Intersect" as intersect %} "{{ intersect|escapejs }}"'
        reindex='{% trans "Re-index" as reindex %} "{{ reindex|escapejs }}"'
        reindexing='{% trans "Re-indexing" as reindexing %} "{{ reindexing|escapejs }}"'
        reindex-resources-now='{% trans "Re-index Resources Now" as reindexResourcesNow %} "{{ reindexResourcesNow|escapejs }}"'
        function-reindex-message='{% trans "If you've made any changes to this function and there are resources already in the system, then you will need to reindex the resources to reflect your changes.  This process can take some time (potentially several minuetes or more).  Please be patient." as functionReindexMessage %} "{{ functionReindexMessage|escapejs }}"'
        use-bracketed-node-names='{% trans "Use bracketed node names like this: <node name>" as useBracketedNodeNames %} "{{ useBracketedNodeNames|escapejs }}"'
        primary-name-template='{% trans "Primary Name Template" as primaryNameTemplate %} "{{ primaryNameTemplate|escapejs }}"'
        primary-description-template='{% trans "Primary Description Template" as primaryDescriptionTemplate %} "{{ primaryDescriptionTemplate|escapejs }}"'
        select-primary-name-identifier-card='{% trans "Select a card from which to choose nodes to power your primary name identifier." as selectPrimaryNameIdentifierCard %} "{{ selectPrimaryNameIdentifierCard|escapejs }}"'
        select-primary-description-identifier-card='{% trans "Select a card from which to choose nodes to power your primary description identifier." as selectPrimaryDescriptionIdentifierCard %} "{{ selectPrimaryDescriptionIdentifierCard|escapejs }}"'
        add-as-new='{% trans "Add as new" as addAsNew %} "{{ addAsNew|escapejs }}"'
        add-as-new-resource='(resource) => {return {% trans "Add as new ${resource}" as addAsNewResource %} `{{ addAsNewResource|escapejs }}` }'
        add-feature='{% trans "Add Feature" as addFeature %} "{{ addFeature|escapejs }}"'
        distance='{% trans "Distance:" as distance %} "{{ distance|escapejs }}"'
        units='{% trans "Units:" as units %} "{{ units|escapejs }}"'
        meters='{% trans "meters:" as meters %} "{{ meters|escapejs }}"'
        feet='{% trans "feet:" as feet %} "{{ feet|escapejs }}"'
        download='{% trans "Download" as download %} "{{ download|escapejs }}"'
        download-zip-file='{% trans "Download Zip File" as downloadZipFile %} "{{ downloadZipFile|escapejs }}"'
        triggering-nodegroups='{% trans "Triggering Nodegroups" as triggeringNodegroups %} "{{ triggeringNodegroups|escapejs }}"'
        select-a-nodegroup='{% trans "Select a nodegroup" as selectANodegroup %} "{{ selectANodegroup|escapejs }}"'
        no-relationships-added='{% trans "No Relationships Added" as noRelationshipsAdded %} "{{ noRelationshipsAdded|escapejs }}"'
        relate-resource='{% trans "Relate Resource" as relateResource %} "{{ relateResource|escapejs }}"'
        cannot-be-related='{% trans "Cannot Be Related" as cannotBeRelated %} "{{ cannotBeRelated|escapejs }}"'
        related-resources='{% trans "Related Resources" as relatedResources %} "{{ relatedResources|escapejs }}"'
        view-related-resources='(resource) => {return {% trans "View resources related to ${resource}" as viewRelatedResources %} `{{ viewRelatedResources|escapejs }}` }'
        related-resources-filter-text='{% trans "Arches keeps track of how resources are related. Click the 'related resources' link on a search result from the list on the left to see its relatives displayed in an interactive graph" as relatedResourcesFilterText %} "{{ relatedResourcesFilterText|escapejs }}"'
        no-related-resources-shown='{% trans "No related resources shown." as noRelatedResourcesShown %} "{{ noRelatedResourcesShown|escapejs }}"'
        report-date='{% trans "Report Date:" as reportDate %} "{{ reportDate|escapejs }}"'
        placeholder='{% trans "Placeholder" as placeholder %} "{{ placeholder|escapejs }}"'
        x-coordinate-place-holder='{% trans "X Coordinate Placeholder" as xCoordinatePlaceHolder %} "{{ xCoordinatePlaceHolder|escapejs }}"'
        y-coordinate-place-holder='{% trans "Y Coordinate Placeholder" as yCoordinatePlaceHolder %} "{{ yCoordinatePlaceHolder|escapejs }}"'
        display-as-greyscale='{% trans "Display as Greyscale" as displayAsGreyscale %} "{{ displayAsGreyscale|escapejs }}"'
        annotation-overlays='{% trans "Annotation Overlays" as annotationOverlays %} "{{ annotationOverlays|escapejs }}"'
        reset-to-defaults='{% trans "Reset to defaults" as resetToDefaults %} "{{ resetToDefaults|escapejs }}"'
        data-themes='{% trans "Data Themes" as dataThemes %} "{{ dataThemes|escapejs }}"'
        arches='{% trans "Arches" as arches %} "{{ arches|escapejs }}"'
        permissions='{% trans "Permissions" as permissions %} "{{ permissions|escapejs }}"'
        allow-normal-access='{% trans "Allow Normal Access" as allowNormalAccess %} "{{ allowNormalAccess|escapejs }}"'
        person-group='{% trans "Person/Group" as personGroup %} "{{ personGroup|escapejs }}"'
        set-permissions-for-this-instance='{% trans "Set Permissions for this instance" as setPermissionsForThisInstance %} "{{ setPermissionsForThisInstance|escapejs }}"'
        set-instance-permissions-text='{% trans "By default only you have access to this record. You can set permissions for specific people or groups by selecting to whom you will grant access" as setInstancePermissionsText %} "{{ setInstancePermissionsText|escapejs }}"'
        define-instance-access-privileges='{% trans "Define access privileges for this instance. You may limit access to yourself, or select which user accounts and groups have permission to this resource." as defineInstanceAccessPrivileges %} "{{ defineInstanceAccessPrivileges|escapejs }}"'
        configure-access-to-this-instance='{% trans "Configure Access to this Instance" as configureAccessToThisInstance %} "{{ configureAccessToThisInstance|escapejs }}"'
        resource-instance-permissions='{% trans "Resource Instance Permissions" as resourceInstancePermissions %} "{{ resourceInstancePermissions|escapejs }}"'
        unsorted='{% trans "Unsorted" as unsorted %} "{{ unsorted|escapejs }}"'
        ascending='{% trans "Ascending" as ascending %} "{{ ascending|escapejs }}"'
        descending='{% trans "Descending" as descending %} "{{ descending|escapejs }}"'
        sort-search-results='{% trans "Sort Search Results" as sortSearchResults %} "{{ sortSearchResults|escapejs }}"'
        fuzzy-year-padding='{% trans "Fuzzy Year Padding" as fuzzyYearPadding %} "{{ fuzzyYearPadding|escapejs }}"'
        fuzzy-month-padding='{% trans "Fuzzy Month Padding" as fuzzyMonthPadding %} "{{ fuzzyMonthPadding|escapejs }}"'
        fuzzy-day-padding='{% trans "Fuzzy Day Padding" as fuzzyDayPadding %} "{{ fuzzyDayPadding|escapejs }}"'
        fuzzy-season-padding='{% trans "Fuzzy Season Padding (weeks)" as fuzzySeasonPadding %} "{{ fuzzySeasonPadding|escapejs }}"'
        multiplier-if-date-is-uncertain='{% trans "Multiplier if Date is Uncertain (?)" as multiplierIfDateIsUncertain %} "{{ multiplierIfDateIsUncertain|escapejs }}"'
        multiplier-if-date-is-approximate='{% trans "Multiplier if Date is Approximate (~)" as multiplierIfDateIsApproximate %} "{{ multiplierIfDateIsApproximate|escapejs }}"'
        multiplier-if-both='{% trans "Multiplier if Both (? and ~)" as multiplierIfBoth %} "{{ multiplierIfBoth|escapejs }}"'
        maximum-number-of-files='{% trans "Maximum Number of Files" as maximumNumberOfFiles %} "{{ maximumNumberOfFiles|escapejs }}"'
        images-only='{% trans "Allow images only?" as imagesOnly %} "{{ imagesOnly|escapejs }}"'
        related-node='{% trans "Related Node" as relatedNode %} "{{ relatedNode|escapejs }}"'
        relationship-to-node='{% trans "Relationship to Node" as relationshipToNode %} "{{ relationshipToNode|escapejs }}"'
        subtitle='{% trans "Subtitle" as subtitle %} "{{ subtitle|escapejs }}"'
        continue='{% trans "Continue" as continue %} "{{ continue|escapejs }}"'
        value='{% trans "Value" as value %} "{{ value|escapejs }}"'
        disabled='{% trans "Disabled" as disabled %} "{{ disabled|escapejs }}"'
        disable-editing='{% trans "Disable Editing" as disableEditing %} "{{ disableEditing|escapejs }}"'
        prevent-user-from-editing-value='{% trans "Prevent users from editing value" as preventUsersFromEditingValue %} "{{ preventUsersFromEditingValue|escapejs }}"'
        domain-options='{% trans "Domain options" as domainOptions %} "{{ domainOptions|escapejs }}"'
        add-new-option='{% trans "Add new option" as addNewOption %} "{{ addNewOption|escapejs }}"'
        remove-option='{% trans "Remove option" as removeOption %} "{{ removeOption|escapejs }}"'
        default-value='{% trans "Default Value" as defaultValue %} "{{ defaultValue|escapejs }}"'
        add-gnu='{% trans "Add GNU" as addGnu %} "{{ addGnu|escapejs }}"'
        showing-edits-by='{% trans "Showing edits by" as showingEditsBy %} "{{ showingEditsBy|escapejs }}"'
        return-to-approved-edits='{% trans "Return to approved edits" as returnToApprovedEdits %} "{{ returnToApprovedEdits|escapejs }}"'
        new-provisional-contribution='{% trans "This is a new contribution by a provisional editor." as newProvisionalContribution %} "{{ newProvisionalContribution|escapejs }}"'
        showing-recent-approved-edits='{% trans "Currently showing the most recent approved edits" as showingRecentApprovedEdits %} "{{ showingRecentApprovedEdits|escapejs }}"'
        provisional-edits='{% trans "Provisional Edits" as provisionalEdits %} "{{ provisionalEdits|escapejs }}"'
        qa-type='{% trans "QA Type" as qaType %} "{{ qaType|escapejs }}"'
        all-resources='{% trans "All Resources" as allResources %} "{{ allResources|escapejs }}"'
        all-edits='{% trans "All Edits" as allEdits %} "{{ allEdits|escapejs }}"'
        delete-all-edits='{% trans "Delete all edits" as deleteAllEdits %} "{{ deleteAllEdits|escapejs }}"'
        delete-this-record='{% trans "Delete this record" as deleteThisRecord %} "{{ deleteThisRecord|escapejs }}"'
        cancel-edit='{% trans "Cancel edit" as cancelEdit %} "{{ cancelEdit|escapejs }}"'
        save-edit='{% trans "Save edit" as saveEdit %} "{{ saveEdit|escapejs }}"'
        no-access-information='{% trans "Sorry, you do not have access to this information" as noAccessInformation %} "{{ noAccessInformation|escapejs }}"'
        no-data-added-yet='{% trans "No data added yet for" as noDataAddedYet %} "{{ noDataAddedYet|escapejs }}"'
        pending-provisional-data='{% trans "These data are provisional and pending review" as pendingProvisionalData %} "{{ pendingProvisionalData|escapejs }}"'
        label-true='{% trans "Label 'True'" as labelTrue %} "{{ labelTrue|escapejs }}"'
        label-false='{% trans "Label 'False'" as labelFalse %} "{{ labelFalse|escapejs }}"'
        select-an-option='{% trans "Select an Option" as selectAnOption %} "{{ selectAnOption|escapejs }}"'
        concept-collection='{% trans "Concept Collection" as conceptCollection %} "{{ conceptCollection|escapejs }}"'
        select-a-concept-collection='{% trans "Select a concept collection" as selectAConceptCollection %} "{{ selectAConceptCollection|escapejs }}"'
        search-url='{% trans "Search Url" as SearchUrl %} "{{ SearchUrl|escapejs }}"'
        use-search-url='{% trans "Use search url" as useSearchUrl %} "{{ useSearchUrl|escapejs }}"'
        use-search-url-optional='{% trans "Use search url (optional)" as useSearchUrlOptional %} "{{ useSearchUrlOptional|escapejs }}"'
        before='{% trans "Before" as before %} "{{ before|escapejs }}"'
        after='{% trans "After" as after %} "{{ after|escapejs }}"'
        case-insensitive='{% trans "Case Insensitive" as caseInsensitive %} "{{ caseInsensitive|escapejs }}"'
        whole-word='{% trans "Whole Word" as wholeWord %} "{{ wholeWord|escapejs }}"'
        remove-leading-trailing-spaces='{% trans "Also Remove Leading & Trailing Spaces" as removeLeadingTrailingSpaces %} "{{ removeLeadingTrailingSpaces|escapejs }}"'
        select-a-node='{% trans "Select a node" as selectANode %} "{{ selectANode|escapejs }}"'
        select-a-property='{% trans "Select a Property" as selectAProperty %} "{{ selectAProperty|escapejs }}"'
        no-date-entered='{% trans "No Date Entered" as noDateEntered %} "{{ noDateEntered|escapejs }}"'
        use-date-of-data-entry='{% trans "Use date of data entry" as useDateOfDataEntry %} "{{ useDateOfDataEntry|escapejs }}"'
        use-date-of-data-entry-for-default-value='{% trans "Check this to use the date of data entry as the default value." as useDateOfDataEntryForDefaultValue %} "{{ useDateOfDataEntryForDefaultValue|escapejs }}"'
        view-mode='{% trans "Date Picker View Mode" as viewMode %} "{{ viewMode|escapejs }}"'
        date='{% trans "Date" as date %} "{{ date|escapejs }}"'
        rich-text='{% trans "rich text" as richText %} "{{ richText|escapejs }}"'
        direction='{% trans "Direction" as direction %} "{{ direction|escapejs }}"'
        left-to-right='{% trans "Left-to-Right" as leftToRight %} "{{ leftToRight|escapejs }}"'
        right-to-left='{% trans "Right-to-Left" as rightToLeft %} "{{ rightToLeft|escapejs }}"'
        max-length='{% trans "Max Length" as maxLength %} "{{ maxLength|escapejs }}"'
        disable-editing='{% trans "Disable Editing" as disableEditing %} "{{ disableEditing|escapejs }}"'
        prevent-users-from-editing-value='{% trans "Prevent users from editing value" as preventUsersFromEditingValue %} "{{ preventUsersFromEditingValue|escapejs }}"'
        language='{% trans "Language" as language %} "{{ language|escapejs }}"'
        languages='{% trans "Languages" as languages %} "{{ languages|escapejs }}"'
        language-settings='{% trans "Language settings" as languageSettings %} "{{ languageSettings|escapejs }}"'
        page-language='{% trans "Select the language for the page" as pageLanguage %} "{{ pageLanguage|escapejs }}"'
        type='{% trans "Type" as type %} "{{ type|escapejs }}"'
        not-a-valid-edtf-format='{% trans "not a valid EDTF format" as notAValidEdtfFormat %} "{{ notAValidEdtfFormat|escapejs }}"'
        year-month-approximate='{% trans "Year-month approximate" as yearMonthApproximate %} "{{ yearMonthApproximate|escapejs }}"'
        entire-date-approximate='{% trans "Entire date (year-month-day) uncertain and approximate" as entireDateApproximate %} "{{ entireDateApproximate|escapejs }}"'
        year-uncertain='{% trans "Year uncertain (possibly the year 1984, but not definitely)" as yearUncertain %} "{{ yearUncertain|escapejs }}"'
        season-format-explanation='{% trans "Spring, 2001. The values 21, 22, 23, 24 may be used used to signify ' Spring', 'Summer', 'Autumn', 'Winter', respectively, in place of a month value (01 through 12) for a year-and-month format string" as seasonFormatExplanation %} "{{ seasonFormatExplanation|escapejs }}"'
        negative-year-explanation='{% trans "The year -100000.  'Y' may be used at the beginning of the date string to signify that the date is a year, when (and only when) the year exceeds four digits, i.e. for years later than 9999 or earlier than -9999." as negativeYearExplanation %} "{{ negativeYearExplanation|escapejs }}"'
        time-interval-year-precision='{% trans "A time interval with calendar year precision, beginning sometime in 1964 and ending sometime in 2008" as timeIntervalYearPrecision %} "{{ timeIntervalYearPrecision|escapejs }}"'
        time-interval-month-precision='{% trans "A time interval with calendar month precision, beginning sometime in June 2004 and ending sometime in August of 2006" as timeIntervalMonthPrecision %} "{{ timeIntervalMonthPrecision|escapejs }}"'
        time-interval-mixed-precision='{% trans "A time interval beginning sometime on February 1, 2004 and ending sometime in 2005. The start endpoint has calendar day precision and the end endpoint has calendar year precision" as timeIntervalMixedPrecision %} "{{ timeIntervalMixedPrecision|escapejs }}"'
        day-precision-encoding='{% trans "[year][“-”][month][“-”][day]" as dayPrecisionEncoding %} "{{ dayPrecisionEncoding|escapejs }}"'
        day-precision-encoding-explanation='{% trans "Refers to the calendar date 2021 April 12th with day precision" as dayPrecisionEncodingExplanation %} "{{ dayPrecisionEncodingExplanation|escapejs }}"'
        month-precision-encoding='{% trans "[year][“-”][month]" as monthPrecisionEncoding %} "{{ monthPrecisionEncoding|escapejs }}"'
        month-precision-encoding-explanation='{% trans "Refers to the calendar month April 2021 with month precision" as monthPrecisionEncodingExplanation %} "{{ monthPrecisionEncodingExplanation|escapejs }}"'
        year-precision-encoding='{% trans " [year]" as yearPrecisionEncoding %} "{{ yearPrecisionEncoding|escapejs }}"'
        year-precision-encoding-explanation='{% trans "Refers to the year 2021 with year precision" as yearPrecisionEncodingExplanation %} "{{ yearPrecisionEncodingExplanation|escapejs }}"'
        some-common-encodings='{% trans "Some common encodings:" as someCommonEncodings %} "{{ someCommonEncodings|escapejs }}"'
        edtf-date-specification='{% trans "EDTF Date Specfication (Library of Congress)" as edtfDateSpecification %} "{{ edtfDateSpecification|escapejs }}"'
        edtf-format-description='{% trans "The EDTF datatype allows you to describe dates (even uncertain dates).  You can find a summary of the standard here:" as edtfFormatDescription %} "{{ edtfFormatDescription|escapejs }}"'
        edtf-formats-expanded='{% trans "Extended Date/Time Formats (EDTF)" as edtfFormatsExpanded %} "{{ edtfFormatsExpanded|escapejs }}"'
        edtf-formats='{% trans "EDTF Formats" as edtfFormats %} "{{ edtfFormats|escapejs }}"'
        loading-time-wheel='{% trans "Loading Time Wheel" as loadingTimeWheel %} "{{ loadingTimeWheel|escapejs }}"'
        time-wheel='{% trans "Time Wheel" as timeWheel %} "{{ timeWheel|escapejs }}"'
        time-wheel-text='{% trans "Click on a block to set a filter, double-click to zoom in, double-click center to zoom out" as timeWheelText %} "{{ timeWheelText|escapejs }}"'
        last-seven-days='{% trans "Last 7 Days" as lastSevenDays %} "{{ lastSevenDays|escapejs }}"'
        last-thirty-days='{% trans "Last 30 Days" as lastThirtyDays %} "{{ lastThirtyDays|escapejs }}"'
        this-week='{% trans "This week" as thisWeek %} "{{ thisWeek|escapejs }}"'
        this-month='{% trans "This month" as thisMonth %} "{{ thisMonth|escapejs }}"'
        this-quarter='{% trans "This quarter" as thisQuarter %} "{{ thisQuarter|escapejs }}"'
        this-year='{% trans "This year" as thisYear %} "{{ thisYear|escapejs }}"'
        today='{% trans "Today" as today %} "{{ today|escapejs }}"'
        custom-date-range='{% trans "Custom date range" as customDateRange %} "{{ customDateRange|escapejs }}"'
        search-all-dates='{% trans "Search all dates" as searchAllDates %} "{{ searchAllDates|escapejs }}"'
        date-type='{% trans "Date Type" as dateType %} "{{ dateType|escapejs }}"'
        search-date-type='{% trans "Select a date node to search" as searchDateType %} "{{ searchDateType|escapejs }}"'
        search-date-range='{% trans "Select a date range to search" as searchDateRange %} "{{ searchDateRange|escapejs }}"'
        time-filter='{% trans "Time Filter" as timeFilter %} "{{ timeFilter|escapejs }}"'
        close-time-filter='{% trans "Close Time Filter" as closeTimeFilter %} "{{ closeTimeFilter|escapejs }}"'
        minimum-date='{% trans "Minimum Date" as minimumDate %} "{{ minimumDate|escapejs }}"'
        maximum-date='{% trans "Maximum Date" as maximumDate %} "{{ maximumDate|escapejs }}"'
        date-format='{% trans "Date Format" as dateFormat %} "{{ dateFormat|escapejs }}"'
        has-no-value='{% trans "Has no value" as hasNoValue %} "{{ hasNoValue|escapejs }}"'
        has-any-value='{% trans "Has any value" as hasAnyValue %} "{{ hasAnyValue|escapejs }}"'
        default-value='{% trans "Default Value" as defaultValue %} "{{ defaultValue|escapejs }}"'
        format='{% trans "Format" as format %} "{{ format|escapejs }}"'
        view-valid-formats='{% trans "view valid formats" as viewValidFormats %} "{{ viewValidFormats|escapejs }}"'
        max='{% trans "Max" as max %} "{{ max|escapejs }}"'
        min='{% trans "Min" as min %} "{{ min|escapejs }}"'
        increment='{% trans "Increment" as increment %} "{{ increment|escapejs }}"'
        increment-size='{% trans "Increment Size" as incrementSize %} "{{ incrementSize|escapejs }}"'
        decimal-places='{% trans "Decimal Places" as decimalPlaces %} "{{ decimalPlaces|escapejs }}"'
        number-of-decimal-places='{% trans "Number of decimal places" as numberOfDecimalPlaces %} "{{ numberOfDecimalPlaces|escapejs }}"'
        prefix='{% trans "Prefix" as prefix %} "{{ prefix|escapejs }}"'
        field-prefix='{% trans "Field Prefix" as fieldPrefix %} "{{ fieldPrefix|escapejs }}"'
        suffix='{% trans "suffix" as suffix %} "{{ suffix|escapejs }}"'
        field-suffix='{% trans "Field Suffix" as fieldSuffix %} "{{ fieldSuffix|escapejs }}"'
        from='{% trans "From" as from %} "{{ from|escapejs }}"'
        to='{% trans "To" as to %} "{{ to|escapejs }}"'
        select='{% trans "Select" as select %} "{{ select|escapejs }}"'
        within='{% trans "Within" as within %} "{{ within|escapejs }}"'
        overlaps='{% trans "overlaps" as overlaps %} "{{ overlaps|escapejs }}"'
        equals='{% trans "equals" as equals %} "{{ equals|escapejs }}"'
        is-not='{% trans "is not" as isNot %} "{{ isNot|escapejs }}"'
        not='{% trans "not" as not %} "{{ not|escapejs }}"'
        like='{% trans "like" as like %} "{{ like|escapejs }}"'
        not-like='{% trans "not like" as notLike %} "{{ notLike|escapejs }}"'
        and='{% trans "and" as and %} "{{ and|escapejs }}"'
        or='{% trans "or" as or %} "{{ or|escapejs }}"'
        of='{% trans "of" as of %} "{{ of|escapejs }}"'
        name='{% trans "Name" as name %} "{{ name|escapejs }}"'
        help='{% trans "Help" as help %} "{{ help|escapejs }}"'
        none='{% trans "None" as none %} "{{ none|escapejs }}"'
        add='{% trans "Add" as add %} "{{ add|escapejs }}"'
        remove='{% trans "Remove" as remove %} "{{ remove|escapejs }}"'
        find='{% trans "Find" as find %} "{{ find|escapejs }}"'
        filter='{% trans "Filter" as filter %} "{{ filter|escapejs }}"'
        clear='{% trans "Clear" as clear %} "{{ clear|escapejs }}"'
        clear-filter='{% trans "Clear Filter" as clearFilter %} "{{ clearFilter|escapejs }}"'
        buffer='{% trans "Buffer" as buffer %} "{{ buffer|escapejs }}"'
        distance='{% trans "Distance" as distance %} "{{ distance|escapejs }}"'
        buffer-distance='{% trans "Buffer Distance" as bufferDistance %} "{{ bufferDistance|escapejs }}"'
        new='{% trans "New" as new %} "{{ new|escapejs }}"'
        add-new='{% trans "Add New" as addNew %} "{{ addNew|escapejs }}"'
        return='{% trans "Return" as return %} "{{ return|escapejs }}"'
        csv='{% trans "csv" as csv %} "{{ csv|escapejs }}"'
        html='{% trans "html" as html %} "{{ html|escapejs }}"'
        shapefile='{% trans "shapefile" as shapefile %} "{{ shapefile|escapejs }}"'
        geojson-url='{% trans "geojson url" as geojsonUrl %} "{{ geojsonUrl|escapejs }}"'
        tile-excel='{% trans "tile excel" as tileExcel %} "{{ tileExcel|escapejs }}"'
        copy-to-clipboard='{% trans "Copy to clipboard" as copyToClipboard %} "{{ copyToClipboard|escapejs }}"'
        info='{% trans "Info" as info %} "{{ info|escapejs }}"'
        arches-export='{% trans "Arches Export" as archesExport %} "{{ archesExport|escapejs }}"'
        include-report-link-in-export='{% trans "Include the report link in the export?" as includeReportLinkInExport %} "{{ includeReportLinkInExport|escapejs }}"'
        list-item-one-format='{% trans "1. Format" as listItemOneFormat %} "{{ listItemOneFormat|escapejs }}"'
        list-item-one-format-text='{% trans "Select the format you'd like for your export data. (tile excel and geojson formats require a resource type filter)" as listItemOneFormatText %} "{{ listItemOneFormatText|escapejs }}"'
        list-item-two-coordinate-precision='{% trans "2. Coordinate Precision" as listItemTwoCoordinatePrecision %} "{{ listItemTwoCoordinatePrecision|escapejs }}"'
        list-item-two-coordinate-precision-text='{% trans "Tell us how many decimal places of precision you'd like for geo-data results" as listItemTwoCoordinatePrecisionText %} "{{ listItemTwoCoordinatePrecisionText|escapejs }}"'
        list-item-three-report-link='{% trans "3. Report Link" as listItemThreeReportLink %} "{{ listItemThreeReportLink|escapejs }}"'
        list-item-three-report-link-text='{% trans "Only applicable to CSV and shapefile exports" as listItemThreeReportLinkText %} "{{ listItemThreeReportLinkText|escapejs }}"'
        list-item-four-name-this-export='{% trans "4. Name this export" as listItemFourNameThisExport %} "{{ listItemFourNameThisExport|escapejs }}"'
        list-item-five-email-address='{% trans "5. Email Address" as listItemFiveEmailAddress %} "{{ listItemFiveEmailAddress|escapejs }}"'
        list-item-five-email-address-text='{% trans "This download may take some time.  Tell us where to email a download link to your results" as listItemFiveEmailAddressText %} "{{ listItemFiveEmailAddressText|escapejs }}"'
        celery-not-running-warning='(SEARCH_EXPORT_IMMEDIATE_DOWNLOAD_THRESHOLD, SEARCH_EXPORT_IMMEDIATE_DOWNLOAD_THRESHOLD_HTML_FORMAT) => {return {% trans "Arches is currently running without Celery. Exports will be limited to ${SEARCH_EXPORT_IMMEDIATE_DOWNLOAD_THRESHOLD} records. The html option is only allowed with a selection of up to ${SEARCH_EXPORT_IMMEDIATE_DOWNLOAD_THRESHOLD_HTML_FORMAT} resources." as celeryNotRunningWarning %} `{{ celeryNotRunningWarning|escapejs }}` }'
        export-search-results='{% trans "Export Search Results" as exportSearchResults %} "{{ exportSearchResults|escapejs }}"'
        close-export-search-results='{% trans "Close Export Search Results Panel" as closeExportSearchResults %} "{{ closeExportSearchResults|escapejs }}"'
        advanced-search='{% trans "Advanced Search" as advancedSearch %} "{{ advancedSearch|escapejs }}"'
        advanced-search-description='{% trans "With Advanced Search you can build more sophisticated search queries. Select the search facets you wish to query from the list on the right. Then enter your criteria to customize your search filters" as advancedSearchDescription %} "{{ advancedSearchDescription|escapejs }}"'
        map-search='{% trans "Map Search" as mapSearch %} "{{ mapSearch|escapejs }}"'
        close-map-filter='{% trans "Close map filter" as closeMapFilter %} "{{ closeMapFilter|escapejs }}"'
        map-editor='{% trans "Map editor" as mapEditor %} "{{ mapEditor|escapejs }}"'
        map-filter='{% trans "Map filter" as mapFilter %} "{{ mapFilter|escapejs }}"'
        basemap-filter='{% trans "Basemap options" as basemapFilter %} "{{ basemapFilter|escapejs }}"'
        overlays-filter='{% trans "Map overlays" as overlaysFilter %} "{{ overlaysFilter|escapejs }}"'
        legend-filter='{% trans "Map legend" as legendFilter %} "{{ legendFilter|escapejs }}"'
        accept-geo-json='{% trans "Accept GeoJSON" as acceptGeoJson %} "{{ acceptGeoJson|escapejs }}"'
        cancel-geo-json='{% trans "Cancel changes to GeoJSON" as cancelGeoJson %} "{{ cancelGeoJson|escapejs }}"'
        geojson-errors='{% trans "GeoJSON has the following errors that must be resolved:" as geojsonErrors %} "{{ geojsonErrors|escapejs }}"'
        edit-geo-json='{% trans "Edit GeoJSON" as editGeoJson %} "{{ editGeoJson|escapejs }}"'
        edit-coordinates='{% trans "Edit Coordinates" as editCoordinates %} "{{ editCoordinates|escapejs }}"'
        show-feature='{% trans "Show Feature" as showFeature %} "{{ showFeature|escapejs }}"'
        coordinate-reference='{% trans "Coordinate Reference:" as coordinateReference %} "{{ coordinateReference|escapejs }}"'
        feature-coordinate-list='{% trans "Feature coordinates" as featureCoordinateList %} "{{ featureCoordinateList|escapejs }}"'
        add-new-vertex='{% trans "Add a new vertex" as addNewVertex %} "{{ addNewVertex|escapejs }}"'
        x-value='{% trans "x value:" as xValue %} "{{ xValue|escapejs }}"'
        y-value='{% trans "y value:" as yValue %} "{{ yValue|escapejs }}"'
        delete-vertex='(x, y) => {return {% trans "Delete vertex, x: ${x}, y: ${y}" as deleteVertex %} `{{ deleteVertex|escapejs }}` }'
        zoom-to-all='{% trans "Zoom to all" as zoomToAll %} "{{ zoomToAll|escapejs }}"'
        zoom-to-all-features='{% trans "Zoom to all features" as zoomToAllFeatures %} "{{ zoomToAllFeatures|escapejs }}"'
        no-email-saved-for-user='{% trans "No Email saved for User" as noEmailSavedForUser %} "{{ noEmailSavedForUser|escapejs }}"'
        drag-geo-json-kml='{% trans "Drag GeoJSON or KML files here to add" as dragGeoJsonKml %} "{{ dragGeoJsonKml|escapejs }}"'
        following-errors-occurred='{% trans "The following errors occurred:" as followingErrorsOccurred %} "{{ followingErrorsOccurred|escapejs }}"'
        shown-total-search-results='(shown, total) => {return {% trans "Results: ${shown} of ${total}" as shownTotalSearchResults %} `{{ shownTotalSearchResults|escapejs }}` }'
        search='{% trans "Search" as search %} "{{ search|escapejs }}"'
        search-criteria='{% trans "Search Criteria" as searchCriteria %} "{{ searchCriteria|escapejs }}"'
        enter-search-string-here='{% trans "Enter Search String here" as enterSearchStringHere %} "{{ enterSearchStringHere|escapejs }}"'
        view-search-string='{% trans "View search string" as viewSearchString %} "{{ viewSearchString|escapejs }}"'
        search-string-text='{% trans "Search String - use to filter resources displayed" as searchStringText %} "{{ searchStringText|escapejs }}"'
        saved-search='{% trans "Saved Search" as savedSearch %} "{{ savedSearch|escapejs }}"'
        saved-searches='{% trans "Saved Searches" as savedSearches %} "{{ savedSearches|escapejs }}"'
        close-saved-searches='{% trans "Close Saved Searches" as closeSavedSearches %} "{{ closeSavedSearches|escapejs }}"'
        no-saved-searches='{% trans "The Arches site administrator hasn't saved any searches yet." as noSavedSearches %} "{{ noSavedSearches|escapejs }}"'
        searching='{% trans "searching" as searching %} "{{ searching|escapejs }}"'
        search-facets='{% trans "Search Facets" as searchFacets %} "{{ searchFacets|escapejs }}"'
        filter-search-facets='{% trans "Filter search facets" as filterSearchFacets %} "{{ filterSearchFacets|escapejs }}"'
        clear-facet-filter='{% trans "Clear facet filter" as clearFacetFilter %} "{{ clearFacetFilter|escapejs }}"'
        resource-type-search-facets='(resourceType) => {return {% trans "${resourceType} search facets" as resourceTypeSearchFacets %} `{{ resourceTypeSearchFacets|escapejs }}` }'
        add-card-to-search-query='(card, graph) => {return {% trans "Add ${card} for ${graph} to search query" as addCardToSearchQuery %} `{{ addCardToSearchQuery|escapejs }}` }'
        current-and-previous='(current, previous) => {return {% trans "${current} and ${previous}" as currentAndPrevious %} `{{ currentAndPrevious|escapejs }}` }'
        current-or-previous='(current, previous) => {return {% trans "${current} or ${previous}" as currentOrPrevious %} `{{ currentOrPrevious|escapejs }}` }'
        remove-facet='(card) => {return {% trans "Remove ${card} facet" as removeFacet %} `{{ removeFacet|escapejs }}` }'
        search-results='{% trans "Search Results" as searchResults %} "{{ searchResults|escapejs }}"'
        previous-page='{% trans "View previous page of results" as previousPage %} "{{ previousPage|escapejs }}"'
        next-page='{% trans "View next page of results" as nextPage %} "{{ nextPage|escapejs }}"'
        more-pages='{% trans "More results available" as morePages %} "{{ morePages|escapejs }}"'
        page='{% trans "Page" as page %} "{{ page|escapejs }}"'
        analyze='{% trans "Analyze" as analyze %} "{{ analyze|escapejs }}"'
        settings='{% trans "Settings" as settings %} "{{ settings|escapejs }}"'
        legend='{% trans "Legend" as legend %} "{{ legend|escapejs }}"'
        close='{% trans "close" as close %} "{{ close|escapejs }}"'
        edit='{% trans "Edit" as edit %} "{{ edit|escapejs }}"'
        edit-resource='(resource) => {return {% trans "Edit ${resource}" as editResource %} `{{ editResource|escapejs }}` }'
        map='{% trans "Map" as map %} "{{ map|escapejs }}"'
        view-map='{% trans "View map" as viewMap %} "{{ viewMap|escapejs }}"'
        details='{% trans "Details" as details %} "{{ details|escapejs }}"'
        view-resource-details='(resource) => {return {% trans "View ${resource} details" as viewResourceDetails %} `{{ viewResourceDetails|escapejs }}` }'
        view-resource-report='(resource) => {return {% trans "View ${resource} report" as viewResourceReport %} `{{ viewResourceReport|escapejs }}` }'
        toggle-report='{% trans "Toggle report" as toggleReport %} "{{ toggleReport|escapejs }}"'
        toggle-card-report='(card) => {return {% trans "Toggle ${card} report section" as toggleCardReport %} `{{ toggleCardReport|escapejs }}` }'
        report='{% trans "Report" as report %} "{{ report|escapejs }}"'
        done='{% trans "Done" as done %} "{{ done|escapejs }}"'
        apply='{% trans "Apply" as apply %} "{{ apply|escapejs }}"'
        cancel='{% trans "Cancel" as cancel %} "{{ cancel|escapejs }}"'
        panels='{% trans "Panels" as panels %} "{{ panels|escapejs }}"'
        single-panel='{% trans "Single Panel" as singlePanel %} "{{ singlePanel|escapejs }}"'
        double-panel='{% trans "Double Panel" as doublePanel %} "{{ doublePanel|escapejs }}"'
        panel-one='{% trans "Panel 1" as panelOne %} "{{ panelOne|escapejs }}"'
        panel-two='{% trans "Panel 2" as panelTwo %} "{{ panelTwo|escapejs }}"'
        panel-layout='{% trans "Panel Layout" as panelLayout %} "{{ panelLayout|escapejs }}"'
        selected-panel-layout='{% trans "Selected Panel Layout" as selectedPanelLayout %} "{{ selectedPanelLayout|escapejs }}"'
        annotations='{% trans "Annotation(s)" as annotations %} "{{ annotations|escapejs }}"'
        brightness='{% trans "Brightness" as brightness %} "{{ brightness|escapejs }}"'
        contrast='{% trans "Contrast" as contrast %} "{{ contrast|escapejs }}"'
        saturation='{% trans "Saturation" as saturation %} "{{ saturation|escapejs }}"'
        greyscale='{% trans "Greyscale" as greyscale %} "{{ greyscale|escapejs }}"'
        default-color='{% trans "Default Color" as defaultColor %} "{{ defaultColor|escapejs }}"'
        selected-feature-color='{% trans "Selected Feature Color" as selectedFeatureColor %} "{{ selectedFeatureColor|escapejs }}"'
        hovered-feature-color='{% trans "Hovered Feature Color" as hoveredFeatureColor %} "{{ hoveredFeatureColor|escapejs }}"'
        default-color='{% trans "Default Color" as defaultColor %} "{{ defaultColor|escapejs }}"'
        layer-color-palette='{% trans "Layer Color Palette" as layerColorPalette %} "{{ layerColorPalette|escapejs }}"'
        opacity='{% trans "Opacity" as opacity %} "{{ opacity|escapejs }}"'
        layer-opacity='(layer) => {return {% trans "${layer} opacity" as layerOpacity %} `{{ layerOpacity|escapejs }}` }'
        edit-feature='{% trans "Edit feature" as editFeature %} "{{ editFeature|escapejs }}"'
        delete-feature='{% trans "Delete feature" as deleteFeature %} "{{ deleteFeature|escapejs }}"'
        fill-opacity='{% trans "Fill Opacity" as fillOpacity %} "{{ fillOpacity|escapejs }}"'
        fill-color='{% trans "Fill Color" as fillColor %} "{{ fillColor|escapejs }}"'
        overview-zoom='{% trans "Overview Zoom" as overviewZoom %} "{{ overviewZoom|escapejs }}"'
        min-zoom='{% trans "Min Zoom" as minZoom %} "{{ minZoom|escapejs }}"'
        point-radius='{% trans "Point Radius" as pointRadius %} "{{ pointRadius|escapejs }}"'
        line-opacity='{% trans "Line Opacity" as lineOpacity %} "{{ lineOpacity|escapejs }}"'
        line-width='{% trans "Line Width" as lineWidth %} "{{ lineWidth|escapejs }}"'
        line-color='{% trans "Line Color" as lineColor %} "{{ lineColor|escapejs }}"'
        stroke-color='{% trans "Stroke Color" as strokeColor %} "{{ strokeColor|escapejs }}"'
        stroke-width='{% trans "Stroke Width" as strokeWidth %} "{{ strokeWidth|escapejs }}"'
        point-stroke-width='{% trans "Point Stroke Width" as pointStrokeWidth %} "{{ pointStrokeWidth|escapejs }}"'
        point-stroke-opacity='{% trans "Point Stroke Opacity" as pointStrokeOpacity %} "{{ pointStrokeOpacity|escapejs }}"'
        show-style-tools='{% trans "Show Style Tools" as showStyleTools %} "{{ showStyleTools|escapejs }}"'
        hide-style-tools='{% trans "Hide Style Tools" as hideStyleTools %} "{{ hideStyleTools|escapejs }}"'
        dismiss='{% trans "dismiss" as dismiss %} "{{ dismiss|escapejs }}"'
        preview='{% trans "Preview" as preview %} "{{ preview|escapejs }}"'
        hide-editor='{% trans "Hide map editor" as hideEditor %} "{{ hideEditor|escapejs }}"'
        basemap='{% trans "Basemap" as basemap %} "{{ basemap|escapejs }}"'
        basemaps='{% trans "Basemaps" as basemaps %} "{{ basemaps|escapejs }}"'
        hide-basemaps='{% trans "Hide Basemaps" as hideBasemaps %} "{{ hideBasemaps|escapejs }}"'
        overlays='{% trans "Overlays" as overlays %} "{{ overlays|escapejs }}"'
        hide-overlays='{% trans "Hide Overlays" as hideOverlays %} "{{ hideOverlays|escapejs }}"'
        participating-layers='{% trans "Participating Layers" as participatingLayers %} "{{ participatingLayers|escapejs }}"'
        add-a-new-feature='{% trans "Add a new feature" as addANewFeature %} "{{ addANewFeature|escapejs }}"'
        files-uploaded='{% trans "files uploaded" as filesUploaded %} "{{ filesUploaded|escapejs }}"'
        max-file-size='{% trans "Max File Size (mb)" as maxFileSize %} "{{ maxFileSize|escapejs }}"'
        example-file-types='{% trans "example: .jpg, .png, .txt" as exampleFileTypes %} "{{ exampleFileTypes|escapejs }}"'
        example-image-types='{% trans "example: .jpg, .png" as exampleImageTypes %} "{{ exampleImageTypes|escapejs }}"'
        valid-image-formats='{% trans "Images formatted as .jpg, .png, .tiff files may be uploaded. Other formats will be ignored" as validImageFormats %} "{{ validImageFormats|escapejs }}"'
        accepted-image-formats='{% trans "Accepted formats: .jpg, .png, .tiff" as acceptedImageFormats %} "{{ acceptedImageFormats|escapejs }}"'
        accepted-file-types='{% trans "Accepted File Types" as acceptedFileTypes %} "{{ acceptedFileTypes|escapejs }}"'
        accepted-file-types-images-only='{% trans "Accepted Image Types" as acceptedFileTypesImagesOnly %} "{{ acceptedFileTypesImagesOnly|escapejs }}"'
        show-all-files='{% trans "Show all files" as showAllFiles %} "{{ showAllFiles|escapejs }}"'
        number-of-files-shown='{% trans "Number of Files Shown" as numberOfFiles %} "{{ numberOfFiles|escapejs }}"'
        show-first-five-files='{% trans "Show first 5 files" as showFirstFiveFiles %} "{{ showFirstFiveFiles|escapejs }}"'
        show-first-ten-files='{% trans "Show first 10 files" as showFirstTenFiles %} "{{ showFirstTenFiles|escapejs }}"'
        show-first-twenty-five-files='{% trans "Show first 25 files" as showFirstTwentyFiveFiles %} "{{ showFirstTwentyFiveFiles|escapejs }}"'
        error='{% trans "error" as error %} "{{ error|escapejs }}"'
        unsaved='{% trans "Unsaved" as unsaved %} "{{ unsaved|escapejs }}"'
        delete-all-files='{% trans "delete all files" as deleteAllFiles %} "{{ deleteAllFiles|escapejs }}"'
        add-more-files='{% trans "add more files" as addMoreFiles %} "{{ addMoreFiles|escapejs }}"'
        files-uploaded='{% trans "file(s) uploaded" as filesUploaded %} "{{ filesUploaded|escapejs }}"'
        find-a-file='{% trans "find a file" as findAFile %} "{{ findAFile|escapejs }}"'
        uploaded-files='{% trans "Uploaded Files" as uploadedFiles %} "{{ uploadedFiles|escapejs }}"'
        allowed-document-formats='{% trans "Allowed document formats:" as allowedDocumentFormats %} "{{ allowedDocumentFormats|escapejs }}"'
        max-file-size-warning='{% trans "You may upload as many documents as you wish, but the maximum size of any single file is" as maxFileSizeWarning %} "{{ maxFileSizeWarning|escapejs }}"'
        max-photo-size-warning='{% trans "You may upload as many photos as you wish, but the maximum size of any single file is 8MB." as maxPhotoSizeWarning %} "{{ maxPhotoSizeWarning|escapejs }}"'
        adding-documents-optional='{% trans "Adding documents to this record is optional." as addingDocumentsOptional %} "{{ addingDocumentsOptional|escapejs }}"'
        adding-photos-optional='{% trans "Adding photos to this record is optional." as addingPhotosOptional %} "{{ addingPhotosOptional|escapejs }}"'
        select-files='{% trans "Select Files" as selectFiles %} "{{ selectFiles|escapejs }}"'
        select-photographs='{% trans "Select Photographs" as selectPhotographs %} "{{ selectPhotographs|escapejs }}"'
        drag-and-drop-files-on-panel='{% trans "Drag & Drop your files onto this panel" as dragAndDropFilesOnPanel %} "{{ dragAndDropFilesOnPanel|escapejs }}"'
        drag-and-drop-photos-on-panel='{% trans "Drag & Drop your photos onto this panel" as dragAndDropPhotosOnPanel %} "{{ dragAndDropPhotosOnPanel|escapejs }}"'
        upload-photographs='{% trans "Upload Photographs" as uploadPhotographs %} "{{ uploadPhotographs|escapejs }}"'
        upload-documents='{% trans "Upload Documents" as uploadDocuments %} "{{ uploadDocuments|escapejs }}"'
        show-gallery='{% trans "Show Gallery" as showGallery %} "{{ showGallery|escapejs }}"'
        hide-gallery='{% trans "Hide Gallery" as hideGallery %} "{{ hideGallery|escapejs }}"'
        select-default-value='{% trans "Select default value" as selectDefaultValue %} "{{ selectDefaultValue|escapejs }}"'
        select-a-filter='{% trans "Select a filter" as selectAFilter %} "{{ selectAFilter|escapejs }}"'
        default-manifest-url='{% trans "Default Manifest URL" as defaultManifestUrl %} "{{ defaultManifestUrl|escapejs }}"'
        enter-manifest-url='{% trans "Enter Manifest URL" as enterManifestUrl %} "{{ enterManifestUrl|escapejs }}"'
        select-a-manifest='{% trans "Select a manifest" as selectAManifest %} "{{ selectAManifest|escapejs }}"'
        no-manifest-selected='{% trans "No manifest selected" as noManifestSelected %} "{{ noManifestSelected|escapejs }}"'
        load-manifest='{% trans "Load manifest" as loadManifest %} "{{ loadManifest|escapejs }}"'
        loading-manifest='{% trans "Loading manifest" as loadingManifest %} "{{ loadingManifest|escapejs }}"'
        error-loading-manifest='{% trans "Error loading manifest" as errorLoadingManifest %} "{{ errorLoadingManifest|escapejs }}"'
        overlays='{% trans "Overlays" as overlays %} "{{ overlays|escapejs }}"'
        filter-images='{% trans "Filter images" as filterImages %} "{{ filterImages|escapejs }}"'
        draw-a='{% trans "Draw a" as drawA %} "{{ drawA|escapejs }}"'
        view-gallery='{% trans "View Gallery" as viewGallery %} "{{ viewGallery|escapejs }}"'
        image='{% trans "Image" as image %} "{{ image|escapejs }}"'
        image-list='{% trans "Image List" as imageList %} "{{ imageList|escapejs }}"'
        image-tools='{% trans "Image Tools" as imageTools %} "{{ imageTools|escapejs }}"'
        switch-image-service='{% trans "Switch Image Service" as switchImageService %} "{{ switchImageService|escapejs }}"'
        resource-instance-name='{% trans "Resource Instance Name" as resourceInstanceName %} "{{ resourceInstanceName|escapejs }}"'
        related-resource-summary='{% trans "Related Resource Summary" as relatedResourceSummary %} "{{ relatedResourceSummary|escapejs }}"'
        resource-model='{% trans "Resource Model" as resourceModel %} "{{ resourceModel|escapejs }}"'
        resource-type='{% trans "Resource Type" as resourceType %} "{{ resourceType|escapejs }}"'
        resource-details='{% trans "Resource Details" as resourceDetails %} "{{ resourceDetails|escapejs }}"'
        resource-details-report='(resource) => {return {% trans "${resource} resource details" as resourceDetailsReport %} `{{ resourceDetailsReport|escapejs }}` }'
        resource-details-text='{% trans "Click the 'Details' link on a search result from the list on the left to view more information about a resource." as resourceDetailsText %} "{{ resourceDetailsText|escapejs }}"'
        no-details-shown='{% trans "No resource details shown." as noDetailsShown %} "{{ noDetailsShown|escapejs }}"'
        resource-information='{% trans "Resource Information" as resourceInformation %} "{{ resourceInformation|escapejs }}"'
        close-resource-information='{% trans "Close Resource Information tab" as closeResourceInformation %} "{{ closeResourceInformation|escapejs }}"'
        resource-information-description='{% trans "The resource information tab contains options to view and edit the current resource. A table contains rows describing relationships between the current resource and other resources, with the type of relationship shown first, followed by the related resource. Clicking the relationship will expand the relationship and clicking the related resource will make that resource the current resource." as resourceInformationDescription %} "{{ resourceInformationDescription|escapejs }}"'
        resource-search-description='{% trans "The network search tab contains a filterable list of resources related to the current resource. Clicking on a resource name will open that resource in the information panel. Clicking load more will expand the network to show more related resources." as resourceSearchDescription %} "{{ resourceSearchDescription|escapejs }}"'
        resource-legend-description='{% trans "The legend tab illustrates how resources types are visualized in the related resources graph" as resourceLegendDescription %} "{{ resourceLegendDescription|escapejs }}"'
        filter-network='{% trans "Filter the related resources network" as filterNetwork %} "{{ filterNetwork|escapejs }}"'
        has-relationship='{% trans "Has Relationship" as hasRelationship %} "{{ hasRelationship|escapejs }}"'
        resources-relationship-to='{% trans "Resource's relationship to" as resourcesRelationshipTo %} "{{ resourcesRelationshipTo|escapejs }}"'
        related-to='{% trans "Related to" as relatedTo %} "{{ relatedTo|escapejs }}"'
        relationship-to-resource='{% trans "'s relationship to Resource" as relationshipToResource %} "{{ relationshipToResource|escapejs }}"'
        relationships='{% trans "Relationships" as relationships %} "{{ relationships|escapejs }}"'
        relationships-shown='{% trans "relationships shown" as relationshipsShown %} "{{ relationshipsShown|escapejs }}"'
        visit-resource-report='(resource) => {return {% trans "Visit ${resource} report" as visitResourceReport %} `{{ visitResourceReport|escapejs }}` }'
        expand-relationship='(currentResource, relationshipType, relatedResource) => {return {% trans "Expand relationship of relationship type: ${relationshipType}, between ${currentResource} and ${relatedResource}" as expandRelationship %} `{{ expandRelationship|escapejs }}` }'
        expand-related-resource='(relatedResource) => {return {% trans "Expand resource information for ${relatedResource}" as expandRelatedResource %} `{{ expandRelatedResource|escapejs }}` }'
        return-to-related-resources='(relatedResource) => {return {% trans "Return to related resource details for ${relatedResource}" as returnToRelatedResources %} `{{ returnToRelatedResources|escapejs }}` }'
        close-settings='{% trans "Close Settings tab" as closeSettings %} "{{ closeSettings|escapejs }}"'
        close-legend='{% trans "Close Legend tab" as closeLegend %} "{{ closeLegend|escapejs }}"'
        search-network='{% trans "Search Network" as searchNetwork %} "{{ searchNetwork|escapejs }}"'
        close-search-network='{% trans "Close Search Network tab" as closeSearchNetwork %} "{{ closeSearchNetwork|escapejs }}"'
        analyze-network='{% trans "Analyze Network" as analyzeNetwork %} "{{ analyzeNetwork|escapejs }}"'
        close-analyze-network='{% trans "Close Analyze Network tab" as closeAnalyzeNetwork %} "{{ closeAnalyzeNetwork|escapejs }}"'
        click-node-info='{% trans "Click a node/edge for info" as clickNodeInfo %} "{{ clickNodeInfo|escapejs }}"'
        click-node-relationships='{% trans "Click a node to show more relationships" as clickNodeRelationships %} "{{ clickNodeRelationships|escapejs }}"'
        click-node-refocus='{% trans "Click a node refocus" as clickNodeRefocus %} "{{ clickNodeRefocus|escapejs }}"'
        click-node-remove='{% trans "Click a node/edge to remove" as clickNodeRemove %} "{{ clickNodeRemove|escapejs }}"'
        load-more='{% trans "Load More" as loadMore %} "{{ loadMore|escapejs }}"'
        workflow-complete='{% trans "Workflow Complete" as workflowComplete %} "{{ workflowComplete|escapejs }}"'
        with='{% trans "with" as with %} "{{ with|escapejs }}"'
        link-text='{% trans "Link Text (Optional)" as linkText %} "{{ linkText|escapejs }}"'
        url-for-link='{% trans "URL for link" as urlForLink %} "{{ urlForLink|escapejs }}"'
        url-link-color='{% trans "URL Link Color" as urlLinkColor %} "{{ urlLinkColor|escapejs }}"'
        url-placeholder='{% trans "URL Placeholder" as urlPlaceholder %} "{{ urlPlaceholder|escapejs }}"'
        url-label-placeholder='{% trans "URL Label Placeholder" as urlLabelPlaceholder %} "{{ urlLabelPlaceholder|escapejs }}"'
        default-relationship-to='{% trans "Default relationship to" as defaultRelationshipTo %} "{{ defaultRelationshipTo|escapejs }}"'
        default-relationship-to-resource='(resource) => {return {% trans "Default relationship to ${resource}" as defaultRelationshipToResource %} `{{ defaultRelationshipToResource|escapejs }}` }'
        default-inverse-relationship-to='{% trans "Default inverse relationship to" as defaultInverseRelationshipTo %} "{{ defaultInverseRelationshipTo|escapejs }}"'
        default-inverse-relationship-to-resource='(resource) => {return {% trans "Default inverse relationship to ${resource}" as defaultInverseRelationshipToResource %} `{{ defaultInverseRelationshipToResource|escapejs }}` }'
        relationship-concept='{% trans "Relationship Concept" as relationshipConcept %} "{{ relationshipConcept|escapejs }}"'
        inverse-relationship-concept='{% trans "Inverse Relationship Concept" as inverseRelationshipConcept %} "{{ inverseRelationshipConcept|escapejs }}"'
        use-ontology='{% trans "Define Relationship using Ontology Property" as useOntology %} "{{ useOntology|escapejs }}"'
        references='{% trans "References" as references %} "{{ references|escapejs }}"'
        does-not-reference='{% trans "Does not reference" as doesNotReference %} "{{ doesNotReference|escapejs }}"'
        legend='{% trans "Legend" as legend %} "{{ legend|escapejs }}"'
        hide-legend='{% trans "Hide Legend" as hideLegend %} "{{ hideLegend|escapejs }}"'
        limit-dropdown-to-widget-nodes='{% trans "Check to limit the dropdown to only this widget's node rather than all nodes in the tile." as limitDropdownToWidgetNodes %} "{{ limitDropdownToWidgetNodes|escapejs }}"'
        show-only-selected-node-in-dropdown='{% trans "Show only the value of the selected node in the dropdown options" as showOnlySelectedNodeInDropdown %} "{{ showOnlySelectedNodeInDropdown|escapejs }}"'
        dropdown-format='{% trans "Dropdown Format" as dropdownFormat %} "{{ dropdownFormat|escapejs }}"'
        provisional='{% trans "Provisional" as provisional %} "{{ provisional|escapejs }}"'
        card-name='{% trans "Card Name" as cardName %} "{{ cardName|escapejs }}"'
        add-tab='{% trans "Add Tab" as addTab %} "{{ addTab|escapejs }}"'
        tab-name='{% trans "Tab Name" as tabName %} "{{ tabName|escapejs }}"' 
        find-a-resource='{% trans "Find a resource..." as findAResource %} "{{ findAResource|escapejs }}"'
        find-an-icon='{% trans "Find an icon" as findAnIcon %} "{{ findAnIcon|escapejs }}"'
        select-tab-icon='{% trans "Select Tab icon" as selectTabIcon %} "{{ selectTabIcon|escapejs }}"'
        select-cards-in-tab='{% trans "Select cards in this tab" as selectCardsInTab %} "{{ selectCardsInTab|escapejs }}"'
        enter-manifest-url='{% trans "Enter manifest URL" as enterManifestUrl %} "{{ enterManifestUrl|escapejs }}"'
        default-image-service-url='{% trans "Default Image Service URL" as defaultImageServiceUrl %} "{{ defaultImageServiceUrl|escapejs }}"'
        included-image-nodes='{% trans "Included Image Nodes" as includedImageNodes %} "{{ includedImageNodes|escapejs }}"'
        select-image-nodes='{% trans "Select image nodes to include" as selectImageNodes %} "{{ selectImageNodes|escapejs }}"'
        select-an-ontology-property='{% trans "Select an Ontology Property" as selectAnOntologyProperty %} "{{ selectAnOntologyProperty|escapejs }}"'
        select-a-resource='{% trans "Select a resource" as selectAResource %} "{{ selectAResource|escapejs }}"'
        select-a-resource-model='{% trans "Select a resource model" as selectAResourceModel %} "{{ selectAResourceModel|escapejs }}"'
        select-a-nodegroup='{% trans "Select a Nodegroup" as selectANodegroup %} "{{ selectANodegroup|escapejs }}"'
        return-to-approved-edits='{% trans "Return to approved edits" as returnToApprovedEdits %} "{{ returnToApprovedEdits|escapejs }}"'
        choose-sibling-card='{% trans "Choose a sibling card" as chooseSiblingCard %} "{{ chooseSiblingCard|escapejs }}"'
        showing-edits-by='{% trans "Showing edits by" as showingEditsBy %} "{{ showingEditsBy|escapejs }}"'
        showing-most-recent-approved-edits='{% trans "Currently showing the most recent approved edits" as showingMostRecentApprovedEdits %} "{{ showingMostRecentApprovedEdits|escapejs }}"'
        new-provisional-contirubtion='{% trans "This is a new contribution by a provisional editor." as newProvisionalContribution %} "{{ newProvisionalContribution|escapejs }}"'
        pending-provisional-edits='{% trans "This resource has provisional edits that are pending review" as pendingProvisionalEdits %} "{{ pendingProvisionalEdits|escapejs }}"'
        pending-provisional-edits-not-displayed='{% trans "This resource has provisional edits (not displayed in this report) that are pending review" as pendingProvisionalEditsNotDisplayed %} "{{ pendingProvisionalEditsNotDisplayed|escapejs }}"'
        geocoder-place-holder='{% trans "Find an address" as geocoderPlaceHolder %} "{{ geocoderPlaceHolder|escapejs }}"'
        select-drawings-text='{% trans "Select drawings text (optional)" as selectDrawingsText %} "{{ selectDrawingsText|escapejs }}"'
        select-drawings-map-source='{% trans "Select drawings map source (optional)" as selectDrawingsMapSource %} "{{ selectDrawingsMapSource|escapejs }}"'
        select-drawings-map-source-layer='{% trans "Select drawings map source layer (optional)" as selectDrawingsMapSourceLayer %} "{{ selectDrawingsMapSourceLayer|escapejs }}"'
        map-center-longitude='{% trans "Map Center Longitude" as mapCenterLongitude %} "{{ mapCenterLongitude|escapejs }}"'
        map-center-latitude='{% trans "Map Center Latitude" as mapCenterLatitude %} "{{ mapCenterLatitude|escapejs }}"'
        longitude-x-coordinate='{% trans "Longitude (x coordinate)" as longitudeXCoordinate %} "{{ longitudeXCoordinate|escapejs }}"'
        latitude-y-coordinate='{% trans "Latitude (y coordinate)" as latitudeYCoordinate %} "{{ latitudeYCoordinate|escapejs }}"'
        available-geometry-types='{% trans "Available Geometry Types" as availableGeometryTypes %} "{{ availableGeometryTypes|escapejs }}"'
        zoom-level='{% trans "Zoom Level" as zoomLevel %} "{{ zoomLevel|escapejs }}"'
        default-zoom='{% trans "Default Zoom" as defaultZoom %} "{{ defaultZoom|escapejs }}"'
        update-features='{% trans "Update Features" as updateFeatures %} "{{ updateFeatures|escapejs }}"'
        features='{% trans "feature(s)" as features %} "{{ features|escapejs }}"'
        point='{% trans "Point" as point %} "{{ point|escapejs }}"'
        line='{% trans "Line" as line %} "{{ line|escapejs }}"'
        polygon='{% trans "Polygon" as polygon %} "{{ polygon|escapejs }}"'
        map-add-point='{% trans "Add point" as mapAddPoint %} "{{ mapAddPoint|escapejs }}"'
        map-add-line='{% trans "Add line" as mapAddLine %} "{{ mapAddLine|escapejs }}"'
        map-add-polygon='{% trans "Add polygon" as mapAddPolygon %} "{{ mapAddPolygon|escapejs }}"'
        map-select-drawing='{% trans "Select drawing" as mapSelectDrawing %} "{{ mapSelectDrawing|escapejs }}"'
        related-instance-map-sources='{% trans "Related instance map sources" as relatedInstanceMapSources %} "{{ relatedInstanceMapSources|escapejs }}"'
        related-instance-map-source-layers='{% trans "Related instance map source layers (optional)" as relatedInstanceMapSourceLayers %} "{{ relatedInstanceMapSourceLayers|escapejs }}"'
        intersection-layer-configuration='{% trans "Intersection layer configuration" as intersectionLayerConfiguration %} "{{ intersectionLayerConfiguration|escapejs }}"'
        ri-select-create-new='{% trans "Create a new ${graphName}" as riSelectCreateNew %} "{{ riSelectCreateNew|escapejs }}"'
        ri-select-placeholder='{% trans "Add new Relationship" as riSelectPlaceholder %} "{{ riSelectPlaceholder|escapejs }}"'
        re-network-reponse-error='{% trans "Network response was not ok" as reNetworkReponseError %} "{{ reNetworkReponseError|escapejs }}"'
        term-search-concept='{% trans "Concepts" as termSearchConcept %} "{{ termSearchConcept|escapejs }}"'
        term-search-term='{% trans "Term Matches" as termSearchTerm %} "{{ termSearchTerm|escapejs }}"'
        time-wheel-date-matches='{% trans "${total} date values" as timeWheelDateMatches %} "{{ timeWheelDateMatches|escapejs }}"'
        card-constraints-placeholder='{% trans "Select Widgets" as cardConstraintsPlaceholder %} "{{ cardConstraintsPlaceholder|escapejs }}"'
        card-function-node-desc='{% trans "(This card data will define the resource description.)" as cardFunctionNodeDesc %} "{{ cardFunctionNodeDesc|escapejs }}"'
        card-function-node-name='{% trans "(This card data will define the resource name.)" as cardFunctionNodeName %} "{{ cardFunctionNodeName|escapejs }}"'
        choose-a-sibling-card='{% trans "Choose a sibling card" as chooseASiblingCard %} "{{ chooseASiblingCard|escapejs }}"'
        grouping-error-title='{% trans "Settings Conflict: Remove this card from grouped card?" as groupingErrorTitle %} "{{ groupingErrorTitle|escapejs }}"'
        grouping-error-message='{% trans "The cardinality of this card cannot be changed until you remove it from being grouped with the ${cardName} card.  Do you want to remove this card from being grouped with the ${cardName} card" as groupingErrorMessage %} "{{ groupingErrorMessage|escapejs }}"'
        model-does-not-exist='{% trans "!! Referenced model does not exist -- Delete and select a new model !!" as modelDoesNotExist %} "{{ modelDoesNotExist|escapejs }}"'
        layer-preview='{% trans "Layer Preview" as layerPreview %} "{{ layerPreview|escapejs }}"'
        layer-icon='{% trans "Layer Icon" as layerIcon %} "{{ layerIcon|escapejs }}"'
        save-edits='{% trans "Save Edits" as saveEdits %} "{{ saveEdits|escapejs }}"'
        discard-edits='{% trans "Discard Edits" as discardEdits %} "{{ discardEdits|escapejs }}"'
        activated='{% trans "Activated" as activated %} "{{ activated|escapejs }}"'
        service-styling='{% trans "Service Styling" as serviceStyling %} "{{ serviceStyling|escapejs }}"'
        permissions='{% trans "Permissions" as permissions %} "{{ permissions|escapejs }}"'
        clustering='{% trans "Clustering" as clustering %} "{{ clustering|escapejs }}"'
        layer-name='{% trans "Layer Name" as layerName %} "{{ layerName|escapejs }}"'
        add-search-map-default='{% trans "Add to search map by default:" as addSearchMapDefault %} "{{ addSearchMapDefault|escapejs }}"'
        legend-content='{% trans "Legend content" as legendContent %} "{{ legendContent|escapejs }}"'
        advanced='{% trans "Advanced" as advanced %} "{{ advanced|escapejs }}"'
        preview-map-warning='{% trans "Layer has no data - data on map is for preview purposes.  This layer will not show up in map overlays until data is added." as previewMapWarning %} "{{ previewMapWarning|escapejs }}"'
        point-style='{% trans "Point Style" as pointStyle %} "{{ pointStyle|escapejs }}"'
        line-style='{% trans "Line Style" as lineStyle %} "{{ lineStyle|escapejs }}"'
        polygon-style='{% trans "Polygon Style" as polygonStyle %} "{{ polygonStyle|escapejs }}"'
        color='{% trans "Color" as color %} "{{ color|escapejs }}"'
        halo-color='{% trans "Halo color" as haloColor %} "{{ haloColor|escapejs }}"'
        fill-color='{% trans "Fill color" as fillColor %} "{{ fillColor|escapejs }}"'
        radius='{% trans "Radius" as radius %} "{{ radius|escapejs }}"'
        halo-radius='{% trans "Halo radius" as haloRadius %} "{{ haloRadius|escapejs }}"'
        weight='{% trans "Weight" as weight %} "{{ weight|escapejs }}"'
        halo-weight='{% trans "Halo weight" as haloWeight %} "{{ haloWeight|escapejs }}"'
        outline-color='{% trans "Outline color" as outlineColor %} "{{ outlineColor|escapejs }}"'
        outline-weight='{% trans "Outline weight" as outlineWeight %} "{{ outlineWeight|escapejs }}"'
        cluster-distance='{% trans "Cluster Distance" as clusterDistance %} "{{ clusterDistance|escapejs }}"'
        cluster-max-zoom='{% trans "Cluster Max Zoom" as clusterMaxZoom %} "{{ clusterMaxZoom|escapejs }}"'
        cluster-min-points='{% trans "Cluster Min Points" as clusterMinPoints %} "{{ clusterMinPoints|escapejs }}"'
        vector-simplification='{% trans "Vector Simplification" as vectorSimplification %} "{{ vectorSimplification|escapejs }}"'
        cluster-setting-change-info='{% trans "Changes to cluster settings will only be reflected after saving." as clusterSettingChangeInfo %} "{{ clusterSettingChangeInfo|escapejs }}"'
        preview-map-clustering-warning='{% trans "Preview map data do not use clustering algorithm.  Add data for this resource model to see real clustered data." as previewMapClusteringWarning %} "{{ previewMapClusteringWarning|escapejs }}"'
        layer-node-permission-info='{% trans "The following users and groups can view this layer. If you wish to change who can access this layer, please update the permissions on the layer node." as layerNodePermissionInfo %} "{{ layerNodePermissionInfo|escapejs }}"'
        users='{% trans "Users" as users %} "{{ users|escapejs }}"'
        groups='{% trans "Groups" as groups %} "{{ groups|escapejs }}"'
        related-resources-editor='{% trans "Related Resources Editor" as relatedResourcesEditor %} "{{ relatedResourcesEditor|escapejs }}"'
        add-related-resources='{% trans "Add Related Resources" as addRelatedResources %} "{{ addRelatedResources|escapejs }}"'
        related-resources-editor-desc='{% trans "Arches allows you to define relationships between resources so you can better understand the context and interplay between physical objects, events, activities, people and documents. Relating resources lets you build a network of relationships for your data objects." as relatedResourcesEditorDesc %} "{{ relatedResourcesEditorDesc|escapejs }}"'
        related-resource-summary='{% trans "Related Resource Summary" as relatedResourceSummary %} "{{ relatedResourceSummary|escapejs }}"'
        table='{% trans "Table" as table %} "{{ table|escapejs }}"'
        visualization='{% trans "Visualization" as visualization %} "{{ visualization|escapejs }}"'
        show-me-how='{% trans "Show Me How" as showMeHow %} "{{ showMeHow|escapejs }}"'
        add-relationship-instruction='{% trans "Select resources and relate it to this one" as addRelationshipInstruction %} "{{ addRelationshipInstruction|escapejs }}"'
        egText='{% trans "e.g.: .txt" as egText %} "{{ egText|escapejs }}"'
        resource-relations='{% trans "resource relations" as resourceRelations %} "{{ resourceRelations|escapejs }}"'
        select-ontology-property='{% trans "'Select an Ontology Property'" as selectOntologyProperty %} "{{ selectOntologyProperty|escapejs }}"'
        node-resource-relationship-text='{% trans "This is a Node to Resource Instance relationship" as nodeResourceRelationshipText %} "{{ nodeResourceRelationshipText|escapejs }}"'
        relationship-text='{% trans "'s relationship to " as relationshipText %} "{{ relationshipText|escapejs }}"'
        relationship-to='{% trans "Relationship to" as relationshipTo %} "{{ relationshipTo|escapejs }}"'
        inverse-relationship-to='{% trans "Inverse Relationship to" as inverseRelationshipTo %} "{{ inverseRelationshipTo|escapejs }}"'
        relationship-desc='{% trans "This is a Resource Instance to Resource Instance relationship" as relationshipDesc %} "{{ relationshipDesc|escapejs }}"'
        relationship='{% trans "Relationship" as relationship %} "{{ relationship|escapejs }}"'
        from-date='{% trans "From Date" as fromDate %} "{{ fromDate|escapejs }}"'
        to-date='{% trans "To Date" as toDate %} "{{ toDate|escapejs }}"'
        description='{% trans "Description" as description %} "{{ description|escapejs }}"'
        delete-this-entry='{% trans "Delete this entry" as deleteThisEntry %} "{{ deleteThisEntry|escapejs }}"'
        save='{% trans "Save" as save %} "{{ save|escapejs }}"'
        noRelatedResourceText='{% trans "This resource is not related to any other resources" as noRelatedResourceText %} "{{ noRelatedResourceText|escapejs }}"'
        service='{% trans "Service" as service %} "{{ service|escapejs }}"'
        canvas='{% trans "Canvas" as canvas %} "{{ canvas|escapejs }}"'
        manage-image-service='{% trans "Manage Image Service" as manageImageService %} "{{ manageImageService|escapejs }}"'
        title='{% trans "Title" as title %} "{{ title|escapejs }}"'
        alternative-text='{% trans "Alternative text" as altText %} "{{ altText|escapejs }}"'
        alt-text-help='{% trans "Concise statement that assistive technology can pronounce to convey the meaning of the file" as altTextHelp %} "{{ altTextHelp|escapejs }}"'
        additional-metadata='{% trans "Additional metadata" as additionalMetadata %} "{{ additionalMetadata|escapejs }}"'
        description='{% trans "Description" as description %} "{{ description|escapejs }}"'
        attribution='{% trans "Attribution" as attribution %} "{{ attribution|escapejs }}"'
        attribution-logo='{% trans "Attribution Logo" as attributionLogo %} "{{ attributionLogo|escapejs }}"'
        metadata='{% trans "Metadata" as metadata %} "{{ metadata|escapejs }}"'
        delete='{% trans "Delete" as delete %} "{{ delete|escapejs }}"'
        manage-image-canvases='{% trans "Manage Image Canvases" as manageImageCanvases %} "{{ manageImageCanvases|escapejs }}"'
        images='{% trans "Images" as images %} "{{ images|escapejs }}"'
        image-service-instruction='{% trans "Select image to delete from the image service" as imageServiceInstruction %} "{{ imageServiceInstruction|escapejs }}"'
        select-all='{% trans "Select All" as selectAll %} "{{ selectAll|escapejs }}"'
        clear-all='{% trans "Clear All" as clearAll %} "{{ clearAll|escapejs }}"'
        delete-selected='{% trans "Delete Selected" as deleteSelected %} "{{ deleteSelected|escapejs }}"'
        dropzone-drag-or-drop-desc1='{% trans "Drag or " as dropzoneDragDrop1 %} "{{ dropzoneDragDrop1|escapejs }}"'
        dropzone-drag-or-drop-desc2='{% trans "click here " as dropzoneDragDrop2 %} "{{ dropzoneDragDrop2|escapejs }}"'
        dropzone-drag-or-drop-desc3='{% trans "to upload photos" as dropzoneDragDrop3 %} "{{ dropzoneDragDrop3|escapejs }}"'
        selected-image-name='{% trans "Selected Image Name" as selectedImageName %} "{{ selectedImageName|escapejs }}"'
        create-new-service='{% trans "Create New Service" as createNewService %} "{{ createNewService|escapejs }}"'
        select-service='{% trans "Select a Service" as selectService %} "{{ selectService|escapejs }}"'
        image-upload-caption='{% trans "Drag & Drop Your Images Here" as imageUploadCaption %} "{{ imageUploadCaption|escapejs }}"'
        image-upload-instruction='{% trans "Import digital images and create a new image service" as imageUploadInstruction %} "{{ imageUploadInstruction|escapejs }}"'
        select-images='{% trans "Select Images" as selectImages %} "{{ selectImages|escapejs }}"'
        image-service-create-desc='{% trans "Create a new service by uploading one or more images. Images will be uploaded and processes so that you can view, annotate, and share them with others" as imageServiceCreateDesc %} "{{ imageServiceCreateDesc|escapejs }}"'
        select-existing-image-service='{% trans "Select an Existing Service" as selectExistingImageService %} "{{ selectExistingImageService|escapejs }}"'
        image-service-edit-desc='{% trans "Update the information and images related to an existing Image Service. Or copy and paste in the URL of a IIIF Manifest to add a service from an external service" as imageServiceEditDesc %} "{{ imageServiceEditDesc|escapejs }}"'
        switch-image-service='{% trans "Switch Image Service" as switchImageService %} "{{ switchImageService|escapejs }}"'
        create-image-service='{% trans "Create Image Service" as createImageService %} "{{ createImageService|escapejs }}"'
        no-manifest-selected='{% trans "No manifest selected" as noManifestSelected %} "{{ noManifestSelected|escapejs }}"'
        service-title='{% trans "Service Title" as serviceTitle %} "{{ serviceTitle|escapejs }}"'
        service-description='{% trans "Service Description" as serviceDescription %} "{{ serviceDescription|escapejs }}"'
        metadata-label='{% trans "Metadata Label" as metadataLabel %} "{{ metadataLabel|escapejs }}"'
        metadata-value='{% trans "Metadata Value" as metadataValue %} "{{ metadataValue|escapejs }}"'
        image-caption='{% trans "Image Caption" as imageCaption %} "{{ imageCaption|escapejs }}"'
        upload-csv-zip-file='{% trans "Upload .csv or .zip File" as uploadCsvZipFile %} "{{ uploadCsvZipFile|escapejs }}"'
        dropzone-file-upload-caption='{% trans "Drag & Drop your file onto this area to upload" as dropzoneFileUploadCaption %} "{{ dropzoneFileUploadCaption|escapejs }}"'
        select-file='{% trans "Select File" as selectFile %} "{{ selectFile|escapejs }}"'
        cancel-file-import='{% trans "Cancel File Import" as cancelFileImport %} "{{ cancelFileImport|escapejs }}"'
        cancel-editing='{% trans "Cancel Editing" as cancelEditing %} "{{ cancelEditing|escapejs }}"'
        preview='{% trans "Preview" as preview %} "{{ preview|escapejs }}"'
        etl-file-upload-message='{% trans "Use this workflow to upload a file with data that you want to use to create new data instances of a model." as etlFileUploadMessage %} "{{ etlFileUploadMessage|escapejs }}"'
        etl-single-csv-title='{% trans "Import Format: Single .csv file" as etlSingleCSVTitle %} "{{ etlSingleCSVTitle|escapejs }}"'
        bulk-data-edit-summary='{% trans "Bulk Data Edit Summary" as bulkDataEditSummary %} "{{ bulkDataEditSummary|escapejs }}"'
        edit-details='{% trans "Edit Details" as editDetails %} "{{ editDetails|escapejs }}"'
        no-data-to-preview='{% trans "Nothing to update. Your data already meets your requirements." as noDataToPreview %} "{{ noDataToPreview|escapejs }}"'
        resource-model-edited='{% trans "Resource Model Edited" as resourceModelEdited %} "{{ resourceModelEdited|escapejs }}"'
        field-name-edited='{% trans "Field Name Edited" as fieldNameEdited %} "{{ fieldNameEdited|escapejs }}"'
        resource-model-deleted='{% trans "Resource Model Deleted" as resourceModelDeleted %} "{{ resourceModelDeleted|escapejs }}"'
        field-name-deleted='{% trans "Field Name Deleted" as fieldNameDeleted %} "{{ fieldNameDeleted|escapejs }}"'
        edit-operation='{% trans "Edit Operation" as editOperation %} "{{ editOperation|escapejs }}"'
        file-summary='{% trans "File Summary" as fileSummary %} "{{ fileSummary|escapejs }}"'
        file-name='{% trans "File name" as fileName %} "{{ fileName|escapejs }}"'
        file-size='{% trans "File size" as fileSize %} "{{ fileSize|escapejs }}"'
        number-of-rows='{% trans "Number of rows" as numberOfRows %} "{{ numberOfRows|escapejs }}"'
        target-model='{% trans "Target Model" as targetModel %} "{{ targetModel|escapejs }}"'
        import-details='{% trans "Import Details" as importDetails %} "{{ importDetails|escapejs }}"'
        column-name-first-row='{% trans "Column names in the first row" as columnNameFirstRow %} "{{ columnNameFirstRow|escapejs }}"'
        id-column-selection='{% trans "Use as an id" as idColumnSelection %} "{{ idColumnSelection|escapejs }}"'
        showing-first='{% trans "Showing First" as showingFirst %} "{{ showingFirst|escapejs }}"'
        showing-all='{% trans "Showing All" as showingAll %} "{{ showingAll|escapejs }}"'
        rows='{% trans "Rows" as rows %} "{{ rows|escapejs }}"'
        import-data='{% trans "Import data" as importData %} "{{ importData|escapejs }}"'
        single-csv-import-summary='{% trans "Single CSV Import Summary" as singleCsvImportSummary %} "{{ singleCsvImportSummary|escapejs }}"'
        target-resource='{% trans "Target resource" as targetResource %} "{{ targetResource|escapejs }}"'
        target-fields='{% trans "Target fields" as targetFields %} "{{ targetFields|escapejs }}"'
        download-templates='{% trans "Download Templates" as downloadTemplates %} "{{ downloadTemplates|escapejs }}"'
        select-template='{% trans "Select Template" as selectTemplate %} "{{ selectTemplate|escapejs }}"'
        upload-zip-file='{% trans "Upload .zip File" as uploadZipFile %} "{{ uploadZipFile|escapejs }}"'
        upload-your-xlsx-zip-file='{% trans "Upload Your .xlsx or .zip File" as uploadYourXlsxZipFile %} "{{ uploadYourXlsxZipFile|escapejs }}"'
        branch-excel='{% trans "Branch Excel" as branchExcel %} "{{ branchExcel|escapejs }}"'
        tile-excel-cap='{% trans "Tile Excel" as tileExcelCap %} "{{ tileExcelCap|escapejs }}"'
        file-upload-summary='{% trans "File Upload Summary" as fileUploadSummary %} "{{ fileUploadSummary|escapejs }}"'
        file='{% trans "File" as file %} "{{ file|escapejs }}"'
        size='{% trans "Size" as size %} "{{ size|escapejs }}"'
        submit='{% trans "Submit" as submit %} "{{ submit|escapejs }}"'
        file-contents='{% trans "File contents" as fileContents %} "{{ fileContents|escapejs }}"'
        import-branch-excel-summary='{% trans "Import Branch Excel Summary" as importBranchExcelSummary %} "{{ importBranchExcelSummary|escapejs }}"'
        export-branch-excel-summary='{% trans "Export Branch Excel Summary" as exportBranchExcelSummary %} "{{ exportBranchExcelSummary|escapejs }}"'
        export-branch-excel='{% trans "Export Branch Excel" as exportBranchExcel %} "{{ exportBranchExcel|escapejs }}"'
        export-details='{% trans "Export Details" as exportDetails %} "{{ exportDetails|escapejs }}"'
        instances='{% trans "instances" as instances %} "{{ instances|escapejs }}"'
        imported-data='{% trans "Imported Data" as importedData %} "{{ importedData|escapejs }}"'
        number-of-resources-exported='{% trans "Number of Resources Exported" as numberOfResourcesExported %} "{{ numberOfResourcesExported|escapejs }}"'
        number-of-related-files='{% trans "Number Of Related Files" as numberOfRelatedFiles %} "{{ numberOfRelatedFiles|escapejs }}"'
        number-of-related-files-in-zip='{% trans "Number Of Related Files In Zip" as numberOfRelatedFilesInZip %} "{{ numberOfRelatedFilesInZip|escapejs }}"'
        download-additional-files='{% trans "Download Additional Files" as downloadAdditionalFiles %} "{{ downloadAdditionalFiles|escapejs }}"'
        download-exported-zip-file='{% trans "Download Exported Zip File" as downloadExportedZipFile %} "{{ downloadExportedZipFile|escapejs }}"'
        import-tile-excel-summary='{% trans "Import Tile Excel Summary" as importTileExcelSummary %} "{{ importTileExcelSummary|escapejs }}"'
        export-tile-excel-summary='{% trans "Export Tile Excel Summary" as exportTileExcelSummary %} "{{ exportTileExcelSummary|escapejs }}"'
        export-tile-excel='{% trans "Export Tile Excel" as exportTileExcel %} "{{ exportTileExcel|escapejs }}"'
        excel-file='{% trans "Excel File" as excelFile %} "{{ excelFile|escapejs }}"'
        export-concepts-as='{% trans "Export Concepts as: " as exportConceptsAs %} "{{ exportConceptsAs|escapejs }}"'
        choose-name-for-file='{% trans "Choose a name for the file (optional)" as chooseNameForFile %} "{{ chooseNameForFile|escapejs }}"'
        worksheets='{% trans "Worksheets" as worksheets %} "{{ worksheets|escapejs }}"'
        tiles='{% trans "Tiles" as tiles %} "{{ tiles|escapejs }}"'
        import='{% trans "Import" as import %} "{{ import|escapejs }}"'
        export='{% trans "Export" as export %} "{{ export|escapejs }}"'
        filter-tasks='{% trans "Filter Tasks" as filterTasks %} "{{ filterTasks|escapejs }}"'
        filter-modules='{% trans "Filter Modules" as filterModules %} "{{ filterModules|escapejs }}"'
        start='{% trans "Start" as start %} "{{ start|escapejs }}"'
        warning='{% trans "Warning" as warning %} "{{ warning|escapejs }}"'
        etl-reverse-warning-message='{% trans "Are you sure you want to delete this load?" as etlReverseWarningMessage %} "{{ etlReverseWarningMessage|escapejs }}"'
        undo-import='{% trans "undo" as undoImport %} "{{ undoImport|escapejs }}"'
        stop-etl='{% trans "stop" as stopEtl %} "{{ stopEtl|escapejs }}"'
        cancelled='{% trans "cancelled" as cancelled %} "{{ cancelled|escapejs }}"'
        remove-from-history='{% trans "remove from history" as removeFromHistory %} "{{ removeFromHistory|escapejs }}"'
        number-of-resources-updated='{% trans "Number of Resources Updated" as numberOfResourcesUpdated %} "{{ numberOfResourcesUpdated|escapejs }}"'
        deleted-data='{% trans "Deleted Data" as deletedData %} "{{ deletedData|escapejs }}"'
        indexing='{% trans "indexing" as indexing %} "{{ indexing|escapejs }}"'
        loaded-but-unindexed='{% trans "loaded but unindexed" as loadedButUnindexed %} "{{ loadedButUnindexed|escapejs }}"'
        validating='{% trans "validating" as validating %} "{{ validating|escapejs }}"'
        completed='{% trans "completed" as completed %} "{{ completed|escapejs }}"'
        failed='{% trans "failed" as failed %} "{{ failed|escapejs }}"'
        running='{% trans "running" as running %} "{{ running|escapejs }}"'
        unloading='{% trans "unloading" as unloading %} "{{ unloading|escapejs }}"'
        unloaded='{% trans "unloaded" as unloaded %} "{{ unloaded|escapejs }}"'
        bulk-string-editor-trim='{% trans "Trim Whitespace" as bulkStringEditorTrim %} "{{ bulkStringEditorTrim|escapejs }}"'
        bulk-string-editor-change-case='{% trans "Bulk String Editor - Change Case" as bulkStringEditorChangeCase %} "{{ bulkStringEditorChangeCase|escapejs }}"'
        bulk-string-editor-replace='{% trans "Replace Text" as bulkStringEditorReplace %} "{{ bulkStringEditorReplace|escapejs }}"'
        bulk-data-deletion='{% trans "Bulk Data Deletion" as bulkDataDeletion %} "{{ bulkDataDeletion|escapejs }}"'
        select-edit-operation='{% trans "Select an Edit Operation" as SelectEditOperation %} "{{ SelectEditOperation|escapejs }}"'
        preview-count-stats='(limit, possible, resCount) => {return {% trans "Showing first ${limit} of ${possible} values in ${resCount} resources" as previewCountStats %} `{{ previewCountStats|escapejs }}` }'
        count-of-resources-updated='(count) => {return {% trans "Resources updated: ${count}" as countOfResourcesUpdated %} `{{ countOfResourcesUpdated|escapejs }}` }'
        count-of-tiles-updated='(count) => {return {% trans "Tiles updated: ${count}" as countOfTilesUpdated %} `{{ countOfTilesUpdated|escapejs }}` }'
        count-of-resources-deleted='(count) => {return {% trans "Resources deleted: ${count}" as countOfResourcesDeleted %} `{{ countOfResourcesDeleted|escapejs }}` }'
        count-of-tiles-deleted='(count) => {return {% trans "Tiles deleted: ${count}" as countOfTilesDeleted %} `{{ countOfTilesDeleted|escapejs }}` }'
        delete-tile-count='(tile, resource) => {return {% trans "${tile} tiles from ${resource} resources will be deleted" as deleteTileCount %} `{{ deleteTileCount|escapejs }}` }'
        delete-resource-count='(resource) => {return {% trans "${resource} resources will be deleted" as deleteResourceCount %} `{{ deleteResourceCount|escapejs }}` }'
        delete-tiles='{% trans "Delete Tiles" as deleteTiles %} "{{ deleteTiles|escapejs }}"'
        delete-resources='{% trans "Delete Resources" as deleteResources %} "{{ deleteResources|escapejs }}"'
        is-being-prepared='{% trans "is being prepared" as isBeingPrepared %} "{{ isBeingPrepared|escapejs }}"'
        resources-are-being-exported='{% trans "resources are being exported" as resourcesAreBeingExported %} "{{ resourcesAreBeingExported|escapejs }}"'
        tiles-to-be-deleted='{% trans "Tiles To Be Deleted" as tilesToBeDeleted %} "{{ tilesToBeDeleted|escapejs }}"'
        no-data-to-delete='{% trans "No data to delete from the above selection" as noDataToDelete %} "{{ noDataToDelete|escapejs }}"'
        following-resources-be-deleted='{% trans "The following resources will be deleted" as followingResourcesBeDeleted %} "{{ followingResourcesBeDeleted|escapejs }}"'
        bulk-edit-limit-warning='(limit) => {return {% trans "For safety, only ${limit} bulk edits are allowed at a time.  If you need to edit more than ${limit} entries, you will need to perform the operation multiple times." as bulkEditLimitWarning %} `{{ bulkEditLimitWarning|escapejs }}`}'
        show='{% trans "show" as show %} "{{ show|escapejs }}"'
        hide='{% trans "hide" as hide %} "{{ hide|escapejs }}"'
        first-five-shown='{% trans "First 5 errors are shown" as firstFiveShown %} "{{ firstFiveShown|escapejs }}"'
        validation-errors='{% trans "Validation Errors" as validationErrors %} "{{ validationErrors|escapejs }}"'
        no-error-found='{% trans "No Error Found" as noErrorFound %} "{{ noErrorFound|escapejs }}"'
        loading-data='{% trans "Loading data" as loadingData %} "{{ loadingData|escapejs }}"'
        loading-status='{% trans "Loading status" as loadingStatus %} "{{ loadingStatus|escapejs }}"'
        loading-started='{% trans "Loading started" as loadingStarted %} "{{ loadingStarted|escapejs }}"'
        loading-ended='{% trans "Loading ended" as loadingEnded %} "{{ loadingEnded|escapejs }}"'
        load-duration='{% trans "Load duration" as loadDuration %} "{{ loadDuration|escapejs }}"'
        indexing-ended='{% trans "Indexing ended" as indexingEnded %} "{{ indexingEnded|escapejs }}"'
        indexing-duration='{% trans "Indexing duration" as indexingDuration %} "{{ indexingDuration|escapejs }}"'
        updating-progress='{% trans "Updating Progress" as updatingProgress %} "{{ updatingProgress|escapejs }}"'
        updating-status='{% trans "Updating status" as updatingStatus %} "{{ updatingStatus|escapejs }}"'
        updating-started='{% trans "Updating started" as updatingStarted %} "{{ updatingStarted|escapejs }}"'
        updating-ended='{% trans "Updating ended" as updatingEnded %} "{{ updatingEnded|escapejs }}"'
        updating-duration='{% trans "Updating duration" as updatingDuration %} "{{ updatingDuration|escapejs }}"'
        view-in-edit-log='{% trans "view in edit log" as viewInEditLog %} "{{ viewInEditLog|escapejs }}"'
        list-of-edited-resources='{% trans "List of Edited Resources" as listOfEditedResources %} "{{ listOfEditedResources|escapejs }}"'
        list-of-deleted-data='{% trans "List of Deleted Data" as listOfDeletedData %} "{{ listOfDeletedData|escapejs }}"'
        manage='{% trans "Manage" as manage %} "{{ manage|escapejs }}"'
        unable-to-display-selected-file='{% trans "Unable to display the selected file" as unableToDisplaySelectedFile %} "{{ unableToDisplaySelectedFile|escapejs }}"'
        file-display-error-message1='{% trans "This file can't be displayed." as fileDisplayErrorMessage1 %} "{{ fileDisplayErrorMessage1|escapejs }}"'
        file-display-error-message2='{% trans "It may be a proprietary format or there isn't a loader available yet" as fileDisplayErrorMessage2 %} "{{ fileDisplayErrorMessage2|escapejs }}"'
        file-display-error-message3='{% trans "to present it in this webpage." as fileDisplayErrorMessage3 %} "{{ fileDisplayErrorMessage3|escapejs }}"'
        file-loader-parse-error-message='{% trans "Unable to parse your file with the " as fileLoaderParseErrorMessage %} "{{ fileLoaderParseErrorMessage|escapejs }}"'
        loader-lowercase='{% trans "loader" as loaderLowercase %} "{{ loaderLowercase|escapejs }}"'
        select-file-loader='{% trans "Select File Loader" as selectFileLoader %} "{{ selectFileLoader|escapejs }}"'
        select-loader-message='{% trans "Select the loader best suited for processing and visualizing the selected file" as selectLoaderMessage %} "{{ selectLoaderMessage|escapejs }}"'
        upload-files='{% trans "Upload Files" as uploadFiles %} "{{ uploadFiles|escapejs }}"'
        out-of='{% trans "out of" as outOf %} "{{ outOf|escapejs }}"'
        files-match-filter='{% trans "files match filter" as filesMatchFilter %} "{{ filesMatchFilter|escapejs }}"'
        file-upload-number-size-desc='{% trans "You may upload as many files as you wish; check with the site admin on the maximum file size." as fileUploadNumberSizeDesc %} "{{ fileUploadNumberSizeDesc|escapejs }}"'
        optional='{% trans "optional" as optional %} "{{ optional|escapejs }}"'
        file-upload-optional='{% trans "Adding files to this record is" as fileUploadOptional %} "{{ fileUploadOptional|escapejs }}"'
        image-upload_format-desc='{% trans "Images formatted as .jpg, .png files may be uploaded. Other formats may require a loader to view." as imageUploadFormatDesc %} "{{ imageUploadFormatDesc|escapejs }}"'
        file-filter='{% trans "File Filter" as fileFilter %} "{{ fileFilter|escapejs }}"'
        select-all='{% trans "Select All" as selectAll %} "{{ selectAll|escapejs }}"'
        clear-all='{% trans "Clear All" as clearAll %} "{{ clearAll|escapejs }}"'
        delete-selected='{% trans "Delete Selected" as deleteSelected %} "{{ deleteSelected|escapejs }}"'
        download-selected='{% trans "Download Selected" as downloadSelected %} "{{ downloadSelected|escapejs }}"'
        loader='{% trans "Loader" as loader %} "{{ loader|escapejs }}"'
        file-renderer='{% trans "File Renderer" as fileRenderer %} "{{ fileRenderer|escapejs }}"'
        delete='{% trans "Delete" as delete %} "{{ delete|escapejs }}"'
        save='{% trans "Save" as save %} "{{ save|escapejs }}"'
        files-selected='{% trans "files selected" as filesSelected %} "{{ filesSelected|escapejs }}"'
        add-files='{% trans "add files" as addFiles %} "{{ addFiles|escapejs }}"'
        apply-to-selected-files='{% trans "Apply to Selected Files" as applyToSelectedFiles %} "{{ applyToSelectedFiles|escapejs }}"'
        apply-same-loader-to-all='{% trans "Apply the same loader to all selected files in the dataset" as applySameLoaderToAll %} "{{ applySameLoaderToAll|escapejs }}"'
        id-column-selection='{% trans "Use as an id" as idColumnSelection %} "{{ idColumnSelection|escapejs }}"'
<<<<<<< HEAD
        main-menu='{% trans "Main menu" as mainMenu %} "{{ mainMenu|escapejs }}"'
        edit-related-resource='(resource) => {return {% trans "Edit related resource ${resource}" as editRelatedResource %} `{{ editRelatedResource|escapejs }}` }'
        delete-relationship-resource='(resource) => {return {% trans "Delete relationship to ${resource}" as deleteRelationshipResource %} `{{ deleteRelationshipResource|escapejs }}` }'
        expand-resource-report='(resource) => {return {% trans "Expand resource report for ${resource}" as expandResourceReport %} `{{ expandResourceReport|escapejs }}` }'
        expand-relatioship-ontology-options='(resource, relatedResource) => {return {% trans "Expand relationship ontology options between ${resource} and ${relatedResource}" as expandRelatioshipOntologyOptions %} `{{ expandRelatioshipOntologyOptions|escapejs }}` }'
        remove-related-resource-model='(resourceModel) => {return {% trans "Remove resource model ${resourceModel} from the related resource options" as removeRelatedResourceModel %} `{{ removeRelatedResourceModel|escapejs }}` }'
        skip-to-content='{% trans "Skip to content" as skipToContent %} "{{ skipToContent|escapejs }}"'
        welcome-user-edit-profile='(user) => {return {% trans "Logged in as ${user}. Click to edit your profile." as welcomeUserEditProfile %} `{{ welcomeUserEditProfile|escapejs }}` }'
        toggle-navigation='{% trans "Toggle navigation bar" as toggleNavigation %} "{{ toggleNavigation|escapejs }}"'
        toggle-navigation-description='{% trans "Expand the navigation panel to show more Arches tool and module options" as toggleNavigationDescription %} "{{ toggleNavigationDescription|escapejs }}"'
        go-to-top='{% trans "Go to top of page" as goToTop %} "{{ goToTop|escapejs }}"'
=======
        copy-node-id-to-clipboard='{% trans "Copy Node ID to Clipboard" as copyNodeIdToClipboard %} "{{ copyNodeIdToClipboard|escapejs }}"'
        copied-node-id-to-clipboard='{% trans "Copied to Clipboard!" as copiedNodeIdToClipboard %} "{{ copiedNodeIdToClipboard|escapejs }}"'
>>>>>>> 6d1b6d2f
    ></div>
    {% endblock arches_translations %}
    {% block arches_urls %}
    <div
        class='arches-urls'
        root="{% url 'root' %}"
        home="{% url 'home' %}"
        media="{{ STATIC_URL }}"
        rdm="{% url 'rdm' ''%}"
        uploadedfiles="{{ MEDIA_URL }}"
        url_subpath="{{app_settings.FORCE_SCRIPT_NAME}}"
        concept_tree="{% url 'concept_tree' '' %}"
        concept="{% url 'concept' 'aaaaaaaa-aaaa-aaaa-aaaa-aaaaaaaaaaaa' %}"
        concept_search="{% url 'concept_search' %}"
        concept_value="{% url 'concept_value' %}"
        concept_manage_parents="{% url 'concept_manage_parents' 'aaaaaaaa-aaaa-aaaa-aaaa-aaaaaaaaaaaa' %}"
        concept_make_collection="{% url 'make_collection' 'aaaaaaaa-aaaa-aaaa-aaaa-aaaaaaaaaaaa' %}"
        change_password="{% url 'change_password' %}"
        export_concept="{% url 'export_concept' 'aaaaaaaa-aaaa-aaaa-aaaa-aaaaaaaaaaaa' %}"
        export_concept_collections="{% url 'export_concept_collections' %}"
        get_concept_collections="{% url 'get_concept_collections' %}"
        dropdown="{% url 'dropdown' %}"
        paged_dropdown="{% url 'paged_dropdown' %}"
        get_pref_label="{% url 'get_pref_label' %}"
        from_sparql_endpoint="{% url 'from_sparql_endpoint' 'aaaaaaaa-aaaa-aaaa-aaaa-aaaaaaaaaaaa' %}"
        search_sparql_endpoint="{% url 'search_sparql_endpoint' %}"
        confirm_delete="{% url 'confirm_delete' 'aaaaaaaa-aaaa-aaaa-aaaa-aaaaaaaaaaaa' %}"
        search_home="{% url 'search_home' %}"
        search_terms="{% url 'search_terms' %}"
        search_results="{% url 'search_results' %}"
        export_results="{% url 'export_results' %}"
        get_export_file="{% url 'get_export_file' %}"
        buffer="{% url 'buffer'%}"
        config="{% url 'config' %}"
        node="{% url 'node' 'aaaaaaaa-aaaa-aaaa-aaaa-aaaaaaaaaaaa' %}"
        graph_nodes='(graphid)=>{return "{% url "graph_nodes" "aaaaaaaa-aaaa-aaaa-aaaa-aaaaaaaaaaaa" %}".replace("aaaaaaaa-aaaa-aaaa-aaaa-aaaaaaaaaaaa", graphid)}'
        nodegroup="{% url 'nodegroup' %}"
        node_layer="{% url 'node_layer' 'aaaaaaaa-aaaa-aaaa-aaaa-aaaaaaaaaaaa' %}"
        graph='"{% url "graph" "aaaaaaaa-aaaa-aaaa-aaaa-aaaaaaaaaaaa" %}".replace("aaaaaaaa-aaaa-aaaa-aaaa-aaaaaaaaaaaa", "")'
        graph_designer='(graphid)=>{return "{% url "graph_designer" "aaaaaaaa-aaaa-aaaa-aaaa-aaaaaaaaaaaa" %}".replace("aaaaaaaa-aaaa-aaaa-aaaa-aaaaaaaaaaaa", graphid)}'
        graph_settings='(graphid)=>{return "{% url "graph_settings" "aaaaaaaa-aaaa-aaaa-aaaa-aaaaaaaaaaaa" %}".replace("aaaaaaaa-aaaa-aaaa-aaaa-aaaaaaaaaaaa", graphid)}'
        get_notifications="{% url 'get_notifications' %}"
        dismiss_notifications="{% url 'dismiss_notifications' %}"
        get_notification_types="{% url 'get_notification_types' %}"
        update_notification_types="{% url 'update_notification_types' %}"
        card="{% url 'card' '' %}"
        reorder_cards="{% url 'reorder_cards'%}"
        resource="{% url 'resource' %}"
        resource_editor='"{% url "resource_editor" "aaaaaaaa-aaaa-aaaa-aaaa-aaaaaaaaaaaa" %}".replace("aaaaaaaa-aaaa-aaaa-aaaa-aaaaaaaaaaaa", "")'
        resource_copy='"{% url "resource_copy" "aaaaaaaa-aaaa-aaaa-aaaa-aaaaaaaaaaaa" %}".replace("aaaaaaaa-aaaa-aaaa-aaaa-aaaaaaaaaaaa", "")'
        resource_report='"{% url "resource_report" "aaaaaaaa-aaaa-aaaa-aaaa-aaaaaaaaaaaa" %}".replace("aaaaaaaa-aaaa-aaaa-aaaa-aaaaaaaaaaaa", "")'
        resource_edit_log='"{% url "resource_edit_log" "aaaaaaaa-aaaa-aaaa-aaaa-aaaaaaaaaaaa" %}".replace("aaaaaaaa-aaaa-aaaa-aaaa-aaaaaaaaaaaa", "")'
        get_resource_edit_log='(graphid)=>{return "{% url "resource_edit_log" "aaaaaaaa-aaaa-aaaa-aaaa-aaaaaaaaaaaa" %}".replace("aaaaaaaa-aaaa-aaaa-aaaa-aaaaaaaaaaaa", graphid)}'
        resource_data='"{% url "resource_data" "aaaaaaaa-aaaa-aaaa-aaaa-aaaaaaaaaaaa" "aaaaaaaa-aaaa-aaaa-aaaa-aaaaaaaaaaaa" %}".replace(/aaaaaaaa-aaaa-aaaa-aaaa-aaaaaaaaaaaa/g, "")'
        resource_cards='"{% url "resource_cards" "aaaaaaaa-aaaa-aaaa-aaaa-aaaaaaaaaaaa" %}".replace("aaaaaaaa-aaaa-aaaa-aaaa-aaaaaaaaaaaa", "")'
        related_resources='"{% url "related_resources" "aaaaaaaa-aaaa-aaaa-aaaa-aaaaaaaaaaaa" %}".replace("aaaaaaaa-aaaa-aaaa-aaaa-aaaaaaaaaaaa", "")'
        resource_descriptors='"{% url "resource_descriptors" "aaaaaaaa-aaaa-aaaa-aaaa-aaaaaaaaaaaa" %}".replace("aaaaaaaa-aaaa-aaaa-aaaa-aaaaaaaaaaaa", "")'
        resource_tiles="{% url 'resource_tiles' 'aaaaaaaa-aaaa-aaaa-aaaa-aaaaaaaaaaaa' %}"
        tile="{% url 'tile' %}"
        reorder_tiles="{% url 'reorder_tiles' %}"
        reorder_nodes="{% url 'reorder_nodes' %}"
        delete_provisional_tile="{% url 'delete_provisional_tile' %}"
        edit_history="{% url 'edit_history' %}"
        tile_history="{% url 'tile_history' %}"
        download_files="{% url 'download_files' %}"
        apply_functions='"{% url "apply_functions" "aaaaaaaa-aaaa-aaaa-aaaa-aaaaaaaaaaaa" %}".replace("aaaaaaaa-aaaa-aaaa-aaaa-aaaaaaaaaaaa", "")'
        remove_functions='"{% url "remove_functions" "aaaaaaaa-aaaa-aaaa-aaaa-aaaaaaaaaaaa" %}".replace("aaaaaaaa-aaaa-aaaa-aaaa-aaaaaaaaaaaa", "")'
        time_wheel_config="{% url 'time_wheel_config' %}"
        two_factor_authentication_reset="{% url 'two-factor-authentication-reset' %}"
        reindex="{% url 'reindex' %}"
        permission_data="{% url 'permission_data' %}"
        resource_permission_data="{% url 'resource_permission_data' %}"
        permission_manager_data="{% url 'permission_manager_data' %}"
        clear_user_permission_cache="{% url 'clear_user_permission_cache' %}"
        get_user_names="{% url 'get_user_names' %}"
        feature_popup_content="{% url 'feature_popup_content' %}"
        related_resource_candidates="{% url 'related_resource_candidates' %}"
        relatable_resources="{% url 'relatable_resources' %}"
        languages="{% url 'language' %}"
        get_domain_connections='(graphid)=>{return "{% url "get_domain_connections" "aaaaaaaa-aaaa-aaaa-aaaa-aaaaaaaaaaaa" %}".replace("aaaaaaaa-aaaa-aaaa-aaaa-aaaaaaaaaaaa", graphid)}'
        clone_graph='(graphid)=>{return "{% url "clone_graph" "aaaaaaaa-aaaa-aaaa-aaaa-aaaaaaaaaaaa" %}".replace("aaaaaaaa-aaaa-aaaa-aaaa-aaaaaaaaaaaa", graphid)}'
        export_graph='(graphid)=>{return "{% url "export_graph" "aaaaaaaa-aaaa-aaaa-aaaa-aaaaaaaaaaaa" %}".replace("aaaaaaaa-aaaa-aaaa-aaaa-aaaaaaaaaaaa", graphid)}'
        publish_graph='(graphid)=>{return "{% url "publish_graph" "aaaaaaaa-aaaa-aaaa-aaaa-aaaaaaaaaaaa" %}".replace("aaaaaaaa-aaaa-aaaa-aaaa-aaaaaaaaaaaa", graphid)}'
        unpublish_graph='(graphid)=>{return "{% url "unpublish_graph" "aaaaaaaa-aaaa-aaaa-aaaa-aaaaaaaaaaaa" %}".replace("aaaaaaaa-aaaa-aaaa-aaaa-aaaaaaaaaaaa", graphid)}'
        delete_graph='(graphid)=>{return "{% url "delete_graph" "aaaaaaaa-aaaa-aaaa-aaaa-aaaaaaaaaaaa" %}".replace("aaaaaaaa-aaaa-aaaa-aaaa-aaaaaaaaaaaa", graphid)}'
        delete_instances='(graphid)=>{return "{% url "delete_instances" "aaaaaaaa-aaaa-aaaa-aaaa-aaaaaaaaaaaa" %}".replace("aaaaaaaa-aaaa-aaaa-aaaa-aaaaaaaaaaaa", graphid)}'
        export_mapping_file='(graphid)=>{return "{% url "export_mapping_file" "aaaaaaaa-aaaa-aaaa-aaaa-aaaaaaaaaaaa" %}".replace("aaaaaaaa-aaaa-aaaa-aaaa-aaaaaaaaaaaa", graphid)}'
        add_resource='(graphid)=>{return "{% url "add_resource" "aaaaaaaa-aaaa-aaaa-aaaa-aaaaaaaaaaaa" %}".replace("aaaaaaaa-aaaa-aaaa-aaaa-aaaaaaaaaaaa", graphid)}'
        function_manager='(graphid)=>{return "{% url "function_manager" "aaaaaaaa-aaaa-aaaa-aaaa-aaaaaaaaaaaa" %}".replace("aaaaaaaa-aaaa-aaaa-aaaa-aaaaaaaaaaaa", graphid)}'
        plugin='(pluginid)=>{return "{% url "plugins" "aaaaaaaa-aaaa-aaaa-aaaa-aaaaaaaaaaaa" %}".replace("aaaaaaaa-aaaa-aaaa-aaaa-aaaaaaaaaaaa", pluginid)}'
        workflow_history='"{% url "workflow_history" "aaaaaaaa-aaaa-aaaa-aaaa-aaaaaaaaaaaa" %}".replace("aaaaaaaa-aaaa-aaaa-aaaa-aaaaaaaaaaaa", "")'
        transaction_reverse='(transactionid)=> {return "{% url "transaction_reverse" "aaaaaaaa-aaaa-aaaa-aaaa-aaaaaaaaaaaa" %}".replace("aaaaaaaa-aaaa-aaaa-aaaa-aaaaaaaaaaaa", transactionid)}'
        mvt='(nodeid)=>{return decodeURI("{% url "mvt" "aaaaaaaa-aaaa-aaaa-aaaa-aaaaaaaaaaaa" "{z}" "{x}" "{y}" %}").replace("aaaaaaaa-aaaa-aaaa-aaaa-aaaaaaaaaaaa", nodeid)}'
        help_template="{% url 'help_templates' %}"
        api_plugins='"{% url "api_plugins" "aaaaaaaa-aaaa-aaaa-aaaa-aaaaaaaaaaaa" %}".replace("aaaaaaaa-aaaa-aaaa-aaaa-aaaaaaaaaaaa", "")'
        graphs_api='"{% url "graphs_api" "aaaaaaaa-aaaa-aaaa-aaaa-aaaaaaaaaaaa" %}".replace("aaaaaaaa-aaaa-aaaa-aaaa-aaaaaaaaaaaa", "")'
        api_card='"{% url "api_card" "aaaaaaaa-aaaa-aaaa-aaaa-aaaaaaaaaaaa" %}".replace("aaaaaaaa-aaaa-aaaa-aaaa-aaaaaaaaaaaa", "")'
        api_tiles='(tileid)=>{
            return "{% url "api_tiles" "aaaaaaaa-aaaa-aaaa-aaaa-aaaaaaaaaaaa" %}".replace("aaaaaaaa-aaaa-aaaa-aaaa-aaaaaaaaaaaa", tileid);
        }'
        api_nodegroup='(nodegroupid)=>{
            return "{% url "api_nodegroup" "aaaaaaaa-aaaa-aaaa-aaaa-aaaaaaaaaaaa" %}".replace("aaaaaaaa-aaaa-aaaa-aaaa-aaaaaaaaaaaa", nodegroupid);
        }'
        api_nodes='(nodeid)=>{
            return "{% url "api_nodes" "aaaaaaaa-aaaa-aaaa-aaaa-aaaaaaaaaaaa" %}".replace("aaaaaaaa-aaaa-aaaa-aaaa-aaaaaaaaaaaa", nodeid);
        }'
        api_node_value="{% url 'api_node_value' %}"
        api_resource_report='(resourceid)=>{return "{% url "api_resource_report" "aaaaaaaa-aaaa-aaaa-aaaa-aaaaaaaaaaaa" %}".replace("aaaaaaaa-aaaa-aaaa-aaaa-aaaaaaaaaaaa", resourceid)}'
        api_bulk_resource_report="{% url 'api_bulk_resource_report' %}"
        api_bulk_disambiguated_resource_instance="{% url 'api_bulk_disambiguated_resource_instance' %}"
        api_resources='(resourceid)=>{return "{% url "resources" "aaaaaaaa-aaaa-aaaa-aaaa-aaaaaaaaaaaa" %}".replace("aaaaaaaa-aaaa-aaaa-aaaa-aaaaaaaaaaaa", resourceid)}'
        api_search_component_data='"{% url "api_search_component_data" "aaaa"%}".replace("aaaa", "")'
        api_user_incomplete_workflows="{% url 'api_user_incomplete_workflows' %}"
        geojson="{% url 'geojson' %}"
        icons="{% url 'icons' %}"
        ontology_properties="{% url 'ontology_properties' %}"
        iiifmanifest="{% url 'iiifmanifest' %}"
        manifest_manager="{% url 'manifest_manager' %}"
        etl_manager="{% url 'etl_manager' %}"
        iiifannotations="{% url 'iiifannotations' %}"
        iiifannotationnodes="{% url 'iiifannotationnodes' %}"
        validatejson='"{% url "validatejson" "aaaa"%}".replace("aaaa", "")'
        get_dsl="{% url 'get_dsl' %}"
        transform_edtf_for_tile="{% url 'transform_edtf_for_tile' %}"
    ></div>
    {% endblock arches_urls %}
    {% block arches_data %}
    <div
        class='arches-data'
        celery-running="{{celery_running}}"
        concept-collections='[{% for concept_collection in concept_collections %}{
            "label": "{{ concept_collection.label | escapejs }}",
            "id": "{{ concept_collection.id }}"
        },{% endfor %}]'
        export-html-templates='[{% for template in export_html_templates %} "{{ template }}", {% endfor %}]'
        geocoder-default="{{ map_info.geocoder_default }}"
        geocoding-providers='[{% for provider in geocoding_providers %}{
            "name": "{{ provider.name }}",
            "geocoderid": "{{ provider.geocoderid }}",
            "api_key": {% if provider.api_key != None %} "{{ provider.api_key }}" {% elif provider.api_key == None %} null {% endif %},
            "component": "{{ provider.component }}"
        },{% endfor %}]'
        graphs="{{graphs|default:'[]'}}"
        hex-bin-size="{{ map_info.hex_bin_size | unlocalize }}"
        hex-bin-bounds="{{ map_info.hex_bin_bounds }}"
        active-language="{{ app_settings.ACTIVE_LANGUAGE }}"
        active-language-dir="{{ app_settings.ACTIVE_LANGUAGE_DIR }}"
        languages='{{ app_settings.LANGUAGES }}'
        mapbox-api-key="{{ map_info.mapbox_api_key }}"
        mapbox-glyphs="{{ map_info.mapbox_glyphs }}"
        mapbox-sprites="{{ map_info.mapbox_sprites }}"
        map-default-x="{{ map_info.x|unlocalize }}"
        map-default-y="{{ map_info.y|unlocalize }}"
        map-default-zoom="{{ map_info.zoom | unlocalize }}"
        map-default-min-zoom="{{ map_info.map_min_zoom | unlocalize }}"
        map-default-max-zoom="{{ map_info.map_max_zoom | unlocalize }}"
        map-filter-auto-zoom="{{ map_info.map_filter_auto_zoom | unlocalize }}"
        map-layers='[{% for map_layer in map_layers %}{
            "maplayerid": "{{ map_layer.maplayerid }}",
            "name": "{{ map_layer.name }}",
            "layer_definitions": {{ map_layer.layer_json }},
            "isoverlay": {{ map_layer.isoverlay|lower }},
            "icon": "{{ map_layer.icon }}",
            "legend": "{{ map_layer.legend | default_if_none:"" | escapejs  }}",
            "searchonly": {{ map_layer.searchonly|lower }},
            "activated": {{ map_layer.activated|lower }},
            "addtomap": {{ map_layer.addtomap|lower }},
            "is_resource_layer": false,
            "centerx": {{ map_layer.centerx|default_if_none:"null"|unlocalize }},
            "centery": {{ map_layer.centery|default_if_none:"null"|unlocalize }},
            "zoom": {{ map_layer.zoom|default_if_none:"null"|unlocalize }},
            "sortorder": {{ map_layer.sortorder }},
            "ispublic": {{ map_layer.ispublic|lower }}
        },{% endfor %}{% for resource_map_layer in resource_map_layers %}{
            "maplayerid": "{{ resource_map_layer.nodeid }}",
            "name": "{{ resource_map_layer.name }}",
            "layer_definitions": {{ resource_map_layer.layer_definitions }},
            "searchonly": false,
            "isoverlay": true,
            "icon": "{{ resource_map_layer.icon }}",
            "legend": "{{ resource_map_layer.legend | escapejs  }}",
            "activated": true,
            "addtomap": {{ resource_map_layer.addtomap|lower }},
            "is_resource_layer": true
        },{% endfor %}]'
        map-markers='[{% for map_marker in map_markers %}{
            "name": "{{ map_marker.name }}",
            "url": "{{ map_marker.url }}"
        },{% endfor %}]'
        map-sources='{
            {% for map_source in map_sources %}
                "{{ map_source.name }}": {{ map_source.source_json }},
            {% endfor %}
            {% for resource_map_source in resource_map_sources %}
                "{{ resource_map_source.name }}": {{ resource_map_source.source }},
            {% endfor %}
        }'
        preferred-coordinate-systems="{{ map_info.preferred_coordinate_systems }}"
        resources='[{% for resource in resource_graphs %}{
            "maplayerid": "{{resource.graphid}}",
            "graphid": "{{resource.graphid}}",
            "name": "{{ resource.name | escapejs }}",
            "icon": "{{ resource.iconclass }}"
        },{% endfor %}]'
        user-email='{{ user.email }}'
        use-semantic-relationships="{{ app_settings.USE_SEMANTIC_RESOURCE_RELATIONSHIPS|lower }}"
        version="{{ app_settings.VERSION }}"

    ></div>
    {% endblock arches_data %}


    <!-- consumed by media/js/card-components.js -->
    <div
        id="cardComponentData"
        style="display: none;"
        cardComponents='{{% for component in card_components %}
            "{{ component.pk }}": {
                "componentname": "{{ component.componentname }}",
                "component": "{{ component.component }}",
                "defaultconfig": {{ component.defaultconfig_json }}
            },
        {% endfor %}}'
    ></div>


    <!-- consumed by media/js/datatype-config-components.js -->
    <div
        id="datatypeConfigComponentData"
        style="display: none;"
        datatypeConfigComponents='{{% for datatype in datatypes %}
            {% if datatype.configcomponent != None %}
                "{{ datatype.pk }}" : {
                    "datatype": "{{ datatype.datatype }}",
                    "iconclass": "{{ datatype.iconclass }}",
                    "modulename": "{{ datatype.modulename }}",
                    "classname": "{{ datatype.classname }}",
                    "configcomponent": "{{ datatype.configcomponent }}",
                    "defaultconfig": {{ datatype.defaultconfig }},
                    "configname": "{{ datatype.configname }}",
                    "isgeometric": "{{ datatype.isgeometric }}",
                    "defaultwidget": "{{ datatype.defaultwidget }}",
                    "issearchable": "{{ datatype.issearchable }}"
                },
            {% endif %}
        {% endfor %}}'
    ></div>


    <!-- consumed by media/js/file-renderers.js -->
    <div
        id="fileRendererData"
        style="display: none;"
        fileRenderers='{{% for renderer in app_settings.RENDERERS  %}
            "{{ renderer.id }}": {
                "name": "{{ renderer.name }}",
                "title": "{{ renderer.title }}",
                "description": "{{ renderer.description }}",
                "component": "{{ renderer.component }}",
                "id": "{{ renderer.id }}",
                "iconclass": "{{ renderer.iconclass }}",
                "text": "{{ renderer.title }}",
                "type": "{{ renderer.type }}",
                "ext": "{{ renderer.ext }}",
                "exclude": "{{ renderer.exclude }}"
            },
        {% endfor %}}'
    ></div>


    <!-- consumed by media/js/function-templates.js -->
    <div
        id="functionTemplateData"
        style="display: none;"
        functionTemplates='{{% for template in function_templates  %}
            "{{ template.pk }}": {
                "component": "{{ template.component }}",
                "classname": "{{ template.classname }}",
                "name": "{{ template.name }}",
                "functiontype": "{{ template.functiontype }}",
                "modulename": "{{ template.modulename }}",
                "description": "{{ template.description }}",
                "defaultconfig": "{{ template.defaultconfig }}"
            },
        {% endfor %}}'
    ></div>


    <!-- consumed by media/js/geocoder-templates.js -->
    <div
        id="geocoderTemplateData"
        style="display: none;"
        geocoderTemplates='{{% for provider in geocoding_providers %}
            "{{ provider.geocoderid }}": {
                "component": "{{ provider.component }}",
                "name": "{{ provider.name }}",
                "api_key": "{{ provider.api_key }}"
            },
        {% endfor %}}'
    ></div>


    <!-- consumed by media/js/plugins.js -->
    <div
        id="pluginsData"
        style="display: none;"
        plugins='{{ plugins_json }}'
    ></div>


    <!-- consumed by media/js/resource-types.js -->
    <div
        id="resourceTypeData"
        style="display: none;"
        resourceTypes='{{% for type, type_data in resource_types %}
            "{{type}}": {
                "id": "{{type_data.resourcetypeid}}",
                "icon": "{{type_data.icon_class}}",
                "name": "{{type_data.name}}",
                "defaultDescription": "{{type_data.default_description}}",
                "descriptionNode": "{{type_data.description_node}}",
                "categories": [
                    {% for category in type_data.categories %}
                        "{{category}}"
                    {% endfor %}
                ],
                "color": "{{type_data.marker_color}}",
                "strokeColor": "{{type_data.stroke_color}}",
                "fillColor": "{{type_data.fill_color}}"
            },
        {% endfor %}}'
    ></div>


    <!-- consumed by media/js/report-templates.js -->
    <div
        id="reportTemplateData"
        style="display: none;"
        reportTemplates='{{% for template in report_templates %}
            "{{ template.pk }}": {
                "componentname": "{{ template.componentname }}",
                "component": "{{ template.component }}",
                "defaultconfig": {{ template.defaultconfig_json }},
                "name": "{{ template.name }}",
                "preload_resource_data": "{{ template.preload_resource_data }}"
            },
        {% endfor %}}'
    ></div>


    <!-- consumed by media/js/search-components.js -->
    <div
        id="searchComponentData"
        style="display: none;"
        searchComponents='{{% for component in search_components %}
            "{{ component.pk }}": {{ component.toJSON }},
        {% endfor %}}'
    ></div>


    <!-- consumed by media/js/widgets.js -->
    <div
        id="widgetData"
        style="display: none;"
        widgets='{{% for widget in widgets %}
            "{{ widget.pk }}": {
                "name": "{{ widget.name }}",
                "component": "{{ widget.component }}",
                "datatype": "{{ widget.datatype }}",
                "defaultconfig": {{ widget.defaultconfig_json }}
            },
        {% endfor %}}'
    ></div>
{% endblock arches_modules %}

{% block project_modules %}
{% endblock project_modules %}<|MERGE_RESOLUTION|>--- conflicted
+++ resolved
@@ -913,7 +913,6 @@
         apply-to-selected-files='{% trans "Apply to Selected Files" as applyToSelectedFiles %} "{{ applyToSelectedFiles|escapejs }}"'
         apply-same-loader-to-all='{% trans "Apply the same loader to all selected files in the dataset" as applySameLoaderToAll %} "{{ applySameLoaderToAll|escapejs }}"'
         id-column-selection='{% trans "Use as an id" as idColumnSelection %} "{{ idColumnSelection|escapejs }}"'
-<<<<<<< HEAD
         main-menu='{% trans "Main menu" as mainMenu %} "{{ mainMenu|escapejs }}"'
         edit-related-resource='(resource) => {return {% trans "Edit related resource ${resource}" as editRelatedResource %} `{{ editRelatedResource|escapejs }}` }'
         delete-relationship-resource='(resource) => {return {% trans "Delete relationship to ${resource}" as deleteRelationshipResource %} `{{ deleteRelationshipResource|escapejs }}` }'
@@ -925,10 +924,8 @@
         toggle-navigation='{% trans "Toggle navigation bar" as toggleNavigation %} "{{ toggleNavigation|escapejs }}"'
         toggle-navigation-description='{% trans "Expand the navigation panel to show more Arches tool and module options" as toggleNavigationDescription %} "{{ toggleNavigationDescription|escapejs }}"'
         go-to-top='{% trans "Go to top of page" as goToTop %} "{{ goToTop|escapejs }}"'
-=======
         copy-node-id-to-clipboard='{% trans "Copy Node ID to Clipboard" as copyNodeIdToClipboard %} "{{ copyNodeIdToClipboard|escapejs }}"'
         copied-node-id-to-clipboard='{% trans "Copied to Clipboard!" as copiedNodeIdToClipboard %} "{{ copiedNodeIdToClipboard|escapejs }}"'
->>>>>>> 6d1b6d2f
     ></div>
     {% endblock arches_translations %}
     {% block arches_urls %}
