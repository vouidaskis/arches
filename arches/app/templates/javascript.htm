--- conflicted
+++ resolved
@@ -217,13 +217,8 @@
                 export_mapping_file: function(graphid){return "{% url 'export_mapping_file' 'aaaaaaaa-aaaa-aaaa-aaaa-aaaaaaaaaaaa' %}".replace('aaaaaaaa-aaaa-aaaa-aaaa-aaaaaaaaaaaa', graphid)},
                 add_resource: function(graphid){return "{% url 'add_resource' 'aaaaaaaa-aaaa-aaaa-aaaa-aaaaaaaaaaaa' %}".replace('aaaaaaaa-aaaa-aaaa-aaaa-aaaaaaaaaaaa', graphid)},
                 function_manager: function(graphid){return "{% url 'function_manager' 'aaaaaaaa-aaaa-aaaa-aaaa-aaaaaaaaaaaa' %}".replace('aaaaaaaa-aaaa-aaaa-aaaa-aaaaaaaaaaaa', graphid)},
-<<<<<<< HEAD
-                form_manager: function(graphid){return "{% url 'form_manager' 'aaaaaaaa-aaaa-aaaa-aaaa-aaaaaaaaaaaa' %}".replace('aaaaaaaa-aaaa-aaaa-aaaa-aaaaaaaaaaaa', graphid)},
-                permission_manager: function(graphid){return "{% url 'permission_manager' 'aaaaaaaa-aaaa-aaaa-aaaa-aaaaaaaaaaaa' %}".replace('aaaaaaaa-aaaa-aaaa-aaaa-aaaaaaaaaaaa', graphid)},
-=======
                 mobile_survey_resources: function(surveyid){return "{% url 'mobile_survey_resources' 'aaaaaaaa-aaaa-aaaa-aaaa-aaaaaaaaaaaa' %}".replace('aaaaaaaa-aaaa-aaaa-aaaa-aaaaaaaaaaaa', surveyid)},
                 mobile_survey: "{% url 'mobile_survey_manager' %}",
->>>>>>> bce65a02
                 help_template: "{% url 'help_templates' %}"
             },
             confirmNav: {
