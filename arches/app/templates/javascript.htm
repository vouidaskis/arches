{% load staticfiles %}
{% load l10n %}
{% load i18n %}

{% block require_config %}
<script>
    var CKEDITOR_BASEPATH = '{{ STATIC_URL }}packages/ckeditor/';
    require.config({
        baseUrl: '{{ STATIC_URL }}js',
        urlArgs: '_dc={{ app_settings.VERSION }}',
        paths: {
            'plugins': '{{ STATIC_URL }}plugins',
            'widget-templates': '{% url "widgets" ""%}'.replace(/\/$/, ""),
            'report-templates': '{% url "report-templates" ""%}'.replace(/\/$/, ""),
            'function-templates': '{% url "function-templates" ""%}'.replace(/\/$/, ""),
            'templates': '{% url "templates" ""%}'.replace(/\/$/, ""),
            'datatype-config-templates': '{% url "datatype_template" ""%}'.replace(/\/$/, ""),
            'nifty': '{{ STATIC_URL }}plugins/nifty',
            'async': '{{ STATIC_URL }}packages/requirejs-plugins/src/async',
            'text': '{{ STATIC_URL }}packages/requirejs-text/text',
            'jquery-lib': '{{ STATIC_URL }}packages/jquery/dist/jquery.min',
            'jquery': '{{ STATIC_URL }}packages/jquery-migrate/dist/jquery-migrate.min',
            'js-cookie': '{{ STATIC_URL }}packages/js-cookie/src/js.cookie',
            'select2': '{{ STATIC_URL }}packages/select2/select2',
            'bootstrap': '{{ STATIC_URL }}packages/bootstrap/dist/js/bootstrap.min',
            'jquery-ui': '{{ STATIC_URL }}packages/jqueryui/jquery-ui.min',
            'backbone': '{{ STATIC_URL }}packages/backbone/backbone-min',
            'underscore': '{{ STATIC_URL }}packages/underscore/underscore-min',
            'jquery-validate': '{{ STATIC_URL }}packages/jquery-validation/dist/jquery.validate.min',
            'd3': '{{ STATIC_URL }}packages/d3/dist/d3.min',
            'dropzone': '{{ STATIC_URL }}packages/dropzone/dist/min/dropzone-amd-module.min',
            'ckeditor': '{{ STATIC_URL }}packages/ckeditor/ckeditor',
            'ckeditor-jquery': '{{ STATIC_URL }}packages/ckeditor/adapters/jquery',
            'knockout': '{{ STATIC_URL }}packages/knockout/build/output/knockout-latest',
            'knockout-mapping': '{{ STATIC_URL }}packages/knockout-mapping/dist/knockout.mapping.min',
            'moment': '{{ STATIC_URL }}packages/moment/min/moment.min',
            'bootstrap-datetimepicker': '{{ STATIC_URL }}packages/eonasdan-bootstrap-datetimepicker/build/js/bootstrap-datetimepicker.min',
            'blueimp-gallery': '{{ STATIC_URL }}packages/blueimp-gallery/js/blueimp-gallery.min',
            'blueimp-jquery': '{{ STATIC_URL }}packages/blueimp-gallery/js/jquery.blueimp-gallery.min',
            'blueimp-helper': '{{ STATIC_URL }}packages/blueimp-gallery/js/blueimp-helper.min',
            'datatables.net': '{{ STATIC_URL }}packages/datatables.net/js/jquery.dataTables.min',
            'datatables.net-bs': '{{ STATIC_URL }}packages/datatables.net-bs/js/dataTables.bootstrap.min',
            'datatables.net-buttons': '{{ STATIC_URL }}packages/datatables.net-buttons/js/dataTables.buttons.min',
            'datatables.net-buttons-print': '{{ STATIC_URL }}packages/datatables.net-buttons/js/buttons.print.min',
            'datatables.net-buttons-html5': '{{ STATIC_URL }}packages/datatables.net-buttons/js/buttons.html5.min',
            'datatables.net-buttons-bs': '{{ STATIC_URL }}packages/datatables.net-buttons-bs/js/buttons.bootstrap.min',
            'datatables.net-responsive': '{{ STATIC_URL }}packages/datatables.net-responsive/js/dataTables.responsive',
            'datatables.net-responsive-bs': '{{ STATIC_URL }}packages/datatables.net-responsive-bs/js/responsive.bootstrap',
            'chosen': '{{ STATIC_URL }}packages/chosen-js/chosen.jquery.min',
            'mapbox-gl': '{{ STATIC_URL }}packages/mapbox-gl/dist/mapbox-gl',
            'mapbox-gl-draw': '{{ STATIC_URL }}packages/@mapbox/mapbox-gl-draw/dist/mapbox-gl-draw',
            'mapbox-gl-geocoder': '{{ STATIC_URL }}packages/@mapbox/mapbox-gl-geocoder/dist/mapbox-gl-geocoder.min',
            'proj4': '{{ STATIC_URL }}packages/proj4/dist/proj4',
            'noUiSlider': '{{ STATIC_URL }}packages/nouislider/distribute/nouislider.min',
            'geojson-extent': '{{ STATIC_URL }}packages/@mapbox/geojson-extent/geojson-extent',
            'geojsonhint': '{{ STATIC_URL }}packages/@mapbox/geojsonhint/geojsonhint',
            'bootstrap-colorpicker': '{{ STATIC_URL }}packages/bootstrap-colorpicker/dist/js/bootstrap-colorpicker.min',
            'uuid': '{{ STATIC_URL }}packages/uuidjs/dist/uuid.core',
            'turf': '{{ STATIC_URL }}packages/@turf/turf/turf.min',
            'geohash': '{{ STATIC_URL }}packages/latlon-geohash/latlon-geohash',
            'leaflet': '{{ STATIC_URL }}packages/leaflet/dist/leaflet',
            'leaflet-iiif': '{{ STATIC_URL }}packages/leaflet-iiif/leaflet-iiif',
            'leaflet-draw': '{{ STATIC_URL }}packages/leaflet-draw/dist/leaflet.draw',
            'leaflet-fullscreen': '{{ STATIC_URL }}packages/leaflet.fullscreen/Control.FullScreen',
            'leaflet-side-by-side': '{{ STATIC_URL }}plugins/leaflet-side-by-side/index',
            'metismenu': '{{ STATIC_URL }}packages/metismenu/dist/metisMenu.min',
            'knockstrap': '{{ STATIC_URL }}packages/knockstrap/build/knockstrap.min',
            'jqtree': '{{ STATIC_URL }}packages/jqtree/tree.jquery',
            'core-js':'{{ STATIC_URL }}packages/core-js/client/shim.min',
            'dom-4': '{{ STATIC_URL }}packages/dom4/build/dom4',
            'numeral': '{{ STATIC_URL }}packages/numeral/numeral',
            'togeojson': '{{ STATIC_URL }}packages/@tmcw/togeojson/dist/togeojson.umd',
            'cytoscape': '{{ STATIC_URL }}packages/cytoscape/dist/cytoscape.min',
            'cytoscape-cola': '{{ STATIC_URL }}packages/cytoscape-cola/cytoscape-cola',
            'webcola': '{{ STATIC_URL }}packages/webcola/WebCola/cola.min',
            {% block paths %}{% endblock paths %}
        },
        packages: [{
            name: "codemirror",
            location: '{{ STATIC_URL }}packages/codemirror',
            main: "lib/codemirror"
        }],
        shim: {
            'nifty': {
                exports: 'nifty',
                deps: ['bootstrap', 'jquery', 'jquery-ui', 'metismenu']
            },
            'metismenu': {
                deps: ['jquery', 'jquery-ui']
            },
            'chosen': {
                deps: ['jquery']
            },
            'bootstrap': {
                deps: ['jquery', 'jquery-ui']
            },
            'knockout-mapping': {
                deps: ['knockout']
            },
            'jquery-validate': {
                deps: ['jquery']
            },
            'jquery-ui': {
                deps: ['jquery']
            },
            'jqtree': {
                deps: ['jquery']
            },
            'datatables': {
                deps: ['jquery']
            },
            'datatables.net': {
                deps: ['jquery']
            },
            'datatables.net-buttons-bs': {
                deps: ['datatables.net-buttons']
            },
            'noUiSlider': {
                deps: ['jquery'],
                exports : '$'
            },
            'jquery': {
                deps: ['jquery-lib'],
                exports : '$'
            },
            'mapbox-gl-draw': {
                deps: ['mapbox-gl']
            },
            'select2': {
                deps: ['jquery'],
            },
            'moment': {
                deps: ['jquery']
            },
            'uuid': {
                exports: 'UUID'
            },
            'geohash': {
                exports: 'Geohash'
            },
            'leaflet-iiif': {
                deps: ['leaflet']
            },
            'leaflet-draw': {
                deps: ['leaflet']
            },
            'leaflet-fullscreen': {
                deps: ['leaflet']
            },
            'ckeditor': {
                deps: ['jquery']
            },
            'ckeditor-jquery': {
                deps: ['ckeditor']
            },
            {% block shim %}{% endblock shim %}
        }
    });
</script>
{% endblock require_config %}

{% block arches_modules %}
<script>
    require(['utils/set-csrf-token']);

    // put values here that should be accessible application wide
    define('arches', [], function () {
        return {
            urls: {
                root: "{% url 'root' %}",
                home: "{% url 'home' %}",
                media: "{{ STATIC_URL }}",
                rdm: "{% url 'rdm' ''%}",
                uploadedfiles: "{{ MEDIA_URL }}",
                url_subpath: "{{app_settings.FORCE_SCRIPT_NAME}}",
                concept_tree: "{% url 'concept_tree' '' %}",
                concept: "{% url 'concept' 'aaaaaaaa-aaaa-aaaa-aaaa-aaaaaaaaaaaa' %}",
                concept_search: "{% url 'concept_search' %}",
                concept_value: "{% url 'concept_value' %}",
                concept_manage_parents: "{% url 'concept_manage_parents' 'aaaaaaaa-aaaa-aaaa-aaaa-aaaaaaaaaaaa' %}",
                concept_make_collection: "{% url 'make_collection' 'aaaaaaaa-aaaa-aaaa-aaaa-aaaaaaaaaaaa' %}",
                change_password: "{% url 'change_password' %}",
                export_concept: "{% url 'export_concept' 'aaaaaaaa-aaaa-aaaa-aaaa-aaaaaaaaaaaa' %}",
                export_concept_collections: "{% url 'export_concept_collections' %}",
                get_concept_collections: "{% url 'get_concept_collections' %}",
                dropdown: "{% url 'dropdown' %}",
                paged_dropdown: "{% url 'paged_dropdown' %}",
                get_pref_label: "{% url 'get_pref_label' %}",
                from_sparql_endpoint: "{% url 'from_sparql_endpoint' 'aaaaaaaa-aaaa-aaaa-aaaa-aaaaaaaaaaaa' %}",
                search_sparql_endpoint: "{% url 'search_sparql_endpoint' %}",
                confirm_delete: "{% url 'confirm_delete' 'aaaaaaaa-aaaa-aaaa-aaaa-aaaaaaaaaaaa' %}",
                search_home: "{% url 'search_home' %}",
                search_terms: "{% url 'search_terms' %}",
                search_results: "{% url 'search_results' %}",
                export_results: "{% url 'export_results' %}",
                get_export_file: "{% url 'get_export_file' %}",
                buffer: "{% url 'buffer'%}",
                config: "{% url 'config' %}",
                node: "{% url 'node' 'aaaaaaaa-aaaa-aaaa-aaaa-aaaaaaaaaaaa' %}",
                graph_nodes: function(graphid){return "{% url 'graph_nodes' 'aaaaaaaa-aaaa-aaaa-aaaa-aaaaaaaaaaaa' %}".replace('aaaaaaaa-aaaa-aaaa-aaaa-aaaaaaaaaaaa', graphid)},
                nodegroup: "{% url 'nodegroup' %}",
                node_layer: "{% url 'node_layer' 'aaaaaaaa-aaaa-aaaa-aaaa-aaaaaaaaaaaa' %}",
                graph: "{% url 'graph' 'aaaaaaaa-aaaa-aaaa-aaaa-aaaaaaaaaaaa' %}".replace('aaaaaaaa-aaaa-aaaa-aaaa-aaaaaaaaaaaa', ''),
                graph_designer: function(graphid){return "{% url 'graph_designer' 'aaaaaaaa-aaaa-aaaa-aaaa-aaaaaaaaaaaa' %}".replace('aaaaaaaa-aaaa-aaaa-aaaa-aaaaaaaaaaaa', graphid)},
                graph_settings: function(graphid){return "{% url 'graph_settings' 'aaaaaaaa-aaaa-aaaa-aaaa-aaaaaaaaaaaa' %}".replace('aaaaaaaa-aaaa-aaaa-aaaa-aaaaaaaaaaaa', graphid)},
                get_notifications: "{% url 'get_notifications' %}",
                dismiss_notifications: "{% url 'dismiss_notifications' %}",
                get_notification_types: "{% url 'get_notification_types' %}",
                update_notification_types: "{% url 'update_notification_types' %}",
                card: "{% url 'card' '' %}",
                reorder_cards: "{% url 'reorder_cards'%}",
                resource: "{% url 'resource' %}",
                resource_editor: "{% url 'resource_editor' 'aaaaaaaa-aaaa-aaaa-aaaa-aaaaaaaaaaaa' %}".replace('aaaaaaaa-aaaa-aaaa-aaaa-aaaaaaaaaaaa', ''),
                resource_copy: "{% url 'resource_copy' 'aaaaaaaa-aaaa-aaaa-aaaa-aaaaaaaaaaaa' %}".replace('aaaaaaaa-aaaa-aaaa-aaaa-aaaaaaaaaaaa', ''),
                resource_report: "{% url 'resource_report' 'aaaaaaaa-aaaa-aaaa-aaaa-aaaaaaaaaaaa' %}".replace('aaaaaaaa-aaaa-aaaa-aaaa-aaaaaaaaaaaa', ''),
                resource_edit_log: "{% url 'resource_edit_log' 'aaaaaaaa-aaaa-aaaa-aaaa-aaaaaaaaaaaa' %}".replace('aaaaaaaa-aaaa-aaaa-aaaa-aaaaaaaaaaaa', ''),
                get_resource_edit_log: function(graphid){return "{% url 'resource_edit_log' 'aaaaaaaa-aaaa-aaaa-aaaa-aaaaaaaaaaaa' %}".replace('aaaaaaaa-aaaa-aaaa-aaaa-aaaaaaaaaaaa', graphid)},
                resource_data: "{% url 'resource_data' 'aaaaaaaa-aaaa-aaaa-aaaa-aaaaaaaaaaaa' 'aaaaaaaa-aaaa-aaaa-aaaa-aaaaaaaaaaaa' %}".replace(/aaaaaaaa-aaaa-aaaa-aaaa-aaaaaaaaaaaa/g, ''),
                resource_cards: "{% url 'resource_cards' 'aaaaaaaa-aaaa-aaaa-aaaa-aaaaaaaaaaaa' %}".replace('aaaaaaaa-aaaa-aaaa-aaaa-aaaaaaaaaaaa', ''),
                related_resources: "{% url 'related_resources' 'aaaaaaaa-aaaa-aaaa-aaaa-aaaaaaaaaaaa' %}".replace('aaaaaaaa-aaaa-aaaa-aaaa-aaaaaaaaaaaa', ''),
                resource_descriptors: "{% url 'resource_descriptors' 'aaaaaaaa-aaaa-aaaa-aaaa-aaaaaaaaaaaa' %}".replace('aaaaaaaa-aaaa-aaaa-aaaa-aaaaaaaaaaaa', ''),
                resource_tiles: "{% url 'resource_tiles' 'aaaaaaaa-aaaa-aaaa-aaaa-aaaaaaaaaaaa' %}",
                tile: "{% url 'tile' %}",
                reorder_tiles: "{% url 'reorder_tiles' %}",
                reorder_nodes: "{% url 'reorder_nodes' %}",
                delete_provisional_tile: "{% url 'delete_provisional_tile' %}",
                tile_history: "{% url 'tile_history' %}",
                download_files: "{% url 'download_files' %}",
                apply_functions: "{% url 'apply_functions' 'aaaaaaaa-aaaa-aaaa-aaaa-aaaaaaaaaaaa' %}".replace('aaaaaaaa-aaaa-aaaa-aaaa-aaaaaaaaaaaa', ''),
                remove_functions: "{% url 'remove_functions' 'aaaaaaaa-aaaa-aaaa-aaaa-aaaaaaaaaaaa' %}".replace('aaaaaaaa-aaaa-aaaa-aaaa-aaaaaaaaaaaa', ''),
                time_wheel_config: "{% url 'time_wheel_config' %}",
                reindex: "{% url 'reindex' %}",
                permission_data: "{% url 'permission_data' %}",
                resource_permission_data: "{% url 'resource_permission_data' %}",
                permission_manager_data: "{% url 'permission_manager_data' %}",
                get_user_names: "{% url 'get_user_names' %}",
                feature_popup_content: "{% url 'feature_popup_content' %}",
                related_resource_candidates: "{% url 'related_resource_candidates' %}",
                relatable_resources: "{% url 'relatable_resources' %}",
                languages: "{% url 'language' %}",
                get_domain_connections: function(graphid){return "{% url 'get_domain_connections' 'aaaaaaaa-aaaa-aaaa-aaaa-aaaaaaaaaaaa' %}".replace('aaaaaaaa-aaaa-aaaa-aaaa-aaaaaaaaaaaa', graphid)},
                clone_graph: function(graphid){return "{% url 'clone_graph' 'aaaaaaaa-aaaa-aaaa-aaaa-aaaaaaaaaaaa' %}".replace('aaaaaaaa-aaaa-aaaa-aaaa-aaaaaaaaaaaa', graphid)},
                export_graph: function(graphid){return "{% url 'export_graph' 'aaaaaaaa-aaaa-aaaa-aaaa-aaaaaaaaaaaa' %}".replace('aaaaaaaa-aaaa-aaaa-aaaa-aaaaaaaaaaaa', graphid)},
                publish_graph: function(graphid){return "{% url 'publish_graph' 'aaaaaaaa-aaaa-aaaa-aaaa-aaaaaaaaaaaa' %}".replace('aaaaaaaa-aaaa-aaaa-aaaa-aaaaaaaaaaaa', graphid)},
                unpublish_graph: function(graphid){return "{% url 'unpublish_graph' 'aaaaaaaa-aaaa-aaaa-aaaa-aaaaaaaaaaaa' %}".replace('aaaaaaaa-aaaa-aaaa-aaaa-aaaaaaaaaaaa', graphid)},
                delete_graph: function(graphid){return "{% url 'delete_graph' 'aaaaaaaa-aaaa-aaaa-aaaa-aaaaaaaaaaaa' %}".replace('aaaaaaaa-aaaa-aaaa-aaaa-aaaaaaaaaaaa', graphid)},
                delete_instances: function(graphid){return "{% url 'delete_instances' 'aaaaaaaa-aaaa-aaaa-aaaa-aaaaaaaaaaaa' %}".replace('aaaaaaaa-aaaa-aaaa-aaaa-aaaaaaaaaaaa', graphid)},
                export_mapping_file: function(graphid){return "{% url 'export_mapping_file' 'aaaaaaaa-aaaa-aaaa-aaaa-aaaaaaaaaaaa' %}".replace('aaaaaaaa-aaaa-aaaa-aaaa-aaaaaaaaaaaa', graphid)},
                add_resource: function(graphid){return "{% url 'add_resource' 'aaaaaaaa-aaaa-aaaa-aaaa-aaaaaaaaaaaa' %}".replace('aaaaaaaa-aaaa-aaaa-aaaa-aaaaaaaaaaaa', graphid)},
                function_manager: function(graphid){return "{% url 'function_manager' 'aaaaaaaa-aaaa-aaaa-aaaa-aaaaaaaaaaaa' %}".replace('aaaaaaaa-aaaa-aaaa-aaaa-aaaaaaaaaaaa', graphid)},
                mobile_survey_resources: function(surveyid){return "{% url 'mobile_survey_resources' 'aaaaaaaa-aaaa-aaaa-aaaa-aaaaaaaaaaaa' %}".replace('aaaaaaaa-aaaa-aaaa-aaaa-aaaaaaaaaaaa', surveyid)},
                collector_designer: function(surveyid){return "{% url 'collector_designer' 'aaaaaaaa-aaaa-aaaa-aaaa-aaaaaaaaaaaa' %}".replace('aaaaaaaa-aaaa-aaaa-aaaa-aaaaaaaaaaaa', surveyid)},
                plugin: function(pluginid){return "{% url 'plugins' 'aaaaaaaa-aaaa-aaaa-aaaa-aaaaaaaaaaaa' %}".replace('aaaaaaaa-aaaa-aaaa-aaaa-aaaaaaaaaaaa', pluginid)},
                transaction_reverse: function(transactionid) {return "{% url 'transaction_reverse' 'aaaaaaaa-aaaa-aaaa-aaaa-aaaaaaaaaaaa' %}".replace('aaaaaaaa-aaaa-aaaa-aaaa-aaaaaaaaaaaa', transactionid)},
                mvt: function(nodeid){return decodeURI("{% url 'mvt' 'aaaaaaaa-aaaa-aaaa-aaaa-aaaaaaaaaaaa' '{z}' '{x}' '{y}' %}").replace('aaaaaaaa-aaaa-aaaa-aaaa-aaaaaaaaaaaa', nodeid)},
                collector_manager: "{% url 'collector_manager' %}",
                help_template: "{% url 'help_templates' %}",
                graphs_api: "{% url 'graphs_api' 'aaaaaaaa-aaaa-aaaa-aaaa-aaaaaaaaaaaa' %}".replace('aaaaaaaa-aaaa-aaaa-aaaa-aaaaaaaaaaaa', ''),
                api_card: "{% url 'api_card' 'aaaaaaaa-aaaa-aaaa-aaaa-aaaaaaaaaaaa' %}".replace('aaaaaaaa-aaaa-aaaa-aaaa-aaaaaaaaaaaa', ''),
                api_tiles: function (tileid) {
                    return "{% url 'api_tiles' 'aaaaaaaa-aaaa-aaaa-aaaa-aaaaaaaaaaaa' %}".replace('aaaaaaaa-aaaa-aaaa-aaaa-aaaaaaaaaaaa', tileid)
                },
                api_nodegroup: function (nodegroupid) {
                    return "{% url 'api_nodegroup' 'aaaaaaaa-aaaa-aaaa-aaaa-aaaaaaaaaaaa' %}".replace('aaaaaaaa-aaaa-aaaa-aaaa-aaaaaaaaaaaa', nodegroupid)
                },
                api_nodes: function (nodeid) {
                    return "{% url 'api_nodes' 'aaaaaaaa-aaaa-aaaa-aaaa-aaaaaaaaaaaa' %}".replace('aaaaaaaa-aaaa-aaaa-aaaa-aaaaaaaaaaaa', nodeid)
                },
                api_node_value: "{% url 'api_node_value' %}",
                api_resource_report: function(resourceid){return "{% url 'api_resource_report' 'aaaaaaaa-aaaa-aaaa-aaaa-aaaaaaaaaaaa' %}".replace('aaaaaaaa-aaaa-aaaa-aaaa-aaaaaaaaaaaa', resourceid)},
                api_bulk_resource_report: "{% url 'api_bulk_resource_report' %}",
                api_bulk_disambiguated_resource_instance: "{% url 'api_bulk_disambiguated_resource_instance' %}",
                api_resources: function(resourceid){return "{% url 'resources' 'aaaaaaaa-aaaa-aaaa-aaaa-aaaaaaaaaaaa' %}".replace('aaaaaaaa-aaaa-aaaa-aaaa-aaaaaaaaaaaa', resourceid)},
                api_search_component_data: "{% url 'api_search_component_data' 'aaaa'%}".replace('aaaa', ''),
                geojson: "{% url 'geojson' %}",
                icons: "{% url 'icons' %}",
                ontology_properties: "{% url 'ontology_properties' %}",
                iiifmanifest: "{% url 'iiifmanifest' %}",
                manifest_manager: "{% url 'manifest_manager' %}",
                iiifannotations: "{% url 'iiifannotations' %}",
                iiifannotationnodes: "{% url 'iiifannotationnodes' %}",
                validatejson: "{% url 'validatejson' 'aaaa'%}".replace('aaaa', ''),
                get_dsl: "{% url 'get_dsl' %}",
                transform_edtf_for_tile: "{% url 'transform_edtf_for_tile' %}",
                {% block urls %}{% endblock urls %}
            },
            geocoderPlaceHolder: "{% trans 'Find an address...' %}",
            confirmNav: {
                title: "{% trans 'Edits pending...' %}",
                text: "{% trans 'You currently have edits pending, are you sure you would like to proceed (and discard any pending edits)?' %}"
            },
            confirmGraphDelete: {
                title: "{% trans 'Delete Branch/Resource Model?' %}",
                text: "{% trans 'Deleting this branch/resource model will remove it (and all associated data) entirely.  Are you sure you would like to proceed?' %}"
            },
            confirmAllResourceDelete: {
                title: "{% trans 'Delete All Resources Associated with this Graph?' %}",
                text: "{% trans 'Deleting All Resources removes all associated data with this graph entirely.  Are you sure you would like to proceed?' %}"
            },
            confirmResourceDelete: {
                title: "{% trans 'Delete Resource?' %}",
                text: "{% trans 'Deleting this resource will remove it (and all associated data) entirely.  Are you sure you would like to proceed?' %}"
            },
            confirmMaplayerDelete: {
                title: "{% trans 'Delete map layer?' %}",
                text: "{% trans 'Deleting this map layer will remove it entirely.  You cannot undo this action.  Are you sure you would like to proceed?' %}"
            },
            confirmSurveyDelete: {
                title: "{% trans 'Delete survey?' %}",
                text: "{% trans 'Deleting this survey will remove it entirely.  You cannot undo this action.  Are you sure you would like to proceed?' %}"
            },
            graphImportFailed: {
                title: "{% trans 'Graph import failed.'%}"
            },
            requestFailed: {
                title: "{% trans 'Request Failed...' %}",
                text: "{% trans 'Sorry! The request failed. Please try again.  Contact your system administrator if the problem persists.' %}"
            },
            resourceCopySuccess: {
                title: "{% trans 'Resource Successfully Copied.'%}"
            },
            resourceCopyFailed: {
                title: "{% trans 'Resource Copy Failed...'%}",
                text: "{% trans 'Sorry! The copy request failed. Please try again.  Contact your system administrator if the problem persists.' %}"
            },
            resourceHasUnpublishedGraph: {
                title: "{% trans 'This resource is based on an unpublished graph.' %}",
                text: "{% trans 'To continue, please ensure the graph is published.' %}"
            },
            mapboxApiKey: '{{ map_info.mapbox_api_key }}',
            activeLanguage: '{{ app_settings.ACTIVE_LANGUAGE }}',
            activeLanguageDir: '{{ app_settings.ACTIVE_LANGUAGE_DIR }}',
            languages: {% autoescape off %}{{ app_settings.LANGUAGES }}{% endautoescape %},
            hexBinSize: {{ map_info.hex_bin_size | unlocalize }},
            mapboxSprites: '{{ map_info.mapbox_sprites }}',
            mapboxGlyphs: '{{ map_info.mapbox_glyphs }}',
            hexBinBounds: {{ map_info.hex_bin_bounds }},
            mapDefaultX: {{ map_info.x|unlocalize }},
            mapDefaultY: {{ map_info.y|unlocalize }},
            mapDefaultZoom: {{ map_info.zoom | unlocalize }},
            mapDefaultMinZoom: {{ map_info.map_min_zoom | unlocalize }},
            mapDefaultMaxZoom: {{ map_info.map_max_zoom | unlocalize }},
            preferredCoordinateSystems: {% autoescape off %}{{ map_info.preferred_coordinate_systems }}{% endautoescape %},
            useSemanticRelationships: {{ app_settings.USE_SEMANTIC_RESOURCE_RELATIONSHIPS|lower }},
            geocoderDefault: '{{ map_info.geocoder_default }}',
            mapMarkers: [{% autoescape off %}{% for map_marker in map_markers %}{
                'name': '{{ map_marker.name | escapejs }}',
                'url': '{{ map_marker.url | escapejs }}',
            },{% endfor %}{% endautoescape %}],
            mapSources: {{% autoescape off %}{% for map_source in map_sources %}
                '{{ map_source.name | escapejs }}': {{ map_source.source_json }},
            {% endfor %}{% for resource_map_source in resource_map_sources %}
                '{{ resource_map_source.name | escapejs }}': {{ resource_map_source.source }},
            {% endfor %}{% endautoescape %}},
            mapLayers: [{% autoescape off %}{% for map_layer in map_layers %}{
                'maplayerid': '{{ map_layer.maplayerid }}',
                'name': '{{ map_layer.name | escapejs}}',
                'layer_definitions': {{ map_layer.layer_json }},
                'isoverlay': {{ map_layer.isoverlay|lower }},
                'icon': '{{ map_layer.icon | escapejs }}',
                'legend': '{{ map_layer.legend | default_if_none:"" | escapejs  }}',
                'searchonly': {{ map_layer.searchonly|lower }},
                'activated': {{ map_layer.activated|lower }},
                'addtomap': {{ map_layer.addtomap|lower }},
                'is_resource_layer': false,
                'centerx': {{ map_layer.centerx|default_if_none:"null"|unlocalize }},
                'centery': {{ map_layer.centery|default_if_none:"null"|unlocalize }},
                'zoom': {{ map_layer.zoom|default_if_none:"null"|unlocalize }}
            },{% endfor %}{% for resource_map_layer in resource_map_layers %}{
                'maplayerid': '{{ resource_map_layer.nodeid }}',
                'name': '{{ resource_map_layer.name | escapejs }}',
                'layer_definitions': {{ resource_map_layer.layer_definitions }},
                'searchonly': false,
                'isoverlay': true,
                'icon': '{{ resource_map_layer.icon | escapejs }}',
                'legend': '{{ resource_map_layer.legend | escapejs  }}',
                'activated': true,
                'addtomap': {{ resource_map_layer.addtomap|lower }},
                'is_resource_layer': true
            },{% endfor %}{% endautoescape %}],
            conceptCollections: [{% autoescape off %}{% for concept_collection in concept_collections %}{
                'label': '{{ concept_collection.label | escapejs }}',
                'id': '{{ concept_collection.id }}',
            },{% endfor %}{% endautoescape %}],
            geocodingProviders: [{% autoescape off %}{% for provider in geocoding_providers %}{
                'name': '{{ provider.name | escapejs }}',
                'geocoderid': '{{ provider.geocoderid }}',
                'api_key': {% if provider.api_key != None %} '{{ provider.api_key }}' {% elif provider.api_key == None %} null {% endif %},
                'component': '{{ provider.component | escapejs }}'
            },{% endfor %}{% endautoescape %}],
            resources: [{% autoescape off %}{% for resource in resource_graphs %}{
              'maplayerid': '{{resource.graphid}}',
              'graphid': '{{resource.graphid}}',
              'name': '{{ resource.name | escapejs }}',
              'icon': '{{ resource.iconclass }}',
            },{% endfor %}{% endautoescape %}],
            userEmail: '{{ user.email }}',
            celeryRunning: '{{celery_running}}',
            exportHtmlTemplates: [{% autoescape off %}{% for template in export_html_templates %}
                '{{ template }}',
            {% endfor %}{% endautoescape %}],
            graphs: {% autoescape off %}{{graphs|default:"[]"}}{% endautoescape %},
            translations: {
                'deactivateSurveyTitle': {% trans "You are deactivating an active survey" as deactivateSurveyTitle %} '{{ deactivateSurveyTitle|escapejs }}',
                'deactivateSurveyMessage': {% trans "Users will not be able to download this survey to their device" as deactivateSurveyMessage %} '{{ deactivateSurveyMessage|escapejs }}',
                'activateSurveyTitle': {% trans "You are activating this survey" as activateSurveyTitle %} '{{ activateSurveyTitle|escapejs }}',
                'activateSurveyMessage': {% trans "Users will immediately be able to download this survey and begin collecting data" as activateSurveyMessage %} '{{ activateSurveyMessage|escapejs }}',
                'mapAddPoint': {% trans "Add point" as mapAddPoint %} '{{ mapAddPoint|escapejs }}',
                'mapAddLine': {% trans "Add line" as mapAddLine %} '{{ mapAddLine|escapejs }}',
                'mapAddPolygon': {% trans "Add polygon" as mapAddPolygon %} '{{ mapAddPolygon|escapejs }}',
                'mapSelectDrawing': {% trans "Select drawing" as mapSelectDrawing %} '{{ mapSelectDrawing|escapejs }}',
                'riSelectCreateNew': {% trans "Create a new ${graphName}" as riSelectCreateNew %} '{{ riSelectCreateNew|escapejs }}',
                'riSelectPlaceholder': {% trans "Add new Relationship" as riSelectPlaceholder %} '{{ riSelectPlaceholder|escapejs }}',
                'reNetworkReponseError': {% trans "Network response was not ok" as reNetworkReponseError %} '{{ reNetworkReponseError|escapejs }}',
                'workflowWastbinWarning': {% trans "You are about to delete ${val}." as workflowWastbinWarning %} '{{ workflowWastbinWarning|escapejs }}',
                'workflowWastbinWarning2': {% trans "Are you sure you want to continue?" as workflowWastbinWarning2 %} '{{ workflowWastbinWarning2|escapejs }}',
                'workflowWastbinWarning3': {% trans "You are about to quit the workflow." as workflowWastbinWarning3 %} '{{ workflowWastbinWarning3|escapejs }}',
                'termSearchConcept': {% trans "Concepts" as termSearchConcept %} '{{ termSearchConcept|escapejs }}',
                'termSearchTerm': {% trans "Term Matches" as termSearchTerm %} '{{ termSearchTerm|escapejs }}',
                'timeWheelDateMatches': {% trans "${total} date values" as timeWheelDateMatches %} '{{ timeWheelDateMatches|escapejs }}',
                'cardConstraintsPlaceholder': {% trans "Select Widgets" as cardConstraintsPlaceholder %} '{{ cardConstraintsPlaceholder|escapejs }}',
                'cardFunctionNodeDesc': {% trans "(This card data will define the resource description.)" as cardFunctionNodeDesc %} '{{ cardFunctionNodeDesc|escapejs }}',
                'cardFunctionNodeName': {% trans "(This card data will define the resource name.)" as cardFunctionNodeName %} '{{ cardFunctionNodeName|escapejs }}',
                'mobileSurveyNameLong': {% trans "Model Details" as mobileSurveyNameLong %} '{{ mobileSurveyNameLong|escapejs }}',
                'mobileSurveyDesc': {% trans "Summary of how this model participates in the survey" as mobileSurveyDesc %} '{{ mobileSurveyDesc|escapejs }}',
                'groupingErrorTitle': {% trans "Settings Conflict: Remove this card from grouped card?" as groupingErrorTitle %} '{{ groupingErrorTitle|escapejs }}',
                'groupingErrorMessage': {% trans "The cardinality of this card can't be changed until you remove it from being grouped with the ${cardName} card.  Do you want to remove this card from being grouped with the ${cardName} card" as groupingErrorMessage %} '{{ groupingErrorMessage|escapejs }}',
                'modelDoesNotExist': {% trans "!! Referenced model does not exist -- Delete and select a new model !!" as modelDoesNotExist %} '{{ modelDoesNotExist|escapejs }}',
            },
            version: '{{ app_settings.VERSION }}'
        };
    });

    define('resource-types', [], function () {
        var resourceTypes = {
            {% for type, type_data in resource_types %}
            "{{type}}": {
                id: "{{type_data.resourcetypeid}}",
                icon: "{{type_data.icon_class}}",
                name: "{{type_data.name | escapejs}}",
                defaultDescription: "{{type_data.default_description | escapejs}}",
                descriptionNode: "{{type_data.description_node | escapejs}}",
                categories: [
                    {% for category in type_data.categories %}
                    "{{category | escapejs}}"
                    {% endfor %}
                ],
                color: "{{type_data.marker_color | escapejs}}",
                strokeColor: "{{type_data.stroke_color | escapejs}}",
                fillColor: "{{type_data.fill_color | escapejs}}"
            },
            {% endfor %}
        };

        return resourceTypes;
    });

    define('widgets', [{% for widget in widgets %}'{{ widget.component | escapejs }}',{% endfor %}], function () {
        return {{% autoescape off %}{% for widget in widgets %}
            '{{ widget.pk }}': {
                'name': '{{ widget.name | escapejs }}',
                'component': '{{ widget.component | escapejs }}',
                'datatype': '{{ widget.datatype | escapejs }}',
                'defaultconfig': '{{ widget.defaultconfig_json }}'
            },
        {% endfor %}{% endautoescape %}};
    });

    define('report-templates', [{% for template in report_templates %}'{{ template.component | escapejs }}',{% endfor %}], function () {
        return {{% autoescape off %}{% for template in report_templates %}
            '{{ template.pk }}': {
                'componentname': '{{ template.componentname | escapejs }}',
                'component': '{{ template.component | escapejs }}',
                'defaultconfig': '{{ template.defaultconfig_json }}',
                'name': '{{ template.name | escapejs }}',
                'preload_resource_data': '{{ template.preload_resource_data }}'
            },
        {% endfor %}{% endautoescape %}};
    });

    define('card-components', [{% for component in card_components %}'{{ component.component }}',{% endfor %}], function () {
        return {{% autoescape off %}{% for component in card_components %}
            '{{ component.pk }}': {
                'componentname': '{{ component.componentname | escapejs }}',
                'component': '{{ component.component | escapejs }}',
                'defaultconfig': '{{ component.defaultconfig_json }}'
            },
        {% endfor %}{% endautoescape %}};
    });

    define('function-templates', [{% for template in function_templates %}'{{ template.component | escapejs }}',{% endfor %}], function () {
         return;
    });

    define('component-templates', ['views/components/nodegroup-selector','views/components/simple-switch'], function () {
         return;
    });

    define('geocoder-templates', [{% for provider in geocoding_providers %}'{{ provider.component | escapejs }}',{% endfor %}], function () {
         return;
    });

<<<<<<< HEAD
    define('file-renderers', [{% for renderer in app_settings.RENDERERS %}'{{ renderer.component | escapejs }}',{% endfor %}], function () {
=======
    define('file-renderers', function () {
>>>>>>> 60b6e516
        return [{% autoescape off %}{% for renderer in app_settings.RENDERERS %}
                {'name': '{{ renderer.name | escapejs }}',
                'title': '{{ renderer.title | escapejs }}',
                'description': '{{ renderer.description | escapejs }}',
                'component': '{{ renderer.component | escapejs }}',
                'id': '{{ renderer.id }}',
                'iconclass': '{{ renderer.iconclass }}',
                'text': '{{ renderer.title | escapejs }}',
                'type': '{{ renderer.type | escapejs }}',
                'ext': '{{ renderer.ext }}',
                'exclude': '{{ renderer.exclude }}',
                 },
                {% endfor %}{% endautoescape %}];
    });

    define('datatype-config-components',
        [{% for datatype in datatypes %}
            {% if datatype.configcomponent != None %}
            "{{ datatype.configcomponent | escapejs }}",
            {% endif %}
        {% endfor %}
        ],
        function () { return });

    define('geoms', function () {
        {% autoescape off %}return {{geoms}};{% endautoescape %}
    });

    define('search-components', [{% for component in search_components %}'{{ component.componentpath | escapejs }}',{% endfor %}], function () {
            return {% autoescape off %}[{% for component in search_components %}
                {{component.toJSON}},
            {% endfor %}]{% endautoescape %};
    });

    define('leaflet-draw-local', [
        'leaflet',
        'leaflet-draw'
    ], function (L) {
        L.drawLocal.draw.toolbar.actions.title = "{% trans "Cancel drawing" %}";
        L.drawLocal.draw.toolbar.actions.text = "{% trans "Cancel" %}";

        L.drawLocal.draw.toolbar.finish.title = "{% trans "Finish drawing" %}";
        L.drawLocal.draw.toolbar.finish.text = "{% trans "Finish" %}";

        L.drawLocal.draw.toolbar.undo.title = "{% trans "Delete last point drawn" %}";
        L.drawLocal.draw.toolbar.undo.text = "{% trans "Delete last point" %}";

        L.drawLocal.draw.toolbar.buttons.polyline = "{% trans "Draw a polyline" %}";
        L.drawLocal.draw.toolbar.buttons.polygon = "{% trans "Draw a polygon" %}";
        L.drawLocal.draw.toolbar.buttons.rectangle = "{% trans "Draw a rectangle" %}";
        L.drawLocal.draw.toolbar.buttons.circle = "{% trans "Draw a circle" %}";
        L.drawLocal.draw.toolbar.buttons.marker = "{% trans "Draw a marker" %}";

        L.drawLocal.draw.handlers.circle.tooltip.start = "{% trans "Click and drag to draw circle." %}";
        L.drawLocal.draw.handlers.circle.radius = "{% trans "Radius" %}";

        L.drawLocal.draw.handlers.marker.tooltip.start = "{% trans "Click map to place marker." %}";

        L.drawLocal.draw.handlers.polygon.tooltip.start = "{% trans "Click to start drawing shape." %}";
        L.drawLocal.draw.handlers.polygon.tooltip.cont = "{% trans "Click to continue drawing shape." %}";
        L.drawLocal.draw.handlers.polygon.tooltip.end = "{% trans "Click first point to close this shape." %}";

        L.drawLocal.draw.handlers.polyline.error = "{% trans "<strong>Error:</strong> shape edges cannot cross!" %}";
        L.drawLocal.draw.handlers.polyline.tooltip.start = "{% trans "Click to start drawing line." %}";
        L.drawLocal.draw.handlers.polyline.tooltip.cont = "{% trans "Click to continue drawing line." %}";
        L.drawLocal.draw.handlers.polyline.tooltip.end = "{% trans "Click last point to finish line." %}";

        L.drawLocal.draw.handlers.rectangle.tooltip.start = "{% trans "Click and drag to draw rectangle." %}";
        L.drawLocal.draw.handlers.simpleshape.tooltip.end = "{% trans "Release mouse to finish drawing." %}";

        L.drawLocal.edit.toolbar.actions.save.title = "{% trans "Apply changes." %}";
        L.drawLocal.edit.toolbar.actions.save.text = "{% trans "Apply" %}";

        L.drawLocal.edit.toolbar.actions.cancel.title = "{% trans "Undo edits, discards all changes." %}";
        L.drawLocal.edit.toolbar.actions.cancel.text = "{% trans "Undo" %}";

        L.drawLocal.edit.toolbar.buttons.edit = "{% trans "Edit drawings." %}";
        L.drawLocal.edit.toolbar.buttons.editDisabled = "{% trans "No drawings to edit." %}";
        L.drawLocal.edit.toolbar.buttons.remove = "{% trans "Delete drawings." %}";
        L.drawLocal.edit.toolbar.buttons.removeDisabled = "{% trans "No drawings to delete." %}";

        L.drawLocal.edit.handlers.edit.tooltip.text = "{% trans "Drag handles, or marker to edit feature." %}";
        L.drawLocal.edit.handlers.edit.tooltip.subtext = "{% trans "Click undo to cancel changes." %}";

        L.drawLocal.edit.handlers.remove.tooltip.text = "{% trans "Click on a feature to remove" %}";
    });
</script>
{% endblock arches_modules %}

{% block project_modules %}
{% endblock project_modules %}<|MERGE_RESOLUTION|>--- conflicted
+++ resolved
@@ -500,11 +500,7 @@
          return;
     });
 
-<<<<<<< HEAD
     define('file-renderers', [{% for renderer in app_settings.RENDERERS %}'{{ renderer.component | escapejs }}',{% endfor %}], function () {
-=======
-    define('file-renderers', function () {
->>>>>>> 60b6e516
         return [{% autoescape off %}{% for renderer in app_settings.RENDERERS %}
                 {'name': '{{ renderer.name | escapejs }}',
                 'title': '{{ renderer.title | escapejs }}',
