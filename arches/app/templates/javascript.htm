{% load static %}
{% load l10n %}
{% load i18n %}
{% load webpack_static from webpack_loader %}
{% load render_bundle from webpack_loader %}
{% load template_tags %}


{% block require_config %}
<script>
    var CKEDITOR_BASEPATH = "{% webpack_static 'node_modules/ckeditor4/' %}";
    window.CKEDITOR_BASEPATH = CKEDITOR_BASEPATH;
    require.config({
        baseUrl: "{% webpack_static 'build/js' %}",
        urlArgs: '_dc={{ app_settings.VERSION }}',
        paths: {
            'underscore': "{% webpack_static 'node_modules/underscore/underscore-min' %}" ,
        },
        packages: [{
            name: "codemirror",
            location: "{% webpack_static 'node_modules/codemirror' %}",
            main: "lib/codemirror"
        }],
        shim: {
            'backbone': {
                deps: ['jquery', 'jquery-lib', 'underscore'],
                exports: 'Backbone'
            },
            'nifty': {
                exports: 'nifty',
                deps: ['bootstrap', 'jquery', 'jquery-ui', 'metismenu']
            },
            'metismenu': {
                deps: ['jquery', 'jquery-ui']
            },
            'chosen': {
                deps: ['jquery']
            },
            'bootstrap': {
                deps: ['jquery', 'jquery-ui']
            },
            'knockout-mapping': {
                deps: ['knockout']
            },
            'jquery-validate': {
                deps: ['jquery']
            },
            'jquery-ui': {
                deps: ['jquery']
            },
            'jqtree': {
                deps: ['jquery']
            },
            'datatables': {
                deps: ['jquery']
            },
            'datatables.net': {
                deps: ['jquery']
            },
            'datatables.net-buttons-bs': {
                deps: ['datatables.net-buttons']
            },
            'noUiSlider': {
                deps: ['jquery'],
                exports : '$'
            },
            'jquery': {
                deps: ['jquery-lib'],
                exports : '$'
            },
            'mapbox-gl-draw': {
                deps: ['mapbox-gl']
            },
            'select2': {
                deps: ['jquery'],
            },
            'moment': {
                deps: ['jquery']
            },
            'uuid': {
                exports: 'UUID'
            },
            'geohash': {
                exports: 'Geohash'
            },
            'leaflet-iiif': {
                deps: ['leaflet']
            },
            'leaflet-draw': {
                deps: ['leaflet']
            },
            'leaflet-fullscreen': {
                deps: ['leaflet']
            }
            {% block shim %}{% endblock shim %}
        }
    });
</script>
{% endblock require_config %}

{% block arches_modules %}

    <!-- consumed by media/js/arches.js -->
    {% block arches_translations %}
    <div
        class='arches-translations'
        confirm-all-resource-delete='{
            "title": "{% trans "Delete All Resources Associated with this Graph?" %}",
            "text": "{% trans "Deleting All Resources removes all associated data with this graph entirely.  Are you sure you would like to proceed?" %}"
        }'
        confirm-graph-delete='{
            "title": "{% trans "Delete Branch/Resource Model?" %}",
            "text": "{% trans "Deleting this branch/resource model will remove it (and all associated data) entirely.  Are you sure you would like to proceed?" %}"
        }'
        confirm-maplayer-delete='{
            "title": "{% jsescaped_trans "Delete map layer?" %}",
            "text": "{% jsescaped_trans "Deleting this map layer will remove it entirely.  You cannot undo this action.  Are you sure you would like to proceed?" %}"
        }'
        confirm-nav='{
            "title": "{% jsescaped_trans "Edits pending..." %}",
            "text": "{% jsescaped_trans "You currently have edits pending, are you sure you would like to proceed (and discard any pending edits)?" %}"
        }'
        confirm-resource-delete='{
            "title": "{% jsescaped_trans "Delete Resource?" %}",
            "text": "{% jsescaped_trans "Deleting this resource will remove it (and all associated data) entirely.  Are you sure you would like to proceed?" %}"
        }'
        graph-import-failed='{
            "title": "{% jsescaped_trans "Graph import failed." %}"
        }'
        request-failed='{
            "title": "{% jsescaped_trans "Request Failed..." as requestfailed %} {{requestfailed|escapejs}}",
            "text": "{% jsescaped_trans "Sorry! The request failed. Please try again.  Contact your system administrator if the problem persists." %}"
        }'
        confirm-send-two-factor-authentication-email='{
            "title": "{% jsescaped_trans "Send Two-Factor Authentication email?" %}",
            "text": "{% jsescaped_trans "This will send an email containing instructions to change two-factor authentication settings to your registered email address.  Are you sure you would like to proceed?" %}"
        }'
        two-factor-authentication-email-success='{
            "title": "{% jsescaped_trans "Success!" %}",
            "text": "{% jsescaped_trans "An email with instructions to change two-factor authentication settings has been sent to your registered email address." %}"
        }'
        resource-copy-failed='{
            "title": "{% jsescaped_trans "Resource Copy Failed..."%}",
            "text": "{% jsescaped_trans "Sorry! The copy request failed. Please try again.  Contact your system administrator if the problem persists." %}"
        }'
        resource-copy-success='{
            "title": "{% jsescaped_trans "Resource Successfully Copied."%}"
        }'
        resource-has-unpublished-graph='{
            "title": "{% jsescaped_trans "This resource is based on an unpublished graph." %}",
            "text": "{% jsescaped_trans "To continue, please ensure the graph is published." %}"
        }'
        please-contact-system-administrator='{% trans "Please contact your system administrator for more details." as pleaseContactSystemAdministrator %}  "{{ pleaseContactSystemAdministrator|escapejs }}"'
        hide-null-values='{% trans "Hide Null Values" as hideNullValues %} "{{ hideNullValues|escapejs }}"'
        load-more='{% trans "Load More" as loadMore %} "{{ loadMore|escapejs }}"'
        load-all='{% trans "Load All" as loadAll %} "{{ loadAll|escapejs }}"'
        display-name='{% trans "Display Name" as displayName %} "{{ displayName|escapejs }}"'
        display-description='{% trans "Display Description" as displayDescription %} "{{ displayDescription|escapejs }}"'
        map-popup='{% trans "Map Popup" as mapPopup %} "{{ mapPopup|escapejs }}"'
        map-popup-template='{% trans "Map Popup Template" as mapPopupTemplate %} "{{ mapPopupTemplate|escapejs }}"'
        id-string='{% trans "ID:" as idString %} "{{ idString|escapejs }}"'
        add-buffer='{% trans "Add Buffer" as addBuffer %} "{{ addBuffer|escapejs }}"'
        buffer-intersecting-feature='{% trans "Buffer Intersecting Feature" as bufferIntersectingFeature %} "{{ bufferIntersectingFeature|escapejs }}"'
        add-buffer-to-features='{% trans "Add buffer to features" as addBufferToFeatures %} "{{ addBufferToFeatures|escapejs }}"'
        add-buffer-feature='{% trans "Add Buffer Feature" as addBufferFeature %} "{{ addBufferFeature|escapejs }}"'
        select-a-feature-to-perform-intersection='{% trans "Select a feature to perform intersection" as selectAFeatureToPerformIntersection %} "{{ selectAFeatureToPerformIntersection|escapejs }}"'
        intersect='{% trans "Intersect" as intersect %} "{{ intersect|escapejs }}"'
        reindex='{% trans "Re-index" as reindex %} "{{ reindex|escapejs }}"'
        reindexing='{% trans "Re-indexing" as reindexing %} "{{ reindexing|escapejs }}"'
        reindex-resources-now='{% trans "Re-index Resources Now" as reindexResourcesNow %} "{{ reindexResourcesNow|escapejs }}"'
        function-reindex-message='{% trans "If you've made any changes to this function and there are resources already in the system, then you will need to reindex the resources to reflect your changes.  This process can take some time (potentially several minuetes or more).  Please be patient." as functionReindexMessage %} "{{ functionReindexMessage|escapejs }}"'
        use-bracketed-node-names='{% trans "Use bracketed node names like this: <node name>" as useBracketedNodeNames %} "{{ useBracketedNodeNames|escapejs }}"'
        primary-name-template='{% trans "Primary Name Template" as primaryNameTemplate %} "{{ primaryNameTemplate|escapejs }}"'
        primary-description-template='{% trans "Primary Description Template" as primaryDescriptionTemplate %} "{{ primaryDescriptionTemplate|escapejs }}"'
        select-primary-name-identifier-card='{% trans "Select a card from which to choose nodes to power your primary name identifier." as selectPrimaryNameIdentifierCard %} "{{ selectPrimaryNameIdentifierCard|escapejs }}"'
        select-primary-description-identifier-card='{% trans "Select a card from which to choose nodes to power your primary description identifier." as selectPrimaryDescriptionIdentifierCard %} "{{ selectPrimaryDescriptionIdentifierCard|escapejs }}"'
        add-as-new='{% trans "Add as new" as addAsNew %} "{{ addAsNew|escapejs }}"'
        add-feature='{% trans "Add Feature" as addFeature %} "{{ addFeature|escapejs }}"'
        distance='{% trans "Distance:" as distance %} "{{ distance|escapejs }}"'
        units='{% trans "Units:" as units %} "{{ units|escapejs }}"'
        meters='{% trans "meters:" as meters %} "{{ meters|escapejs }}"'
        feet='{% trans "feet:" as feet %} "{{ feet|escapejs }}"'
        download='{% trans "Download" as download %} "{{ download|escapejs }}"'
        download-zip-file='{% trans "Download Zip File" as downloadZipFile %} "{{ downloadZipFile|escapejs }}"'
        triggering-nodegroups='{% trans "Triggering Nodegroups" as triggeringNodegroups %} "{{ triggeringNodegroups|escapejs }}"'
        select-a-nodegroup='{% trans "Select a Nodegroup" as selectANodegroup %} "{{ selectANodegroup|escapejs }}"'
        no-relationships-added='{% trans "No Relationships Added" as noRelationshipsAdded %} "{{ noRelationshipsAdded|escapejs }}"'
        relate-resource='{% trans "Relate Resource" as relateResource %} "{{ relateResource|escapejs }}"'
        cannot-be-related='{% trans "Cannot Be Related" as cannotBeRelated %} "{{ cannotBeRelated|escapejs }}"'
        related-resources='{% trans "Related Resources" as relatedResources %} "{{ relatedResources|escapejs }}"'
        related-resources-filter-text='{% trans "Arches keeps track of how resources are related. Click the 'related resources' link on a search result from the list on the left to see its relatives displayed in an interactive graph" as relatedResourcesFilterText %} "{{ relatedResourcesFilterText|escapejs }}"'
        report-date='{% trans "Report Date:" as reportDate %} "{{ reportDate|escapejs }}"'
        placeholder='{% trans "Placeholder" as placeholder %} "{{ placeholder|escapejs }}"'
        x-coordinate-place-holder='{% trans "X Coordinate Placeholder" as xCoordinatePlaceHolder %} "{{ xCoordinatePlaceHolder|escapejs }}"'
        y-coordinate-place-holder='{% trans "Y Coordinate Placeholder" as yCoordinatePlaceHolder %} "{{ yCoordinatePlaceHolder|escapejs }}"'
        display-as-greyscale='{% trans "Display as Greyscale" as displayAsGreyscale %} "{{ displayAsGreyscale|escapejs }}"'
        annotation-overlays='{% trans "Annotation Overlays" as annotationOverlays %} "{{ annotationOverlays|escapejs }}"'
        reset-to-defaults='{% trans "Reset to defaults" as resetToDefaults %} "{{ resetToDefaults|escapejs }}"'
        data-themes='{% trans "Data Themes" as dataThemes %} "{{ dataThemes|escapejs }}"'
        arches='{% trans "Arches" as arches %} "{{ arches|escapejs }}"'
        permissions='{% trans "Permissions" as permissions %} "{{ permissions|escapejs }}"'
        allow-normal-access='{% trans "Allow Normal Access" as allowNormalAccess %} "{{ allowNormalAccess|escapejs }}"'
        person-group='{% trans "Person/Group" as personGroup %} "{{ personGroup|escapejs }}"'
        set-permissions-for-this-instance='{% trans "Set Permissions for this instance" as setPermissionsForThisInstance %} "{{ setPermissionsForThisInstance|escapejs }}"'
        set-instance-permissions-text='{% trans "By default only you have access to this record. You can set permissions for specific people or groups by selecting to whom you will grant access" as setInstancePermissionsText %} "{{ setInstancePermissionsText|escapejs }}"'
        define-instance-access-privileges='{% trans "Define access privileges for this instance. You may limit access to yourself, or select which user accounts and groups have permission to this resource." as defineInstanceAccessPrivileges %} "{{ defineInstanceAccessPrivileges|escapejs }}"'
        configure-access-to-this-instance='{% trans "Configure Access to this Instance" as configureAccessToThisInstance %} "{{ configureAccessToThisInstance|escapejs }}"'
        resource-instance-permissions='{% trans "Resource Instance Permissions" as resourceInstancePermissions %} "{{ resourceInstancePermissions|escapejs }}"'
        unsorted='{% trans "Unsorted" as unsorted %} "{{ unsorted|escapejs }}"'
        ascending='{% trans "Ascending" as ascending %} "{{ ascending|escapejs }}"'
        descending='{% trans "Descending" as descending %} "{{ descending|escapejs }}"'
        fuzzy-year-padding='{% trans "Fuzzy Year Padding" as fuzzyYearPadding %} "{{ fuzzyYearPadding|escapejs }}"'
        fuzzy-month-padding='{% trans "Fuzzy Month Padding" as fuzzyMonthPadding %} "{{ fuzzyMonthPadding|escapejs }}"'
        fuzzy-day-padding='{% trans "Fuzzy Day Padding" as fuzzyDayPadding %} "{{ fuzzyDayPadding|escapejs }}"'
        fuzzy-season-padding='{% trans "Fuzzy Season Padding (weeks)" as fuzzySeasonPadding %} "{{ fuzzySeasonPadding|escapejs }}"'
        multiplier-if-date-is-uncertain='{% trans "Multiplier if Date is Uncertain (?)" as multiplierIfDateIsUncertain %} "{{ multiplierIfDateIsUncertain|escapejs }}"'
        multiplier-if-date-is-approximate='{% trans "Multiplier if Date is Approximate (~)" as multiplierIfDateIsApproximate %} "{{ multiplierIfDateIsApproximate|escapejs }}"'
        multiplier-if-both='{% trans "Multiplier if Both (? and ~)" as multiplierIfBoth %} "{{ multiplierIfBoth|escapejs }}"'
        maximum-number-of-files='{% trans "Maximum Number of Files" as maximumNumberOfFiles %} "{{ maximumNumberOfFiles|escapejs }}"'
        related-node='{% trans "Related Node" as relatedNode %} "{{ relatedNode|escapejs }}"'
        relationship-to-node='{% trans "Relationship to Node" as relationshipToNode %} "{{ relationshipToNode|escapejs }}"'
        subtitle='{% trans "Subtitle" as subtitle %} "{{ subtitle|escapejs }}"'
        continue='{% trans "Continue" as continue %} "{{ continue|escapejs }}"'
        value='{% trans "Value" as value %} "{{ value|escapejs }}"'
        disabled='{% trans "Disabled" as disabled %} "{{ disabled|escapejs }}"'
        disable-editing='{% trans "Disable Editing" as disableEditing %} "{{ disableEditing|escapejs }}"'
        prevent-user-from-editing-value='{% trans "Prevent users from editing value" as preventUsersFromEditingValue %} "{{ preventUsersFromEditingValue|escapejs }}"'
        domain-options='{% trans "Domain options" as domainOptions %} "{{ domainOptions|escapejs }}"'
        add-new-option='{% trans "Add new option" as addNewOption %} "{{ addNewOption|escapejs }}"'
        remove-option='{% trans "Remove option" as removeOption %} "{{ removeOption|escapejs }}"'
        default-value='{% trans "Default Value" as defaultValue %} "{{ defaultValue|escapejs }}"'
        add-gnu='{% trans "Add GNU" as addGnu %} "{{ addGnu|escapejs }}"'
        showing-edits-by='{% trans "Showing edits by" as showingEditsBy %} "{{ showingEditsBy|escapejs }}"'
        return-to-approved-edits='{% trans "Return to approved edits" as returnToApprovedEdits %} "{{ returnToApprovedEdits|escapejs }}"'
        new-provisional-contribution='{% trans "This is a new contribution by a provisional editor." as newProvisionalContribution %} "{{ newProvisionalContribution|escapejs }}"'
        showing-recent-approved-edits='{% trans "Currently showing the most recent approved edits" as showingRecentApprovedEdits %} "{{ showingRecentApprovedEdits|escapejs }}"'
        provisional-edits='{% trans "Provisional Edits" as provisionalEdits %} "{{ provisionalEdits|escapejs }}"'
        qa-type='{% trans "QA Type" as qaType %} "{{ qaType|escapejs }}"'
        all-resources='{% trans "All Resources" as allResources %} "{{ allResources|escapejs }}"'
        all-edits='{% trans "All Edits" as allEdits %} "{{ allEdits|escapejs }}"'
        delete-all-edits='{% trans "Delete all edits" as deleteAllEdits %} "{{ deleteAllEdits|escapejs }}"'
        delete-this-record='{% trans "Delete this record" as deleteThisRecord %} "{{ deleteThisRecord|escapejs }}"'
        cancel-edit='{% trans "Cancel edit" as cancelEdit %} "{{ cancelEdit|escapejs }}"'
        save-edit='{% trans "Save edit" as saveEdit %} "{{ saveEdit|escapejs }}"'
        no-access-information='{% trans "Sorry, you do not have access to this information" as noAccessInformation %} "{{ noAccessInformation|escapejs }}"'
        no-data-added-yet='{% trans "No data added yet for" as noDataAddedYet %} "{{ noDataAddedYet|escapejs }}"'
        pending-provisional-data='{% trans "These data are provisional and pending review" as pendingProvisionalData %} "{{ pendingProvisionalData|escapejs }}"'
        label-true='{% trans "Label 'True'" as labelTrue %} "{{ labelTrue|escapejs }}"'
        label-false='{% trans "Label 'False'" as labelFalse %} "{{ labelFalse|escapejs }}"'
        select-an-option='{% trans "Select an Option" as selectAnOption %} "{{ selectAnOption|escapejs }}"'
        concept-collection='{% trans "Concept Collection" as conceptCollection %} "{{ conceptCollection|escapejs }}"'
        select-a-concept-collection='{% trans "Select a concept collection" as selectAConceptCollection %} "{{ selectAConceptCollection|escapejs }}"'
        search-url='{% trans "Search Url" as SearchUrl %} "{{ SearchUrl|escapejs }}"'
        use-search-url='{% trans "Use search url (optional)" as useSearchUrl %} "{{ useSearchUrl|escapejs }}"'
        before='{% trans "Before" as before %} "{{ before|escapejs }}"'
        after='{% trans "After" as after %} "{{ after|escapejs }}"'
        case-insensitive='{% trans "Case Insensitive" as caseInsensitive %} "{{ caseInsensitive|escapejs }}"'
        remove-leading-trailing-spaces='{% trans "Also Remove Leading & Trailing Spaces" as removeLeadingTrailingSpaces %} "{{ removeLeadingTrailingSpaces|escapejs }}"'
        select-a-node='{% trans "Select a node" as selectANode %} "{{ selectANode|escapejs }}"'
        select-a-property='{% trans "Select a Property" as selectAProperty %} "{{ selectAProperty|escapejs }}"'
        no-date-entered='{% trans "No Date Entered" as noDateEntered %} "{{ noDateEntered|escapejs }}"'
        use-date-of-data-entry='{% trans "Use date of data entry" as useDateOfDataEntry %} "{{ useDateOfDataEntry|escapejs }}"'
        use-date-of-data-entry-for-default-value='{% trans "Check this to use the date of data entry as the default value." as useDateOfDataEntryForDefaultValue %} "{{ useDateOfDataEntryForDefaultValue|escapejs }}"'
        view-mode='{% trans "Date Picker View Mode" as viewMode %} "{{ viewMode|escapejs }}"'
        date='{% trans "Date" as date %} "{{ date|escapejs }}"'
        rich-text='{% trans "rich text" as richText %} "{{ richText|escapejs }}"'
        direction='{% trans "Direction" as direction %} "{{ direction|escapejs }}"'
        left-to-right='{% trans "Left-to-Right" as leftToRight %} "{{ leftToRight|escapejs }}"'
        right-to-left='{% trans "Right-to-Left" as rightToLeft %} "{{ rightToLeft|escapejs }}"'
        max-length='{% trans "Max Length" as maxLength %} "{{ maxLength|escapejs }}"'
        disable-editing='{% trans "Disable Editing" as disableEditing %} "{{ disableEditing|escapejs }}"'
        prevent-users-from-editing-value='{% trans "Prevent users from editing value" as preventUsersFromEditingValue %} "{{ preventUsersFromEditingValue|escapejs }}"'
        language='{% trans "Language" as language %} "{{ language|escapejs }}"'
        languages='{% trans "Languages" as languages %} "{{ languages|escapejs }}"'
        language-settings='{% trans "Language settings" as languageSettings %} "{{ languageSettings|escapejs }}"'
        type='{% trans "Type" as type %} "{{ type|escapejs }}"'
        not-a-valid-edtf-format='{% trans "not a valid EDTF format" as notAValidEdtfFormat %} "{{ notAValidEdtfFormat|escapejs }}"'
        year-month-approximate='{% trans "Year-month approximate" as yearMonthApproximate %} "{{ yearMonthApproximate|escapejs }}"'
        entire-date-approximate='{% trans "Entire date (year-month-day) uncertain and approximate" as entireDateApproximate %} "{{ entireDateApproximate|escapejs }}"'
        year-uncertain='{% trans "Year uncertain (possibly the year 1984, but not definitely)" as yearUncertain %} "{{ yearUncertain|escapejs }}"'
        season-format-explanation='{% trans "Spring, 2001. The values 21, 22, 23, 24 may be used used to signify ' Spring', 'Summer', 'Autumn', 'Winter', respectively, in place of a month value (01 through 12) for a year-and-month format string" as seasonFormatExplanation %} "{{ seasonFormatExplanation|escapejs }}"'
        negative-year-explanation='{% trans "The year -100000.  'Y' may be used at the beginning of the date string to signify that the date is a year, when (and only when) the year exceeds four digits, i.e. for years later than 9999 or earlier than -9999." as negativeYearExplanation %} "{{ negativeYearExplanation|escapejs }}"'
        time-interval-year-precision='{% trans "A time interval with calendar year precision, beginning sometime in 1964 and ending sometime in 2008" as timeIntervalYearPrecision %} "{{ timeIntervalYearPrecision|escapejs }}"'
        time-interval-month-precision='{% trans "A time interval with calendar month precision, beginning sometime in June 2004 and ending sometime in August of 2006" as timeIntervalMonthPrecision %} "{{ timeIntervalMonthPrecision|escapejs }}"'
        time-interval-mixed-precision='{% trans "A time interval beginning sometime on February 1, 2004 and ending sometime in 2005. The start endpoint has calendar day precision and the end endpoint has calendar year precision" as timeIntervalMixedPrecision %} "{{ timeIntervalMixedPrecision|escapejs }}"'
        day-precision-encoding='{% trans "[year][“-”][month][“-”][day]" as dayPrecisionEncoding %} "{{ dayPrecisionEncoding|escapejs }}"'
        day-precision-encoding-explanation='{% trans "Refers to the calendar date 2021 April 12th with day precision" as dayPrecisionEncodingExplanation %} "{{ dayPrecisionEncodingExplanation|escapejs }}"'
        month-precision-encoding='{% trans "[year][“-”][month]" as monthPrecisionEncoding %} "{{ monthPrecisionEncoding|escapejs }}"'
        month-precision-encoding-explanation='{% trans "Refers to the calendar month April 2021 with month precision" as monthPrecisionEncodingExplanation %} "{{ monthPrecisionEncodingExplanation|escapejs }}"'
        year-precision-encoding='{% trans " [year]" as yearPrecisionEncoding %} "{{ yearPrecisionEncoding|escapejs }}"'
        year-precision-encoding-explanation='{% trans "Refers to the year 2021 with year precision" as yearPrecisionEncodingExplanation %} "{{ yearPrecisionEncodingExplanation|escapejs }}"'
        some-common-encodings='{% trans "Some common encodings:" as someCommonEncodings %} "{{ someCommonEncodings|escapejs }}"'
        edtf-date-specification='{% trans "EDTF Date Specfication (Library of Congress)" as edtfDateSpecification %} "{{ edtfDateSpecification|escapejs }}"'
        edtf-format-description='{% trans "The EDTF datatype allows you to describe dates (even uncertain dates).  You can find a summary of the standard here:" as edtfFormatDescription %} "{{ edtfFormatDescription|escapejs }}"'
        edtf-formats-expanded='{% trans "Extended Date/Time Formats (EDTF)" as edtfFormatsExpanded %} "{{ edtfFormatsExpanded|escapejs }}"'
        edtf-formats='{% trans "EDTF Formats" as edtfFormats %} "{{ edtfFormats|escapejs }}"'
        loading-time-wheel='{% trans "Loading Time Wheel" as loadingTimeWheel %} "{{ loadingTimeWheel|escapejs }}"'
        time-wheel='{% trans "Time Wheel" as timeWheel %} "{{ timeWheel|escapejs }}"'
        time-wheel-text='{% trans "Click on a block to set a filter, double-click to zoom in, double-click center to zoom out" as timeWheelText %} "{{ timeWheelText|escapejs }}"'
        last-seven-days='{% trans "Last 7 Days" as lastSevenDays %} "{{ lastSevenDays|escapejs }}"'
        last-thirty-days='{% trans "Last 30 Days" as lastThirtyDays %} "{{ lastThirtyDays|escapejs }}"'
        this-week='{% trans "This week" as thisWeek %} "{{ thisWeek|escapejs }}"'
        this-month='{% trans "This month" as thisMonth %} "{{ thisMonth|escapejs }}"'
        this-quarter='{% trans "This quarter" as thisQuarter %} "{{ thisQuarter|escapejs }}"'
        this-year='{% trans "This year" as thisYear %} "{{ thisYear|escapejs }}"'
        today='{% trans "Today" as today %} "{{ today|escapejs }}"'
        custom-date-range='{% trans "Custom date range" as customDateRange %} "{{ customDateRange|escapejs }}"'
        search-all-dates='{% trans "Search all dates" as searchAllDates %} "{{ searchAllDates|escapejs }}"'
        date-type='{% trans "Date Type" as dateType %} "{{ dateType|escapejs }}"'
        date-interval='{% trans "Date Interval" as dateInterval %} "{{ dateInterval|escapejs }}"'
        minimum-date='{% trans "Minimum Date" as minimumDate %} "{{ minimumDate|escapejs }}"'
        maximum-date='{% trans "Maximum Date" as maximumDate %} "{{ maximumDate|escapejs }}"'
        date-format='{% trans "Date Format" as dateFormat %} "{{ dateFormat|escapejs }}"'
        has-no-value='{% trans "Has no value" as hasNoValue %} "{{ hasNoValue|escapejs }}"'
        has-any-value='{% trans "Has any value" as hasAnyValue %} "{{ hasAnyValue|escapejs }}"'
        default-value='{% trans "Default Value" as defaultValue %} "{{ defaultValue|escapejs }}"'
        format='{% trans "Format" as format %} "{{ format|escapejs }}"'
        view-valid-formats='{% trans "view valid formats" as viewValidFormats %} "{{ viewValidFormats|escapejs }}"'
        max='{% trans "Max" as max %} "{{ max|escapejs }}"'
        min='{% trans "Min" as min %} "{{ min|escapejs }}"'
        increment='{% trans "Increment" as increment %} "{{ increment|escapejs }}"'
        increment-size='{% trans "Increment Size" as incrementSize %} "{{ incrementSize|escapejs }}"'
        decimal-places='{% trans "Decimal Places" as decimalPlaces %} "{{ decimalPlaces|escapejs }}"'
        number-of-decimal-places='{% trans "Number of decimal places" as numberOfDecimalPlaces %} "{{ numberOfDecimalPlaces|escapejs }}"'
        prefix='{% trans "Prefix" as prefix %} "{{ prefix|escapejs }}"'
        field-prefix='{% trans "Field Prefix" as fieldPrefix %} "{{ fieldPrefix|escapejs }}"'
        suffix='{% trans "suffix" as suffix %} "{{ suffix|escapejs }}"'
        field-suffix='{% trans "Field Suffix" as fieldSuffix %} "{{ fieldSuffix|escapejs }}"'
        from='{% trans "From" as from %} "{{ from|escapejs }}"'
        to='{% trans "To" as to %} "{{ to|escapejs }}"'
        select='{% trans "Select" as select %} "{{ select|escapejs }}"'
        within='{% trans "Within" as within %} "{{ within|escapejs }}"'
        overlaps='{% trans "overlaps" as overlaps %} "{{ overlaps|escapejs }}"'
        equals='{% trans "equals" as equals %} "{{ equals|escapejs }}"'
        is-not='{% trans "is not" as isNot %} "{{ isNot|escapejs }}"'
        not='{% trans "not" as not %} "{{ not|escapejs }}"'
        like='{% trans "like" as like %} "{{ like|escapejs }}"'
        not-like='{% trans "not like" as notLike %} "{{ notLike|escapejs }}"'
        and='{% trans "and" as and %} "{{ and|escapejs }}"'
        or='{% trans "or" as or %} "{{ or|escapejs }}"'
        of='{% trans "of" as of %} "{{ of|escapejs }}"'
        name='{% trans "Name" as name %} "{{ name|escapejs }}"'
        help='{% trans "Help" as help %} "{{ help|escapejs }}"'
        none='{% trans "None" as none %} "{{ none|escapejs }}"'
        add='{% trans "Add" as add %} "{{ add|escapejs }}"'
        remove='{% trans "Remove" as remove %} "{{ remove|escapejs }}"'
        find='{% trans "Find" as find %} "{{ find|escapejs }}"'
        filter='{% trans "Filter" as filter %} "{{ filter|escapejs }}"'
        clear='{% trans "Clear" as clear %} "{{ clear|escapejs }}"'
        clear-filter='{% trans "Clear Filter" as clearFilter %} "{{ clearFilter|escapejs }}"'
        buffer='{% trans "Buffer" as buffer %} "{{ buffer|escapejs }}"'
        distance='{% trans "Distance" as distance %} "{{ distance|escapejs }}"'
        new='{% trans "New" as new %} "{{ new|escapejs }}"'
        add-new='{% trans "Add New" as addNew %} "{{ addNew|escapejs }}"'
        return='{% trans "Return" as return %} "{{ return|escapejs }}"'
        csv='{% trans "csv" as csv %} "{{ csv|escapejs }}"'
        html='{% trans "html" as html %} "{{ html|escapejs }}"'
        shapefile='{% trans "shapefile" as shapefile %} "{{ shapefile|escapejs }}"'
        geojson-url='{% trans "geojson url" as geojsonUrl %} "{{ geojsonUrl|escapejs }}"'
        tile-excel='{% trans "tile excel" as tileExcel %} "{{ tileExcel|escapejs }}"'
        copy-to-clipboard='{% trans "Copy to clipboard" as copyToClipboard %} "{{ copyToClipboard|escapejs }}"'
        info='{% trans "Info" as info %} "{{ info|escapejs }}"'
        arches-export='{% trans "Arches Export" as archesExport %} "{{ archesExport|escapejs }}"'
        include-report-link-in-export='{% trans "Include the report link in the export?" as includeReportLinkInExport %} "{{ includeReportLinkInExport|escapejs }}"'
        list-item-one-format='{% trans "1. Format" as listItemOneFormat %} "{{ listItemOneFormat|escapejs }}"'
        list-item-one-format-text='{% trans "Select the format you'd like for your export data. (tile excel and geojson formats require a resource type filter)" as listItemOneFormatText %} "{{ listItemOneFormatText|escapejs }}"'
        list-item-two-coordinate-precision='{% trans "2. Coordinate Precision" as listItemTwoCoordinatePrecision %} "{{ listItemTwoCoordinatePrecision|escapejs }}"'
        list-item-two-coordinate-precision-text='{% trans "Tell us how many decimal places of precision you'd like for geo-data results" as listItemTwoCoordinatePrecisionText %} "{{ listItemTwoCoordinatePrecisionText|escapejs }}"'
        list-item-three-report-link='{% trans "3. Report Link" as listItemThreeReportLink %} "{{ listItemThreeReportLink|escapejs }}"'
        list-item-three-report-link-text='{% trans "Only applicable to CSV and shapefile exports" as listItemThreeReportLinkText %} "{{ listItemThreeReportLinkText|escapejs }}"'
        list-item-four-name-this-export='{% trans "4. Name this export" as listItemFourNameThisExport %} "{{ listItemFourNameThisExport|escapejs }}"'
        list-item-five-email-address='{% trans "5. Email Address" as listItemFiveEmailAddress %} "{{ listItemFiveEmailAddress|escapejs }}"'
        list-item-five-email-address-text='{% trans "This download may take some time.  Tell us where to email a download link to your results" as listItemFiveEmailAddressText %} "{{ listItemFiveEmailAddressText|escapejs }}"'
        celery-not-running-warning='(SEARCH_EXPORT_IMMEDIATE_DOWNLOAD_THRESHOLD, SEARCH_EXPORT_IMMEDIATE_DOWNLOAD_THRESHOLD_HTML_FORMAT) => {return {% trans "Arches is currently running without Celery. Exports will be limited to ${SEARCH_EXPORT_IMMEDIATE_DOWNLOAD_THRESHOLD} records. The html option is only allowed with a selection of up to ${SEARCH_EXPORT_IMMEDIATE_DOWNLOAD_THRESHOLD_HTML_FORMAT} resources." as celeryNotRunningWarning %} `{{ celeryNotRunningWarning|escapejs }}` }'
        export-search-results='{% trans "Export Search Results" as exportSearchResults %} "{{ exportSearchResults|escapejs }}"'
        advanced-search='{% trans "Advanced Search" as advancedSearch %} "{{ advancedSearch|escapejs }}"'
        advanced-search-description='{% trans "With Advanced Search you can build more sophisticated search queries. Select the search facets you wish to query from the list on the right. Then enter your criteria to customize your search filters" as advancedSearchDescription %} "{{ advancedSearchDescription|escapejs }}"'
        map-search='{% trans "Map Search" as mapSearch %} "{{ mapSearch|escapejs }}"'
        accept-geo-json='{% trans "Accept GeoJSON" as acceptGeoJson %} "{{ acceptGeoJson|escapejs }}"'
        geojson-errors='{% trans "GeoJSON has the following errors that must be resolved:" as geojsonErrors %} "{{ geojsonErrors|escapejs }}"'
        edit-geo-json='{% trans "Edit GeoJSON" as editGeoJson %} "{{ editGeoJson|escapejs }}"'
        edit-coordinates='{% trans "Edit Coordinates" as editCoordinates %} "{{ editCoordinates|escapejs }}"'
        show-feature='{% trans "Show Feature" as showFeature %} "{{ showFeature|escapejs }}"'
        coordinate-reference='{% trans "Coordinate Reference:" as coordinateReference %} "{{ coordinateReference|escapejs }}"'
        zoom-to-all='{% trans "Zoom to all" as zoomToAll %} "{{ zoomToAll|escapejs }}"'
        zoom-to-all-features='{% trans "Zoom to all features" as zoomToAllFeatures %} "{{ zoomToAllFeatures|escapejs }}"'
        no-email-saved-for-user='{% trans "No Email saved for User" as noEmailSavedForUser %} "{{ noEmailSavedForUser|escapejs }}"'
        drag-geo-json-kml='{% trans "Drag GeoJSON or KML files here to add" as dragGeoJsonKml %} "{{ dragGeoJsonKml|escapejs }}"'
        following-errors-occurred='{% trans "The following errors occurred:" as followingErrorsOccurred %} "{{ followingErrorsOccurred|escapejs }}"'
        search='{% trans "Search" as search %} "{{ search|escapejs }}"'
        search-criteria='{% trans "Search Criteria" as searchCriteria %} "{{ searchCriteria|escapejs }}"'
        enter-search-string-here='{% trans "Enter Search String here" as enterSearchStringHere %} "{{ enterSearchStringHere|escapejs }}"'
        view-search-string='{% trans "View search string" as viewSearchString %} "{{ viewSearchString|escapejs }}"'
        search-string-text='{% trans "Search String - use to filter resources displayed" as searchStringText %} "{{ searchStringText|escapejs }}"'
        saved-search='{% trans "Saved Search" as savedSearch %} "{{ savedSearch|escapejs }}"'
        no-saved-searches='{% trans "The Arches site administrator hasn't saved any searches yet." as noSavedSearches %} "{{ noSavedSearches|escapejs }}"'
        searching='{% trans "searching" as searching %} "{{ searching|escapejs }}"'
        search-facets='{% trans "Search Facets" as searchFacets %} "{{ searchFacets|escapejs }}"'
        analyze='{% trans "Analyze" as analyze %} "{{ analyze|escapejs }}"'
        settings='{% trans "Settings" as settings %} "{{ settings|escapejs }}"'
        legend='{% trans "Legend" as legend %} "{{ legend|escapejs }}"'
        close='{% trans "close" as close %} "{{ close|escapejs }}"'
        edit='{% trans "Edit" as edit %} "{{ edit|escapejs }}"'
        map='{% trans "Map" as map %} "{{ map|escapejs }}"'
        details='{% trans "Details" as details %} "{{ details|escapejs }}"'
        report='{% trans "Report" as report %} "{{ report|escapejs }}"'
        done='{% trans "Done" as done %} "{{ done|escapejs }}"'
        apply='{% trans "Apply" as apply %} "{{ apply|escapejs }}"'
        cancel='{% trans "Cancel" as cancel %} "{{ cancel|escapejs }}"'
        panels='{% trans "Panels" as panels %} "{{ panels|escapejs }}"'
        single-panel='{% trans "Single Panel" as singlePanel %} "{{ singlePanel|escapejs }}"'
        double-panel='{% trans "Double Panel" as doublePanel %} "{{ doublePanel|escapejs }}"'
        panel-one='{% trans "Panel 1" as panelOne %} "{{ panelOne|escapejs }}"'
        panel-two='{% trans "Panel 2" as panelTwo %} "{{ panelTwo|escapejs }}"'
        panel-layout='{% trans "Panel Layout" as panelLayout %} "{{ panelLayout|escapejs }}"'
        selected-panel-layout='{% trans "Selected Panel Layout" as selectedPanelLayout %} "{{ selectedPanelLayout|escapejs }}"'
        annotations='{% trans "Annotation(s)" as annotations %} "{{ annotations|escapejs }}"'
        brightness='{% trans "Brightness" as brightness %} "{{ brightness|escapejs }}"'
        contrast='{% trans "Contrast" as contrast %} "{{ contrast|escapejs }}"'
        saturation='{% trans "Saturation" as saturation %} "{{ saturation|escapejs }}"'
        greyscale='{% trans "Greyscale" as greyscale %} "{{ greyscale|escapejs }}"'
        default-color='{% trans "Default Color" as defaultColor %} "{{ defaultColor|escapejs }}"'
        selected-feature-color='{% trans "Selected Feature Color" as selectedFeatureColor %} "{{ selectedFeatureColor|escapejs }}"'
        hovered-feature-color='{% trans "Hovered Feature Color" as hoveredFeatureColor %} "{{ hoveredFeatureColor|escapejs }}"'
        default-color='{% trans "Default Color" as defaultColor %} "{{ defaultColor|escapejs }}"'
        layer-color-palette='{% trans "Layer Color Palette" as layerColorPalette %} "{{ layerColorPalette|escapejs }}"'
        fill-opacity='{% trans "Fill Opacity" as fillOpacity %} "{{ fillOpacity|escapejs }}"'
        fill-color='{% trans "Fill Color" as fillColor %} "{{ fillColor|escapejs }}"'
        overview-zoom='{% trans "Overview Zoom" as overviewZoom %} "{{ overviewZoom|escapejs }}"'
        min-zoom='{% trans "Min Zoom" as minZoom %} "{{ minZoom|escapejs }}"'
        point-radius='{% trans "Point Radius" as pointRadius %} "{{ pointRadius|escapejs }}"'
        line-opacity='{% trans "Line Opacity" as lineOpacity %} "{{ lineOpacity|escapejs }}"'
        line-width='{% trans "Line Width" as lineWidth %} "{{ lineWidth|escapejs }}"'
        line-color='{% trans "Line Color" as lineColor %} "{{ lineColor|escapejs }}"'
        stroke-color='{% trans "Stroke Color" as strokeColor %} "{{ strokeColor|escapejs }}"'
        stroke-width='{% trans "Stroke Width" as strokeWidth %} "{{ strokeWidth|escapejs }}"'
        point-stroke-width='{% trans "Point Stroke Width" as pointStrokeWidth %} "{{ pointStrokeWidth|escapejs }}"'
        point-stroke-opacity='{% trans "Point Stroke Opacity" as pointStrokeOpacity %} "{{ pointStrokeOpacity|escapejs }}"'
        show-style-tools='{% trans "Show Style Tools" as showStyleTools %} "{{ showStyleTools|escapejs }}"'
        hide-style-tools='{% trans "Hide Style Tools" as hideStyleTools %} "{{ hideStyleTools|escapejs }}"'
        dismiss='{% trans "dismiss" as dismiss %} "{{ dismiss|escapejs }}"'
        preview='{% trans "Preview" as preview %} "{{ preview|escapejs }}"'
        basemap='{% trans "Basemap" as basemap %} "{{ basemap|escapejs }}"'
        basemaps='{% trans "Basemaps" as basemaps %} "{{ basemaps|escapejs }}"'
        overlays='{% trans "Overlays" as overlays %} "{{ overlays|escapejs }}"'
        participating-layers='{% trans "Participating Layers" as participatingLayers %} "{{ participatingLayers|escapejs }}"'
        add-a-new-feature='{% trans "Add a new feature" as addANewFeature %} "{{ addANewFeature|escapejs }}"'
        files-uploaded='{% trans "files uploaded" as filesUploaded %} "{{ filesUploaded|escapejs }}"'
        max-file-size='{% trans "Max File Size (mb)" as maxFileSize %} "{{ maxFileSize|escapejs }}"'
        example-file-types='{% trans "example: .jpg, .png, .txt" as exampleFileTypes %} "{{ exampleFileTypes|escapejs }}"'
        valid-image-formats='{% trans "Images formatted as .jpg, .png, .tiff files may be uploaded. Other formats will be ignored" as validImageFormats %} "{{ validImageFormats|escapejs }}"'
        accepted-image-formats='{% trans "Accepted formats: .jpg, .png, .tiff" as acceptedImageFormats %} "{{ acceptedImageFormats|escapejs }}"'
        accepted-file-types='{% trans "Accepted File Types" as acceptedFileTypes %} "{{ acceptedFileTypes|escapejs }}"'
        show-all-files='{% trans "Show all files" as showAllFiles %} "{{ showAllFiles|escapejs }}"'
        number-of-files-shown='{% trans "Number of Files Shown" as numberOfFiles %} "{{ numberOfFiles|escapejs }}"'
        show-first-five-files='{% trans "Show first 5 files" as showFirstFiveFiles %} "{{ showFirstFiveFiles|escapejs }}"'
        show-first-ten-files='{% trans "Show first 10 files" as showFirstTenFiles %} "{{ showFirstTenFiles|escapejs }}"'
        show-first-twenty-five-files='{% trans "Show first 25 files" as showFirstTwentyFiveFiles %} "{{ showFirstTwentyFiveFiles|escapejs }}"'
        error='{% trans "error" as error %} "{{ error|escapejs }}"'
        unsaved='{% trans "Unsaved" as unsaved %} "{{ unsaved|escapejs }}"'
        delete-all-files='{% trans "delete all files" as deleteAllFiles %} "{{ deleteAllFiles|escapejs }}"'
        add-more-files='{% trans "add more files" as addMoreFiles %} "{{ addMoreFiles|escapejs }}"'
        files-uploaded='{% trans "file(s) uploaded" as filesUploaded %} "{{ filesUploaded|escapejs }}"'
        find-a-file='{% trans "find a file" as findAFile %} "{{ findAFile|escapejs }}"'
        uploaded-files='{% trans "Uploaded Files" as uploadedFiles %} "{{ uploadedFiles|escapejs }}"'
        allowed-document-formats='{% trans "Allowed document formats:" as allowedDocumentFormats %} "{{ allowedDocumentFormats|escapejs }}"'
        max-file-size-warning='{% trans "You may upload as many documents as you wish, but the maximum size of any single file is" as maxFileSizeWarning %} "{{ maxFileSizeWarning|escapejs }}"'
        max-photo-size-warning='{% trans "You may upload as many photos as you wish, but the maximum size of any single file is 8MB." as maxPhotoSizeWarning %} "{{ maxPhotoSizeWarning|escapejs }}"'
        adding-documents-optional='{% trans "Adding documents to this record is optional." as addingDocumentsOptional %} "{{ addingDocumentsOptional|escapejs }}"'
        adding-photos-optional='{% trans "Adding photos to this record is optional." as addingPhotosOptional %} "{{ addingPhotosOptional|escapejs }}"'
        select-files='{% trans "Select Files" as selectFiles %} "{{ selectFiles|escapejs }}"'
        select-photographs='{% trans "Select Photographs" as selectPhotographs %} "{{ selectPhotographs|escapejs }}"'
        drag-and-drop-files-on-panel='{% trans "Drag & Drop your files onto this panel" as dragAndDropFilesOnPanel %} "{{ dragAndDropFilesOnPanel|escapejs }}"'
        drag-and-drop-photos-on-panel='{% trans "Drag & Drop your photos onto this panel" as dragAndDropPhotosOnPanel %} "{{ dragAndDropPhotosOnPanel|escapejs }}"'
        upload-photographs='{% trans "Upload Photographs" as uploadPhotographs %} "{{ uploadPhotographs|escapejs }}"'
        upload-documents='{% trans "Upload Documents" as uploadDocuments %} "{{ uploadDocuments|escapejs }}"'
        show-gallery='{% trans "Show Gallery" as showGallery %} "{{ showGallery|escapejs }}"'
        hide-gallery='{% trans "Hide Gallery" as hideGallery %} "{{ hideGallery|escapejs }}"'
        select-default-value='{% trans "Select default value" as selectDefaultValue %} "{{ selectDefaultValue|escapejs }}"'
        select-a-filter='{% trans "Select a filter" as selectAFilter %} "{{ selectAFilter|escapejs }}"'
        default-manifest-url='{% trans "Default Manifest URL" as defaultManifestUrl %} "{{ defaultManifestUrl|escapejs }}"'
        enter-manifest-url='{% trans "Enter Manifest URL" as enterManifestUrl %} "{{ enterManifestUrl|escapejs }}"'
        select-a-manifest='{% trans "Select a manifest" as selectAManifest %} "{{ selectAManifest|escapejs }}"'
        no-manifest-selected='{% trans "No manifest selected" as noManifestSelected %} "{{ noManifestSelected|escapejs }}"'
        load-manifest='{% trans "Load manifest" as loadManifest %} "{{ loadManifest|escapejs }}"'
        loading-manifest='{% trans "Loading manifest" as loadingManifest %} "{{ loadingManifest|escapejs }}"'
        error-loading-manifest='{% trans "Error loading manifest" as errorLoadingManifest %} "{{ errorLoadingManifest|escapejs }}"'
        overlays='{% trans "Overlays" as overlays %} "{{ overlays|escapejs }}"'
        filter-images='{% trans "Filter images" as filterImages %} "{{ filterImages|escapejs }}"'
        draw-a='{% trans "Draw a" as drawA %} "{{ drawA|escapejs }}"'
        view-gallery='{% trans "View Gallery" as viewGallery %} "{{ viewGallery|escapejs }}"'
        image='{% trans "Image" as image %} "{{ image|escapejs }}"'
        image-list='{% trans "Image List" as imageList %} "{{ imageList|escapejs }}"'
        image-tools='{% trans "Image Tools" as imageTools %} "{{ imageTools|escapejs }}"'
        switch-image-service='{% trans "Switch Image Service" as switchImageService %} "{{ switchImageService|escapejs }}"'
        resource-instance-name='{% trans "Resource Instance Name" as resourceInstanceName %} "{{ resourceInstanceName|escapejs }}"'
        related-resource-summary='{% trans "Related Resource Summary" as relatedResourceSummary %} "{{ relatedResourceSummary|escapejs }}"'
        resource-model='{% trans "Resource Model" as resourceModel %} "{{ resourceModel|escapejs }}"'
        resource-type='{% trans "Resource Type" as resourceType %} "{{ resourceType|escapejs }}"'
        resource-details='{% trans "Resource Details" as resourceDetails %} "{{ resourceDetails|escapejs }}"'
        resource-details-text='{% trans "Click the 'Details' link on a search result from the list on the left to view more information about a resource." as resourceDetailsText %} "{{ resourceDetailsText|escapejs }}"'
        resource-information='{% trans "Resource Information" as resourceInformation %} "{{ resourceInformation|escapejs }}"'
        has-relationship='{% trans "Has Relationship" as hasRelationship %} "{{ hasRelationship|escapejs }}"'
        resources-relationship-to='{% trans "Resource's relationship to" as resourcesRelationshipTo %} "{{ resourcesRelationshipTo|escapejs }}"'
        related-to='{% trans "Related to" as relatedTo %} "{{ relatedTo|escapejs }}"'
        relationship-to-resource='{% trans "'s relationship to Resource" as relationshipToResource %} "{{ relationshipToResource|escapejs }}"'
        relationships='{% trans "Relationships" as relationships %} "{{ relationships|escapejs }}"'
        relationships-shown='{% trans "relationships shown" as relationshipsShown %} "{{ relationshipsShown|escapejs }}"'
        search-network='{% trans "Search Network" as searchNetwork %} "{{ searchNetwork|escapejs }}"'
        analyze-network='{% trans "Analyze Network" as analyzeNetwork %} "{{ analyzeNetwork|escapejs }}"'
        click-node-info='{% trans "Click a node/edge for info" as clickNodeInfo %} "{{ clickNodeInfo|escapejs }}"'
        click-node-relationships='{% trans "Click a node to show more relationships" as clickNodeRelationships %} "{{ clickNodeRelationships|escapejs }}"'
        click-node-refocus='{% trans "Click a node refocus" as clickNodeRefocus %} "{{ clickNodeRefocus|escapejs }}"'
        click-node-remove='{% trans "Click a node/edge to remove" as clickNodeRemove %} "{{ clickNodeRemove|escapejs }}"'
        load-more='{% trans "Load More" as loadMore %} "{{ loadMore|escapejs }}"'
        workflow-complete='{% trans "Workflow Complete" as workflowComplete %} "{{ workflowComplete|escapejs }}"'
        with='{% trans "with" as with %} "{{ with|escapejs }}"'
        link-text='{% trans "Link Text (Optional)" as linkText %} "{{ linkText|escapejs }}"'
        url-for-link='{% trans "URL for link" as urlForLink %} "{{ urlForLink|escapejs }}"'
        url-link-color='{% trans "URL Link Color" as urlLinkColor %} "{{ urlLinkColor|escapejs }}"'
        url-placeholder='{% trans "URL Placeholder" as urlPlaceholder %} "{{ urlPlaceholder|escapejs }}"'
        url-label-placeholder='{% trans "URL Label Placeholder" as urlLabelPlaceholder %} "{{ urlLabelPlaceholder|escapejs }}"'
        default-relationship-to='{% trans "Default relationship to" as defaultRelationshipTo %} "{{ defaultRelationshipTo|escapejs }}"'
        default-inverse-relationship-to='{% trans "Default inverse relationship to" as defaultInverseRelationshipTo %} "{{ defaultInverseRelationshipTo|escapejs }}"'
        relationship-concept='{% trans "Relationship Concept" as relationshipConcept %} "{{ relationshipConcept|escapejs }}"'
        inverse-relationship-concept='{% trans "Inverse Relationship Concept" as inverseRelationshipConcept %} "{{ inverseRelationshipConcept|escapejs }}"'
        use-ontology='{% trans "Define Relationship using Ontology Property" as useOntology %} "{{ useOntology|escapejs }}"'
        references='{% trans "References" as references %} "{{ references|escapejs }}"'
        does-not-reference='{% trans "Does not reference" as doesNotReference %} "{{ doesNotReference|escapejs }}"'
        legend='{% trans "Legend" as legend %} "{{ legend|escapejs }}"'
        limit-dropdown-to-widget-nodes='{% trans "Check to limit the dropdown to only this widget's node rather than all nodes in the tile." as limitDropdownToWidgetNodes %} "{{ limitDropdownToWidgetNodes|escapejs }}"'
        show-only-selected-node-in-dropdown='{% trans "Show only the value of the selected node in the dropdown options" as showOnlySelectedNodeInDropdown %} "{{ showOnlySelectedNodeInDropdown|escapejs }}"'
        dropdown-format='{% trans "Dropdown Format" as dropdownFormat %} "{{ dropdownFormat|escapejs }}"'
        provisional='{% trans "Provisional" as provisional %} "{{ provisional|escapejs }}"'
        card-name='{% trans "Card Name" as cardName %} "{{ cardName|escapejs }}"'
        add-tab='{% trans "Add Tab" as addTab %} "{{ addTab|escapejs }}"'
        tab-name='{% trans "Tab Name" as tabName %} "{{ tabName|escapejs }}"'
        find-a-resource='{% trans "Find a resource..." as findAResource %} "{{ findAResource|escapejs }}"'
        find-an-icon='{% trans "Find an icon" as findAnIcon %} "{{ findAnIcon|escapejs }}"'
        select-tab-icon='{% trans "Select Tab icon" as selectTabIcon %} "{{ selectTabIcon|escapejs }}"'
        select-cards-in-tab='{% trans "Select cards in this tab" as selectCardsInTab %} "{{ selectCardsInTab|escapejs }}"'
        enter-manifest-url='{% trans "Enter manifest URL" as enterManifestUrl %} "{{ enterManifestUrl|escapejs }}"'
        default-image-service-url='{% trans "Default Image Service URL" as defaultImageServiceUrl %} "{{ defaultImageServiceUrl|escapejs }}"'
        included-image-nodes='{% trans "Included Image Nodes" as includedImageNodes %} "{{ includedImageNodes|escapejs }}"'
        select-image-nodes='{% trans "Select image nodes to include" as selectImageNodes %} "{{ selectImageNodes|escapejs }}"'
        select-an-ontology-property='{% trans "Select an Ontology Property" as selectAnOntologyProperty %} "{{ selectAnOntologyProperty|escapejs }}"'
        select-a-resource='{% trans "Select a resource" as selectAResource %} "{{ selectAResource|escapejs }}"'
        select-a-resource-model='{% trans "Select a resource model" as selectAResourceModel %} "{{ selectAResourceModel|escapejs }}"'
        select-a-nodegroup='{% trans "Select a Nodegroup" as selectANodegroup %} "{{ selectANodegroup|escapejs }}"'
        return-to-approved-edits='{% trans "Return to approved edits" as returnToApprovedEdits %} "{{ returnToApprovedEdits|escapejs }}"'
        choose-sibling-card='{% trans "Choose a sibling card" as chooseSiblingCard %} "{{ chooseSiblingCard|escapejs }}"'
        showing-edits-by='{% trans "Showing edits by" as showingEditsBy %} "{{ showingEditsBy|escapejs }}"'
        showing-most-recent-approved-edits='{% trans "Currently showing the most recent approved edits" as showingMostRecentApprovedEdits %} "{{ showingMostRecentApprovedEdits|escapejs }}"'
        new-provisional-contirubtion='{% trans "This is a new contribution by a provisional editor." as newProvisionalContribution %} "{{ newProvisionalContribution|escapejs }}"'
        pending-provisional-edits='{% trans "This resource has provisional edits that are pending review" as pendingProvisionalEdits %} "{{ pendingProvisionalEdits|escapejs }}"'
        pending-provisional-edits-not-displayed='{% trans "This resource has provisional edits (not displayed in this report) that are pending review" as pendingProvisionalEditsNotDisplayed %} "{{ pendingProvisionalEditsNotDisplayed|escapejs }}"'
        geocoder-place-holder='{% trans "Find an address" as geocoderPlaceHolder %} "{{ geocoderPlaceHolder|escapejs }}"'
        select-drawings-text='{% trans "Select drawings text (optional)" as selectDrawingsText %} "{{ selectDrawingsText|escapejs }}"'
        select-drawings-map-source='{% trans "Select drawings map source (optional)" as selectDrawingsMapSource %} "{{ selectDrawingsMapSource|escapejs }}"'
        select-drawings-map-source-layer='{% trans "Select drawings map source layer (optional)" as selectDrawingsMapSourceLayer %} "{{ selectDrawingsMapSourceLayer|escapejs }}"'
        map-center-longitude='{% trans "Map Center Longitude" as mapCenterLongitude %} "{{ mapCenterLongitude|escapejs }}"'
        map-center-latitude='{% trans "Map Center Latitude" as mapCenterLatitude %} "{{ mapCenterLatitude|escapejs }}"'
        longitude-x-coordinate='{% trans "Longitude (x coordinate)" as longitudeXCoordinate %} "{{ longitudeXCoordinate|escapejs }}"'
        latitude-y-coordinate='{% trans "Latitude (y coordinate)" as latitudeYCoordinate %} "{{ latitudeYCoordinate|escapejs }}"'
        available-geometry-types='{% trans "Available Geometry Types" as availableGeometryTypes %} "{{ availableGeometryTypes|escapejs }}"'
        zoom-level='{% trans "Zoom Level" as zoomLevel %} "{{ zoomLevel|escapejs }}"'
        default-zoom='{% trans "Default Zoom" as defaultZoom %} "{{ defaultZoom|escapejs }}"'
        update-features='{% trans "Update Features" as updateFeatures %} "{{ updateFeatures|escapejs }}"'
        features='{% trans "feature(s)" as features %} "{{ features|escapejs }}"'
        point='{% trans "Point" as point %} "{{ point|escapejs }}"'
        line='{% trans "Line" as line %} "{{ line|escapejs }}"'
        polygon='{% trans "Polygon" as polygon %} "{{ polygon|escapejs }}"'
        map-add-point='{% trans "Add point" as mapAddPoint %} "{{ mapAddPoint|escapejs }}"'
        map-add-line='{% trans "Add line" as mapAddLine %} "{{ mapAddLine|escapejs }}"'
        map-add-polygon='{% trans "Add polygon" as mapAddPolygon %} "{{ mapAddPolygon|escapejs }}"'
        map-select-drawing='{% trans "Select drawing" as mapSelectDrawing %} "{{ mapSelectDrawing|escapejs }}"'
        related-instance-map-sources='{% trans "Related instance map sources" as relatedInstanceMapSources %} "{{ relatedInstanceMapSources|escapejs }}"'
        related-instance-map-source-layers='{% trans "Related instance map source layers (optional)" as relatedInstanceMapSourceLayers %} "{{ relatedInstanceMapSourceLayers|escapejs }}"'
        intersection-layer-configuration='{% trans "Intersection layer configuration" as intersectionLayerConfiguration %} "{{ intersectionLayerConfiguration|escapejs }}"'
        ri-select-create-new='{% trans "Create a new ${graphName}" as riSelectCreateNew %} "{{ riSelectCreateNew|escapejs }}"'
        ri-select-placeholder='{% trans "Add new Relationship" as riSelectPlaceholder %} "{{ riSelectPlaceholder|escapejs }}"'
        re-network-reponse-error='{% trans "Network response was not ok" as reNetworkReponseError %} "{{ reNetworkReponseError|escapejs }}"'
        term-search-concept='{% trans "Concepts" as termSearchConcept %} "{{ termSearchConcept|escapejs }}"'
        term-search-term='{% trans "Term Matches" as termSearchTerm %} "{{ termSearchTerm|escapejs }}"'
        time-wheel-date-matches='{% trans "${total} date values" as timeWheelDateMatches %} "{{ timeWheelDateMatches|escapejs }}"'
        card-constraints-placeholder='{% trans "Select Widgets" as cardConstraintsPlaceholder %} "{{ cardConstraintsPlaceholder|escapejs }}"'
        card-function-node-desc='{% trans "(This card data will define the resource description.)" as cardFunctionNodeDesc %} "{{ cardFunctionNodeDesc|escapejs }}"'
        card-function-node-name='{% trans "(This card data will define the resource name.)" as cardFunctionNodeName %} "{{ cardFunctionNodeName|escapejs }}"'
        choose-a-sibling-card='{% trans "Choose a sibling card" as chooseASiblingCard %} "{{ chooseASiblingCard|escapejs }}"'
        grouping-error-title='{% trans "Settings Conflict: Remove this card from grouped card?" as groupingErrorTitle %} "{{ groupingErrorTitle|escapejs }}"'
        grouping-error-message='{% trans "The cardinality of this card cannot be changed until you remove it from being grouped with the ${cardName} card.  Do you want to remove this card from being grouped with the ${cardName} card" as groupingErrorMessage %} "{{ groupingErrorMessage|escapejs }}"'
        model-does-not-exist='{% trans "!! Referenced model does not exist -- Delete and select a new model !!" as modelDoesNotExist %} "{{ modelDoesNotExist|escapejs }}"'
        layer-preview='{% trans "Layer Preview" as layerPreview %} "{{ layerPreview|escapejs }}"'
        layer-icon='{% trans "Layer Icon" as layerIcon %} "{{ layerIcon|escapejs }}"'
        save-edits='{% trans "Save Edits" as saveEdits %} "{{ saveEdits|escapejs }}"'
        discard-edits='{% trans "Discard Edits" as discardEdits %} "{{ discardEdits|escapejs }}"'
        activated='{% trans "Activated" as activated %} "{{ activated|escapejs }}"'
        service-styling='{% trans "Service Styling" as serviceStyling %} "{{ serviceStyling|escapejs }}"'
        permissions='{% trans "Permissions" as permissions %} "{{ permissions|escapejs }}"'
        clustering='{% trans "Clustering" as clustering %} "{{ clustering|escapejs }}"'
        layer-name='{% trans "Layer Name" as layerName %} "{{ layerName|escapejs }}"'
        add-search-map-default='{% trans "Add to search map by default:" as addSearchMapDefault %} "{{ addSearchMapDefault|escapejs }}"'
        legend-content='{% trans "Legend content" as legendContent %} "{{ legendContent|escapejs }}"'
        advanced='{% trans "Advanced" as advanced %} "{{ advanced|escapejs }}"'
        preview-map-warning='{% trans "Layer has no data - data on map is for preview purposes.  This layer will not show up in map overlays until data is added." as previewMapWarning %} "{{ previewMapWarning|escapejs }}"'
        point-style='{% trans "Point Style" as pointStyle %} "{{ pointStyle|escapejs }}"'
        line-style='{% trans "Line Style" as lineStyle %} "{{ lineStyle|escapejs }}"'
        polygon-style='{% trans "Polygon Style" as polygonStyle %} "{{ polygonStyle|escapejs }}"'
        color='{% trans "Color" as color %} "{{ color|escapejs }}"'
        halo-color='{% trans "Halo color" as haloColor %} "{{ haloColor|escapejs }}"'
        fill-color='{% trans "Fill color" as fillColor %} "{{ fillColor|escapejs }}"'
        radius='{% trans "Radius" as radius %} "{{ radius|escapejs }}"'
        halo-radius='{% trans "Halo radius" as haloRadius %} "{{ haloRadius|escapejs }}"'
        weight='{% trans "Weight" as weight %} "{{ weight|escapejs }}"'
        halo-weight='{% trans "Halo weight" as haloWeight %} "{{ haloWeight|escapejs }}"'
        outline-color='{% trans "Outline color" as outlineColor %} "{{ outlineColor|escapejs }}"'
        outline-weight='{% trans "Outline weight" as outlineWeight %} "{{ outlineWeight|escapejs }}"'
        cluster-distance='{% trans "Cluster Distance" as clusterDistance %} "{{ clusterDistance|escapejs }}"'
        cluster-max-zoom='{% trans "Cluster Max Zoom" as clusterMaxZoom %} "{{ clusterMaxZoom|escapejs }}"'
        cluster-min-points='{% trans "Cluster Min Points" as clusterMinPoints %} "{{ clusterMinPoints|escapejs }}"'
        vector-simplification='{% trans "Vector Simplification" as vectorSimplification %} "{{ vectorSimplification|escapejs }}"'
        cluster-setting-change-info='{% trans "Changes to cluster settings will only be reflected after saving." as clusterSettingChangeInfo %} "{{ clusterSettingChangeInfo|escapejs }}"'
        preview-map-clustering-warning='{% trans "Preview map data do not use clustering algorithm.  Add data for this resource model to see real clustered data." as previewMapClusteringWarning %} "{{ previewMapClusteringWarning|escapejs }}"'
        layer-node-permission-info='{% trans "The following users and groups can view this layer. If you wish to change who can access this layer, please update the permissions on the layer node." as layerNodePermissionInfo %} "{{ layerNodePermissionInfo|escapejs }}"'
        users='{% trans "Users" as users %} "{{ users|escapejs }}"'
        groups='{% trans "Groups" as groups %} "{{ groups|escapejs }}"'
        related-resources-editor='{% trans "Related Resources Editor" as relatedResourcesEditor %} "{{ relatedResourcesEditor|escapejs }}"'
        add-related-resources='{% trans "Add Related Resources" as addRelatedResources %} "{{ addRelatedResources|escapejs }}"'
        related-resources-editor-desc='{% trans "Arches allows you to define relationships between resources so you can better understand the context and interplay between physical objects, events, activities, people and documents. Relating resources lets you build a network of relationships for your data objects." as relatedResourcesEditorDesc %} "{{ relatedResourcesEditorDesc|escapejs }}"'
        related-resource-summary='{% trans "Related Resource Summary" as relatedResourceSummary %} "{{ relatedResourceSummary|escapejs }}"'
        table='{% trans "Table" as table %} "{{ table|escapejs }}"'
        visualization='{% trans "Visualization" as visualization %} "{{ visualization|escapejs }}"'
        show-me-how='{% trans "Show Me How" as showMeHow %} "{{ showMeHow|escapejs }}"'
        add-relationship-instruction='{% trans "Select resources and relate it to this one" as addRelationshipInstruction %} "{{ addRelationshipInstruction|escapejs }}"'
        egText='{% trans "e.g.: .txt" as egText %} "{{ egText|escapejs }}"'
        resource-relations='{% trans "resource relations" as resourceRelations %} "{{ resourceRelations|escapejs }}"'
        select-ontology-property='{% trans "'Select an Ontology Property'" as selectOntologyProperty %} "{{ selectOntologyProperty|escapejs }}"'
        node-resource-relationship-text='{% trans "This is a Node to Resource Instance relationship" as nodeResourceRelationshipText %} "{{ nodeResourceRelationshipText|escapejs }}"'
        relationship-text='{% trans "'s relationship to " as relationshipText %} "{{ relationshipText|escapejs }}"'
        relationship-to='{% trans "Relationship to" as relationshipTo %} "{{ relationshipTo|escapejs }}"'
        inverse-relationship-to='{% trans "Inverse Relationship to" as inverseRelationshipTo %} "{{ inverseRelationshipTo|escapejs }}"'
        relationship-desc='{% trans "This is a Resource Instance to Resource Instance relationship" as relationshipDesc %} "{{ relationshipDesc|escapejs }}"'
        relationship='{% trans "Relationship" as relationship %} "{{ relationship|escapejs }}"'
        from-date='{% trans "From Date" as fromDate %} "{{ fromDate|escapejs }}"'
        to-date='{% trans "To Date" as toDate %} "{{ toDate|escapejs }}"'
        description='{% trans "Description" as description %} "{{ description|escapejs }}"'
        delete-this-entry='{% trans "Delete this entry" as deleteThisEntry %} "{{ deleteThisEntry|escapejs }}"'
        save='{% trans "Save" as save %} "{{ save|escapejs }}"'
        noRelatedResourceText='{% trans "This resource is not related to any other resources" as noRelatedResourceText %} "{{ noRelatedResourceText|escapejs }}"'
        service='{% trans "Service" as service %} "{{ service|escapejs }}"'
        canvas='{% trans "Canvas" as canvas %} "{{ canvas|escapejs }}"'
        manage-image-service='{% trans "Manage Image Service" as manageImageService %} "{{ manageImageService|escapejs }}"'
        title='{% trans "Title" as title %} "{{ title|escapejs }}"'
        description='{% trans "Description" as description %} "{{ description|escapejs }}"'
        attribution='{% trans "Attribution" as attribution %} "{{ attribution|escapejs }}"'
        attribution-logo='{% trans "Attribution Logo" as attributionLogo %} "{{ attributionLogo|escapejs }}"'
        metadata='{% trans "Metadata" as metadata %} "{{ metadata|escapejs }}"'
        delete='{% trans "Delete" as delete %} "{{ delete|escapejs }}"'
        manage-image-canvases='{% trans "Manage Image Canvases" as manageImageCanvases %} "{{ manageImageCanvases|escapejs }}"'
        images='{% trans "Images" as images %} "{{ images|escapejs }}"'
        image-service-instruction='{% trans "Select image to delete from the image service" as imageServiceInstruction %} "{{ imageServiceInstruction|escapejs }}"'
        select-all='{% trans "Select All" as selectAll %} "{{ selectAll|escapejs }}"'
        clear-all='{% trans "Clear All" as clearAll %} "{{ clearAll|escapejs }}"'
        delete-selected='{% trans "Delete Selected" as deleteSelected %} "{{ deleteSelected|escapejs }}"'
        dropzone-drag-or-drop-desc1='{% trans "Drag or " as dropzoneDragDrop1 %} "{{ dropzoneDragDrop1|escapejs }}"'
        dropzone-drag-or-drop-desc2='{% trans "click here " as dropzoneDragDrop2 %} "{{ dropzoneDragDrop2|escapejs }}"'
        dropzone-drag-or-drop-desc3='{% trans "to upload photos" as dropzoneDragDrop3 %} "{{ dropzoneDragDrop3|escapejs }}"'
        selected-image-name='{% trans "Selected Image Name" as selectedImageName %} "{{ selectedImageName|escapejs }}"'
        create-new-service='{% trans "Create New Service" as createNewService %} "{{ createNewService|escapejs }}"'
        select-service='{% trans "Select a Service" as selectService %} "{{ selectService|escapejs }}"'
        image-upload-caption='{% trans "Drag & Drop Your Images Here" as imageUploadCaption %} "{{ imageUploadCaption|escapejs }}"'
        image-upload-instruction='{% trans "Import digital images and create a new image service" as imageUploadInstruction %} "{{ imageUploadInstruction|escapejs }}"'
        select-images='{% trans "Select Images" as selectImages %} "{{ selectImages|escapejs }}"'
        image-service-create-desc='{% trans "Create a new service by uploading one or more images. Images will be uploaded and processes so that you can view, annotate, and share them with others" as imageServiceCreateDesc %} "{{ imageServiceCreateDesc|escapejs }}"'
        select-existing-image-service='{% trans "Select an Existing Service" as selectExistingImageService %} "{{ selectExistingImageService|escapejs }}"'
        image-service-edit-desc='{% trans "Update the information and images related to an existing Image Service. Or copy and paste in the URL of a IIIF Manifest to add a service from an external service" as imageServiceEditDesc %} "{{ imageServiceEditDesc|escapejs }}"'
        switch-image-service='{% trans "Switch Image Service" as switchImageService %} "{{ switchImageService|escapejs }}"'
        create-image-service='{% trans "Create Image Service" as createImageService %} "{{ createImageService|escapejs }}"'
        no-manifest-selected='{% trans "No manifest selected" as noManifestSelected %} "{{ noManifestSelected|escapejs }}"'
        service-title='{% trans "Service Title" as serviceTitle %} "{{ serviceTitle|escapejs }}"'
        service-description='{% trans "Service Description" as serviceDescription %} "{{ serviceDescription|escapejs }}"'
        metadata-label='{% trans "Metadata Label" as metadataLabel %} "{{ metadataLabel|escapejs }}"'
        metadata-value='{% trans "Metadata Value" as metadataValue %} "{{ metadataValue|escapejs }}"'
        image-caption='{% trans "Image Caption" as imageCaption %} "{{ imageCaption|escapejs }}"'
        upload-csv-zip-file='{% trans "Upload .csv or .zip File" as uploadCsvZipFile %} "{{ uploadCsvZipFile|escapejs }}"'
        dropzone-file-upload-caption='{% trans "Drag & Drop your file onto this area to upload" as dropzoneFileUploadCaption %} "{{ dropzoneFileUploadCaption|escapejs }}"'
        select-file='{% trans "Select File" as selectFile %} "{{ selectFile|escapejs }}"'
        cancel-file-import='{% trans "Cancel File Import" as cancelFileImport %} "{{ cancelFileImport|escapejs }}"'
        cancel-editing='{% trans "Cancel Editing" as cancelEditing %} "{{ cancelEditing|escapejs }}"'
        preview='{% trans "Preview" as preview %} "{{ preview|escapejs }}"'
        etl-file-upload-message='{% trans "Use this workflow to upload a file with data that you want to use to create new data instances of a model." as etlFileUploadMessage %} "{{ etlFileUploadMessage|escapejs }}"'
        etl-single-csv-title='{% trans "Import Format: Single .csv file" as etlSingleCSVTitle %} "{{ etlSingleCSVTitle|escapejs }}"'
        bulk-data-edit-details='{% trans "Bulk Data Edit Details" as bulkDataEditDetails %} "{{ bulkDataEditDetails|escapejs }}"'
        no-data-to-preview='{% trans "Nothing to update. Your data already meets your requirements." as noDataToPreview %} "{{ noDataToPreview|escapejs }}"'
        resource-model-editied='{% trans "Resource Model Edited" as resourceModelEditied %} "{{ resourceModelEditied|escapejs }}"'
        field-name-edited='{% trans "Field Name Edited" as fieldNameEdited %} "{{ fieldNameEdited|escapejs }}"'
        edit-operation='{% trans "Edit Operation" as editOperation %} "{{ editOperation|escapejs }}"'
        file-summary='{% trans "File Summary" as fileSummary %} "{{ fileSummary|escapejs }}"'
        file-name='{% trans "File name" as fileName %} "{{ fileName|escapejs }}"'
        file-size='{% trans "File size" as fileSize %} "{{ fileSize|escapejs }}"'
        number-of-rows='{% trans "Number of rows" as numberOfRows %} "{{ numberOfRows|escapejs }}"'
        target-model='{% trans "Target Model" as targetModel %} "{{ targetModel|escapejs }}"'
        import-details='{% trans "Import Details" as importDetails %} "{{ importDetails|escapejs }}"'
        column-name-first-row='{% trans "Column names in the first row" as columnNameFirstRow %} "{{ columnNameFirstRow|escapejs }}"'
        id-column-selection='{% trans "Use as an id" as idColumnSelection %} "{{ idColumnSelection|escapejs }}"'
        showing-first='{% trans "Showing First" as showingFirst %} "{{ showingFirst|escapejs }}"'
        showing-all='{% trans "Showing All" as showingAll %} "{{ showingAll|escapejs }}"'
        rows='{% trans "Rows" as rows %} "{{ rows|escapejs }}"'
        import-data='{% trans "Import data" as importData %} "{{ importData|escapejs }}"'
        import-single-csv='{% trans "Import Single CSV" as importSingleCsv %} "{{ importSingleCsv|escapejs }}"'
        target-resource='{% trans "Target resource" as targetResource %} "{{ targetResource|escapejs }}"'
        target-fields='{% trans "Target fields" as targetFields %} "{{ targetFields|escapejs }}"'
        download-templates='{% trans "Download Templates" as downloadTemplates %} "{{ downloadTemplates|escapejs }}"'
        select-template='{% trans "Select Template" as selectTemplate %} "{{ selectTemplate|escapejs }}"'
        upload-zip-file='{% trans "Upload .zip File" as uploadZipFile %} "{{ uploadZipFile|escapejs }}"'
        upload-your-xlsx-zip-file='{% trans "Upload Your .xlsx or .zip File" as uploadYourXlsxZipFile %} "{{ uploadYourXlsxZipFile|escapejs }}"'
        branch-excel='{% trans "Branch Excel" as branchExcel %} "{{ branchExcel|escapejs }}"'
        tile-excel-cap='{% trans "Tile Excel" as tileExcelCap %} "{{ tileExcelCap|escapejs }}"'
        file-upload-summary='{% trans "File Upload Summary" as fileUploadSummary %} "{{ fileUploadSummary|escapejs }}"'
        file='{% trans "File" as file %} "{{ file|escapejs }}"'
        size='{% trans "Size" as size %} "{{ size|escapejs }}"'
        submit='{% trans "Submit" as submit %} "{{ submit|escapejs }}"'
        file-contents='{% trans "File contents" as fileContents %} "{{ fileContents|escapejs }}"'
        import-branch-excel-summary='{% trans "Import Branch Excel Summary" as importBranchExcelSummary %} "{{ importBranchExcelSummary|escapejs }}"'
        export-branch-excel-summary='{% trans "Export Branch Excel Summary" as exportBranchExcelSummary %} "{{ exportBranchExcelSummary|escapejs }}"'
        export-branch-excel='{% trans "Export Branch Excel" as exportBranchExcel %} "{{ exportBranchExcel|escapejs }}"'
        export-details='{% trans "Export Details" as exportDetails %} "{{ exportDetails|escapejs }}"'
        instances='{% trans "instances" as instances %} "{{ instances|escapejs }}"'
        imported-data='{% trans "Imported Data" as importedData %} "{{ importedData|escapejs }}"'
        number-of-resources-exported='{% trans "Number of Resources Exported" as numberOfResourcesExported %} "{{ numberOfResourcesExported|escapejs }}"'
        number-of-related-files='{% trans "Number Of Related Files" as numberOfRelatedFiles %} "{{ numberOfRelatedFiles|escapejs }}"'
        number-of-related-files-in-zip='{% trans "Number Of Related Files In Zip" as numberOfRelatedFilesInZip %} "{{ numberOfRelatedFilesInZip|escapejs }}"'
        download-additional-files='{% trans "Download Additional Files" as downloadAdditionalFiles %} "{{ downloadAdditionalFiles|escapejs }}"'
        download-exported-zip-file='{% trans "Download Exported Zip File" as downloadExportedZipFile %} "{{ downloadExportedZipFile|escapejs }}"'
        import-tile-excel-summary='{% trans "Import Tile Excel Summary" as importTileExcelSummary %} "{{ importTileExcelSummary|escapejs }}"'
        export-tile-excel-summary='{% trans "Export Tile Excel Summary" as exportTileExcelSummary %} "{{ exportTileExcelSummary|escapejs }}"'
        export-tile-excel='{% trans "Export Tile Excel" as exportTileExcel %} "{{ exportTileExcel|escapejs }}"'
        excel-file='{% trans "Excel File" as excelFile %} "{{ excelFile|escapejs }}"'
        export-concepts-as='{% trans "Export Concepts as: " as exportConceptsAs %} "{{ exportConceptsAs|escapejs }}"'
        choose-name-for-file='{% trans "Choose a name for the file (optional)" as chooseNameForFile %} "{{ chooseNameForFile|escapejs }}"'
        worksheets='{% trans "Worksheets" as worksheets %} "{{ worksheets|escapejs }}"'
        tiles='{% trans "Tiles" as tiles %} "{{ tiles|escapejs }}"'
        import='{% trans "Import" as import %} "{{ import|escapejs }}"'
        export='{% trans "Export" as export %} "{{ export|escapejs }}"'
        filter-tasks='{% trans "Filter Tasks" as filterTasks %} "{{ filterTasks|escapejs }}"'
        filter-modules='{% trans "Filter Modules" as filterModules %} "{{ filterModules|escapejs }}"'
        start='{% trans "Start" as start %} "{{ start|escapejs }}"'
        warning='{% trans "Warning" as warning %} "{{ warning|escapejs }}"'
        etl-reverse-warning-message='{% trans "Are you sure you want to delete this load?" as etlReverseWarningMessage %} "{{ etlReverseWarningMessage|escapejs }}"'
        undo-import='{% trans "undo" as undoImport %} "{{ undoImport|escapejs }}"'
        stop-etl='{% trans "stop" as stopEtl %} "{{ stopEtl|escapejs }}"'
        cancelled='{% trans "cancelled" as cancelled %} "{{ cancelled|escapejs }}"'
        remove-from-history='{% trans "remove from history" as removeFromHistory %} "{{ removeFromHistory|escapejs }}"'
        number-of-resources-updated='{% trans "Number of Resources Updated" as numberOfResourcesUpdated %} "{{ numberOfResourcesUpdated|escapejs }}"'
        indexing='{% trans "indexing" as indexing %} "{{ indexing|escapejs }}"'
        loaded-but-unindexed='{% trans "loaded but unindexed" as loadedButUnindexed %} "{{ loadedButUnindexed|escapejs }}"'
        validating='{% trans "validating" as validating %} "{{ validating|escapejs }}"'
        completed='{% trans "completed" as completed %} "{{ completed|escapejs }}"'
        failed='{% trans "failed" as failed %} "{{ failed|escapejs }}"'
        running='{% trans "running" as running %} "{{ running|escapejs }}"'
        unloading='{% trans "unloading" as unloading %} "{{ unloading|escapejs }}"'
        unloaded='{% trans "unloaded" as unloaded %} "{{ unloaded|escapejs }}"'
        bulk-string-editor-trim='{% trans "Trim Whitespace" as bulkStringEditorTrim %} "{{ bulkStringEditorTrim|escapejs }}"'
        bulk-string-editor-change-case='{% trans "Bulk String Editor - Change Case" as bulkStringEditorChangeCase %} "{{ bulkStringEditorChangeCase|escapejs }}"'
        bulk-string-editor-replace='{% trans "Replace Text" as bulkStringEditorReplace %} "{{ bulkStringEditorReplace|escapejs }}"'
        select-edit-operation='{% trans "Select an Edit Operation" as SelectEditOperation %} "{{ SelectEditOperation|escapejs }}"'
        preview-count-stats='(limit, possible, resCount) => {return {% trans "Showing first ${limit} of ${possible} values in ${resCount} resources" as previewCountStats %} `{{ previewCountStats|escapejs }}` }'
<<<<<<< HEAD
        bulk-edit-limit-info='(limit) => {return {% trans "If the number of edits exceeds the limit of ${limit} values, you may need to perform bulk-edit multiple times" as bulkEditLimitInfo %} `{{ bulkEditLimitInfo|escapejs }}`}'
        bulk-edit-limit-warning='(limit) => {return {% trans "The number of possible edits exceeds the limit of ${limit} values, only the first ${limit} will be updated" as bulkEditLimitWarning %} `{{ bulkEditLimitWarning|escapejs }}`}'
        count-of-resources-updated='(count) => {return {% trans "Resources updated: ${count}" as countOfResourcesUpdated %} `{{ countOfResourcesUpdated|escapejs }}` }'
        count-of-tiles-updated='(count) => {return {% trans "Tiles updated: ${count}" as countOfTilesUpdated %} `{{ countOfTilesUpdated|escapejs }}` }'
=======
        bulk-edit-limit-warning='(limit) => {return {% trans "For safety, only ${limit} bulk edits are allowed at a time.  If you need to edit more than ${limit} entries, you will need to perform the operation multiple times." as bulkEditLimitWarning %} `{{ bulkEditLimitWarning|escapejs }}`}'
>>>>>>> a46b8c12
        show='{% trans "show" as show %} "{{ show|escapejs }}"'
        hide='{% trans "hide" as hide %} "{{ hide|escapejs }}"'
        first-five-shown='{% trans "First 5 errors are shown" as firstFiveShown %} "{{ firstFiveShown|escapejs }}"'
        validation-errors='{% trans "Validation Errors" as validationErrors %} "{{ validationErrors|escapejs }}"'
        no-error-found='{% trans "No Error Found" as noErrorFound %} "{{ noErrorFound|escapejs }}"'
        click-here='{% trans "click here" as clickHere %} "{{ clickHere|escapejs }}"'
        loading-data='{% trans "Loading data" as loadingData %} "{{ loadingData|escapejs }}"'
        loading-status='{% trans "Loading status" as loadingStatus %} "{{ loadingStatus|escapejs }}"'
        loading-started='{% trans "Loading started" as loadingStarted %} "{{ loadingStarted|escapejs }}"'
        loading-ended='{% trans "Loading ended" as loadingEnded %} "{{ loadingEnded|escapejs }}"'
        load-duration='{% trans "Load duration" as loadDuration %} "{{ loadDuration|escapejs }}"'
        indexing-ended='{% trans "Indexing ended" as indexingEnded %} "{{ indexingEnded|escapejs }}"'
        indexing-duration='{% trans "Indexing duration" as indexingDuration %} "{{ indexingDuration|escapejs }}"'
        updating-progress='{% trans "Updating Progress" as updatingProgress %} "{{ updatingProgress|escapejs }}"'
        updating-status='{% trans "Updating status" as updatingStatus %} "{{ updatingStatus|escapejs }}"'
        updating-started='{% trans "Updating started" as updatingStarted %} "{{ updatingStarted|escapejs }}"'
        updating-ended='{% trans "Updating ended" as updatingEnded %} "{{ updatingEnded|escapejs }}"'
        updating-duration='{% trans "Updating duration" as updatingDuration %} "{{ updatingDuration|escapejs }}"'
        view-in-edit-log='{% trans "view in edit log" as viewInEditLog %} "{{ viewInEditLog|escapejs }}"'
        list-of-edited-resources='{% trans "List of Edited Resources" as listOfEditedResources %} "{{ listOfEditedResources|escapejs }}"'
        manage='{% trans "Manage" as manage %} "{{ manage|escapejs }}"'
        unable-to-display-selected-file='{% trans "Unable to display the selected file" as unableToDisplaySelectedFile %} "{{ unableToDisplaySelectedFile|escapejs }}"'
        file-display-error-message1='{% trans "This file can't be displayed." as fileDisplayErrorMessage1 %} "{{ fileDisplayErrorMessage1|escapejs }}"'
        file-display-error-message2='{% trans "It may be a proprietary format or there isn't a loader available yet" as fileDisplayErrorMessage2 %} "{{ fileDisplayErrorMessage2|escapejs }}"'
        file-display-error-message3='{% trans "to present it in this webpage." as fileDisplayErrorMessage3 %} "{{ fileDisplayErrorMessage3|escapejs }}"'
        file-loader-parse-error-message='{% trans "Unable to parse your file with the " as fileLoaderParseErrorMessage %} "{{ fileLoaderParseErrorMessage|escapejs }}"'
        loader-lowercase='{% trans "loader" as loaderLowercase %} "{{ loaderLowercase|escapejs }}"'
        select-file-loader='{% trans "Select File Loader" as selectFileLoader %} "{{ selectFileLoader|escapejs }}"'
        select-loader-message='{% trans "Select the loader best suited for processing and visualizing the selected file" as selectLoaderMessage %} "{{ selectLoaderMessage|escapejs }}"'
        upload-files='{% trans "Upload Files" as uploadFiles %} "{{ uploadFiles|escapejs }}"'
        out-of='{% trans "out of" as outOf %} "{{ outOf|escapejs }}"'
        files-match-filter='{% trans "files match filter" as filesMatchFilter %} "{{ filesMatchFilter|escapejs }}"'
        file-upload-number-size-desc='{% trans "You may upload as many files as you wish; check with the site admin on the maximum file size." as fileUploadNumberSizeDesc %} "{{ fileUploadNumberSizeDesc|escapejs }}"'
        optional='{% trans "optional" as optional %} "{{ optional|escapejs }}"'
        file-upload-optional='{% trans "Adding files to this record is" as fileUploadOptional %} "{{ fileUploadOptional|escapejs }}"'
        image-upload_format-desc='{% trans "Images formatted as .jpg, .png files may be uploaded. Other formats may require a loader to view." as imageUploadFormatDesc %} "{{ imageUploadFormatDesc|escapejs }}"'
        file-filter='{% trans "File Filter" as fileFilter %} "{{ fileFilter|escapejs }}"'
        select-all='{% trans "Select All" as selectAll %} "{{ selectAll|escapejs }}"'
        clear-all='{% trans "Clear All" as clearAll %} "{{ clearAll|escapejs }}"'
        delete-selected='{% trans "Delete Selected" as deleteSelected %} "{{ deleteSelected|escapejs }}"'
        download-selected='{% trans "Download Selected" as downloadSelected %} "{{ downloadSelected|escapejs }}"'
        loader='{% trans "Loader" as loader %} "{{ loader|escapejs }}"'
        file-renderer='{% trans "File Renderer" as fileRenderer %} "{{ fileRenderer|escapejs }}"'
        delete='{% trans "Delete" as delete %} "{{ delete|escapejs }}"'
        save='{% trans "Save" as save %} "{{ save|escapejs }}"'
        files-selected='{% trans "files selected" as filesSelected %} "{{ filesSelected|escapejs }}"'
        add-files='{% trans "add files" as addFiles %} "{{ addFiles|escapejs }}"'
        apply-to-selected-files='{% trans "Apply to Selected Files" as applyToSelectedFiles %} "{{ applyToSelectedFiles|escapejs }}"'
        apply-same-loader-to-all='{% trans "Apply the same loader to all selected files in the dataset" as applySameLoaderToAll %} "{{ applySameLoaderToAll|escapejs }}"'
        id-column-selection='{% trans "Use as an id" as idColumnSelection %} "{{ idColumnSelection|escapejs }}"'
    ></div>
    {% endblock arches_translations %}
    {% block arches_urls %}
    <div
        class='arches-urls'
        root="{% url 'root' %}"
        home="{% url 'home' %}"
        media="{{ STATIC_URL }}"
        rdm="{% url 'rdm' ''%}"
        uploadedfiles="{{ MEDIA_URL }}"
        url_subpath="{{app_settings.FORCE_SCRIPT_NAME}}"
        concept_tree="{% url 'concept_tree' '' %}"
        concept="{% url 'concept' 'aaaaaaaa-aaaa-aaaa-aaaa-aaaaaaaaaaaa' %}"
        concept_search="{% url 'concept_search' %}"
        concept_value="{% url 'concept_value' %}"
        concept_manage_parents="{% url 'concept_manage_parents' 'aaaaaaaa-aaaa-aaaa-aaaa-aaaaaaaaaaaa' %}"
        concept_make_collection="{% url 'make_collection' 'aaaaaaaa-aaaa-aaaa-aaaa-aaaaaaaaaaaa' %}"
        change_password="{% url 'change_password' %}"
        export_concept="{% url 'export_concept' 'aaaaaaaa-aaaa-aaaa-aaaa-aaaaaaaaaaaa' %}"
        export_concept_collections="{% url 'export_concept_collections' %}"
        get_concept_collections="{% url 'get_concept_collections' %}"
        dropdown="{% url 'dropdown' %}"
        paged_dropdown="{% url 'paged_dropdown' %}"
        get_pref_label="{% url 'get_pref_label' %}"
        from_sparql_endpoint="{% url 'from_sparql_endpoint' 'aaaaaaaa-aaaa-aaaa-aaaa-aaaaaaaaaaaa' %}"
        search_sparql_endpoint="{% url 'search_sparql_endpoint' %}"
        confirm_delete="{% url 'confirm_delete' 'aaaaaaaa-aaaa-aaaa-aaaa-aaaaaaaaaaaa' %}"
        search_home="{% url 'search_home' %}"
        search_terms="{% url 'search_terms' %}"
        search_results="{% url 'search_results' %}"
        export_results="{% url 'export_results' %}"
        get_export_file="{% url 'get_export_file' %}"
        buffer="{% url 'buffer'%}"
        config="{% url 'config' %}"
        node="{% url 'node' 'aaaaaaaa-aaaa-aaaa-aaaa-aaaaaaaaaaaa' %}"
        graph_nodes='(graphid)=>{return "{% url "graph_nodes" "aaaaaaaa-aaaa-aaaa-aaaa-aaaaaaaaaaaa" %}".replace("aaaaaaaa-aaaa-aaaa-aaaa-aaaaaaaaaaaa", graphid)}'
        nodegroup="{% url 'nodegroup' %}"
        node_layer="{% url 'node_layer' 'aaaaaaaa-aaaa-aaaa-aaaa-aaaaaaaaaaaa' %}"
        graph='"{% url "graph" "aaaaaaaa-aaaa-aaaa-aaaa-aaaaaaaaaaaa" %}".replace("aaaaaaaa-aaaa-aaaa-aaaa-aaaaaaaaaaaa", "")'
        graph_designer='(graphid)=>{return "{% url "graph_designer" "aaaaaaaa-aaaa-aaaa-aaaa-aaaaaaaaaaaa" %}".replace("aaaaaaaa-aaaa-aaaa-aaaa-aaaaaaaaaaaa", graphid)}'
        graph_settings='(graphid)=>{return "{% url "graph_settings" "aaaaaaaa-aaaa-aaaa-aaaa-aaaaaaaaaaaa" %}".replace("aaaaaaaa-aaaa-aaaa-aaaa-aaaaaaaaaaaa", graphid)}'
        get_notifications="{% url 'get_notifications' %}"
        dismiss_notifications="{% url 'dismiss_notifications' %}"
        get_notification_types="{% url 'get_notification_types' %}"
        update_notification_types="{% url 'update_notification_types' %}"
        card="{% url 'card' '' %}"
        reorder_cards="{% url 'reorder_cards'%}"
        resource="{% url 'resource' %}"
        resource_editor='"{% url "resource_editor" "aaaaaaaa-aaaa-aaaa-aaaa-aaaaaaaaaaaa" %}".replace("aaaaaaaa-aaaa-aaaa-aaaa-aaaaaaaaaaaa", "")'
        resource_copy='"{% url "resource_copy" "aaaaaaaa-aaaa-aaaa-aaaa-aaaaaaaaaaaa" %}".replace("aaaaaaaa-aaaa-aaaa-aaaa-aaaaaaaaaaaa", "")'
        resource_report='"{% url "resource_report" "aaaaaaaa-aaaa-aaaa-aaaa-aaaaaaaaaaaa" %}".replace("aaaaaaaa-aaaa-aaaa-aaaa-aaaaaaaaaaaa", "")'
        resource_edit_log='"{% url "resource_edit_log" "aaaaaaaa-aaaa-aaaa-aaaa-aaaaaaaaaaaa" %}".replace("aaaaaaaa-aaaa-aaaa-aaaa-aaaaaaaaaaaa", "")'
        get_resource_edit_log='(graphid)=>{return "{% url "resource_edit_log" "aaaaaaaa-aaaa-aaaa-aaaa-aaaaaaaaaaaa" %}".replace("aaaaaaaa-aaaa-aaaa-aaaa-aaaaaaaaaaaa", graphid)}'
        resource_data='"{% url "resource_data" "aaaaaaaa-aaaa-aaaa-aaaa-aaaaaaaaaaaa" "aaaaaaaa-aaaa-aaaa-aaaa-aaaaaaaaaaaa" %}".replace(/aaaaaaaa-aaaa-aaaa-aaaa-aaaaaaaaaaaa/g, "")'
        resource_cards='"{% url "resource_cards" "aaaaaaaa-aaaa-aaaa-aaaa-aaaaaaaaaaaa" %}".replace("aaaaaaaa-aaaa-aaaa-aaaa-aaaaaaaaaaaa", "")'
        related_resources='"{% url "related_resources" "aaaaaaaa-aaaa-aaaa-aaaa-aaaaaaaaaaaa" %}".replace("aaaaaaaa-aaaa-aaaa-aaaa-aaaaaaaaaaaa", "")'
        resource_descriptors='"{% url "resource_descriptors" "aaaaaaaa-aaaa-aaaa-aaaa-aaaaaaaaaaaa" %}".replace("aaaaaaaa-aaaa-aaaa-aaaa-aaaaaaaaaaaa", "")'
        resource_tiles="{% url 'resource_tiles' 'aaaaaaaa-aaaa-aaaa-aaaa-aaaaaaaaaaaa' %}"
        tile="{% url 'tile' %}"
        reorder_tiles="{% url 'reorder_tiles' %}"
        reorder_nodes="{% url 'reorder_nodes' %}"
        delete_provisional_tile="{% url 'delete_provisional_tile' %}"
        edit_history="{% url 'edit_history' %}"
        tile_history="{% url 'tile_history' %}"
        download_files="{% url 'download_files' %}"
        apply_functions='"{% url "apply_functions" "aaaaaaaa-aaaa-aaaa-aaaa-aaaaaaaaaaaa" %}".replace("aaaaaaaa-aaaa-aaaa-aaaa-aaaaaaaaaaaa", "")'
        remove_functions='"{% url "remove_functions" "aaaaaaaa-aaaa-aaaa-aaaa-aaaaaaaaaaaa" %}".replace("aaaaaaaa-aaaa-aaaa-aaaa-aaaaaaaaaaaa", "")'
        time_wheel_config="{% url 'time_wheel_config' %}"
        two_factor_authentication_reset="{% url 'two-factor-authentication-reset' %}"
        reindex="{% url 'reindex' %}"
        permission_data="{% url 'permission_data' %}"
        resource_permission_data="{% url 'resource_permission_data' %}"
        permission_manager_data="{% url 'permission_manager_data' %}"
        clear_user_permission_cache="{% url 'clear_user_permission_cache' %}"
        get_user_names="{% url 'get_user_names' %}"
        feature_popup_content="{% url 'feature_popup_content' %}"
        related_resource_candidates="{% url 'related_resource_candidates' %}"
        relatable_resources="{% url 'relatable_resources' %}"
        languages="{% url 'language' %}"
        get_domain_connections='(graphid)=>{return "{% url "get_domain_connections" "aaaaaaaa-aaaa-aaaa-aaaa-aaaaaaaaaaaa" %}".replace("aaaaaaaa-aaaa-aaaa-aaaa-aaaaaaaaaaaa", graphid)}'
        clone_graph='(graphid)=>{return "{% url "clone_graph" "aaaaaaaa-aaaa-aaaa-aaaa-aaaaaaaaaaaa" %}".replace("aaaaaaaa-aaaa-aaaa-aaaa-aaaaaaaaaaaa", graphid)}'
        export_graph='(graphid)=>{return "{% url "export_graph" "aaaaaaaa-aaaa-aaaa-aaaa-aaaaaaaaaaaa" %}".replace("aaaaaaaa-aaaa-aaaa-aaaa-aaaaaaaaaaaa", graphid)}'
        publish_graph='(graphid)=>{return "{% url "publish_graph" "aaaaaaaa-aaaa-aaaa-aaaa-aaaaaaaaaaaa" %}".replace("aaaaaaaa-aaaa-aaaa-aaaa-aaaaaaaaaaaa", graphid)}'
        unpublish_graph='(graphid)=>{return "{% url "unpublish_graph" "aaaaaaaa-aaaa-aaaa-aaaa-aaaaaaaaaaaa" %}".replace("aaaaaaaa-aaaa-aaaa-aaaa-aaaaaaaaaaaa", graphid)}'
        delete_graph='(graphid)=>{return "{% url "delete_graph" "aaaaaaaa-aaaa-aaaa-aaaa-aaaaaaaaaaaa" %}".replace("aaaaaaaa-aaaa-aaaa-aaaa-aaaaaaaaaaaa", graphid)}'
        delete_instances='(graphid)=>{return "{% url "delete_instances" "aaaaaaaa-aaaa-aaaa-aaaa-aaaaaaaaaaaa" %}".replace("aaaaaaaa-aaaa-aaaa-aaaa-aaaaaaaaaaaa", graphid)}'
        export_mapping_file='(graphid)=>{return "{% url "export_mapping_file" "aaaaaaaa-aaaa-aaaa-aaaa-aaaaaaaaaaaa" %}".replace("aaaaaaaa-aaaa-aaaa-aaaa-aaaaaaaaaaaa", graphid)}'
        add_resource='(graphid)=>{return "{% url "add_resource" "aaaaaaaa-aaaa-aaaa-aaaa-aaaaaaaaaaaa" %}".replace("aaaaaaaa-aaaa-aaaa-aaaa-aaaaaaaaaaaa", graphid)}'
        function_manager='(graphid)=>{return "{% url "function_manager" "aaaaaaaa-aaaa-aaaa-aaaa-aaaaaaaaaaaa" %}".replace("aaaaaaaa-aaaa-aaaa-aaaa-aaaaaaaaaaaa", graphid)}'
        plugin='(pluginid)=>{return "{% url "plugins" "aaaaaaaa-aaaa-aaaa-aaaa-aaaaaaaaaaaa" %}".replace("aaaaaaaa-aaaa-aaaa-aaaa-aaaaaaaaaaaa", pluginid)}'
        transaction_reverse='(transactionid)=> {return "{% url "transaction_reverse" "aaaaaaaa-aaaa-aaaa-aaaa-aaaaaaaaaaaa" %}".replace("aaaaaaaa-aaaa-aaaa-aaaa-aaaaaaaaaaaa", transactionid)}'
        mvt='(nodeid)=>{return decodeURI("{% url "mvt" "aaaaaaaa-aaaa-aaaa-aaaa-aaaaaaaaaaaa" "{z}" "{x}" "{y}" %}").replace("aaaaaaaa-aaaa-aaaa-aaaa-aaaaaaaaaaaa", nodeid)}'
        help_template="{% url 'help_templates' %}"
        graphs_api='"{% url "graphs_api" "aaaaaaaa-aaaa-aaaa-aaaa-aaaaaaaaaaaa" %}".replace("aaaaaaaa-aaaa-aaaa-aaaa-aaaaaaaaaaaa", "")'
        api_card='"{% url "api_card" "aaaaaaaa-aaaa-aaaa-aaaa-aaaaaaaaaaaa" %}".replace("aaaaaaaa-aaaa-aaaa-aaaa-aaaaaaaaaaaa", "")'
        api_tiles='(tileid)=>{
            return "{% url "api_tiles" "aaaaaaaa-aaaa-aaaa-aaaa-aaaaaaaaaaaa" %}".replace("aaaaaaaa-aaaa-aaaa-aaaa-aaaaaaaaaaaa", tileid);
        }'
        api_nodegroup='(nodegroupid)=>{
            return "{% url "api_nodegroup" "aaaaaaaa-aaaa-aaaa-aaaa-aaaaaaaaaaaa" %}".replace("aaaaaaaa-aaaa-aaaa-aaaa-aaaaaaaaaaaa", nodegroupid);
        }'
        api_nodes='(nodeid)=>{
            return "{% url "api_nodes" "aaaaaaaa-aaaa-aaaa-aaaa-aaaaaaaaaaaa" %}".replace("aaaaaaaa-aaaa-aaaa-aaaa-aaaaaaaaaaaa", nodeid);
        }'
        api_node_value="{% url 'api_node_value' %}"
        api_resource_report='(resourceid)=>{return "{% url "api_resource_report" "aaaaaaaa-aaaa-aaaa-aaaa-aaaaaaaaaaaa" %}".replace("aaaaaaaa-aaaa-aaaa-aaaa-aaaaaaaaaaaa", resourceid)}'
        api_bulk_resource_report="{% url 'api_bulk_resource_report' %}"
        api_bulk_disambiguated_resource_instance="{% url 'api_bulk_disambiguated_resource_instance' %}"
        api_resources='(resourceid)=>{return "{% url "resources" "aaaaaaaa-aaaa-aaaa-aaaa-aaaaaaaaaaaa" %}".replace("aaaaaaaa-aaaa-aaaa-aaaa-aaaaaaaaaaaa", resourceid)}'
        api_search_component_data='"{% url "api_search_component_data" "aaaa"%}".replace("aaaa", "")'
        geojson="{% url 'geojson' %}"
        icons="{% url 'icons' %}"
        ontology_properties="{% url 'ontology_properties' %}"
        iiifmanifest="{% url 'iiifmanifest' %}"
        manifest_manager="{% url 'manifest_manager' %}"
        etl_manager="{% url 'etl_manager' %}"
        iiifannotations="{% url 'iiifannotations' %}"
        iiifannotationnodes="{% url 'iiifannotationnodes' %}"
        validatejson='"{% url "validatejson" "aaaa"%}".replace("aaaa", "")'
        get_dsl="{% url 'get_dsl' %}"
        transform_edtf_for_tile="{% url 'transform_edtf_for_tile' %}"
    ></div>
    {% endblock arches_urls %}
    {% block arches_data %}
    <div
        class='arches-data'
        celery-running="{{celery_running}}"
        concept-collections='[{% for concept_collection in concept_collections %}{
            "label": "{{ concept_collection.label | escapejs }}",
            "id": "{{ concept_collection.id }}"
        },{% endfor %}]'
        export-html-templates='[{% for template in export_html_templates %} "{{ template }}", {% endfor %}]'
        geocoder-default="{{ map_info.geocoder_default }}"
        geocoding-providers='[{% for provider in geocoding_providers %}{
            "name": "{{ provider.name }}",
            "geocoderid": "{{ provider.geocoderid }}",
            "api_key": {% if provider.api_key != None %} "{{ provider.api_key }}" {% elif provider.api_key == None %} null {% endif %},
            "component": "{{ provider.component }}"
        },{% endfor %}]'
        graphs="{{graphs|default:'[]'}}"
        hex-bin-size="{{ map_info.hex_bin_size | unlocalize }}"
        hex-bin-bounds="{{ map_info.hex_bin_bounds }}"
        active-language="{{ app_settings.ACTIVE_LANGUAGE }}"
        active-language-dir="{{ app_settings.ACTIVE_LANGUAGE_DIR }}"
        languages='{{ app_settings.LANGUAGES }}'
        mapbox-api-key="{{ map_info.mapbox_api_key }}"
        mapbox-glyphs="{{ map_info.mapbox_glyphs }}"
        mapbox-sprites="{{ map_info.mapbox_sprites }}"
        map-default-x="{{ map_info.x|unlocalize }}"
        map-default-y="{{ map_info.y|unlocalize }}"
        map-default-zoom="{{ map_info.zoom | unlocalize }}"
        map-default-min-zoom="{{ map_info.map_min_zoom | unlocalize }}"
        map-default-max-zoom="{{ map_info.map_max_zoom | unlocalize }}"
        map-layers='[{% for map_layer in map_layers %}{
            "maplayerid": "{{ map_layer.maplayerid }}",
            "name": "{{ map_layer.name }}",
            "layer_definitions": {{ map_layer.layer_json }},
            "isoverlay": {{ map_layer.isoverlay|lower }},
            "icon": "{{ map_layer.icon }}",
            "legend": "{{ map_layer.legend | default_if_none:"" | escapejs  }}",
            "searchonly": {{ map_layer.searchonly|lower }},
            "activated": {{ map_layer.activated|lower }},
            "addtomap": {{ map_layer.addtomap|lower }},
            "is_resource_layer": false,
            "centerx": {{ map_layer.centerx|default_if_none:"null"|unlocalize }},
            "centery": {{ map_layer.centery|default_if_none:"null"|unlocalize }},
            "zoom": {{ map_layer.zoom|default_if_none:"null"|unlocalize }},
            "sortorder": {{ map_layer.sortorder }},
            "ispublic": {{ map_layer.ispublic|lower }}
        },{% endfor %}{% for resource_map_layer in resource_map_layers %}{
            "maplayerid": "{{ resource_map_layer.nodeid }}",
            "name": "{{ resource_map_layer.name }}",
            "layer_definitions": {{ resource_map_layer.layer_definitions }},
            "searchonly": false,
            "isoverlay": true,
            "icon": "{{ resource_map_layer.icon }}",
            "legend": "{{ resource_map_layer.legend | escapejs  }}",
            "activated": true,
            "addtomap": {{ resource_map_layer.addtomap|lower }},
            "is_resource_layer": true
        },{% endfor %}]'
        map-markers='[{% for map_marker in map_markers %}{
            "name": "{{ map_marker.name }}",
            "url": "{{ map_marker.url }}"
        },{% endfor %}]'
        map-sources='{
            {% for map_source in map_sources %}
                "{{ map_source.name }}": {{ map_source.source_json }},
            {% endfor %}
            {% for resource_map_source in resource_map_sources %}
                "{{ resource_map_source.name }}": {{ resource_map_source.source }},
            {% endfor %}
        }'
        preferred-coordinate-systems="{{ map_info.preferred_coordinate_systems }}"
        resources='[{% for resource in resource_graphs %}{
            "maplayerid": "{{resource.graphid}}",
            "graphid": "{{resource.graphid}}",
            "name": "{{ resource.name | escapejs }}",
            "icon": "{{ resource.iconclass }}"
        },{% endfor %}]'
        user-email='{{ user.email }}'
        use-semantic-relationships="{{ app_settings.USE_SEMANTIC_RESOURCE_RELATIONSHIPS|lower }}"
        version="{{ app_settings.VERSION }}"
    ></div>
    {% endblock arches_data %}


    <!-- consumed by media/js/card-components.js -->
    <div
        id="cardComponentData"
        style="display: none;"
        cardComponents='{{% for component in card_components %}
            "{{ component.pk }}": {
                "componentname": "{{ component.componentname }}",
                "component": "{{ component.component }}",
                "defaultconfig": {{ component.defaultconfig_json }}
            },
        {% endfor %}}'
    ></div>


    <!-- consumed by media/js/datatype-config-components.js -->
    <div
        id="datatypeConfigComponentData"
        style="display: none;"
        datatypeConfigComponents='{{% for datatype in datatypes %}
            {% if datatype.configcomponent != None %}
                "{{ datatype.pk }}" : {
                    "datatype": "{{ datatype.datatype }}",
                    "iconclass": "{{ datatype.iconclass }}",
                    "modulename": "{{ datatype.modulename }}",
                    "classname": "{{ datatype.classname }}",
                    "configcomponent": "{{ datatype.configcomponent }}",
                    "defaultconfig": {{ datatype.defaultconfig }},
                    "configname": "{{ datatype.configname }}",
                    "isgeometric": "{{ datatype.isgeometric }}",
                    "defaultwidget": "{{ datatype.defaultwidget }}",
                    "issearchable": "{{ datatype.issearchable }}"
                },
            {% endif %}
        {% endfor %}}'
    ></div>


    <!-- consumed by media/js/file-renderers.js -->
    <div
        id="fileRendererData"
        style="display: none;"
        fileRenderers='{{% for renderer in app_settings.RENDERERS  %}
            "{{ renderer.id }}": {
                "name": "{{ renderer.name }}",
                "title": "{{ renderer.title }}",
                "description": "{{ renderer.description }}",
                "component": "{{ renderer.component }}",
                "id": "{{ renderer.id }}",
                "iconclass": "{{ renderer.iconclass }}",
                "text": "{{ renderer.title }}",
                "type": "{{ renderer.type }}",
                "ext": "{{ renderer.ext }}",
                "exclude": "{{ renderer.exclude }}"
            },
        {% endfor %}}'
    ></div>


    <!-- consumed by media/js/function-templates.js -->
    <div
        id="functionTemplateData"
        style="display: none;"
        functionTemplates='{{% for template in function_templates  %}
            "{{ template.pk }}": {
                "component": "{{ template.component }}",
                "classname": "{{ template.classname }}",
                "name": "{{ template.name }}",
                "functiontype": "{{ template.functiontype }}",
                "modulename": "{{ template.modulename }}",
                "description": "{{ template.description }}",
                "defaultconfig": "{{ template.defaultconfig }}"
            },
        {% endfor %}}'
    ></div>


    <!-- consumed by media/js/geocoder-templates.js -->
    <div
        id="geocoderTemplateData"
        style="display: none;"
        geocoderTemplates='{{% for provider in geocoding_providers %}
            "{{ provider.geocoderid }}": {
                "component": "{{ provider.component }}",
                "name": "{{ provider.name }}",
                "api_key": "{{ provider.api_key }}"
            },
        {% endfor %}}'
    ></div>


    <!-- consumed by media/js/plugins.js -->
    <div
        id="pluginsData"
        style="display: none;"
        plugins='{{ plugins_json }}'
    ></div>


    <!-- consumed by media/js/resource-types.js -->
    <div
        id="resourceTypeData"
        style="display: none;"
        resourceTypes='{{% for type, type_data in resource_types %}
            "{{type}}": {
                "id": "{{type_data.resourcetypeid}}",
                "icon": "{{type_data.icon_class}}",
                "name": "{{type_data.name}}",
                "defaultDescription": "{{type_data.default_description}}",
                "descriptionNode": "{{type_data.description_node}}",
                "categories": [
                    {% for category in type_data.categories %}
                        "{{category}}"
                    {% endfor %}
                ],
                "color": "{{type_data.marker_color}}",
                "strokeColor": "{{type_data.stroke_color}}",
                "fillColor": "{{type_data.fill_color}}"
            },
        {% endfor %}}'
    ></div>


    <!-- consumed by media/js/report-templates.js -->
    <div
        id="reportTemplateData"
        style="display: none;"
        reportTemplates='{{% for template in report_templates %}
            "{{ template.pk }}": {
                "componentname": "{{ template.componentname }}",
                "component": "{{ template.component }}",
                "defaultconfig": {{ template.defaultconfig_json }},
                "name": "{{ template.name }}",
                "preload_resource_data": "{{ template.preload_resource_data }}"
            },
        {% endfor %}}'
    ></div>


    <!-- consumed by media/js/search-components.js -->
    <div
        id="searchComponentData"
        style="display: none;"
        searchComponents='{{% for component in search_components %}
            "{{ component.pk }}": {{ component.toJSON }},
        {% endfor %}}'
    ></div>


    <!-- consumed by media/js/widgets.js -->
    <div
        id="widgetData"
        style="display: none;"
        widgets='{{% for widget in widgets %}
            "{{ widget.pk }}": {
                "name": "{{ widget.name }}",
                "component": "{{ widget.component }}",
                "datatype": "{{ widget.datatype }}",
                "defaultconfig": {{ widget.defaultconfig_json }}
            },
        {% endfor %}}'
    ></div>
{% endblock arches_modules %}

{% block project_modules %}
{% endblock project_modules %}<|MERGE_RESOLUTION|>--- conflicted
+++ resolved
@@ -765,14 +765,9 @@
         bulk-string-editor-replace='{% trans "Replace Text" as bulkStringEditorReplace %} "{{ bulkStringEditorReplace|escapejs }}"'
         select-edit-operation='{% trans "Select an Edit Operation" as SelectEditOperation %} "{{ SelectEditOperation|escapejs }}"'
         preview-count-stats='(limit, possible, resCount) => {return {% trans "Showing first ${limit} of ${possible} values in ${resCount} resources" as previewCountStats %} `{{ previewCountStats|escapejs }}` }'
-<<<<<<< HEAD
-        bulk-edit-limit-info='(limit) => {return {% trans "If the number of edits exceeds the limit of ${limit} values, you may need to perform bulk-edit multiple times" as bulkEditLimitInfo %} `{{ bulkEditLimitInfo|escapejs }}`}'
-        bulk-edit-limit-warning='(limit) => {return {% trans "The number of possible edits exceeds the limit of ${limit} values, only the first ${limit} will be updated" as bulkEditLimitWarning %} `{{ bulkEditLimitWarning|escapejs }}`}'
         count-of-resources-updated='(count) => {return {% trans "Resources updated: ${count}" as countOfResourcesUpdated %} `{{ countOfResourcesUpdated|escapejs }}` }'
         count-of-tiles-updated='(count) => {return {% trans "Tiles updated: ${count}" as countOfTilesUpdated %} `{{ countOfTilesUpdated|escapejs }}` }'
-=======
         bulk-edit-limit-warning='(limit) => {return {% trans "For safety, only ${limit} bulk edits are allowed at a time.  If you need to edit more than ${limit} entries, you will need to perform the operation multiple times." as bulkEditLimitWarning %} `{{ bulkEditLimitWarning|escapejs }}`}'
->>>>>>> a46b8c12
         show='{% trans "show" as show %} "{{ show|escapejs }}"'
         hide='{% trans "hide" as hide %} "{{ hide|escapejs }}"'
         first-five-shown='{% trans "First 5 errors are shown" as firstFiveShown %} "{{ firstFiveShown|escapejs }}"'
