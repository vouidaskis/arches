--- conflicted
+++ resolved
@@ -579,7 +579,6 @@
         grouping-error-title='{% trans "Settings Conflict: Remove this card from grouped card?" as groupingErrorTitle %} "{{ groupingErrorTitle|escapejs }}"'
         grouping-error-message='{% trans "The cardinality of this card cannot be changed until you remove it from being grouped with the ${cardName} card.  Do you want to remove this card from being grouped with the ${cardName} card" as groupingErrorMessage %} "{{ groupingErrorMessage|escapejs }}"'
         model-does-not-exist='{% trans "!! Referenced model does not exist -- Delete and select a new model !!" as modelDoesNotExist %} "{{ modelDoesNotExist|escapejs }}"'
-<<<<<<< HEAD
         layer-preview='{% trans "Layer Preview" as layerPreview %} "{{ layerPreview|escapejs }}"'
         layer-icon='{% trans "'Layer Icon'" as layerIcon %} "{{ layerIcon|escapejs }}"'
         save-edits='{% trans "Save Edits" as saveEdits %} "{{ saveEdits|escapejs }}"'
@@ -672,7 +671,6 @@
         metadata-label='{% trans "Metadata Label" as metadataLabel %} "{{ metadataLabel|escapejs }}"'
         metadata-value='{% trans "Metadata Value" as metadataValue %} "{{ metadataValue|escapejs }}"'
         image-caption='{% trans "Image Caption" as imageCaption %} "{{ imageCaption|escapejs }}"'        
-=======
         upload-csv-zip-file='{% trans "Upload .csv or .zip File" as uploadCsvZipFile %} "{{ uploadCsvZipFile|escapejs }}"'
         dropzone-file-upload-caption='{% trans "Drag & Drop your file onto this area to upload" as dropzoneFileUploadCaption %} "{{ dropzoneFileUploadCaption|escapejs }}"'
         select-file='{% trans "Select File" as selectFile %} "{{ selectFile|escapejs }}"'
@@ -708,7 +706,6 @@
         excel-file='{% trans "Excel File" as excelFile %} "{{ excelFile|escapejs }}"'
         worksheets='{% trans "Worksheets" as worksheets %} "{{ worksheets|escapejs }}"'
         tiles='{% trans "Tiles" as tiles %} "{{ tiles|escapejs }}"'
->>>>>>> b0c1b992
     ></div>
     {% endblock arches_translations %}
     {% block arches_urls %}
