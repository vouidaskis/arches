{% load static %}
{% load l10n %}
{% load i18n %}
{% load webpack_static from webpack_loader %}
{% load render_bundle from webpack_loader %}
{% load template_tags %}


{% block require_config %}
<script>
    var CKEDITOR_BASEPATH = "{% webpack_static 'node_modules/ckeditor4/' %}";
    window.CKEDITOR_BASEPATH = CKEDITOR_BASEPATH;
    require.config({
        baseUrl: "{% webpack_static 'build/js' %}",
        urlArgs: '_dc={{ app_settings.VERSION }}',
        paths: {
            'underscore': "{% webpack_static 'node_modules/underscore/underscore-min' %}" ,
        },
        packages: [{
            name: "codemirror",
            location: "{% webpack_static 'node_modules/codemirror' %}",
            main: "lib/codemirror"
        }],
        shim: {
            'backbone': {
                deps: ['jquery', 'jquery-lib', 'underscore'],
                exports: 'Backbone'
            },
            'nifty': {
                exports: 'nifty',
                deps: ['bootstrap', 'jquery', 'jquery-ui', 'metismenu']
            },
            'metismenu': {
                deps: ['jquery', 'jquery-ui']
            },
            'chosen': {
                deps: ['jquery']
            },
            'bootstrap': {
                deps: ['jquery', 'jquery-ui']
            },
            'knockout-mapping': {
                deps: ['knockout']
            },
            'jquery-validate': {
                deps: ['jquery']
            },
            'jquery-ui': {
                deps: ['jquery']
            },
            'jqtree': {
                deps: ['jquery']
            },
            'datatables': {
                deps: ['jquery']
            },
            'datatables.net': {
                deps: ['jquery']
            },
            'datatables.net-buttons-bs': {
                deps: ['datatables.net-buttons']
            },
            'noUiSlider': {
                deps: ['jquery'],
                exports : '$'
            },
            'jquery': {
                deps: ['jquery-lib'],
                exports : '$'
            },
            'mapbox-gl-draw': {
                deps: ['mapbox-gl']
            },
            'select2': {
                deps: ['jquery'],
            },
            'moment': {
                deps: ['jquery']
            },
            'uuid': {
                exports: 'UUID'
            },
            'geohash': {
                exports: 'Geohash'
            },
            'leaflet-iiif': {
                deps: ['leaflet']
            },
            'leaflet-draw': {
                deps: ['leaflet']
            },
            'leaflet-fullscreen': {
                deps: ['leaflet']
            }
            {% block shim %}{% endblock shim %}
        }
    });
</script>
{% endblock require_config %}

{% block arches_modules %}

    <!-- consumed by media/js/arches.js -->
    {% block arches_translations %}
    <div
        class='arches-translations'
        confirm-all-resource-delete='{
            "title": "{% trans "Delete All Resources Associated with this Graph?" %}",
            "text": "{% trans "Deleting All Resources removes all associated data with this graph entirely.  Are you sure you would like to proceed?" %}"
        }'
        confirm-graph-delete='{
            "title": "{% trans "Delete Branch/Resource Model?" %}",
            "text": "{% trans "Deleting this branch/resource model will remove it (and all associated data) entirely.  Are you sure you would like to proceed?" %}"
        }'
        confirm-graph-publication-delete='{
            "title": "{% trans "Delete Published Graph?" %}",
            "text": "{% trans "Deleting this publication will remove it (and all associated data) entirely.  Are you sure you would like to proceed?" %}"
        }'
        graph-publication-delete-success='{
            "title": "{% trans "Success!" %}",
            "text": "{% trans "The published graph has been successfully deleted." %}"
        }'
        graph-publication-delete-failure='{
            "title": "{% jsescaped_trans "Delete Version Failed..."%}",
            "text": "{% jsescaped_trans "Sorry! The request failed. Please try again. Contact your system administrator if the problem persists." %}"
        }'
        confirm-graph-publication-update='{
            "title": "{% trans "Update Graph to selected version?" %}",
            "text": "{% trans "Updating this Graph to the selected published version will change the Graph throughout the application.  Are you sure you would like to proceed?" %}"
        }'
        confirm-graph-publication-edit='{
            "title": "{% trans "Apply Edits to Published Graphs?" %}",
            "text": "{% trans "This will update the historical records of the Graph without creating a new publication. Are you sure you would like to proceed?" %}"
        }'
        graph-publication-update-success='{
            "title": "{% trans "Success!" %}",
            "text": "{% trans "The published graph has been successfully updated." %}"
        }'
        graph-publication-update-failure='{
            "title": "{% jsescaped_trans "Restore Version Failed..."%}",
            "text": "{% jsescaped_trans "Sorry! The request failed. Please try again. Contact your system administrator if the problem persists." %}"
        }'
        confirm-graph-revert='{
            "title": "{% trans "Revert Branch/Resource Model?" %}",
            "text": "{% trans "This will revert the current branch/resource model to the latest published version.  Are you sure you would like to proceed?" %}"
        }'
        confirm-maplayer-delete='{
            "title": "{% jsescaped_trans "Delete map layer?" %}",
            "text": "{% jsescaped_trans "Deleting this map layer will remove it entirely.  You cannot undo this action.  Are you sure you would like to proceed?" %}"
        }'
        confirm-nav='{
            "title": "{% jsescaped_trans "Edits pending..." %}",
            "text": "{% jsescaped_trans "You currently have edits pending, are you sure you would like to proceed (and discard any pending edits)?" %}"
        }'
        confirm-resource-delete='{
            "title": "{% jsescaped_trans "Delete Resource?" %}",
            "text": "{% jsescaped_trans "Deleting this resource will remove it (and all associated data) entirely.  Are you sure you would like to proceed?" %}"
        }'
        graph-import-failed='{
            "title": "{% jsescaped_trans "Graph import failed." %}"
        }'
        request-failed='{
            "title": "{% jsescaped_trans "Request Failed..." as requestfailed %} {{requestfailed|escapejs}}",
            "text": "{% jsescaped_trans "Sorry! The request failed. Please try again.  Contact your system administrator if the problem persists." %}"
        }'
        confirm-send-two-factor-authentication-email='{
            "title": "{% jsescaped_trans "Send Two-Factor Authentication email?" %}",
            "text": "{% jsescaped_trans "This will send an email containing instructions to change two-factor authentication settings to your registered email address.  Are you sure you would like to proceed?" %}"
        }'
        resource-graph-has-unpublished-changes='{
            "title": "{% jsescaped_trans "Graph Has Unpublished Changes" %}",
            "text": "{% jsescaped_trans "This resource instance is based on a Graph that has unpublished changes. Your system administrator will need to update this instance before you can edit it." %}"
        }'
        resource-graph-has-different-publication='{
            "title": "{% jsescaped_trans "Graph Has Different Published Version" %}",
            "text": "{% jsescaped_trans "This resource instance is based on an older data model. Your system administrator will need to update this instance before you can edit it." %}"
        }'
<<<<<<< HEAD
=======
        resource-graph-has-different-publication-user-is-not-permissioned='{
            "title": "{% jsescaped_trans "Graph Has Different Publication" %}",
            "text": "{% jsescaped_trans "This Resource Instance is based on a graph that has a different publication than the current one. If you want to view the Resource please contact your System Administrator." %}"
        }'
>>>>>>> 7c78470c
        resource-graph-change-active-status-error='{
            "title": "{% jsescaped_trans "Could not update Resource Model active state" %}",
            "text": "{% jsescaped_trans "Please contact your System Administrator" %}"
        }'
        two-factor-authentication-email-success='{
            "title": "{% jsescaped_trans "Success!" %}",
            "text": "{% jsescaped_trans "An email with instructions to change two-factor authentication settings has been sent to your registered email address." %}"
        }'
        resource-copy-failed='{
            "title": "{% jsescaped_trans "Resource Copy Failed..."%}",
            "text": "{% jsescaped_trans "Sorry! The copy request failed. Please try again.  Contact your system administrator if the problem persists." %}"
        }'
        resource-copy-success='{
            "title": "{% jsescaped_trans "Resource Successfully Copied."%}"
        }'
        resource-is-not-active='{
            "title": "{% jsescaped_trans "This resource has not been marked active." %}",
            "text": "{% jsescaped_trans "To continue, please ensure the graph is marked active." %}"
        }'
        active='{% trans "Active" as active %}  "{{ active|escapejs }}"'
        inactive='{% trans "Inactive" as inactive %}  "{{ inactive|escapejs }}"'
        please-contact-system-administrator='{% trans "Please contact your system administrator for more details." as pleaseContactSystemAdministrator %}  "{{ pleaseContactSystemAdministrator|escapejs }}"'
        hide-null-values='{% trans "Hide Null Values" as hideNullValues %} "{{ hideNullValues|escapejs }}"'
        load-more='{% trans "Load More" as loadMore %} "{{ loadMore|escapejs }}"'
        load-all='{% trans "Load All" as loadAll %} "{{ loadAll|escapejs }}"'
        display-name='{% trans "Display Name" as displayName %} "{{ displayName|escapejs }}"'
        display-description='{% trans "Display Description" as displayDescription %} "{{ displayDescription|escapejs }}"'
        map-popup='{% trans "Map Popup" as mapPopup %} "{{ mapPopup|escapejs }}"'
        map-popup-template='{% trans "Map Popup Template" as mapPopupTemplate %} "{{ mapPopupTemplate|escapejs }}"'
        id-string='{% trans "ID:" as idString %} "{{ idString|escapejs }}"'
        add-buffer='{% trans "Add Buffer" as addBuffer %} "{{ addBuffer|escapejs }}"'
        buffer-intersecting-feature='{% trans "Buffer Intersecting Feature" as bufferIntersectingFeature %} "{{ bufferIntersectingFeature|escapejs }}"'
        add-buffer-to-features='{% trans "Add buffer to features" as addBufferToFeatures %} "{{ addBufferToFeatures|escapejs }}"'
        add-buffer-feature='{% trans "Add Buffer Feature" as addBufferFeature %} "{{ addBufferFeature|escapejs }}"'
        select-a-feature-to-perform-intersection='{% trans "Select a feature to perform intersection" as selectAFeatureToPerformIntersection %} "{{ selectAFeatureToPerformIntersection|escapejs }}"'
        intersect='{% trans "Intersect" as intersect %} "{{ intersect|escapejs }}"'
        reindex='{% trans "Re-index" as reindex %} "{{ reindex|escapejs }}"'
        reindexing='{% trans "Re-indexing" as reindexing %} "{{ reindexing|escapejs }}"'
        reindex-resources-now='{% trans "Re-index Resources Now" as reindexResourcesNow %} "{{ reindexResourcesNow|escapejs }}"'
        function-reindex-message='{% trans "If you've made any changes to this function and there are resources already in the system, then you will need to reindex the resources to reflect your changes.  This process can take some time (potentially several minuetes or more).  Please be patient." as functionReindexMessage %} "{{ functionReindexMessage|escapejs }}"'
        use-bracketed-node-names='{% trans "Use bracketed node names like this: <node name>" as useBracketedNodeNames %} "{{ useBracketedNodeNames|escapejs }}"'
        primary-name-template='{% trans "Primary Name Template" as primaryNameTemplate %} "{{ primaryNameTemplate|escapejs }}"'
        primary-description-template='{% trans "Primary Description Template" as primaryDescriptionTemplate %} "{{ primaryDescriptionTemplate|escapejs }}"'
        select-primary-name-identifier-card='{% trans "Select a card from which to choose nodes to power your primary name identifier." as selectPrimaryNameIdentifierCard %} "{{ selectPrimaryNameIdentifierCard|escapejs }}"'
        select-primary-description-identifier-card='{% trans "Select a card from which to choose nodes to power your primary description identifier." as selectPrimaryDescriptionIdentifierCard %} "{{ selectPrimaryDescriptionIdentifierCard|escapejs }}"'
        add-as-new='{% trans "Add as new" as addAsNew %} "{{ addAsNew|escapejs }}"'
        add-feature='{% trans "Add Feature" as addFeature %} "{{ addFeature|escapejs }}"'
        distance='{% trans "Distance:" as distance %} "{{ distance|escapejs }}"'
        units='{% trans "Units:" as units %} "{{ units|escapejs }}"'
        meters='{% trans "meters:" as meters %} "{{ meters|escapejs }}"'
        feet='{% trans "feet:" as feet %} "{{ feet|escapejs }}"'
        download='{% trans "Download" as download %} "{{ download|escapejs }}"'
        download-zip-file='{% trans "Download Zip File" as downloadZipFile %} "{{ downloadZipFile|escapejs }}"'
        triggering-nodegroups='{% trans "Triggering Nodegroups" as triggeringNodegroups %} "{{ triggeringNodegroups|escapejs }}"'
        select-a-nodegroup='{% trans "Select a Nodegroup" as selectANodegroup %} "{{ selectANodegroup|escapejs }}"'
        no-relationships-added='{% trans "No Relationships Added" as noRelationshipsAdded %} "{{ noRelationshipsAdded|escapejs }}"'
        relate-resource='{% trans "Relate Resource" as relateResource %} "{{ relateResource|escapejs }}"'
        cannot-be-related='{% trans "Cannot Be Related" as cannotBeRelated %} "{{ cannotBeRelated|escapejs }}"'
        related-resources='{% trans "Related Resources" as relatedResources %} "{{ relatedResources|escapejs }}"'
        related-resources-filter-text='{% trans "Arches keeps track of how resources are related. Click the 'related resources' link on a search result from the list on the left to see its relatives displayed in an interactive graph" as relatedResourcesFilterText %} "{{ relatedResourcesFilterText|escapejs }}"'
        report-date='{% trans "Report Date:" as reportDate %} "{{ reportDate|escapejs }}"'
        placeholder='{% trans "Placeholder" as placeholder %} "{{ placeholder|escapejs }}"'
        x-coordinate-place-holder='{% trans "X Coordinate Placeholder" as xCoordinatePlaceHolder %} "{{ xCoordinatePlaceHolder|escapejs }}"'
        y-coordinate-place-holder='{% trans "Y Coordinate Placeholder" as yCoordinatePlaceHolder %} "{{ yCoordinatePlaceHolder|escapejs }}"'
        display-as-greyscale='{% trans "Display as Greyscale" as displayAsGreyscale %} "{{ displayAsGreyscale|escapejs }}"'
        annotation-overlays='{% trans "Annotation Overlays" as annotationOverlays %} "{{ annotationOverlays|escapejs }}"'
        reset-to-defaults='{% trans "Reset to defaults" as resetToDefaults %} "{{ resetToDefaults|escapejs }}"'
        data-themes='{% trans "Data Themes" as dataThemes %} "{{ dataThemes|escapejs }}"'
        arches='{% trans "Arches" as arches %} "{{ arches|escapejs }}"'
        permissions='{% trans "Permissions" as permissions %} "{{ permissions|escapejs }}"'
        allow-normal-access='{% trans "Allow Normal Access" as allowNormalAccess %} "{{ allowNormalAccess|escapejs }}"'
        person-group='{% trans "Person/Group" as personGroup %} "{{ personGroup|escapejs }}"'
        set-permissions-for-this-instance='{% trans "Set Permissions for this instance" as setPermissionsForThisInstance %} "{{ setPermissionsForThisInstance|escapejs }}"'
        set-instance-permissions-text='{% trans "By default only you have access to this record. You can set permissions for specific people or groups by selecting to whom you will grant access" as setInstancePermissionsText %} "{{ setInstancePermissionsText|escapejs }}"'
        define-instance-access-privileges='{% trans "Define access privileges for this instance. You may limit access to yourself, or select which user accounts and groups have permission to this resource." as defineInstanceAccessPrivileges %} "{{ defineInstanceAccessPrivileges|escapejs }}"'
        configure-access-to-this-instance='{% trans "Configure Access to this Instance" as configureAccessToThisInstance %} "{{ configureAccessToThisInstance|escapejs }}"'
        resource-instance-permissions='{% trans "Resource Instance Permissions" as resourceInstancePermissions %} "{{ resourceInstancePermissions|escapejs }}"'
        unsorted='{% trans "Unsorted" as unsorted %} "{{ unsorted|escapejs }}"'
        ascending='{% trans "Ascending" as ascending %} "{{ ascending|escapejs }}"'
        descending='{% trans "Descending" as descending %} "{{ descending|escapejs }}"'
        fuzzy-year-padding='{% trans "Fuzzy Year Padding" as fuzzyYearPadding %} "{{ fuzzyYearPadding|escapejs }}"'
        fuzzy-month-padding='{% trans "Fuzzy Month Padding" as fuzzyMonthPadding %} "{{ fuzzyMonthPadding|escapejs }}"'
        fuzzy-day-padding='{% trans "Fuzzy Day Padding" as fuzzyDayPadding %} "{{ fuzzyDayPadding|escapejs }}"'
        fuzzy-season-padding='{% trans "Fuzzy Season Padding (weeks)" as fuzzySeasonPadding %} "{{ fuzzySeasonPadding|escapejs }}"'
        multiplier-if-date-is-uncertain='{% trans "Multiplier if Date is Uncertain (?)" as multiplierIfDateIsUncertain %} "{{ multiplierIfDateIsUncertain|escapejs }}"'
        multiplier-if-date-is-approximate='{% trans "Multiplier if Date is Approximate (~)" as multiplierIfDateIsApproximate %} "{{ multiplierIfDateIsApproximate|escapejs }}"'
        multiplier-if-both='{% trans "Multiplier if Both (? and ~)" as multiplierIfBoth %} "{{ multiplierIfBoth|escapejs }}"'
        maximum-number-of-files='{% trans "Maximum Number of Files" as maximumNumberOfFiles %} "{{ maximumNumberOfFiles|escapejs }}"'
        related-node='{% trans "Related Node" as relatedNode %} "{{ relatedNode|escapejs }}"'
        relationship-to-node='{% trans "Relationship to Node" as relationshipToNode %} "{{ relationshipToNode|escapejs }}"'
        subtitle='{% trans "Subtitle" as subtitle %} "{{ subtitle|escapejs }}"'
        continue='{% trans "Continue" as continue %} "{{ continue|escapejs }}"'
        value='{% trans "Value" as value %} "{{ value|escapejs }}"'
        disabled='{% trans "Disabled" as disabled %} "{{ disabled|escapejs }}"'
        disable-editing='{% trans "Disable Editing" as disableEditing %} "{{ disableEditing|escapejs }}"'
        prevent-user-from-editing-value='{% trans "Prevent users from editing value" as preventUsersFromEditingValue %} "{{ preventUsersFromEditingValue|escapejs }}"'
        domain-options='{% trans "Domain options" as domainOptions %} "{{ domainOptions|escapejs }}"'
        add-new-option='{% trans "Add new option" as addNewOption %} "{{ addNewOption|escapejs }}"'
        default-value='{% trans "Default Value" as defaultValue %} "{{ defaultValue|escapejs }}"'
        add-gnu='{% trans "Add GNU" as addGnu %} "{{ addGnu|escapejs }}"'
        showing-edits-by='{% trans "Showing edits by" as showingEditsBy %} "{{ showingEditsBy|escapejs }}"'
        return-to-approved-edits='{% trans "Return to approved edits" as returnToApprovedEdits %} "{{ returnToApprovedEdits|escapejs }}"'
        new-provisional-contribution='{% trans "This is a new contribution by a provisional editor." as newProvisionalContribution %} "{{ newProvisionalContribution|escapejs }}"'
        showing-recent-approved-edits='{% trans "Currently showing the most recent approved edits" as showingRecentApprovedEdits %} "{{ showingRecentApprovedEdits|escapejs }}"'
        provisional-edits='{% trans "Provisional Edits" as provisionalEdits %} "{{ provisionalEdits|escapejs }}"'
        qa-type='{% trans "QA Type" as qaType %} "{{ qaType|escapejs }}"'
        all-resources='{% trans "All Resources" as allResources %} "{{ allResources|escapejs }}"'
        all-edits='{% trans "All Edits" as allEdits %} "{{ allEdits|escapejs }}"'
        delete-all-edits='{% trans "Delete all edits" as deleteAllEdits %} "{{ deleteAllEdits|escapejs }}"'
        delete-this-record='{% trans "Delete this record" as deleteThisRecord %} "{{ deleteThisRecord|escapejs }}"'
        cancel-edit='{% trans "Cancel edit" as cancelEdit %} "{{ cancelEdit|escapejs }}"'
        save-edit='{% trans "Save edit" as saveEdit %} "{{ saveEdit|escapejs }}"'
        no-access-information='{% trans "Sorry, you do not have access to this information" as noAccessInformation %} "{{ noAccessInformation|escapejs }}"'
        no-data-added-yet='{% trans "No data added yet for" as noDataAddedYet %} "{{ noDataAddedYet|escapejs }}"'
        pending-provisional-data='{% trans "These data are provisional and pending review" as pendingProvisionalData %} "{{ pendingProvisionalData|escapejs }}"'
        label-true='{% trans "Label 'True'" as labelTrue %} "{{ labelTrue|escapejs }}"'
        label-false='{% trans "Label 'False'" as labelFalse %} "{{ labelFalse|escapejs }}"'
        select-an-option='{% trans "Select an Option" as selectAnOption %} "{{ selectAnOption|escapejs }}"'
        concept-collection='{% trans "Concept Collection" as conceptCollection %} "{{ conceptCollection|escapejs }}"'
        select-a-concept-collection='{% trans "Select a concept collection" as selectAConceptCollection %} "{{ selectAConceptCollection|escapejs }}"'
        search-url='{% trans "Search Url" as SearchUrl %} "{{ SearchUrl|escapejs }}"'
        use-search-url='{% trans "Use search url" as useSearchUrl %} "{{ useSearchUrl|escapejs }}"'
        before='{% trans "Before" as before %} "{{ before|escapejs }}"'
        after='{% trans "After" as after %} "{{ after|escapejs }}"'
        case-insensitive='{% trans "Case Insensitive" as caseInsensitive %} "{{ caseInsensitive|escapejs }}"'
        remove-leading-trailing-spaces='{% trans "Also Remove Leading & Trailing Spaces" as removeLeadingTrailingSpaces %} "{{ removeLeadingTrailingSpaces|escapejs }}"'
        select-a-node='{% trans "Select a node" as selectANode %} "{{ selectANode|escapejs }}"'
        select-a-property='{% trans "Select a Property" as selectAProperty %} "{{ selectAProperty|escapejs }}"'
        no-date-entered='{% trans "No Date Entered" as noDateEntered %} "{{ noDateEntered|escapejs }}"'
        use-date-of-data-entry='{% trans "Use date of data entry" as useDateOfDataEntry %} "{{ useDateOfDataEntry|escapejs }}"'
        use-date-of-data-entry-for-default-value='{% trans "Check this to use the date of data entry as the default value." as useDateOfDataEntryForDefaultValue %} "{{ useDateOfDataEntryForDefaultValue|escapejs }}"'
        date='{% trans "Date" as date %} "{{ date|escapejs }}"'
        rich-text='{% trans "rich text" as richText %} "{{ richText|escapejs }}"'
        direction='{% trans "Direction" as direction %} "{{ direction|escapejs }}"'
        left-to-right='{% trans "Left-to-Right" as leftToRight %} "{{ leftToRight|escapejs }}"'
        right-to-left='{% trans "Right-to-Left" as rightToLeft %} "{{ rightToLeft|escapejs }}"'
        max-length='{% trans "Max Length" as maxLength %} "{{ maxLength|escapejs }}"'
        disable-editing='{% trans "Disable Editing" as disableEditing %} "{{ disableEditing|escapejs }}"'
        prevent-users-from-editing-value='{% trans "Prevent users from editing value" as preventUsersFromEditingValue %} "{{ preventUsersFromEditingValue|escapejs }}"'
        language='{% trans "Language" as language %} "{{ language|escapejs }}"'
        languages='{% trans "Languages" as languages %} "{{ languages|escapejs }}"'
        type='{% trans "Type" as type %} "{{ type|escapejs }}"'
        not-a-valid-edtf-format='{% trans "not a valid EDTF format" as notAValidEdtfFormat %} "{{ notAValidEdtfFormat|escapejs }}"'
        year-month-approximate='{% trans "Year-month approximate" as yearMonthApproximate %} "{{ yearMonthApproximate|escapejs }}"'
        entire-date-approximate='{% trans "Entire date (year-month-day) uncertain and approximate" as entireDateApproximate %} "{{ entireDateApproximate|escapejs }}"'
        year-uncertain='{% trans "Year uncertain (possibly the year 1984, but not definitely)" as yearUncertain %} "{{ yearUncertain|escapejs }}"'
        season-format-explanation='{% trans "Spring, 2001. The values 21, 22, 23, 24 may be used used to signify ' Spring', 'Summer', 'Autumn', 'Winter', respectively, in place of a month value (01 through 12) for a year-and-month format string" as seasonFormatExplanation %} "{{ seasonFormatExplanation|escapejs }}"'
        negative-year-explanation='{% trans "The year -100000.  'Y' may be used at the beginning of the date string to signify that the date is a year, when (and only when) the year exceeds four digits, i.e. for years later than 9999 or earlier than -9999." as negativeYearExplanation %} "{{ negativeYearExplanation|escapejs }}"'
        time-interval-year-precision='{% trans "A time interval with calendar year precision, beginning sometime in 1964 and ending sometime in 2008" as timeIntervalYearPrecision %} "{{ timeIntervalYearPrecision|escapejs }}"'
        time-interval-month-precision='{% trans "A time interval with calendar month precision, beginning sometime in June 2004 and ending sometime in August of 2006" as timeIntervalMonthPrecision %} "{{ timeIntervalMonthPrecision|escapejs }}"'
        time-interval-mixed-precision='{% trans "A time interval beginning sometime on February 1, 2004 and ending sometime in 2005. The start endpoint has calendar day precision and the end endpoint has calendar year precision" as timeIntervalMixedPrecision %} "{{ timeIntervalMixedPrecision|escapejs }}"'
        day-precision-encoding='{% trans "[year][“-”][month][“-”][day]" as dayPrecisionEncoding %} "{{ dayPrecisionEncoding|escapejs }}"'
        day-precision-encoding-explanation='{% trans "Refers to the calendar date 2021 April 12th with day precision" as dayPrecisionEncodingExplanation %} "{{ dayPrecisionEncodingExplanation|escapejs }}"'
        month-precision-encoding='{% trans "[year][“-”][month]" as monthPrecisionEncoding %} "{{ monthPrecisionEncoding|escapejs }}"'
        month-precision-encoding-explanation='{% trans "Refers to the calendar month April 2021 with month precision" as monthPrecisionEncodingExplanation %} "{{ monthPrecisionEncodingExplanation|escapejs }}"'
        year-precision-encoding='{% trans " [year]" as yearPrecisionEncoding %} "{{ yearPrecisionEncoding|escapejs }}"'
        year-precision-encoding-explanation='{% trans "Refers to the year 2021 with year precision" as yearPrecisionEncodingExplanation %} "{{ yearPrecisionEncodingExplanation|escapejs }}"'
        some-common-encodings='{% trans "Some common encodings:" as someCommonEncodings %} "{{ someCommonEncodings|escapejs }}"'
        edtf-date-specification='{% trans "EDTF Date Specfication (Library of Congress)" as edtfDateSpecification %} "{{ edtfDateSpecification|escapejs }}"'
        edtf-format-description='{% trans "The EDTF datatype allows you to describe dates (even uncertain dates).  You can find a summary of the standard here:" as edtfFormatDescription %} "{{ edtfFormatDescription|escapejs }}"'
        edtf-formats-expanded='{% trans "Extended Date/Time Formats (EDTF)" as edtfFormatsExpanded %} "{{ edtfFormatsExpanded|escapejs }}"'
        edtf-formats='{% trans "EDTF Formats" as edtfFormats %} "{{ edtfFormats|escapejs }}"'
        loading-time-wheel='{% trans "Loading Time Wheel" as loadingTimeWheel %} "{{ loadingTimeWheel|escapejs }}"'
        time-wheel='{% trans "Time Wheel" as timeWheel %} "{{ timeWheel|escapejs }}"'
        time-wheel-text='{% trans "Click on a block to set a filter, double-click to zoom in, double-click center to zoom out" as timeWheelText %} "{{ timeWheelText|escapejs }}"'
        last-seven-days='{% trans "Last 7 Days" as lastSevenDays %} "{{ lastSevenDays|escapejs }}"'
        last-thirty-days='{% trans "Last 30 Days" as lastThirtyDays %} "{{ lastThirtyDays|escapejs }}"'
        this-week='{% trans "This week" as thisWeek %} "{{ thisWeek|escapejs }}"'
        this-month='{% trans "This month" as thisMonth %} "{{ thisMonth|escapejs }}"'
        this-quarter='{% trans "This quarter" as thisQuarter %} "{{ thisQuarter|escapejs }}"'
        this-year='{% trans "This year" as thisYear %} "{{ thisYear|escapejs }}"'
        today='{% trans "Today" as today %} "{{ today|escapejs }}"'
        custom-date-range='{% trans "Custom date range" as customDateRange %} "{{ customDateRange|escapejs }}"'
        search-all-dates='{% trans "Search all dates" as searchAllDates %} "{{ searchAllDates|escapejs }}"'
        date-type='{% trans "Date Type" as dateType %} "{{ dateType|escapejs }}"'
        date-interval='{% trans "Date Interval" as dateInterval %} "{{ dateInterval|escapejs }}"'
        minimum-date='{% trans "Minimum Date" as minimumDate %} "{{ minimumDate|escapejs }}"'
        maximum-date='{% trans "Maximum Date" as maximumDate %} "{{ maximumDate|escapejs }}"'
        date-format='{% trans "Date Format" as dateFormat %} "{{ dateFormat|escapejs }}"'
        has-no-value='{% trans "Has no value" as hasNoValue %} "{{ hasNoValue|escapejs }}"'
        has-any-value='{% trans "Has any value" as hasAnyValue %} "{{ hasAnyValue|escapejs }}"'
        default-value='{% trans "Default Value" as defaultValue %} "{{ defaultValue|escapejs }}"'
        format='{% trans "Format" as format %} "{{ format|escapejs }}"'
        view-valid-formats='{% trans "view valid formats" as viewValidFormats %} "{{ viewValidFormats|escapejs }}"'
        max='{% trans "Max" as max %} "{{ max|escapejs }}"'
        min='{% trans "Min" as min %} "{{ min|escapejs }}"'
        increment='{% trans "Increment" as increment %} "{{ increment|escapejs }}"'
        increment-size='{% trans "Increment Size" as incrementSize %} "{{ incrementSize|escapejs }}"'
        decimal-places='{% trans "Decimal Places" as decimalPlaces %} "{{ decimalPlaces|escapejs }}"'
        number-of-decimal-places='{% trans "Number of decimal places" as numberOfDecimalPlaces %} "{{ numberOfDecimalPlaces|escapejs }}"'
        prefix='{% trans "Prefix" as prefix %} "{{ prefix|escapejs }}"'
        field-prefix='{% trans "Field Prefix" as fieldPrefix %} "{{ fieldPrefix|escapejs }}"'
        suffix='{% trans "suffix" as suffix %} "{{ suffix|escapejs }}"'
        field-suffix='{% trans "Field Suffix" as fieldSuffix %} "{{ fieldSuffix|escapejs }}"'
        from='{% trans "From" as from %} "{{ from|escapejs }}"'
        to='{% trans "To" as to %} "{{ to|escapejs }}"'
        select='{% trans "Select" as select %} "{{ select|escapejs }}"'
        within='{% trans "Within" as within %} "{{ within|escapejs }}"'
        overlaps='{% trans "overlaps" as overlaps %} "{{ overlaps|escapejs }}"'
        equals='{% trans "equals" as equals %} "{{ equals|escapejs }}"'
        is-not='{% trans "is not" as isNot %} "{{ isNot|escapejs }}"'
        not='{% trans "not" as not %} "{{ not|escapejs }}"'
        like='{% trans "like" as like %} "{{ like|escapejs }}"'
        not-like='{% trans "not like" as notLike %} "{{ notLike|escapejs }}"'
        and='{% trans "and" as and %} "{{ and|escapejs }}"'
        or='{% trans "or" as or %} "{{ or|escapejs }}"'
        of='{% trans "of" as of %} "{{ of|escapejs }}"'
        name='{% trans "Name" as name %} "{{ name|escapejs }}"'
        help='{% trans "Help" as help %} "{{ help|escapejs }}"'
        none='{% trans "None" as none %} "{{ none|escapejs }}"'
        add='{% trans "Add" as add %} "{{ add|escapejs }}"'
        remove='{% trans "Remove" as remove %} "{{ remove|escapejs }}"'
        find='{% trans "Find" as find %} "{{ find|escapejs }}"'
        filter='{% trans "Filter" as filter %} "{{ filter|escapejs }}"'
        clear='{% trans "Clear" as clear %} "{{ clear|escapejs }}"'
        clear-filter='{% trans "Clear Filter" as clearFilter %} "{{ clearFilter|escapejs }}"'
        buffer='{% trans "Buffer" as buffer %} "{{ buffer|escapejs }}"'
        distance='{% trans "Distance" as distance %} "{{ distance|escapejs }}"'
        new='{% trans "New" as new %} "{{ new|escapejs }}"'
        add-new='{% trans "Add New" as addNew %} "{{ addNew|escapejs }}"'
        return='{% trans "Return" as return %} "{{ return|escapejs }}"'
        csv='{% trans "csv" as csv %} "{{ csv|escapejs }}"'
        html='{% trans "html" as html %} "{{ html|escapejs }}"'
        shapefile='{% trans "shapefile" as shapefile %} "{{ shapefile|escapejs }}"'
        geojson-url='{% trans "geojson url" as geojsonUrl %} "{{ geojsonUrl|escapejs }}"'
        tile-excel='{% trans "tile excel" as tileExcel %} "{{ tileExcel|escapejs }}"'
        copy-to-clipboard='{% trans "Copy to clipboard" as copyToClipboard %} "{{ copyToClipboard|escapejs }}"'
        info='{% trans "Info" as info %} "{{ info|escapejs }}"'
        arches-export='{% trans "Arches Export" as archesExport %} "{{ archesExport|escapejs }}"'
        include-report-link-in-export='{% trans "Include the report link in the export?" as includeReportLinkInExport %} "{{ includeReportLinkInExport|escapejs }}"'
        list-item-one-format='{% trans "1. Format" as listItemOneFormat %} "{{ listItemOneFormat|escapejs }}"'
        list-item-one-format-text='{% trans "Select the format you'd like for your export data. (tile excel and geojson formats require a resource type filter)" as listItemOneFormatText %} "{{ listItemOneFormatText|escapejs }}"'
        list-item-two-coordinate-precision='{% trans "2. Coordinate Precision" as listItemTwoCoordinatePrecision %} "{{ listItemTwoCoordinatePrecision|escapejs }}"'
        list-item-two-coordinate-precision-text='{% trans "Tell us how many decimal places of precision you'd like for geo-data results" as listItemTwoCoordinatePrecisionText %} "{{ listItemTwoCoordinatePrecisionText|escapejs }}"'
        list-item-three-report-link='{% trans "3. Report Link" as listItemThreeReportLink %} "{{ listItemThreeReportLink|escapejs }}"'
        list-item-three-report-link-text='{% trans "Only applicable to CSV and shapefile exports" as listItemThreeReportLinkText %} "{{ listItemThreeReportLinkText|escapejs }}"'
        list-item-four-name-this-export='{% trans "4. Name this export" as listItemFourNameThisExport %} "{{ listItemFourNameThisExport|escapejs }}"'
        list-item-five-email-address='{% trans "5. Email Address" as listItemFiveEmailAddress %} "{{ listItemFiveEmailAddress|escapejs }}"'
        list-item-five-email-address-text='{% trans "This download may take some time.  Tell us where to email a download link to your results" as listItemFiveEmailAddressText %} "{{ listItemFiveEmailAddressText|escapejs }}"'
        export-search-results='{% trans "Export Search Results" as exportSearchResults %} "{{ exportSearchResults|escapejs }}"'
        advanced-search='{% trans "Advanced Search" as advancedSearch %} "{{ advancedSearch|escapejs }}"'
        advanced-search-description='{% trans "With Advanced Search you can build more sophisticated search queries. Select the search facets you wish to query from the list on the right. Then enter your criteria to customize your search filters" as advancedSearchDescription %} "{{ advancedSearchDescription|escapejs }}"'
        map-search='{% trans "Map Search" as mapSearch %} "{{ mapSearch|escapejs }}"'
        accept-geo-json='{% trans "Accept GeoJSON" as acceptGeoJson %} "{{ acceptGeoJson|escapejs }}"'
        geojson-errors='{% trans "GeoJSON has the following errors that must be resolved:" as geojsonErrors %} "{{ geojsonErrors|escapejs }}"'
        edit-geo-json='{% trans "Edit GeoJSON" as editGeoJson %} "{{ editGeoJson|escapejs }}"'
        edit-coordinates='{% trans "Edit Coordinates" as editCoordinates %} "{{ editCoordinates|escapejs }}"'
        show-feature='{% trans "Show Feature" as showFeature %} "{{ showFeature|escapejs }}"'
        coordinate-reference='{% trans "Coordinate Reference:" as coordinateReference %} "{{ coordinateReference|escapejs }}"'
        zoom-to-all='{% trans "Zoom to all" as zoomToAll %} "{{ zoomToAll|escapejs }}"'
        zoom-to-all-features='{% trans "Zoom to all features" as zoomToAllFeatures %} "{{ zoomToAllFeatures|escapejs }}"'
        no-email-saved-for-user='{% trans "No Email saved for User" as noEmailSavedForUser %} "{{ noEmailSavedForUser|escapejs }}"'
        drag-geo-json-kml='{% trans "Drag GeoJSON or KML files here to add" as dragGeoJsonKml %} "{{ dragGeoJsonKml|escapejs }}"'
        following-errors-occurred='{% trans "The following errors occurred:" as followingErrorsOccurred %} "{{ followingErrorsOccurred|escapejs }}"'
        search='{% trans "Search" as search %} "{{ search|escapejs }}"'
        enter-search-string-here='{% trans "Enter Search String here" as enterSearchStringHere %} "{{ enterSearchStringHere|escapejs }}"'
        view-search-string='{% trans "View search string" as viewSearchString %} "{{ viewSearchString|escapejs }}"'
        search-string-text='{% trans "Search String - use to filter resources displayed" as searchStringText %} "{{ searchStringText|escapejs }}"'
        saved-search='{% trans "Saved Search" as savedSearch %} "{{ savedSearch|escapejs }}"'
        no-saved-searches='{% trans "The Arches site administrator hasn't saved any searches yet." as noSavedSearches %} "{{ noSavedSearches|escapejs }}"'
        searching='{% trans "searching" as searching %} "{{ searching|escapejs }}"'
        search-facets='{% trans "Search Facets" as searchFacets %} "{{ searchFacets|escapejs }}"'
        analyze='{% trans "Analyze" as analyze %} "{{ analyze|escapejs }}"'
        settings='{% trans "Settings" as settings %} "{{ settings|escapejs }}"'
        legend='{% trans "Legend" as legend %} "{{ legend|escapejs }}"'
        close='{% trans "close" as close %} "{{ close|escapejs }}"'
        edit='{% trans "Edit" as edit %} "{{ edit|escapejs }}"'
        map='{% trans "Map" as map %} "{{ map|escapejs }}"'
        details='{% trans "Details" as details %} "{{ details|escapejs }}"'
        report='{% trans "Report" as report %} "{{ report|escapejs }}"'
        done='{% trans "Done" as done %} "{{ done|escapejs }}"'
        apply='{% trans "Apply" as apply %} "{{ apply|escapejs }}"'
        cancel='{% trans "Cancel" as cancel %} "{{ cancel|escapejs }}"'
        panels='{% trans "Panels" as panels %} "{{ panels|escapejs }}"'
        single-panel='{% trans "Single Panel" as singlePanel %} "{{ singlePanel|escapejs }}"'
        double-panel='{% trans "Double Panel" as doublePanel %} "{{ doublePanel|escapejs }}"'
        panel-one='{% trans "Panel 1" as panelOne %} "{{ panelOne|escapejs }}"'
        panel-two='{% trans "Panel 2" as panelTwo %} "{{ panelTwo|escapejs }}"'
        panel-layout='{% trans "Panel Layout" as panelLayout %} "{{ panelLayout|escapejs }}"'
        selected-panel-layout='{% trans "Selected Panel Layout" as selectedPanelLayout %} "{{ selectedPanelLayout|escapejs }}"'
        annotations='{% trans "Annotation(s)" as annotations %} "{{ annotations|escapejs }}"'
        brightness='{% trans "Brightness" as brightness %} "{{ brightness|escapejs }}"'
        contrast='{% trans "Contrast" as contrast %} "{{ contrast|escapejs }}"'
        saturation='{% trans "Saturation" as saturation %} "{{ saturation|escapejs }}"'
        greyscale='{% trans "Greyscale" as greyscale %} "{{ greyscale|escapejs }}"'
        default-color='{% trans "Default Color" as defaultColor %} "{{ defaultColor|escapejs }}"'
        selected-feature-color='{% trans "Selected Feature Color" as selectedFeatureColor %} "{{ selectedFeatureColor|escapejs }}"'
        hovered-feature-color='{% trans "Hovered Feature Color" as hoveredFeatureColor %} "{{ hoveredFeatureColor|escapejs }}"'
        default-color='{% trans "Default Color" as defaultColor %} "{{ defaultColor|escapejs }}"'
        layer-color-palette='{% trans "Layer Color Palette" as layerColorPalette %} "{{ layerColorPalette|escapejs }}"'
        fill-opacity='{% trans "Fill Opacity" as fillOpacity %} "{{ fillOpacity|escapejs }}"'
        fill-color='{% trans "Fill Color" as fillColor %} "{{ fillColor|escapejs }}"'
        overview-zoom='{% trans "Overview Zoom" as overviewZoom %} "{{ overviewZoom|escapejs }}"'
        min-zoom='{% trans "Min Zoom" as minZoom %} "{{ minZoom|escapejs }}"'
        point-radius='{% trans "Point Radius" as pointRadius %} "{{ pointRadius|escapejs }}"'
        line-opacity='{% trans "Line Opacity" as lineOpacity %} "{{ lineOpacity|escapejs }}"'
        line-width='{% trans "Line Width" as lineWidth %} "{{ lineWidth|escapejs }}"'
        line-color='{% trans "Line Color" as lineColor %} "{{ lineColor|escapejs }}"'
        stroke-color='{% trans "Stroke Color" as strokeColor %} "{{ strokeColor|escapejs }}"'
        stroke-width='{% trans "Stroke Width" as strokeWidth %} "{{ strokeWidth|escapejs }}"'
        point-stroke-width='{% trans "Point Stroke Width" as pointStrokeWidth %} "{{ pointStrokeWidth|escapejs }}"'
        point-stroke-opacity='{% trans "Point Stroke Opacity" as pointStrokeOpacity %} "{{ pointStrokeOpacity|escapejs }}"'
        show-style-tools='{% trans "Show Style Tools" as showStyleTools %} "{{ showStyleTools|escapejs }}"'
        hide-style-tools='{% trans "Hide Style Tools" as hideStyleTools %} "{{ hideStyleTools|escapejs }}"'
        dismiss='{% trans "dismiss" as dismiss %} "{{ dismiss|escapejs }}"'
        preview='{% trans "Preview" as preview %} "{{ preview|escapejs }}"'
        basemap='{% trans "Basemap" as basemap %} "{{ basemap|escapejs }}"'
        basemaps='{% trans "Basemaps" as basemaps %} "{{ basemaps|escapejs }}"'
        overlays='{% trans "Overlays" as overlays %} "{{ overlays|escapejs }}"'
        participating-layers='{% trans "Participating Layers" as participatingLayers %} "{{ participatingLayers|escapejs }}"'
        add-a-new-feature='{% trans "Add a new feature" as addANewFeature %} "{{ addANewFeature|escapejs }}"'
        files-uploaded='{% trans "files uploaded" as filesUploaded %} "{{ filesUploaded|escapejs }}"'
        max-file-size='{% trans "Max File Size (mb)" as maxFileSize %} "{{ maxFileSize|escapejs }}"'
        example-file-types='{% trans "example: .jpg, .png, .txt" as exampleFileTypes %} "{{ exampleFileTypes|escapejs }}"'
        valid-image-formats='{% trans "Images formatted as .jpg, .png, .tiff files may be uploaded. Other formats will be ignored" as validImageFormats %} "{{ validImageFormats|escapejs }}"'
        accepted-image-formats='{% trans "Accepted formats: .jpg, .png, .tiff" as acceptedImageFormats %} "{{ acceptedImageFormats|escapejs }}"'
        accepted-file-types='{% trans "Accepted File Types" as acceptedFileTypes %} "{{ acceptedFileTypes|escapejs }}"'
        show-all-files='{% trans "Show all files" as showAllFiles %} "{{ showAllFiles|escapejs }}"'
        show-first-five-files='{% trans "Show first 5 files" as showFirstFiveFiles %} "{{ showFirstFiveFiles|escapejs }}"'
        show-first-ten-files='{% trans "Show first 10 files" as showFirstTenFiles %} "{{ showFirstTenFiles|escapejs }}"'
        show-first-twenty-five-files='{% trans "Show first 25 files" as showFirstTwentyFiveFiles %} "{{ showFirstTwentyFiveFiles|escapejs }}"'
        error='{% trans "error" as error %} "{{ error|escapejs }}"'
        unsaved='{% trans "Unsaved" as unsaved %} "{{ unsaved|escapejs }}"'
        delete-all-files='{% trans "delete all files" as deleteAllFiles %} "{{ deleteAllFiles|escapejs }}"'
        add-more-files='{% trans "add more files" as addMoreFiles %} "{{ addMoreFiles|escapejs }}"'
        files-uploaded='{% trans "file(s) uploaded" as filesUploaded %} "{{ filesUploaded|escapejs }}"'
        find-a-file='{% trans "find a file" as findAFile %} "{{ findAFile|escapejs }}"'
        uploaded-files='{% trans "Uploaded Files" as uploadedFiles %} "{{ uploadedFiles|escapejs }}"'
        allowed-document-formats='{% trans "Allowed document formats:" as allowedDocumentFormats %} "{{ allowedDocumentFormats|escapejs }}"'
        max-file-size-warning='{% trans "You may upload as many documents as you wish, but the maximum size of any single file is" as maxFileSizeWarning %} "{{ maxFileSizeWarning|escapejs }}"'
        max-photo-size-warning='{% trans "You may upload as many photos as you wish, but the maximum size of any single file is 8MB." as maxPhotoSizeWarning %} "{{ maxPhotoSizeWarning|escapejs }}"'
        adding-documents-optional='{% trans "Adding documents to this record is optional." as addingDocumentsOptional %} "{{ addingDocumentsOptional|escapejs }}"'
        adding-photos-optional='{% trans "Adding photos to this record is optional." as addingPhotosOptional %} "{{ addingPhotosOptional|escapejs }}"'
        select-files='{% trans "Select Files" as selectFiles %} "{{ selectFiles|escapejs }}"'
        select-photographs='{% trans "Select Photographs" as selectPhotographs %} "{{ selectPhotographs|escapejs }}"'
        drag-and-drop-files-on-panel='{% trans "Drag & Drop your files onto this panel" as dragAndDropFilesOnPanel %} "{{ dragAndDropFilesOnPanel|escapejs }}"'
        drag-and-drop-photos-on-panel='{% trans "Drag & Drop your photos onto this panel" as dragAndDropPhotosOnPanel %} "{{ dragAndDropPhotosOnPanel|escapejs }}"'
        upload-photographs='{% trans "Upload Photographs" as uploadPhotographs %} "{{ uploadPhotographs|escapejs }}"'
        upload-documents='{% trans "Upload Documents" as uploadDocuments %} "{{ uploadDocuments|escapejs }}"'
        show-gallery='{% trans "Show Gallery" as showGallery %} "{{ showGallery|escapejs }}"'
        hide-gallery='{% trans "Hide Gallery" as hideGallery %} "{{ hideGallery|escapejs }}"'
        select-default-value='{% trans "Select default value" as selectDefaultValue %} "{{ selectDefaultValue|escapejs }}"'
        select-a-filter='{% trans "Select a filter" as selectAFilter %} "{{ selectAFilter|escapejs }}"'
        default-manifest-url='{% trans "Default Manifest URL" as defaultManifestUrl %} "{{ defaultManifestUrl|escapejs }}"'
        enter-manifest-url='{% trans "Enter Manifest URL" as enterManifestUrl %} "{{ enterManifestUrl|escapejs }}"'
        select-a-manifest='{% trans "Select a manifest" as selectAManifest %} "{{ selectAManifest|escapejs }}"'
        no-manifest-selected='{% trans "No manifest selected" as noManifestSelected %} "{{ noManifestSelected|escapejs }}"'
        load-manifest='{% trans "Load manifest" as loadManifest %} "{{ loadManifest|escapejs }}"'
        loading-manifest='{% trans "Loading manifest" as loadingManifest %} "{{ loadingManifest|escapejs }}"'
        error-loading-manifest='{% trans "Error loading manifest" as errorLoadingManifest %} "{{ errorLoadingManifest|escapejs }}"'
        overlays='{% trans "Overlays" as overlays %} "{{ overlays|escapejs }}"'
        filter-images='{% trans "Filter images" as filterImages %} "{{ filterImages|escapejs }}"'
        draw-a='{% trans "Draw a" as drawA %} "{{ drawA|escapejs }}"'
        view-gallery='{% trans "View Gallery" as viewGallery %} "{{ viewGallery|escapejs }}"'
        image='{% trans "Image" as image %} "{{ image|escapejs }}"'
        image-list='{% trans "Image List" as imageList %} "{{ imageList|escapejs }}"'
        image-tools='{% trans "Image Tools" as imageTools %} "{{ imageTools|escapejs }}"'
        switch-image-service='{% trans "Switch Image Service" as switchImageService %} "{{ switchImageService|escapejs }}"'
        resource-instance-name='{% trans "Resource Instance Name" as resourceInstanceName %} "{{ resourceInstanceName|escapejs }}"'
        related-resource-summary='{% trans "Related Resource Summary" as relatedResourceSummary %} "{{ relatedResourceSummary|escapejs }}"'
        resource-model='{% trans "Resource Model" as resourceModel %} "{{ resourceModel|escapejs }}"'
        resource-type='{% trans "Resource Type" as resourceType %} "{{ resourceType|escapejs }}"'
        resource-details='{% trans "Resource Details" as resourceDetails %} "{{ resourceDetails|escapejs }}"'
        resource-details-text='{% trans "Click the 'Details' link on a search result from the list on the left to view more information about a resource." as resourceDetailsText %} "{{ resourceDetailsText|escapejs }}"'
        resource-information='{% trans "Resource Information" as resourceInformation %} "{{ resourceInformation|escapejs }}"'
        has-relationship='{% trans "Has Relationship" as hasRelationship %} "{{ hasRelationship|escapejs }}"'
        resources-relationship-to='{% trans "Resource's relationship to" as resourcesRelationshipTo %} "{{ resourcesRelationshipTo|escapejs }}"'
        related-to='{% trans "Related to" as relatedTo %} "{{ relatedTo|escapejs }}"'
        relationship-to-resource='{% trans "'s relationship to Resource" as relationshipToResource %} "{{ relationshipToResource|escapejs }}"'
        relationships='{% trans "Relationships" as relationships %} "{{ relationships|escapejs }}"'
        relationships-shown='{% trans "relationships shown" as relationshipsShown %} "{{ relationshipsShown|escapejs }}"'
        search-network='{% trans "Search Network" as searchNetwork %} "{{ searchNetwork|escapejs }}"'
        analyze-network='{% trans "Analyze Network" as analyzeNetwork %} "{{ analyzeNetwork|escapejs }}"'
        click-node-info='{% trans "Click a node/edge for info" as clickNodeInfo %} "{{ clickNodeInfo|escapejs }}"'
        click-node-relationships='{% trans "Click a node to show more relationships" as clickNodeRelationships %} "{{ clickNodeRelationships|escapejs }}"'
        click-node-refocus='{% trans "Click a node refocus" as clickNodeRefocus %} "{{ clickNodeRefocus|escapejs }}"'
        click-node-remove='{% trans "Click a node/edge to remove" as clickNodeRemove %} "{{ clickNodeRemove|escapejs }}"'
        load-more='{% trans "Load More" as loadMore %} "{{ loadMore|escapejs }}"'
        workflow-complete='{% trans "Workflow Complete" as workflowComplete %} "{{ workflowComplete|escapejs }}"'
        with='{% trans "with" as with %} "{{ with|escapejs }}"'
        link-text='{% trans "Link Text (Optional)" as linkText %} "{{ linkText|escapejs }}"'
        url-for-link='{% trans "URL for link" as urlForLink %} "{{ urlForLink|escapejs }}"'
        url-link-color='{% trans "URL Link Color" as urlLinkColor %} "{{ urlLinkColor|escapejs }}"'
        url-placeholder='{% trans "URL Placeholder" as urlPlaceholder %} "{{ urlPlaceholder|escapejs }}"'
        url-label-placeholder='{% trans "URL Label Placeholder" as urlLabelPlaceholder %} "{{ urlLabelPlaceholder|escapejs }}"'
        default-relationship-to='{% trans "Default relationship to" as defaultRelationshipTo %} "{{ defaultRelationshipTo|escapejs }}"'
        default-inverse-relationship-to='{% trans "Default inverse relationship to" as defaultInverseRelationshipTo %} "{{ defaultInverseRelationshipTo|escapejs }}"'
        relationship-concept='{% trans "Relationship Concept" as relationshipConcept %} "{{ relationshipConcept|escapejs }}"'
        inverse-relationship-concept='{% trans "Inverse Relationship Concept" as inverseRelationshipConcept %} "{{ inverseRelationshipConcept|escapejs }}"'
        use-ontology='{% trans "Define Relationship using Ontology Property" as useOntology %} "{{ useOntology|escapejs }}"'
        references='{% trans "References" as references %} "{{ references|escapejs }}"'
        does-not-reference='{% trans "Does not reference" as doesNotReference %} "{{ doesNotReference|escapejs }}"'
        legend='{% trans "Legend" as legend %} "{{ legend|escapejs }}"'
        limit-dropdown-to-widget-nodes='{% trans "Check to limit the dropdown to only this widget's node rather than all nodes in the tile." as limitDropdownToWidgetNodes %} "{{ limitDropdownToWidgetNodes|escapejs }}"'
        show-only-selected-node-in-dropdown='{% trans "Show only the value of the selected node in the dropdown options" as showOnlySelectedNodeInDropdown %} "{{ showOnlySelectedNodeInDropdown|escapejs }}"'
        dropdown-format='{% trans "Dropdown Format" as dropdownFormat %} "{{ dropdownFormat|escapejs }}"'
        provisional='{% trans "Provisional" as provisional %} "{{ provisional|escapejs }}"'
        card-name='{% trans "Card Name" as cardName %} "{{ cardName|escapejs }}"'
        add-tab='{% trans "Add Tab" as addTab %} "{{ addTab|escapejs }}"'
        tab-name='{% trans "Tab Name" as tabName %} "{{ tabName|escapejs }}"'
        find-a-resource='{% trans "Find a resource..." as findAResource %} "{{ findAResource|escapejs }}"'
        find-an-icon='{% trans "Find an icon" as findAnIcon %} "{{ findAnIcon|escapejs }}"'
        select-tab-icon='{% trans "Select Tab icon" as selectTabIcon %} "{{ selectTabIcon|escapejs }}"'
        select-cards-in-tab='{% trans "Select cards in this tab" as selectCardsInTab %} "{{ selectCardsInTab|escapejs }}"'
        enter-manifest-url='{% trans "Enter manifest URL" as enterManifestUrl %} "{{ enterManifestUrl|escapejs }}"'
        default-image-service-url='{% trans "Default Image Service URL" as defaultImageServiceUrl %} "{{ defaultImageServiceUrl|escapejs }}"'
        included-image-nodes='{% trans "Included Image Nodes" as includedImageNodes %} "{{ includedImageNodes|escapejs }}"'
        select-image-nodes='{% trans "Select image nodes to include" as selectImageNodes %} "{{ selectImageNodes|escapejs }}"'
        select-an-ontology-property='{% trans "Select an Ontology Property" as selectAnOntologyProperty %} "{{ selectAnOntologyProperty|escapejs }}"'
        select-a-resource='{% trans "Select a resource" as selectAResource %} "{{ selectAResource|escapejs }}"'
        select-a-resource-model='{% trans "Select a resource model" as selectAResourceModel %} "{{ selectAResourceModel|escapejs }}"'
        select-a-nodegroup='{% trans "Select a Nodegroup" as selectANodegroup %} "{{ selectANodegroup|escapejs }}"'
        return-to-approved-edits='{% trans "Return to approved edits" as returnToApprovedEdits %} "{{ returnToApprovedEdits|escapejs }}"'
        choose-sibling-card='{% trans "Choose a sibling card" as chooseSiblingCard %} "{{ chooseSiblingCard|escapejs }}"'
        showing-edits-by='{% trans "Showing edits by" as showingEditsBy %} "{{ showingEditsBy|escapejs }}"'
        showing-most-recent-approved-edits='{% trans "Currently showing the most recent approved edits" as showingMostRecentApprovedEdits %} "{{ showingMostRecentApprovedEdits|escapejs }}"'
        new-provisional-contirubtion='{% trans "This is a new contribution by a provisional editor." as newProvisionalContribution %} "{{ newProvisionalContribution|escapejs }}"'
        pending-provisional-edits='{% trans "This resource has provisional edits that are pending review" as pendingProvisionalEdits %} "{{ pendingProvisionalEdits|escapejs }}"'
        pending-provisional-edits-not-displayed='{% trans "This resource has provisional edits (not displayed in this report) that are pending review" as pendingProvisionalEditsNotDisplayed %} "{{ pendingProvisionalEditsNotDisplayed|escapejs }}"'
        geocoder-place-holder='{% trans "Find an address" as geocoderPlaceHolder %} "{{ geocoderPlaceHolder|escapejs }}"'
        select-drawings-text='{% trans "Select drawings text (optional)" as selectDrawingsText %} "{{ selectDrawingsText|escapejs }}"'
        select-drawings-map-source='{% trans "Select drawings map source (optional)" as selectDrawingsMapSource %} "{{ selectDrawingsMapSource|escapejs }}"'
        select-drawings-map-source-layer='{% trans "Select drawings map source layer (optional)" as selectDrawingsMapSourceLayer %} "{{ selectDrawingsMapSourceLayer|escapejs }}"'
        map-center-longitude='{% trans "Map Center Longitude" as mapCenterLongitude %} "{{ mapCenterLongitude|escapejs }}"'
        map-center-latitude='{% trans "Map Center Latitude" as mapCenterLatitude %} "{{ mapCenterLatitude|escapejs }}"'
        longitude-x-coordinate='{% trans "Longitude (x coordinate)" as longitudeXCoordinate %} "{{ longitudeXCoordinate|escapejs }}"'
        latitude-y-coordinate='{% trans "Latitude (y coordinate)" as latitudeYCoordinate %} "{{ latitudeYCoordinate|escapejs }}"'
        available-geometry-types='{% trans "Available Geometry Types" as availableGeometryTypes %} "{{ availableGeometryTypes|escapejs }}"'
        zoom-level='{% trans "Zoom Level" as zoomLevel %} "{{ zoomLevel|escapejs }}"'
        default-zoom='{% trans "Default Zoom" as defaultZoom %} "{{ defaultZoom|escapejs }}"'
        update-features='{% trans "Update Features" as updateFeatures %} "{{ updateFeatures|escapejs }}"'
        features='{% trans "feature(s)" as features %} "{{ features|escapejs }}"'
        point='{% trans "Point" as point %} "{{ point|escapejs }}"'
        line='{% trans "Line" as line %} "{{ line|escapejs }}"'
        polygon='{% trans "Polygon" as polygon %} "{{ polygon|escapejs }}"'
        map-add-point='{% trans "Add point" as mapAddPoint %} "{{ mapAddPoint|escapejs }}"'
        map-add-line='{% trans "Add line" as mapAddLine %} "{{ mapAddLine|escapejs }}"'
        map-add-polygon='{% trans "Add polygon" as mapAddPolygon %} "{{ mapAddPolygon|escapejs }}"'
        map-select-drawing='{% trans "Select drawing" as mapSelectDrawing %} "{{ mapSelectDrawing|escapejs }}"'
        related-instance-map-sources='{% trans "Related instance map sources" as relatedInstanceMapSources %} "{{ relatedInstanceMapSources|escapejs }}"'
        related-instance-map-source-layers='{% trans "Related instance map source layers (optional)" as relatedInstanceMapSourceLayers %} "{{ relatedInstanceMapSourceLayers|escapejs }}"'
        intersection-layer-configuration='{% trans "Intersection layer configuration" as intersectionLayerConfiguration %} "{{ intersectionLayerConfiguration|escapejs }}"'
        ri-select-create-new='{% trans "Create a new ${graphName}" as riSelectCreateNew %} "{{ riSelectCreateNew|escapejs }}"'
        ri-select-placeholder='{% trans "Add new Relationship" as riSelectPlaceholder %} "{{ riSelectPlaceholder|escapejs }}"'
        re-network-reponse-error='{% trans "Network response was not ok" as reNetworkReponseError %} "{{ reNetworkReponseError|escapejs }}"'
        term-search-concept='{% trans "Concepts" as termSearchConcept %} "{{ termSearchConcept|escapejs }}"'
        term-search-term='{% trans "Term Matches" as termSearchTerm %} "{{ termSearchTerm|escapejs }}"'
        time-wheel-date-matches='{% trans "${total} date values" as timeWheelDateMatches %} "{{ timeWheelDateMatches|escapejs }}"'
        card-constraints-placeholder='{% trans "Select Widgets" as cardConstraintsPlaceholder %} "{{ cardConstraintsPlaceholder|escapejs }}"'
        card-function-node-desc='{% trans "(This card data will define the resource description.)" as cardFunctionNodeDesc %} "{{ cardFunctionNodeDesc|escapejs }}"'
        card-function-node-name='{% trans "(This card data will define the resource name.)" as cardFunctionNodeName %} "{{ cardFunctionNodeName|escapejs }}"'
        choose-a-sibling-card='{% trans "Choose a sibling card" as chooseASiblingCard %} "{{ chooseASiblingCard|escapejs }}"'
        grouping-error-title='{% trans "Settings Conflict: Remove this card from grouped card?" as groupingErrorTitle %} "{{ groupingErrorTitle|escapejs }}"'
        grouping-error-message='{% trans "The cardinality of this card cannot be changed until you remove it from being grouped with the ${cardName} card.  Do you want to remove this card from being grouped with the ${cardName} card" as groupingErrorMessage %} "{{ groupingErrorMessage|escapejs }}"'
        model-does-not-exist='{% trans "!! Referenced model does not exist -- Delete and select a new model !!" as modelDoesNotExist %} "{{ modelDoesNotExist|escapejs }}"'
        layer-preview='{% trans "Layer Preview" as layerPreview %} "{{ layerPreview|escapejs }}"'
        layer-icon='{% trans "Layer Icon" as layerIcon %} "{{ layerIcon|escapejs }}"'
        save-edits='{% trans "Save Edits" as saveEdits %} "{{ saveEdits|escapejs }}"'
        discard-edits='{% trans "Discard Edits" as discardEdits %} "{{ discardEdits|escapejs }}"'
        activated='{% trans "Activated" as activated %} "{{ activated|escapejs }}"'
        service-styling='{% trans "Service Styling" as serviceStyling %} "{{ serviceStyling|escapejs }}"'
        permissions='{% trans "Permissions" as permissions %} "{{ permissions|escapejs }}"'
        clustering='{% trans "Clustering" as clustering %} "{{ clustering|escapejs }}"'
        layer-name='{% trans "Layer Name" as layerName %} "{{ layerName|escapejs }}"'
        add-search-map-default='{% trans "Add to search map by default:" as addSearchMapDefault %} "{{ addSearchMapDefault|escapejs }}"'
        legend-content='{% trans "Legend content" as legendContent %} "{{ legendContent|escapejs }}"'
        advanced='{% trans "Advanced" as advanced %} "{{ advanced|escapejs }}"'
        preview-map-warning='{% trans "Layer has no data - data on map is for preview purposes.  This layer will not show up in map overlays until data is added." as previewMapWarning %} "{{ previewMapWarning|escapejs }}"'
        point-style='{% trans "Point Style" as pointStyle %} "{{ pointStyle|escapejs }}"'
        line-style='{% trans "Line Style" as lineStyle %} "{{ lineStyle|escapejs }}"'
        polygon-style='{% trans "Polygon Style" as polygonStyle %} "{{ polygonStyle|escapejs }}"'
        color='{% trans "Color" as color %} "{{ color|escapejs }}"'
        halo-color='{% trans "Halo color" as haloColor %} "{{ haloColor|escapejs }}"'
        fill-color='{% trans "Fill color" as fillColor %} "{{ fillColor|escapejs }}"'
        radius='{% trans "Radius" as radius %} "{{ radius|escapejs }}"'
        halo-radius='{% trans "Halo radius" as haloRadius %} "{{ haloRadius|escapejs }}"'
        weight='{% trans "Weight" as weight %} "{{ weight|escapejs }}"'
        halo-weight='{% trans "Halo weight" as haloWeight %} "{{ haloWeight|escapejs }}"'
        outline-color='{% trans "Outline color" as outlineColor %} "{{ outlineColor|escapejs }}"'
        outline-weight='{% trans "Outline weight" as outlineWeight %} "{{ outlineWeight|escapejs }}"'
        cluster-distance='{% trans "Cluster Distance" as clusterDistance %} "{{ clusterDistance|escapejs }}"'
        cluster-max-zoom='{% trans "Cluster Max Zoom" as clusterMaxZoom %} "{{ clusterMaxZoom|escapejs }}"'
        cluster-min-points='{% trans "Cluster Min Points" as clusterMinPoints %} "{{ clusterMinPoints|escapejs }}"'
        vector-simplification='{% trans "Vector Simplification" as vectorSimplification %} "{{ vectorSimplification|escapejs }}"'
        cluster-setting-change-info='{% trans "Changes to cluster settings will only be reflected after saving." as clusterSettingChangeInfo %} "{{ clusterSettingChangeInfo|escapejs }}"'
        preview-map-clustering-warning='{% trans "Preview map data do not use clustering algorithm.  Add data for this resource model to see real clustered data." as previewMapClusteringWarning %} "{{ previewMapClusteringWarning|escapejs }}"'
        layer-node-permission-info='{% trans "The following users and groups can view this layer. If you wish to change who can access this layer, please update the permissions on the layer node." as layerNodePermissionInfo %} "{{ layerNodePermissionInfo|escapejs }}"'
        users='{% trans "Users" as users %} "{{ users|escapejs }}"'
        groups='{% trans "Groups" as groups %} "{{ groups|escapejs }}"'
        related-resources-editor='{% trans "Related Resources Editor" as relatedResourcesEditor %} "{{ relatedResourcesEditor|escapejs }}"'
        add-related-resources='{% trans "Add Related Resources" as addRelatedResources %} "{{ addRelatedResources|escapejs }}"'
        related-resources-editor-desc='{% trans "Arches allows you to define relationships between resources so you can better understand the context and interplay between physical objects, events, activities, people and documents. Relating resources lets you build a network of relationships for your data objects." as relatedResourcesEditorDesc %} "{{ relatedResourcesEditorDesc|escapejs }}"'
        related-resource-summary='{% trans "Related Resource Summary" as relatedResourceSummary %} "{{ relatedResourceSummary|escapejs }}"'
        table='{% trans "Table" as table %} "{{ table|escapejs }}"'
        visualization='{% trans "Visualization" as visualization %} "{{ visualization|escapejs }}"'
        show-me-how='{% trans "Show Me How" as showMeHow %} "{{ showMeHow|escapejs }}"'
        add-relationship-instruction='{% trans "Select resources and relate it to this one" as addRelationshipInstruction %} "{{ addRelationshipInstruction|escapejs }}"'
        egText='{% trans "e.g.: .txt" as egText %} "{{ egText|escapejs }}"'
        resource-relations='{% trans "resource relations" as resourceRelations %} "{{ resourceRelations|escapejs }}"'
        select-ontology-property='{% trans "'Select an Ontology Property'" as selectOntologyProperty %} "{{ selectOntologyProperty|escapejs }}"'
        node-resource-relationship-text='{% trans "This is a Node to Resource Instance relationship" as nodeResourceRelationshipText %} "{{ nodeResourceRelationshipText|escapejs }}"'
        relationship-text='{% trans "'s relationship to " as relationshipText %} "{{ relationshipText|escapejs }}"'
        relationship-to='{% trans "Relationship to" as relationshipTo %} "{{ relationshipTo|escapejs }}"'
        inverse-relationship-to='{% trans "Inverse Relationship to" as inverseRelationshipTo %} "{{ inverseRelationshipTo|escapejs }}"'
        relationship-desc='{% trans "This is a Resource Instance to Resource Instance relationship" as relationshipDesc %} "{{ relationshipDesc|escapejs }}"'
        relationship='{% trans "Relationship" as relationship %} "{{ relationship|escapejs }}"'
        from-date='{% trans "From Date" as fromDate %} "{{ fromDate|escapejs }}"'
        to-date='{% trans "To Date" as toDate %} "{{ toDate|escapejs }}"'
        description='{% trans "Description" as description %} "{{ description|escapejs }}"'
        delete-this-entry='{% trans "Delete this entry" as deleteThisEntry %} "{{ deleteThisEntry|escapejs }}"'
        save='{% trans "Save" as save %} "{{ save|escapejs }}"'
        noRelatedResourceText='{% trans "This resource is not related to any other resources" as noRelatedResourceText %} "{{ noRelatedResourceText|escapejs }}"'
        service='{% trans "Service" as service %} "{{ service|escapejs }}"'
        canvas='{% trans "Canvas" as canvas %} "{{ canvas|escapejs }}"'
        manage-image-service='{% trans "Manage Image Service" as manageImageService %} "{{ manageImageService|escapejs }}"'
        title='{% trans "Title" as title %} "{{ title|escapejs }}"'
        description='{% trans "Description" as description %} "{{ description|escapejs }}"'
        attribution='{% trans "Attribution" as attribution %} "{{ attribution|escapejs }}"'
        attribution-logo='{% trans "Attribution Logo" as attributionLogo %} "{{ attributionLogo|escapejs }}"'
        metadata='{% trans "Metadata" as metadata %} "{{ metadata|escapejs }}"'
        delete='{% trans "Delete" as delete %} "{{ delete|escapejs }}"'
        manage-image-canvases='{% trans "Manage Image Canvases" as manageImageCanvases %} "{{ manageImageCanvases|escapejs }}"'
        images='{% trans "Images" as images %} "{{ images|escapejs }}"'
        image-service-instruction='{% trans "Select image to delete from the image service" as imageServiceInstruction %} "{{ imageServiceInstruction|escapejs }}"'
        select-all='{% trans "Select All" as selectAll %} "{{ selectAll|escapejs }}"'
        clear-all='{% trans "Clear All" as clearAll %} "{{ clearAll|escapejs }}"'
        delete-selected='{% trans "Delete Selected" as deleteSelected %} "{{ deleteSelected|escapejs }}"'
        dropzone-drag-or-drop-desc1='{% trans "Drag or " as dropzoneDragDrop1 %} "{{ dropzoneDragDrop1|escapejs }}"'
        dropzone-drag-or-drop-desc2='{% trans "click here " as dropzoneDragDrop2 %} "{{ dropzoneDragDrop2|escapejs }}"'
        dropzone-drag-or-drop-desc3='{% trans "to upload photos" as dropzoneDragDrop3 %} "{{ dropzoneDragDrop3|escapejs }}"'
        selected-image-name='{% trans "Selected Image Name" as selectedImageName %} "{{ selectedImageName|escapejs }}"'
        create-new-service='{% trans "Create New Service" as createNewService %} "{{ createNewService|escapejs }}"'
        edit-service='{% trans "Edit a service" as editService %} "{{ editService|escapejs }}"'
        image-upload-caption='{% trans "Drag & Drop Your Images Here" as imageUploadCaption %} "{{ imageUploadCaption|escapejs }}"'
        image-upload-instruction='{% trans "Import digital images and create a new image service" as imageUploadInstruction %} "{{ imageUploadInstruction|escapejs }}"'
        select-images='{% trans "Select Images" as selectImages %} "{{ selectImages|escapejs }}"'
        image-service-create-desc='{% trans "Create a new service by uploading one or more images. Images will be uploaded and processes so that you can view, annotate, and share them with others" as imageServiceCreateDesc %} "{{ imageServiceCreateDesc|escapejs }}"'
        edit-existing-image-service='{% trans "Edit an existing Image Service" as editExistingImageService %} "{{ editExistingImageService|escapejs }}"'
        image-service-edit-desc='{% trans "Update the information and images related to an existing Image Service. Or copy and paste in the URL of a IIIF Manifest to add a service from an external service" as imageServiceEditDesc %} "{{ imageServiceEditDesc|escapejs }}"'
        switch-image-service='{% trans "Switch Image Service" as switchImageService %} "{{ switchImageService|escapejs }}"'
        create-image-service='{% trans "Create Image Service" as createImageService %} "{{ createImageService|escapejs }}"'
        no-manifest-selected='{% trans "No manifest selected" as noManifestSelected %} "{{ noManifestSelected|escapejs }}"'
        service-title='{% trans "Service Title" as serviceTitle %} "{{ serviceTitle|escapejs }}"'
        service-description='{% trans "Service Description" as serviceDescription %} "{{ serviceDescription|escapejs }}"'
        metadata-label='{% trans "Metadata Label" as metadataLabel %} "{{ metadataLabel|escapejs }}"'
        metadata-value='{% trans "Metadata Value" as metadataValue %} "{{ metadataValue|escapejs }}"'
        image-caption='{% trans "Image Caption" as imageCaption %} "{{ imageCaption|escapejs }}"'
        upload-csv-zip-file='{% trans "Upload .csv or .zip File" as uploadCsvZipFile %} "{{ uploadCsvZipFile|escapejs }}"'
        dropzone-file-upload-caption='{% trans "Drag & Drop your file onto this area to upload" as dropzoneFileUploadCaption %} "{{ dropzoneFileUploadCaption|escapejs }}"'
        select-file='{% trans "Select File" as selectFile %} "{{ selectFile|escapejs }}"'
        cancel-file-import='{% trans "Cancel File Import" as cancelFileImport %} "{{ cancelFileImport|escapejs }}"'
        cancel-editing='{% trans "Cancel Editing" as cancelEditing %} "{{ cancelEditing|escapejs }}"'
        preview='{% trans "Preview" as preview %} "{{ preview|escapejs }}"'
        etl-file-upload-message='{% trans "Use this workflow to upload a file with data that you want to use to create new data instances of a model." as etlFileUploadMessage %} "{{ etlFileUploadMessage|escapejs }}"'
        etl-single-csv-title='{% trans "Import Format: Single .csv file" as etlSingleCSVTitle %} "{{ etlSingleCSVTitle|escapejs }}"'
        bulk-data-edit-details='{% trans "Bulk Data Edit Details" as bulkDataEditDetails %} "{{ bulkDataEditDetails|escapejs }}"'
        resource-model-editied='{% trans "Resource Model Edited" as resourceModelEditied %} "{{ resourceModelEditied|escapejs }}"'
        field-name-edited='{% trans "Field Name Edited" as fieldNameEdited %} "{{ fieldNameEdited|escapejs }}"'
        edit-operation='{% trans "Edit Operation" as editOperation %} "{{ editOperation|escapejs }}"'
        file-summary='{% trans "File Summary" as fileSummary %} "{{ fileSummary|escapejs }}"'
        file-name='{% trans "File name" as fileName %} "{{ fileName|escapejs }}"'
        file-size='{% trans "File size" as fileSize %} "{{ fileSize|escapejs }}"'
        number-of-rows='{% trans "Number of rows" as numberOfRows %} "{{ numberOfRows|escapejs }}"'
        target-model='{% trans "Target Model" as targetModel %} "{{ targetModel|escapejs }}"'
        import-details='{% trans "Import Details" as importDetails %} "{{ importDetails|escapejs }}"'
        column-name-first-row='{% trans "Column names in the first row" as columnNameFirstRow %} "{{ columnNameFirstRow|escapejs }}"'
        id-column-selection='{% trans "Use as an id" as idColumnSelection %} "{{ idColumnSelection|escapejs }}"'
        showing-first='{% trans "Showing First" as showingFirst %} "{{ showingFirst|escapejs }}"'
        showing-all='{% trans "Showing All" as showingAll %} "{{ showingAll|escapejs }}"'
        rows='{% trans "Rows" as rows %} "{{ rows|escapejs }}"'
        import-data='{% trans "Import data" as importData %} "{{ importData|escapejs }}"'
        import-single-csv='{% trans "Import Single CSV" as importSingleCsv %} "{{ importSingleCsv|escapejs }}"'
        target-resource='{% trans "Target Resource" as targetResource %} "{{ targetResource|escapejs }}"'
        target-fields='{% trans "Target Fields" as targetFields %} "{{ targetFields|escapejs }}"'
        download-templates='{% trans "Download Templates" as downloadTemplates %} "{{ downloadTemplates|escapejs }}"'
        select-template='{% trans "Select Template" as selectTemplate %} "{{ selectTemplate|escapejs }}"'
        upload-zip-file='{% trans "Upload .zip File" as uploadZipFile %} "{{ uploadZipFile|escapejs }}"'
        upload-your-zip-file='{% trans "Upload Your .zip File" as uploadYourZipFile %} "{{ uploadYourZipFile|escapejs }}"'
        branch-excel='{% trans "Branch Excel" as branchExcel %} "{{ branchExcel|escapejs }}"'
        file-upload-summary='{% trans "File Upload Summary" as fileUploadSummary %} "{{ fileUploadSummary|escapejs }}"'
        file='{% trans "File" as file %} "{{ file|escapejs }}"'
        size='{% trans "Size" as size %} "{{ size|escapejs }}"'
        submit='{% trans "Submit" as submit %} "{{ submit|escapejs }}"'
        file-contents='{% trans "File contents" as fileContents %} "{{ fileContents|escapejs }}"'
        import-branch-excel-summary='{% trans "Import Branch Excel Summary" as importBranchExcelSummary %} "{{ importBranchExcelSummary|escapejs }}"'
        excel-file='{% trans "Excel File" as excelFile %} "{{ excelFile|escapejs }}"'
        worksheets='{% trans "Worksheets" as worksheets %} "{{ worksheets|escapejs }}"'
        tiles='{% trans "Tiles" as tiles %} "{{ tiles|escapejs }}"'
        import='{% trans "Import" as import %} "{{ import|escapejs }}"'
        export='{% trans "Export" as export %} "{{ export|escapejs }}"'
        filter-tasks='{% trans "Filter Tasks" as filterTasks %} "{{ filterTasks|escapejs }}"'
        filter-modules='{% trans "Filter Modules" as filterModules %} "{{ filterModules|escapejs }}"'
        start='{% trans "Start" as start %} "{{ start|escapejs }}"'
        warning='{% trans "Warning" as warning %} "{{ warning|escapejs }}"'
        etl-reverse-warning-message='{% trans "Are you sure you want to delete this load?" as etlReverseWarningMessage %} "{{ etlReverseWarningMessage|escapejs }}"'
        undo-import='{% trans "undo" as undoImport %} "{{ undoImport|escapejs }}"'
        stop-etl='{% trans "stop" as stopEtl %} "{{ stopEtl|escapejs }}"'
        cancelled='{% trans "cancelled" as cancelled %} "{{ cancelled|escapejs }}"'
        remove-from-history='{% trans "remove from history" as removeFromHistory %} "{{ removeFromHistory|escapejs }}"'
        number-of-resources-updated='{% trans "Number of Resources Updated" as numberOfResourcesUpdated %} "{{ numberOfResourcesUpdated|escapejs }}"'
        indexing='{% trans "indexing" as indexing %} "{{ indexing|escapejs }}"'
        validating='{% trans "validating" as validating %} "{{ validating|escapejs }}"'
        completed='{% trans "completed" as completed %} "{{ completed|escapejs }}"'
        failed='{% trans "failed" as failed %} "{{ failed|escapejs }}"'
        running='{% trans "running" as running %} "{{ running|escapejs }}"'
        unloading='{% trans "unloading" as unloading %} "{{ unloading|escapejs }}"'
        unloaded='{% trans "unloaded" as unloaded %} "{{ unloaded|escapejs }}"'
        bulk-string-editor-trim='{% trans "Bulk String Editor - Trim" as bulkStringEditorTrim %} "{{ bulkStringEditorTrim|escapejs }}"'
        bulk-string-editor-change-case='{% trans "Bulk String Editor - Change Case" as bulkStringEditorChangeCase %} "{{ bulkStringEditorChangeCase|escapejs }}"'
        bulk-string-editor-replace='{% trans "Bulk String Editor - Replace" as bulkStringEditorReplace %} "{{ bulkStringEditorReplace|escapejs }}"'
        select-edit-operation='{% trans "Select an Edit Operation" as SelectEditOperation %} "{{ SelectEditOperation|escapejs }}"'
        preview-count-stats='(limit, possible, resCount) => {return {% trans "Showing first ${limit} of ${possible} values in ${resCount} resources" as previewCountStats %} `{{ previewCountStats|escapejs }}` }'
        show='{% trans "show" as show %} "{{ show|escapejs }}"'
        hide='{% trans "hide" as hide %} "{{ hide|escapejs }}"'
        first-five-shown='{% trans "First 5 errors are shown" as firstFiveShown %} "{{ firstFiveShown|escapejs }}"'
        validation-errors='{% trans "Validation Errors" as validationErrors %} "{{ validationErrors|escapejs }}"'
        no-error-found='{% trans "No Error Found" as noErrorFound %} "{{ noErrorFound|escapejs }}"'
        loading-data='{% trans "Loading data" as loadingData %} "{{ loadingData|escapejs }}"'
        loading-status='{% trans "Loading status" as loadingStatus %} "{{ loadingStatus|escapejs }}"'
        loading-started='{% trans "Loading started" as loadingStarted %} "{{ loadingStarted|escapejs }}"'
        loading-ended='{% trans "Loading ended" as loadingEnded %} "{{ loadingEnded|escapejs }}"'
        load-duration='{% trans "Load duration" as loadDuration %} "{{ loadDuration|escapejs }}"'
        indexing-ended='{% trans "Indexing ended" as indexingEnded %} "{{ indexingEnded|escapejs }}"'
        indexing-duration='{% trans "Indexing duration" as indexingDuration %} "{{ indexingDuration|escapejs }}"'
        manage='{% trans "Manage" as manage %} "{{ manage|escapejs }}"'
        unable-to-display-selected-file='{% trans "Unable to display the selected file" as unableToDisplaySelectedFile %} "{{ unableToDisplaySelectedFile|escapejs }}"'
        file-display-error-message1='{% trans "This file can't be displayed." as fileDisplayErrorMessage1 %} "{{ fileDisplayErrorMessage1|escapejs }}"'
        file-display-error-message2='{% trans "It may be a proprietary format or there isn't a loader available yet" as fileDisplayErrorMessage2 %} "{{ fileDisplayErrorMessage2|escapejs }}"'
        file-display-error-message3='{% trans "to present it in this webpage." as fileDisplayErrorMessage3 %} "{{ fileDisplayErrorMessage3|escapejs }}"'
        file-loader-parse-error-message='{% trans "Unable to parse your file with the " as fileLoaderParseErrorMessage %} "{{ fileLoaderParseErrorMessage|escapejs }}"'
        loader-lowercase='{% trans "loader" as loaderLowercase %} "{{ loaderLowercase|escapejs }}"'
        select-file-loader='{% trans "Select File Loader" as selectFileLoader %} "{{ selectFileLoader|escapejs }}"'
        select-loader-message='{% trans "Select the loader best suited for processing and visualizing the selected file" as selectLoaderMessage %} "{{ selectLoaderMessage|escapejs }}"'
        upload-files='{% trans "Upload Files" as uploadFiles %} "{{ uploadFiles|escapejs }}"'
        file-upload-number-size-desc='{% trans "You may upload as many files as you wish; check with the site admin on the maximum file size." as fileUploadNumberSizeDesc %} "{{ fileUploadNumberSizeDesc|escapejs }}"'
        optional='{% trans "optional" as optional %} "{{ optional|escapejs }}"'
        file-upload-optional='{% trans "Adding files to this record is" as fileUploadOptional %} "{{ fileUploadOptional|escapejs }}"'
        image-upload_format-desc='{% trans "Images formatted as .jpg, .png files may be uploaded. Other formats may require a loader to view." as imageUploadFormatDesc %} "{{ imageUploadFormatDesc|escapejs }}"'
        file-filter='{% trans "File Filter" as fileFilter %} "{{ fileFilter|escapejs }}"'
        select-all='{% trans "Select All" as selectAll %} "{{ selectAll|escapejs }}"'
        clear-all='{% trans "Clear All" as clearAll %} "{{ clearAll|escapejs }}"'
        delete-selected='{% trans "Delete Selected" as deleteSelected %} "{{ deleteSelected|escapejs }}"'
        download-selected='{% trans "Download Selected" as downloadSelected %} "{{ downloadSelected|escapejs }}"'
        loader='{% trans "Loader" as loader %} "{{ loader|escapejs }}"'
        file-renderer='{% trans "File Renderer" as fileRenderer %} "{{ fileRenderer|escapejs }}"'
        delete='{% trans "Delete" as delete %} "{{ delete|escapejs }}"'
        save='{% trans "Save" as save %} "{{ save|escapejs }}"'
        files-selected='{% trans "files selected" as filesSelected %} "{{ filesSelected|escapejs }}"'
        add-files='{% trans "add files" as addFiles %} "{{ addFiles|escapejs }}"'
        apply-to-selected-files='{% trans "Apply to Selected Files" as applyToSelectedFiles %} "{{ applyToSelectedFiles|escapejs }}"'
        apply-same-loader-to-all='{% trans "Apply the same loader to all selected files in the dataset" as applySameLoaderToAll %} "{{ applySameLoaderToAll|escapejs }}"'
        id-column-selection='{% trans "Use as an id" as idColumnSelection %} "{{ idColumnSelection|escapejs }}"'
    ></div>
    {% endblock arches_translations %}
    {% block arches_urls %}
    <div
        class='arches-urls'
        root="{% url 'root' %}"
        home="{% url 'home' %}"
        media="{{ STATIC_URL }}"
        rdm="{% url 'rdm' ''%}"
        uploadedfiles="{{ MEDIA_URL }}"
        url_subpath="{{app_settings.FORCE_SCRIPT_NAME}}"
        concept_tree="{% url 'concept_tree' '' %}"
        concept="{% url 'concept' 'aaaaaaaa-aaaa-aaaa-aaaa-aaaaaaaaaaaa' %}"
        concept_search="{% url 'concept_search' %}"
        concept_value="{% url 'concept_value' %}"
        concept_manage_parents="{% url 'concept_manage_parents' 'aaaaaaaa-aaaa-aaaa-aaaa-aaaaaaaaaaaa' %}"
        concept_make_collection="{% url 'make_collection' 'aaaaaaaa-aaaa-aaaa-aaaa-aaaaaaaaaaaa' %}"
        change_password="{% url 'change_password' %}"
        export_concept="{% url 'export_concept' 'aaaaaaaa-aaaa-aaaa-aaaa-aaaaaaaaaaaa' %}"
        export_concept_collections="{% url 'export_concept_collections' %}"
        get_concept_collections="{% url 'get_concept_collections' %}"
        dropdown="{% url 'dropdown' %}"
        paged_dropdown="{% url 'paged_dropdown' %}"
        get_pref_label="{% url 'get_pref_label' %}"
        from_sparql_endpoint="{% url 'from_sparql_endpoint' 'aaaaaaaa-aaaa-aaaa-aaaa-aaaaaaaaaaaa' %}"
        search_sparql_endpoint="{% url 'search_sparql_endpoint' %}"
        confirm_delete="{% url 'confirm_delete' 'aaaaaaaa-aaaa-aaaa-aaaa-aaaaaaaaaaaa' %}"
        graph_designer='(graphid)=>{return "{% url "graph_designer" "aaaaaaaa-aaaa-aaaa-aaaa-aaaaaaaaaaaa" %}".replace("aaaaaaaa-aaaa-aaaa-aaaa-aaaaaaaaaaaa", graphid)}'
        search_home="{% url 'search_home' %}"
        search_terms="{% url 'search_terms' %}"
        search_results="{% url 'search_results' %}"
        export_results="{% url 'export_results' %}"
        get_export_file="{% url 'get_export_file' %}"
        buffer="{% url 'buffer'%}"
        config="{% url 'config' %}"
        node="{% url 'node' 'aaaaaaaa-aaaa-aaaa-aaaa-aaaaaaaaaaaa' %}"
        graph_nodes='(graphid)=>{return "{% url "graph_nodes" "aaaaaaaa-aaaa-aaaa-aaaa-aaaaaaaaaaaa" %}".replace("aaaaaaaa-aaaa-aaaa-aaaa-aaaaaaaaaaaa", graphid)}'
        nodegroup="{% url 'nodegroup' %}"
        node_layer="{% url 'node_layer' 'aaaaaaaa-aaaa-aaaa-aaaa-aaaaaaaaaaaa' %}"
        graph='"{% url "graph" "aaaaaaaa-aaaa-aaaa-aaaa-aaaaaaaaaaaa" %}".replace("aaaaaaaa-aaaa-aaaa-aaaa-aaaaaaaaaaaa", "")'
        graph_designer='(graphid)=>{return "{% url "graph_designer" "aaaaaaaa-aaaa-aaaa-aaaa-aaaaaaaaaaaa" %}".replace("aaaaaaaa-aaaa-aaaa-aaaa-aaaaaaaaaaaa", graphid)}'
        graph_settings='(graphid)=>{return "{% url "graph_settings" "aaaaaaaa-aaaa-aaaa-aaaa-aaaaaaaaaaaa" %}".replace("aaaaaaaa-aaaa-aaaa-aaaa-aaaaaaaaaaaa", graphid)}'
        get_notifications="{% url 'get_notifications' %}"
        dismiss_notifications="{% url 'dismiss_notifications' %}"
        get_notification_types="{% url 'get_notification_types' %}"
        update_notification_types="{% url 'update_notification_types' %}"
        card="{% url 'card' '' %}"
        reorder_cards="{% url 'reorder_cards'%}"
        resource="{% url 'resource' %}"
        resource_editor='"{% url "resource_editor" "aaaaaaaa-aaaa-aaaa-aaaa-aaaaaaaaaaaa" %}".replace("aaaaaaaa-aaaa-aaaa-aaaa-aaaaaaaaaaaa", "")'
        resource_copy='"{% url "resource_copy" "aaaaaaaa-aaaa-aaaa-aaaa-aaaaaaaaaaaa" %}".replace("aaaaaaaa-aaaa-aaaa-aaaa-aaaaaaaaaaaa", "")'
        resource_report='"{% url "resource_report" "aaaaaaaa-aaaa-aaaa-aaaa-aaaaaaaaaaaa" %}".replace("aaaaaaaa-aaaa-aaaa-aaaa-aaaaaaaaaaaa", "")'
        resource_edit_log='"{% url "resource_edit_log" "aaaaaaaa-aaaa-aaaa-aaaa-aaaaaaaaaaaa" %}".replace("aaaaaaaa-aaaa-aaaa-aaaa-aaaaaaaaaaaa", "")'
        get_resource_edit_log='(graphid)=>{return "{% url "resource_edit_log" "aaaaaaaa-aaaa-aaaa-aaaa-aaaaaaaaaaaa" %}".replace("aaaaaaaa-aaaa-aaaa-aaaa-aaaaaaaaaaaa", graphid)}'
        resource_data='"{% url "resource_data" "aaaaaaaa-aaaa-aaaa-aaaa-aaaaaaaaaaaa" "aaaaaaaa-aaaa-aaaa-aaaa-aaaaaaaaaaaa" %}".replace(/aaaaaaaa-aaaa-aaaa-aaaa-aaaaaaaaaaaa/g, "")'
        resource_cards='"{% url "resource_cards" "aaaaaaaa-aaaa-aaaa-aaaa-aaaaaaaaaaaa" %}".replace("aaaaaaaa-aaaa-aaaa-aaaa-aaaaaaaaaaaa", "")'
        related_resources='"{% url "related_resources" "aaaaaaaa-aaaa-aaaa-aaaa-aaaaaaaaaaaa" %}".replace("aaaaaaaa-aaaa-aaaa-aaaa-aaaaaaaaaaaa", "")'
        resource_descriptors='"{% url "resource_descriptors" "aaaaaaaa-aaaa-aaaa-aaaa-aaaaaaaaaaaa" %}".replace("aaaaaaaa-aaaa-aaaa-aaaa-aaaaaaaaaaaa", "")'
        resource_tiles="{% url 'resource_tiles' 'aaaaaaaa-aaaa-aaaa-aaaa-aaaaaaaaaaaa' %}"
        tile="{% url 'tile' %}"
        reorder_tiles="{% url 'reorder_tiles' %}"
        reorder_nodes="{% url 'reorder_nodes' %}"
        delete_provisional_tile="{% url 'delete_provisional_tile' %}"
        tile_history="{% url 'tile_history' %}"
        download_files="{% url 'download_files' %}"
        delete_published_graph='"{% url "delete_published_graph" "aaaaaaaa-aaaa-aaaa-aaaa-aaaaaaaaaaaa" %}".replace("aaaaaaaa-aaaa-aaaa-aaaa-aaaaaaaaaaaa", "")'
        update_published_graph='"{% url "update_published_graph" "aaaaaaaa-aaaa-aaaa-aaaa-aaaaaaaaaaaa" %}".replace("aaaaaaaa-aaaa-aaaa-aaaa-aaaaaaaaaaaa", "")'
        apply_functions='"{% url "apply_functions" "aaaaaaaa-aaaa-aaaa-aaaa-aaaaaaaaaaaa" %}".replace("aaaaaaaa-aaaa-aaaa-aaaa-aaaaaaaaaaaa", "")'
        remove_functions='"{% url "remove_functions" "aaaaaaaa-aaaa-aaaa-aaaa-aaaaaaaaaaaa" %}".replace("aaaaaaaa-aaaa-aaaa-aaaa-aaaaaaaaaaaa", "")'
        time_wheel_config="{% url 'time_wheel_config' %}"
        two_factor_authentication_reset="{% url 'two-factor-authentication-reset' %}"
        reindex="{% url 'reindex' %}"
        permission_data="{% url 'permission_data' %}"
        resource_permission_data="{% url 'resource_permission_data' %}"
        permission_manager_data="{% url 'permission_manager_data' %}"
        clear_user_permission_cache="{% url 'clear_user_permission_cache' %}"
        get_user_names="{% url 'get_user_names' %}"
        feature_popup_content="{% url 'feature_popup_content' %}"
        related_resource_candidates="{% url 'related_resource_candidates' %}"
        relatable_resources="{% url 'relatable_resources' %}"
        languages="{% url 'language' %}"
        get_domain_connections='(graphid)=>{return "{% url "get_domain_connections" "aaaaaaaa-aaaa-aaaa-aaaa-aaaaaaaaaaaa" %}".replace("aaaaaaaa-aaaa-aaaa-aaaa-aaaaaaaaaaaa", graphid)}'
        clone_graph='(graphid)=>{return "{% url "clone_graph" "aaaaaaaa-aaaa-aaaa-aaaa-aaaaaaaaaaaa" %}".replace("aaaaaaaa-aaaa-aaaa-aaaa-aaaaaaaaaaaa", graphid)}'
        export_graph='(graphid)=>{return "{% url "export_graph" "aaaaaaaa-aaaa-aaaa-aaaa-aaaaaaaaaaaa" %}".replace("aaaaaaaa-aaaa-aaaa-aaaa-aaaaaaaaaaaa", graphid)}'
        publish_graph='(graphid)=>{return "{% url "publish_graph" "aaaaaaaa-aaaa-aaaa-aaaa-aaaaaaaaaaaa" %}".replace("aaaaaaaa-aaaa-aaaa-aaaa-aaaaaaaaaaaa", graphid)}'
        revert_graph='(graphid)=>{return "{% url "revert_graph" "aaaaaaaa-aaaa-aaaa-aaaa-aaaaaaaaaaaa" %}".replace("aaaaaaaa-aaaa-aaaa-aaaa-aaaaaaaaaaaa", graphid)}'
        restore_state_from_serialized_graph='(graphid)=>{return "{% url "restore_state_from_serialized_graph" "aaaaaaaa-aaaa-aaaa-aaaa-aaaaaaaaaaaa" %}".replace("aaaaaaaa-aaaa-aaaa-aaaa-aaaaaaaaaaaa", graphid)}'
        update_published_graphs='(graphid)=>{return "{% url "update_published_graphs" "aaaaaaaa-aaaa-aaaa-aaaa-aaaaaaaaaaaa" %}".replace("aaaaaaaa-aaaa-aaaa-aaaa-aaaaaaaaaaaa", graphid)}'
        delete_graph='(graphid)=>{return "{% url "delete_graph" "aaaaaaaa-aaaa-aaaa-aaaa-aaaaaaaaaaaa" %}".replace("aaaaaaaa-aaaa-aaaa-aaaa-aaaaaaaaaaaa", graphid)}'
        delete_instances='(graphid)=>{return "{% url "delete_instances" "aaaaaaaa-aaaa-aaaa-aaaa-aaaaaaaaaaaa" %}".replace("aaaaaaaa-aaaa-aaaa-aaaa-aaaaaaaaaaaa", graphid)}'
        export_mapping_file='(graphid)=>{return "{% url "export_mapping_file" "aaaaaaaa-aaaa-aaaa-aaaa-aaaaaaaaaaaa" %}".replace("aaaaaaaa-aaaa-aaaa-aaaa-aaaaaaaaaaaa", graphid)}'
        add_resource='(graphid)=>{return "{% url "add_resource" "aaaaaaaa-aaaa-aaaa-aaaa-aaaaaaaaaaaa" %}".replace("aaaaaaaa-aaaa-aaaa-aaaa-aaaaaaaaaaaa", graphid)}'
        model_history='(graphid)=>{return "{% url "model_history" "aaaaaaaa-aaaa-aaaa-aaaa-aaaaaaaaaaaa" %}".replace("aaaaaaaa-aaaa-aaaa-aaaa-aaaaaaaaaaaa", graphid)}'
        function_manager='(graphid)=>{return "{% url "function_manager" "aaaaaaaa-aaaa-aaaa-aaaa-aaaaaaaaaaaa" %}".replace("aaaaaaaa-aaaa-aaaa-aaaa-aaaaaaaaaaaa", graphid)}'
        plugin='(pluginid)=>{return "{% url "plugins" "aaaaaaaa-aaaa-aaaa-aaaa-aaaaaaaaaaaa" %}".replace("aaaaaaaa-aaaa-aaaa-aaaa-aaaaaaaaaaaa", pluginid)}'
        transaction_reverse='(transactionid)=> {return "{% url "transaction_reverse" "aaaaaaaa-aaaa-aaaa-aaaa-aaaaaaaaaaaa" %}".replace("aaaaaaaa-aaaa-aaaa-aaaa-aaaaaaaaaaaa", transactionid)}'
        mvt='(nodeid)=>{return decodeURI("{% url "mvt" "aaaaaaaa-aaaa-aaaa-aaaa-aaaaaaaaaaaa" "{z}" "{x}" "{y}" %}").replace("aaaaaaaa-aaaa-aaaa-aaaa-aaaaaaaaaaaa", nodeid)}'
        help_template="{% url 'help_templates' %}"
        graphs_api='"{% url "graphs_api" "aaaaaaaa-aaaa-aaaa-aaaa-aaaaaaaaaaaa" %}".replace("aaaaaaaa-aaaa-aaaa-aaaa-aaaaaaaaaaaa", "")'
        graph_has_unpublished_changes_api='(graphid)=>{return "{% url "graph_has_unpublished_changes_api" "aaaaaaaa-aaaa-aaaa-aaaa-aaaaaaaaaaaa" %}".replace("aaaaaaaa-aaaa-aaaa-aaaa-aaaaaaaaaaaa", graphid)}'
        graph_is_active_api='(graphid)=>{return "{% url "graph_is_active_api" "aaaaaaaa-aaaa-aaaa-aaaa-aaaaaaaaaaaa" %}".replace("aaaaaaaa-aaaa-aaaa-aaaa-aaaaaaaaaaaa", graphid)}'
        api_card='"{% url "api_card" "aaaaaaaa-aaaa-aaaa-aaaa-aaaaaaaaaaaa" %}".replace("aaaaaaaa-aaaa-aaaa-aaaa-aaaaaaaaaaaa", "")'
        api_tiles='(tileid)=>{
            return "{% url "api_tiles" "aaaaaaaa-aaaa-aaaa-aaaa-aaaaaaaaaaaa" %}".replace("aaaaaaaa-aaaa-aaaa-aaaa-aaaaaaaaaaaa", tileid);
        }'
        api_nodegroup='(nodegroupid)=>{
            return "{% url "api_nodegroup" "aaaaaaaa-aaaa-aaaa-aaaa-aaaaaaaaaaaa" %}".replace("aaaaaaaa-aaaa-aaaa-aaaa-aaaaaaaaaaaa", nodegroupid);
        }'
        api_nodes='(nodeid)=>{
            return "{% url "api_nodes" "aaaaaaaa-aaaa-aaaa-aaaa-aaaaaaaaaaaa" %}".replace("aaaaaaaa-aaaa-aaaa-aaaa-aaaaaaaaaaaa", nodeid);
        }'
        api_node_value="{% url 'api_node_value' %}"
        api_resource_report='(resourceid)=>{return "{% url "api_resource_report" "aaaaaaaa-aaaa-aaaa-aaaa-aaaaaaaaaaaa" %}".replace("aaaaaaaa-aaaa-aaaa-aaaa-aaaaaaaaaaaa", resourceid)}'
        api_bulk_resource_report="{% url 'api_bulk_resource_report' %}"
        api_bulk_disambiguated_resource_instance="{% url 'api_bulk_disambiguated_resource_instance' %}"
        api_resources='(resourceid)=>{return "{% url "resources" "aaaaaaaa-aaaa-aaaa-aaaa-aaaaaaaaaaaa" %}".replace("aaaaaaaa-aaaa-aaaa-aaaa-aaaaaaaaaaaa", resourceid)}'
        api_search_component_data='"{% url "api_search_component_data" "aaaa"%}".replace("aaaa", "")'
        geojson="{% url 'geojson' %}"
        icons="{% url 'icons' %}"
        ontology_properties="{% url 'ontology_properties' %}"
        iiifmanifest="{% url 'iiifmanifest' %}"
        manifest_manager="{% url 'manifest_manager' %}"
        etl_manager="{% url 'etl_manager' %}"
        iiifannotations="{% url 'iiifannotations' %}"
        iiifannotationnodes="{% url 'iiifannotationnodes' %}"
        validatejson='"{% url "validatejson" "aaaa"%}".replace("aaaa", "")'
        get_dsl="{% url 'get_dsl' %}"
        transform_edtf_for_tile="{% url 'transform_edtf_for_tile' %}"
    ></div>
    {% endblock arches_urls %}
    {% block arches_data %}
    <div
        class='arches-data'
        celery-running="{{celery_running}}"
        concept-collections='[{% for concept_collection in concept_collections %}{
            "label": "{{ concept_collection.label | escapejs }}",
            "id": "{{ concept_collection.id }}"
        },{% endfor %}]'
        export-html-templates='[{% for template in export_html_templates %} "{{ template }}", {% endfor %}]'
        geocoder-default="{{ map_info.geocoder_default }}"
        geocoding-providers='[{% for provider in geocoding_providers %}{
            "name": "{{ provider.name }}",
            "geocoderid": "{{ provider.geocoderid }}",
            "api_key": {% if provider.api_key != None %} "{{ provider.api_key }}" {% elif provider.api_key == None %} null {% endif %},
            "component": "{{ provider.component }}"
        },{% endfor %}]'
        graphs="{{graphs|default:'[]'}}"
        hex-bin-size="{{ map_info.hex_bin_size | unlocalize }}"
        hex-bin-bounds="{{ map_info.hex_bin_bounds }}"
        active-language="{{ app_settings.ACTIVE_LANGUAGE }}"
        active-language-dir="{{ app_settings.ACTIVE_LANGUAGE_DIR }}"
        languages='{{ app_settings.LANGUAGES }}'
        mapbox-api-key="{{ map_info.mapbox_api_key }}"
        mapbox-glyphs="{{ map_info.mapbox_glyphs }}"
        mapbox-sprites="{{ map_info.mapbox_sprites }}"
        map-default-x="{{ map_info.x|unlocalize }}"
        map-default-y="{{ map_info.y|unlocalize }}"
        map-default-zoom="{{ map_info.zoom | unlocalize }}"
        map-default-min-zoom="{{ map_info.map_min_zoom | unlocalize }}"
        map-default-max-zoom="{{ map_info.map_max_zoom | unlocalize }}"
        map-layers='[{% for map_layer in map_layers %}{
            "maplayerid": "{{ map_layer.maplayerid }}",
            "name": "{{ map_layer.name }}",
            "layer_definitions": {{ map_layer.layer_json }},
            "isoverlay": {{ map_layer.isoverlay|lower }},
            "icon": "{{ map_layer.icon }}",
            "legend": "{{ map_layer.legend | default_if_none:"" | escapejs  }}",
            "searchonly": {{ map_layer.searchonly|lower }},
            "activated": {{ map_layer.activated|lower }},
            "addtomap": {{ map_layer.addtomap|lower }},
            "is_resource_layer": false,
            "centerx": {{ map_layer.centerx|default_if_none:"null"|unlocalize }},
            "centery": {{ map_layer.centery|default_if_none:"null"|unlocalize }},
            "zoom": {{ map_layer.zoom|default_if_none:"null"|unlocalize }},
            "sortorder": {{ map_layer.sortorder }}
        },{% endfor %}{% for resource_map_layer in resource_map_layers %}{
            "maplayerid": "{{ resource_map_layer.nodeid }}",
            "name": "{{ resource_map_layer.name }}",
            "layer_definitions": {{ resource_map_layer.layer_definitions }},
            "searchonly": false,
            "isoverlay": true,
            "icon": "{{ resource_map_layer.icon }}",
            "legend": "{{ resource_map_layer.legend | escapejs  }}",
            "activated": true,
            "addtomap": {{ resource_map_layer.addtomap|lower }},
            "is_resource_layer": true
        },{% endfor %}]'
        map-markers='[{% for map_marker in map_markers %}{
            "name": "{{ map_marker.name }}",
            "url": "{{ map_marker.url }}"
        },{% endfor %}]'
        map-sources='{
            {% for map_source in map_sources %}
                "{{ map_source.name }}": {{ map_source.source_json }},
            {% endfor %}
            {% for resource_map_source in resource_map_sources %}
                "{{ resource_map_source.name }}": {{ resource_map_source.source }},
            {% endfor %}
        }'
        preferred-coordinate-systems="{{ map_info.preferred_coordinate_systems }}"
        resources='[{% for resource in resource_graphs %}{
            "maplayerid": "{{resource.graphid}}",
            "graphid": "{{resource.graphid}}",
            "name": "{{ resource.name | escapejs }}",
            "icon": "{{ resource.iconclass }}"
        },{% endfor %}]'
        user-email='{{ user.email }}'
        use-semantic-relationships="{{ app_settings.USE_SEMANTIC_RESOURCE_RELATIONSHIPS|lower }}"
        version="{{ app_settings.VERSION }}"
    ></div>
    {% endblock arches_data %}


    <!-- consumed by media/js/card-components.js -->
    <div
        id="cardComponentData"
        style="display: none;"
        cardComponents='{{% for component in card_components %}
            "{{ component.pk }}": {
                "componentname": "{{ component.componentname }}",
                "component": "{{ component.component }}",
                "defaultconfig": {{ component.defaultconfig_json }}
            },
        {% endfor %}}'
    ></div>


    <!-- consumed by media/js/datatype-config-components.js -->
    <div
        id="datatypeConfigComponentData"
        style="display: none;"
        datatypeConfigComponents='{{% for datatype in datatypes %}
            {% if datatype.configcomponent != None %}
                "{{ datatype.pk }}" : {
                    "datatype": "{{ datatype.datatype }}",
                    "iconclass": "{{ datatype.iconclass }}",
                    "modulename": "{{ datatype.modulename }}",
                    "classname": "{{ datatype.classname }}",
                    "configcomponent": "{{ datatype.configcomponent }}",
                    "defaultconfig": {{ datatype.defaultconfig }},
                    "configname": "{{ datatype.configname }}",
                    "isgeometric": "{{ datatype.isgeometric }}",
                    "defaultwidget": "{{ datatype.defaultwidget }}",
                    "issearchable": "{{ datatype.issearchable }}"
                },
            {% endif %}
        {% endfor %}}'
    ></div>


    <!-- consumed by media/js/file-renderers.js -->
    <div
        id="fileRendererData"
        style="display: none;"
        fileRenderers='{{% for renderer in app_settings.RENDERERS  %}
            "{{ renderer.id }}": {
                "name": "{{ renderer.name }}",
                "title": "{{ renderer.title }}",
                "description": "{{ renderer.description }}",
                "component": "{{ renderer.component }}",
                "id": "{{ renderer.id }}",
                "iconclass": "{{ renderer.iconclass }}",
                "text": "{{ renderer.title }}",
                "type": "{{ renderer.type }}",
                "ext": "{{ renderer.ext }}",
                "exclude": "{{ renderer.exclude }}"
            },
        {% endfor %}}'
    ></div>


    <!-- consumed by media/js/function-templates.js -->
    <div
        id="functionTemplateData"
        style="display: none;"
        functionTemplates='{{% for template in function_templates  %}
            "{{ template.pk }}": {
                "component": "{{ template.component }}",
                "classname": "{{ template.classname }}",
                "name": "{{ template.name }}",
                "functiontype": "{{ template.functiontype }}",
                "modulename": "{{ template.modulename }}",
                "description": "{{ template.description }}",
                "defaultconfig": "{{ template.defaultconfig }}"
            },
        {% endfor %}}'
    ></div>


    <!-- consumed by media/js/geocoder-templates.js -->
    <div
        id="geocoderTemplateData"
        style="display: none;"
        geocoderTemplates='{{% for provider in geocoding_providers %}
            "{{ provider.geocoderid }}": {
                "component": "{{ provider.component }}",
                "name": "{{ provider.name }}",
                "api_key": "{{ provider.api_key }}"
            },
        {% endfor %}}'
    ></div>


    <!-- consumed by media/js/plugins.js -->
    <div
        id="pluginsData"
        style="display: none;"
        plugins='{{ plugins_json }}'
    ></div>


    <!-- consumed by media/js/resource-types.js -->
    <div
        id="resourceTypeData"
        style="display: none;"
        resourceTypes='{{% for type, type_data in resource_types %}
            "{{type}}": {
                "id": "{{type_data.resourcetypeid}}",
                "icon": "{{type_data.icon_class}}",
                "name": "{{type_data.name}}",
                "defaultDescription": "{{type_data.default_description}}",
                "descriptionNode": "{{type_data.description_node}}",
                "categories": [
                    {% for category in type_data.categories %}
                        "{{category}}"
                    {% endfor %}
                ],
                "color": "{{type_data.marker_color}}",
                "strokeColor": "{{type_data.stroke_color}}",
                "fillColor": "{{type_data.fill_color}}"
            },
        {% endfor %}}'
    ></div>


    <!-- consumed by media/js/report-templates.js -->
    <div
        id="reportTemplateData"
        style="display: none;"
        reportTemplates='{{% for template in report_templates %}
            "{{ template.pk }}": {
                "componentname": "{{ template.componentname }}",
                "component": "{{ template.component }}",
                "defaultconfig": {{ template.defaultconfig_json }},
                "name": "{{ template.name }}",
                "preload_resource_data": "{{ template.preload_resource_data }}"
            },
        {% endfor %}}'
    ></div>


    <!-- consumed by media/js/search-components.js -->
    <div
        id="searchComponentData"
        style="display: none;"
        searchComponents='{{% for component in search_components %}
            "{{ component.pk }}": {{ component.toJSON }},
        {% endfor %}}'
    ></div>


    <!-- consumed by media/js/widgets.js -->
    <div
        id="widgetData"
        style="display: none;"
        widgets='{{% for widget in widgets %}
            "{{ widget.pk }}": {
                "name": "{{ widget.name }}",
                "component": "{{ widget.component }}",
                "datatype": "{{ widget.datatype }}",
                "defaultconfig": {{ widget.defaultconfig_json }}
            },
        {% endfor %}}'
    ></div>
{% endblock arches_modules %}

{% block project_modules %}
{% endblock project_modules %}<|MERGE_RESOLUTION|>--- conflicted
+++ resolved
@@ -175,13 +175,10 @@
             "title": "{% jsescaped_trans "Graph Has Different Published Version" %}",
             "text": "{% jsescaped_trans "This resource instance is based on an older data model. Your system administrator will need to update this instance before you can edit it." %}"
         }'
-<<<<<<< HEAD
-=======
         resource-graph-has-different-publication-user-is-not-permissioned='{
             "title": "{% jsescaped_trans "Graph Has Different Publication" %}",
             "text": "{% jsescaped_trans "This Resource Instance is based on a graph that has a different publication than the current one. If you want to view the Resource please contact your System Administrator." %}"
         }'
->>>>>>> 7c78470c
         resource-graph-change-active-status-error='{
             "title": "{% jsescaped_trans "Could not update Resource Model active state" %}",
             "text": "{% jsescaped_trans "Please contact your System Administrator" %}"
