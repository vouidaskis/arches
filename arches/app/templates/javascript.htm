{% load static %}
{% load l10n %}
{% load i18n %}
{% load webpack_static from webpack_loader %}
{% load render_bundle from webpack_loader %}
{% load template_tags %}


{% block require_config %}
<script>
    var CKEDITOR_BASEPATH = "{% webpack_static 'node_modules/ckeditor4/' %}";
    window.CKEDITOR_BASEPATH = CKEDITOR_BASEPATH;
    require.config({
        baseUrl: "{% webpack_static 'build/js' %}",
        urlArgs: '_dc={{ app_settings.VERSION }}',
        paths: {
            'underscore': "{% webpack_static 'node_modules/underscore/underscore-min' %}" ,
        },
        packages: [{
            name: "codemirror",
            location: "{% webpack_static 'node_modules/codemirror' %}",
            main: "lib/codemirror"
        }],
        shim: {
            'backbone': {
                deps: ['jquery', 'jquery-lib', 'underscore'],
                exports: 'Backbone'
            },
            'nifty': {
                exports: 'nifty',
                deps: ['bootstrap', 'jquery', 'jquery-ui', 'metismenu']
            },
            'metismenu': {
                deps: ['jquery', 'jquery-ui']
            },
            'chosen': {
                deps: ['jquery']
            },
            'bootstrap': {
                deps: ['jquery', 'jquery-ui']
            },
            'knockout-mapping': {
                deps: ['knockout']
            },
            'jquery-validate': {
                deps: ['jquery']
            },
            'jquery-ui': {
                deps: ['jquery']
            },
            'jqtree': {
                deps: ['jquery']
            },
            'datatables': {
                deps: ['jquery']
            },
            'datatables.net': {
                deps: ['jquery']
            },
            'datatables.net-buttons-bs': {
                deps: ['datatables.net-buttons']
            },
            'noUiSlider': {
                deps: ['jquery'],
                exports : '$'
            },
            'jquery': {
                deps: ['jquery-lib'],
                exports : '$'
            },
            'mapbox-gl-draw': {
                deps: ['mapbox-gl']
            },
            'select2': {
                deps: ['jquery'],
            },
            'moment': {
                deps: ['jquery']
            },
            'uuid': {
                exports: 'UUID'
            },
            'geohash': {
                exports: 'Geohash'
            },
            'leaflet-iiif': {
                deps: ['leaflet']
            },
            'leaflet-draw': {
                deps: ['leaflet']
            },
            'leaflet-fullscreen': {
                deps: ['leaflet']
            }
            {% block shim %}{% endblock shim %}
        }
    });
</script>
{% endblock require_config %}

{% block arches_modules %}

    <!-- consumed by media/js/arches.js -->
    {% block arches_translations %}
    <div
        class='arches-translations'
        confirm-all-resource-delete='{
            "title": "{% trans "Delete All Resources Associated with this Graph?" %}",
            "text": "{% trans "Deleting All Resources removes all associated data with this graph entirely.  Are you sure you would like to proceed?" %}"
        }'
        confirm-graph-delete='{
            "title": "{% trans "Delete Branch/Resource Model?" %}",
            "text": "{% trans "Deleting this branch/resource model will remove it (and all associated data) entirely.  Are you sure you would like to proceed?" %}"
        }'
        confirm-maplayer-delete='{
            "title": "{% jsescaped_trans "Delete map layer?" %}",
            "text": "{% jsescaped_trans "Deleting this map layer will remove it entirely.  You cannot undo this action.  Are you sure you would like to proceed?" %}"
        }'
        confirm-nav='{
            "title": "{% jsescaped_trans "Edits pending..." %}",
            "text": "{% jsescaped_trans "You currently have edits pending, are you sure you would like to proceed (and discard any pending edits)?" %}"
        }'
        confirm-resource-delete='{
            "title": "{% jsescaped_trans "Delete Resource?" %}",
            "text": "{% jsescaped_trans "Deleting this resource will remove it (and all associated data) entirely.  Are you sure you would like to proceed?" %}"
        }'
        graph-import-failed='{
            "title": "{% jsescaped_trans "Graph import failed." %}"
        }'
        request-failed='{
            "title": "{% jsescaped_trans "Request Failed..." as requestfailed %} {{requestfailed|escapejs}}",
            "text": "{% jsescaped_trans "Sorry! The request failed. Please try again.  Contact your system administrator if the problem persists." %}"
        }'
        confirm-send-two-factor-authentication-email='{
            "title": "{% jsescaped_trans "Send Two-Factor Authentication email?" %}",
            "text": "{% jsescaped_trans "This will send an email containing instructions to change two-factor authentication settings to your registered email address.  Are you sure you would like to proceed?" %}"
        }'
        two-factor-authentication-email-success='{
            "title": "{% jsescaped_trans "Success!" %}",
            "text": "{% jsescaped_trans "An email with instructions to change two-factor authentication settings has been sent to your registered email address." %}"
        }'
        resource-copy-failed='{
            "title": "{% jsescaped_trans "Resource Copy Failed..."%}",
            "text": "{% jsescaped_trans "Sorry! The copy request failed. Please try again.  Contact your system administrator if the problem persists." %}"
        }'
        resource-copy-success='{
            "title": "{% jsescaped_trans "Resource Successfully Copied."%}"
        }'
        resource-has-unpublished-graph='{
            "title": "{% jsescaped_trans "This resource is based on an unpublished graph." %}",
            "text": "{% jsescaped_trans "To continue, please ensure the graph is published." %}"
        }'
        two-factor-authentication='{% trans "Two-Factor Authentication" as twoFactorAuthentication %} "{{ twoFactorAuthentication|escapejs }}"'
        please-contact-system-administrator='{% trans "Please contact your system administrator for more details." as pleaseContactSystemAdministrator %}  "{{ pleaseContactSystemAdministrator|escapejs }}"'
        hide-null-values='{% trans "Hide Null Values" as hideNullValues %} "{{ hideNullValues|escapejs }}"'
        load-more='{% trans "Load More" as loadMore %} "{{ loadMore|escapejs }}"'
        load-all='{% trans "Load All" as loadAll %} "{{ loadAll|escapejs }}"'
        display-name='{% trans "Display Name" as displayName %} "{{ displayName|escapejs }}"'
        display-description='{% trans "Display Description" as displayDescription %} "{{ displayDescription|escapejs }}"'
        map-popup='{% trans "Map Popup" as mapPopup %} "{{ mapPopup|escapejs }}"'
        map-popup-template='{% trans "Map Popup Template" as mapPopupTemplate %} "{{ mapPopupTemplate|escapejs }}"'
        id-string='{% trans "ID:" as idString %} "{{ idString|escapejs }}"'
        add-buffer='{% trans "Add Buffer" as addBuffer %} "{{ addBuffer|escapejs }}"'
        buffer-intersecting-feature='{% trans "Buffer Intersecting Feature" as bufferIntersectingFeature %} "{{ bufferIntersectingFeature|escapejs }}"'
        add-buffer-to-features='{% trans "Add buffer to features" as addBufferToFeatures %} "{{ addBufferToFeatures|escapejs }}"'
        add-buffer-feature='{% trans "Add Buffer Feature" as addBufferFeature %} "{{ addBufferFeature|escapejs }}"'
        select-buffer-units='{% trans "Select buffer units" as selectBufferUnits %} "{{ selectBufferUnits|escapejs }}"'
        select-a-feature-to-perform-intersection='{% trans "Select a feature to perform intersection" as selectAFeatureToPerformIntersection %} "{{ selectAFeatureToPerformIntersection|escapejs }}"'
        intersect='{% trans "Intersect" as intersect %} "{{ intersect|escapejs }}"'
        reindex='{% trans "Re-index" as reindex %} "{{ reindex|escapejs }}"'
        reindexing='{% trans "Re-indexing" as reindexing %} "{{ reindexing|escapejs }}"'
        reindex-resources-now='{% trans "Re-index Resources Now" as reindexResourcesNow %} "{{ reindexResourcesNow|escapejs }}"'
        function-reindex-message='{% trans "If you've made any changes to this function and there are resources already in the system, then you will need to reindex the resources to reflect your changes.  This process can take some time (potentially several minuetes or more).  Please be patient." as functionReindexMessage %} "{{ functionReindexMessage|escapejs }}"'
        use-bracketed-node-names='{% trans "Use bracketed node names like this: <node name>" as useBracketedNodeNames %} "{{ useBracketedNodeNames|escapejs }}"'
        primary-name-template='{% trans "Primary Name Template" as primaryNameTemplate %} "{{ primaryNameTemplate|escapejs }}"'
        primary-description-template='{% trans "Primary Description Template" as primaryDescriptionTemplate %} "{{ primaryDescriptionTemplate|escapejs }}"'
        select-primary-name-identifier-card='{% trans "Select a card from which to choose nodes to power your primary name identifier." as selectPrimaryNameIdentifierCard %} "{{ selectPrimaryNameIdentifierCard|escapejs }}"'
        select-primary-description-identifier-card='{% trans "Select a card from which to choose nodes to power your primary description identifier." as selectPrimaryDescriptionIdentifierCard %} "{{ selectPrimaryDescriptionIdentifierCard|escapejs }}"'
        add-as-new='{% trans "Add as new" as addAsNew %} "{{ addAsNew|escapejs }}"'
        add-as-new-resource='(resource) => {return {% trans "Add as new ${resource}" as addAsNewResource %} `{{ addAsNewResource|escapejs }}` }'
        add-feature='{% trans "Add Feature" as addFeature %} "{{ addFeature|escapejs }}"'
        distance='{% trans "Distance:" as distance %} "{{ distance|escapejs }}"'
        units='{% trans "Units:" as units %} "{{ units|escapejs }}"'
        meters='{% trans "meters:" as meters %} "{{ meters|escapejs }}"'
        feet='{% trans "feet:" as feet %} "{{ feet|escapejs }}"'
        download='{% trans "Download" as download %} "{{ download|escapejs }}"'
        download-zip-file='{% trans "Download Zip File" as downloadZipFile %} "{{ downloadZipFile|escapejs }}"'
        triggering-nodegroups='{% trans "Triggering Nodegroups" as triggeringNodegroups %} "{{ triggeringNodegroups|escapejs }}"'
        select-a-nodegroup='{% trans "Select a Nodegroup" as selectANodegroup %} "{{ selectANodegroup|escapejs }}"'
        no-relationships-added='{% trans "No Relationships Added" as noRelationshipsAdded %} "{{ noRelationshipsAdded|escapejs }}"'
        relate-resource='{% trans "Relate Resource" as relateResource %} "{{ relateResource|escapejs }}"'
        cannot-be-related='{% trans "Cannot Be Related" as cannotBeRelated %} "{{ cannotBeRelated|escapejs }}"'
        related-resources='{% trans "Related Resources" as relatedResources %} "{{ relatedResources|escapejs }}"'
        view-related-resources='(resource) => {return {% trans "View resources related to ${resource}" as viewRelatedResources %} `{{ viewRelatedResources|escapejs }}` }'
        related-resources-filter-text='{% trans "Arches keeps track of how resources are related. Click the 'related resources' link on a search result from the list on the left to see its relatives displayed in an interactive graph" as relatedResourcesFilterText %} "{{ relatedResourcesFilterText|escapejs }}"'
        report-date='{% trans "Report Date:" as reportDate %} "{{ reportDate|escapejs }}"'
        placeholder='{% trans "Placeholder" as placeholder %} "{{ placeholder|escapejs }}"'
        x-coordinate-place-holder='{% trans "X Coordinate Placeholder" as xCoordinatePlaceHolder %} "{{ xCoordinatePlaceHolder|escapejs }}"'
        y-coordinate-place-holder='{% trans "Y Coordinate Placeholder" as yCoordinatePlaceHolder %} "{{ yCoordinatePlaceHolder|escapejs }}"'
        display-as-greyscale='{% trans "Display as Greyscale" as displayAsGreyscale %} "{{ displayAsGreyscale|escapejs }}"'
        annotation-overlays='{% trans "Annotation Overlays" as annotationOverlays %} "{{ annotationOverlays|escapejs }}"'
        reset-to-defaults='{% trans "Reset to defaults" as resetToDefaults %} "{{ resetToDefaults|escapejs }}"'
        data-themes='{% trans "Data Themes" as dataThemes %} "{{ dataThemes|escapejs }}"'
        arches='{% trans "Arches" as arches %} "{{ arches|escapejs }}"'
        permissions='{% trans "Permissions" as permissions %} "{{ permissions|escapejs }}"'
        allow-normal-access='{% trans "Allow Normal Access" as allowNormalAccess %} "{{ allowNormalAccess|escapejs }}"'
        person-group='{% trans "Person/Group" as personGroup %} "{{ personGroup|escapejs }}"'
        set-permissions-for-this-instance='{% trans "Set Permissions for this instance" as setPermissionsForThisInstance %} "{{ setPermissionsForThisInstance|escapejs }}"'
        set-instance-permissions-text='{% trans "By default only you have access to this record. You can set permissions for specific people or groups by selecting to whom you will grant access" as setInstancePermissionsText %} "{{ setInstancePermissionsText|escapejs }}"'
        define-instance-access-privileges='{% trans "Define access privileges for this instance. You may limit access to yourself, or select which user accounts and groups have permission to this resource." as defineInstanceAccessPrivileges %} "{{ defineInstanceAccessPrivileges|escapejs }}"'
        configure-access-to-this-instance='{% trans "Configure Access to this Instance" as configureAccessToThisInstance %} "{{ configureAccessToThisInstance|escapejs }}"'
        resource-instance-permissions='{% trans "Resource Instance Permissions" as resourceInstancePermissions %} "{{ resourceInstancePermissions|escapejs }}"'
        unsorted='{% trans "Unsorted" as unsorted %} "{{ unsorted|escapejs }}"'
        ascending='{% trans "Ascending" as ascending %} "{{ ascending|escapejs }}"'
        descending='{% trans "Descending" as descending %} "{{ descending|escapejs }}"'
        fuzzy-year-padding='{% trans "Fuzzy Year Padding" as fuzzyYearPadding %} "{{ fuzzyYearPadding|escapejs }}"'
        fuzzy-month-padding='{% trans "Fuzzy Month Padding" as fuzzyMonthPadding %} "{{ fuzzyMonthPadding|escapejs }}"'
        fuzzy-day-padding='{% trans "Fuzzy Day Padding" as fuzzyDayPadding %} "{{ fuzzyDayPadding|escapejs }}"'
        fuzzy-season-padding='{% trans "Fuzzy Season Padding (weeks)" as fuzzySeasonPadding %} "{{ fuzzySeasonPadding|escapejs }}"'
        multiplier-if-date-is-uncertain='{% trans "Multiplier if Date is Uncertain (?)" as multiplierIfDateIsUncertain %} "{{ multiplierIfDateIsUncertain|escapejs }}"'
        multiplier-if-date-is-approximate='{% trans "Multiplier if Date is Approximate (~)" as multiplierIfDateIsApproximate %} "{{ multiplierIfDateIsApproximate|escapejs }}"'
        multiplier-if-both='{% trans "Multiplier if Both (? and ~)" as multiplierIfBoth %} "{{ multiplierIfBoth|escapejs }}"'
        maximum-number-of-files='{% trans "Maximum Number of Files" as maximumNumberOfFiles %} "{{ maximumNumberOfFiles|escapejs }}"'
        related-node='{% trans "Related Node" as relatedNode %} "{{ relatedNode|escapejs }}"'
        relationship-to-node='{% trans "Relationship to Node" as relationshipToNode %} "{{ relationshipToNode|escapejs }}"'
        subtitle='{% trans "Subtitle" as subtitle %} "{{ subtitle|escapejs }}"'
        continue='{% trans "Continue" as continue %} "{{ continue|escapejs }}"'
        value='{% trans "Value" as value %} "{{ value|escapejs }}"'
        disabled='{% trans "Disabled" as disabled %} "{{ disabled|escapejs }}"'
        disable-editing='{% trans "Disable Editing" as disableEditing %} "{{ disableEditing|escapejs }}"'
        prevent-user-from-editing-value='{% trans "Prevent users from editing value" as preventUsersFromEditingValue %} "{{ preventUsersFromEditingValue|escapejs }}"'
        domain-options='{% trans "Domain options" as domainOptions %} "{{ domainOptions|escapejs }}"'
        add-new-option='{% trans "Add new option" as addNewOption %} "{{ addNewOption|escapejs }}"'
        remove-option='{% trans "Remove option" as removeOption %} "{{ removeOption|escapejs }}"'
        default-value='{% trans "Default Value" as defaultValue %} "{{ defaultValue|escapejs }}"'
        add-gnu='{% trans "Add GNU" as addGnu %} "{{ addGnu|escapejs }}"'
        showing-edits-by='{% trans "Showing edits by" as showingEditsBy %} "{{ showingEditsBy|escapejs }}"'
        return-to-approved-edits='{% trans "Return to approved edits" as returnToApprovedEdits %} "{{ returnToApprovedEdits|escapejs }}"'
        new-provisional-contribution='{% trans "This is a new contribution by a provisional editor." as newProvisionalContribution %} "{{ newProvisionalContribution|escapejs }}"'
        showing-recent-approved-edits='{% trans "Currently showing the most recent approved edits" as showingRecentApprovedEdits %} "{{ showingRecentApprovedEdits|escapejs }}"'
        provisional-edits='{% trans "Provisional Edits" as provisionalEdits %} "{{ provisionalEdits|escapejs }}"'
        qa-type='{% trans "QA Type" as qaType %} "{{ qaType|escapejs }}"'
        all-resources='{% trans "All Resources" as allResources %} "{{ allResources|escapejs }}"'
        all-edits='{% trans "All Edits" as allEdits %} "{{ allEdits|escapejs }}"'
        delete-all-edits='{% trans "Delete all edits" as deleteAllEdits %} "{{ deleteAllEdits|escapejs }}"'
        delete-this-record='{% trans "Delete this record" as deleteThisRecord %} "{{ deleteThisRecord|escapejs }}"'
        cancel-edit='{% trans "Cancel edit" as cancelEdit %} "{{ cancelEdit|escapejs }}"'
        save-edit='{% trans "Save edit" as saveEdit %} "{{ saveEdit|escapejs }}"'
        no-access-information='{% trans "Sorry, you do not have access to this information" as noAccessInformation %} "{{ noAccessInformation|escapejs }}"'
        no-data-added-yet='{% trans "No data added yet for" as noDataAddedYet %} "{{ noDataAddedYet|escapejs }}"'
        pending-provisional-data='{% trans "These data are provisional and pending review" as pendingProvisionalData %} "{{ pendingProvisionalData|escapejs }}"'
        label-true='{% trans "Label 'True'" as labelTrue %} "{{ labelTrue|escapejs }}"'
        label-false='{% trans "Label 'False'" as labelFalse %} "{{ labelFalse|escapejs }}"'
        select-an-option='{% trans "Select an Option" as selectAnOption %} "{{ selectAnOption|escapejs }}"'
        concept-collection='{% trans "Concept Collection" as conceptCollection %} "{{ conceptCollection|escapejs }}"'
        select-a-concept-collection='{% trans "Select a concept collection" as selectAConceptCollection %} "{{ selectAConceptCollection|escapejs }}"'
        search-url='{% trans "Search Url" as SearchUrl %} "{{ SearchUrl|escapejs }}"'
        use-search-url='{% trans "Use search url (optional)" as useSearchUrl %} "{{ useSearchUrl|escapejs }}"'
        before='{% trans "Before" as before %} "{{ before|escapejs }}"'
        after='{% trans "After" as after %} "{{ after|escapejs }}"'
        case-insensitive='{% trans "Case Insensitive" as caseInsensitive %} "{{ caseInsensitive|escapejs }}"'
        remove-leading-trailing-spaces='{% trans "Also Remove Leading & Trailing Spaces" as removeLeadingTrailingSpaces %} "{{ removeLeadingTrailingSpaces|escapejs }}"'
        select-a-node='{% trans "Select a node" as selectANode %} "{{ selectANode|escapejs }}"'
        select-a-property='{% trans "Select a Property" as selectAProperty %} "{{ selectAProperty|escapejs }}"'
        no-date-entered='{% trans "No Date Entered" as noDateEntered %} "{{ noDateEntered|escapejs }}"'
        use-date-of-data-entry='{% trans "Use date of data entry" as useDateOfDataEntry %} "{{ useDateOfDataEntry|escapejs }}"'
        use-date-of-data-entry-for-default-value='{% trans "Check this to use the date of data entry as the default value." as useDateOfDataEntryForDefaultValue %} "{{ useDateOfDataEntryForDefaultValue|escapejs }}"'
        view-mode='{% trans "Date Picker View Mode" as viewMode %} "{{ viewMode|escapejs }}"'
        date='{% trans "Date" as date %} "{{ date|escapejs }}"'
        rich-text='{% trans "rich text" as richText %} "{{ richText|escapejs }}"'
        direction='{% trans "Direction" as direction %} "{{ direction|escapejs }}"'
        left-to-right='{% trans "Left-to-Right" as leftToRight %} "{{ leftToRight|escapejs }}"'
        right-to-left='{% trans "Right-to-Left" as rightToLeft %} "{{ rightToLeft|escapejs }}"'
        max-length='{% trans "Max Length" as maxLength %} "{{ maxLength|escapejs }}"'
        disable-editing='{% trans "Disable Editing" as disableEditing %} "{{ disableEditing|escapejs }}"'
        prevent-users-from-editing-value='{% trans "Prevent users from editing value" as preventUsersFromEditingValue %} "{{ preventUsersFromEditingValue|escapejs }}"'
        language='{% trans "Language" as language %} "{{ language|escapejs }}"'
        languages='{% trans "Languages" as languages %} "{{ languages|escapejs }}"'
        language-settings='{% trans "Language settings" as languageSettings %} "{{ languageSettings|escapejs }}"'
        type='{% trans "Type" as type %} "{{ type|escapejs }}"'
        not-a-valid-edtf-format='{% trans "not a valid EDTF format" as notAValidEdtfFormat %} "{{ notAValidEdtfFormat|escapejs }}"'
        year-month-approximate='{% trans "Year-month approximate" as yearMonthApproximate %} "{{ yearMonthApproximate|escapejs }}"'
        entire-date-approximate='{% trans "Entire date (year-month-day) uncertain and approximate" as entireDateApproximate %} "{{ entireDateApproximate|escapejs }}"'
        year-uncertain='{% trans "Year uncertain (possibly the year 1984, but not definitely)" as yearUncertain %} "{{ yearUncertain|escapejs }}"'
        season-format-explanation='{% trans "Spring, 2001. The values 21, 22, 23, 24 may be used used to signify ' Spring', 'Summer', 'Autumn', 'Winter', respectively, in place of a month value (01 through 12) for a year-and-month format string" as seasonFormatExplanation %} "{{ seasonFormatExplanation|escapejs }}"'
        negative-year-explanation='{% trans "The year -100000.  'Y' may be used at the beginning of the date string to signify that the date is a year, when (and only when) the year exceeds four digits, i.e. for years later than 9999 or earlier than -9999." as negativeYearExplanation %} "{{ negativeYearExplanation|escapejs }}"'
        time-interval-year-precision='{% trans "A time interval with calendar year precision, beginning sometime in 1964 and ending sometime in 2008" as timeIntervalYearPrecision %} "{{ timeIntervalYearPrecision|escapejs }}"'
        time-interval-month-precision='{% trans "A time interval with calendar month precision, beginning sometime in June 2004 and ending sometime in August of 2006" as timeIntervalMonthPrecision %} "{{ timeIntervalMonthPrecision|escapejs }}"'
        time-interval-mixed-precision='{% trans "A time interval beginning sometime on February 1, 2004 and ending sometime in 2005. The start endpoint has calendar day precision and the end endpoint has calendar year precision" as timeIntervalMixedPrecision %} "{{ timeIntervalMixedPrecision|escapejs }}"'
        day-precision-encoding='{% trans "[year][“-”][month][“-”][day]" as dayPrecisionEncoding %} "{{ dayPrecisionEncoding|escapejs }}"'
        day-precision-encoding-explanation='{% trans "Refers to the calendar date 2021 April 12th with day precision" as dayPrecisionEncodingExplanation %} "{{ dayPrecisionEncodingExplanation|escapejs }}"'
        month-precision-encoding='{% trans "[year][“-”][month]" as monthPrecisionEncoding %} "{{ monthPrecisionEncoding|escapejs }}"'
        month-precision-encoding-explanation='{% trans "Refers to the calendar month April 2021 with month precision" as monthPrecisionEncodingExplanation %} "{{ monthPrecisionEncodingExplanation|escapejs }}"'
        year-precision-encoding='{% trans " [year]" as yearPrecisionEncoding %} "{{ yearPrecisionEncoding|escapejs }}"'
        year-precision-encoding-explanation='{% trans "Refers to the year 2021 with year precision" as yearPrecisionEncodingExplanation %} "{{ yearPrecisionEncodingExplanation|escapejs }}"'
        some-common-encodings='{% trans "Some common encodings:" as someCommonEncodings %} "{{ someCommonEncodings|escapejs }}"'
        edtf-date-specification='{% trans "EDTF Date Specfication (Library of Congress)" as edtfDateSpecification %} "{{ edtfDateSpecification|escapejs }}"'
        edtf-format-description='{% trans "The EDTF datatype allows you to describe dates (even uncertain dates).  You can find a summary of the standard here:" as edtfFormatDescription %} "{{ edtfFormatDescription|escapejs }}"'
        edtf-formats-expanded='{% trans "Extended Date/Time Formats (EDTF)" as edtfFormatsExpanded %} "{{ edtfFormatsExpanded|escapejs }}"'
        edtf-formats='{% trans "EDTF Formats" as edtfFormats %} "{{ edtfFormats|escapejs }}"'
        loading-time-wheel='{% trans "Loading Time Wheel" as loadingTimeWheel %} "{{ loadingTimeWheel|escapejs }}"'
        time-wheel='{% trans "Time Wheel" as timeWheel %} "{{ timeWheel|escapejs }}"'
        time-wheel-text='{% trans "Click on a block to set a filter, double-click to zoom in, double-click center to zoom out" as timeWheelText %} "{{ timeWheelText|escapejs }}"'
        last-seven-days='{% trans "Last 7 Days" as lastSevenDays %} "{{ lastSevenDays|escapejs }}"'
        last-thirty-days='{% trans "Last 30 Days" as lastThirtyDays %} "{{ lastThirtyDays|escapejs }}"'
        this-week='{% trans "This week" as thisWeek %} "{{ thisWeek|escapejs }}"'
        this-month='{% trans "This month" as thisMonth %} "{{ thisMonth|escapejs }}"'
        this-quarter='{% trans "This quarter" as thisQuarter %} "{{ thisQuarter|escapejs }}"'
        this-year='{% trans "This year" as thisYear %} "{{ thisYear|escapejs }}"'
        today='{% trans "Today" as today %} "{{ today|escapejs }}"'
        custom-date-range='{% trans "Custom date range" as customDateRange %} "{{ customDateRange|escapejs }}"'
        search-all-dates='{% trans "Search all dates" as searchAllDates %} "{{ searchAllDates|escapejs }}"'
        date-type='{% trans "Date Type" as dateType %} "{{ dateType|escapejs }}"'
        search-date-type='{% trans "Select a date node to search" as searchDateType %} "{{ searchDateType|escapejs }}"'
        search-date-range='{% trans "Select a date range to search" as searchDateRange %} "{{ searchDateRange|escapejs }}"'
        time-filter='{% trans "Time Filter" as timeFilter %} "{{ timeFilter|escapejs }}"'
        close-time-filter='{% trans "Close Time Filter" as closeTimeFilter %} "{{ closeTimeFilter|escapejs }}"'
        date-interval='{% trans "Date Interval" as dateInterval %} "{{ dateInterval|escapejs }}"'
        minimum-date='{% trans "Minimum Date" as minimumDate %} "{{ minimumDate|escapejs }}"'
        maximum-date='{% trans "Maximum Date" as maximumDate %} "{{ maximumDate|escapejs }}"'
        date-format='{% trans "Date Format" as dateFormat %} "{{ dateFormat|escapejs }}"'
        has-no-value='{% trans "Has no value" as hasNoValue %} "{{ hasNoValue|escapejs }}"'
        has-any-value='{% trans "Has any value" as hasAnyValue %} "{{ hasAnyValue|escapejs }}"'
        default-value='{% trans "Default Value" as defaultValue %} "{{ defaultValue|escapejs }}"'
        format='{% trans "Format" as format %} "{{ format|escapejs }}"'
        view-valid-formats='{% trans "view valid formats" as viewValidFormats %} "{{ viewValidFormats|escapejs }}"'
        max='{% trans "Max" as max %} "{{ max|escapejs }}"'
        min='{% trans "Min" as min %} "{{ min|escapejs }}"'
        increment='{% trans "Increment" as increment %} "{{ increment|escapejs }}"'
        increment-size='{% trans "Increment Size" as incrementSize %} "{{ incrementSize|escapejs }}"'
        decimal-places='{% trans "Decimal Places" as decimalPlaces %} "{{ decimalPlaces|escapejs }}"'
        number-of-decimal-places='{% trans "Number of decimal places" as numberOfDecimalPlaces %} "{{ numberOfDecimalPlaces|escapejs }}"'
        prefix='{% trans "Prefix" as prefix %} "{{ prefix|escapejs }}"'
        field-prefix='{% trans "Field Prefix" as fieldPrefix %} "{{ fieldPrefix|escapejs }}"'
        suffix='{% trans "suffix" as suffix %} "{{ suffix|escapejs }}"'
        field-suffix='{% trans "Field Suffix" as fieldSuffix %} "{{ fieldSuffix|escapejs }}"'
        from='{% trans "From" as from %} "{{ from|escapejs }}"'
        to='{% trans "To" as to %} "{{ to|escapejs }}"'
        select='{% trans "Select" as select %} "{{ select|escapejs }}"'
        within='{% trans "Within" as within %} "{{ within|escapejs }}"'
        overlaps='{% trans "overlaps" as overlaps %} "{{ overlaps|escapejs }}"'
        equals='{% trans "equals" as equals %} "{{ equals|escapejs }}"'
        is-not='{% trans "is not" as isNot %} "{{ isNot|escapejs }}"'
        not='{% trans "not" as not %} "{{ not|escapejs }}"'
        like='{% trans "like" as like %} "{{ like|escapejs }}"'
        not-like='{% trans "not like" as notLike %} "{{ notLike|escapejs }}"'
        and='{% trans "and" as and %} "{{ and|escapejs }}"'
        or='{% trans "or" as or %} "{{ or|escapejs }}"'
        of='{% trans "of" as of %} "{{ of|escapejs }}"'
        name='{% trans "Name" as name %} "{{ name|escapejs }}"'
        help='{% trans "Help" as help %} "{{ help|escapejs }}"'
        none='{% trans "None" as none %} "{{ none|escapejs }}"'
        add='{% trans "Add" as add %} "{{ add|escapejs }}"'
        remove='{% trans "Remove" as remove %} "{{ remove|escapejs }}"'
        find='{% trans "Find" as find %} "{{ find|escapejs }}"'
        filter='{% trans "Filter" as filter %} "{{ filter|escapejs }}"'
        clear='{% trans "Clear" as clear %} "{{ clear|escapejs }}"'
        clear-filter='{% trans "Clear Filter" as clearFilter %} "{{ clearFilter|escapejs }}"'
        buffer='{% trans "Buffer" as buffer %} "{{ buffer|escapejs }}"'
        distance='{% trans "Distance" as distance %} "{{ distance|escapejs }}"'
        buffer-distance='{% trans "Buffer Distance" as bufferDistance %} "{{ bufferDistance|escapejs }}"'
        new='{% trans "New" as new %} "{{ new|escapejs }}"'
        add-new='{% trans "Add New" as addNew %} "{{ addNew|escapejs }}"'
        return='{% trans "Return" as return %} "{{ return|escapejs }}"'
        csv='{% trans "csv" as csv %} "{{ csv|escapejs }}"'
        html='{% trans "html" as html %} "{{ html|escapejs }}"'
        shapefile='{% trans "shapefile" as shapefile %} "{{ shapefile|escapejs }}"'
        geojson-url='{% trans "geojson url" as geojsonUrl %} "{{ geojsonUrl|escapejs }}"'
        tile-excel='{% trans "tile excel" as tileExcel %} "{{ tileExcel|escapejs }}"'
        copy-to-clipboard='{% trans "Copy to clipboard" as copyToClipboard %} "{{ copyToClipboard|escapejs }}"'
        info='{% trans "Info" as info %} "{{ info|escapejs }}"'
        arches-export='{% trans "Arches Export" as archesExport %} "{{ archesExport|escapejs }}"'
        include-report-link-in-export='{% trans "Include the report link in the export?" as includeReportLinkInExport %} "{{ includeReportLinkInExport|escapejs }}"'
        list-item-one-format='{% trans "1. Format" as listItemOneFormat %} "{{ listItemOneFormat|escapejs }}"'
        list-item-one-format-text='{% trans "Select the format you'd like for your export data. (tile excel and geojson formats require a resource type filter)" as listItemOneFormatText %} "{{ listItemOneFormatText|escapejs }}"'
        list-item-two-coordinate-precision='{% trans "2. Coordinate Precision" as listItemTwoCoordinatePrecision %} "{{ listItemTwoCoordinatePrecision|escapejs }}"'
        list-item-two-coordinate-precision-text='{% trans "Tell us how many decimal places of precision you'd like for geo-data results" as listItemTwoCoordinatePrecisionText %} "{{ listItemTwoCoordinatePrecisionText|escapejs }}"'
        list-item-three-report-link='{% trans "3. Report Link" as listItemThreeReportLink %} "{{ listItemThreeReportLink|escapejs }}"'
        list-item-three-report-link-text='{% trans "Only applicable to CSV and shapefile exports" as listItemThreeReportLinkText %} "{{ listItemThreeReportLinkText|escapejs }}"'
        list-item-four-name-this-export='{% trans "4. Name this export" as listItemFourNameThisExport %} "{{ listItemFourNameThisExport|escapejs }}"'
        list-item-five-email-address='{% trans "5. Email Address" as listItemFiveEmailAddress %} "{{ listItemFiveEmailAddress|escapejs }}"'
        list-item-five-email-address-text='{% trans "This download may take some time.  Tell us where to email a download link to your results" as listItemFiveEmailAddressText %} "{{ listItemFiveEmailAddressText|escapejs }}"'
        celery-not-running-warning='(SEARCH_EXPORT_IMMEDIATE_DOWNLOAD_THRESHOLD, SEARCH_EXPORT_IMMEDIATE_DOWNLOAD_THRESHOLD_HTML_FORMAT) => {return {% trans "Arches is currently running without Celery. Exports will be limited to ${SEARCH_EXPORT_IMMEDIATE_DOWNLOAD_THRESHOLD} records. The html option is only allowed with a selection of up to ${SEARCH_EXPORT_IMMEDIATE_DOWNLOAD_THRESHOLD_HTML_FORMAT} resources." as celeryNotRunningWarning %} `{{ celeryNotRunningWarning|escapejs }}` }'
        export-search-results='{% trans "Export Search Results" as exportSearchResults %} "{{ exportSearchResults|escapejs }}"'
        close-export-search-results='{% trans "Close Export Search Results Panel" as closeExportSearchResults %} "{{ closeExportSearchResults|escapejs }}"'
        advanced-search='{% trans "Advanced Search" as advancedSearch %} "{{ advancedSearch|escapejs }}"'
        advanced-search-description='{% trans "With Advanced Search you can build more sophisticated search queries. Select the search facets you wish to query from the list on the right. Then enter your criteria to customize your search filters" as advancedSearchDescription %} "{{ advancedSearchDescription|escapejs }}"'
        map-search='{% trans "Map Search" as mapSearch %} "{{ mapSearch|escapejs }}"'
        open-map-editor='{% trans "Open map editor" as openMapEditor %} "{{ openMapEditor|escapejs }}"'
        open-map-filter='{% trans "Open map filter" as openMapFilter %} "{{ openMapFilter|escapejs }}"'
        open-basemap-filter='{% trans "Open basemap options" as openBasemapFilter %} "{{ openBasemapFilter|escapejs }}"'
        open-overlays-filter='{% trans "Open map overlays" as openOverlaysFilter %} "{{ openOverlaysFilter|escapejs }}"'
        open-legend-filter='{% trans "Open map legend" as openLegendFilter %} "{{ openLegendFilter|escapejs }}"'
        accept-geo-json='{% trans "Accept GeoJSON" as acceptGeoJson %} "{{ acceptGeoJson|escapejs }}"'
        geojson-errors='{% trans "GeoJSON has the following errors that must be resolved:" as geojsonErrors %} "{{ geojsonErrors|escapejs }}"'
        edit-geo-json='{% trans "Edit GeoJSON" as editGeoJson %} "{{ editGeoJson|escapejs }}"'
        edit-coordinates='{% trans "Edit Coordinates" as editCoordinates %} "{{ editCoordinates|escapejs }}"'
        show-feature='{% trans "Show Feature" as showFeature %} "{{ showFeature|escapejs }}"'
        coordinate-reference='{% trans "Coordinate Reference:" as coordinateReference %} "{{ coordinateReference|escapejs }}"'
        feature-coordinate-list='{% trans "Feature coordinates" as featureCoordinateList %} "{{ featureCoordinateList|escapejs }}"'
        add-new-vertex='{% trans "Add a new vertex" as addNewVertex %} "{{ addNewVertex|escapejs }}"'
        x-value='{% trans "x value:" as xValue %} "{{ xValue|escapejs }}"'
        y-value='{% trans "y value:" as yValue %} "{{ yValue|escapejs }}"'
        delete-vertex='(x, y) => {return {% trans "Delete vertex, x: ${x}, y: ${y}" as deleteVertex %} `{{ deleteVertex|escapejs }}` }'
        zoom-to-all='{% trans "Zoom to all" as zoomToAll %} "{{ zoomToAll|escapejs }}"'
        zoom-to-all-features='{% trans "Zoom to all features" as zoomToAllFeatures %} "{{ zoomToAllFeatures|escapejs }}"'
        no-email-saved-for-user='{% trans "No Email saved for User" as noEmailSavedForUser %} "{{ noEmailSavedForUser|escapejs }}"'
        drag-geo-json-kml='{% trans "Drag GeoJSON or KML files here to add" as dragGeoJsonKml %} "{{ dragGeoJsonKml|escapejs }}"'
        following-errors-occurred='{% trans "The following errors occurred:" as followingErrorsOccurred %} "{{ followingErrorsOccurred|escapejs }}"'
        shown-total-search-results='(shown, total) => {return {% trans "Results: ${shown} of ${total}" as shownTotalSearchResults %} `{{ shownTotalSearchResults|escapejs }}` }'
        search='{% trans "Search" as search %} "{{ search|escapejs }}"'
        search-criteria='{% trans "Search Criteria" as searchCriteria %} "{{ searchCriteria|escapejs }}"'
        enter-search-string-here='{% trans "Enter Search String here" as enterSearchStringHere %} "{{ enterSearchStringHere|escapejs }}"'
        view-search-string='{% trans "View search string" as viewSearchString %} "{{ viewSearchString|escapejs }}"'
        search-string-text='{% trans "Search String - use to filter resources displayed" as searchStringText %} "{{ searchStringText|escapejs }}"'
        saved-search='{% trans "Saved Search" as savedSearch %} "{{ savedSearch|escapejs }}"'
        saved-searches='{% trans "Saved Searches" as savedSearches %} "{{ savedSearches|escapejs }}"'
        close-saved-searches='{% trans "Close Saved Searches" as closeSavedSearches %} "{{ closeSavedSearches|escapejs }}"'
        no-saved-searches='{% trans "The Arches site administrator hasn't saved any searches yet." as noSavedSearches %} "{{ noSavedSearches|escapejs }}"'
        searching='{% trans "searching" as searching %} "{{ searching|escapejs }}"'
        search-facets='{% trans "Search Facets" as searchFacets %} "{{ searchFacets|escapejs }}"'
        search-results='{% trans "Search Results" as searchResults %} "{{ searchResults|escapejs }}"'
        previous-page='{% trans "View previous page of results" as previousPage %} "{{ previousPage|escapejs }}"'
        next-page='{% trans "View next page of results" as nextPage %} "{{ nextPage|escapejs }}"'
        more-pages='{% trans "More results available" as morePages %} "{{ morePages|escapejs }}"'
        page='{% trans "Page" as page %} "{{ page|escapejs }}"'
        analyze='{% trans "Analyze" as analyze %} "{{ analyze|escapejs }}"'
        settings='{% trans "Settings" as settings %} "{{ settings|escapejs }}"'
        legend='{% trans "Legend" as legend %} "{{ legend|escapejs }}"'
        close='{% trans "close" as close %} "{{ close|escapejs }}"'
        edit='{% trans "Edit" as edit %} "{{ edit|escapejs }}"'
        edit-resource='(resource) => {return {% trans "Edit ${resource}" as editResource %} `{{ editResource|escapejs }}` }'
        map='{% trans "Map" as map %} "{{ map|escapejs }}"'
        view-map='{% trans "View map" as viewMap %} "{{ viewMap|escapejs }}"'
        details='{% trans "Details" as details %} "{{ details|escapejs }}"'
<<<<<<< HEAD
        view-resource-details='(resource) => {return {% trans "View ${resource} details" as viewResourceDetails %} `{{ viewResourceDetails|escapejs }}` }'
        view-resource-report='(resource) => {return {% trans "View ${resource} report" as viewResourceReport %} `{{ viewResourceReport|escapejs }}` }'
        toggle-report='{% trans "Toggle report" as toggleReport %} "{{ toggleReport|escapejs }}"'
=======
        toggle-card-report='(card) => {return {% trans "Toggle ${card} report section" as toggleCardReport %} `{{ toggleCardReport|escapejs }}` }'
>>>>>>> 661d9963
        report='{% trans "Report" as report %} "{{ report|escapejs }}"'
        done='{% trans "Done" as done %} "{{ done|escapejs }}"'
        apply='{% trans "Apply" as apply %} "{{ apply|escapejs }}"'
        cancel='{% trans "Cancel" as cancel %} "{{ cancel|escapejs }}"'
        panels='{% trans "Panels" as panels %} "{{ panels|escapejs }}"'
        single-panel='{% trans "Single Panel" as singlePanel %} "{{ singlePanel|escapejs }}"'
        double-panel='{% trans "Double Panel" as doublePanel %} "{{ doublePanel|escapejs }}"'
        panel-one='{% trans "Panel 1" as panelOne %} "{{ panelOne|escapejs }}"'
        panel-two='{% trans "Panel 2" as panelTwo %} "{{ panelTwo|escapejs }}"'
        panel-layout='{% trans "Panel Layout" as panelLayout %} "{{ panelLayout|escapejs }}"'
        selected-panel-layout='{% trans "Selected Panel Layout" as selectedPanelLayout %} "{{ selectedPanelLayout|escapejs }}"'
        annotations='{% trans "Annotation(s)" as annotations %} "{{ annotations|escapejs }}"'
        brightness='{% trans "Brightness" as brightness %} "{{ brightness|escapejs }}"'
        contrast='{% trans "Contrast" as contrast %} "{{ contrast|escapejs }}"'
        saturation='{% trans "Saturation" as saturation %} "{{ saturation|escapejs }}"'
        greyscale='{% trans "Greyscale" as greyscale %} "{{ greyscale|escapejs }}"'
        default-color='{% trans "Default Color" as defaultColor %} "{{ defaultColor|escapejs }}"'
        selected-feature-color='{% trans "Selected Feature Color" as selectedFeatureColor %} "{{ selectedFeatureColor|escapejs }}"'
        hovered-feature-color='{% trans "Hovered Feature Color" as hoveredFeatureColor %} "{{ hoveredFeatureColor|escapejs }}"'
        default-color='{% trans "Default Color" as defaultColor %} "{{ defaultColor|escapejs }}"'
        layer-color-palette='{% trans "Layer Color Palette" as layerColorPalette %} "{{ layerColorPalette|escapejs }}"'
        opacity='{% trans "Opacity" as opacity %} "{{ opacity|escapejs }}"'
        layer-opacity='(layer) => {return {% trans "${layer} opacity" as layerOpacity %} `{{ layerOpacity|escapejs }}` }'
        edit-feature='{% trans "Edit feature" as editFeature %} "{{ editFeature|escapejs }}"'
        delete-feature='{% trans "Delete feature" as deleteFeature %} "{{ deleteFeature|escapejs }}"'
        fill-opacity='{% trans "Fill Opacity" as fillOpacity %} "{{ fillOpacity|escapejs }}"'
        fill-color='{% trans "Fill Color" as fillColor %} "{{ fillColor|escapejs }}"'
        overview-zoom='{% trans "Overview Zoom" as overviewZoom %} "{{ overviewZoom|escapejs }}"'
        min-zoom='{% trans "Min Zoom" as minZoom %} "{{ minZoom|escapejs }}"'
        point-radius='{% trans "Point Radius" as pointRadius %} "{{ pointRadius|escapejs }}"'
        line-opacity='{% trans "Line Opacity" as lineOpacity %} "{{ lineOpacity|escapejs }}"'
        line-width='{% trans "Line Width" as lineWidth %} "{{ lineWidth|escapejs }}"'
        line-color='{% trans "Line Color" as lineColor %} "{{ lineColor|escapejs }}"'
        stroke-color='{% trans "Stroke Color" as strokeColor %} "{{ strokeColor|escapejs }}"'
        stroke-width='{% trans "Stroke Width" as strokeWidth %} "{{ strokeWidth|escapejs }}"'
        point-stroke-width='{% trans "Point Stroke Width" as pointStrokeWidth %} "{{ pointStrokeWidth|escapejs }}"'
        point-stroke-opacity='{% trans "Point Stroke Opacity" as pointStrokeOpacity %} "{{ pointStrokeOpacity|escapejs }}"'
        show-style-tools='{% trans "Show Style Tools" as showStyleTools %} "{{ showStyleTools|escapejs }}"'
        hide-style-tools='{% trans "Hide Style Tools" as hideStyleTools %} "{{ hideStyleTools|escapejs }}"'
        dismiss='{% trans "dismiss" as dismiss %} "{{ dismiss|escapejs }}"'
        preview='{% trans "Preview" as preview %} "{{ preview|escapejs }}"'
        hide-editor='{% trans "Hide map editor" as hideEditor %} "{{ hideEditor|escapejs }}"'
        basemap='{% trans "Basemap" as basemap %} "{{ basemap|escapejs }}"'
        basemaps='{% trans "Basemaps" as basemaps %} "{{ basemaps|escapejs }}"'
        hide-basemaps='{% trans "Hide Basemaps" as hideBasemaps %} "{{ hideBasemaps|escapejs }}"'
        overlays='{% trans "Overlays" as overlays %} "{{ overlays|escapejs }}"'
        hide-overlays='{% trans "Hide Overlays" as hideOverlays %} "{{ hideOverlays|escapejs }}"'
        participating-layers='{% trans "Participating Layers" as participatingLayers %} "{{ participatingLayers|escapejs }}"'
        add-a-new-feature='{% trans "Add a new feature" as addANewFeature %} "{{ addANewFeature|escapejs }}"'
        files-uploaded='{% trans "files uploaded" as filesUploaded %} "{{ filesUploaded|escapejs }}"'
        max-file-size='{% trans "Max File Size (mb)" as maxFileSize %} "{{ maxFileSize|escapejs }}"'
        example-file-types='{% trans "example: .jpg, .png, .txt" as exampleFileTypes %} "{{ exampleFileTypes|escapejs }}"'
        valid-image-formats='{% trans "Images formatted as .jpg, .png, .tiff files may be uploaded. Other formats will be ignored" as validImageFormats %} "{{ validImageFormats|escapejs }}"'
        accepted-image-formats='{% trans "Accepted formats: .jpg, .png, .tiff" as acceptedImageFormats %} "{{ acceptedImageFormats|escapejs }}"'
        accepted-file-types='{% trans "Accepted File Types" as acceptedFileTypes %} "{{ acceptedFileTypes|escapejs }}"'
        show-all-files='{% trans "Show all files" as showAllFiles %} "{{ showAllFiles|escapejs }}"'
        number-of-files-shown='{% trans "Number of Files Shown" as numberOfFiles %} "{{ numberOfFiles|escapejs }}"'
        show-first-five-files='{% trans "Show first 5 files" as showFirstFiveFiles %} "{{ showFirstFiveFiles|escapejs }}"'
        show-first-ten-files='{% trans "Show first 10 files" as showFirstTenFiles %} "{{ showFirstTenFiles|escapejs }}"'
        show-first-twenty-five-files='{% trans "Show first 25 files" as showFirstTwentyFiveFiles %} "{{ showFirstTwentyFiveFiles|escapejs }}"'
        error='{% trans "error" as error %} "{{ error|escapejs }}"'
        unsaved='{% trans "Unsaved" as unsaved %} "{{ unsaved|escapejs }}"'
        delete-all-files='{% trans "delete all files" as deleteAllFiles %} "{{ deleteAllFiles|escapejs }}"'
        add-more-files='{% trans "add more files" as addMoreFiles %} "{{ addMoreFiles|escapejs }}"'
        files-uploaded='{% trans "file(s) uploaded" as filesUploaded %} "{{ filesUploaded|escapejs }}"'
        find-a-file='{% trans "find a file" as findAFile %} "{{ findAFile|escapejs }}"'
        uploaded-files='{% trans "Uploaded Files" as uploadedFiles %} "{{ uploadedFiles|escapejs }}"'
        allowed-document-formats='{% trans "Allowed document formats:" as allowedDocumentFormats %} "{{ allowedDocumentFormats|escapejs }}"'
        max-file-size-warning='{% trans "You may upload as many documents as you wish, but the maximum size of any single file is" as maxFileSizeWarning %} "{{ maxFileSizeWarning|escapejs }}"'
        max-photo-size-warning='{% trans "You may upload as many photos as you wish, but the maximum size of any single file is 8MB." as maxPhotoSizeWarning %} "{{ maxPhotoSizeWarning|escapejs }}"'
        adding-documents-optional='{% trans "Adding documents to this record is optional." as addingDocumentsOptional %} "{{ addingDocumentsOptional|escapejs }}"'
        adding-photos-optional='{% trans "Adding photos to this record is optional." as addingPhotosOptional %} "{{ addingPhotosOptional|escapejs }}"'
        select-files='{% trans "Select Files" as selectFiles %} "{{ selectFiles|escapejs }}"'
        select-photographs='{% trans "Select Photographs" as selectPhotographs %} "{{ selectPhotographs|escapejs }}"'
        drag-and-drop-files-on-panel='{% trans "Drag & Drop your files onto this panel" as dragAndDropFilesOnPanel %} "{{ dragAndDropFilesOnPanel|escapejs }}"'
        drag-and-drop-photos-on-panel='{% trans "Drag & Drop your photos onto this panel" as dragAndDropPhotosOnPanel %} "{{ dragAndDropPhotosOnPanel|escapejs }}"'
        upload-photographs='{% trans "Upload Photographs" as uploadPhotographs %} "{{ uploadPhotographs|escapejs }}"'
        upload-documents='{% trans "Upload Documents" as uploadDocuments %} "{{ uploadDocuments|escapejs }}"'
        show-gallery='{% trans "Show Gallery" as showGallery %} "{{ showGallery|escapejs }}"'
        hide-gallery='{% trans "Hide Gallery" as hideGallery %} "{{ hideGallery|escapejs }}"'
        select-default-value='{% trans "Select default value" as selectDefaultValue %} "{{ selectDefaultValue|escapejs }}"'
        select-a-filter='{% trans "Select a filter" as selectAFilter %} "{{ selectAFilter|escapejs }}"'
        default-manifest-url='{% trans "Default Manifest URL" as defaultManifestUrl %} "{{ defaultManifestUrl|escapejs }}"'
        enter-manifest-url='{% trans "Enter Manifest URL" as enterManifestUrl %} "{{ enterManifestUrl|escapejs }}"'
        select-a-manifest='{% trans "Select a manifest" as selectAManifest %} "{{ selectAManifest|escapejs }}"'
        no-manifest-selected='{% trans "No manifest selected" as noManifestSelected %} "{{ noManifestSelected|escapejs }}"'
        load-manifest='{% trans "Load manifest" as loadManifest %} "{{ loadManifest|escapejs }}"'
        loading-manifest='{% trans "Loading manifest" as loadingManifest %} "{{ loadingManifest|escapejs }}"'
        error-loading-manifest='{% trans "Error loading manifest" as errorLoadingManifest %} "{{ errorLoadingManifest|escapejs }}"'
        overlays='{% trans "Overlays" as overlays %} "{{ overlays|escapejs }}"'
        filter-images='{% trans "Filter images" as filterImages %} "{{ filterImages|escapejs }}"'
        draw-a='{% trans "Draw a" as drawA %} "{{ drawA|escapejs }}"'
        view-gallery='{% trans "View Gallery" as viewGallery %} "{{ viewGallery|escapejs }}"'
        image='{% trans "Image" as image %} "{{ image|escapejs }}"'
        image-list='{% trans "Image List" as imageList %} "{{ imageList|escapejs }}"'
        image-tools='{% trans "Image Tools" as imageTools %} "{{ imageTools|escapejs }}"'
        switch-image-service='{% trans "Switch Image Service" as switchImageService %} "{{ switchImageService|escapejs }}"'
        resource-instance-name='{% trans "Resource Instance Name" as resourceInstanceName %} "{{ resourceInstanceName|escapejs }}"'
        related-resource-summary='{% trans "Related Resource Summary" as relatedResourceSummary %} "{{ relatedResourceSummary|escapejs }}"'
        resource-model='{% trans "Resource Model" as resourceModel %} "{{ resourceModel|escapejs }}"'
        resource-type='{% trans "Resource Type" as resourceType %} "{{ resourceType|escapejs }}"'
        resource-details='{% trans "Resource Details" as resourceDetails %} "{{ resourceDetails|escapejs }}"'
        resource-details-report='(resource) => {return {% trans "${resource} resource details" as resourceDetailsReport %} `{{ resourceDetailsReport|escapejs }}` }'
        resource-details-text='{% trans "Click the 'Details' link on a search result from the list on the left to view more information about a resource." as resourceDetailsText %} "{{ resourceDetailsText|escapejs }}"'
        no-details-shown='{% trans "No resource details shown." as noDetailsShown %} "{{ noDetailsShown|escapejs }}"'
        resource-information='{% trans "Resource Information" as resourceInformation %} "{{ resourceInformation|escapejs }}"'
        has-relationship='{% trans "Has Relationship" as hasRelationship %} "{{ hasRelationship|escapejs }}"'
        resources-relationship-to='{% trans "Resource's relationship to" as resourcesRelationshipTo %} "{{ resourcesRelationshipTo|escapejs }}"'
        related-to='{% trans "Related to" as relatedTo %} "{{ relatedTo|escapejs }}"'
        relationship-to-resource='{% trans "'s relationship to Resource" as relationshipToResource %} "{{ relationshipToResource|escapejs }}"'
        relationships='{% trans "Relationships" as relationships %} "{{ relationships|escapejs }}"'
        relationships-shown='{% trans "relationships shown" as relationshipsShown %} "{{ relationshipsShown|escapejs }}"'
        search-network='{% trans "Search Network" as searchNetwork %} "{{ searchNetwork|escapejs }}"'
        analyze-network='{% trans "Analyze Network" as analyzeNetwork %} "{{ analyzeNetwork|escapejs }}"'
        click-node-info='{% trans "Click a node/edge for info" as clickNodeInfo %} "{{ clickNodeInfo|escapejs }}"'
        click-node-relationships='{% trans "Click a node to show more relationships" as clickNodeRelationships %} "{{ clickNodeRelationships|escapejs }}"'
        click-node-refocus='{% trans "Click a node refocus" as clickNodeRefocus %} "{{ clickNodeRefocus|escapejs }}"'
        click-node-remove='{% trans "Click a node/edge to remove" as clickNodeRemove %} "{{ clickNodeRemove|escapejs }}"'
        load-more='{% trans "Load More" as loadMore %} "{{ loadMore|escapejs }}"'
        workflow-complete='{% trans "Workflow Complete" as workflowComplete %} "{{ workflowComplete|escapejs }}"'
        with='{% trans "with" as with %} "{{ with|escapejs }}"'
        link-text='{% trans "Link Text (Optional)" as linkText %} "{{ linkText|escapejs }}"'
        url-for-link='{% trans "URL for link" as urlForLink %} "{{ urlForLink|escapejs }}"'
        url-link-color='{% trans "URL Link Color" as urlLinkColor %} "{{ urlLinkColor|escapejs }}"'
        url-placeholder='{% trans "URL Placeholder" as urlPlaceholder %} "{{ urlPlaceholder|escapejs }}"'
        url-label-placeholder='{% trans "URL Label Placeholder" as urlLabelPlaceholder %} "{{ urlLabelPlaceholder|escapejs }}"'
        default-relationship-to='{% trans "Default relationship to" as defaultRelationshipTo %} "{{ defaultRelationshipTo|escapejs }}"'
        default-relationship-to-resource='(resource) => {return {% trans "Default relationship to ${resource}" as defaultRelationshipToResource %} `{{ defaultRelationshipToResource|escapejs }}` }'
        default-inverse-relationship-to='{% trans "Default inverse relationship to" as defaultInverseRelationshipTo %} "{{ defaultInverseRelationshipTo|escapejs }}"'
        default-inverse-relationship-to-resource='(resource) => {return {% trans "Default inverse relationship to ${resource}" as defaultInverseRelationshipToResource %} `{{ defaultInverseRelationshipToResource|escapejs }}` }'
        relationship-concept='{% trans "Relationship Concept" as relationshipConcept %} "{{ relationshipConcept|escapejs }}"'
        inverse-relationship-concept='{% trans "Inverse Relationship Concept" as inverseRelationshipConcept %} "{{ inverseRelationshipConcept|escapejs }}"'
        use-ontology='{% trans "Define Relationship using Ontology Property" as useOntology %} "{{ useOntology|escapejs }}"'
        references='{% trans "References" as references %} "{{ references|escapejs }}"'
        does-not-reference='{% trans "Does not reference" as doesNotReference %} "{{ doesNotReference|escapejs }}"'
        legend='{% trans "Legend" as legend %} "{{ legend|escapejs }}"'
        hide-legend='{% trans "Hide Legend" as hideLegend %} "{{ hideLegend|escapejs }}"'
        limit-dropdown-to-widget-nodes='{% trans "Check to limit the dropdown to only this widget's node rather than all nodes in the tile." as limitDropdownToWidgetNodes %} "{{ limitDropdownToWidgetNodes|escapejs }}"'
        show-only-selected-node-in-dropdown='{% trans "Show only the value of the selected node in the dropdown options" as showOnlySelectedNodeInDropdown %} "{{ showOnlySelectedNodeInDropdown|escapejs }}"'
        dropdown-format='{% trans "Dropdown Format" as dropdownFormat %} "{{ dropdownFormat|escapejs }}"'
        provisional='{% trans "Provisional" as provisional %} "{{ provisional|escapejs }}"'
        card-name='{% trans "Card Name" as cardName %} "{{ cardName|escapejs }}"'
        add-tab='{% trans "Add Tab" as addTab %} "{{ addTab|escapejs }}"'
        tab-name='{% trans "Tab Name" as tabName %} "{{ tabName|escapejs }}"'
        find-a-resource='{% trans "Find a resource..." as findAResource %} "{{ findAResource|escapejs }}"'
        find-an-icon='{% trans "Find an icon" as findAnIcon %} "{{ findAnIcon|escapejs }}"'
        select-tab-icon='{% trans "Select Tab icon" as selectTabIcon %} "{{ selectTabIcon|escapejs }}"'
        select-cards-in-tab='{% trans "Select cards in this tab" as selectCardsInTab %} "{{ selectCardsInTab|escapejs }}"'
        enter-manifest-url='{% trans "Enter manifest URL" as enterManifestUrl %} "{{ enterManifestUrl|escapejs }}"'
        default-image-service-url='{% trans "Default Image Service URL" as defaultImageServiceUrl %} "{{ defaultImageServiceUrl|escapejs }}"'
        included-image-nodes='{% trans "Included Image Nodes" as includedImageNodes %} "{{ includedImageNodes|escapejs }}"'
        select-image-nodes='{% trans "Select image nodes to include" as selectImageNodes %} "{{ selectImageNodes|escapejs }}"'
        select-an-ontology-property='{% trans "Select an Ontology Property" as selectAnOntologyProperty %} "{{ selectAnOntologyProperty|escapejs }}"'
        select-a-resource='{% trans "Select a resource" as selectAResource %} "{{ selectAResource|escapejs }}"'
        select-a-resource-model='{% trans "Select a resource model" as selectAResourceModel %} "{{ selectAResourceModel|escapejs }}"'
        select-a-nodegroup='{% trans "Select a Nodegroup" as selectANodegroup %} "{{ selectANodegroup|escapejs }}"'
        return-to-approved-edits='{% trans "Return to approved edits" as returnToApprovedEdits %} "{{ returnToApprovedEdits|escapejs }}"'
        choose-sibling-card='{% trans "Choose a sibling card" as chooseSiblingCard %} "{{ chooseSiblingCard|escapejs }}"'
        showing-edits-by='{% trans "Showing edits by" as showingEditsBy %} "{{ showingEditsBy|escapejs }}"'
        showing-most-recent-approved-edits='{% trans "Currently showing the most recent approved edits" as showingMostRecentApprovedEdits %} "{{ showingMostRecentApprovedEdits|escapejs }}"'
        new-provisional-contirubtion='{% trans "This is a new contribution by a provisional editor." as newProvisionalContribution %} "{{ newProvisionalContribution|escapejs }}"'
        pending-provisional-edits='{% trans "This resource has provisional edits that are pending review" as pendingProvisionalEdits %} "{{ pendingProvisionalEdits|escapejs }}"'
        pending-provisional-edits-not-displayed='{% trans "This resource has provisional edits (not displayed in this report) that are pending review" as pendingProvisionalEditsNotDisplayed %} "{{ pendingProvisionalEditsNotDisplayed|escapejs }}"'
        geocoder-place-holder='{% trans "Find an address" as geocoderPlaceHolder %} "{{ geocoderPlaceHolder|escapejs }}"'
        select-drawings-text='{% trans "Select drawings text (optional)" as selectDrawingsText %} "{{ selectDrawingsText|escapejs }}"'
        select-drawings-map-source='{% trans "Select drawings map source (optional)" as selectDrawingsMapSource %} "{{ selectDrawingsMapSource|escapejs }}"'
        select-drawings-map-source-layer='{% trans "Select drawings map source layer (optional)" as selectDrawingsMapSourceLayer %} "{{ selectDrawingsMapSourceLayer|escapejs }}"'
        map-center-longitude='{% trans "Map Center Longitude" as mapCenterLongitude %} "{{ mapCenterLongitude|escapejs }}"'
        map-center-latitude='{% trans "Map Center Latitude" as mapCenterLatitude %} "{{ mapCenterLatitude|escapejs }}"'
        longitude-x-coordinate='{% trans "Longitude (x coordinate)" as longitudeXCoordinate %} "{{ longitudeXCoordinate|escapejs }}"'
        latitude-y-coordinate='{% trans "Latitude (y coordinate)" as latitudeYCoordinate %} "{{ latitudeYCoordinate|escapejs }}"'
        available-geometry-types='{% trans "Available Geometry Types" as availableGeometryTypes %} "{{ availableGeometryTypes|escapejs }}"'
        zoom-level='{% trans "Zoom Level" as zoomLevel %} "{{ zoomLevel|escapejs }}"'
        default-zoom='{% trans "Default Zoom" as defaultZoom %} "{{ defaultZoom|escapejs }}"'
        update-features='{% trans "Update Features" as updateFeatures %} "{{ updateFeatures|escapejs }}"'
        features='{% trans "feature(s)" as features %} "{{ features|escapejs }}"'
        point='{% trans "Point" as point %} "{{ point|escapejs }}"'
        line='{% trans "Line" as line %} "{{ line|escapejs }}"'
        polygon='{% trans "Polygon" as polygon %} "{{ polygon|escapejs }}"'
        map-add-point='{% trans "Add point" as mapAddPoint %} "{{ mapAddPoint|escapejs }}"'
        map-add-line='{% trans "Add line" as mapAddLine %} "{{ mapAddLine|escapejs }}"'
        map-add-polygon='{% trans "Add polygon" as mapAddPolygon %} "{{ mapAddPolygon|escapejs }}"'
        map-select-drawing='{% trans "Select drawing" as mapSelectDrawing %} "{{ mapSelectDrawing|escapejs }}"'
        related-instance-map-sources='{% trans "Related instance map sources" as relatedInstanceMapSources %} "{{ relatedInstanceMapSources|escapejs }}"'
        related-instance-map-source-layers='{% trans "Related instance map source layers (optional)" as relatedInstanceMapSourceLayers %} "{{ relatedInstanceMapSourceLayers|escapejs }}"'
        intersection-layer-configuration='{% trans "Intersection layer configuration" as intersectionLayerConfiguration %} "{{ intersectionLayerConfiguration|escapejs }}"'
        ri-select-create-new='{% trans "Create a new ${graphName}" as riSelectCreateNew %} "{{ riSelectCreateNew|escapejs }}"'
        ri-select-placeholder='{% trans "Add new Relationship" as riSelectPlaceholder %} "{{ riSelectPlaceholder|escapejs }}"'
        re-network-reponse-error='{% trans "Network response was not ok" as reNetworkReponseError %} "{{ reNetworkReponseError|escapejs }}"'
        term-search-concept='{% trans "Concepts" as termSearchConcept %} "{{ termSearchConcept|escapejs }}"'
        term-search-term='{% trans "Term Matches" as termSearchTerm %} "{{ termSearchTerm|escapejs }}"'
        time-wheel-date-matches='{% trans "${total} date values" as timeWheelDateMatches %} "{{ timeWheelDateMatches|escapejs }}"'
        card-constraints-placeholder='{% trans "Select Widgets" as cardConstraintsPlaceholder %} "{{ cardConstraintsPlaceholder|escapejs }}"'
        card-function-node-desc='{% trans "(This card data will define the resource description.)" as cardFunctionNodeDesc %} "{{ cardFunctionNodeDesc|escapejs }}"'
        card-function-node-name='{% trans "(This card data will define the resource name.)" as cardFunctionNodeName %} "{{ cardFunctionNodeName|escapejs }}"'
        choose-a-sibling-card='{% trans "Choose a sibling card" as chooseASiblingCard %} "{{ chooseASiblingCard|escapejs }}"'
        grouping-error-title='{% trans "Settings Conflict: Remove this card from grouped card?" as groupingErrorTitle %} "{{ groupingErrorTitle|escapejs }}"'
        grouping-error-message='{% trans "The cardinality of this card cannot be changed until you remove it from being grouped with the ${cardName} card.  Do you want to remove this card from being grouped with the ${cardName} card" as groupingErrorMessage %} "{{ groupingErrorMessage|escapejs }}"'
        model-does-not-exist='{% trans "!! Referenced model does not exist -- Delete and select a new model !!" as modelDoesNotExist %} "{{ modelDoesNotExist|escapejs }}"'
        layer-preview='{% trans "Layer Preview" as layerPreview %} "{{ layerPreview|escapejs }}"'
        layer-icon='{% trans "Layer Icon" as layerIcon %} "{{ layerIcon|escapejs }}"'
        save-edits='{% trans "Save Edits" as saveEdits %} "{{ saveEdits|escapejs }}"'
        discard-edits='{% trans "Discard Edits" as discardEdits %} "{{ discardEdits|escapejs }}"'
        activated='{% trans "Activated" as activated %} "{{ activated|escapejs }}"'
        service-styling='{% trans "Service Styling" as serviceStyling %} "{{ serviceStyling|escapejs }}"'
        permissions='{% trans "Permissions" as permissions %} "{{ permissions|escapejs }}"'
        clustering='{% trans "Clustering" as clustering %} "{{ clustering|escapejs }}"'
        layer-name='{% trans "Layer Name" as layerName %} "{{ layerName|escapejs }}"'
        add-search-map-default='{% trans "Add to search map by default:" as addSearchMapDefault %} "{{ addSearchMapDefault|escapejs }}"'
        legend-content='{% trans "Legend content" as legendContent %} "{{ legendContent|escapejs }}"'
        advanced='{% trans "Advanced" as advanced %} "{{ advanced|escapejs }}"'
        preview-map-warning='{% trans "Layer has no data - data on map is for preview purposes.  This layer will not show up in map overlays until data is added." as previewMapWarning %} "{{ previewMapWarning|escapejs }}"'
        point-style='{% trans "Point Style" as pointStyle %} "{{ pointStyle|escapejs }}"'
        line-style='{% trans "Line Style" as lineStyle %} "{{ lineStyle|escapejs }}"'
        polygon-style='{% trans "Polygon Style" as polygonStyle %} "{{ polygonStyle|escapejs }}"'
        color='{% trans "Color" as color %} "{{ color|escapejs }}"'
        halo-color='{% trans "Halo color" as haloColor %} "{{ haloColor|escapejs }}"'
        fill-color='{% trans "Fill color" as fillColor %} "{{ fillColor|escapejs }}"'
        radius='{% trans "Radius" as radius %} "{{ radius|escapejs }}"'
        halo-radius='{% trans "Halo radius" as haloRadius %} "{{ haloRadius|escapejs }}"'
        weight='{% trans "Weight" as weight %} "{{ weight|escapejs }}"'
        halo-weight='{% trans "Halo weight" as haloWeight %} "{{ haloWeight|escapejs }}"'
        outline-color='{% trans "Outline color" as outlineColor %} "{{ outlineColor|escapejs }}"'
        outline-weight='{% trans "Outline weight" as outlineWeight %} "{{ outlineWeight|escapejs }}"'
        cluster-distance='{% trans "Cluster Distance" as clusterDistance %} "{{ clusterDistance|escapejs }}"'
        cluster-max-zoom='{% trans "Cluster Max Zoom" as clusterMaxZoom %} "{{ clusterMaxZoom|escapejs }}"'
        cluster-min-points='{% trans "Cluster Min Points" as clusterMinPoints %} "{{ clusterMinPoints|escapejs }}"'
        vector-simplification='{% trans "Vector Simplification" as vectorSimplification %} "{{ vectorSimplification|escapejs }}"'
        cluster-setting-change-info='{% trans "Changes to cluster settings will only be reflected after saving." as clusterSettingChangeInfo %} "{{ clusterSettingChangeInfo|escapejs }}"'
        preview-map-clustering-warning='{% trans "Preview map data do not use clustering algorithm.  Add data for this resource model to see real clustered data." as previewMapClusteringWarning %} "{{ previewMapClusteringWarning|escapejs }}"'
        layer-node-permission-info='{% trans "The following users and groups can view this layer. If you wish to change who can access this layer, please update the permissions on the layer node." as layerNodePermissionInfo %} "{{ layerNodePermissionInfo|escapejs }}"'
        users='{% trans "Users" as users %} "{{ users|escapejs }}"'
        groups='{% trans "Groups" as groups %} "{{ groups|escapejs }}"'
        related-resources-editor='{% trans "Related Resources Editor" as relatedResourcesEditor %} "{{ relatedResourcesEditor|escapejs }}"'
        add-related-resources='{% trans "Add Related Resources" as addRelatedResources %} "{{ addRelatedResources|escapejs }}"'
        related-resources-editor-desc='{% trans "Arches allows you to define relationships between resources so you can better understand the context and interplay between physical objects, events, activities, people and documents. Relating resources lets you build a network of relationships for your data objects." as relatedResourcesEditorDesc %} "{{ relatedResourcesEditorDesc|escapejs }}"'
        related-resource-summary='{% trans "Related Resource Summary" as relatedResourceSummary %} "{{ relatedResourceSummary|escapejs }}"'
        table='{% trans "Table" as table %} "{{ table|escapejs }}"'
        visualization='{% trans "Visualization" as visualization %} "{{ visualization|escapejs }}"'
        show-me-how='{% trans "Show Me How" as showMeHow %} "{{ showMeHow|escapejs }}"'
        add-relationship-instruction='{% trans "Select resources and relate it to this one" as addRelationshipInstruction %} "{{ addRelationshipInstruction|escapejs }}"'
        egText='{% trans "e.g.: .txt" as egText %} "{{ egText|escapejs }}"'
        resource-relations='{% trans "resource relations" as resourceRelations %} "{{ resourceRelations|escapejs }}"'
        select-ontology-property='{% trans "'Select an Ontology Property'" as selectOntologyProperty %} "{{ selectOntologyProperty|escapejs }}"'
        node-resource-relationship-text='{% trans "This is a Node to Resource Instance relationship" as nodeResourceRelationshipText %} "{{ nodeResourceRelationshipText|escapejs }}"'
        relationship-text='{% trans "'s relationship to " as relationshipText %} "{{ relationshipText|escapejs }}"'
        relationship-to='{% trans "Relationship to" as relationshipTo %} "{{ relationshipTo|escapejs }}"'
        inverse-relationship-to='{% trans "Inverse Relationship to" as inverseRelationshipTo %} "{{ inverseRelationshipTo|escapejs }}"'
        relationship-desc='{% trans "This is a Resource Instance to Resource Instance relationship" as relationshipDesc %} "{{ relationshipDesc|escapejs }}"'
        relationship='{% trans "Relationship" as relationship %} "{{ relationship|escapejs }}"'
        from-date='{% trans "From Date" as fromDate %} "{{ fromDate|escapejs }}"'
        to-date='{% trans "To Date" as toDate %} "{{ toDate|escapejs }}"'
        description='{% trans "Description" as description %} "{{ description|escapejs }}"'
        delete-this-entry='{% trans "Delete this entry" as deleteThisEntry %} "{{ deleteThisEntry|escapejs }}"'
        save='{% trans "Save" as save %} "{{ save|escapejs }}"'
        noRelatedResourceText='{% trans "This resource is not related to any other resources" as noRelatedResourceText %} "{{ noRelatedResourceText|escapejs }}"'
        service='{% trans "Service" as service %} "{{ service|escapejs }}"'
        canvas='{% trans "Canvas" as canvas %} "{{ canvas|escapejs }}"'
        manage-image-service='{% trans "Manage Image Service" as manageImageService %} "{{ manageImageService|escapejs }}"'
        title='{% trans "Title" as title %} "{{ title|escapejs }}"'
        description='{% trans "Description" as description %} "{{ description|escapejs }}"'
        attribution='{% trans "Attribution" as attribution %} "{{ attribution|escapejs }}"'
        attribution-logo='{% trans "Attribution Logo" as attributionLogo %} "{{ attributionLogo|escapejs }}"'
        metadata='{% trans "Metadata" as metadata %} "{{ metadata|escapejs }}"'
        delete='{% trans "Delete" as delete %} "{{ delete|escapejs }}"'
        manage-image-canvases='{% trans "Manage Image Canvases" as manageImageCanvases %} "{{ manageImageCanvases|escapejs }}"'
        images='{% trans "Images" as images %} "{{ images|escapejs }}"'
        image-service-instruction='{% trans "Select image to delete from the image service" as imageServiceInstruction %} "{{ imageServiceInstruction|escapejs }}"'
        select-all='{% trans "Select All" as selectAll %} "{{ selectAll|escapejs }}"'
        clear-all='{% trans "Clear All" as clearAll %} "{{ clearAll|escapejs }}"'
        delete-selected='{% trans "Delete Selected" as deleteSelected %} "{{ deleteSelected|escapejs }}"'
        dropzone-drag-or-drop-desc1='{% trans "Drag or " as dropzoneDragDrop1 %} "{{ dropzoneDragDrop1|escapejs }}"'
        dropzone-drag-or-drop-desc2='{% trans "click here " as dropzoneDragDrop2 %} "{{ dropzoneDragDrop2|escapejs }}"'
        dropzone-drag-or-drop-desc3='{% trans "to upload photos" as dropzoneDragDrop3 %} "{{ dropzoneDragDrop3|escapejs }}"'
        selected-image-name='{% trans "Selected Image Name" as selectedImageName %} "{{ selectedImageName|escapejs }}"'
        create-new-service='{% trans "Create New Service" as createNewService %} "{{ createNewService|escapejs }}"'
        edit-service='{% trans "Edit a service" as editService %} "{{ editService|escapejs }}"'
        image-upload-caption='{% trans "Drag & Drop Your Images Here" as imageUploadCaption %} "{{ imageUploadCaption|escapejs }}"'
        image-upload-instruction='{% trans "Import digital images and create a new image service" as imageUploadInstruction %} "{{ imageUploadInstruction|escapejs }}"'
        select-images='{% trans "Select Images" as selectImages %} "{{ selectImages|escapejs }}"'
        image-service-create-desc='{% trans "Create a new service by uploading one or more images. Images will be uploaded and processes so that you can view, annotate, and share them with others" as imageServiceCreateDesc %} "{{ imageServiceCreateDesc|escapejs }}"'
        edit-existing-image-service='{% trans "Edit an existing Image Service" as editExistingImageService %} "{{ editExistingImageService|escapejs }}"'
        image-service-edit-desc='{% trans "Update the information and images related to an existing Image Service. Or copy and paste in the URL of a IIIF Manifest to add a service from an external service" as imageServiceEditDesc %} "{{ imageServiceEditDesc|escapejs }}"'
        switch-image-service='{% trans "Switch Image Service" as switchImageService %} "{{ switchImageService|escapejs }}"'
        create-image-service='{% trans "Create Image Service" as createImageService %} "{{ createImageService|escapejs }}"'
        no-manifest-selected='{% trans "No manifest selected" as noManifestSelected %} "{{ noManifestSelected|escapejs }}"'
        service-title='{% trans "Service Title" as serviceTitle %} "{{ serviceTitle|escapejs }}"'
        service-description='{% trans "Service Description" as serviceDescription %} "{{ serviceDescription|escapejs }}"'
        metadata-label='{% trans "Metadata Label" as metadataLabel %} "{{ metadataLabel|escapejs }}"'
        metadata-value='{% trans "Metadata Value" as metadataValue %} "{{ metadataValue|escapejs }}"'
        image-caption='{% trans "Image Caption" as imageCaption %} "{{ imageCaption|escapejs }}"'
        upload-csv-zip-file='{% trans "Upload .csv or .zip File" as uploadCsvZipFile %} "{{ uploadCsvZipFile|escapejs }}"'
        dropzone-file-upload-caption='{% trans "Drag & Drop your file onto this area to upload" as dropzoneFileUploadCaption %} "{{ dropzoneFileUploadCaption|escapejs }}"'
        select-file='{% trans "Select File" as selectFile %} "{{ selectFile|escapejs }}"'
        cancel-file-import='{% trans "Cancel File Import" as cancelFileImport %} "{{ cancelFileImport|escapejs }}"'
        cancel-editing='{% trans "Cancel Editing" as cancelEditing %} "{{ cancelEditing|escapejs }}"'
        preview='{% trans "Preview" as preview %} "{{ preview|escapejs }}"'
        etl-file-upload-message='{% trans "Use this workflow to upload a file with data that you want to use to create new data instances of a model." as etlFileUploadMessage %} "{{ etlFileUploadMessage|escapejs }}"'
        etl-single-csv-title='{% trans "Import Format: Single .csv file" as etlSingleCSVTitle %} "{{ etlSingleCSVTitle|escapejs }}"'
        bulk-data-edit-details='{% trans "Bulk Data Edit Details" as bulkDataEditDetails %} "{{ bulkDataEditDetails|escapejs }}"'
        resource-model-editied='{% trans "Resource Model Edited" as resourceModelEditied %} "{{ resourceModelEditied|escapejs }}"'
        field-name-edited='{% trans "Field Name Edited" as fieldNameEdited %} "{{ fieldNameEdited|escapejs }}"'
        edit-operation='{% trans "Edit Operation" as editOperation %} "{{ editOperation|escapejs }}"'
        file-summary='{% trans "File Summary" as fileSummary %} "{{ fileSummary|escapejs }}"'
        file-name='{% trans "File name" as fileName %} "{{ fileName|escapejs }}"'
        file-size='{% trans "File size" as fileSize %} "{{ fileSize|escapejs }}"'
        number-of-rows='{% trans "Number of rows" as numberOfRows %} "{{ numberOfRows|escapejs }}"'
        target-model='{% trans "Target Model" as targetModel %} "{{ targetModel|escapejs }}"'
        import-details='{% trans "Import Details" as importDetails %} "{{ importDetails|escapejs }}"'
        column-name-first-row='{% trans "Column names in the first row" as columnNameFirstRow %} "{{ columnNameFirstRow|escapejs }}"'
        id-column-selection='{% trans "Use as an id" as idColumnSelection %} "{{ idColumnSelection|escapejs }}"'
        showing-first='{% trans "Showing First" as showingFirst %} "{{ showingFirst|escapejs }}"'
        showing-all='{% trans "Showing All" as showingAll %} "{{ showingAll|escapejs }}"'
        rows='{% trans "Rows" as rows %} "{{ rows|escapejs }}"'
        import-data='{% trans "Import data" as importData %} "{{ importData|escapejs }}"'
        import-single-csv='{% trans "Import Single CSV" as importSingleCsv %} "{{ importSingleCsv|escapejs }}"'
        target-resource='{% trans "Target Resource" as targetResource %} "{{ targetResource|escapejs }}"'
        target-fields='{% trans "Target Fields" as targetFields %} "{{ targetFields|escapejs }}"'
        download-templates='{% trans "Download Templates" as downloadTemplates %} "{{ downloadTemplates|escapejs }}"'
        select-template='{% trans "Select Template" as selectTemplate %} "{{ selectTemplate|escapejs }}"'
        upload-zip-file='{% trans "Upload .zip File" as uploadZipFile %} "{{ uploadZipFile|escapejs }}"'
        upload-your-zip-file='{% trans "Upload Your .zip File" as uploadYourZipFile %} "{{ uploadYourZipFile|escapejs }}"'
        branch-excel='{% trans "Branch Excel" as branchExcel %} "{{ branchExcel|escapejs }}"'
        file-upload-summary='{% trans "File Upload Summary" as fileUploadSummary %} "{{ fileUploadSummary|escapejs }}"'
        file='{% trans "File" as file %} "{{ file|escapejs }}"'
        size='{% trans "Size" as size %} "{{ size|escapejs }}"'
        submit='{% trans "Submit" as submit %} "{{ submit|escapejs }}"'
        file-contents='{% trans "File contents" as fileContents %} "{{ fileContents|escapejs }}"'
        import-branch-excel-summary='{% trans "Import Branch Excel Summary" as importBranchExcelSummary %} "{{ importBranchExcelSummary|escapejs }}"'
        excel-file='{% trans "Excel File" as excelFile %} "{{ excelFile|escapejs }}"'
        worksheets='{% trans "Worksheets" as worksheets %} "{{ worksheets|escapejs }}"'
        tiles='{% trans "Tiles" as tiles %} "{{ tiles|escapejs }}"'
        import='{% trans "Import" as import %} "{{ import|escapejs }}"'
        export='{% trans "Export" as export %} "{{ export|escapejs }}"'
        filter-tasks='{% trans "Filter Tasks" as filterTasks %} "{{ filterTasks|escapejs }}"'
        filter-modules='{% trans "Filter Modules" as filterModules %} "{{ filterModules|escapejs }}"'
        start='{% trans "Start" as start %} "{{ start|escapejs }}"'
        warning='{% trans "Warning" as warning %} "{{ warning|escapejs }}"'
        etl-reverse-warning-message='{% trans "Are you sure you want to delete this load?" as etlReverseWarningMessage %} "{{ etlReverseWarningMessage|escapejs }}"'
        undo-import='{% trans "undo" as undoImport %} "{{ undoImport|escapejs }}"'
        stop-etl='{% trans "stop" as stopEtl %} "{{ stopEtl|escapejs }}"'
        cancelled='{% trans "cancelled" as cancelled %} "{{ cancelled|escapejs }}"'
        remove-from-history='{% trans "remove from history" as removeFromHistory %} "{{ removeFromHistory|escapejs }}"'
        number-of-resources-updated='{% trans "Number of Resources Updated" as numberOfResourcesUpdated %} "{{ numberOfResourcesUpdated|escapejs }}"'
        indexing='{% trans "indexing" as indexing %} "{{ indexing|escapejs }}"'
        validating='{% trans "validating" as validating %} "{{ validating|escapejs }}"'
        completed='{% trans "completed" as completed %} "{{ completed|escapejs }}"'
        failed='{% trans "failed" as failed %} "{{ failed|escapejs }}"'
        running='{% trans "running" as running %} "{{ running|escapejs }}"'
        unloading='{% trans "unloading" as unloading %} "{{ unloading|escapejs }}"'
        unloaded='{% trans "unloaded" as unloaded %} "{{ unloaded|escapejs }}"'
        bulk-string-editor-trim='{% trans "Trim Whitespace" as bulkStringEditorTrim %} "{{ bulkStringEditorTrim|escapejs }}"'
        bulk-string-editor-change-case='{% trans "Bulk String Editor - Change Case" as bulkStringEditorChangeCase %} "{{ bulkStringEditorChangeCase|escapejs }}"'
        bulk-string-editor-replace='{% trans "Replace Text" as bulkStringEditorReplace %} "{{ bulkStringEditorReplace|escapejs }}"'
        select-edit-operation='{% trans "Select an Edit Operation" as SelectEditOperation %} "{{ SelectEditOperation|escapejs }}"'
        preview-count-stats='(limit, possible, resCount) => {return {% trans "Showing first ${limit} of ${possible} values in ${resCount} resources" as previewCountStats %} `{{ previewCountStats|escapejs }}` }'
        show='{% trans "show" as show %} "{{ show|escapejs }}"'
        hide='{% trans "hide" as hide %} "{{ hide|escapejs }}"'
        first-five-shown='{% trans "First 5 errors are shown" as firstFiveShown %} "{{ firstFiveShown|escapejs }}"'
        validation-errors='{% trans "Validation Errors" as validationErrors %} "{{ validationErrors|escapejs }}"'
        no-error-found='{% trans "No Error Found" as noErrorFound %} "{{ noErrorFound|escapejs }}"'
        loading-data='{% trans "Loading data" as loadingData %} "{{ loadingData|escapejs }}"'
        loading-status='{% trans "Loading status" as loadingStatus %} "{{ loadingStatus|escapejs }}"'
        loading-started='{% trans "Loading started" as loadingStarted %} "{{ loadingStarted|escapejs }}"'
        loading-ended='{% trans "Loading ended" as loadingEnded %} "{{ loadingEnded|escapejs }}"'
        load-duration='{% trans "Load duration" as loadDuration %} "{{ loadDuration|escapejs }}"'
        indexing-ended='{% trans "Indexing ended" as indexingEnded %} "{{ indexingEnded|escapejs }}"'
        indexing-duration='{% trans "Indexing duration" as indexingDuration %} "{{ indexingDuration|escapejs }}"'
        manage='{% trans "Manage" as manage %} "{{ manage|escapejs }}"'
        unable-to-display-selected-file='{% trans "Unable to display the selected file" as unableToDisplaySelectedFile %} "{{ unableToDisplaySelectedFile|escapejs }}"'
        file-display-error-message1='{% trans "This file can't be displayed." as fileDisplayErrorMessage1 %} "{{ fileDisplayErrorMessage1|escapejs }}"'
        file-display-error-message2='{% trans "It may be a proprietary format or there isn't a loader available yet" as fileDisplayErrorMessage2 %} "{{ fileDisplayErrorMessage2|escapejs }}"'
        file-display-error-message3='{% trans "to present it in this webpage." as fileDisplayErrorMessage3 %} "{{ fileDisplayErrorMessage3|escapejs }}"'
        file-loader-parse-error-message='{% trans "Unable to parse your file with the " as fileLoaderParseErrorMessage %} "{{ fileLoaderParseErrorMessage|escapejs }}"'
        loader-lowercase='{% trans "loader" as loaderLowercase %} "{{ loaderLowercase|escapejs }}"'
        select-file-loader='{% trans "Select File Loader" as selectFileLoader %} "{{ selectFileLoader|escapejs }}"'
        select-loader-message='{% trans "Select the loader best suited for processing and visualizing the selected file" as selectLoaderMessage %} "{{ selectLoaderMessage|escapejs }}"'
        upload-files='{% trans "Upload Files" as uploadFiles %} "{{ uploadFiles|escapejs }}"'
        out-of='{% trans "out of" as outOf %} "{{ outOf|escapejs }}"'
        files-match-filter='{% trans "files match filter" as filesMatchFilter %} "{{ filesMatchFilter|escapejs }}"'
        file-upload-number-size-desc='{% trans "You may upload as many files as you wish; check with the site admin on the maximum file size." as fileUploadNumberSizeDesc %} "{{ fileUploadNumberSizeDesc|escapejs }}"'
        optional='{% trans "optional" as optional %} "{{ optional|escapejs }}"'
        file-upload-optional='{% trans "Adding files to this record is" as fileUploadOptional %} "{{ fileUploadOptional|escapejs }}"'
        image-upload_format-desc='{% trans "Images formatted as .jpg, .png files may be uploaded. Other formats may require a loader to view." as imageUploadFormatDesc %} "{{ imageUploadFormatDesc|escapejs }}"'
        file-filter='{% trans "File Filter" as fileFilter %} "{{ fileFilter|escapejs }}"'
        select-all='{% trans "Select All" as selectAll %} "{{ selectAll|escapejs }}"'
        clear-all='{% trans "Clear All" as clearAll %} "{{ clearAll|escapejs }}"'
        delete-selected='{% trans "Delete Selected" as deleteSelected %} "{{ deleteSelected|escapejs }}"'
        download-selected='{% trans "Download Selected" as downloadSelected %} "{{ downloadSelected|escapejs }}"'
        loader='{% trans "Loader" as loader %} "{{ loader|escapejs }}"'
        file-renderer='{% trans "File Renderer" as fileRenderer %} "{{ fileRenderer|escapejs }}"'
        delete='{% trans "Delete" as delete %} "{{ delete|escapejs }}"'
        save='{% trans "Save" as save %} "{{ save|escapejs }}"'
        files-selected='{% trans "files selected" as filesSelected %} "{{ filesSelected|escapejs }}"'
        add-files='{% trans "add files" as addFiles %} "{{ addFiles|escapejs }}"'
        apply-to-selected-files='{% trans "Apply to Selected Files" as applyToSelectedFiles %} "{{ applyToSelectedFiles|escapejs }}"'
        apply-same-loader-to-all='{% trans "Apply the same loader to all selected files in the dataset" as applySameLoaderToAll %} "{{ applySameLoaderToAll|escapejs }}"'
        id-column-selection='{% trans "Use as an id" as idColumnSelection %} "{{ idColumnSelection|escapejs }}"'
        main-menu='{% trans "Main menu" as mainMenu %} "{{ mainMenu|escapejs }}"'
        edit-related-resource='(resource) => {return {% trans "Edit related resource ${resource}" as editRelatedResource %} `{{ editRelatedResource|escapejs }}` }'
        delete-relationship-resource='(resource) => {return {% trans "Delete relationship to ${resource}" as deleteRelationshipResource %} `{{ deleteRelationshipResource|escapejs }}` }'
        expand-resource-report='(resource) => {return {% trans "Expand resource report for ${resource}" as expandResourceReport %} `{{ expandResourceReport|escapejs }}` }'
        expand-relatioship-ontology-options='(resource, relatedResource) => {return {% trans "Expand relationship ontology options between ${resource} and ${relatedResource}" as expandRelatioshipOntologyOptions %} `{{ expandRelatioshipOntologyOptions|escapejs }}` }'
        remove-related-resource-model='(resourceModel) => {return {% trans "Remove resource model ${resourceModel} from the related resource options" as removeRelatedResourceModel %} `{{ removeRelatedResourceModel|escapejs }}` }'
        skip-to-content='{% trans "Skip to content" as skipToContent %} "{{ skipToContent|escapejs }}"'
        welcome-user-edit-profile='(user) => {return {% trans "Logged in as ${user}. Click to edit your profile." as welcomeUserEditProfile %} `{{ welcomeUserEditProfile|escapejs }}` }'
        toggle-navigation='{% trans "Toggle navigation bar" as toggleNavigation %} "{{ toggleNavigation|escapejs }}"'
        toggle-navigation-description='{% trans "Expand the navigation panel to show more Arches tool and module options" as toggleNavigationDescription %} "{{ toggleNavigationDescription|escapejs }}"'
    ></div>
    {% endblock arches_translations %}
    {% block arches_urls %}
    <div
        class='arches-urls'
        root="{% url 'root' %}"
        home="{% url 'home' %}"
        media="{{ STATIC_URL }}"
        rdm="{% url 'rdm' ''%}"
        uploadedfiles="{{ MEDIA_URL }}"
        url_subpath="{{app_settings.FORCE_SCRIPT_NAME}}"
        concept_tree="{% url 'concept_tree' '' %}"
        concept="{% url 'concept' 'aaaaaaaa-aaaa-aaaa-aaaa-aaaaaaaaaaaa' %}"
        concept_search="{% url 'concept_search' %}"
        concept_value="{% url 'concept_value' %}"
        concept_manage_parents="{% url 'concept_manage_parents' 'aaaaaaaa-aaaa-aaaa-aaaa-aaaaaaaaaaaa' %}"
        concept_make_collection="{% url 'make_collection' 'aaaaaaaa-aaaa-aaaa-aaaa-aaaaaaaaaaaa' %}"
        change_password="{% url 'change_password' %}"
        export_concept="{% url 'export_concept' 'aaaaaaaa-aaaa-aaaa-aaaa-aaaaaaaaaaaa' %}"
        export_concept_collections="{% url 'export_concept_collections' %}"
        get_concept_collections="{% url 'get_concept_collections' %}"
        dropdown="{% url 'dropdown' %}"
        paged_dropdown="{% url 'paged_dropdown' %}"
        get_pref_label="{% url 'get_pref_label' %}"
        from_sparql_endpoint="{% url 'from_sparql_endpoint' 'aaaaaaaa-aaaa-aaaa-aaaa-aaaaaaaaaaaa' %}"
        search_sparql_endpoint="{% url 'search_sparql_endpoint' %}"
        confirm_delete="{% url 'confirm_delete' 'aaaaaaaa-aaaa-aaaa-aaaa-aaaaaaaaaaaa' %}"
        search_home="{% url 'search_home' %}"
        search_terms="{% url 'search_terms' %}"
        search_results="{% url 'search_results' %}"
        export_results="{% url 'export_results' %}"
        get_export_file="{% url 'get_export_file' %}"
        buffer="{% url 'buffer'%}"
        config="{% url 'config' %}"
        node="{% url 'node' 'aaaaaaaa-aaaa-aaaa-aaaa-aaaaaaaaaaaa' %}"
        graph_nodes='(graphid)=>{return "{% url "graph_nodes" "aaaaaaaa-aaaa-aaaa-aaaa-aaaaaaaaaaaa" %}".replace("aaaaaaaa-aaaa-aaaa-aaaa-aaaaaaaaaaaa", graphid)}'
        nodegroup="{% url 'nodegroup' %}"
        node_layer="{% url 'node_layer' 'aaaaaaaa-aaaa-aaaa-aaaa-aaaaaaaaaaaa' %}"
        graph='"{% url "graph" "aaaaaaaa-aaaa-aaaa-aaaa-aaaaaaaaaaaa" %}".replace("aaaaaaaa-aaaa-aaaa-aaaa-aaaaaaaaaaaa", "")'
        graph_designer='(graphid)=>{return "{% url "graph_designer" "aaaaaaaa-aaaa-aaaa-aaaa-aaaaaaaaaaaa" %}".replace("aaaaaaaa-aaaa-aaaa-aaaa-aaaaaaaaaaaa", graphid)}'
        graph_settings='(graphid)=>{return "{% url "graph_settings" "aaaaaaaa-aaaa-aaaa-aaaa-aaaaaaaaaaaa" %}".replace("aaaaaaaa-aaaa-aaaa-aaaa-aaaaaaaaaaaa", graphid)}'
        get_notifications="{% url 'get_notifications' %}"
        dismiss_notifications="{% url 'dismiss_notifications' %}"
        get_notification_types="{% url 'get_notification_types' %}"
        update_notification_types="{% url 'update_notification_types' %}"
        card="{% url 'card' '' %}"
        reorder_cards="{% url 'reorder_cards'%}"
        resource="{% url 'resource' %}"
        resource_editor='"{% url "resource_editor" "aaaaaaaa-aaaa-aaaa-aaaa-aaaaaaaaaaaa" %}".replace("aaaaaaaa-aaaa-aaaa-aaaa-aaaaaaaaaaaa", "")'
        resource_copy='"{% url "resource_copy" "aaaaaaaa-aaaa-aaaa-aaaa-aaaaaaaaaaaa" %}".replace("aaaaaaaa-aaaa-aaaa-aaaa-aaaaaaaaaaaa", "")'
        resource_report='"{% url "resource_report" "aaaaaaaa-aaaa-aaaa-aaaa-aaaaaaaaaaaa" %}".replace("aaaaaaaa-aaaa-aaaa-aaaa-aaaaaaaaaaaa", "")'
        resource_edit_log='"{% url "resource_edit_log" "aaaaaaaa-aaaa-aaaa-aaaa-aaaaaaaaaaaa" %}".replace("aaaaaaaa-aaaa-aaaa-aaaa-aaaaaaaaaaaa", "")'
        get_resource_edit_log='(graphid)=>{return "{% url "resource_edit_log" "aaaaaaaa-aaaa-aaaa-aaaa-aaaaaaaaaaaa" %}".replace("aaaaaaaa-aaaa-aaaa-aaaa-aaaaaaaaaaaa", graphid)}'
        resource_data='"{% url "resource_data" "aaaaaaaa-aaaa-aaaa-aaaa-aaaaaaaaaaaa" "aaaaaaaa-aaaa-aaaa-aaaa-aaaaaaaaaaaa" %}".replace(/aaaaaaaa-aaaa-aaaa-aaaa-aaaaaaaaaaaa/g, "")'
        resource_cards='"{% url "resource_cards" "aaaaaaaa-aaaa-aaaa-aaaa-aaaaaaaaaaaa" %}".replace("aaaaaaaa-aaaa-aaaa-aaaa-aaaaaaaaaaaa", "")'
        related_resources='"{% url "related_resources" "aaaaaaaa-aaaa-aaaa-aaaa-aaaaaaaaaaaa" %}".replace("aaaaaaaa-aaaa-aaaa-aaaa-aaaaaaaaaaaa", "")'
        resource_descriptors='"{% url "resource_descriptors" "aaaaaaaa-aaaa-aaaa-aaaa-aaaaaaaaaaaa" %}".replace("aaaaaaaa-aaaa-aaaa-aaaa-aaaaaaaaaaaa", "")'
        resource_tiles="{% url 'resource_tiles' 'aaaaaaaa-aaaa-aaaa-aaaa-aaaaaaaaaaaa' %}"
        tile="{% url 'tile' %}"
        reorder_tiles="{% url 'reorder_tiles' %}"
        reorder_nodes="{% url 'reorder_nodes' %}"
        delete_provisional_tile="{% url 'delete_provisional_tile' %}"
        tile_history="{% url 'tile_history' %}"
        download_files="{% url 'download_files' %}"
        apply_functions='"{% url "apply_functions" "aaaaaaaa-aaaa-aaaa-aaaa-aaaaaaaaaaaa" %}".replace("aaaaaaaa-aaaa-aaaa-aaaa-aaaaaaaaaaaa", "")'
        remove_functions='"{% url "remove_functions" "aaaaaaaa-aaaa-aaaa-aaaa-aaaaaaaaaaaa" %}".replace("aaaaaaaa-aaaa-aaaa-aaaa-aaaaaaaaaaaa", "")'
        time_wheel_config="{% url 'time_wheel_config' %}"
        two_factor_authentication_reset="{% url 'two-factor-authentication-reset' %}"
        reindex="{% url 'reindex' %}"
        permission_data="{% url 'permission_data' %}"
        resource_permission_data="{% url 'resource_permission_data' %}"
        permission_manager_data="{% url 'permission_manager_data' %}"
        clear_user_permission_cache="{% url 'clear_user_permission_cache' %}"
        get_user_names="{% url 'get_user_names' %}"
        feature_popup_content="{% url 'feature_popup_content' %}"
        related_resource_candidates="{% url 'related_resource_candidates' %}"
        relatable_resources="{% url 'relatable_resources' %}"
        languages="{% url 'language' %}"
        get_domain_connections='(graphid)=>{return "{% url "get_domain_connections" "aaaaaaaa-aaaa-aaaa-aaaa-aaaaaaaaaaaa" %}".replace("aaaaaaaa-aaaa-aaaa-aaaa-aaaaaaaaaaaa", graphid)}'
        clone_graph='(graphid)=>{return "{% url "clone_graph" "aaaaaaaa-aaaa-aaaa-aaaa-aaaaaaaaaaaa" %}".replace("aaaaaaaa-aaaa-aaaa-aaaa-aaaaaaaaaaaa", graphid)}'
        export_graph='(graphid)=>{return "{% url "export_graph" "aaaaaaaa-aaaa-aaaa-aaaa-aaaaaaaaaaaa" %}".replace("aaaaaaaa-aaaa-aaaa-aaaa-aaaaaaaaaaaa", graphid)}'
        publish_graph='(graphid)=>{return "{% url "publish_graph" "aaaaaaaa-aaaa-aaaa-aaaa-aaaaaaaaaaaa" %}".replace("aaaaaaaa-aaaa-aaaa-aaaa-aaaaaaaaaaaa", graphid)}'
        unpublish_graph='(graphid)=>{return "{% url "unpublish_graph" "aaaaaaaa-aaaa-aaaa-aaaa-aaaaaaaaaaaa" %}".replace("aaaaaaaa-aaaa-aaaa-aaaa-aaaaaaaaaaaa", graphid)}'
        delete_graph='(graphid)=>{return "{% url "delete_graph" "aaaaaaaa-aaaa-aaaa-aaaa-aaaaaaaaaaaa" %}".replace("aaaaaaaa-aaaa-aaaa-aaaa-aaaaaaaaaaaa", graphid)}'
        delete_instances='(graphid)=>{return "{% url "delete_instances" "aaaaaaaa-aaaa-aaaa-aaaa-aaaaaaaaaaaa" %}".replace("aaaaaaaa-aaaa-aaaa-aaaa-aaaaaaaaaaaa", graphid)}'
        export_mapping_file='(graphid)=>{return "{% url "export_mapping_file" "aaaaaaaa-aaaa-aaaa-aaaa-aaaaaaaaaaaa" %}".replace("aaaaaaaa-aaaa-aaaa-aaaa-aaaaaaaaaaaa", graphid)}'
        add_resource='(graphid)=>{return "{% url "add_resource" "aaaaaaaa-aaaa-aaaa-aaaa-aaaaaaaaaaaa" %}".replace("aaaaaaaa-aaaa-aaaa-aaaa-aaaaaaaaaaaa", graphid)}'
        function_manager='(graphid)=>{return "{% url "function_manager" "aaaaaaaa-aaaa-aaaa-aaaa-aaaaaaaaaaaa" %}".replace("aaaaaaaa-aaaa-aaaa-aaaa-aaaaaaaaaaaa", graphid)}'
        plugin='(pluginid)=>{return "{% url "plugins" "aaaaaaaa-aaaa-aaaa-aaaa-aaaaaaaaaaaa" %}".replace("aaaaaaaa-aaaa-aaaa-aaaa-aaaaaaaaaaaa", pluginid)}'
        transaction_reverse='(transactionid)=> {return "{% url "transaction_reverse" "aaaaaaaa-aaaa-aaaa-aaaa-aaaaaaaaaaaa" %}".replace("aaaaaaaa-aaaa-aaaa-aaaa-aaaaaaaaaaaa", transactionid)}'
        mvt='(nodeid)=>{return decodeURI("{% url "mvt" "aaaaaaaa-aaaa-aaaa-aaaa-aaaaaaaaaaaa" "{z}" "{x}" "{y}" %}").replace("aaaaaaaa-aaaa-aaaa-aaaa-aaaaaaaaaaaa", nodeid)}'
        help_template="{% url 'help_templates' %}"
        graphs_api='"{% url "graphs_api" "aaaaaaaa-aaaa-aaaa-aaaa-aaaaaaaaaaaa" %}".replace("aaaaaaaa-aaaa-aaaa-aaaa-aaaaaaaaaaaa", "")'
        api_card='"{% url "api_card" "aaaaaaaa-aaaa-aaaa-aaaa-aaaaaaaaaaaa" %}".replace("aaaaaaaa-aaaa-aaaa-aaaa-aaaaaaaaaaaa", "")'
        api_tiles='(tileid)=>{
            return "{% url "api_tiles" "aaaaaaaa-aaaa-aaaa-aaaa-aaaaaaaaaaaa" %}".replace("aaaaaaaa-aaaa-aaaa-aaaa-aaaaaaaaaaaa", tileid);
        }'
        api_nodegroup='(nodegroupid)=>{
            return "{% url "api_nodegroup" "aaaaaaaa-aaaa-aaaa-aaaa-aaaaaaaaaaaa" %}".replace("aaaaaaaa-aaaa-aaaa-aaaa-aaaaaaaaaaaa", nodegroupid);
        }'
        api_nodes='(nodeid)=>{
            return "{% url "api_nodes" "aaaaaaaa-aaaa-aaaa-aaaa-aaaaaaaaaaaa" %}".replace("aaaaaaaa-aaaa-aaaa-aaaa-aaaaaaaaaaaa", nodeid);
        }'
        api_node_value="{% url 'api_node_value' %}"
        api_resource_report='(resourceid)=>{return "{% url "api_resource_report" "aaaaaaaa-aaaa-aaaa-aaaa-aaaaaaaaaaaa" %}".replace("aaaaaaaa-aaaa-aaaa-aaaa-aaaaaaaaaaaa", resourceid)}'
        api_bulk_resource_report="{% url 'api_bulk_resource_report' %}"
        api_bulk_disambiguated_resource_instance="{% url 'api_bulk_disambiguated_resource_instance' %}"
        api_resources='(resourceid)=>{return "{% url "resources" "aaaaaaaa-aaaa-aaaa-aaaa-aaaaaaaaaaaa" %}".replace("aaaaaaaa-aaaa-aaaa-aaaa-aaaaaaaaaaaa", resourceid)}'
        api_search_component_data='"{% url "api_search_component_data" "aaaa"%}".replace("aaaa", "")'
        geojson="{% url 'geojson' %}"
        icons="{% url 'icons' %}"
        ontology_properties="{% url 'ontology_properties' %}"
        iiifmanifest="{% url 'iiifmanifest' %}"
        manifest_manager="{% url 'manifest_manager' %}"
        etl_manager="{% url 'etl_manager' %}"
        iiifannotations="{% url 'iiifannotations' %}"
        iiifannotationnodes="{% url 'iiifannotationnodes' %}"
        validatejson='"{% url "validatejson" "aaaa"%}".replace("aaaa", "")'
        get_dsl="{% url 'get_dsl' %}"
        transform_edtf_for_tile="{% url 'transform_edtf_for_tile' %}"
    ></div>
    {% endblock arches_urls %}
    {% block arches_data %}
    <div
        class='arches-data'
        celery-running="{{celery_running}}"
        concept-collections='[{% for concept_collection in concept_collections %}{
            "label": "{{ concept_collection.label | escapejs }}",
            "id": "{{ concept_collection.id }}"
        },{% endfor %}]'
        export-html-templates='[{% for template in export_html_templates %} "{{ template }}", {% endfor %}]'
        geocoder-default="{{ map_info.geocoder_default }}"
        geocoding-providers='[{% for provider in geocoding_providers %}{
            "name": "{{ provider.name }}",
            "geocoderid": "{{ provider.geocoderid }}",
            "api_key": {% if provider.api_key != None %} "{{ provider.api_key }}" {% elif provider.api_key == None %} null {% endif %},
            "component": "{{ provider.component }}"
        },{% endfor %}]'
        graphs="{{graphs|default:'[]'}}"
        hex-bin-size="{{ map_info.hex_bin_size | unlocalize }}"
        hex-bin-bounds="{{ map_info.hex_bin_bounds }}"
        active-language="{{ app_settings.ACTIVE_LANGUAGE }}"
        active-language-dir="{{ app_settings.ACTIVE_LANGUAGE_DIR }}"
        languages='{{ app_settings.LANGUAGES }}'
        mapbox-api-key="{{ map_info.mapbox_api_key }}"
        mapbox-glyphs="{{ map_info.mapbox_glyphs }}"
        mapbox-sprites="{{ map_info.mapbox_sprites }}"
        map-default-x="{{ map_info.x|unlocalize }}"
        map-default-y="{{ map_info.y|unlocalize }}"
        map-default-zoom="{{ map_info.zoom | unlocalize }}"
        map-default-min-zoom="{{ map_info.map_min_zoom | unlocalize }}"
        map-default-max-zoom="{{ map_info.map_max_zoom | unlocalize }}"
        map-layers='[{% for map_layer in map_layers %}{
            "maplayerid": "{{ map_layer.maplayerid }}",
            "name": "{{ map_layer.name }}",
            "layer_definitions": {{ map_layer.layer_json }},
            "isoverlay": {{ map_layer.isoverlay|lower }},
            "icon": "{{ map_layer.icon }}",
            "legend": "{{ map_layer.legend | default_if_none:"" | escapejs  }}",
            "searchonly": {{ map_layer.searchonly|lower }},
            "activated": {{ map_layer.activated|lower }},
            "addtomap": {{ map_layer.addtomap|lower }},
            "is_resource_layer": false,
            "centerx": {{ map_layer.centerx|default_if_none:"null"|unlocalize }},
            "centery": {{ map_layer.centery|default_if_none:"null"|unlocalize }},
            "zoom": {{ map_layer.zoom|default_if_none:"null"|unlocalize }},
            "sortorder": {{ map_layer.sortorder }},
            "ispublic": {{ map_layer.ispublic|lower }}
        },{% endfor %}{% for resource_map_layer in resource_map_layers %}{
            "maplayerid": "{{ resource_map_layer.nodeid }}",
            "name": "{{ resource_map_layer.name }}",
            "layer_definitions": {{ resource_map_layer.layer_definitions }},
            "searchonly": false,
            "isoverlay": true,
            "icon": "{{ resource_map_layer.icon }}",
            "legend": "{{ resource_map_layer.legend | escapejs  }}",
            "activated": true,
            "addtomap": {{ resource_map_layer.addtomap|lower }},
            "is_resource_layer": true
        },{% endfor %}]'
        map-markers='[{% for map_marker in map_markers %}{
            "name": "{{ map_marker.name }}",
            "url": "{{ map_marker.url }}"
        },{% endfor %}]'
        map-sources='{
            {% for map_source in map_sources %}
                "{{ map_source.name }}": {{ map_source.source_json }},
            {% endfor %}
            {% for resource_map_source in resource_map_sources %}
                "{{ resource_map_source.name }}": {{ resource_map_source.source }},
            {% endfor %}
        }'
        preferred-coordinate-systems="{{ map_info.preferred_coordinate_systems }}"
        resources='[{% for resource in resource_graphs %}{
            "maplayerid": "{{resource.graphid}}",
            "graphid": "{{resource.graphid}}",
            "name": "{{ resource.name | escapejs }}",
            "icon": "{{ resource.iconclass }}"
        },{% endfor %}]'
        user-email='{{ user.email }}'
        use-semantic-relationships="{{ app_settings.USE_SEMANTIC_RESOURCE_RELATIONSHIPS|lower }}"
        version="{{ app_settings.VERSION }}"
    ></div>
    {% endblock arches_data %}


    <!-- consumed by media/js/card-components.js -->
    <div
        id="cardComponentData"
        style="display: none;"
        cardComponents='{{% for component in card_components %}
            "{{ component.pk }}": {
                "componentname": "{{ component.componentname }}",
                "component": "{{ component.component }}",
                "defaultconfig": {{ component.defaultconfig_json }}
            },
        {% endfor %}}'
    ></div>


    <!-- consumed by media/js/datatype-config-components.js -->
    <div
        id="datatypeConfigComponentData"
        style="display: none;"
        datatypeConfigComponents='{{% for datatype in datatypes %}
            {% if datatype.configcomponent != None %}
                "{{ datatype.pk }}" : {
                    "datatype": "{{ datatype.datatype }}",
                    "iconclass": "{{ datatype.iconclass }}",
                    "modulename": "{{ datatype.modulename }}",
                    "classname": "{{ datatype.classname }}",
                    "configcomponent": "{{ datatype.configcomponent }}",
                    "defaultconfig": {{ datatype.defaultconfig }},
                    "configname": "{{ datatype.configname }}",
                    "isgeometric": "{{ datatype.isgeometric }}",
                    "defaultwidget": "{{ datatype.defaultwidget }}",
                    "issearchable": "{{ datatype.issearchable }}"
                },
            {% endif %}
        {% endfor %}}'
    ></div>


    <!-- consumed by media/js/file-renderers.js -->
    <div
        id="fileRendererData"
        style="display: none;"
        fileRenderers='{{% for renderer in app_settings.RENDERERS  %}
            "{{ renderer.id }}": {
                "name": "{{ renderer.name }}",
                "title": "{{ renderer.title }}",
                "description": "{{ renderer.description }}",
                "component": "{{ renderer.component }}",
                "id": "{{ renderer.id }}",
                "iconclass": "{{ renderer.iconclass }}",
                "text": "{{ renderer.title }}",
                "type": "{{ renderer.type }}",
                "ext": "{{ renderer.ext }}",
                "exclude": "{{ renderer.exclude }}"
            },
        {% endfor %}}'
    ></div>


    <!-- consumed by media/js/function-templates.js -->
    <div
        id="functionTemplateData"
        style="display: none;"
        functionTemplates='{{% for template in function_templates  %}
            "{{ template.pk }}": {
                "component": "{{ template.component }}",
                "classname": "{{ template.classname }}",
                "name": "{{ template.name }}",
                "functiontype": "{{ template.functiontype }}",
                "modulename": "{{ template.modulename }}",
                "description": "{{ template.description }}",
                "defaultconfig": "{{ template.defaultconfig }}"
            },
        {% endfor %}}'
    ></div>


    <!-- consumed by media/js/geocoder-templates.js -->
    <div
        id="geocoderTemplateData"
        style="display: none;"
        geocoderTemplates='{{% for provider in geocoding_providers %}
            "{{ provider.geocoderid }}": {
                "component": "{{ provider.component }}",
                "name": "{{ provider.name }}",
                "api_key": "{{ provider.api_key }}"
            },
        {% endfor %}}'
    ></div>


    <!-- consumed by media/js/plugins.js -->
    <div
        id="pluginsData"
        style="display: none;"
        plugins='{{ plugins_json }}'
    ></div>


    <!-- consumed by media/js/resource-types.js -->
    <div
        id="resourceTypeData"
        style="display: none;"
        resourceTypes='{{% for type, type_data in resource_types %}
            "{{type}}": {
                "id": "{{type_data.resourcetypeid}}",
                "icon": "{{type_data.icon_class}}",
                "name": "{{type_data.name}}",
                "defaultDescription": "{{type_data.default_description}}",
                "descriptionNode": "{{type_data.description_node}}",
                "categories": [
                    {% for category in type_data.categories %}
                        "{{category}}"
                    {% endfor %}
                ],
                "color": "{{type_data.marker_color}}",
                "strokeColor": "{{type_data.stroke_color}}",
                "fillColor": "{{type_data.fill_color}}"
            },
        {% endfor %}}'
    ></div>


    <!-- consumed by media/js/report-templates.js -->
    <div
        id="reportTemplateData"
        style="display: none;"
        reportTemplates='{{% for template in report_templates %}
            "{{ template.pk }}": {
                "componentname": "{{ template.componentname }}",
                "component": "{{ template.component }}",
                "defaultconfig": {{ template.defaultconfig_json }},
                "name": "{{ template.name }}",
                "preload_resource_data": "{{ template.preload_resource_data }}"
            },
        {% endfor %}}'
    ></div>


    <!-- consumed by media/js/search-components.js -->
    <div
        id="searchComponentData"
        style="display: none;"
        searchComponents='{{% for component in search_components %}
            "{{ component.pk }}": {{ component.toJSON }},
        {% endfor %}}'
    ></div>


    <!-- consumed by media/js/widgets.js -->
    <div
        id="widgetData"
        style="display: none;"
        widgets='{{% for widget in widgets %}
            "{{ widget.pk }}": {
                "name": "{{ widget.name }}",
                "component": "{{ widget.component }}",
                "datatype": "{{ widget.datatype }}",
                "defaultconfig": {{ widget.defaultconfig_json }}
            },
        {% endfor %}}'
    ></div>
{% endblock arches_modules %}

{% block project_modules %}
{% endblock project_modules %}<|MERGE_RESOLUTION|>--- conflicted
+++ resolved
@@ -433,13 +433,10 @@
         map='{% trans "Map" as map %} "{{ map|escapejs }}"'
         view-map='{% trans "View map" as viewMap %} "{{ viewMap|escapejs }}"'
         details='{% trans "Details" as details %} "{{ details|escapejs }}"'
-<<<<<<< HEAD
         view-resource-details='(resource) => {return {% trans "View ${resource} details" as viewResourceDetails %} `{{ viewResourceDetails|escapejs }}` }'
         view-resource-report='(resource) => {return {% trans "View ${resource} report" as viewResourceReport %} `{{ viewResourceReport|escapejs }}` }'
         toggle-report='{% trans "Toggle report" as toggleReport %} "{{ toggleReport|escapejs }}"'
-=======
         toggle-card-report='(card) => {return {% trans "Toggle ${card} report section" as toggleCardReport %} `{{ toggleCardReport|escapejs }}` }'
->>>>>>> 661d9963
         report='{% trans "Report" as report %} "{{ report|escapejs }}"'
         done='{% trans "Done" as done %} "{{ done|escapejs }}"'
         apply='{% trans "Apply" as apply %} "{{ apply|escapejs }}"'
