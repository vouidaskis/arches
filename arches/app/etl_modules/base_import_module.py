--- conflicted
+++ resolved
@@ -9,16 +9,10 @@
 
 from django.core.files import File
 from django.core.files.storage import default_storage
-<<<<<<< HEAD
-from django.utils.translation import ugettext as _
-=======
-from django.db.utils import IntegrityError, ProgrammingError
 from django.utils.translation import gettext as _
->>>>>>> 51e5d3f0
 from django.utils.decorators import method_decorator
 from django.db import connection
 
-from arches.app.etl_modules.decorators import load_data_async
 from arches.app.etl_modules.save import save_to_tiles
 from arches.app.models.models import Node
 from arches.app.utils.decorators import user_created_transaction_match
@@ -75,85 +69,6 @@
         logger.warning(response)
         return response
 
-<<<<<<< HEAD
-=======
-    def save_to_tiles(self, loadid, finalize_import=True, multiprocessing=True):
-        self.loadid = loadid
-        with connection.cursor() as cursor:
-            try:
-                cursor.execute("""CALL __arches_prepare_bulk_load();""")
-                cursor.execute("""SELECT * FROM __arches_staging_to_tile(%s)""", [self.loadid])
-                saved = cursor.fetchone()[0]
-            except (IntegrityError, ProgrammingError) as e:
-                logger.error(e)
-                cursor.execute(
-                    """UPDATE load_event SET status = %s, load_end_time = %s WHERE loadid = %s""",
-                    ("failed", datetime.now(), self.loadid),
-                )
-                return {
-                    "status": 400,
-                    "success": False,
-                    "title": _("Failed to complete load"),
-                    "message": _("Unable to insert record into staging table"),
-                }
-            finally:
-                try:
-                    cursor.execute("""CALL __arches_complete_bulk_load();""")
-
-                    if finalize_import:
-                        cursor.execute("""SELECT __arches_refresh_spatial_views();""")
-                        refresh_successful = cursor.fetchone()[0]
-                        if not refresh_successful:
-                            raise Exception('Unable to refresh spatial views')
-                except Exception as e:
-                    logger.exception(e)
-                    cursor.execute(
-                        """UPDATE load_event SET (status, indexed_time, complete, successful) = (%s, %s, %s, %s) WHERE loadid = %s""",
-                        ("unindexed", datetime.now(), True, True, loadid),
-                    )
-
-            if saved:
-                cursor.execute(
-                    """UPDATE load_event SET (status, load_end_time) = (%s, %s) WHERE loadid = %s""",
-                    ("completed", datetime.now(), loadid),
-                )
-                try:
-                    index_resources_by_transaction(loadid, quiet=True, use_multiprocessing=False, recalculate_descriptors=True)
-                    cursor.execute(
-                        """UPDATE load_event SET (status, indexed_time, complete, successful) = (%s, %s, %s, %s) WHERE loadid = %s""",
-                        ("indexed", datetime.now(), True, True, loadid),
-                    )
-                    return {"success": True, "data": "indexed"}
-                except Exception as e:
-                    logger.exception(e)
-                    cursor.execute(
-                        """UPDATE load_event SET (status, load_end_time) = (%s, %s) WHERE loadid = %s""",
-                        ("unindexed", datetime.now(), loadid),
-                    )
-                    return {"success": False, "data": "saved"}
-            else:
-                cursor.execute(
-                    """UPDATE load_event SET status = %s, load_end_time = %s WHERE loadid = %s""",
-                    ("failed", datetime.now(), self.loadid),
-                )
-                return {"success": False, "data": "failed"}
-
-    def load_data_async(self, request):
-        if task_management.check_if_celery_available():
-            logger.info(_("Delegating load to Celery task"))
-            self.run_load_task_async(request)
-            result = _("delegated_to_celery")
-            return {"success": True, "data": result}
-        else:
-            err = _("Unable to perform this operation because Celery does not appear to be running. Please contact your administrator.")
-            with connection.cursor() as cursor:
-                cursor.execute(
-                    """UPDATE load_event SET status = %s, load_end_time = %s WHERE loadid = %s""",
-                    ("failed", datetime.now(), self.loadid),
-                )
-            return {"success": False, "data": {"title": _("Error"), "message": err}}
-
->>>>>>> 51e5d3f0
     def delete_from_default_storage(self, directory):
         dirs, files = default_storage.listdir(directory)
         for dir in dirs:
