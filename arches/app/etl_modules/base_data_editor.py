from datetime import datetime
import json
import logging
from urllib.parse import urlsplit, parse_qs
import uuid
from django.db import connection
from django.http import HttpRequest
from django.utils.decorators import method_decorator
from django.utils.translation import gettext as _
from arches.app.datatypes.datatypes import DataTypeFactory
from arches.app.models.models import GraphModel, Node, ETLModule
from arches.app.models.system_settings import settings
from arches.app.search.elasticsearch_dsl_builder import Bool, FiltersAgg, Match, Nested, NestedAgg, Query, Terms, Wildcard, Regex
from arches.app.search.mappings import RESOURCES_INDEX
from arches.app.search.search_engine_factory import SearchEngineFactory
import arches.app.tasks as tasks
from arches.app.etl_modules.decorators import load_data_async
from arches.app.etl_modules.save import save_to_tiles
from arches.app.utils.decorators import user_created_transaction_match
import arches.app.utils.task_management as task_management
from arches.app.utils.db_utils import dictfetchall
from arches.app.utils.transaction import reverse_edit_log_entries
from arches.app.views.search import search_results

logger = logging.getLogger(__name__)


class BaseBulkEditor:
    def __init__(self, request=None, loadid=None):
        self.request = request if request else None
        self.userid = request.user.id if request else None
        self.loadid = request.POST.get("load_id") if request else loadid
        self.moduleid = request.POST.get("module") if request else None
        self.datatype_factory = DataTypeFactory()
        self.node_lookup = {}

    def reverse_load(self, loadid):
        with connection.cursor() as cursor:
            cursor.execute(
                """UPDATE load_event SET status = %s WHERE loadid = %s""",
                ("reversing", loadid),
            )
            resources_changed_count = reverse_edit_log_entries(loadid)
            cursor.execute(
                """UPDATE load_event SET status = %s, load_details = load_details::jsonb || ('{"resources_removed":' || %s || '}')::jsonb WHERE loadid = %s""",
                ("unloaded", resources_changed_count, loadid),
            )

    @method_decorator(user_created_transaction_match, name="dispatch")
    def reverse(self, request, **kwargs):
        success = False
        response = {"success": success, "data": ""}
        loadid = self.loadid if self.loadid else request.POST.get("loadid")
        try:
            if task_management.check_if_celery_available():
                logger.info(_("Delegating load reversal to Celery task"))
                tasks.reverse_etl_load.apply_async([loadid])
            else:
                self.reverse_load(loadid)
            response["success"] = True
        except Exception as e:
            response["data"] = e
            logger.error(e)
        logger.warning(response)
        return response

    def get_graphs(self, request):
        graph_name_i18n = "name__" + settings.LANGUAGE_CODE
        graphs = (
            GraphModel.objects.all()
            .exclude(pk=settings.SYSTEM_SETTINGS_RESOURCE_MODEL_ID)
            .exclude(isresource=False)
            .exclude(publication_id__isnull=True)
            .order_by(graph_name_i18n)
        )
        return {"success": True, "data": graphs}

    def get_nodes(self, request):
        graphid = request.POST.get("graphid")

        with connection.cursor() as cursor:
            cursor.execute(
                """
                SELECT n.*, c.name as card_name, w.label as widget_label
                FROM cards c, nodes n, cards_x_nodes_x_widgets w
                WHERE n.nodeid = w.nodeid
                AND w.cardid = c.cardid
                AND n.datatype = 'string'
                AND n.graphid = %s
                ORDER BY w.label;
            """,
                [graphid],
            )
            nodes = dictfetchall(cursor)
        return {"success": True, "data": nodes}

    def get_node_lookup(self, graphid):
        if graphid not in self.node_lookup.keys():
            self.node_lookup[graphid] = Node.objects.filter(graph_id=graphid)
        return self.node_lookup[graphid]

    def get_nodegroups(self, request):
        graphid = request.POST.get("graphid")

        with connection.cursor() as cursor:
            cursor.execute("""
                SELECT ng.nodegroupid, n.name
                FROM node_groups ng JOIN nodes n
                ON n.nodeid = ng.nodegroupid
                WHERE n.graphid = %s
                ORDER BY n.name;
            """,
                [graphid],
            )
            nodegroups = dictfetchall(cursor)
        return {"success": True, "data": nodegroups}

    def create_load_event(self, cursor, load_details):
        result = {"success": False}
        load_details_json = json.dumps(load_details)
        try:
            cursor.execute(
                """INSERT INTO load_event (loadid, etl_module_id, load_details, complete, status, load_start_time, user_id) VALUES (%s, %s, %s, %s, %s, %s, %s)""",
                (self.loadid, self.moduleid, load_details_json, False, "running", datetime.now(), self.userid),
            )
            result["success"] = True
        except Exception as e:
            logger.error(e)
            result["message"] = _("Unable to initialize load: {}").format(str(e))

        return result

    def stage_data(self, cursor, module_id, graph_id, node_id, resourceids, operation, pattern, new_text, language_code, case_insensitive):
        result = {"success": False}
        update_limit = ETLModule.objects.get(pk=module_id).config["updateLimit"]
        try:
            cursor.execute(
                """SELECT * FROM __arches_stage_string_data_for_bulk_edit(%s, %s, %s, %s, %s, %s, %s, %s, %s, %s, %s)""",
                (self.loadid, graph_id, node_id, self.moduleid, (resourceids), operation, pattern, new_text, language_code, case_insensitive, update_limit),
            )
            result["success"] = True
        except Exception as e:
            logger.error(e)
            result["message"] = _("Unable to stage data: {}").format(str(e))

        return result

    def log_event(self, cursor, status):
        cursor.execute(
            """UPDATE load_event SET status = %s, load_end_time = %s WHERE loadid = %s""",
            (status, datetime.now(), self.loadid),
        )

    def get_resourceids_from_search_url(self, search_url):
        request = HttpRequest()
        request.user = self.request.user
        request.method = "GET"
        request.GET["export"] = True
        params = parse_qs(urlsplit(search_url).query)
        for k, v in params.items():
            request.GET.__setitem__(k, v[0])
        response = search_results(request)
        results = json.loads(response.content)['results']['hits']['hits']
        return [result["_source"]["resourceinstanceid"] for result in results]

    def validate(self, request):
        return {"success": True, "data": {}}


class BulkStringEditor(BaseBulkEditor):
    def edit_staged_data(self, cursor, graph_id, node_id, operation, language_code, pattern, new_text):
        result = {"success": False}
        try:
            cursor.execute(
                """SELECT * FROM __arches_edit_staged_string_data(%s, %s, %s, %s, %s, %s, %s)""",
                (self.loadid, graph_id, node_id, language_code, operation, pattern, new_text),
            )
            result["success"] = True
        except Exception as e:
            logger.error(e)
            result["message"] = _("Unable to edit staged data: {}").format(str(e))
        return result

    def get_preview_data(self, node_id, search_url, language_code, operation, old_text, case_insensitive, whole_word):
        request = HttpRequest()
        request.user = self.request.user
        request.method = "GET"
        request.GET["paging-filter"] = 1
        request.GET["tiles"] = True

        if language_code is None:
            language_code = "en"

        if search_url:
            params = parse_qs(urlsplit(search_url).query)
            for k, v in params.items():
                request.GET.__setitem__(k, v[0])

        search_url_query = search_results(request, returnDsl=True).dsl["query"]
        case_insensitive = True if case_insensitive == "true" else False

        if old_text:
            if whole_word != "true":
                search_query = Wildcard(
                    field=f"tiles.data.{node_id}.{language_code}.value.keyword",
                    query=f"*{old_text}*",
                    case_insensitive=case_insensitive,
                )
            else:
                search_query = Regex(
                    field=f"tiles.data.{node_id}.{language_code}.value.keyword",
                    query=f"(.* {old_text} .*)|({old_text} .*)|(.* {old_text})|({old_text})",
                    case_insensitive=case_insensitive,
                )

            search_bool_agg = Bool()
            search_bool_agg.must(search_query)

        else:
            if operation.startswith("upper"):
                regexp = "(.*[a-z].*)"
            elif operation.startswith("lower"):
                regexp = "(.*[A-Z].*)"
            elif operation.startswith("capitalize"):
                regexp = "([a-z].*)|([A-Z][a-zA-Z]*[A-Z].*)|((.+[ ]+)[a-z].*)|((.+[ ]+)[A-Z][a-zA-Z]*[A-Z].*)"
            elif operation.startswith("trim"):
                regexp = "[ \t].*|.*[ \t]"
            
            case_search_query = Regex(
                field=f"tiles.data.{node_id}.{language_code}.value.keyword",
                query=regexp,
                case_insensitive=case_insensitive,
            )

            search_query = Bool()
            search_query.must(case_search_query)
            search_bool_agg = Bool()
            search_bool_agg.must(case_search_query)

        string_search_nested = Nested(path="tiles", query=search_query)
        inner_hits_query = {
            "inner_hits": {
                "_source": False,
                "docvalue_fields": [ f"tiles.data.{node_id}.{language_code}.value.keyword" ]
            }
        }
        string_search_nested.dsl["nested"].update(inner_hits_query)

        search_bool_query = Bool()
        search_bool_query.must(string_search_nested)

        search_url_query["bool"]["must"].append(search_bool_query.dsl)

        search_filter_agg = FiltersAgg(name="string_search")
        search_filter_agg.add_filter(search_bool_agg)

        nested_agg = NestedAgg(path="tiles", name="tile_agg")
        nested_agg.add_aggregation(search_filter_agg)

        se = SearchEngineFactory().create()
        query = Query(se, limit=5)

        query.add_query(search_url_query)
        query.add_aggregation(nested_agg)

        results = query.search(index=RESOURCES_INDEX)
        values = []
        for hit in results['hits']['hits']:
            for tile in hit['inner_hits']['tiles']['hits']['hits']:
                values.append(tile['fields'][f"tiles.data.{node_id}.{language_code}.value.keyword"][0])

        number_of_resources = results['hits']['total']['value']
        number_of_tiles = results["aggregations"]["tile_agg"]["string_search"]["buckets"][0]["doc_count"]

        return values[:5], number_of_tiles, number_of_resources

    def preview(self, request):
        graph_id = request.POST.get("graph_id", None)
        node_id = request.POST.get("node_id", None)
        operation = request.POST.get("operation", None)
        language_code = request.POST.get("language_code", None)
        old_text = request.POST.get("old_text", None)
        new_text = request.POST.get("new_text", None)
        resourceids = request.POST.get("resourceids", None)
        case_insensitive = request.POST.get("case_insensitive", 'false')
        whole_word = request.POST.get("whole_word", 'false')
        also_trim = request.POST.get("also_trim", "false")
        search_url = request.POST.get("search_url", None)

        if resourceids:
            resourceids = json.loads(resourceids)
        if search_url:
            resourceids = self.get_resourceids_from_search_url(search_url)
        if resourceids:
            resourceids = tuple(resourceids)

<<<<<<< HEAD
=======
        pattern = old_text
>>>>>>> 04168f36
        if operation == "replace":
            if case_insensitive == "true":
                operation = "replace_i"
            if whole_word == "true":
                pattern = "\\y{0}\\y".format(old_text)
<<<<<<< HEAD
            else:
                pattern = old_text
=======

>>>>>>> 04168f36
        if also_trim == "true":
            operation = operation + "_trim"

        first_five_values, number_of_tiles, number_of_resources = self.get_preview_data(
            node_id, search_url, language_code, operation, old_text, case_insensitive, whole_word
        )
        return_list = []
        with connection.cursor() as cursor:
            for value in first_five_values:
                if operation == "replace":
                    cursor.execute("""SELECT * FROM REGEXP_REPLACE(%s, %s, %s, 'g');""", [value, pattern, new_text])
                elif operation == "replace_i":
                    cursor.execute("""SELECT * FROM REGEXP_REPLACE(%s, %s, %s, 'ig');""", [value, pattern, new_text])
                elif operation == "trim":
                    cursor.execute("""SELECT * FROM TRIM(%s);""", [value])
                elif operation == "capitalize":
                    cursor.execute("""SELECT * FROM INITCAP(%s);""", [value])
                elif operation == "capitalize_trim":
                    cursor.execute("""SELECT * FROM TRIM(INITCAP(%s));""", [value])
                elif operation == "upper":
                    cursor.execute("""SELECT * FROM UPPER(%s);""", [value])
                elif operation == "upper_trim":
                    cursor.execute("""SELECT * FROM TRIM(UPPER(%s));""", [value])
                elif operation == "lower":
                    cursor.execute("""SELECT * FROM LOWER(%s);""", [value])
                elif operation == "lower_trim":
                    cursor.execute("""SELECT * FROM TRIM(LOWER(%s));""", [value])
                transformed_value = cursor.fetchone()[0]
                return_list.append([value, transformed_value])

        return {
            "success": True,
            "data": {"value": return_list, "number_of_tiles": number_of_tiles, "number_of_resources": number_of_resources},
        }

    def write(self, request):
        graph_id = request.POST.get("graph_id", None)
        node_id = request.POST.get("node_id", None)
        node_name = request.POST.get("node_name", None)
        operation = request.POST.get("operation", None)
        language_code = request.POST.get("language_code", None)
        old_text = request.POST.get("old_text", None)
        new_text = request.POST.get("new_text", None)
        resourceids = request.POST.get("resourceids", None)
        case_insensitive = request.POST.get("case_insensitive", "false")
        whole_word = request.POST.get("whole_word", 'false')
        also_trim = request.POST.get("also_trim", "false")
        search_url = request.POST.get("search_url", None)

<<<<<<< HEAD
=======
        pattern = old_text
>>>>>>> 04168f36
        if operation == "replace":
            if case_insensitive == "true":
                operation = "replace_i"
            if whole_word == "true":
                pattern = "\\y{0}\\y".format(old_text)
<<<<<<< HEAD
            else:
                pattern = old_text
=======

>>>>>>> 04168f36
        if also_trim == "true":
            operation = operation + "_trim"

        load_details = {
            "graph": graph_id,
            "node": node_name,
            "operation": operation,
            "details": {
                "old_text": old_text,
                "new_text": new_text,
            },
            "search_url": search_url,
            "language_code": language_code,
        }

        with connection.cursor() as cursor:
            event_created = self.create_load_event(cursor, load_details)
            if not event_created["success"]:
                self.log_event(cursor, "failed")
                return {"success": False, "data": event_created["message"]}

        if resourceids:
            resourceids = json.loads(resourceids)
        if search_url:
            resourceids = self.get_resourceids_from_search_url(search_url)
        if resourceids:
            resourceids = tuple(resourceids)

        use_celery_bulk_edit = True

        if use_celery_bulk_edit:
            response = self.run_load_task_async(request, self.loadid)
        else:
            response = self.run_load_task(self.userid, self.loadid, self.moduleid, graph_id, node_id, operation, language_code, pattern, new_text, resourceids)

        return response

    @load_data_async
    def run_load_task_async(self, request):
        graph_id = request.POST.get("graph_id", None)
        node_id = request.POST.get("node_id", None)
        operation = request.POST.get("operation", None)
        language_code = request.POST.get("language_code", None)
        old_text = request.POST.get("old_text", None)
        new_text = request.POST.get("new_text", None)
        resourceids = request.POST.get("resourceids", None)
        case_insensitive = request.POST.get("case_insensitive", 'false')
        whole_word = request.POST.get("whole_word", 'false')
        also_trim = request.POST.get("also_trim", "false")
        search_url = request.POST.get("search_url", None)

        if resourceids:
            resourceids = json.loads(resourceids)
        if search_url:
            resourceids = self.get_resourceids_from_search_url(search_url)

<<<<<<< HEAD
=======
        pattern = old_text
>>>>>>> 04168f36
        if operation == "replace":
            if case_insensitive == "true":
                operation = "replace_i"
            if whole_word == "true":
                pattern = "\\y{0}\\y".format(old_text)
<<<<<<< HEAD
            else:
                pattern = old_text
=======

>>>>>>> 04168f36
        if also_trim == "true":
            operation = operation + "_trim"

        edit_task = tasks.edit_bulk_string_data.apply_async(
            (self.userid, self.loadid, self.moduleid, graph_id, node_id, operation, language_code, pattern, new_text, resourceids),
        )
        with connection.cursor() as cursor:
            cursor.execute(
                """UPDATE load_event SET taskid = %s WHERE loadid = %s""",
                (edit_task.task_id, self.loadid),
            )

    def run_load_task(self, userid, loadid, module_id, graph_id, node_id, operation, language_code, pattern, new_text, resourceids):
        if resourceids:
            resourceids = [uuid.UUID(id) for id in resourceids]
        case_insensitive = False
        if operation == "replace_i":
            case_insensitive = True

        with connection.cursor() as cursor:
            data_staged = self.stage_data(cursor, module_id, graph_id, node_id, resourceids, operation, pattern, new_text, language_code, case_insensitive)

            if data_staged["success"]:
                data_updated = self.edit_staged_data(cursor, graph_id, node_id, operation, language_code, pattern, new_text)
            else:
                self.log_event(cursor, "failed")
                return {"success": False, "data": {"title": _("Error"), "message": data_staged["message"]}}

        if data_updated["success"]:
            self.loadid = loadid  # currently redundant, but be certain
            data_updated = save_to_tiles(userid, loadid, finalize_import=False)
            return {"success": True, "data": "done"}
        else:
            with connection.cursor() as cursor:
                self.log_event(cursor, "failed")
            return {"success": False, "data": {"title": _("Error"), "message": data_updated["message"]}}<|MERGE_RESOLUTION|>--- conflicted
+++ resolved
@@ -294,21 +294,13 @@
         if resourceids:
             resourceids = tuple(resourceids)
 
-<<<<<<< HEAD
-=======
         pattern = old_text
->>>>>>> 04168f36
         if operation == "replace":
             if case_insensitive == "true":
                 operation = "replace_i"
             if whole_word == "true":
                 pattern = "\\y{0}\\y".format(old_text)
-<<<<<<< HEAD
-            else:
-                pattern = old_text
-=======
-
->>>>>>> 04168f36
+
         if also_trim == "true":
             operation = operation + "_trim"
 
@@ -358,21 +350,13 @@
         also_trim = request.POST.get("also_trim", "false")
         search_url = request.POST.get("search_url", None)
 
-<<<<<<< HEAD
-=======
         pattern = old_text
->>>>>>> 04168f36
         if operation == "replace":
             if case_insensitive == "true":
                 operation = "replace_i"
             if whole_word == "true":
                 pattern = "\\y{0}\\y".format(old_text)
-<<<<<<< HEAD
-            else:
-                pattern = old_text
-=======
-
->>>>>>> 04168f36
+
         if also_trim == "true":
             operation = operation + "_trim"
 
@@ -429,21 +413,13 @@
         if search_url:
             resourceids = self.get_resourceids_from_search_url(search_url)
 
-<<<<<<< HEAD
-=======
         pattern = old_text
->>>>>>> 04168f36
         if operation == "replace":
             if case_insensitive == "true":
                 operation = "replace_i"
             if whole_word == "true":
                 pattern = "\\y{0}\\y".format(old_text)
-<<<<<<< HEAD
-            else:
-                pattern = old_text
-=======
-
->>>>>>> 04168f36
+
         if also_trim == "true":
             operation = operation + "_trim"
 
