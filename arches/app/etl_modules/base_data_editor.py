from datetime import datetime
import json
import logging
from urllib.parse import urlsplit, parse_qs
import uuid
from django.db import connection
from django.http import HttpRequest
from django.utils.translation import gettext as _
from arches.app.datatypes.datatypes import DataTypeFactory
from arches.app.models.models import GraphModel, Node
from arches.app.models.system_settings import settings
import arches.app.tasks as tasks
from arches.app.etl_modules.decorators import load_data_async
from arches.app.etl_modules.save import save_to_tiles
from arches.app.views.search import search_results

logger = logging.getLogger(__name__)


class BaseBulkEditor:
    def __init__(self, request=None, loadid=None):
        self.request = request if request else None
        self.userid = request.user.id if request else None
        self.loadid = request.POST.get("load_id") if request else loadid
        self.moduleid = request.POST.get("module") if request else None
        self.datatype_factory = DataTypeFactory()
        self.node_lookup = {}

    def get_graphs(self, request):
        graph_name_i18n = "name__" + settings.LANGUAGE_CODE
        graphs = (
            GraphModel.objects.all()
            .exclude(pk=settings.SYSTEM_SETTINGS_RESOURCE_MODEL_ID)
            .exclude(isresource=False)
            .exclude(publication_id__isnull=True)
            .order_by(graph_name_i18n)
        )
        return {"success": True, "data": graphs}

    def get_nodes(self, request):
        graphid = request.POST.get("graphid")

        def dictfetchall(cursor):
            columns = [col[0] for col in cursor.description]
            return [dict(zip(columns, row)) for row in cursor.fetchall()]

        with connection.cursor() as cursor:
            cursor.execute(
                """
                SELECT n.*, c.name as card_name, w.label as widget_label
                FROM cards c, nodes n, cards_x_nodes_x_widgets w
                WHERE n.nodeid = w.nodeid
                AND w.cardid = c.cardid
                AND n.datatype = 'string'
                AND n.graphid = %s
                ORDER BY w.label;
            """,
                [graphid],
            )
            nodes = dictfetchall(cursor)
        return {"success": True, "data": nodes}

    def get_node_lookup(self, graphid):
        if graphid not in self.node_lookup.keys():
            self.node_lookup[graphid] = Node.objects.filter(graph_id=graphid)
        return self.node_lookup[graphid]

    def create_load_event(self, cursor, load_details):
        result = {"success": False}
        load_details_json = json.dumps(load_details)
        try:
            cursor.execute(
                """INSERT INTO load_event (loadid, etl_module_id, load_details, complete, status, load_start_time, user_id) VALUES (%s, %s, %s, %s, %s, %s, %s)""",
                (self.loadid, self.moduleid, load_details_json, False, "running", datetime.now(), self.userid),
            )
            result["success"] = True
        except Exception as e:
            logger.error(e)
            result["message"] = _("Unable to initialize load: {}").format(str(e))

        return result

    def stage_data(self, cursor, graph_id, node_id, resourceids, text_replacing, language_code, case_insensitive):
        result = {"success": False}
        try:
            cursor.execute(
                """SELECT * FROM __arches_stage_string_data_for_bulk_edit(%s, %s, %s, %s, %s, %s, %s, %s)""",
                (self.loadid, graph_id, node_id, self.moduleid, (resourceids), text_replacing, language_code, case_insensitive),
            )
            result["success"] = True
        except Exception as e:
            logger.error(e)
            result["message"] = _("Unable to stage data: {}").format(str(e))

        return result

    def log_event(self, cursor, status):
        cursor.execute(
            """UPDATE load_event SET status = %s, load_end_time = %s WHERE loadid = %s""",
            (status, datetime.now(), self.loadid),
        )

    def get_resourceids_from_search_url(self, search_url):
        request = HttpRequest()
        request.user = self.request.user
        request.method = "GET"
        request.GET["export"] = True
        params = parse_qs(urlsplit(search_url).query)
        for k, v in params.items():
            request.GET.__setitem__(k, v[0])
        response = search_results(request)
        results = json.loads(response.content)['results']['hits']['hits']
        return [result["_source"]["resourceinstanceid"] for result in results]

    def validate(self, request):
        return {"success": True, "data": {}}


class BulkStringEditor(BaseBulkEditor):
    def edit_staged_data(self, cursor, graph_id, node_id, operation, language_code, old_text, new_text):
        result = {"success": False}
        try:
            cursor.execute(
                """SELECT * FROM __arches_edit_staged_string_data(%s, %s, %s, %s, %s, %s, %s)""",
                (self.loadid, graph_id, node_id, language_code, operation, old_text, new_text),
            )
            result["success"] = True
        except Exception as e:
            logger.error(e)
            result["message"] = _("Unable to edit staged data: {}").format(str(e))
        return result

    def get_preview_data(self, graph_id, node_id, resourceids, language_code, old_text, case_insensitive):
        node_id_query = " AND nodeid = %(node_id)s" if node_id else ""
        graph_id_query = " AND graphid = %(graph_id)s" if graph_id else ""
        resourceids_query = " AND resourceinstanceid IN %(resourceids)s" if resourceids else ""
        like_operator = "ilike" if case_insensitive == "true" else "like"
        old_text_like = "%" + old_text + "%" if old_text else ""
        text_query = (
            " AND t.tiledata -> %(node_id)s -> %(language_code)s ->> 'value' " + like_operator + " %(old_text)s" if old_text else ""
        )
        if language_code is None:
            language_code = "en"

        request_parmas_dict = {
            "node_id": node_id,
            "language_code": language_code,
            "graph_id": graph_id,
            "resourceids": resourceids,
            "old_text": old_text_like,
        }

        sql_query = (
            """
            SELECT t.tiledata -> %(node_id)s -> %(language_code)s ->> 'value' FROM tiles t, nodes n
            WHERE t.nodegroupid = n.nodegroupid
        """
            + node_id_query
            + graph_id_query
            + resourceids_query
            + text_query
            + " LIMIT 5;"
        )

        tile_count_query = (
            """
            SELECT count(t.tileid) FROM tiles t, nodes n
            WHERE t.nodegroupid = n.nodegroupid
        """
            + node_id_query
            + graph_id_query
            + resourceids_query
            + text_query
        )

        resource_count_query = (
            """
            SELECT count(DISTINCT t.resourceinstanceid) FROM tiles t, nodes n
            WHERE t.nodegroupid = n.nodegroupid
        """
            + node_id_query
            + graph_id_query
            + resourceids_query
            + text_query
        )

        with connection.cursor() as cursor:
            cursor.execute(sql_query, request_parmas_dict)
            row = [value[0] for value in cursor.fetchall()]

            cursor.execute(tile_count_query, request_parmas_dict)
            count = cursor.fetchall()
            (number_of_tiles,) = count[0]

            cursor.execute(resource_count_query, request_parmas_dict)
            count = cursor.fetchall()
            (number_of_resources,) = count[0]

        return row, number_of_tiles, number_of_resources

    def preview(self, request):
        graph_id = request.POST.get("graph_id", None)
        node_id = request.POST.get("node_id", None)
        operation = request.POST.get("operation", None)
        language_code = request.POST.get("language_code", None)
        old_text = request.POST.get("old_text", None)
        new_text = request.POST.get("new_text", None)
        resourceids = request.POST.get("resourceids", None)
        case_insensitive = request.POST.get("case_insensitive", None)
        also_trim = request.POST.get("also_trim", "false")
        search_url = request.POST.get("search_url", None)

        if resourceids:
            resourceids = json.loads(resourceids)
        if search_url:
            resourceids = self.get_resourceids_from_search_url(search_url)
        if resourceids:
            resourceids = tuple(resourceids)

        if case_insensitive == "true" and operation == "replace":
            operation = "replace_i"
        if also_trim == "true":
            operation = operation + "_trim"

        first_five_values, number_of_tiles, number_of_resources = self.get_preview_data(
            graph_id, node_id, resourceids, language_code, old_text, case_insensitive
        )
        return_list = []
        with connection.cursor() as cursor:
            for value in first_five_values:
                if operation == "replace":
                    cursor.execute("""SELECT * FROM REPLACE(%s, %s, %s);""", [value, old_text, new_text])
                elif operation == "replace_i":
                    cursor.execute("""SELECT * FROM REGEXP_REPLACE(%s, %s, %s, 'i');""", [value, old_text, new_text])
                elif operation == "trim":
                    cursor.execute("""SELECT * FROM TRIM(%s);""", [value])
                elif operation == "capitalize":
                    cursor.execute("""SELECT * FROM INITCAP(%s);""", [value])
                elif operation == "capitalize_trim":
                    cursor.execute("""SELECT * FROM TRIM(INITCAP(%s));""", [value])
                elif operation == "upper":
                    cursor.execute("""SELECT * FROM UPPER(%s);""", [value])
                elif operation == "upper_trim":
                    cursor.execute("""SELECT * FROM TRIM(UPPER(%s));""", [value])
                elif operation == "lower":
                    cursor.execute("""SELECT * FROM LOWER(%s);""", [value])
                elif operation == "lower_trim":
                    cursor.execute("""SELECT * FROM TRIM(LOWER(%s));""", [value])
                transformed_value = cursor.fetchone()[0]
                return_list.append([value, transformed_value])

        return {
            "success": True,
            "data": {"value": return_list, "number_of_tiles": number_of_tiles, "number_of_resources": number_of_resources},
        }

    def write(self, request):
        graph_id = request.POST.get("graph_id", None)
        node_id = request.POST.get("node_id", None)
        node_name = request.POST.get("node_name", None)
        operation = request.POST.get("operation", None)
        language_code = request.POST.get("language_code", None)
        old_text = request.POST.get("old_text", None)
        new_text = request.POST.get("new_text", None)
        resourceids = request.POST.get("resourceids", None)
        case_insensitive = request.POST.get("case_insensitive", "false")
        also_trim = request.POST.get("also_trim", "false")
        search_url = request.POST.get("search_url", None)

        if resourceids:
            resourceids = json.loads(resourceids)
        if search_url:
            resourceids = self.get_resourceids_from_search_url(search_url)
        if resourceids:
            resourceids = tuple(resourceids)

        if case_insensitive == "true" and operation == "replace":
            operation = "replace_i"
        if also_trim == "true":
            operation = operation + "_trim"

        use_celery_bulk_edit = True
        operation_details = {
            "old_text": old_text,
            "new_text": new_text,
        }

        first_five_values, number_of_tiles, number_of_resources = self.get_preview_data(
            graph_id, node_id, resourceids, language_code, old_text, case_insensitive
        )

        load_details = {
            "graph": graph_id,
            "node": node_name,
            "operation": operation,
            "details": operation_details,
            "search_url": search_url,
            "language_code": language_code,
            "number_of_resources": number_of_resources,
            "number_of_tiles": number_of_tiles,
        }

        with connection.cursor() as cursor:
            event_created = self.create_load_event(cursor, load_details)
            if event_created["success"]:
                if use_celery_bulk_edit:
                    response = self.run_load_task_async(request, self.loadid)
                else:
                    response = self.run_load_task(self.loadid, graph_id, node_id, operation, language_code, old_text, new_text, resourceids)
            else:
                self.log_event(cursor, "failed")
                return {"success": False, "data": event_created["message"]}

        return response

    @load_data_async
    def run_load_task_async(self, request):
        graph_id = request.POST.get("graph_id", None)
        node_id = request.POST.get("node_id", None)
        operation = request.POST.get("operation", None)
        language_code = request.POST.get("language_code", None)
        old_text = request.POST.get("old_text", None)
        new_text = request.POST.get("new_text", None)
        resourceids = request.POST.get("resourceids", None)
        case_insensitive = request.POST.get("case_insensitive", None)
        also_trim = request.POST.get("also_trim", "false")
        search_url = request.POST.get("search_url", None)

        if resourceids:
            resourceids = json.loads(resourceids)
        if search_url:
            resourceids = self.get_resourceids_from_search_url(search_url)

        if case_insensitive == "true" and operation == "replace":
            operation = "replace_i"
        if also_trim == "true":
            operation = operation + "_trim"

        edit_task = tasks.edit_bulk_string_data.apply_async(
            (self.loadid, graph_id, node_id, operation, language_code, old_text, new_text, resourceids, self.userid),
        )
        with connection.cursor() as cursor:
            cursor.execute(
                """UPDATE load_event SET taskid = %s WHERE loadid = %s""",
                (edit_task.task_id, self.loadid),
            )

    def run_load_task(self, loadid, graph_id, node_id, operation, language_code, old_text, new_text, resourceids):
        if resourceids:
            resourceids = [uuid.UUID(id) for id in resourceids]
        case_insensitive = False
        if operation == "replace_i":
            case_insensitive = True

        with connection.cursor() as cursor:
            data_staged = self.stage_data(cursor, graph_id, node_id, resourceids, old_text, language_code, case_insensitive)

            if data_staged["success"]:
                data_updated = self.edit_staged_data(cursor, graph_id, node_id, operation, language_code, old_text, new_text)
            else:
                self.log_event(cursor, "failed")
                return {"success": False, "data": {"title": _("Error"), "message": data_staged["message"]}}

        if data_updated["success"]:
<<<<<<< HEAD
            self.loadid = loadid  # currently redundant, but be certain
            data_updated = save_to_tiles(loadid, finalize_import=False)
=======
            data_updated = self.save_to_tiles(loadid, finalize_import=False)
>>>>>>> 51e5d3f0
            return {"success": True, "data": "done"}
        else:
            with connection.cursor() as cursor:
                self.log_event(cursor, "failed")
            return {"success": False, "data": {"title": _("Error"), "message": data_updated["message"]}}<|MERGE_RESOLUTION|>--- conflicted
+++ resolved
@@ -362,12 +362,8 @@
                 return {"success": False, "data": {"title": _("Error"), "message": data_staged["message"]}}
 
         if data_updated["success"]:
-<<<<<<< HEAD
             self.loadid = loadid  # currently redundant, but be certain
             data_updated = save_to_tiles(loadid, finalize_import=False)
-=======
-            data_updated = self.save_to_tiles(loadid, finalize_import=False)
->>>>>>> 51e5d3f0
             return {"success": True, "data": "done"}
         else:
             with connection.cursor() as cursor:
