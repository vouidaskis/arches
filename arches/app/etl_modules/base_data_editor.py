--- conflicted
+++ resolved
@@ -145,12 +145,6 @@
         new_text = request.POST.get("new_text", None)
         resourceids = request.POST.get("resourceids", None)
         case_insensitive = request.POST.get("case_insensitive", None)
-<<<<<<< HEAD
-        also_trim = request.POST.get("also_trim", "false")
-        if case_insensitive == "true" and operation == "replace":
-            operation = "replace_i"
-        if also_trim == "true":
-=======
         also_trim = request.POST.get("also_trim", 'false')
         search_url = request.POST.get("search_url", None)
 
@@ -163,7 +157,6 @@
         if case_insensitive == 'true' and operation == 'replace':
             operation = 'replace_i'
         if also_trim == 'true':
->>>>>>> 2d4570ea
             operation = operation + "_trim"
         if resourceids:
             resourceids = tuple(json.loads(resourceids))
