--- conflicted
+++ resolved
@@ -174,7 +174,6 @@
                     pass
         return {"name": worksheet.title, "rows": row_count}
 
-<<<<<<< HEAD
     def stage_excel_file(self, file, summary, cursor):
         if file.endswith("xlsx"):
             summary["files"][file]["worksheets"] = []
@@ -183,8 +182,8 @@
                 graphid = workbook.get_sheet_by_name("metadata")["B1"].value
             except KeyError:
                 cursor.execute(
-                    """UPDATE load_event SET status = %s WHERE loadid = %s""",
-                    ("failed", self.loadid),
+                    """UPDATE load_event SET status = %s, load_end_time = %s WHERE loadid = %s""",
+                    ("failed", datetime.now(), self.loadid),
                 )
                 raise ValueError("A graphid is not available in the metadata worksheet")
             nodegroup_lookup, nodes = self.get_graph_tree(graphid)
@@ -197,34 +196,6 @@
                 """UPDATE load_event SET load_details = %s WHERE loadid = %s""",
                 (json.dumps(summary), self.loadid),
             )
-=======
-    def stage_excel_file(self, dir, summary):
-        for (dirpath, dirnames, filenames) in os.walk(dir):
-            for filename in filenames:
-                if filename.endswith("xlsx"):
-                    summary["files"][filename]["worksheets"] = []
-                    workbook = load_workbook(filename=os.path.join(dirpath, filename))
-                    try:
-                        graphid = workbook.get_sheet_by_name("metadata")["B1"].value
-                    except KeyError:
-                        with connection.cursor() as cursor:
-                            cursor.execute(
-                                """UPDATE load_event SET status = %s, load_end_time = %s WHERE loadid = %s""",
-                                ("failed", datetime.now(), self.loadid),
-                            )
-                        raise ValueError("A graphid is not available in the metadata worksheet")
-                    nodegroup_lookup, nodes = self.get_graph_tree(graphid)
-                    node_lookup = self.get_node_lookup(nodes)
-                    with connection.cursor() as cursor:
-                        cursor.execute(
-                            """UPDATE load_event SET load_details = %s WHERE loadid = %s""",
-                            (json.dumps(summary), self.loadid),
-                        )
-                        for worksheet in workbook.worksheets:
-                            if worksheet.title.lower() != "metadata":
-                                details = self.process_worksheet(worksheet, cursor, node_lookup, nodegroup_lookup)
-                                summary["files"][filename]["worksheets"].append(details)
->>>>>>> aec13bff
 
     def get_node_lookup(self, nodes):
         lookup = {}
@@ -262,13 +233,8 @@
             summary = details['result']['summary']
             with connection.cursor() as cursor:
                 cursor.execute(
-<<<<<<< HEAD
                     """INSERT INTO load_event (loadid, etl_module_id, complete, status, load_start_time, user_id) VALUES (%s, %s, %s, %s, %s, %s)""",
                     (self.loadid, self.moduleid, False, "running", datetime.now(), self.userid),
-=======
-                    """UPDATE load_event SET status = %s, load_end_time = %s WHERE loadid = %s""",
-                    ("failed", datetime.now(), self.loadid),
->>>>>>> aec13bff
                 )
                 for file in files.keys():
                     self.stage_excel_file(file, summary, cursor)
@@ -277,8 +243,8 @@
                     self.write(request)
                 else:
                     cursor.execute(
-                        """UPDATE load_event SET status = %s WHERE loadid = %s""",
-                        ("failed", self.loadid),
+                        """UPDATE load_event SET status = %s, load_end_time = %s WHERE loadid = %s""",
+                        ("failed", datetime.now(), self.loadid),
                     )
             shutil.rmtree(self.temp_dir)
             result['summary'] = summary
