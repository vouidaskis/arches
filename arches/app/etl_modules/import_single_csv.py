import csv
from datetime import datetime
import io
from importlib import import_module
import json
import logging
import uuid
from django.db import connection
from django.db.models.functions import Lower
from django.db.utils import IntegrityError, ProgrammingError
from arches.app.datatypes.datatypes import DataTypeFactory
from arches.app.models.models import GraphModel, Node, NodeGroup, ResourceInstance
from arches.app.models.graph import Graph
from arches.app.models.resource import Resource
from arches.app.models.tile import Tile
from arches.app.models.system_settings import settings
from arches.app.utils.response import JSONResponse
from arches.app.utils.betterJSONSerializer import JSONSerializer
from arches.app.utils.index_database import index_resources_by_type
from arches.app.utils.index_database import index_resources_by_transaction

logger = logging.getLogger(__name__)


class ImportSingleCsv:
    def __init__(self, request=None):
        self.request = request
        self.userid = request.user.id
        self.loadid = request.POST.get("load_id")
        self.moduleid = request.POST.get("module")
        self.datatype_factory = DataTypeFactory()
        self.node_lookup = {}
        self.blank_tile_lookup = {}

    def get_graphs(self, request):
        graphs = (
            GraphModel.objects.all()
            .exclude(pk=settings.SYSTEM_SETTINGS_RESOURCE_MODEL_ID)
            .exclude(isresource=False)
            .exclude(isactive=False)
            .order_by(Lower("name"))
        )
        return {"success": True, "data": graphs}

    def get_nodes(self, request):
        """
        Only returing nodes that belong to the top cards at the moment
        """

        def is_top_nodegroup(nodegroupid):
            return NodeGroup.objects.get(nodegroupid=nodegroupid).parentnodegroup is None

        graphid = request.POST.get("graphid")
        nodes = Node.objects.filter(graph_id=graphid).exclude(datatype__in=["semantic"]).order_by(Lower("name"))
        filteredNodes = []
        for node in nodes:
            if is_top_nodegroup(node.nodegroup_id):
                filteredNodes.append(node)
        return {"success": True, "data": filteredNodes}

    def get_node_lookup(self, graphid):
        if graphid not in self.node_lookup.keys():
            self.node_lookup[graphid] = Node.objects.filter(graph_id=graphid)
        return self.node_lookup[graphid]

    def read(self, request):
        """
        Reads added csv file and returns all the rows
        If the loadid already exsists also returns the load_details
        """

        file = request.FILES.get("file")
        csvfile = file.read().decode("utf-8")
        reader = csv.reader(io.StringIO(csvfile))
        data = {"csv": [line for line in reader]}
        with connection.cursor() as cursor:
            cursor.execute("""SELECT load_details FROM load_event WHERE loadid = %s""", [self.loadid])
            row = cursor.fetchall()
        if len(row) > 0:
            data["config"] = row[0][0]
        return {"success": True, "data": data}

    def validate(self, request):
        """
        Creates records in the load_staging table (validated before poulating the load_staging table with error message)
        Collects error messages if any and returns table of error messages
        """

        with connection.cursor() as cursor:
            cursor.execute("""SELECT * FROM __arches_load_staging_report_errors(%s)""", [self.loadid])
            rows = cursor.fetchall()
        return {"success": True, "data": rows}

    def write(self, request):
        """
        Move the records from load_staging to tiles table using db function
        """

        fieldnames = request.POST.get("fieldnames").split(",")
        column_names = [fieldname for fieldname in fieldnames if fieldname != ""]
        if len(column_names) == 0:
            with connection.cursor() as cursor:
                cursor.execute(
                    """UPDATE load_event SET status = %s, load_end_time = %s WHERE loadid = %s""",
                    ("failed", datetime.now(), self.loadid),
                )
            message = "No valid node is selected"
            return {"success": False, "data": message}

        self.populate_staging_table(request)

        validation = self.validate(request)
        if len(validation["data"]) != 0:
            with connection.cursor() as cursor:
                cursor.execute(
                    """UPDATE load_event SET status = %s, load_end_time = %s WHERE loadid = %s""",
                    ("failed", datetime.now(), self.loadid),
                )
            return {"success": False, "data": "failed"}
        else:
            try:
                with connection.cursor() as cursor:
                    cursor.execute("""SELECT * FROM __arches_staging_to_tile(%s)""", [self.loadid])
                    row = cursor.fetchall()
            except (IntegrityError, ProgrammingError) as e:
                logger.error(e)
                with connection.cursor() as cursor:
                    cursor.execute(
                        """UPDATE load_event SET status = %s, load_end_time = %s WHERE loadid = %s""",
                        ("failed", datetime.now(), self.loadid),
                    )
                return {
                    "status": 400,
                    "success": False,
                    "title": _("Failed to complete load"),
                    "message": _("Unable to insert record into staging table"),
                }

        if row[0][0]:
            index_resources_by_transaction(self.loadid, quiet=True, use_multiprocessing=True)
            with connection.cursor() as cursor:
                cursor.execute(
                    """UPDATE load_event SET status = %s WHERE loadid = %s""",
                    ("completed", self.loadid),
                )
            return {"success": True, "data": "success"}
        else:
            return {"success": False, "data": "failed"}

    def start(self, request):
        graphid = request.POST.get("graphid")
        csv_mapping = request.POST.get("fieldMapping")
        mapping_details = {"mapping": json.loads(csv_mapping), "graph": graphid}
        with connection.cursor() as cursor:
            cursor.execute(
                """INSERT INTO load_event (loadid, complete, status, etl_module_id, load_details, load_start_time, user_id) VALUES (%s, %s, %s, %s, %s, %s, %s)""",
                (self.loadid, False, "running", self.moduleid, json.dumps(mapping_details), datetime.now(), self.userid),
            )
        message = "load event created"
        return {"success": True, "data": message}

    def populate_staging_table(self, request):

        file = request.FILES.get("file")
        graphid = request.POST.get("graphid")
        has_headers = request.POST.get("hasHeaders")
        fieldnames = request.POST.get("fieldnames").split(",")
        csvfile = file.read().decode("utf-8")
        reader = csv.DictReader(io.StringIO(csvfile), fieldnames=fieldnames)
        if has_headers:
            next(reader)

        with connection.cursor() as cursor:
            for row in reader:
                resourceid = uuid.uuid4()
                dict_by_nodegroup = {}

                for key in row:
<<<<<<< HEAD
                    current_node = self.get_node_lookup(graphid).get(alias=key)
                    nodegroupid = str(current_node.nodegroup_id)
                    node = str(current_node.nodeid)
                    datatype = self.node_lookup[graphid].get(nodeid=node).datatype
                    datatype_instance = self.datatype_factory.get_instance(datatype)
                    source_value = row[key]
                    value = datatype_instance.transform_value_for_tile(source_value) if source_value is not None else None
                    errors = datatype_instance.validate(value)
                    valid = True if len(errors) == 0 else False
                    error_message = ""
                    for error in errors:
                        error_message = "{0}|{1}".format(error_message, error["message"]) if error_message != "" else error["message"]

                    if nodegroupid in dict_by_nodegroup:
                        dict_by_nodegroup[nodegroupid].append(
                            {node: {"value": value, "valid": valid, "source": source_value, "notes": error_message, "datatype": datatype}}
                        )
                    else:
                        dict_by_nodegroup[nodegroupid] = [
                            {node: {"value": value, "valid": valid, "source": source_value, "notes": error_message, "datatype": datatype}}
                        ]
=======
                    if key != "":
                        current_node = self.get_node_lookup(graphid).get(alias=key)
                        nodegroupid = str(current_node.nodegroup_id)
                        node = str(current_node.nodeid)
                        datatype = self.node_lookup[graphid].get(nodeid=node).datatype
                        datatype_instance = self.datatype_factory.get_instance(datatype)
                        source_value = row[key]
                        value = datatype_instance.transform_value_for_tile(source_value) if source_value is not None else None
                        errors = datatype_instance.validate(value)
                        valid = True if len(errors) == 0 else False
                        error_message = ""
                        for error in errors:
                            error_message = "{0}|{1}".format(error_message, error["message"]) if error_message != "" else error["message"]

                        if nodegroupid in dict_by_nodegroup:
                            dict_by_nodegroup[nodegroupid].append(
                                {
                                    node: {
                                        "value": value,
                                        "valid": valid,
                                        "source": source_value,
                                        "notes": error_message,
                                        "datatype": datatype,
                                    }
                                }
                            )
                        else:
                            dict_by_nodegroup[nodegroupid] = [
                                {
                                    node: {
                                        "value": value,
                                        "valid": valid,
                                        "source": source_value,
                                        "notes": error_message,
                                        "datatype": datatype,
                                    }
                                }
                            ]
>>>>>>> e2aa9790

                for nodegroup in dict_by_nodegroup:
                    tile_data = self.get_blank_tile_lookup(nodegroup)
                    passes_validation = True
                    for node in dict_by_nodegroup[nodegroup]:
                        for key in node:
                            tile_data[key] = node[key]
                            if node[key]["valid"] is False:
                                passes_validation = False

                    tile_value_json = JSONSerializer().serialize(tile_data)
                    node_depth = 0

                    cursor.execute(
                        """
                        INSERT INTO load_staging (
                            nodegroupid, resourceid, value, loadid, nodegroup_depth, source_description, passes_validation
                        ) VALUES (%s,%s,%s,%s,%s,%s,%s)""",
                        (nodegroup, resourceid, tile_value_json, self.loadid, node_depth, file.name, passes_validation),
                    )

            cursor.execute("""CALL __arches_check_tile_cardinality_violation_for_load(%s)""", [self.loadid])

        message = "staging table populated"
        return {"success": True, "data": message}

    def get_blank_tile_lookup(self, nodegroupid):
        if nodegroupid not in self.blank_tile_lookup.keys():
            self.blank_tile_lookup[nodegroupid] = {}
            with connection.cursor() as cursor:
                cursor.execute("""SELECT nodeid FROM nodes WHERE datatype <> 'semantic' AND nodegroupid = %s;""", [nodegroupid])
                for row in cursor.fetchall():
                    (nodeid,) = row
                    self.blank_tile_lookup[nodegroupid][str(nodeid)] = None
        return self.blank_tile_lookup[nodegroupid]<|MERGE_RESOLUTION|>--- conflicted
+++ resolved
@@ -176,29 +176,6 @@
                 dict_by_nodegroup = {}
 
                 for key in row:
-<<<<<<< HEAD
-                    current_node = self.get_node_lookup(graphid).get(alias=key)
-                    nodegroupid = str(current_node.nodegroup_id)
-                    node = str(current_node.nodeid)
-                    datatype = self.node_lookup[graphid].get(nodeid=node).datatype
-                    datatype_instance = self.datatype_factory.get_instance(datatype)
-                    source_value = row[key]
-                    value = datatype_instance.transform_value_for_tile(source_value) if source_value is not None else None
-                    errors = datatype_instance.validate(value)
-                    valid = True if len(errors) == 0 else False
-                    error_message = ""
-                    for error in errors:
-                        error_message = "{0}|{1}".format(error_message, error["message"]) if error_message != "" else error["message"]
-
-                    if nodegroupid in dict_by_nodegroup:
-                        dict_by_nodegroup[nodegroupid].append(
-                            {node: {"value": value, "valid": valid, "source": source_value, "notes": error_message, "datatype": datatype}}
-                        )
-                    else:
-                        dict_by_nodegroup[nodegroupid] = [
-                            {node: {"value": value, "valid": valid, "source": source_value, "notes": error_message, "datatype": datatype}}
-                        ]
-=======
                     if key != "":
                         current_node = self.get_node_lookup(graphid).get(alias=key)
                         nodegroupid = str(current_node.nodegroup_id)
@@ -237,7 +214,6 @@
                                     }
                                 }
                             ]
->>>>>>> e2aa9790
 
                 for nodegroup in dict_by_nodegroup:
                     tile_data = self.get_blank_tile_lookup(nodegroup)
