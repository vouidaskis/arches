--- conflicted
+++ resolved
@@ -7,11 +7,8 @@
 import uuid
 from django.db import connection
 from django.db.models.functions import Lower
-<<<<<<< HEAD
 from django.db.utils import IntegrityError, ProgrammingError
-=======
 from django.utils.translation import ugettext as _
->>>>>>> ce4be093
 from arches.app.datatypes.datatypes import DataTypeFactory
 from arches.app.models.models import GraphModel, Node, NodeGroup, ResourceInstance
 from arches.app.models.graph import Graph
@@ -246,24 +243,13 @@
                     tile_value_json = JSONSerializer().serialize(tile_data)
                     node_depth = 0
 
-<<<<<<< HEAD
                     cursor.execute(
                         """
                         INSERT INTO load_staging (
-                            nodegroupid, resourceid, value, loadid, nodegroup_depth, source_description, passes_validation
-                        ) VALUES (%s,%s,%s,%s,%s,%s,%s)""",
-                        (nodegroup, resourceid, tile_value_json, self.loadid, node_depth, file.name, passes_validation),
+                            nodegroupid, legacyid, resourceid, value, loadid, nodegroup_depth, source_description, passes_validation
+                        ) VALUES (%s,%s,%s,%s,%s,%s,%s,%s)""",
+                        (nodegroup, legacyid, resourceid, tile_value_json, self.loadid, node_depth, file.name, passes_validation),
                     )
-=======
-                    with connection.cursor() as cursor:
-                        cursor.execute(
-                            """
-                            INSERT INTO load_staging (
-                                nodegroupid, legacyid, resourceid, value, loadid, nodegroup_depth, source_description, passes_validation
-                            ) VALUES (%s,%s,%s,%s,%s,%s,%s,%s)""",
-                            (nodegroup, legacyid, resourceid, tile_value_json, self.loadid, node_depth, file.name, passes_validation),
-                        )
->>>>>>> ce4be093
 
             cursor.execute("""CALL __arches_check_tile_cardinality_violation_for_load(%s)""", [self.loadid])
 
