--- conflicted
+++ resolved
@@ -12,11 +12,7 @@
 from django.http import HttpRequest
 from django.utils.translation import gettext as _
 from arches.app.datatypes.datatypes import DataTypeFactory
-<<<<<<< HEAD
 from arches.app.models.models import ETLModule, GraphModel, Node, NodeGroup
-=======
-from arches.app.models.models import GraphModel, Node, NodeGroup, ETLModule
->>>>>>> 28571d74
 from arches.app.models.system_settings import settings
 import arches.app.tasks as tasks
 from arches.app.utils.betterJSONSerializer import JSONSerializer
@@ -252,11 +248,7 @@
         temp_dir = os.path.join(settings.UPLOADED_FILES_DIR, "tmp", self.loadid)
         csv_file_path = os.path.join(temp_dir, csv_file_name)
         csv_size = default_storage.size(csv_file_path)  # file size in byte
-<<<<<<< HEAD
-        use_celery_threshold = ETLModule.objects.get(pk=self.moduleid).config["celeryThreshold"]
-=======
         use_celery_threshold = self.config.get("celeryByteSizeLimit", 500)
->>>>>>> 28571d74
 
         if csv_size > use_celery_threshold:
             response = self.run_load_task_async(request, self.loadid)
@@ -355,17 +347,13 @@
         graphid = request.POST.get("graphid")
         csv_mapping = request.POST.get("fieldMapping")
         csv_file_name = request.POST.get("csvFileName")
-<<<<<<< HEAD
         if type(csv_mapping) == str:
             csv_mapping = json.loads(csv_mapping)
-        mapping_details = {"mapping": csv_mapping, "graph": graphid, "file_name": csv_file_name}
-=======
         mapping_details = {
-            "mapping": json.loads(csv_mapping),
+            "mapping": csv_mapping,
             "graph": graphid,
-            "file_name": csv_file_name,
+            "file_name": csv_file_name
         }
->>>>>>> 28571d74
         with connection.cursor() as cursor:
             cursor.execute(
                 """INSERT INTO load_event (loadid, complete, status, etl_module_id, load_details, load_start_time, user_id) VALUES (%s, %s, %s, %s, %s, %s, %s)""",
