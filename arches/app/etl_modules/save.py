--- conflicted
+++ resolved
@@ -28,23 +28,30 @@
         (details, loadid),
     )
 
-<<<<<<< HEAD
 
 def disable_tile_triggers(cursor, loadid):
-    log_event_details(cursor, loadid, "done|Disabling the triggers in the tile table...")
-    cursor.execute("""
+    log_event_details(
+        cursor, loadid, "done|Disabling the triggers in the tile table..."
+    )
+    cursor.execute(
+        """
         ALTER TABLE TILES DISABLE TRIGGER __arches_check_excess_tiles_trigger;
         ALTER TABLE TILES DISABLE TRIGGER __arches_trg_update_spatial_attributes;
-    """)
+    """
+    )
 
 
 def reenable_tile_triggers(cursor, loadid):
-    log_event_details(cursor, loadid, "done|Reenabling the triggers in the tile table...")
-    cursor.execute("""
+    log_event_details(
+        cursor, loadid, "done|Reenabling the triggers in the tile table..."
+    )
+    cursor.execute(
+        """
         COMMIT;
         ALTER TABLE TILES ENABLE TRIGGER __arches_check_excess_tiles_trigger;
         ALTER TABLE TILES ENABLE TRIGGER __arches_trg_update_spatial_attributes;
-    """)
+    """
+    )
 
 
 def _save_to_tiles(cursor, loadid):
@@ -53,84 +60,10 @@
         cursor.execute("""SELECT * FROM __arches_staging_to_tile(%s)""", [loadid])
         saved = cursor.fetchone()[0]
         if not saved:
-=======
-
-def save_to_tiles(userid, loadid):
-    with connection.cursor() as cursor:
-        saved = False
-        try:
-            log_event_details(
-                cursor, loadid, "done|Disabling the triggers in the tile table..."
-            )
-            cursor.execute(
-                """
-                ALTER TABLE TILES DISABLE TRIGGER __arches_check_excess_tiles_trigger;
-                ALTER TABLE TILES DISABLE TRIGGER __arches_trg_update_spatial_attributes;
-            """
-            )
-            log_event_details(cursor, loadid, "done|Saving the tiles...")
-            cursor.execute("""SELECT * FROM __arches_staging_to_tile(%s)""", [loadid])
-            saved = cursor.fetchone()[0]
-            if not saved:
-                cursor.execute(
-                    """UPDATE load_event SET status = %s, load_end_time = %s WHERE loadid = %s""",
-                    ("failed", datetime.now(), loadid),
-                )
-                return {"success": False, "data": "failed"}
-            else:
-                log_event_details(cursor, loadid, "done|Getting the statistics...")
-                cursor.execute(
-                    """SELECT g.name graph, COUNT(DISTINCT l.resourceid)
-                        FROM load_staging l, resource_instances r, graphs g
-                        WHERE l.loadid = %s
-                        AND r.resourceinstanceid = l.resourceid
-                        AND g.graphid = r.graphid
-                        GROUP BY g.name
-                    """,
-                    [loadid],
-                )
-                resources = cursor.fetchall()
-                number_of_resources = {}
-                for resource in resources:
-                    graph = json.loads(resource[0])[settings.LANGUAGE_CODE]
-                    number_of_resources.update({graph: {"total": resource[1]}})
-                cursor.execute(
-                    """SELECT g.name graph, n.name, COUNT(*)
-                        FROM load_staging l, nodes n, graphs g
-                        WHERE l.loadid = %s
-                        AND n.nodeid = l.nodegroupid
-                        AND n.graphid = g.graphid
-                        GROUP BY n.name, g.name;
-                    """,
-                    [loadid],
-                )
-                tiles = cursor.fetchall()
-                for tile in tiles:
-                    graph = json.loads(tile[0])[settings.LANGUAGE_CODE]
-                    number_of_resources[graph].setdefault("tiles", []).append(
-                        {"tile": tile[1], "count": tile[2]}
-                    )
-
-                number_of_import = json.dumps(
-                    {
-                        "number_of_import": [
-                            {"name": k, "total": v["total"], "tiles": v["tiles"]}
-                            for k, v in number_of_resources.items()
-                        ]
-                    }
-                )
-                cursor.execute(
-                    """UPDATE load_event SET (status, load_end_time, load_details) = (%s, %s, load_details || %s::JSONB) WHERE loadid = %s""",
-                    ("completed", datetime.now(), number_of_import, loadid),
-                )
-        except (IntegrityError, ProgrammingError) as e:
-            logger.error(e)
->>>>>>> c2fbac9b
             cursor.execute(
                 """UPDATE load_event SET status = %s, load_end_time = %s WHERE loadid = %s""",
                 ("failed", datetime.now(), loadid),
             )
-<<<<<<< HEAD
             return {"success": False, "data": "failed"}
         else:
             log_event_details(cursor, loadid, "done|Getting the statistics...")
@@ -141,64 +74,14 @@
                     AND r.resourceinstanceid = l.resourceid
                     AND g.graphid = r.graphid
                     GROUP BY g.name
-                """, [loadid]
-=======
-            return {
-                "status": 400,
-                "success": False,
-                "title": _("Failed to complete load"),
-                "message": _("Unable to insert record into staging table"),
-            }
-        finally:
-            log_event_details(
-                cursor, loadid, "done|Reenabling the triggers in the tile table..."
-            )
-            cursor.execute(
-                """
-                COMMIT;
-                ALTER TABLE TILES ENABLE TRIGGER __arches_check_excess_tiles_trigger;
-                ALTER TABLE TILES ENABLE TRIGGER __arches_trg_update_spatial_attributes;
-            """
-            )
-
-        try:
-            log_event_details(cursor, loadid, "done|Indexing...")
-            index_resources_by_transaction(
-                loadid,
-                quiet=True,
-                use_multiprocessing=False,
-                recalculate_descriptors=True,
-            )
-            user = User.objects.get(id=userid)
-            user_email = getattr(user, "email", "")
-            user_firstname = getattr(user, "first_name", "")
-            user_lastname = getattr(user, "last_name", "")
-            user_username = getattr(user, "username", "")
-            log_event_details(cursor, loadid, "done|Updating the edit log...")
-            cursor.execute(
-                """
-                    UPDATE edit_log e
-                    SET (resourcedisplayname, userid, user_firstname, user_lastname, user_email, user_username) = (r.name ->> %s, %s, %s, %s, %s, %s)
-                    FROM resource_instances r
-                    WHERE e.resourceinstanceid::uuid = r.resourceinstanceid
-                    AND transactionid = %s
                 """,
-                (
-                    settings.LANGUAGE_CODE,
-                    userid,
-                    user_firstname,
-                    user_lastname,
-                    user_email,
-                    user_username,
-                    loadid,
-                ),
->>>>>>> c2fbac9b
+                [loadid],
             )
             resources = cursor.fetchall()
             number_of_resources = {}
             for resource in resources:
                 graph = json.loads(resource[0])[settings.LANGUAGE_CODE]
-                number_of_resources.update({ graph: { "total": resource[1] } })
+                number_of_resources.update({graph: {"total": resource[1]}})
             cursor.execute(
                 """SELECT g.name graph, n.name, COUNT(*)
                     FROM load_staging l, nodes n, graphs g
@@ -206,19 +89,28 @@
                     AND n.nodeid = l.nodegroupid
                     AND n.graphid = g.graphid
                     GROUP BY n.name, g.name;
-                """, [loadid]
+                """,
+                [loadid],
             )
             tiles = cursor.fetchall()
             for tile in tiles:
                 graph = json.loads(tile[0])[settings.LANGUAGE_CODE]
-                number_of_resources[graph].setdefault('tiles', []).append({'tile': tile[1], 'count': tile[2] })
+                number_of_resources[graph].setdefault("tiles", []).append(
+                    {"tile": tile[1], "count": tile[2]}
+                )
 
-            number_of_import = json.dumps({ "number_of_import": [{ "name": k, "total": v["total"], "tiles": v["tiles"] } for k, v in number_of_resources.items()]})
+            number_of_import = json.dumps(
+                {
+                    "number_of_import": [
+                        {"name": k, "total": v["total"], "tiles": v["tiles"]}
+                        for k, v in number_of_resources.items()
+                    ]
+                }
+            )
             cursor.execute(
                 """UPDATE load_event SET (status, load_end_time, load_details) = (%s, %s, load_details || %s::JSONB) WHERE loadid = %s""",
                 ("completed", datetime.now(), number_of_import, loadid),
             )
-<<<<<<< HEAD
     except (IntegrityError, ProgrammingError) as e:
         logger.error(e)
         cursor.execute(
@@ -236,7 +128,9 @@
 def _post_save_edit_log(cursor, userid, loadid):
     try:
         log_event_details(cursor, loadid, "done|Indexing...")
-        index_resources_by_transaction(loadid, quiet=True, use_multiprocessing=False, recalculate_descriptors=True)
+        index_resources_by_transaction(
+            loadid, quiet=True, use_multiprocessing=False, recalculate_descriptors=True
+        )
         user = User.objects.get(id=userid)
         user_email = getattr(user, "email", "")
         user_firstname = getattr(user, "first_name", "")
@@ -251,7 +145,15 @@
                 WHERE e.resourceinstanceid::uuid = r.resourceinstanceid
                 AND transactionid = %s
             """,
-            (settings.LANGUAGE_CODE, userid, user_firstname, user_lastname, user_email, user_username, loadid),
+            (
+                settings.LANGUAGE_CODE,
+                userid,
+                user_firstname,
+                user_lastname,
+                user_email,
+                user_username,
+                loadid,
+            ),
         )
         log_event_details(cursor, loadid, "done")
         cursor.execute(
@@ -265,7 +167,4 @@
             """UPDATE load_event SET (status, load_end_time) = (%s, %s) WHERE loadid = %s""",
             ("unindexed", datetime.now(), loadid),
         )
-        return {"success": False, "data": "saved"}
-=======
-            return {"success": False, "data": "saved"}
->>>>>>> c2fbac9b
+        return {"success": False, "data": "saved"}