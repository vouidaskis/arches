# This is an auto-generated Django model module.
# You'll have to do the following manually to clean this up:
#   * Rearrange models' order
#   * Make sure each model has one field with primary_key=True
#   * Remove `managed = False` lines if you wish to allow Django to create, modify, and delete the table
# Feel free to rename the models, but don't rename db_table values or field names.
#
# Also note: You'll have to insert the output of 'django-admin sqlcustom [app_label]'
# into your database.

from __future__ import unicode_literals

import os
import uuid
from django.conf import settings
from django.contrib.gis.db import models
from django.contrib.postgres.fields import JSONField
from django.core.files.storage import FileSystemStorage

widget_storage_location = FileSystemStorage(location=os.path.join(settings.ROOT_DIR, 'app/templates/views/forms/widgets/'))


class Address(models.Model):
    addressnum = models.TextField(blank=True, null=True)
    addressstreet = models.TextField(blank=True, null=True)
    vintage = models.TextField(blank=True, null=True)
    city = models.TextField(blank=True, null=True)
    postalcode = models.TextField(blank=True, null=True)
    addressesid = models.AutoField(primary_key=True)
    geometry = models.PointField(blank=True, null=True)
    objects = models.GeoManager()

    class Meta:
        managed = True
        db_table = 'addresses'


class BranchMetadata(models.Model):
    branchmetadataid = models.UUIDField(primary_key=True, default=uuid.uuid1, editable=False)  # This field type is a guess.
    name = models.BigIntegerField(blank=True, null=True)
    deploymentfile = models.TextField(blank=True, null=True)
    author = models.TextField(blank=True, null=True)
    deploymentdate = models.DateTimeField(blank=True, null=True)
    version = models.TextField(blank=True, null=True)

    class Meta:
        managed = True
        db_table = 'branch_metadata'


class Card(models.Model):
    cardid = models.UUIDField(primary_key=True, default=uuid.uuid1)  # This field type is a guess.
    name = models.TextField()
    title = models.TextField()
    subtitle = models.TextField(blank=True, null=True)
    helptext = models.TextField(blank=True, null=True)
    nodegroup = models.ForeignKey('NodeGroup', db_column='nodegroupid', blank=True, null=True)
    parentcardid = models.TextField(blank=True, null=True)

    class Meta:
        managed = True
        db_table = 'cards'


class CardXNodeXWidget(models.Model):
    node = models.ForeignKey('Node', db_column='nodeid')
    card = models.ForeignKey(Card, db_column='cardid')
    widget = models.ForeignKey('Widget', db_column='widgetid')

    class Meta:
        managed = True
        db_table = 'cards_x_nodes_x_widgets'
        unique_together = (('node', 'card', 'widget'),)


class Concept(models.Model):
    conceptid = models.UUIDField(primary_key=True, default=uuid.uuid1)  # This field type is a guess.
    nodetype = models.ForeignKey('DNodeType', db_column='nodetype')
    legacyoid = models.TextField(unique=True)

    class Meta:
        managed = True
        db_table = 'concepts'


class DLanguage(models.Model):
    languageid = models.TextField(primary_key=True)
    languagename = models.TextField()
    isdefault = models.BooleanField()

    class Meta:
        managed = True
        db_table = 'd_languages'


class DNodeType(models.Model):
    nodetype = models.TextField(primary_key=True)
    namespace = models.TextField()

    class Meta:
        managed = True
        db_table = 'd_node_types'


class DRelationType(models.Model):
    relationtype = models.TextField(primary_key=True)
    category = models.TextField()
    namespace = models.TextField()

    class Meta:
        managed = True
        db_table = 'd_relation_types'


class DValueType(models.Model):
    valuetype = models.TextField(primary_key=True)
    category = models.TextField(blank=True, null=True)
    description = models.TextField(blank=True, null=True)
    namespace = models.TextField()
    datatype = models.TextField(blank=True, null=True)

    class Meta:
        managed = True
        db_table = 'd_value_types'


class Edge(models.Model):
    edgeid = models.UUIDField(primary_key=True, default=uuid.uuid1)  # This field type is a guess.
    name = models.TextField()
    description = models.TextField()
    crmproperty = models.TextField()
    domainnode = models.ForeignKey('Node', db_column='domainnodeid', related_name='edge_domains')
    rangenode = models.ForeignKey('Node', db_column='rangenodeid', related_name='edge_ranges')
    branchmetadata = models.ForeignKey(BranchMetadata, db_column='branchmetadataid', blank=True, null=True)

    class Meta:
        managed = True
        db_table = 'edges'
        unique_together = (('rangenode', 'domainnode'),)


class EditLog(models.Model):
    editlogid = models.UUIDField(primary_key=True, default=uuid.uuid1)  # This field type is a guess.
    resourceclassid = models.TextField(blank=True, null=True)  # This field type is a guess.
    resourceinstanceid = models.TextField(blank=True, null=True)  # This field type is a guess.
    attributenodeid = models.TextField(blank=True, null=True)  # This field type is a guess.
    tileinstanceid = models.TextField(blank=True, null=True)  # This field type is a guess.
    edittype = models.TextField(blank=True, null=True)
    newvalue = models.TextField(blank=True, null=True)
    oldvalue = models.TextField(blank=True, null=True)
    timestamp = models.DateTimeField(blank=True, null=True)
    userid = models.TextField(blank=True, null=True)
    user_firstname = models.TextField(blank=True, null=True)
    user_lastname = models.TextField(blank=True, null=True)
    user_email = models.TextField(blank=True, null=True)
    note = models.TextField(blank=True, null=True)

    class Meta:
        managed = True
        db_table = 'edit_log'


class Form(models.Model):
    formid = models.UUIDField(primary_key=True, default=uuid.uuid1)  # This field type is a guess.
    name = models.TextField()
    title = models.TextField(blank=True, null=True)
    subtitle = models.TextField(blank=True, null=True)

    class Meta:
        managed = True
        db_table = 'forms'


class FormXCard(models.Model):
    form = models.ForeignKey(Form, db_column='formid')
    parentcard = models.ForeignKey(Card, db_column='parentcardid')

    class Meta:
        managed = True
        db_table = 'forms_x_card'
        unique_together = (('form', 'parentcard'),)


class NodeGroup(models.Model):
    nodegroupid = models.UUIDField(primary_key=True, default=uuid.uuid1)  # This field type is a guess.
    cardinality = models.TextField()
    legacygroupid = models.TextField(blank=True, null=True)

    class Meta:
        managed = True
        db_table = 'node_groups'


class Node(models.Model):
    """
    Name is unique across all resources because it ties a node to values within tiles. Recommend prepending resource class to node name.
    """
    nodeid = models.UUIDField(primary_key=True, default=uuid.uuid1)
    name = models.TextField(unique=True)
    description = models.TextField()
    istopnode = models.BooleanField()
    crmclass = models.TextField()
    datatype = models.TextField()
    validation = models.TextField(blank=True, null=True)
    inputlabel = models.TextField(blank=True, null=True)
    inputmask = models.TextField(blank=True, null=True)
    status = models.BigIntegerField(blank=True, null=True)
    nodegroup = models.ForeignKey(NodeGroup, db_column='nodegroupid', blank=True, null=True)
    branchmetadata = models.ForeignKey(BranchMetadata, db_column='branchmetadataid', blank=True, null=True)

    class Meta:
        managed = True
        db_table = 'nodes'


class Overlay(models.Model):
    overlaytyp = models.TextField(blank=True, null=True)
    overlayval = models.TextField(blank=True, null=True)
    overlayid = models.AutoField(primary_key=True)  # This field type is a guess.
    geometry = models.PolygonField(blank=True, null=True)
    objects = models.GeoManager()

    class Meta:
        managed = True
        db_table = 'overlays'


class Parcel(models.Model):
    parcelapn = models.TextField(blank=True, null=True)
    vintage = models.TextField(blank=True, null=True)
    parcelsid = models.AutoField(primary_key=True)
    geometry = models.PolygonField(blank=True, null=True)
    objects = models.GeoManager()

    class Meta:
        managed = True
        db_table = 'parcels'


class Relation(models.Model):
    conceptfrom = models.ForeignKey(Concept, db_column='conceptidfrom', related_name='relation_concepts_from')
    conceptto = models.ForeignKey(Concept, db_column='conceptidto', related_name='relation_concepts_to')
    relationtype = models.ForeignKey(DRelationType, db_column='relationtype')
    relationid = models.UUIDField(primary_key=True, default=uuid.uuid1)  # This field type is a guess.

    class Meta:
        managed = True
        db_table = 'relations'


class Resource2ResourceConstraint(models.Model):
    resource2resourceid = models.UUIDField(primary_key=True, default=uuid.uuid1)  # This field type is a guess.
    resourceclassfrom = models.ForeignKey(Node, db_column='resourceclassfrom', blank=True, null=True, related_name='resxres_contstraint_classes_from')
    resourceclassto = models.ForeignKey(Node, db_column='resourceclassto', blank=True, null=True, related_name='resxres_contstraint_classes_to')
    cardinality = models.TextField(blank=True, null=True)

    class Meta:
        managed = True
        db_table = 'resource_2_resource_constraints'


class ResourceXResource(models.Model):
    resourcexid = models.AutoField(primary_key=True)
    resourceinstanceidfrom = models.ForeignKey('ResourceInstance', db_column='resourceinstanceidfrom', blank=True, null=True, related_name='resxres_resource_instance_ids_from')
    resourceinstanceidto = models.ForeignKey('ResourceInstance', db_column='resourceinstanceidto', blank=True, null=True, related_name='resxres_resource_instance_ids_to')
    notes = models.TextField(blank=True, null=True)
    relationshiptype = models.ForeignKey('Value', db_column='relationshiptype')
    datestarted = models.DateField(blank=True, null=True)
    dateended = models.DateField(blank=True, null=True)

    class Meta:
        managed = True
        db_table = 'resource_x_resource'


class ResourceClassXForm(models.Model):
    resourceclass = models.ForeignKey(Node, db_column='resourceclassid', blank=True, null=True)
    form = models.ForeignKey(Form, db_column='formid')

    class Meta:
        managed = True
        db_table = 'resource_classes_x_forms'
        unique_together = (('resourceclass', 'form'),)


class ResourceInstance(models.Model):
    resourceinstanceid = models.UUIDField(primary_key=True, default=uuid.uuid1)  # This field type is a guess.
    resourceclass = models.ForeignKey(Node, db_column='resourceclassid')
    col1 = models.TextField(blank=True, null=True)

    class Meta:
        managed = True
        db_table = 'resource_instances'


class Tile(models.Model): #Tile
    tileid = models.UUIDField(primary_key=True, default=uuid.uuid1)  # This field type is a guess.
<<<<<<< HEAD
    resourceinstanceid = models.ForeignKey(ResourceInstance, db_column='resourceinstanceid')
    parenttileid = models.ForeignKey('self', db_column='parenttileid', blank=True, null=True)
    data = JSONField(blank=True, null=True, db_column='tiledata')  # This field type is a guess.
    nodegroupid = models.ForeignKey(NodeGroup, db_column='nodegroupid')
=======
    resourceinstance = models.ForeignKey(ResourceInstance, db_column='resourceinstanceid')
    parenttile = models.ForeignKey('self', db_column='parenttileid', blank=True, null=True)
    tiledata = JSONField(blank=True, null=True, db_column='tiledata')  # This field type is a guess.
    nodegroup = models.ForeignKey(NodeGroup, db_column='nodegroupid')
>>>>>>> e7822712

    class Meta:
        managed = True
        db_table = 'tiles'


class Value(models.Model):
    valueid = models.UUIDField(primary_key=True, default=uuid.uuid1)  # This field type is a guess.
    concept = models.ForeignKey('Concept', db_column='conceptid')
    valuetype = models.ForeignKey(DValueType, db_column='valuetype')
    value = models.TextField()
    language = models.ForeignKey(DLanguage, db_column='languageid', blank=True, null=True)

    class Meta:
        managed = True
        db_table = 'values'


class Widget(models.Model):
    widgetid = models.UUIDField(primary_key=True, default=uuid.uuid1)  # This field type is a guess.
    name = models.TextField()
    template = models.FileField(storage=widget_storage_location)
    defaultlabel = models.TextField(blank=True, null=True)
    defaultmask = models.TextField(blank=True, null=True)

    class Meta:
        managed = True
        db_table = 'widgets'<|MERGE_RESOLUTION|>--- conflicted
+++ resolved
@@ -295,17 +295,10 @@
 
 class Tile(models.Model): #Tile
     tileid = models.UUIDField(primary_key=True, default=uuid.uuid1)  # This field type is a guess.
-<<<<<<< HEAD
-    resourceinstanceid = models.ForeignKey(ResourceInstance, db_column='resourceinstanceid')
-    parenttileid = models.ForeignKey('self', db_column='parenttileid', blank=True, null=True)
-    data = JSONField(blank=True, null=True, db_column='tiledata')  # This field type is a guess.
-    nodegroupid = models.ForeignKey(NodeGroup, db_column='nodegroupid')
-=======
     resourceinstance = models.ForeignKey(ResourceInstance, db_column='resourceinstanceid')
     parenttile = models.ForeignKey('self', db_column='parenttileid', blank=True, null=True)
-    tiledata = JSONField(blank=True, null=True, db_column='tiledata')  # This field type is a guess.
+    data = JSONField(blank=True, null=True, db_column='tiledata')  # This field type is a guess.
     nodegroup = models.ForeignKey(NodeGroup, db_column='nodegroupid')
->>>>>>> e7822712
 
     class Meta:
         managed = True
