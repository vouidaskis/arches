--- conflicted
+++ resolved
@@ -1145,12 +1145,9 @@
         nodegroup_query = NodeGroup.objects.filter(pk=self.nodegroup_id)
         return nodegroup_query.first()
 
-<<<<<<< HEAD
-=======
     def is_fully_provisional(self):
         return bool(self.provisionaledits and not any(self.data.values()))
 
->>>>>>> 2f14f279
     def save(self, *args, **kwargs):
         if self.sortorder is None or self.is_fully_provisional():
             for node in Node.objects.filter(nodegroup_id=self.nodegroup_id):
