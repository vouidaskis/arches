# This is an auto-generated Django model module.
# You'll have to do the following manually to clean this up:
#   * Rearrange models' order
#   * Make sure each model has one field with primary_key=True
#   * Remove `managed = False` lines if you wish to allow Django to create, modify, and delete the table
# Feel free to rename the models, but don't rename db_table values or field names.
#
# Also note: You'll have to insert the output of 'django-admin sqlcustom [app_label]'
# into your database.


import os
import json
import uuid
import datetime
import logging

from arches.app.utils.module_importer import get_class_from_modulename
from arches.app.models.fields.i18n import I18n_TextField, I18n_JSONField
from arches.app.utils.betterJSONSerializer import JSONSerializer
from django.forms.models import model_to_dict
from django.contrib.gis.db import models
from django.db.models import JSONField
from django.core.cache import caches
from django.core.mail import EmailMultiAlternatives
from django.template.loader import get_template, render_to_string
from django.core.validators import RegexValidator
from django.db.models import Q, Max
from django.db.models.signals import post_delete, pre_save, post_save
from django.dispatch import receiver
from django.utils.translation import ugettext as _
from django.contrib.auth.models import User
from django.contrib.auth.models import Group
from django.contrib.contenttypes.models import ContentType
from django.core.validators import validate_slug
from guardian.models import GroupObjectPermission
from guardian.shortcuts import assign_perm

# can't use "arches.app.models.system_settings.SystemSettings" because of circular refernce issue
# so make sure the only settings we use in this file are ones that are static (fixed at run time)
from django.conf import settings


class BulkIndexQueue(models.Model):
    resourceinstanceid = models.UUIDField(primary_key=True, unique=True)
    createddate = models.DateTimeField(auto_now_add=True, blank=True)

    class Meta:
        managed = True
        db_table = "bulk_index_queue"


class CardModel(models.Model):
    cardid = models.UUIDField(primary_key=True)
    name = I18n_TextField(blank=True, null=True)
    description = I18n_TextField(blank=True, null=True)
    instructions = I18n_TextField(blank=True, null=True)
    cssclass = models.TextField(blank=True, null=True)
    helpenabled = models.BooleanField(default=False)
    helptitle = I18n_TextField(blank=True, null=True)
    helptext = I18n_TextField(blank=True, null=True)
    nodegroup = models.ForeignKey("NodeGroup", db_column="nodegroupid", on_delete=models.CASCADE)
    graph = models.ForeignKey("GraphModel", db_column="graphid", on_delete=models.CASCADE)
    active = models.BooleanField(default=True)
    visible = models.BooleanField(default=True)
    sortorder = models.IntegerField(blank=True, null=True, default=None)
    component = models.ForeignKey(
        "CardComponent", db_column="componentid", default=uuid.UUID("f05e4d3a-53c1-11e8-b0ea-784f435179ea"), on_delete=models.SET_DEFAULT
    )
    config = JSONField(blank=True, null=True, db_column="config")
    source_identifier = models.ForeignKey("self", db_column="source_identifier", blank=True, null=True, on_delete=models.CASCADE)

    def is_editable(self):
        if settings.OVERRIDE_RESOURCE_MODEL_LOCK is True:
            return True
        else:
            return not TileModel.objects.filter(nodegroup=self.nodegroup).exists()

    def __init__(self, *args, **kwargs):
        super(CardModel, self).__init__(*args, **kwargs)
        if not self.cardid:
            self.cardid = uuid.uuid4()
        if isinstance(self.cardid, str):
            self.cardid = uuid.UUID(self.cardid)

    def save(self, *args, **kwargs):
        if self.pk == self.source_identifier_id:
            self.source_identifier_id = None
        super(CardModel, self).save()

    class Meta:
        managed = True
        db_table = "cards"


class ConstraintModel(models.Model):
    constraintid = models.UUIDField(primary_key=True)
    uniquetoallinstances = models.BooleanField(default=False)
    card = models.ForeignKey("CardModel", db_column="cardid", on_delete=models.CASCADE)
    nodes = models.ManyToManyField(to="Node", through="ConstraintXNode")

    def __init__(self, *args, **kwargs):
        super(ConstraintModel, self).__init__(*args, **kwargs)
        if not self.constraintid:
            self.constraintid = uuid.uuid4()

    class Meta:
        managed = True
        db_table = "card_constraints"


class ConstraintXNode(models.Model):
    id = models.UUIDField(primary_key=True, serialize=False)
    constraint = models.ForeignKey("ConstraintModel", on_delete=models.CASCADE, db_column="constraintid")
    node = models.ForeignKey("Node", on_delete=models.CASCADE, db_column="nodeid")

    def __init__(self, *args, **kwargs):
        super(ConstraintXNode, self).__init__(*args, **kwargs)
        if not self.id:
            self.id = uuid.uuid4()

    class Meta:
        managed = True
        db_table = "constraints_x_nodes"


class CardComponent(models.Model):
    componentid = models.UUIDField(primary_key=True)
    name = models.TextField(blank=True, null=True)
    description = models.TextField(blank=True, null=True)
    component = models.TextField()
    componentname = models.TextField()
    defaultconfig = JSONField(blank=True, null=True, db_column="defaultconfig")

    @property
    def defaultconfig_json(self):
        json_string = json.dumps(self.defaultconfig)
        return json_string

    def __init__(self, *args, **kwargs):
        super(CardComponent, self).__init__(*args, **kwargs)
        if not self.componentid:
            self.componentid = uuid.uuid4()

    class Meta:
        managed = True
        db_table = "card_components"


class CardXNodeXWidget(models.Model):
    id = models.UUIDField(primary_key=True)
    node = models.ForeignKey("Node", db_column="nodeid", on_delete=models.CASCADE)
    card = models.ForeignKey("CardModel", db_column="cardid", on_delete=models.CASCADE)
    widget = models.ForeignKey("Widget", db_column="widgetid", on_delete=models.CASCADE)
    config = I18n_JSONField(blank=True, null=True, db_column="config")
    label = I18n_TextField(blank=True, null=True)
    visible = models.BooleanField(default=True)
    sortorder = models.IntegerField(blank=True, null=True, default=None)

    def __init__(self, *args, **kwargs):
        super(CardXNodeXWidget, self).__init__(*args, **kwargs)
        if not self.id:
            self.id = uuid.uuid4()

    class Meta:
        managed = True
        db_table = "cards_x_nodes_x_widgets"
        unique_together = (("node", "card", "widget"),)


class Concept(models.Model):
    conceptid = models.UUIDField(primary_key=True)
    nodetype = models.ForeignKey("DNodeType", db_column="nodetype", on_delete=models.CASCADE)
    legacyoid = models.TextField(unique=True)

    def __init__(self, *args, **kwargs):
        super(Concept, self).__init__(*args, **kwargs)
        if not self.conceptid:
            self.conceptid = uuid.uuid4()

    class Meta:
        managed = True
        db_table = "concepts"


class DDataType(models.Model):
    datatype = models.TextField(primary_key=True)
    iconclass = models.TextField()
    modulename = models.TextField(blank=True, null=True)
    classname = models.TextField(blank=True, null=True)
    defaultwidget = models.ForeignKey(db_column="defaultwidget", to="models.Widget", null=True, on_delete=models.SET_NULL)
    defaultconfig = I18n_JSONField(blank=True, null=True, db_column="defaultconfig")
    configcomponent = models.TextField(blank=True, null=True)
    configname = models.TextField(blank=True, null=True)
    issearchable = models.BooleanField(default=False, null=True)
    isgeometric = models.BooleanField()

    def __str__(self):
        return self.datatype

    class Meta:
        managed = True
        db_table = "d_data_types"


class DNodeType(models.Model):
    nodetype = models.TextField(primary_key=True)
    namespace = models.TextField()

    class Meta:
        managed = True
        db_table = "d_node_types"


class DRelationType(models.Model):
    relationtype = models.TextField(primary_key=True)
    category = models.TextField()
    namespace = models.TextField()

    class Meta:
        managed = True
        db_table = "d_relation_types"


class DValueType(models.Model):
    valuetype = models.TextField(primary_key=True)
    category = models.TextField(blank=True, null=True)
    description = models.TextField(blank=True, null=True)
    namespace = models.TextField()
    datatype = models.TextField(blank=True, null=True)

    class Meta:
        managed = True
        db_table = "d_value_types"


class Edge(models.Model):
    edgeid = models.UUIDField(primary_key=True)
    name = models.TextField(blank=True, null=True)
    description = models.TextField(blank=True, null=True)
    ontologyproperty = models.TextField(blank=True, null=True)
    domainnode = models.ForeignKey("Node", db_column="domainnodeid", related_name="edge_domains", on_delete=models.CASCADE)
    rangenode = models.ForeignKey("Node", db_column="rangenodeid", related_name="edge_ranges", on_delete=models.CASCADE)
    graph = models.ForeignKey("GraphModel", db_column="graphid", blank=True, null=True, on_delete=models.CASCADE)
    source_identifier = models.ForeignKey("self", db_column="source_identifier", blank=True, null=True, on_delete=models.CASCADE)

    def __init__(self, *args, **kwargs):
        super(Edge, self).__init__(*args, **kwargs)
        if not self.edgeid:
            self.edgeid = uuid.uuid4()
        if isinstance(self.edgeid, str):
            self.edgeid = uuid.UUID(self.edgeid)

    def save(self, *args, **kwargs):
        if self.pk == self.source_identifier_id:
            self.source_identifier_id = None
        super(Edge, self).save()

    class Meta:
        managed = True
        db_table = "edges"
        unique_together = (("rangenode", "domainnode"),)


class EditLog(models.Model):
    editlogid = models.UUIDField(primary_key=True)
    transactionid = models.UUIDField(default=uuid.uuid1)
    resourcedisplayname = models.TextField(blank=True, null=True)
    resourceclassid = models.TextField(blank=True, null=True)
    resourceinstanceid = models.TextField(blank=True, null=True)
    nodegroupid = models.TextField(blank=True, null=True)
    tileinstanceid = models.TextField(blank=True, null=True)
    edittype = models.TextField(blank=True, null=True)
    newvalue = JSONField(blank=True, null=True, db_column="newvalue")
    oldvalue = JSONField(blank=True, null=True, db_column="oldvalue")
    newprovisionalvalue = JSONField(blank=True, null=True, db_column="newprovisionalvalue")
    oldprovisionalvalue = JSONField(blank=True, null=True, db_column="oldprovisionalvalue")
    timestamp = models.DateTimeField(blank=True, null=True)
    userid = models.TextField(blank=True, null=True)
    user_firstname = models.TextField(blank=True, null=True)
    user_lastname = models.TextField(blank=True, null=True)
    user_email = models.TextField(blank=True, null=True)
    user_username = models.TextField(blank=True, null=True)
    provisional_userid = models.TextField(blank=True, null=True)
    provisional_user_username = models.TextField(blank=True, null=True)
    provisional_edittype = models.TextField(blank=True, null=True)
    note = models.TextField(blank=True, null=True)

    def __init__(self, *args, **kwargs):
        super(EditLog, self).__init__(*args, **kwargs)
        if not self.editlogid:
            self.editlogid = uuid.uuid4()

    class Meta:
        managed = True
        db_table = "edit_log"


class ExternalOauthToken(models.Model):
    token_id = models.UUIDField(primary_key=True, serialize=False, unique=True)
    user = models.ForeignKey(db_column="userid", null=False, on_delete=models.CASCADE, to=settings.AUTH_USER_MODEL)
    id_token = models.TextField()
    access_token_expiration = models.DateTimeField()
    access_token = models.TextField()
    refresh_token = models.TextField(null=True)
    created = models.DateTimeField(auto_now_add=True)
    updated = models.DateTimeField(auto_now=True)

    def __init__(self, *args, **kwargs):
        super(ExternalOauthToken, self).__init__(*args, **kwargs)
        if not self.token_id:
            self.token_id = uuid.uuid4()

    class Meta:
        managed = True
        db_table = "external_oauth_tokens"


class ResourceRevisionLog(models.Model):
    logid = models.UUIDField(primary_key=True)
    resourceid = models.UUIDField(default=uuid.uuid1)
    revisionid = models.TextField(null=False)  # not a ForeignKey so we can track deletions
    synctimestamp = models.DateTimeField(auto_now_add=True, null=False)
    action = models.TextField(blank=True, null=True)

    def __init__(self, *args, **kwargs):
        super(ResourceRevisionLog, self).__init__(*args, **kwargs)
        if not self.logid:
            self.logid = uuid.uuid4()

    class Meta:
        managed = True
        db_table = "resource_revision_log"


class File(models.Model):
    fileid = models.UUIDField(primary_key=True)
    path = models.FileField(upload_to="uploadedfiles")
    tile = models.ForeignKey("TileModel", db_column="tileid", null=True, on_delete=models.CASCADE)

    def __init__(self, *args, **kwargs):
        super(File, self).__init__(*args, **kwargs)
        if not self.fileid:
            self.fileid = uuid.uuid4()

    class Meta:
        managed = True
        db_table = "files"


# These two event listeners auto-delete files from filesystem when they are unneeded:
# from http://stackoverflow.com/questions/16041232/django-delete-filefield
@receiver(post_delete, sender=File)
def delete_file_on_delete(sender, instance, **kwargs):
    """Deletes file from filesystem
    when corresponding `File` object is deleted.
    """

    if instance.path:
        try:
            if os.path.isfile(instance.path.path):
                os.remove(instance.path.path)
        # except block added to deal with S3 file deletion
        # see comments on 2nd answer below
        # http://stackoverflow.com/questions/5372934/how-do-i-get-django-admin-to-delete-files-when-i-remove-an-object-from-the-datab
        except Exception as e:
            storage, name = instance.path.storage, instance.path.name
            storage.delete(name)


@receiver(pre_save, sender=File)
def delete_file_on_change(sender, instance, **kwargs):
    """Deletes file from filesystem
    when corresponding `File` object is changed.
    """
    if not instance.pk:
        return False

    try:
        old_file = File.objects.get(pk=instance.pk).path
    except File.DoesNotExist:
        return False

    new_file = instance.path
    if not old_file == new_file:
        try:
            if os.path.isfile(old_file.path):
                os.remove(old_file.path)
        except Exception:
            return False


class Function(models.Model):
    functionid = models.UUIDField(primary_key=True)
    name = models.TextField(blank=True, null=True)
    functiontype = models.TextField(blank=True, null=True)
    description = models.TextField(blank=True, null=True)
    defaultconfig = JSONField(blank=True, null=True)
    modulename = models.TextField(blank=True, null=True)
    classname = models.TextField(blank=True, null=True)
    component = models.TextField(blank=True, null=True)

    def __init__(self, *args, **kwargs):
        super(Function, self).__init__(*args, **kwargs)
        if not self.functionid:
            self.functionid = uuid.uuid4()

    class Meta:
        managed = True
        db_table = "functions"

    @property
    def defaultconfig_json(self):
        json_string = json.dumps(self.defaultconfig)
        return json_string

    def get_class_module(self):
        return get_class_from_modulename(self.modulename, self.classname, settings.FUNCTION_LOCATIONS)


class FunctionXGraph(models.Model):
    id = models.UUIDField(primary_key=True, serialize=False)
    function = models.ForeignKey("Function", on_delete=models.CASCADE, db_column="functionid")
    graph = models.ForeignKey("GraphModel", on_delete=models.CASCADE, db_column="graphid")
    config = JSONField(blank=True, null=True)

    def __init__(self, *args, **kwargs):
        super(FunctionXGraph, self).__init__(*args, **kwargs)
        if not self.id:
            self.id = uuid.uuid4()

    class Meta:
        managed = True
        db_table = "functions_x_graphs"
        unique_together = ("function", "graph")

class GraphModel(models.Model):
    graphid = models.UUIDField(primary_key=True)
    name = I18n_TextField(blank=True, null=True)
    description = I18n_TextField(blank=True, null=True)
    deploymentfile = models.TextField(blank=True, null=True)
    author = models.TextField(blank=True, null=True)
    deploymentdate = models.DateTimeField(blank=True, null=True)
    version = models.TextField(blank=True, null=True)
    isresource = models.BooleanField()
    is_active = models.BooleanField(default=False)
    iconclass = models.TextField(blank=True, null=True)
    color = models.TextField(blank=True, null=True)
    subtitle = I18n_TextField(blank=True, null=True)
    ontology = models.ForeignKey(
        "Ontology", db_column="ontologyid", related_name="graphs", null=True, blank=True, on_delete=models.SET_NULL
    )
    functions = models.ManyToManyField(to="Function", through="FunctionXGraph")
    jsonldcontext = models.TextField(blank=True, null=True)
    template = models.ForeignKey(
        "ReportTemplate", db_column="templateid", default="50000000-0000-0000-0000-000000000001", on_delete=models.SET_DEFAULT
    )
    config = JSONField(db_column="config", default=dict)
    slug = models.TextField(validators=[validate_slug], unique=True, null=True)
    publication = models.ForeignKey("GraphXPublishedGraph", db_column="publicationid", null=True, on_delete=models.SET_NULL)
    source_identifier = models.ForeignKey(
        blank=True, db_column="source_identifier", null=True, on_delete=models.CASCADE, to="models.graphmodel"
    )
    has_unpublished_changes = models.BooleanField(default=False)

    @property
    def disable_instance_creation(self):
        if not self.isresource:
            return _("Only resource models may be edited - branches are not editable")
        if not self.is_active:
            return _("This Model is not active, and is not available for instance creation.")
        return False

    def is_editable(self):
        if settings.OVERRIDE_RESOURCE_MODEL_LOCK == True:
            return True
        elif self.isresource:
            return not ResourceInstance.objects.filter(graph_id=self.graphid).exists()
        else:
            return True

    def __str__(self):
        return str(self.name)

    def __init__(self, *args, **kwargs):
        super(GraphModel, self).__init__(*args, **kwargs)
        if not self.graphid:
            self.graphid = uuid.uuid4()

    class Meta:
        managed = True
        db_table = "graphs"


class GraphXPublishedGraph(models.Model):
    publicationid = models.UUIDField(primary_key=True, serialize=False, default=uuid.uuid1)
    notes = models.TextField(blank=True, null=True)
    graph = models.ForeignKey(GraphModel, db_column="graphid", on_delete=models.CASCADE)
    user = models.ForeignKey(User, db_column="userid", null=True, on_delete=models.CASCADE)
    published_time = models.DateTimeField(default=datetime.datetime.now, null=False)

    class Meta:
        managed = True
        db_table = "graphs_x_published_graphs"


class Icon(models.Model):
    id = models.AutoField(primary_key=True)
    name = models.TextField(blank=True, null=True)
    cssclass = models.TextField(blank=True, null=True)

    class Meta:
        managed = True
        db_table = "icons"


class Language(models.Model):
    LEFT_TO_RIGHT = "ltr"
    RIGHT_TO_LEFT = "rtl"
    LANGUAGE_DIRECTION_CHOICES = [(LEFT_TO_RIGHT, "Left to Right"), (RIGHT_TO_LEFT, "Right to Left")]

    SYSTEM_SCOPE = "system"
    DATA_SCOPE = "data"
    SCOPE_CHOICES = [(SYSTEM_SCOPE, "System Scope"), (DATA_SCOPE, "Data Scope")]
    id = models.AutoField(primary_key=True)
    code = models.TextField(unique=True)  # ISO639 code
    name = models.TextField()
    default_direction = models.TextField(choices=LANGUAGE_DIRECTION_CHOICES, default=LEFT_TO_RIGHT)
    scope = models.TextField(choices=SCOPE_CHOICES, default=SYSTEM_SCOPE)
    isdefault = models.BooleanField(default=False, blank=True)

    def __str__(self):
        return self.name

    class Meta:
        managed = True
        db_table = "languages"


class NodeGroup(models.Model):
    nodegroupid = models.UUIDField(primary_key=True)
    legacygroupid = models.TextField(blank=True, null=True)
    cardinality = models.TextField(blank=True, default="1")
    parentnodegroup = models.ForeignKey(
        "self", db_column="parentnodegroupid", blank=True, null=True, on_delete=models.CASCADE
    )  # Allows nodegroups within nodegroups

    def __init__(self, *args, **kwargs):
        super(NodeGroup, self).__init__(*args, **kwargs)
        if not self.nodegroupid:
            self.nodegroupid = uuid.uuid4()

    class Meta:
        managed = True
        db_table = "node_groups"

        default_permissions = ()
        permissions = (
            ("read_nodegroup", "Read"),
            ("write_nodegroup", "Create/Update"),
            ("delete_nodegroup", "Delete"),
            ("no_access_to_nodegroup", "No Access"),
        )


class Node(models.Model):
    """
    Name is unique across all resources because it ties a node to values within tiles. Recommend prepending resource class to node name.

    """

    def __init__(self, *args, **kwargs):
        super(Node, self).__init__(*args, **kwargs)
        if not self.id:
            self.id = uuid.uuid4()
        if isinstance(self.id, str):
            self.id = uuid.UUID(self.id)

    nodeid = models.UUIDField(primary_key=True)
    name = models.TextField()
    description = models.TextField(blank=True, null=True)
    istopnode = models.BooleanField()
    ontologyclass = models.TextField(blank=True, null=True)
    datatype = models.TextField()
    nodegroup = models.ForeignKey(NodeGroup, db_column="nodegroupid", blank=True, null=True, on_delete=models.CASCADE)
    graph = models.ForeignKey(GraphModel, db_column="graphid", blank=True, null=True, on_delete=models.CASCADE)
    config = I18n_JSONField(blank=True, null=True, db_column="config")
    issearchable = models.BooleanField(default=True)
    isrequired = models.BooleanField(default=False)
    sortorder = models.IntegerField(blank=True, null=True, default=0)
    fieldname = models.TextField(blank=True, null=True)
    exportable = models.BooleanField(default=False, null=True)
    alias = models.TextField(blank=True, null=True)
    hascustomalias = models.BooleanField(default=False)
<<<<<<< HEAD
    source_identifier = models.ForeignKey("self", db_column="source_identifier", blank=True, null=True, on_delete=models.CASCADE)
=======
    sourcebranchpublication = models.ForeignKey(
        GraphXPublishedGraph, db_column="sourcebranchpublicationid", blank=True, null=True, on_delete=models.SET_NULL
    )
>>>>>>> 98b974ac

    def get_child_nodes_and_edges(self):
        """
        gather up the child nodes and edges of this node

        returns a tuple of nodes and edges

        """
        nodes = []
        edges = []
        for edge in Edge.objects.filter(domainnode=self):
            nodes.append(edge.rangenode)
            edges.append(edge)

            child_nodes, child_edges = edge.rangenode.get_child_nodes_and_edges()
            nodes.extend(child_nodes)
            edges.extend(child_edges)
        return (nodes, edges)

    def get_direct_child_nodes(self):
        """
        gets all child nodes exactly one level lower in graph

        returns a list of nodes
        """
        return [edge.rangenode for edge in Edge.objects.filter(domainnode=self)]

    @property
    def is_collector(self):
        return str(self.nodeid) == str(self.nodegroup_id) and self.nodegroup_id is not None

    def is_editable(self):
        if settings.OVERRIDE_RESOURCE_MODEL_LOCK is True:
            return True
        else:
            return not TileModel.objects.filter(nodegroup=self.nodegroup).exists()

    def get_relatable_resources(self):
        relatable_resource_ids = [
            r2r.resourceclassfrom
            for r2r in Resource2ResourceConstraint.objects.filter(resourceclassto_id=self.nodeid)
            if r2r.resourceclassfrom is not None
        ]
        relatable_resource_ids = relatable_resource_ids + [
            r2r.resourceclassto
            for r2r in Resource2ResourceConstraint.objects.filter(resourceclassfrom_id=self.nodeid)
            if r2r.resourceclassto is not None
        ]
        return relatable_resource_ids

    def set_relatable_resources(self, new_ids):
        old_ids = [res.nodeid for res in self.get_relatable_resources()]
        for old_id in old_ids:
            if old_id not in new_ids:
                Resource2ResourceConstraint.objects.filter(
                    Q(resourceclassto_id=self.nodeid) | Q(resourceclassfrom_id=self.nodeid),
                    Q(resourceclassto_id=old_id) | Q(resourceclassfrom_id=old_id),
                ).delete()
        for new_id in new_ids:
            if new_id not in old_ids:
                new_r2r = Resource2ResourceConstraint.objects.create(resourceclassfrom_id=self.nodeid, resourceclassto_id=new_id)
                new_r2r.save()

    def serialize(self, fields=None, exclude=None, **kwargs):
        ret = JSONSerializer().handle_model(self, fields=fields, exclude=exclude, **kwargs)

        if ret["config"] and ret["config"].get("options"):
            ret["config"]["options"] = sorted(ret["config"]["options"], key=lambda k: k["id"])

        return ret

    def __init__(self, *args, **kwargs):
        super(Node, self).__init__(*args, **kwargs)
        if not self.nodeid:
            self.nodeid = uuid.uuid4()

    def save(self, *args, **kwargs):
        if self.pk == self.source_identifier_id:
            self.source_identifier_id = None
        super(Node, self).save()

    class Meta:
        managed = True
        db_table = "nodes"
        constraints = [
            models.UniqueConstraint(fields=["name", "nodegroup"], name="unique_nodename_nodegroup"),
            models.UniqueConstraint(fields=["alias", "graph"], name="unique_alias_graph"),
        ]


@receiver(post_save, sender=Node)
def clear_user_permission_cache(sender, instance, **kwargs):
    user_permission_cache = caches["user_permission"]

    if user_permission_cache:
        user_permission_cache.clear()


class Ontology(models.Model):
    ontologyid = models.UUIDField(primary_key=True)
    name = models.TextField()
    version = models.TextField()
    path = models.TextField(null=True, blank=True)
    namespaces = JSONField(null=True, blank=True)
    parentontology = models.ForeignKey(
        "Ontology", db_column="parentontologyid", related_name="extensions", null=True, blank=True, on_delete=models.CASCADE
    )

    def __init__(self, *args, **kwargs):
        super(Ontology, self).__init__(*args, **kwargs)
        if not self.ontologyid:
            self.ontologyid = uuid.uuid4()

    class Meta:
        managed = True
        db_table = "ontologies"


class OntologyClass(models.Model):
    """
    the target JSONField has this schema:

    values are dictionaries with 2 properties, 'down' and 'up' and within each of those another 2 properties,
    'ontology_property' and 'ontology_classes'

    "down" assumes a known domain class, while "up" assumes a known range class

    .. code-block:: python

        "down":[
            {
                "ontology_property": "P1_is_identified_by",
                "ontology_classes": [
                    "E51_Contact_Point",
                    "E75_Conceptual_Object_Appellation",
                    "E42_Identifier",
                    "E45_Address",
                    "E41_Appellation",
                    ....
                ]
            }
        ]
        "up":[
                "ontology_property": "P1i_identifies",
                "ontology_classes": [
                    "E51_Contact_Point",
                    "E75_Conceptual_Object_Appellation",
                    "E42_Identifier"
                    ....
                ]
            }
        ]

    """

    ontologyclassid = models.UUIDField(primary_key=True)
    source = models.TextField()
    target = JSONField(null=True)
    ontology = models.ForeignKey("Ontology", db_column="ontologyid", related_name="ontologyclasses", on_delete=models.CASCADE)

    def __init__(self, *args, **kwargs):
        super(OntologyClass, self).__init__(*args, **kwargs)
        if not self.ontologyclassid:
            self.ontologyclassid = uuid.uuid4()

    class Meta:
        managed = True
        db_table = "ontologyclasses"
        unique_together = (("source", "ontology"),)


class PublishedGraph(models.Model):
    language = models.ForeignKey(Language, db_column="languageid", to_field="code", blank=True, null=True, on_delete=models.CASCADE)
    publication = models.ForeignKey(GraphXPublishedGraph, db_column="publicationid", on_delete=models.CASCADE)
    serialized_graph = JSONField(blank=True, null=True, db_column="serialized_graph")

    class Meta:
        managed = True
        db_table = "published_graphs"


class Relation(models.Model):
    conceptfrom = models.ForeignKey(Concept, db_column="conceptidfrom", related_name="relation_concepts_from", on_delete=models.CASCADE)
    conceptto = models.ForeignKey(Concept, db_column="conceptidto", related_name="relation_concepts_to", on_delete=models.CASCADE)
    relationtype = models.ForeignKey(DRelationType, db_column="relationtype", on_delete=models.CASCADE)
    relationid = models.UUIDField(primary_key=True)

    def __init__(self, *args, **kwargs):
        super(Relation, self).__init__(*args, **kwargs)
        if not self.relationid:
            self.relationid = uuid.uuid4()

    class Meta:
        managed = True
        db_table = "relations"
        unique_together = (("conceptfrom", "conceptto", "relationtype"),)


class ReportTemplate(models.Model):
    templateid = models.UUIDField(primary_key=True)
    preload_resource_data = models.BooleanField(default=True)
    name = models.TextField(blank=True, null=True)
    description = models.TextField(blank=True, null=True)
    component = models.TextField()
    componentname = models.TextField()
    defaultconfig = JSONField(blank=True, null=True, db_column="defaultconfig")

    @property
    def defaultconfig_json(self):
        json_string = json.dumps(self.defaultconfig)
        return json_string

    def __init__(self, *args, **kwargs):
        super(ReportTemplate, self).__init__(*args, **kwargs)
        if not self.templateid:
            self.templateid = uuid.uuid4()

    class Meta:
        managed = True
        db_table = "report_templates"


class Resource2ResourceConstraint(models.Model):
    resource2resourceid = models.UUIDField(primary_key=True)
    resourceclassfrom = models.ForeignKey(
        Node,
        db_column="resourceclassfrom",
        blank=True,
        null=True,
        related_name="resxres_contstraint_classes_from",
        on_delete=models.SET_NULL,
    )
    resourceclassto = models.ForeignKey(
        Node, db_column="resourceclassto", blank=True, null=True, related_name="resxres_contstraint_classes_to", on_delete=models.SET_NULL
    )

    def __init__(self, *args, **kwargs):
        super(Resource2ResourceConstraint, self).__init__(*args, **kwargs)
        if not self.resource2resourceid:
            self.resource2resourceid = uuid.uuid4()

    class Meta:
        managed = True
        db_table = "resource_2_resource_constraints"


class ResourceXResource(models.Model):
    resourcexid = models.UUIDField(primary_key=True)
    resourceinstanceidfrom = models.ForeignKey(
        "ResourceInstance",
        db_column="resourceinstanceidfrom",
        blank=True,
        null=True,
        related_name="resxres_resource_instance_ids_from",
        on_delete=models.CASCADE,
        db_constraint=False,
    )
    resourceinstancefrom_graphid = models.ForeignKey(
        "GraphModel",
        db_column="resourceinstancefrom_graphid",
        blank=True,
        null=True,
        related_name="resxres_resource_instance_fom_graph_id",
        on_delete=models.CASCADE,
        db_constraint=False,
    )
    resourceinstanceidto = models.ForeignKey(
        "ResourceInstance",
        db_column="resourceinstanceidto",
        blank=True,
        null=True,
        related_name="resxres_resource_instance_ids_to",
        on_delete=models.CASCADE,
        db_constraint=False,
    )
    resourceinstanceto_graphid = models.ForeignKey(
        "GraphModel",
        db_column="resourceinstanceto_graphid",
        blank=True,
        null=True,
        related_name="resxres_resource_instance_to_graph_id",
        on_delete=models.CASCADE,
        db_constraint=False,
    )

    notes = models.TextField(blank=True, null=True)
    relationshiptype = models.TextField(blank=True, null=True)
    inverserelationshiptype = models.TextField(blank=True, null=True)
    tileid = models.ForeignKey(
        "TileModel",
        db_column="tileid",
        blank=True,
        null=True,
        related_name="resxres_tile_id",
        on_delete=models.CASCADE,
    )
    nodeid = models.ForeignKey(
        "Node",
        db_column="nodeid",
        blank=True,
        null=True,
        related_name="resxres_node_id",
        on_delete=models.CASCADE,
    )
    datestarted = models.DateField(blank=True, null=True)
    dateended = models.DateField(blank=True, null=True)
    created = models.DateTimeField()
    modified = models.DateTimeField()

    def delete(self, *args, **kwargs):
        # update the resource-instance tile by removing any references to a deleted resource
        deletedResourceId = kwargs.pop("deletedResourceId", None)
        if deletedResourceId and self.tileid and self.nodeid:
            newTileData = []
            data = self.tileid.data[str(self.nodeid_id)]
            if type(data) != list:
                data = [data]
            for relatedresourceItem in data:
                if relatedresourceItem:
                    if relatedresourceItem["resourceId"] != str(deletedResourceId):
                        newTileData.append(relatedresourceItem)
            self.tileid.data[str(self.nodeid_id)] = newTileData
            self.tileid.save()

        super(ResourceXResource, self).delete()

    def save(self, *args, **kwargs):
        # during package/csv load the ResourceInstance models are not always available
        try:
            self.resourceinstancefrom_graphid = self.resourceinstanceidfrom.graph
        except:
            pass

        try:
            self.resourceinstanceto_graphid = self.resourceinstanceidto.graph
        except:
            pass

        if not self.created:
            self.created = datetime.datetime.now()
        self.modified = datetime.datetime.now()

        super(ResourceXResource, self).save()

    def __init__(self, *args, **kwargs):
        super(ResourceXResource, self).__init__(*args, **kwargs)
        if not self.resourcexid:
            self.resourcexid = uuid.uuid4()

    class Meta:
        managed = True
        db_table = "resource_x_resource"


class ResourceInstance(models.Model):
    resourceinstanceid = models.UUIDField(primary_key=True)
    graph = models.ForeignKey(GraphModel, db_column="graphid", on_delete=models.CASCADE)
    graph_publication = models.ForeignKey(GraphXPublishedGraph, null=True, db_column="graphpublicationid", on_delete=models.PROTECT)
    name = I18n_TextField(blank=True, null=True)
    descriptors = JSONField(blank=True, null=True)
    legacyid = models.TextField(blank=True, unique=True, null=True)
    createdtime = models.DateTimeField(auto_now_add=True)

    def save(self, *args, **kwargs):
        self.graph_publication = self.graph.publication
        super(ResourceInstance, self).save()

    def __init__(self, *args, **kwargs):
        super(ResourceInstance, self).__init__(*args, **kwargs)
        if not self.resourceinstanceid:
            self.resourceinstanceid = uuid.uuid4()

    class Meta:
        managed = True
        db_table = "resource_instances"
        permissions = (("no_access_to_resourceinstance", "No Access"),)


class SearchComponent(models.Model):
    searchcomponentid = models.UUIDField(primary_key=True)
    name = models.TextField()
    icon = models.TextField(default=None)
    modulename = models.TextField(blank=True, null=True)
    classname = models.TextField(blank=True, null=True)
    type = models.TextField()
    componentpath = models.TextField(unique=True)
    componentname = models.TextField(unique=True)
    sortorder = models.IntegerField(blank=True, null=True, default=None)
    enabled = models.BooleanField(default=False)

    def __str__(self):
        return self.name

    def __init__(self, *args, **kwargs):
        super(SearchComponent, self).__init__(*args, **kwargs)
        if not self.searchcomponentid:
            self.searchcomponentid = uuid.uuid4()

    class Meta:
        managed = True
        db_table = "search_component"

    def get_class_module(self):
        return get_class_from_modulename(self.modulename, self.classname, settings.SEARCH_COMPONENT_LOCATIONS)

    def toJSON(self):
        from arches.app.utils.betterJSONSerializer import JSONSerializer, JSONDeserializer

        return JSONSerializer().serialize(self)


class SearchExportHistory(models.Model):
    searchexportid = models.UUIDField(primary_key=True)
    user = models.ForeignKey(User, on_delete=models.CASCADE)
    exporttime = models.DateTimeField(auto_now_add=True)
    numberofinstances = models.IntegerField()
    url = models.TextField()
    downloadfile = models.FileField(upload_to="export_deliverables", blank=True, null=True)

    def __init__(self, *args, **kwargs):
        super(SearchExportHistory, self).__init__(*args, **kwargs)
        if not self.searchexportid:
            self.searchexportid = uuid.uuid4()

    class Meta:
        managed = True
        db_table = "search_export_history"


class TileModel(models.Model):  # Tile
    """
    the data JSONField has this schema:

    values are dictionaries with n number of keys that represent nodeid's and values the value of that node instance

    .. code-block:: python

        {
            nodeid: node value,
            nodeid: node value,
            ...
        }

        {
            "20000000-0000-0000-0000-000000000002": "John",
            "20000000-0000-0000-0000-000000000003": "Smith",
            "20000000-0000-0000-0000-000000000004": "Primary"
        }

    the provisionaledits JSONField has this schema:

    values are dictionaries with n number of keys that represent nodeid's and values the value of that node instance

    .. code-block:: python

        {
            userid: {
                value: node value,
                status: "review", "approved", or "rejected"
                action: "create", "update", or "delete"
                reviewer: reviewer's user id,
                timestamp: time of last provisional change,
                reviewtimestamp: time of review
                }
            ...
        }

        {
            1: {
                "value": {
                        "20000000-0000-0000-0000-000000000002": "Jack",
                        "20000000-0000-0000-0000-000000000003": "Smith",
                        "20000000-0000-0000-0000-000000000004": "Primary"
                      },
                "status": "rejected",
                "action": "update",
                "reviewer": 8,
                "timestamp": "20180101T1500",
                "reviewtimestamp": "20180102T0800",
                },
            15: {
                "value": {
                        "20000000-0000-0000-0000-000000000002": "John",
                        "20000000-0000-0000-0000-000000000003": "Smith",
                        "20000000-0000-0000-0000-000000000004": "Secondary"
                      },
                "status": "review",
                "action": "update",
        }

    """

    tileid = models.UUIDField(primary_key=True)
    resourceinstance = models.ForeignKey(ResourceInstance, db_column="resourceinstanceid", on_delete=models.CASCADE)
    parenttile = models.ForeignKey("self", db_column="parenttileid", blank=True, null=True, on_delete=models.CASCADE)
    data = JSONField(blank=True, null=True, db_column="tiledata")
    nodegroup = models.ForeignKey(NodeGroup, db_column="nodegroupid", on_delete=models.CASCADE)
    sortorder = models.IntegerField(blank=True, null=True, default=0)
    provisionaledits = JSONField(blank=True, null=True, db_column="provisionaledits")

    class Meta:
        managed = True
        db_table = "tiles"

    def __init__(self, *args, **kwargs):
        super(TileModel, self).__init__(*args, **kwargs)
        if not self.tileid:
            self.tileid = uuid.uuid4()

    def save(self, *args, **kwargs):
        if self.sortorder is None or (self.provisionaledits is not None and self.data == {}):
            sortorder_max = TileModel.objects.filter(
                nodegroup_id=self.nodegroup_id, resourceinstance_id=self.resourceinstance_id
            ).aggregate(Max("sortorder"))["sortorder__max"]
            self.sortorder = sortorder_max + 1 if sortorder_max is not None else 0
        if not self.tileid:
            self.tileid = uuid.uuid4()
        super(TileModel, self).save(*args, **kwargs)  # Call the "real" save() method.


class Value(models.Model):
    valueid = models.UUIDField(primary_key=True)
    concept = models.ForeignKey("Concept", db_column="conceptid", on_delete=models.CASCADE)
    valuetype = models.ForeignKey(DValueType, db_column="valuetype", on_delete=models.CASCADE)
    value = models.TextField()
    language = models.ForeignKey(Language, db_column="languageid", to_field="code", blank=True, null=True, on_delete=models.CASCADE)

    def __init__(self, *args, **kwargs):
        super(Value, self).__init__(*args, **kwargs)
        if not self.valueid:
            self.valueid = uuid.uuid4()

    class Meta:
        managed = True
        db_table = "values"


class FileValue(models.Model):
    valueid = models.UUIDField(primary_key=True)
    concept = models.ForeignKey("Concept", db_column="conceptid", on_delete=models.CASCADE)
    valuetype = models.ForeignKey("DValueType", db_column="valuetype", on_delete=models.CASCADE)
    value = models.FileField(upload_to="concepts")
    language = models.ForeignKey(Language, db_column="languageid", to_field="code", blank=True, null=True, on_delete=models.CASCADE)

    def __init__(self, *args, **kwargs):
        super(FileValue, self).__init__(*args, **kwargs)
        if not self.valueid:
            self.valueid = uuid.uuid4()

    class Meta:
        managed = False
        db_table = "values"

    def geturl(self):
        if self.value is not None:
            return self.value.url
        return ""

    def getname(self):
        if self.value is not None:
            return self.value.name
        return ""


# These two event listeners auto-delete files from filesystem when they are unneeded:
# from http://stackoverflow.com/questions/16041232/django-delete-filefield
@receiver(post_delete, sender=FileValue)
def auto_delete_file_on_delete(sender, instance, **kwargs):
    """Deletes file from filesystem
    when corresponding `FileValue` object is deleted.
    """
    if instance.value.path:
        try:
            if os.path.isfile(instance.value.path):
                os.remove(instance.value.path)
        # except block added to deal with S3 file deletion
        # see comments on 2nd answer below
        # http://stackoverflow.com/questions/5372934/how-do-i-get-django-admin-to-delete-files-when-i-remove-an-object-from-the-datab
        except Exception as e:
            storage, name = instance.value.storage, instance.value.name
            storage.delete(name)


@receiver(pre_save, sender=FileValue)
def auto_delete_file_on_change(sender, instance, **kwargs):
    """Deletes file from filesystem
    when corresponding `FileValue` object is changed.
    """
    if not instance.pk:
        return False

    try:
        old_file = FileValue.objects.get(pk=instance.pk).value
    except FileValue.DoesNotExist:
        return False

    new_file = instance.value
    if not old_file == new_file:
        try:
            if os.path.isfile(old_file.value):
                os.remove(old_file.value)
        except Exception:
            return False


class Widget(models.Model):
    widgetid = models.UUIDField(primary_key=True)
    name = models.TextField(unique=True)
    component = models.TextField(unique=True)
    defaultconfig = JSONField(blank=True, null=True, db_column="defaultconfig")
    helptext = models.TextField(blank=True, null=True)
    datatype = models.TextField()

    @property
    def defaultconfig_json(self):
        json_string = json.dumps(self.defaultconfig)
        return json_string

    def __str__(self):
        return self.name

    def __init__(self, *args, **kwargs):
        super(Widget, self).__init__(*args, **kwargs)
        if not self.widgetid:
            self.widgetid = uuid.uuid4()

    class Meta:
        managed = True
        db_table = "widgets"


class Geocoder(models.Model):
    geocoderid = models.UUIDField(primary_key=True)
    name = models.TextField(unique=True)
    component = models.TextField(unique=True)
    api_key = models.TextField(blank=True, null=True)

    def __str__(self):
        return self.name

    def __init__(self, *args, **kwargs):
        super(Geocoder, self).__init__(*args, **kwargs)
        if not self.geocoderid:
            self.geocoderid = uuid.uuid4()

    class Meta:
        managed = True
        db_table = "geocoders"


class MapSource(models.Model):
    name = models.TextField(unique=True)
    source = JSONField(blank=True, null=True, db_column="source")

    def __str__(self):
        return self.name

    @property
    def source_json(self):
        json_string = json.dumps(self.source)
        return json_string

    class Meta:
        managed = True
        db_table = "map_sources"


class MapLayer(models.Model):
    maplayerid = models.UUIDField(primary_key=True)
    name = models.TextField(unique=True)
    layerdefinitions = JSONField(blank=True, null=True, db_column="layerdefinitions")
    isoverlay = models.BooleanField(default=False)
    activated = models.BooleanField(default=True)
    icon = models.TextField(default=None)
    addtomap = models.BooleanField(default=False)
    centerx = models.FloatField(blank=True, null=True)
    centery = models.FloatField(blank=True, null=True)
    zoom = models.FloatField(blank=True, null=True)
    legend = models.TextField(blank=True, null=True)
    searchonly = models.BooleanField(default=False)
    sortorder = models.IntegerField(default=0)

    @property
    def layer_json(self):
        json_string = json.dumps(self.layerdefinitions)
        return json_string

    def __str__(self):
        return self.name

    def __init__(self, *args, **kwargs):
        super(MapLayer, self).__init__(*args, **kwargs)
        if not self.maplayerid:
            self.maplayerid = uuid.uuid4()

    class Meta:
        managed = True
        ordering = ("sortorder", "name")
        db_table = "map_layers"


class GraphXMapping(models.Model):
    id = models.UUIDField(primary_key=True, serialize=False)
    graph = models.ForeignKey("GraphModel", db_column="graphid", on_delete=models.CASCADE)
    mapping = JSONField(blank=True, null=False)

    def __init__(self, *args, **kwargs):
        super(GraphXMapping, self).__init__(*args, **kwargs)
        if not self.id:
            self.id = uuid.uuid4()

    class Meta:
        managed = True
        db_table = "graphs_x_mapping_file"


class UserProfile(models.Model):
    user = models.OneToOneField(User, on_delete=models.CASCADE)
    phone = models.CharField(max_length=16, blank=True)
    encrypted_mfa_hash = models.CharField(max_length=128, null=True, blank=True)

    def is_reviewer(self):
        """DEPRECATED Use new pattern:

        from arches.app.utils.permission_backend import user_is_resource_reviewer
        is_reviewer = user_is_resource_reviewer(user)
        """
        pass

    @property
    def viewable_nodegroups(self):
        from arches.app.utils.permission_backend import get_nodegroups_by_perm

        return set(str(nodegroup.pk) for nodegroup in get_nodegroups_by_perm(self.user, ["models.read_nodegroup"], any_perm=True))

    @property
    def editable_nodegroups(self):
        from arches.app.utils.permission_backend import get_nodegroups_by_perm

        return set(str(nodegroup.pk) for nodegroup in get_nodegroups_by_perm(self.user, ["models.write_nodegroup"], any_perm=True))

    @property
    def deletable_nodegroups(self):
        from arches.app.utils.permission_backend import get_nodegroups_by_perm

        return set(str(nodegroup.pk) for nodegroup in get_nodegroups_by_perm(self.user, ["models.delete_nodegroup"], any_perm=True))

    class Meta:
        managed = True
        db_table = "user_profile"


@receiver(post_save, sender=User)
def save_profile(sender, instance, **kwargs):
    UserProfile.objects.get_or_create(user=instance)


@receiver(post_save, sender=User)
def create_permissions_for_new_users(sender, instance, created, **kwargs):
    from arches.app.models.resource import Resource

    if created:
        ct = ContentType.objects.get(app_label="models", model="resourceinstance")
        resourceInstanceIds = list(GroupObjectPermission.objects.filter(content_type=ct).values_list("object_pk", flat=True).distinct())
        for resourceInstanceId in resourceInstanceIds:
            resourceInstanceId = uuid.UUID(resourceInstanceId)
        resources = ResourceInstance.objects.filter(pk__in=resourceInstanceIds)
        assign_perm("no_access_to_resourceinstance", instance, resources)
        for resource_instance in resources:
            resource = Resource(resource_instance.resourceinstanceid)
            resource.graph_id = resource_instance.graph_id
            resource.createdtime = resource_instance.createdtime
            resource.index()


class UserXTask(models.Model):
    id = models.UUIDField(primary_key=True, serialize=False)
    taskid = models.UUIDField(serialize=False, blank=True, null=True)
    status = models.TextField(null=True, default="PENDING")
    datestart = models.DateTimeField(blank=True, null=True)
    datedone = models.DateTimeField(blank=True, null=True)
    name = models.TextField(blank=True, null=True)
    user = models.ForeignKey(User, on_delete=models.CASCADE)

    def __init__(self, *args, **kwargs):
        super(UserXTask, self).__init__(*args, **kwargs)
        if not self.id:
            self.id = uuid.uuid4()

    class Meta:
        managed = True
        db_table = "user_x_tasks"


class NotificationType(models.Model):
    """
    Creates a 'type' of notification that would be associated with a specific trigger, e.g. Search Export Complete or Package Load Complete
    Must be created manually using Django ORM or SQL.
    """

    typeid = models.UUIDField(primary_key=True, serialize=False)
    name = models.TextField(blank=True, null=True)
    emailtemplate = models.TextField(blank=True, null=True)
    emailnotify = models.BooleanField(default=False)
    webnotify = models.BooleanField(default=False)

    def __init__(self, *args, **kwargs):
        super(NotificationType, self).__init__(*args, **kwargs)
        if not self.typeid:
            self.typeid = uuid.uuid4()

    class Meta:
        managed = True
        db_table = "notification_types"


class Notification(models.Model):
    """
    A Notification instance that may optionally have a NotificationType. Can spawn N UserXNotification instances
    Must be created manually using Django ORM.
    """

    id = models.UUIDField(primary_key=True, serialize=False)
    created = models.DateTimeField(auto_now_add=True)
    # created.editable = True
    message = models.TextField(blank=True, null=True)
    context = JSONField(blank=True, null=True, default=dict)
    # TODO: Ideally validate context against a list of keys from NotificationType
    notiftype = models.ForeignKey(NotificationType, on_delete=models.CASCADE, null=True)

    def __init__(self, *args, **kwargs):
        super(Notification, self).__init__(*args, **kwargs)
        if not self.id:
            self.id = uuid.uuid4()

    class Meta:
        managed = True
        db_table = "notifications"


class UserXNotification(models.Model):
    """
    A UserXNotification instance depends on an existing Notification instance and a User.
    If its Notification instance has a NotificationType, this Type can be overriden for this particular User with a UserXNotificationType.
    Must be created manually using Django ORM.
    Only one UserXNotification created per medium of notification (e.g. emailnotify, webnotify).
    Property 'isread' refers to either webnotify or emailnotify, not both, behaves differently.
    """

    id = models.UUIDField(primary_key=True, serialize=False)
    notif = models.ForeignKey(Notification, on_delete=models.CASCADE)
    isread = models.BooleanField(default=False)
    recipient = models.ForeignKey(User, on_delete=models.CASCADE)

    def __init__(self, *args, **kwargs):
        super(UserXNotification, self).__init__(*args, **kwargs)
        if not self.id:
            self.id = uuid.uuid4()

    class Meta:
        managed = True
        db_table = "user_x_notifications"


class UserXNotificationType(models.Model):
    """
    A UserXNotificationType instance only exists as an override of an existing NotificationType and is user-specific and
    notification-settings-specific (e.g. emailnotify, webnotify, etc.)
    Can be created in UI: see arches user profile editor to create a UserXNotificationType instance against an existing NotificationTypes
    Else to create manually check 'notification_types' table in db for reference.
    UserXNotificationTypes are automatically queried and applied as filters in get() requests for UserXNotifications in views/notifications
    """

    id = models.UUIDField(primary_key=True)
    user = models.ForeignKey(User, on_delete=models.CASCADE)
    notiftype = models.ForeignKey(NotificationType, on_delete=models.CASCADE)
    emailnotify = models.BooleanField(default=False)
    webnotify = models.BooleanField(default=False)

    def __init__(self, *args, **kwargs):
        super(UserXNotificationType, self).__init__(*args, **kwargs)
        if not self.id:
            self.id = uuid.uuid4()

    class Meta:
        managed = True
        db_table = "user_x_notification_types"


@receiver(post_save, sender=UserXNotification)
def send_email_on_save(sender, instance, **kwargs):
    """Checks if a notification type needs to send an email, does so if email server exists"""

    if instance.notif.notiftype is not None and instance.isread is False:
        if UserXNotificationType.objects.filter(user=instance.recipient, notiftype=instance.notif.notiftype, emailnotify=False).exists():
            return False

        try:
            context = instance.notif.context.copy()
            text_content = render_to_string(instance.notif.notiftype.emailtemplate, context)
            html_template = get_template(instance.notif.notiftype.emailtemplate)
            html_content = html_template.render(context)
            if context["email"] == instance.recipient.email:
                email_to = instance.recipient.email
            else:
                email_to = context["email"]
            subject, from_email, to = instance.notif.notiftype.name, settings.DEFAULT_FROM_EMAIL, email_to
            msg = EmailMultiAlternatives(subject, text_content, from_email, [to])
            msg.attach_alternative(html_content, "text/html")
            msg.send()
            if instance.notif.notiftype.webnotify is not True:
                instance.isread = True
                instance.save()
        except Exception as e:
            logger = logging.getLogger(__name__)
            logger.warn("Email Server not correctly set up. See settings to configure.")

    return False


def getDataDownloadConfigDefaults():
    return dict(download=False, count=100, resources=[], custom=None)


class MapMarker(models.Model):
    name = models.TextField(unique=True)
    url = models.TextField()

    def __str__(self):
        return self.name

    class Meta:
        managed = True
        db_table = "map_markers"


class Plugin(models.Model):
    pluginid = models.UUIDField(primary_key=True)
    name = models.TextField()
    icon = models.TextField(default=None)
    component = models.TextField()
    componentname = models.TextField()
    config = JSONField(blank=True, null=True, db_column="config")
    slug = models.TextField(validators=[validate_slug], unique=True, null=True)
    sortorder = models.IntegerField(blank=True, null=True, default=None)

    def __init__(self, *args, **kwargs):
        super(Plugin, self).__init__(*args, **kwargs)
        if not self.pluginid:
            self.pluginid = uuid.uuid4()

    def __str__(self):
        return self.name

    class Meta:
        managed = True
        db_table = "plugins"


class IIIFManifestValidationError(Exception):
    def __init__(self, message, code=None):
        self.title = _("Image Service Validation Error")
        self.message = message
        self.code = code

    def __str__(self):
        return repr(self)

class IIIFManifest(models.Model):
    label = models.TextField()
    url = models.TextField()
    description = models.TextField(blank=True, null=True)
    manifest = JSONField(blank=True, null=True)
    transactionid = models.UUIDField(default=uuid.uuid4)

    def __str__(self):
        return self.label

    class Meta:
        managed = True
        db_table = "iiif_manifests"

    def delete(self, *args, **kwargs):
        all_canvases = {annotation.canvas for annotation in VwAnnotation.objects.all()}
        canvases_in_manifest = self.manifest["sequences"][0]["canvases"]
        canvas_ids = [canvas["images"][0]["resource"]["service"]["@id"] for canvas in canvases_in_manifest]
        canvases_in_use = []
        for canvas_id in canvas_ids:
            if canvas_id in all_canvases:
                canvases_in_use.append(canvas_id)
        if len(canvases_in_use) > 0:
            canvas_labels_in_use = [
                item["label"] for item in canvases_in_manifest if item["images"][0]["resource"]["service"]["@id"] in canvases_in_use
            ]
            message = _("This manifest cannot be deleted because the following canvases have resource annotations: {}").format(
                ", ".join(canvas_labels_in_use)
            )
            raise IIIFManifestValidationError(message)

        super(IIIFManifest, self).delete()


class GroupMapSettings(models.Model):
    group = models.OneToOneField(Group, on_delete=models.CASCADE)
    min_zoom = models.IntegerField(default=0)
    max_zoom = models.IntegerField(default=20)
    default_zoom = models.IntegerField(default=0)

    def __str__(self):
        return self.group.name

    class Meta:
        managed = True
        db_table = "group_map_settings"


class VwAnnotation(models.Model):
    feature_id = models.UUIDField(primary_key=True)
    tile = models.ForeignKey(TileModel, on_delete=models.DO_NOTHING, db_column="tileid")
    tiledata = JSONField()
    resourceinstance = models.ForeignKey(ResourceInstance, on_delete=models.DO_NOTHING, db_column="resourceinstanceid")
    nodegroup = models.ForeignKey(NodeGroup, on_delete=models.DO_NOTHING, db_column="nodegroupid")
    node = models.ForeignKey(Node, on_delete=models.DO_NOTHING, db_column="nodeid")
    feature = JSONField()
    canvas = models.TextField()

    def __init__(self, *args, **kwargs):
        super(VwAnnotation, self).__init__(*args, **kwargs)
        if not self.feature_id:
            self.feature_id = uuid.uuid4()

    class Meta:
        managed = False
        db_table = "vw_annotations"


class GeoJSONGeometry(models.Model):
    tile = models.ForeignKey(TileModel, on_delete=models.CASCADE, db_column="tileid")
    resourceinstance = models.ForeignKey(ResourceInstance, on_delete=models.CASCADE, db_column="resourceinstanceid")
    node = models.ForeignKey(Node, on_delete=models.CASCADE, db_column="nodeid")
    geom = models.GeometryField(srid=3857)

    class Meta:
        managed = True
        db_table = "geojson_geometries"


class ETLModule(models.Model):
    etlmoduleid = models.UUIDField(primary_key=True, default=uuid.uuid1)
    name = models.TextField()
    icon = models.TextField()
    etl_type = models.TextField()
    component = models.TextField()
    componentname = models.TextField()
    modulename = models.TextField(blank=True, null=True)
    classname = models.TextField(blank=True, null=True)
    config = JSONField(blank=True, null=True, db_column="config")
    slug = models.TextField(validators=[validate_slug], unique=True, null=True)
    description = models.TextField(blank=True, null=True)

    def __str__(self):
        return self.name

    class Meta:
        managed = True
        db_table = "etl_modules"

    def get_class_module(self):
        return get_class_from_modulename(self.modulename, self.classname, settings.ETL_MODULE_LOCATIONS)


class LoadEvent(models.Model):
    loadid = models.UUIDField(primary_key=True, serialize=False, default=uuid.uuid4)
    user = models.ForeignKey(User, on_delete=models.CASCADE)
    complete = models.BooleanField(default=False)
    successful = models.BooleanField(blank=True, null=True)
    status = models.TextField(blank=True, null=True)
    etl_module = models.ForeignKey(ETLModule, on_delete=models.CASCADE)
    load_description = models.TextField(blank=True, null=True)
    load_details = JSONField(blank=True, null=True)
    error_message = models.TextField(blank=True, null=True)
    load_start_time = models.DateTimeField(blank=True, null=True)
    load_end_time = models.DateTimeField(blank=True, null=True)
    indexed_time = models.DateTimeField(blank=True, null=True)

    class Meta:
        managed = True
        db_table = "load_event"


class LoadStaging(models.Model):
    nodegroup = models.ForeignKey(NodeGroup, db_column="nodegroupid", on_delete=models.CASCADE)
    load_event = models.ForeignKey(LoadEvent, db_column="loadid", on_delete=models.CASCADE)
    value = JSONField(blank=True, null=True, db_column="value")
    legacyid = models.TextField(blank=True, null=True)
    resourceid = models.UUIDField(serialize=False, blank=True, null=True)
    tileid = models.UUIDField(serialize=False, blank=True, null=True)
    parenttileid = models.UUIDField(serialize=False, blank=True, null=True)
    passes_validation = models.BooleanField(blank=True, null=True)
    nodegroup_depth = models.IntegerField(default=1)
    source_description = models.TextField(blank=True, null=True)
    error_message = models.TextField(blank=True, null=True)

    class Meta:
        managed = True
        db_table = "load_staging"


class LoadErrors(models.Model):
    load_event = models.ForeignKey(LoadEvent, db_column="loadid", on_delete=models.CASCADE)
    nodegroup = models.ForeignKey("NodeGroup", db_column="nodegroupid", null=True, on_delete=models.CASCADE)
    node = models.ForeignKey("Node", db_column="nodeid", null=True, on_delete=models.CASCADE)
    type = models.TextField(blank=True, null=True)
    error = models.TextField(blank=True, null=True)
    source = models.TextField(blank=True, null=True)
    error = models.TextField(blank=True, null=True)
    message = models.TextField(blank=True, null=True)
    datatype = models.TextField(blank=True, null=True)

    class Meta:
        managed = True
        db_table = "load_errors"

class SpatialView(models.Model):
    spatialviewid = models.UUIDField(primary_key=True, default=uuid.uuid1)
    schema = models.TextField(default="public")
    slug = models.TextField(
        validators=[
            RegexValidator(
                regex=r"^[a-zA-Z_]([a-zA-Z0-9_]+)$",
                message="Slug must contain only letters, numbers and hyphens, but not begin with a number.",
                code="nomatch",
            )
        ],
        unique=True,
    )
    description = models.TextField(default="arches spatial view")  # provide a description of the spatial view
    geometrynodeid = models.ForeignKey(Node, on_delete=models.CASCADE, db_column="geometrynodeid")
    ismixedgeometrytypes = models.BooleanField(default=False)
    attributenodes = JSONField(blank=True, null=True, db_column="attributenodes")
    isactive = models.BooleanField(default=True)  # the view is not created in the DB until set to active.

    def __str__(self):
        return f"{self.schema}.{self.slug}"

    class Meta:
        managed = True
        db_table = "spatial_views"<|MERGE_RESOLUTION|>--- conflicted
+++ resolved
@@ -592,13 +592,10 @@
     exportable = models.BooleanField(default=False, null=True)
     alias = models.TextField(blank=True, null=True)
     hascustomalias = models.BooleanField(default=False)
-<<<<<<< HEAD
     source_identifier = models.ForeignKey("self", db_column="source_identifier", blank=True, null=True, on_delete=models.CASCADE)
-=======
     sourcebranchpublication = models.ForeignKey(
         GraphXPublishedGraph, db_column="sourcebranchpublicationid", blank=True, null=True, on_delete=models.SET_NULL
     )
->>>>>>> 98b974ac
 
     def get_child_nodes_and_edges(self):
         """
