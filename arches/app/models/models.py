# This is an auto-generated Django model module.
# You'll have to do the following manually to clean this up:
#   * Rearrange models' order
#   * Make sure each model has one field with primary_key=True
#   * Remove `managed = False` lines if you wish to allow Django to create, modify, and delete the table
# Feel free to rename the models, but don't rename db_table values or field names.
#
# Also note: You'll have to insert the output of 'django-admin sqlcustom [app_label]'
# into your database.


import os
import json
import uuid
import datetime
import logging

import django.utils.timezone
from arches.app.utils.module_importer import get_class_from_modulename
from arches.app.models.fields.i18n import I18n_TextField, I18n_JSONField
from arches.app.utils import import_class_from_string
from django.contrib.gis.db import models
from django.db.models import JSONField
from django.core.cache import caches
from django.core.mail import EmailMultiAlternatives
from django.template.loader import get_template, render_to_string
from django.core.validators import RegexValidator
from django.db.models import Q, Max
from django.db.models.signals import post_delete, pre_save, post_save
from django.dispatch import receiver
from django.utils import translation
from django.utils.translation import gettext as _
from django.contrib.auth.models import User
from django.contrib.auth.models import Group
from django.contrib.contenttypes.models import ContentType
from django.core.validators import validate_slug
from guardian.models import GroupObjectPermission
from guardian.shortcuts import assign_perm

# can't use "arches.app.models.system_settings.SystemSettings" because of circular refernce issue
# so make sure the only settings we use in this file are ones that are static (fixed at run time)
from django.conf import settings


class BulkIndexQueue(models.Model):
    resourceinstanceid = models.UUIDField(primary_key=True, unique=True)
    createddate = models.DateTimeField(auto_now_add=True, blank=True)

    class Meta:
        managed = True
        db_table = "bulk_index_queue"


class CardModel(models.Model):
    cardid = models.UUIDField(primary_key=True)
    name = I18n_TextField(blank=True, null=True)
    description = I18n_TextField(blank=True, null=True)
    instructions = I18n_TextField(blank=True, null=True)
    cssclass = models.TextField(blank=True, null=True)
    helpenabled = models.BooleanField(default=False)
    helptitle = I18n_TextField(blank=True, null=True)
    helptext = I18n_TextField(blank=True, null=True)
    nodegroup = models.ForeignKey("NodeGroup", db_column="nodegroupid", on_delete=models.CASCADE)
    graph = models.ForeignKey("GraphModel", db_column="graphid", on_delete=models.CASCADE)
    active = models.BooleanField(default=True)
    visible = models.BooleanField(default=True)
    sortorder = models.IntegerField(blank=True, null=True, default=None)
    component = models.ForeignKey(
        "CardComponent", db_column="componentid", default=uuid.UUID("f05e4d3a-53c1-11e8-b0ea-784f435179ea"), on_delete=models.SET_DEFAULT
    )
    config = JSONField(blank=True, null=True, db_column="config")

    def is_editable(self):
        if settings.OVERRIDE_RESOURCE_MODEL_LOCK is True:
            return True
        else:
            return not TileModel.objects.filter(nodegroup=self.nodegroup).exists()

    def __init__(self, *args, **kwargs):
        super(CardModel, self).__init__(*args, **kwargs)
        if not self.cardid:
            self.cardid = uuid.uuid4()
        if isinstance(self.cardid, str):
            self.cardid = uuid.UUID(self.cardid)

    class Meta:
        managed = True
        db_table = "cards"


class ConstraintModel(models.Model):
    constraintid = models.UUIDField(primary_key=True)
    uniquetoallinstances = models.BooleanField(default=False)
    card = models.ForeignKey("CardModel", db_column="cardid", on_delete=models.CASCADE)
    nodes = models.ManyToManyField(to="Node", through="ConstraintXNode")

    def __init__(self, *args, **kwargs):
        super(ConstraintModel, self).__init__(*args, **kwargs)
        if not self.constraintid:
            self.constraintid = uuid.uuid4()

    class Meta:
        managed = True
        db_table = "card_constraints"


class ConstraintXNode(models.Model):
    id = models.UUIDField(primary_key=True, serialize=False)
    constraint = models.ForeignKey("ConstraintModel", on_delete=models.CASCADE, db_column="constraintid")
    node = models.ForeignKey("Node", on_delete=models.CASCADE, db_column="nodeid")

    def __init__(self, *args, **kwargs):
        super(ConstraintXNode, self).__init__(*args, **kwargs)
        if not self.id:
            self.id = uuid.uuid4()

    class Meta:
        managed = True
        db_table = "constraints_x_nodes"


class CardComponent(models.Model):
    componentid = models.UUIDField(primary_key=True)
    name = models.TextField(blank=True, null=True)
    description = models.TextField(blank=True, null=True)
    component = models.TextField()
    componentname = models.TextField()
    defaultconfig = JSONField(blank=True, null=True, db_column="defaultconfig")

    @property
    def defaultconfig_json(self):
        json_string = json.dumps(self.defaultconfig)
        return json_string

    def __init__(self, *args, **kwargs):
        super(CardComponent, self).__init__(*args, **kwargs)
        if not self.componentid:
            self.componentid = uuid.uuid4()

    class Meta:
        managed = True
        db_table = "card_components"


class CardXNodeXWidget(models.Model):
    id = models.UUIDField(primary_key=True)
    node = models.ForeignKey("Node", db_column="nodeid", on_delete=models.CASCADE)
    card = models.ForeignKey("CardModel", db_column="cardid", on_delete=models.CASCADE)
    widget = models.ForeignKey("Widget", db_column="widgetid", on_delete=models.CASCADE)
    config = I18n_JSONField(blank=True, null=True, db_column="config")
    label = I18n_TextField(blank=True, null=True)
    visible = models.BooleanField(default=True)
    sortorder = models.IntegerField(blank=True, null=True, default=None)

    def __init__(self, *args, **kwargs):
        super(CardXNodeXWidget, self).__init__(*args, **kwargs)
        if not self.id:
            self.id = uuid.uuid4()

    class Meta:
        managed = True
        db_table = "cards_x_nodes_x_widgets"
        unique_together = (("node", "card", "widget"),)


class Concept(models.Model):
    conceptid = models.UUIDField(primary_key=True)
    nodetype = models.ForeignKey("DNodeType", db_column="nodetype", on_delete=models.CASCADE)
    legacyoid = models.TextField(unique=True)

    def __init__(self, *args, **kwargs):
        super(Concept, self).__init__(*args, **kwargs)
        if not self.conceptid:
            self.conceptid = uuid.uuid4()

    class Meta:
        managed = True
        db_table = "concepts"


class DDataType(models.Model):
    datatype = models.TextField(primary_key=True)
    iconclass = models.TextField()
    modulename = models.TextField(blank=True, null=True)
    classname = models.TextField(blank=True, null=True)
    defaultwidget = models.ForeignKey(db_column="defaultwidget", to="models.Widget", null=True, on_delete=models.SET_NULL)
    defaultconfig = I18n_JSONField(blank=True, null=True, db_column="defaultconfig")
    configcomponent = models.TextField(blank=True, null=True)
    configname = models.TextField(blank=True, null=True)
    issearchable = models.BooleanField(default=False, null=True)
    isgeometric = models.BooleanField()

    def __str__(self):
        return self.datatype

    class Meta:
        managed = True
        db_table = "d_data_types"


class DNodeType(models.Model):
    nodetype = models.TextField(primary_key=True)
    namespace = models.TextField()

    class Meta:
        managed = True
        db_table = "d_node_types"


class DRelationType(models.Model):
    relationtype = models.TextField(primary_key=True)
    category = models.TextField()
    namespace = models.TextField()

    class Meta:
        managed = True
        db_table = "d_relation_types"


class DValueType(models.Model):
    valuetype = models.TextField(primary_key=True)
    category = models.TextField(blank=True, null=True)
    description = models.TextField(blank=True, null=True)
    namespace = models.TextField()
    datatype = models.TextField(blank=True, null=True)

    class Meta:
        managed = True
        db_table = "d_value_types"


class Edge(models.Model):
    edgeid = models.UUIDField(primary_key=True)
    name = models.TextField(blank=True, null=True)
    description = models.TextField(blank=True, null=True)
    ontologyproperty = models.TextField(blank=True, null=True)
    domainnode = models.ForeignKey("Node", db_column="domainnodeid", related_name="edge_domains", on_delete=models.CASCADE)
    rangenode = models.ForeignKey("Node", db_column="rangenodeid", related_name="edge_ranges", on_delete=models.CASCADE)
    graph = models.ForeignKey("GraphModel", db_column="graphid", blank=True, null=True, on_delete=models.CASCADE)

    def __init__(self, *args, **kwargs):
        super(Edge, self).__init__(*args, **kwargs)
        if not self.edgeid:
            self.edgeid = uuid.uuid4()
        if isinstance(self.edgeid, str):
            self.edgeid = uuid.UUID(self.edgeid)

    class Meta:
        managed = True
        db_table = "edges"
        unique_together = (("rangenode", "domainnode"),)


class EditLog(models.Model):
    editlogid = models.UUIDField(primary_key=True)
    transactionid = models.UUIDField(default=uuid.uuid1)
    resourcedisplayname = models.TextField(blank=True, null=True)
    resourceclassid = models.TextField(blank=True, null=True)
    resourceinstanceid = models.TextField(blank=True, null=True)
    nodegroupid = models.TextField(blank=True, null=True)
    tileinstanceid = models.TextField(blank=True, null=True)
    edittype = models.TextField(blank=True, null=True)
    newvalue = JSONField(blank=True, null=True, db_column="newvalue")
    oldvalue = JSONField(blank=True, null=True, db_column="oldvalue")
    newprovisionalvalue = JSONField(blank=True, null=True, db_column="newprovisionalvalue")
    oldprovisionalvalue = JSONField(blank=True, null=True, db_column="oldprovisionalvalue")
    timestamp = models.DateTimeField(blank=True, null=True)
    userid = models.TextField(blank=True, null=True)
    user_firstname = models.TextField(blank=True, null=True)
    user_lastname = models.TextField(blank=True, null=True)
    user_email = models.TextField(blank=True, null=True)
    user_username = models.TextField(blank=True, null=True)
    provisional_userid = models.TextField(blank=True, null=True)
    provisional_user_username = models.TextField(blank=True, null=True)
    provisional_edittype = models.TextField(blank=True, null=True)
    note = models.TextField(blank=True, null=True)

    def __init__(self, *args, **kwargs):
        super(EditLog, self).__init__(*args, **kwargs)
        if not self.editlogid:
            self.editlogid = uuid.uuid4()

    class Meta:
        managed = True
        db_table = "edit_log"
        indexes = [
            models.Index(fields=["transactionid"]),
        ]


class ExternalOauthToken(models.Model):
    token_id = models.UUIDField(primary_key=True, serialize=False, unique=True)
    user = models.ForeignKey(db_column="userid", null=False, on_delete=models.CASCADE, to=settings.AUTH_USER_MODEL)
    id_token = models.TextField()
    access_token_expiration = models.DateTimeField()
    access_token = models.TextField()
    refresh_token = models.TextField(null=True)
    created = models.DateTimeField(auto_now_add=True)
    updated = models.DateTimeField(auto_now=True)

    def __init__(self, *args, **kwargs):
        super(ExternalOauthToken, self).__init__(*args, **kwargs)
        if not self.token_id:
            self.token_id = uuid.uuid4()

    class Meta:
        managed = True
        db_table = "external_oauth_tokens"


class ResourceRevisionLog(models.Model):
    logid = models.UUIDField(primary_key=True)
    resourceid = models.UUIDField(default=uuid.uuid1)
    revisionid = models.TextField(null=False)  # not a ForeignKey so we can track deletions
    synctimestamp = models.DateTimeField(auto_now_add=True, null=False)
    action = models.TextField(blank=True, null=True)

    def __init__(self, *args, **kwargs):
        super(ResourceRevisionLog, self).__init__(*args, **kwargs)
        if not self.logid:
            self.logid = uuid.uuid4()

    class Meta:
        managed = True
        db_table = "resource_revision_log"


class File(models.Model):
    fileid = models.UUIDField(primary_key=True)
    path = models.FileField(upload_to=import_class_from_string(settings.FILENAME_GENERATOR))
    tile = models.ForeignKey("TileModel", db_column="tileid", null=True, on_delete=models.CASCADE)

    def __init__(self, *args, **kwargs):
        super(File, self).__init__(*args, **kwargs)
        if not self.fileid:
            self.fileid = uuid.uuid4()

    class Meta:
        managed = True
        db_table = "files"


class TempFile(models.Model):
    fileid = models.UUIDField(primary_key=True)
    path = models.FileField(upload_to="archestemp")
    created = models.DateTimeField(auto_now_add=True)
    source = models.TextField()

    def __init__(self, *args, **kwargs):
        super(TempFile, self).__init__(*args, **kwargs)
        if not self.fileid:
            self.fileid = uuid.uuid4()

    class Meta:
        managed = True
        db_table = "files_temporary"

# These two event listeners auto-delete files from filesystem when they are unneeded:
# from http://stackoverflow.com/questions/16041232/django-delete-filefield
@receiver(post_delete, sender=File)
def delete_file_on_delete(sender, instance, **kwargs):
    """Deletes file from filesystem
    when corresponding `File` object is deleted.
    """

    if instance.path:
        try:
            if os.path.isfile(instance.path.path):
                os.remove(instance.path.path)
        # except block added to deal with S3 file deletion
        # see comments on 2nd answer below
        # http://stackoverflow.com/questions/5372934/how-do-i-get-django-admin-to-delete-files-when-i-remove-an-object-from-the-datab
        except Exception as e:
            storage, name = instance.path.storage, instance.path.name
            storage.delete(name)


@receiver(pre_save, sender=File)
def delete_file_on_change(sender, instance, **kwargs):
    """Deletes file from filesystem
    when corresponding `File` object is changed.
    """
    if not instance.pk:
        return False

    try:
        old_file = File.objects.get(pk=instance.pk).path
    except File.DoesNotExist:
        return False

    new_file = instance.path
    if not old_file == new_file:
        try:
            if os.path.isfile(old_file.path):
                os.remove(old_file.path)
        except Exception:
            return False


class Function(models.Model):
    functionid = models.UUIDField(primary_key=True)
    name = models.TextField(blank=True, null=True)
    functiontype = models.TextField(blank=True, null=True)
    description = models.TextField(blank=True, null=True)
    defaultconfig = JSONField(blank=True, null=True)
    modulename = models.TextField(blank=True, null=True)
    classname = models.TextField(blank=True, null=True)
    component = models.TextField(blank=True, null=True)

    def __init__(self, *args, **kwargs):
        super(Function, self).__init__(*args, **kwargs)
        if not self.functionid:
            self.functionid = uuid.uuid4()

    class Meta:
        managed = True
        db_table = "functions"

    @property
    def defaultconfig_json(self):
        json_string = json.dumps(self.defaultconfig)
        return json_string

    def get_class_module(self):
        return get_class_from_modulename(self.modulename, self.classname, settings.FUNCTION_LOCATIONS)


class FunctionXGraph(models.Model):
    id = models.UUIDField(primary_key=True, serialize=False)
    function = models.ForeignKey("Function", on_delete=models.CASCADE, db_column="functionid")
    graph = models.ForeignKey("GraphModel", on_delete=models.CASCADE, db_column="graphid")
    config = JSONField(blank=True, null=True)

    def __init__(self, *args, **kwargs):
        super(FunctionXGraph, self).__init__(*args, **kwargs)
        if not self.id:
            self.id = uuid.uuid4()

    class Meta:
        managed = True
        db_table = "functions_x_graphs"
        unique_together = ("function", "graph")

class GraphModel(models.Model):
    graphid = models.UUIDField(primary_key=True)
    name = I18n_TextField(blank=True, null=True)
    description = I18n_TextField(blank=True, null=True)
    deploymentfile = models.TextField(blank=True, null=True)
    author = models.TextField(blank=True, null=True)
    deploymentdate = models.DateTimeField(blank=True, null=True)
    version = models.TextField(blank=True, null=True)
    isresource = models.BooleanField()
    iconclass = models.TextField(blank=True, null=True)
    color = models.TextField(blank=True, null=True)
    subtitle = I18n_TextField(blank=True, null=True)
    ontology = models.ForeignKey(
        "Ontology", db_column="ontologyid", related_name="graphs", null=True, blank=True, on_delete=models.SET_NULL
    )
    functions = models.ManyToManyField(to="Function", through="FunctionXGraph")
    jsonldcontext = models.TextField(blank=True, null=True)
    template = models.ForeignKey(
        "ReportTemplate", db_column="templateid", default="50000000-0000-0000-0000-000000000001", on_delete=models.SET_DEFAULT
    )
    config = JSONField(db_column="config", default=dict)
    slug = models.TextField(validators=[validate_slug], unique=True, null=True)
    publication = models.ForeignKey("GraphXPublishedGraph", db_column="publicationid", null=True, on_delete=models.SET_NULL)

    @property
    def disable_instance_creation(self):
        if not self.isresource:
            return _("Only resource models may be edited - branches are not editable")
        if not self.publication:
            return _("This Model is currently unpublished and not available for instance creation.")
        return False

    def is_editable(self):
        if settings.OVERRIDE_RESOURCE_MODEL_LOCK == True:
            return True
        elif self.isresource:
            return not ResourceInstance.objects.filter(graph_id=self.graphid).exists()
        else:
            return True

    def get_published_graph(self, language=None):
        if not language:
            language = translation.get_language()

        try:
            graph = PublishedGraph.objects.get(publication=self.publication, language=language)
        except PublishedGraph.DoesNotExist:
            graph = None

        return graph

    def __str__(self):
        return str(self.name)

    def __init__(self, *args, **kwargs):
        super(GraphModel, self).__init__(*args, **kwargs)
        if not self.graphid:
            self.graphid = uuid.uuid4()

    class Meta:
        managed = True
        db_table = "graphs"


class GraphXPublishedGraph(models.Model):
    publicationid = models.UUIDField(primary_key=True, serialize=False, default=uuid.uuid1)
    notes = models.TextField(blank=True, null=True)
    graph = models.ForeignKey(GraphModel, db_column="graphid", on_delete=models.CASCADE)
    user = models.ForeignKey(User, db_column="userid", null=True, on_delete=models.CASCADE)
    published_time = models.DateTimeField(default=datetime.datetime.now, null=False)

    class Meta:
        managed = True
        db_table = "graphs_x_published_graphs"


class Icon(models.Model):
    id = models.AutoField(primary_key=True)
    name = models.TextField(blank=True, null=True)
    cssclass = models.TextField(blank=True, null=True)

    class Meta:
        managed = True
        db_table = "icons"


class Language(models.Model):
    LEFT_TO_RIGHT = "ltr"
    RIGHT_TO_LEFT = "rtl"
    LANGUAGE_DIRECTION_CHOICES = [(LEFT_TO_RIGHT, "Left to Right"), (RIGHT_TO_LEFT, "Right to Left")]

    SYSTEM_SCOPE = "system"
    DATA_SCOPE = "data"
    SCOPE_CHOICES = [(SYSTEM_SCOPE, "System Scope"), (DATA_SCOPE, "Data Scope")]
    id = models.AutoField(primary_key=True)
    code = models.TextField(unique=True)  # ISO639 code
    name = models.TextField()
    default_direction = models.TextField(choices=LANGUAGE_DIRECTION_CHOICES, default=LEFT_TO_RIGHT)
    scope = models.TextField(choices=SCOPE_CHOICES, default=SYSTEM_SCOPE)
    isdefault = models.BooleanField(default=False, blank=True)

    def __str__(self):
        return self.name

    class Meta:
        managed = True
        db_table = "languages"


class NodeGroup(models.Model):
    nodegroupid = models.UUIDField(primary_key=True)
    legacygroupid = models.TextField(blank=True, null=True)
    cardinality = models.TextField(blank=True, default="1")
    parentnodegroup = models.ForeignKey(
        "self", db_column="parentnodegroupid", blank=True, null=True, on_delete=models.CASCADE
    )  # Allows nodegroups within nodegroups

    def __init__(self, *args, **kwargs):
        super(NodeGroup, self).__init__(*args, **kwargs)
        if not self.nodegroupid:
            self.nodegroupid = uuid.uuid4()

    class Meta:
        managed = True
        db_table = "node_groups"

        default_permissions = ()
        permissions = (
            ("read_nodegroup", "Read"),
            ("write_nodegroup", "Create/Update"),
            ("delete_nodegroup", "Delete"),
            ("no_access_to_nodegroup", "No Access"),
        )


class Node(models.Model):
    """
    Name is unique across all resources because it ties a node to values within tiles. Recommend prepending resource class to node name.

    """

    def __init__(self, *args, **kwargs):
        super(Node, self).__init__(*args, **kwargs)
        if not self.id:
            self.id = uuid.uuid4()
        if isinstance(self.id, str):
            self.id = uuid.UUID(self.id)

    nodeid = models.UUIDField(primary_key=True)
    name = models.TextField()
    description = models.TextField(blank=True, null=True)
    istopnode = models.BooleanField()
    ontologyclass = models.TextField(blank=True, null=True)
    datatype = models.TextField()
    nodegroup = models.ForeignKey(NodeGroup, db_column="nodegroupid", blank=True, null=True, on_delete=models.CASCADE)
    graph = models.ForeignKey(GraphModel, db_column="graphid", blank=True, null=True, on_delete=models.CASCADE)
    config = I18n_JSONField(blank=True, null=True, db_column="config")
    issearchable = models.BooleanField(default=True)
    isrequired = models.BooleanField(default=False)
    sortorder = models.IntegerField(blank=True, null=True, default=0)
    fieldname = models.TextField(blank=True, null=True)
    exportable = models.BooleanField(default=False, null=True)
    alias = models.TextField(blank=True, null=True)
    hascustomalias = models.BooleanField(default=False)
    sourcebranchpublication = models.ForeignKey(
        GraphXPublishedGraph, db_column="sourcebranchpublicationid", blank=True, null=True, on_delete=models.SET_NULL
    )

    def get_child_nodes_and_edges(self):
        """
        gather up the child nodes and edges of this node

        returns a tuple of nodes and edges

        """
        nodes = []
        edges = []
        for edge in Edge.objects.filter(domainnode=self):
            nodes.append(edge.rangenode)
            edges.append(edge)

            child_nodes, child_edges = edge.rangenode.get_child_nodes_and_edges()
            nodes.extend(child_nodes)
            edges.extend(child_edges)
        return (nodes, edges)

    def get_direct_child_nodes(self):
        """
        gets all child nodes exactly one level lower in graph

        returns a list of nodes
        """
        return [edge.rangenode for edge in Edge.objects.filter(domainnode=self)]

    @property
    def is_collector(self):
        return str(self.nodeid) == str(self.nodegroup_id) and self.nodegroup_id is not None

    def is_editable(self):
        if settings.OVERRIDE_RESOURCE_MODEL_LOCK is True:
            return True
        else:
            return not TileModel.objects.filter(nodegroup=self.nodegroup).exists()

    def get_relatable_resources(self):
        relatable_resource_ids = [
            r2r.resourceclassfrom
            for r2r in Resource2ResourceConstraint.objects.filter(resourceclassto_id=self.nodeid)
            if r2r.resourceclassfrom is not None
        ]
        relatable_resource_ids = relatable_resource_ids + [
            r2r.resourceclassto
            for r2r in Resource2ResourceConstraint.objects.filter(resourceclassfrom_id=self.nodeid)
            if r2r.resourceclassto is not None
        ]
        return relatable_resource_ids

    def set_relatable_resources(self, new_ids):
        old_ids = [res.nodeid for res in self.get_relatable_resources()]
        for old_id in old_ids:
            if old_id not in new_ids:
                Resource2ResourceConstraint.objects.filter(
                    Q(resourceclassto_id=self.nodeid) | Q(resourceclassfrom_id=self.nodeid),
                    Q(resourceclassto_id=old_id) | Q(resourceclassfrom_id=old_id),
                ).delete()
        for new_id in new_ids:
            if new_id not in old_ids:
                new_r2r = Resource2ResourceConstraint.objects.create(resourceclassfrom_id=self.nodeid, resourceclassto_id=new_id)
                new_r2r.save()

    def __init__(self, *args, **kwargs):
        super(Node, self).__init__(*args, **kwargs)
        if not self.nodeid:
            self.nodeid = uuid.uuid4()

    class Meta:
        managed = True
        db_table = "nodes"
        constraints = [
            models.UniqueConstraint(fields=["name", "nodegroup"], name="unique_nodename_nodegroup"),
            models.UniqueConstraint(fields=["alias", "graph"], name="unique_alias_graph"),
        ]


@receiver(post_save, sender=Node)
def clear_user_permission_cache(sender, instance, **kwargs):
    user_permission_cache = caches["user_permission"]

    if user_permission_cache:
        user_permission_cache.clear()


class Ontology(models.Model):
    ontologyid = models.UUIDField(primary_key=True)
    name = models.TextField()
    version = models.TextField()
    path = models.TextField(null=True, blank=True)
    namespaces = JSONField(null=True, blank=True)
    parentontology = models.ForeignKey(
        "Ontology", db_column="parentontologyid", related_name="extensions", null=True, blank=True, on_delete=models.CASCADE
    )

    def __init__(self, *args, **kwargs):
        super(Ontology, self).__init__(*args, **kwargs)
        if not self.ontologyid:
            self.ontologyid = uuid.uuid4()

    class Meta:
        managed = True
        db_table = "ontologies"


class OntologyClass(models.Model):
    """
    the target JSONField has this schema:

    values are dictionaries with 2 properties, 'down' and 'up' and within each of those another 2 properties,
    'ontology_property' and 'ontology_classes'

    "down" assumes a known domain class, while "up" assumes a known range class

    .. code-block:: python

        "down":[
            {
                "ontology_property": "P1_is_identified_by",
                "ontology_classes": [
                    "E51_Contact_Point",
                    "E75_Conceptual_Object_Appellation",
                    "E42_Identifier",
                    "E45_Address",
                    "E41_Appellation",
                    ....
                ]
            }
        ]
        "up":[
                "ontology_property": "P1i_identifies",
                "ontology_classes": [
                    "E51_Contact_Point",
                    "E75_Conceptual_Object_Appellation",
                    "E42_Identifier"
                    ....
                ]
            }
        ]

    """

    ontologyclassid = models.UUIDField(primary_key=True)
    source = models.TextField()
    target = JSONField(null=True)
    ontology = models.ForeignKey("Ontology", db_column="ontologyid", related_name="ontologyclasses", on_delete=models.CASCADE)

    def __init__(self, *args, **kwargs):
        super(OntologyClass, self).__init__(*args, **kwargs)
        if not self.ontologyclassid:
            self.ontologyclassid = uuid.uuid4()

    class Meta:
        managed = True
        db_table = "ontologyclasses"
        unique_together = (("source", "ontology"),)


class PublishedGraph(models.Model):
    language = models.ForeignKey(Language, db_column="languageid", to_field="code", blank=True, null=True, on_delete=models.CASCADE)
    publication = models.ForeignKey(GraphXPublishedGraph, db_column="publicationid", on_delete=models.CASCADE)
    serialized_graph = models.JSONField(blank=True, null=True, db_column="serialized_graph")

    class Meta:
        managed = True
        db_table = "published_graphs"


class Relation(models.Model):
    conceptfrom = models.ForeignKey(Concept, db_column="conceptidfrom", related_name="relation_concepts_from", on_delete=models.CASCADE)
    conceptto = models.ForeignKey(Concept, db_column="conceptidto", related_name="relation_concepts_to", on_delete=models.CASCADE)
    relationtype = models.ForeignKey(DRelationType, db_column="relationtype", on_delete=models.CASCADE)
    relationid = models.UUIDField(primary_key=True)

    def __init__(self, *args, **kwargs):
        super(Relation, self).__init__(*args, **kwargs)
        if not self.relationid:
            self.relationid = uuid.uuid4()

    class Meta:
        managed = True
        db_table = "relations"
        unique_together = (("conceptfrom", "conceptto", "relationtype"),)


class ReportTemplate(models.Model):
    templateid = models.UUIDField(primary_key=True)
    preload_resource_data = models.BooleanField(default=True)
    name = models.TextField(blank=True, null=True)
    description = models.TextField(blank=True, null=True)
    component = models.TextField()
    componentname = models.TextField()
    defaultconfig = JSONField(blank=True, null=True, db_column="defaultconfig")

    @property
    def defaultconfig_json(self):
        json_string = json.dumps(self.defaultconfig)
        return json_string

    def __init__(self, *args, **kwargs):
        super(ReportTemplate, self).__init__(*args, **kwargs)
        if not self.templateid:
            self.templateid = uuid.uuid4()

    class Meta:
        managed = True
        db_table = "report_templates"


class Resource2ResourceConstraint(models.Model):
    resource2resourceid = models.UUIDField(primary_key=True)
    resourceclassfrom = models.ForeignKey(
        Node,
        db_column="resourceclassfrom",
        blank=True,
        null=True,
        related_name="resxres_contstraint_classes_from",
        on_delete=models.SET_NULL,
    )
    resourceclassto = models.ForeignKey(
        Node, db_column="resourceclassto", blank=True, null=True, related_name="resxres_contstraint_classes_to", on_delete=models.SET_NULL
    )

    def __init__(self, *args, **kwargs):
        super(Resource2ResourceConstraint, self).__init__(*args, **kwargs)
        if not self.resource2resourceid:
            self.resource2resourceid = uuid.uuid4()

    class Meta:
        managed = True
        db_table = "resource_2_resource_constraints"


class ResourceXResource(models.Model):
    resourcexid = models.UUIDField(primary_key=True)
    resourceinstanceidfrom = models.ForeignKey(
        "ResourceInstance",
        db_column="resourceinstanceidfrom",
        blank=True,
        null=True,
        related_name="resxres_resource_instance_ids_from",
        on_delete=models.CASCADE,
        db_constraint=False,
    )
    resourceinstancefrom_graphid = models.ForeignKey(
        "GraphModel",
        db_column="resourceinstancefrom_graphid",
        blank=True,
        null=True,
        related_name="resxres_resource_instance_fom_graph_id",
        on_delete=models.CASCADE,
        db_constraint=False,
    )
    resourceinstanceidto = models.ForeignKey(
        "ResourceInstance",
        db_column="resourceinstanceidto",
        blank=True,
        null=True,
        related_name="resxres_resource_instance_ids_to",
        on_delete=models.CASCADE,
        db_constraint=False,
    )
    resourceinstanceto_graphid = models.ForeignKey(
        "GraphModel",
        db_column="resourceinstanceto_graphid",
        blank=True,
        null=True,
        related_name="resxres_resource_instance_to_graph_id",
        on_delete=models.CASCADE,
        db_constraint=False,
    )

    notes = models.TextField(blank=True, null=True)
    relationshiptype = models.TextField(blank=True, null=True)
    inverserelationshiptype = models.TextField(blank=True, null=True)
    tileid = models.ForeignKey(
        "TileModel",
        db_column="tileid",
        blank=True,
        null=True,
        related_name="resxres_tile_id",
        on_delete=models.CASCADE,
    )
    nodeid = models.ForeignKey(
        "Node",
        db_column="nodeid",
        blank=True,
        null=True,
        related_name="resxres_node_id",
        on_delete=models.CASCADE,
    )
    datestarted = models.DateField(blank=True, null=True)
    dateended = models.DateField(blank=True, null=True)
    created = models.DateTimeField()
    modified = models.DateTimeField()

    def delete(self, *args, **kwargs):
        # update the resource-instance tile by removing any references to a deleted resource
        deletedResourceId = kwargs.pop("deletedResourceId", None)
        if deletedResourceId and self.tileid and self.nodeid:
            newTileData = []
            data = self.tileid.data[str(self.nodeid_id)]
            if type(data) != list:
                data = [data]
            for relatedresourceItem in data:
                if relatedresourceItem:
                    if relatedresourceItem["resourceId"] != str(deletedResourceId):
                        newTileData.append(relatedresourceItem)
            self.tileid.data[str(self.nodeid_id)] = newTileData
            self.tileid.save()

        super(ResourceXResource, self).delete()

    def save(self, *args, **kwargs):
        # during package/csv load the ResourceInstance models are not always available
        try:
            self.resourceinstancefrom_graphid = self.resourceinstanceidfrom.graph
        except:
            pass

        try:
            self.resourceinstanceto_graphid = self.resourceinstanceidto.graph
        except:
            pass

        if not self.created:
            self.created = datetime.datetime.now()
        self.modified = datetime.datetime.now()

        super(ResourceXResource, self).save()

    def __init__(self, *args, **kwargs):
        super(ResourceXResource, self).__init__(*args, **kwargs)
        if not self.resourcexid:
            self.resourcexid = uuid.uuid4()

    class Meta:
        managed = True
        db_table = "resource_x_resource"


class ResourceInstance(models.Model):
    resourceinstanceid = models.UUIDField(primary_key=True)
    graph = models.ForeignKey(GraphModel, db_column="graphid", on_delete=models.CASCADE)
    graph_publication = models.ForeignKey(GraphXPublishedGraph, null=True, db_column="graphpublicationid", on_delete=models.PROTECT)
    name = I18n_TextField(blank=True, null=True)
    descriptors = models.JSONField(blank=True, null=True)
    legacyid = models.TextField(blank=True, unique=True, null=True)
    createdtime = models.DateTimeField(auto_now_add=True)

    def save(self, *args, **kwargs):
        try:
            self.graph_publication = self.graph.publication
        except ResourceInstance.graph.RelatedObjectDoesNotExist:
            pass
        super(ResourceInstance, self).save()

    def __init__(self, *args, **kwargs):
        super(ResourceInstance, self).__init__(*args, **kwargs)
        if not self.resourceinstanceid:
            self.resourceinstanceid = uuid.uuid4()

    class Meta:
        managed = True
        db_table = "resource_instances"
        permissions = (("no_access_to_resourceinstance", "No Access"),)


class SearchComponent(models.Model):
    searchcomponentid = models.UUIDField(primary_key=True)
    name = models.TextField()
    icon = models.TextField(default=None)
    modulename = models.TextField(blank=True, null=True)
    classname = models.TextField(blank=True, null=True)
    type = models.TextField()
    componentpath = models.TextField(unique=True)
    componentname = models.TextField(unique=True)
    sortorder = models.IntegerField(blank=True, null=True, default=None)
    enabled = models.BooleanField(default=False)

    def __str__(self):
        return self.name

    def __init__(self, *args, **kwargs):
        super(SearchComponent, self).__init__(*args, **kwargs)
        if not self.searchcomponentid:
            self.searchcomponentid = uuid.uuid4()

    class Meta:
        managed = True
        db_table = "search_component"

    def get_class_module(self):
        return get_class_from_modulename(self.modulename, self.classname, settings.SEARCH_COMPONENT_LOCATIONS)

    def toJSON(self):
        from arches.app.utils.betterJSONSerializer import JSONSerializer, JSONDeserializer

        return JSONSerializer().serialize(self)


class SearchExportHistory(models.Model):
    searchexportid = models.UUIDField(primary_key=True)
    user = models.ForeignKey(User, on_delete=models.CASCADE)
    exporttime = models.DateTimeField(auto_now_add=True)
    numberofinstances = models.IntegerField()
    url = models.TextField()
    downloadfile = models.FileField(upload_to="export_deliverables", blank=True, null=True)

    def __init__(self, *args, **kwargs):
        super(SearchExportHistory, self).__init__(*args, **kwargs)
        if not self.searchexportid:
            self.searchexportid = uuid.uuid4()

    class Meta:
        managed = True
        db_table = "search_export_history"


class TileModel(models.Model):  # Tile
    """
    the data JSONField has this schema:

    values are dictionaries with n number of keys that represent nodeid's and values the value of that node instance

    .. code-block:: python

        {
            nodeid: node value,
            nodeid: node value,
            ...
        }

        {
            "20000000-0000-0000-0000-000000000002": "John",
            "20000000-0000-0000-0000-000000000003": "Smith",
            "20000000-0000-0000-0000-000000000004": "Primary"
        }

    the provisionaledits JSONField has this schema:

    values are dictionaries with n number of keys that represent nodeid's and values the value of that node instance

    .. code-block:: python

        {
            userid: {
                value: node value,
                status: "review", "approved", or "rejected"
                action: "create", "update", or "delete"
                reviewer: reviewer's user id,
                timestamp: time of last provisional change,
                reviewtimestamp: time of review
                }
            ...
        }

        {
            1: {
                "value": {
                        "20000000-0000-0000-0000-000000000002": "Jack",
                        "20000000-0000-0000-0000-000000000003": "Smith",
                        "20000000-0000-0000-0000-000000000004": "Primary"
                      },
                "status": "rejected",
                "action": "update",
                "reviewer": 8,
                "timestamp": "20180101T1500",
                "reviewtimestamp": "20180102T0800",
                },
            15: {
                "value": {
                        "20000000-0000-0000-0000-000000000002": "John",
                        "20000000-0000-0000-0000-000000000003": "Smith",
                        "20000000-0000-0000-0000-000000000004": "Secondary"
                      },
                "status": "review",
                "action": "update",
        }

    """

    tileid = models.UUIDField(primary_key=True)
    resourceinstance = models.ForeignKey(ResourceInstance, db_column="resourceinstanceid", on_delete=models.CASCADE)
    parenttile = models.ForeignKey("self", db_column="parenttileid", blank=True, null=True, on_delete=models.CASCADE)
    data = JSONField(blank=True, null=True, db_column="tiledata")
    nodegroup = models.ForeignKey(NodeGroup, db_column="nodegroupid", on_delete=models.CASCADE)
    sortorder = models.IntegerField(blank=True, null=True, default=0)
    provisionaledits = JSONField(blank=True, null=True, db_column="provisionaledits")

    class Meta:
        managed = True
        db_table = "tiles"

    def __init__(self, *args, **kwargs):
        super(TileModel, self).__init__(*args, **kwargs)
        if not self.tileid:
            self.tileid = uuid.uuid4()

    def is_fully_provisional(self):
        return bool(self.provisionaledits and not any(self.data.values()))

    def save(self, *args, **kwargs):
        if self.sortorder is None or self.is_fully_provisional():
            for node in Node.objects.filter(nodegroup_id=self.nodegroup_id):
                if not str(node.pk) in self.data:
                    self.data[str(node.pk)] = None

            sortorder_max = TileModel.objects.filter(
                nodegroup_id=self.nodegroup_id, resourceinstance_id=self.resourceinstance_id
            ).aggregate(Max("sortorder"))["sortorder__max"]
            self.sortorder = sortorder_max + 1 if sortorder_max is not None else 0
        if not self.tileid:
            self.tileid = uuid.uuid4()
        super(TileModel, self).save(*args, **kwargs)  # Call the "real" save() method.


class Value(models.Model):
    valueid = models.UUIDField(primary_key=True)
    concept = models.ForeignKey("Concept", db_column="conceptid", on_delete=models.CASCADE)
    valuetype = models.ForeignKey(DValueType, db_column="valuetype", on_delete=models.CASCADE)
    value = models.TextField()
    language = models.ForeignKey(Language, db_column="languageid", to_field="code", blank=True, null=True, on_delete=models.CASCADE)

    def __init__(self, *args, **kwargs):
        super(Value, self).__init__(*args, **kwargs)
        if not self.valueid:
            self.valueid = uuid.uuid4()

    class Meta:
        managed = True
        db_table = "values"


class FileValue(models.Model):
    valueid = models.UUIDField(primary_key=True)
    concept = models.ForeignKey("Concept", db_column="conceptid", on_delete=models.CASCADE)
    valuetype = models.ForeignKey("DValueType", db_column="valuetype", on_delete=models.CASCADE)
    value = models.FileField(upload_to="concepts")
    language = models.ForeignKey(Language, db_column="languageid", to_field="code", blank=True, null=True, on_delete=models.CASCADE)

    def __init__(self, *args, **kwargs):
        super(FileValue, self).__init__(*args, **kwargs)
        if not self.valueid:
            self.valueid = uuid.uuid4()

    class Meta:
        managed = False
        db_table = "values"

    def geturl(self):
        if self.value is not None:
            return self.value.url
        return ""

    def getname(self):
        if self.value is not None:
            return self.value.name
        return ""


# These two event listeners auto-delete files from filesystem when they are unneeded:
# from http://stackoverflow.com/questions/16041232/django-delete-filefield
@receiver(post_delete, sender=FileValue)
def auto_delete_file_on_delete(sender, instance, **kwargs):
    """Deletes file from filesystem
    when corresponding `FileValue` object is deleted.
    """
    if instance.value.path:
        try:
            if os.path.isfile(instance.value.path):
                os.remove(instance.value.path)
        # except block added to deal with S3 file deletion
        # see comments on 2nd answer below
        # http://stackoverflow.com/questions/5372934/how-do-i-get-django-admin-to-delete-files-when-i-remove-an-object-from-the-datab
        except Exception as e:
            storage, name = instance.value.storage, instance.value.name
            storage.delete(name)


@receiver(pre_save, sender=FileValue)
def auto_delete_file_on_change(sender, instance, **kwargs):
    """Deletes file from filesystem
    when corresponding `FileValue` object is changed.
    """
    if not instance.pk:
        return False

    try:
        old_file = FileValue.objects.get(pk=instance.pk).value
    except FileValue.DoesNotExist:
        return False

    new_file = instance.value
    if not old_file == new_file:
        try:
            if os.path.isfile(old_file.value):
                os.remove(old_file.value)
        except Exception:
            return False


class Widget(models.Model):
    widgetid = models.UUIDField(primary_key=True)
    name = models.TextField(unique=True)
    component = models.TextField(unique=True)
    defaultconfig = JSONField(blank=True, null=True, db_column="defaultconfig")
    helptext = models.TextField(blank=True, null=True)
    datatype = models.TextField()

    @property
    def defaultconfig_json(self):
        json_string = json.dumps(self.defaultconfig)
        return json_string

    def __str__(self):
        return self.name

    def __init__(self, *args, **kwargs):
        super(Widget, self).__init__(*args, **kwargs)
        if not self.widgetid:
            self.widgetid = uuid.uuid4()

    class Meta:
        managed = True
        db_table = "widgets"


class Geocoder(models.Model):
    geocoderid = models.UUIDField(primary_key=True)
    name = models.TextField(unique=True)
    component = models.TextField(unique=True)
    api_key = models.TextField(blank=True, null=True)

    def __str__(self):
        return self.name

    def __init__(self, *args, **kwargs):
        super(Geocoder, self).__init__(*args, **kwargs)
        if not self.geocoderid:
            self.geocoderid = uuid.uuid4()

    class Meta:
        managed = True
        db_table = "geocoders"


class MapSource(models.Model):
    name = models.TextField(unique=True)
    source = JSONField(blank=True, null=True, db_column="source")

    def __str__(self):
        return self.name

    @property
    def source_json(self):
        json_string = json.dumps(self.source)
        return json_string

    class Meta:
        managed = True
        db_table = "map_sources"


class MapLayer(models.Model):
    maplayerid = models.UUIDField(primary_key=True)
    name = models.TextField(unique=True)
    layerdefinitions = JSONField(blank=True, null=True, db_column="layerdefinitions")
    isoverlay = models.BooleanField(default=False)
    activated = models.BooleanField(default=True)
    icon = models.TextField(default=None)
    addtomap = models.BooleanField(default=False)
    centerx = models.FloatField(blank=True, null=True)
    centery = models.FloatField(blank=True, null=True)
    zoom = models.FloatField(blank=True, null=True)
    legend = models.TextField(blank=True, null=True)
    searchonly = models.BooleanField(default=False)
    sortorder = models.IntegerField(default=0)
    ispublic = models.BooleanField(default=True)

    @property
    def layer_json(self):
        json_string = json.dumps(self.layerdefinitions)
        return json_string

    def __str__(self):
        return self.name

    def __init__(self, *args, **kwargs):
        super(MapLayer, self).__init__(*args, **kwargs)
        if not self.maplayerid:
            self.maplayerid = uuid.uuid4()

    class Meta:
        managed = True
        ordering = ("sortorder", "name")
        db_table = "map_layers"
        default_permissions = ()
        permissions = (("no_access_to_maplayer", "No Access"),
                       ("read_maplayer", "Read"),
                       ("write_maplayer", "Create/Update"),
                       ("delete_maplayer", "Delete"))


class GraphXMapping(models.Model):
    id = models.UUIDField(primary_key=True, serialize=False)
    graph = models.ForeignKey("GraphModel", db_column="graphid", on_delete=models.CASCADE)
    mapping = JSONField(blank=True, null=False)

    def __init__(self, *args, **kwargs):
        super(GraphXMapping, self).__init__(*args, **kwargs)
        if not self.id:
            self.id = uuid.uuid4()

    class Meta:
        managed = True
        db_table = "graphs_x_mapping_file"


class UserProfile(models.Model):
    user = models.OneToOneField(User, on_delete=models.CASCADE)
    phone = models.CharField(max_length=16, blank=True)
    encrypted_mfa_hash = models.CharField(max_length=128, null=True, blank=True)

    def is_reviewer(self):
        """DEPRECATED Use new pattern:

        from arches.app.utils.permission_backend import user_is_resource_reviewer
        is_reviewer = user_is_resource_reviewer(user)
        """
        pass

    @property
    def viewable_nodegroups(self):
        from arches.app.utils.permission_backend import get_nodegroups_by_perm

        return set(str(nodegroup.pk) for nodegroup in get_nodegroups_by_perm(self.user, ["models.read_nodegroup"], any_perm=True))

    @property
    def editable_nodegroups(self):
        from arches.app.utils.permission_backend import get_nodegroups_by_perm

        return set(str(nodegroup.pk) for nodegroup in get_nodegroups_by_perm(self.user, ["models.write_nodegroup"], any_perm=True))

    @property
    def deletable_nodegroups(self):
        from arches.app.utils.permission_backend import get_nodegroups_by_perm

        return set(str(nodegroup.pk) for nodegroup in get_nodegroups_by_perm(self.user, ["models.delete_nodegroup"], any_perm=True))

    class Meta:
        managed = True
        db_table = "user_profile"


@receiver(post_save, sender=User)
def save_profile(sender, instance, **kwargs):
    UserProfile.objects.get_or_create(user=instance)


@receiver(post_save, sender=User)
def create_permissions_for_new_users(sender, instance, created, **kwargs):
    from arches.app.models.resource import Resource

    if created:
        ct = ContentType.objects.get(app_label="models", model="resourceinstance")
        resourceInstanceIds = list(GroupObjectPermission.objects.filter(content_type=ct).values_list("object_pk", flat=True).distinct())
        for resourceInstanceId in resourceInstanceIds:
            resourceInstanceId = uuid.UUID(resourceInstanceId)
        resources = ResourceInstance.objects.filter(pk__in=resourceInstanceIds)
        assign_perm("no_access_to_resourceinstance", instance, resources)
        for resource_instance in resources:
            resource = Resource(resource_instance.resourceinstanceid)
            resource.graph_id = resource_instance.graph_id
            resource.createdtime = resource_instance.createdtime
            resource.index()


class UserXTask(models.Model):
    id = models.UUIDField(primary_key=True, serialize=False)
    taskid = models.UUIDField(serialize=False, blank=True, null=True)
    status = models.TextField(null=True, default="PENDING")
    datestart = models.DateTimeField(blank=True, null=True)
    datedone = models.DateTimeField(blank=True, null=True)
    name = models.TextField(blank=True, null=True)
    user = models.ForeignKey(User, on_delete=models.CASCADE)

    def __init__(self, *args, **kwargs):
        super(UserXTask, self).__init__(*args, **kwargs)
        if not self.id:
            self.id = uuid.uuid4()

    class Meta:
        managed = True
        db_table = "user_x_tasks"


class NotificationType(models.Model):
    """
    Creates a 'type' of notification that would be associated with a specific trigger, e.g. Search Export Complete or Package Load Complete
    Must be created manually using Django ORM or SQL.
    """

    typeid = models.UUIDField(primary_key=True, serialize=False)
    name = models.TextField(blank=True, null=True)
    emailtemplate = models.TextField(blank=True, null=True)
    emailnotify = models.BooleanField(default=False)
    webnotify = models.BooleanField(default=False)

    def __init__(self, *args, **kwargs):
        super(NotificationType, self).__init__(*args, **kwargs)
        if not self.typeid:
            self.typeid = uuid.uuid4()

    class Meta:
        managed = True
        db_table = "notification_types"


class Notification(models.Model):
    """
    A Notification instance that may optionally have a NotificationType. Can spawn N UserXNotification instances
    Must be created manually using Django ORM.
    """

    id = models.UUIDField(primary_key=True, serialize=False)
    created = models.DateTimeField(auto_now_add=True)
    # created.editable = True
    message = models.TextField(blank=True, null=True)
    context = JSONField(blank=True, null=True, default=dict)
    # TODO: Ideally validate context against a list of keys from NotificationType
    notiftype = models.ForeignKey(NotificationType, on_delete=models.CASCADE, null=True)

    def __init__(self, *args, **kwargs):
        super(Notification, self).__init__(*args, **kwargs)
        if not self.id:
            self.id = uuid.uuid4()

    class Meta:
        managed = True
        db_table = "notifications"


class UserXNotification(models.Model):
    """
    A UserXNotification instance depends on an existing Notification instance and a User.
    If its Notification instance has a NotificationType, this Type can be overriden for this particular User with a UserXNotificationType.
    Must be created manually using Django ORM.
    Only one UserXNotification created per medium of notification (e.g. emailnotify, webnotify).
    Property 'isread' refers to either webnotify or emailnotify, not both, behaves differently.
    """

    id = models.UUIDField(primary_key=True, serialize=False)
    notif = models.ForeignKey(Notification, on_delete=models.CASCADE)
    isread = models.BooleanField(default=False)
    recipient = models.ForeignKey(User, on_delete=models.CASCADE)

    def __init__(self, *args, **kwargs):
        super(UserXNotification, self).__init__(*args, **kwargs)
        if not self.id:
            self.id = uuid.uuid4()

    class Meta:
        managed = True
        db_table = "user_x_notifications"


class UserXNotificationType(models.Model):
    """
    A UserXNotificationType instance only exists as an override of an existing NotificationType and is user-specific and
    notification-settings-specific (e.g. emailnotify, webnotify, etc.)
    Can be created in UI: see arches user profile editor to create a UserXNotificationType instance against an existing NotificationTypes
    Else to create manually check 'notification_types' table in db for reference.
    UserXNotificationTypes are automatically queried and applied as filters in get() requests for UserXNotifications in views/notifications
    """

    id = models.UUIDField(primary_key=True)
    user = models.ForeignKey(User, on_delete=models.CASCADE)
    notiftype = models.ForeignKey(NotificationType, on_delete=models.CASCADE)
    emailnotify = models.BooleanField(default=False)
    webnotify = models.BooleanField(default=False)

    def __init__(self, *args, **kwargs):
        super(UserXNotificationType, self).__init__(*args, **kwargs)
        if not self.id:
            self.id = uuid.uuid4()

    class Meta:
        managed = True
        db_table = "user_x_notification_types"


@receiver(post_save, sender=UserXNotification)
def send_email_on_save(sender, instance, **kwargs):
    """Checks if a notification type needs to send an email, does so if email server exists"""

    if instance.notif.notiftype is not None and instance.isread is False:
        if UserXNotificationType.objects.filter(user=instance.recipient, notiftype=instance.notif.notiftype, emailnotify=False).exists():
            return False

        try:
            context = instance.notif.context.copy()
            text_content = render_to_string(instance.notif.notiftype.emailtemplate, context)
            html_template = get_template(instance.notif.notiftype.emailtemplate)
            html_content = html_template.render(context)
            if context["email"] == instance.recipient.email:
                email_to = instance.recipient.email
            else:
                email_to = context["email"]

            if type(email_to) is not list:
                email_to = [email_to]

            subject, from_email, to = instance.notif.notiftype.name, settings.DEFAULT_FROM_EMAIL, email_to
            msg = EmailMultiAlternatives(subject, text_content, from_email, to)
            msg.attach_alternative(html_content, "text/html")
            msg.send()
            if instance.notif.notiftype.webnotify is not True:
                instance.isread = True
                instance.save()
        except Exception as e:
            logger = logging.getLogger(__name__)
            logger.warning(e)
<<<<<<< HEAD
            logger.warning("Error occurred sending email.  See previous stack trace.")
=======
            logger.warning("Error occurred sending email.  See previous stack trace and check email configuration in settings.py.")
>>>>>>> d25937cf

    return False


def getDataDownloadConfigDefaults():
    return dict(download=False, count=100, resources=[], custom=None)


class MapMarker(models.Model):
    name = models.TextField(unique=True)
    url = models.TextField()

    def __str__(self):
        return self.name

    class Meta:
        managed = True
        db_table = "map_markers"


class Plugin(models.Model):
    pluginid = models.UUIDField(primary_key=True)
    name = models.TextField()
    icon = models.TextField(default=None)
    component = models.TextField()
    componentname = models.TextField()
    config = JSONField(blank=True, null=True, db_column="config")
    slug = models.TextField(validators=[validate_slug], unique=True, null=True)
    sortorder = models.IntegerField(blank=True, null=True, default=None)
    helptemplate = models.TextField(blank=True, null=True)

    def __init__(self, *args, **kwargs):
        super(Plugin, self).__init__(*args, **kwargs)
        if not self.pluginid:
            self.pluginid = uuid.uuid4()

    def __str__(self):
        return self.name

    class Meta:
        managed = True
        db_table = "plugins"


class WorkflowHistory(models.Model):
    workflowid = models.UUIDField(primary_key=True)
    workflowname = models.CharField(null=True)
    stepdata = JSONField(null=False, default=dict)
    componentdata = JSONField(null=False, default=dict)
    # `auto_now_add` marks the field as non-editable, which prevents the field from being serialized, so updating to use `default` instead
    created = models.DateTimeField(default=django.utils.timezone.now, null=False)  
    user = models.ForeignKey(db_column="userid", null=True, on_delete=models.SET_NULL, to=settings.AUTH_USER_MODEL)
    completed = models.BooleanField(default=False)

    class Meta:
        managed = True
        db_table = "workflow_history"


class IIIFManifestValidationError(Exception):
    def __init__(self, message, code=None):
        self.title = _("Image Service Validation Error")
        self.message = message
        self.code = code

    def __str__(self):
        return repr(self)

class IIIFManifest(models.Model):
    label = models.TextField()
    url = models.TextField()
    description = models.TextField(blank=True, null=True)
    manifest = JSONField(blank=True, null=True)
    transactionid = models.UUIDField(default=uuid.uuid4, null=True)

    def __str__(self):
        return self.label

    class Meta:
        managed = True
        db_table = "iiif_manifests"

    def delete(self, *args, **kwargs):
        all_canvases = {annotation.canvas for annotation in VwAnnotation.objects.all()}
        canvases_in_manifest = self.manifest["sequences"][0]["canvases"]
        canvas_ids = [canvas["images"][0]["resource"]["service"]["@id"] for canvas in canvases_in_manifest]
        canvases_in_use = []
        for canvas_id in canvas_ids:
            if canvas_id in all_canvases:
                canvases_in_use.append(canvas_id)
        if len(canvases_in_use) > 0:
            canvas_labels_in_use = [
                item["label"] for item in canvases_in_manifest if item["images"][0]["resource"]["service"]["@id"] in canvases_in_use
            ]
            message = _("This manifest cannot be deleted because the following canvases have resource annotations: {}").format(
                ", ".join(canvas_labels_in_use)
            )
            raise IIIFManifestValidationError(message)

        super(IIIFManifest, self).delete()


class GroupMapSettings(models.Model):
    group = models.OneToOneField(Group, on_delete=models.CASCADE)
    min_zoom = models.IntegerField(default=0)
    max_zoom = models.IntegerField(default=20)
    default_zoom = models.IntegerField(default=0)

    def __str__(self):
        return self.group.name

    class Meta:
        managed = True
        db_table = "group_map_settings"


class VwAnnotation(models.Model):
    feature_id = models.UUIDField(primary_key=True)
    tile = models.ForeignKey(TileModel, on_delete=models.DO_NOTHING, db_column="tileid")
    tiledata = JSONField()
    resourceinstance = models.ForeignKey(ResourceInstance, on_delete=models.DO_NOTHING, db_column="resourceinstanceid")
    nodegroup = models.ForeignKey(NodeGroup, on_delete=models.DO_NOTHING, db_column="nodegroupid")
    node = models.ForeignKey(Node, on_delete=models.DO_NOTHING, db_column="nodeid")
    feature = JSONField()
    canvas = models.TextField()

    def __init__(self, *args, **kwargs):
        super(VwAnnotation, self).__init__(*args, **kwargs)
        if not self.feature_id:
            self.feature_id = uuid.uuid4()

    class Meta:
        managed = False
        db_table = "vw_annotations"


class GeoJSONGeometry(models.Model):
    tile = models.ForeignKey(TileModel, on_delete=models.CASCADE, db_column="tileid")
    resourceinstance = models.ForeignKey(ResourceInstance, on_delete=models.CASCADE, db_column="resourceinstanceid")
    node = models.ForeignKey(Node, on_delete=models.CASCADE, db_column="nodeid")
    geom = models.GeometryField(srid=3857)

    class Meta:
        managed = True
        db_table = "geojson_geometries"


class ETLModule(models.Model):
    etlmoduleid = models.UUIDField(primary_key=True, default=uuid.uuid1)
    name = models.TextField()
    icon = models.TextField()
    etl_type = models.TextField()
    component = models.TextField()
    componentname = models.TextField()
    modulename = models.TextField(blank=True, null=True)
    classname = models.TextField(blank=True, null=True)
    config = JSONField(blank=True, null=True, db_column="config")
    slug = models.TextField(validators=[validate_slug], unique=True, null=True)
    description = models.TextField(blank=True, null=True)
    helptemplate = models.TextField(blank=True, null=True)
    helpsortorder = models.IntegerField(blank=True, null=True)

    def __str__(self):
        return self.name

    class Meta:
        managed = True
        db_table = "etl_modules"

    def get_class_module(self):
        return get_class_from_modulename(self.modulename, self.classname, settings.ETL_MODULE_LOCATIONS)


class LoadEvent(models.Model):
    loadid = models.UUIDField(primary_key=True, serialize=False, default=uuid.uuid4)
    user = models.ForeignKey(User, on_delete=models.CASCADE)
    complete = models.BooleanField(default=False)
    successful = models.BooleanField(blank=True, null=True)
    status = models.TextField(blank=True, null=True)
    etl_module = models.ForeignKey(ETLModule, on_delete=models.CASCADE)
    load_description = models.TextField(blank=True, null=True)
    load_details = JSONField(blank=True, null=True)
    error_message = models.TextField(blank=True, null=True)
    load_start_time = models.DateTimeField(blank=True, null=True)
    load_end_time = models.DateTimeField(blank=True, null=True)
    indexed_time = models.DateTimeField(blank=True, null=True)
    taskid = models.TextField(blank=True, null=True)

    class Meta:
        managed = True
        db_table = "load_event"


class LoadStaging(models.Model):
    nodegroup = models.ForeignKey(NodeGroup, db_column="nodegroupid", on_delete=models.CASCADE)
    load_event = models.ForeignKey(LoadEvent, db_column="loadid", on_delete=models.CASCADE)
    value = JSONField(blank=True, null=True, db_column="value")
    legacyid = models.TextField(blank=True, null=True)
    resourceid = models.UUIDField(serialize=False, blank=True, null=True)
    tileid = models.UUIDField(serialize=False, blank=True, null=True)
    parenttileid = models.UUIDField(serialize=False, blank=True, null=True)
    passes_validation = models.BooleanField(blank=True, null=True)
    nodegroup_depth = models.IntegerField(default=1)
    source_description = models.TextField(blank=True, null=True)
    error_message = models.TextField(blank=True, null=True)
    operation = models.TextField(default='insert')

    class Meta:
        managed = True
        db_table = "load_staging"


class LoadErrors(models.Model):
    load_event = models.ForeignKey(LoadEvent, db_column="loadid", on_delete=models.CASCADE)
    nodegroup = models.ForeignKey("NodeGroup", db_column="nodegroupid", null=True, on_delete=models.CASCADE)
    node = models.ForeignKey("Node", db_column="nodeid", null=True, on_delete=models.CASCADE)
    type = models.TextField(blank=True, null=True)
    error = models.TextField(blank=True, null=True)
    source = models.TextField(blank=True, null=True)
    value = models.TextField(blank=True, null=True)
    message = models.TextField(blank=True, null=True)
    datatype = models.TextField(blank=True, null=True)

    class Meta:
        managed = True
        db_table = "load_errors"

class SpatialView(models.Model):
    spatialviewid = models.UUIDField(primary_key=True, default=uuid.uuid1)
    schema = models.TextField(default="public")
    slug = models.TextField(
        validators=[
            RegexValidator(
                regex=r"^[a-zA-Z_]([a-zA-Z0-9_]+)$",
                message="Slug must contain only letters, numbers and hyphens, but not begin with a number.",
                code="nomatch",
            )
        ],
        unique=True,
    )
    description = models.TextField(default="arches spatial view")  # provide a description of the spatial view
    geometrynodeid = models.ForeignKey(Node, on_delete=models.CASCADE, db_column="geometrynodeid")
    ismixedgeometrytypes = models.BooleanField(default=False)
    attributenodes = JSONField(blank=True, null=True, db_column="attributenodes")
    isactive = models.BooleanField(default=True)  # the view is not created in the DB until set to active.

    def __str__(self):
        return f"{self.schema}.{self.slug}"

    class Meta:
        managed = True
        db_table = "spatial_views"<|MERGE_RESOLUTION|>--- conflicted
+++ resolved
@@ -1531,11 +1531,7 @@
         except Exception as e:
             logger = logging.getLogger(__name__)
             logger.warning(e)
-<<<<<<< HEAD
-            logger.warning("Error occurred sending email.  See previous stack trace.")
-=======
             logger.warning("Error occurred sending email.  See previous stack trace and check email configuration in settings.py.")
->>>>>>> d25937cf
 
     return False
 
