--- conflicted
+++ resolved
@@ -82,12 +82,8 @@
     helpenabled = models.BooleanField(default=False)
     helptitle = I18n_TextField(blank=True, null=True)
     helptext = I18n_TextField(blank=True, null=True)
-    nodegroup = models.ForeignKey(
-        "NodeGroup", db_column="nodegroupid", on_delete=models.CASCADE
-    )
-    graph = models.ForeignKey(
-        "GraphModel", db_column="graphid", on_delete=models.CASCADE
-    )
+    nodegroup = models.ForeignKey("NodeGroup", db_column="nodegroupid", on_delete=models.CASCADE)
+    graph = models.ForeignKey("GraphModel", db_column="graphid", on_delete=models.CASCADE)
     active = models.BooleanField(default=True)
     visible = models.BooleanField(default=True)
     sortorder = models.IntegerField(blank=True, null=True, default=None)
@@ -135,9 +131,7 @@
 
 class ConstraintXNode(models.Model):
     id = models.UUIDField(primary_key=True, serialize=False)
-    constraint = models.ForeignKey(
-        "ConstraintModel", on_delete=models.CASCADE, db_column="constraintid"
-    )
+    constraint = models.ForeignKey("ConstraintModel", on_delete=models.CASCADE, db_column="constraintid")
     node = models.ForeignKey("Node", on_delete=models.CASCADE, db_column="nodeid")
 
     def __init__(self, *args, **kwargs):
@@ -196,9 +190,7 @@
 
 class Concept(models.Model):
     conceptid = models.UUIDField(primary_key=True)
-    nodetype = models.ForeignKey(
-        "DNodeType", db_column="nodetype", on_delete=models.CASCADE
-    )
+    nodetype = models.ForeignKey("DNodeType", db_column="nodetype", on_delete=models.CASCADE)
     legacyoid = models.TextField(unique=True)
 
     def __init__(self, *args, **kwargs):
@@ -316,12 +308,8 @@
     edittype = models.TextField(blank=True, null=True)
     newvalue = JSONField(blank=True, null=True, db_column="newvalue")
     oldvalue = JSONField(blank=True, null=True, db_column="oldvalue")
-    newprovisionalvalue = JSONField(
-        blank=True, null=True, db_column="newprovisionalvalue"
-    )
-    oldprovisionalvalue = JSONField(
-        blank=True, null=True, db_column="oldprovisionalvalue"
-    )
+    newprovisionalvalue = JSONField(blank=True, null=True, db_column="newprovisionalvalue")
+    oldprovisionalvalue = JSONField(blank=True, null=True, db_column="oldprovisionalvalue")
     timestamp = models.DateTimeField(blank=True, null=True)
     userid = models.TextField(blank=True, null=True)
     user_firstname = models.TextField(blank=True, null=True)
@@ -374,9 +362,7 @@
 class ResourceRevisionLog(models.Model):
     logid = models.UUIDField(primary_key=True)
     resourceid = models.UUIDField(default=uuid.uuid1)
-    revisionid = models.TextField(
-        null=False
-    )  # not a ForeignKey so we can track deletions
+    revisionid = models.TextField(null=False)  # not a ForeignKey so we can track deletions
     synctimestamp = models.DateTimeField(auto_now_add=True, null=False)
     action = models.TextField(blank=True, null=True)
 
@@ -392,12 +378,8 @@
 
 class File(models.Model):
     fileid = models.UUIDField(primary_key=True)
-    path = models.FileField(
-        upload_to=import_class_from_string(settings.FILENAME_GENERATOR)
-    )
-    tile = models.ForeignKey(
-        "TileModel", db_column="tileid", null=True, on_delete=models.CASCADE
-    )
+    path = models.FileField(upload_to=import_class_from_string(settings.FILENAME_GENERATOR))
+    tile = models.ForeignKey("TileModel", db_column="tileid", null=True, on_delete=models.CASCADE)
     thumbnail_data = models.BinaryField(null=True)
 
     def __init__(self, *args, **kwargs):
@@ -412,9 +394,7 @@
     def make_thumbnail(self, kwargs_from_save_call, force=False):
         try:
             if ThumbnailGeneratorInstance and (force or self.thumbnail_data is None):
-                self.thumbnail_data = ThumbnailGeneratorInstance.get_thumbnail_data(
-                    self.path.file
-                )
+                self.thumbnail_data = ThumbnailGeneratorInstance.get_thumbnail_data(self.path.file)
                 add_to_update_fields(kwargs_from_save_call, "thumbnail_data")
         except Exception as e:
             logger.error(f"Thumbnail not generated for {self.path}: {e}")
@@ -508,19 +488,13 @@
         return json_string
 
     def get_class_module(self):
-        return get_class_from_modulename(
-            self.modulename, self.classname, ExtensionType.FUNCTIONS
-        )
+        return get_class_from_modulename(self.modulename, self.classname, ExtensionType.FUNCTIONS)
 
 
 class FunctionXGraph(models.Model):
     id = models.UUIDField(primary_key=True, serialize=False)
-    function = models.ForeignKey(
-        "Function", on_delete=models.CASCADE, db_column="functionid"
-    )
-    graph = models.ForeignKey(
-        "GraphModel", on_delete=models.CASCADE, db_column="graphid"
-    )
+    function = models.ForeignKey("Function", on_delete=models.CASCADE, db_column="functionid")
+    graph = models.ForeignKey("GraphModel", on_delete=models.CASCADE, db_column="graphid")
     config = JSONField(blank=True, null=True)
 
     def __init__(self, *args, **kwargs):
@@ -576,9 +550,7 @@
         if not self.isresource:
             return _("Only resource models may be edited - branches are not editable")
         if not self.publication:
-            return _(
-                "This Model is currently unpublished and not available for instance creation."
-            )
+            return _("This Model is currently unpublished and not available for instance creation.")
         return False
 
     def is_editable(self):
@@ -594,9 +566,7 @@
             language = translation.get_language()
 
         try:
-            graph = PublishedGraph.objects.get(
-                publication=self.publication, language=language
-            )
+            graph = PublishedGraph.objects.get(publication=self.publication, language=language)
         except PublishedGraph.DoesNotExist:
             if raise_if_missing:
                 raise
@@ -618,14 +588,10 @@
 
 
 class GraphXPublishedGraph(models.Model):
-    publicationid = models.UUIDField(
-        primary_key=True, serialize=False, default=uuid.uuid1
-    )
+    publicationid = models.UUIDField(primary_key=True, serialize=False, default=uuid.uuid1)
     notes = models.TextField(blank=True, null=True)
     graph = models.ForeignKey(GraphModel, db_column="graphid", on_delete=models.CASCADE)
-    user = models.ForeignKey(
-        User, db_column="userid", null=True, on_delete=models.CASCADE
-    )
+    user = models.ForeignKey(User, db_column="userid", null=True, on_delete=models.CASCADE)
     published_time = models.DateTimeField(default=datetime.datetime.now, null=False)
 
     class Meta:
@@ -657,9 +623,7 @@
     id = models.AutoField(primary_key=True)
     code = models.TextField(unique=True)  # ISO639 code
     name = models.TextField()
-    default_direction = models.TextField(
-        choices=LANGUAGE_DIRECTION_CHOICES, default=LEFT_TO_RIGHT
-    )
+    default_direction = models.TextField(choices=LANGUAGE_DIRECTION_CHOICES, default=LEFT_TO_RIGHT)
     scope = models.TextField(choices=SCOPE_CHOICES, default=SYSTEM_SCOPE)
     isdefault = models.BooleanField(default=False, blank=True)
 
@@ -727,9 +691,7 @@
         null=True,
         on_delete=models.CASCADE,
     )
-    graph = models.ForeignKey(
-        GraphModel, db_column="graphid", blank=True, null=True, on_delete=models.CASCADE
-    )
+    graph = models.ForeignKey(GraphModel, db_column="graphid", blank=True, null=True, on_delete=models.CASCADE)
     config = I18n_JSONField(blank=True, null=True, db_column="config")
     issearchable = models.BooleanField(default=True)
     isrequired = models.BooleanField(default=False)
@@ -774,9 +736,7 @@
 
     @property
     def is_collector(self):
-        return (
-            str(self.nodeid) == str(self.nodegroup_id) and self.nodegroup_id is not None
-        )
+        return str(self.nodeid) == str(self.nodegroup_id) and self.nodegroup_id is not None
 
     def is_editable(self):
         if settings.OVERRIDE_RESOURCE_MODEL_LOCK is True:
@@ -787,16 +747,12 @@
     def get_relatable_resources(self):
         relatable_resource_ids = [
             r2r.resourceclassfrom
-            for r2r in Resource2ResourceConstraint.objects.filter(
-                resourceclassto_id=self.nodeid
-            )
+            for r2r in Resource2ResourceConstraint.objects.filter(resourceclassto_id=self.nodeid)
             if r2r.resourceclassfrom is not None
         ]
         relatable_resource_ids = relatable_resource_ids + [
             r2r.resourceclassto
-            for r2r in Resource2ResourceConstraint.objects.filter(
-                resourceclassfrom_id=self.nodeid
-            )
+            for r2r in Resource2ResourceConstraint.objects.filter(resourceclassfrom_id=self.nodeid)
             if r2r.resourceclassto is not None
         ]
         return relatable_resource_ids
@@ -806,15 +762,12 @@
         for old_id in old_ids:
             if old_id not in new_ids:
                 Resource2ResourceConstraint.objects.filter(
-                    Q(resourceclassto_id=self.nodeid)
-                    | Q(resourceclassfrom_id=self.nodeid),
+                    Q(resourceclassto_id=self.nodeid) | Q(resourceclassfrom_id=self.nodeid),
                     Q(resourceclassto_id=old_id) | Q(resourceclassfrom_id=old_id),
                 ).delete()
         for new_id in new_ids:
             if new_id not in old_ids:
-                new_r2r = Resource2ResourceConstraint.objects.create(
-                    resourceclassfrom_id=self.nodeid, resourceclassto_id=new_id
-                )
+                new_r2r = Resource2ResourceConstraint.objects.create(resourceclassfrom_id=self.nodeid, resourceclassto_id=new_id)
                 new_r2r.save()
 
     def __init__(self, *args, **kwargs):
@@ -826,12 +779,8 @@
         managed = True
         db_table = "nodes"
         constraints = [
-            models.UniqueConstraint(
-                fields=["name", "nodegroup"], name="unique_nodename_nodegroup"
-            ),
-            models.UniqueConstraint(
-                fields=["alias", "graph"], name="unique_alias_graph"
-            ),
+            models.UniqueConstraint(fields=["name", "nodegroup"], name="unique_nodename_nodegroup"),
+            models.UniqueConstraint(fields=["alias", "graph"], name="unique_alias_graph"),
         ]
 
 
@@ -935,12 +884,8 @@
         null=True,
         on_delete=models.CASCADE,
     )
-    publication = models.ForeignKey(
-        GraphXPublishedGraph, db_column="publicationid", on_delete=models.CASCADE
-    )
-    serialized_graph = models.JSONField(
-        blank=True, null=True, db_column="serialized_graph"
-    )
+    publication = models.ForeignKey(GraphXPublishedGraph, db_column="publicationid", on_delete=models.CASCADE)
+    serialized_graph = models.JSONField(blank=True, null=True, db_column="serialized_graph")
 
     class Meta:
         managed = True
@@ -960,9 +905,7 @@
         related_name="relation_concepts_to",
         on_delete=models.CASCADE,
     )
-    relationtype = models.ForeignKey(
-        DRelationType, db_column="relationtype", on_delete=models.CASCADE
-    )
+    relationtype = models.ForeignKey(DRelationType, db_column="relationtype", on_delete=models.CASCADE)
     relationid = models.UUIDField(primary_key=True)
 
     def __init__(self, *args, **kwargs):
@@ -1197,9 +1140,7 @@
         db_table = "search_component"
 
     def get_class_module(self):
-        return get_class_from_modulename(
-            self.modulename, self.classname, ExtensionType.SEARCH_COMPONENTS
-        )
+        return get_class_from_modulename(self.modulename, self.classname, ExtensionType.SEARCH_COMPONENTS)
 
     def toJSON(self):
         from arches.app.utils.betterJSONSerializer import (
@@ -1216,9 +1157,7 @@
     exporttime = models.DateTimeField(auto_now_add=True)
     numberofinstances = models.IntegerField()
     url = models.TextField()
-    downloadfile = models.FileField(
-        upload_to="export_deliverables", blank=True, null=True
-    )
+    downloadfile = models.FileField(upload_to="export_deliverables", blank=True, null=True)
 
     def __init__(self, *args, **kwargs):
         super(SearchExportHistory, self).__init__(*args, **kwargs)
@@ -1294,9 +1233,7 @@
     """
 
     tileid = models.UUIDField(primary_key=True)
-    resourceinstance = models.ForeignKey(
-        ResourceInstance, db_column="resourceinstanceid", on_delete=models.CASCADE
-    )
+    resourceinstance = models.ForeignKey(ResourceInstance, db_column="resourceinstanceid", on_delete=models.CASCADE)
     parenttile = models.ForeignKey(
         "self",
         db_column="parenttileid",
@@ -1305,9 +1242,7 @@
         on_delete=models.CASCADE,
     )
     data = JSONField(blank=True, null=True, db_column="tiledata")
-    nodegroup = models.ForeignKey(
-        NodeGroup, db_column="nodegroupid", on_delete=models.CASCADE
-    )
+    nodegroup = models.ForeignKey(NodeGroup, db_column="nodegroupid", on_delete=models.CASCADE)
     sortorder = models.IntegerField(blank=True, null=True, default=0)
     provisionaledits = JSONField(blank=True, null=True, db_column="provisionaledits")
 
@@ -1343,12 +1278,8 @@
 
 class Value(models.Model):
     valueid = models.UUIDField(primary_key=True)
-    concept = models.ForeignKey(
-        "Concept", db_column="conceptid", on_delete=models.CASCADE
-    )
-    valuetype = models.ForeignKey(
-        DValueType, db_column="valuetype", on_delete=models.CASCADE
-    )
+    concept = models.ForeignKey("Concept", db_column="conceptid", on_delete=models.CASCADE)
+    valuetype = models.ForeignKey(DValueType, db_column="valuetype", on_delete=models.CASCADE)
     value = models.TextField()
     language = models.ForeignKey(
         Language,
@@ -1371,12 +1302,8 @@
 
 class FileValue(models.Model):
     valueid = models.UUIDField(primary_key=True)
-    concept = models.ForeignKey(
-        "Concept", db_column="conceptid", on_delete=models.CASCADE
-    )
-    valuetype = models.ForeignKey(
-        "DValueType", db_column="valuetype", on_delete=models.CASCADE
-    )
+    concept = models.ForeignKey("Concept", db_column="conceptid", on_delete=models.CASCADE)
+    valuetype = models.ForeignKey("DValueType", db_column="valuetype", on_delete=models.CASCADE)
     value = models.FileField(upload_to="concepts")
     language = models.ForeignKey(
         Language,
@@ -1554,9 +1481,7 @@
 
 class GraphXMapping(models.Model):
     id = models.UUIDField(primary_key=True, serialize=False)
-    graph = models.ForeignKey(
-        "GraphModel", db_column="graphid", on_delete=models.CASCADE
-    )
+    graph = models.ForeignKey("GraphModel", db_column="graphid", on_delete=models.CASCADE)
     mapping = JSONField(blank=True, null=False)
 
     def __init__(self, *args, **kwargs):
@@ -1586,46 +1511,34 @@
     def viewable_nodegroups(self):
         from arches.app.utils.permission_backend import get_nodegroups_by_perm
 
-<<<<<<< HEAD
-        return set(str(nodegroup_pk) for nodegroup_pk in get_nodegroups_by_perm(self.user, ["models.read_nodegroup"], any_perm=True))
-=======
         return set(
-            str(nodegroup.pk)
-            for nodegroup in get_nodegroups_by_perm(
+            str(nodegroup_pk)
+            for nodegroup_pk in get_nodegroups_by_perm(
                 self.user, ["models.read_nodegroup"], any_perm=True
             )
         )
->>>>>>> 1fb16079
 
     @property
     def editable_nodegroups(self):
         from arches.app.utils.permission_backend import get_nodegroups_by_perm
 
-<<<<<<< HEAD
-        return set(str(nodegroup_pk) for nodegroup_pk in get_nodegroups_by_perm(self.user, ["models.write_nodegroup"], any_perm=True))
-=======
         return set(
-            str(nodegroup.pk)
-            for nodegroup in get_nodegroups_by_perm(
+            str(nodegroup_pk)
+            for nodegroup_pk in get_nodegroups_by_perm(
                 self.user, ["models.write_nodegroup"], any_perm=True
             )
         )
->>>>>>> 1fb16079
 
     @property
     def deletable_nodegroups(self):
         from arches.app.utils.permission_backend import get_nodegroups_by_perm
 
-<<<<<<< HEAD
-        return set(str(nodegroup_pk) for nodegroup_pk in get_nodegroups_by_perm(self.user, ["models.delete_nodegroup"], any_perm=True))
-=======
         return set(
-            str(nodegroup.pk)
-            for nodegroup in get_nodegroups_by_perm(
+            str(nodegroup_pk)
+            for nodegroup_pk in get_nodegroups_by_perm(
                 self.user, ["models.delete_nodegroup"], any_perm=True
             )
         )
->>>>>>> 1fb16079
 
     class Meta:
         managed = True
@@ -1640,33 +1553,6 @@
     UserProfile.objects.get_or_create(user=instance)
 
 
-<<<<<<< HEAD
-=======
-@receiver(post_save, sender=User)
-def create_permissions_for_new_users(sender, instance, created, **kwargs):
-    from arches.app.models.resource import Resource
-
-    if kwargs.get("raw", False):
-        return
-
-    if created:
-        ct = ContentType.objects.get(app_label="models", model="resourceinstance")
-        resourceInstanceIds = list(
-            GroupObjectPermission.objects.filter(content_type=ct)
-            .values_list("object_pk", flat=True)
-            .distinct()
-        )
-        for resourceInstanceId in resourceInstanceIds:
-            resourceInstanceId = uuid.UUID(resourceInstanceId)
-        resources = ResourceInstance.objects.filter(pk__in=resourceInstanceIds)
-        assign_perm("no_access_to_resourceinstance", instance, resources)
-        for resource_instance in resources:
-            resource = Resource(resource_instance.resourceinstanceid)
-            resource.graph_id = resource_instance.graph_id
-            resource.createdtime = resource_instance.createdtime
-            resource.index()
-
->>>>>>> 1fb16079
 
 class UserXTask(models.Model):
     id = models.UUIDField(primary_key=True, serialize=False)
@@ -1781,6 +1667,7 @@
         managed = True
         db_table = "user_x_notification_types"
 
+
 @receiver(post_save, sender=User)
 def create_permissions_for_new_users(sender, instance, created, **kwargs):
     from arches.app.utils.permission_backend import process_new_user
@@ -1788,6 +1675,7 @@
     if created:
         process_new_user(instance, created)
 
+
 @receiver(m2m_changed, sender=User.groups.through)
 def update_groups_for_user(sender, instance, action, **kwargs):
     from arches.app.utils.permission_backend import update_groups_for_user
@@ -1795,6 +1683,7 @@
     if action in ("post_add", "post_remove"):
         update_groups_for_user(instance)
 
+
 @receiver(m2m_changed, sender=User.user_permissions.through)
 def update_permissions_for_user(sender, instance, action, **kwargs):
     from arches.app.utils.permission_backend import update_permissions_for_user
@@ -1802,12 +1691,14 @@
     if action in ("post_add", "post_remove"):
         update_permissions_for_user(instance)
 
+
 @receiver(m2m_changed, sender=Group.permissions.through)
 def update_permissions_for_group(sender, instance, action, **kwargs):
     from arches.app.utils.permission_backend import update_permissions_for_group
 
     if action in ("post_add", "post_remove"):
         update_permissions_for_group(instance)
+
 
 @receiver(post_save, sender=UserXNotification)
 def send_email_on_save(sender, instance, **kwargs):
@@ -1823,9 +1714,7 @@
 
         try:
             context = instance.notif.context.copy()
-            text_content = render_to_string(
-                instance.notif.notiftype.emailtemplate, context
-            )
+            text_content = render_to_string(instance.notif.notiftype.emailtemplate, context)
             html_template = get_template(instance.notif.notiftype.emailtemplate)
             html_content = html_template.render(context)
             if context["email"] == instance.recipient.email:
@@ -1849,9 +1738,7 @@
                 instance.save()
         except Exception as e:
             logger.warning(e)
-            logger.warning(
-                "Error occurred sending email.  See previous stack trace and check email configuration in settings.py."
-            )
+            logger.warning("Error occurred sending email.  See previous stack trace and check email configuration in settings.py.")
 
     return False
 
@@ -1944,23 +1831,18 @@
     def delete(self, *args, **kwargs):
         all_canvases = {annotation.canvas for annotation in VwAnnotation.objects.all()}
         canvases_in_manifest = self.manifest["sequences"][0]["canvases"]
-        canvas_ids = [
-            canvas["images"][0]["resource"]["service"]["@id"]
-            for canvas in canvases_in_manifest
-        ]
+        canvas_ids = [canvas["images"][0]["resource"]["service"]["@id"] for canvas in canvases_in_manifest]
         canvases_in_use = []
         for canvas_id in canvas_ids:
             if canvas_id in all_canvases:
                 canvases_in_use.append(canvas_id)
         if len(canvases_in_use) > 0:
             canvas_labels_in_use = [
-                item["label"]
-                for item in canvases_in_manifest
-                if item["images"][0]["resource"]["service"]["@id"] in canvases_in_use
+                item["label"] for item in canvases_in_manifest if item["images"][0]["resource"]["service"]["@id"] in canvases_in_use
             ]
-            message = _(
-                "This image service cannot be deleted because the following canvases have resource annotations: {}"
-            ).format(", ".join(canvas_labels_in_use))
+            message = _("This image service cannot be deleted because the following canvases have resource annotations: {}").format(
+                ", ".join(canvas_labels_in_use)
+            )
             raise IIIFManifestValidationError(message)
 
         super(IIIFManifest, self).delete()
@@ -1984,12 +1866,8 @@
     feature_id = models.UUIDField(primary_key=True)
     tile = models.ForeignKey(TileModel, on_delete=models.DO_NOTHING, db_column="tileid")
     tiledata = JSONField()
-    resourceinstance = models.ForeignKey(
-        ResourceInstance, on_delete=models.DO_NOTHING, db_column="resourceinstanceid"
-    )
-    nodegroup = models.ForeignKey(
-        NodeGroup, on_delete=models.DO_NOTHING, db_column="nodegroupid"
-    )
+    resourceinstance = models.ForeignKey(ResourceInstance, on_delete=models.DO_NOTHING, db_column="resourceinstanceid")
+    nodegroup = models.ForeignKey(NodeGroup, on_delete=models.DO_NOTHING, db_column="nodegroupid")
     node = models.ForeignKey(Node, on_delete=models.DO_NOTHING, db_column="nodeid")
     feature = JSONField()
     canvas = models.TextField()
@@ -2006,9 +1884,7 @@
 
 class GeoJSONGeometry(models.Model):
     tile = models.ForeignKey(TileModel, on_delete=models.CASCADE, db_column="tileid")
-    resourceinstance = models.ForeignKey(
-        ResourceInstance, on_delete=models.CASCADE, db_column="resourceinstanceid"
-    )
+    resourceinstance = models.ForeignKey(ResourceInstance, on_delete=models.CASCADE, db_column="resourceinstanceid")
     node = models.ForeignKey(Node, on_delete=models.CASCADE, db_column="nodeid")
     geom = models.GeometryField(srid=3857)
 
@@ -2041,9 +1917,7 @@
         db_table = "etl_modules"
 
     def get_class_module(self):
-        return get_class_from_modulename(
-            self.modulename, self.classname, ExtensionType.ETL_MODULES
-        )
+        return get_class_from_modulename(self.modulename, self.classname, ExtensionType.ETL_MODULES)
 
 
 class LoadEvent(models.Model):
@@ -2067,12 +1941,8 @@
 
 
 class LoadStaging(models.Model):
-    nodegroup = models.ForeignKey(
-        NodeGroup, db_column="nodegroupid", on_delete=models.CASCADE
-    )
-    load_event = models.ForeignKey(
-        LoadEvent, db_column="loadid", on_delete=models.CASCADE
-    )
+    nodegroup = models.ForeignKey(NodeGroup, db_column="nodegroupid", on_delete=models.CASCADE)
+    load_event = models.ForeignKey(LoadEvent, db_column="loadid", on_delete=models.CASCADE)
     value = JSONField(blank=True, null=True, db_column="value")
     legacyid = models.TextField(blank=True, null=True)
     resourceid = models.UUIDField(serialize=False, blank=True, null=True)
@@ -2090,9 +1960,7 @@
 
 
 class LoadErrors(models.Model):
-    load_event = models.ForeignKey(
-        LoadEvent, db_column="loadid", on_delete=models.CASCADE
-    )
+    load_event = models.ForeignKey(LoadEvent, db_column="loadid", on_delete=models.CASCADE)
     nodegroup = models.ForeignKey(
         "NodeGroup",
         db_column="nodegroupid",
@@ -2100,9 +1968,7 @@
         blank=True,
         on_delete=models.CASCADE,
     )
-    node = models.ForeignKey(
-        "Node", db_column="nodeid", null=True, blank=True, on_delete=models.CASCADE
-    )
+    node = models.ForeignKey("Node", db_column="nodeid", null=True, blank=True, on_delete=models.CASCADE)
     type = models.TextField(blank=True, null=True)
     error = models.TextField(blank=True, null=True)
     source = models.TextField(blank=True, null=True)
@@ -2128,17 +1994,11 @@
         ],
         unique=True,
     )
-    description = models.TextField(
-        default="arches spatial view"
-    )  # provide a description of the spatial view
-    geometrynodeid = models.ForeignKey(
-        Node, on_delete=models.CASCADE, db_column="geometrynodeid"
-    )
+    description = models.TextField(default="arches spatial view")  # provide a description of the spatial view
+    geometrynodeid = models.ForeignKey(Node, on_delete=models.CASCADE, db_column="geometrynodeid")
     ismixedgeometrytypes = models.BooleanField(default=False)
     attributenodes = JSONField(blank=True, null=True, db_column="attributenodes")
-    isactive = models.BooleanField(
-        default=True
-    )  # the view is not created in the DB until set to active.
+    isactive = models.BooleanField(default=True)  # the view is not created in the DB until set to active.
 
     def __str__(self):
         return f"{self.schema}.{self.slug}"
