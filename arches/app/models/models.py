--- conflicted
+++ resolved
@@ -840,10 +840,7 @@
     lasteditedby = models.ForeignKey(User, related_name='lasteditedby')
     users = models.ManyToManyField(to=User, through='MobileProjectXUser')
     groups = models.ManyToManyField(to=Group, through='MobileProjectXGroup')
-<<<<<<< HEAD
-=======
     cards = models.ManyToManyField(to=CardModel, through='MobileProjectXCard')
->>>>>>> 3ec151f7
     startdate = models.DateField(blank=True, null=True)
     enddate = models.DateField(blank=True, null=True)
     description = models.TextField(null=True)
