--- conflicted
+++ resolved
@@ -250,11 +250,7 @@
 
 
 class EditLog(models.Model):
-<<<<<<< HEAD
-    editlogid = models.UUIDField(primary_key=True, default=uuid.uuid1)
-=======
     editlogid = models.UUIDField(primary_key=True)
->>>>>>> e821b0f3
     transactionid = models.UUIDField(default=uuid.uuid1)
     resourcedisplayname = models.TextField(blank=True, null=True)
     resourceclassid = models.TextField(blank=True, null=True)
@@ -626,10 +622,7 @@
         db_table = "nodes"
         constraints = [
             models.UniqueConstraint(fields=["name", "nodegroup"], name="unique_nodename_nodegroup"),
-<<<<<<< HEAD
-=======
             models.UniqueConstraint(fields=["alias", "graph"], name="unique_alias_graph"),
->>>>>>> e821b0f3
         ]
 
 
@@ -1577,18 +1570,6 @@
         db_table = "iiif_manifests"
 
 
-<<<<<<< HEAD
-class ManifestImage(models.Model):
-    imageid = models.UUIDField(primary_key=True, default=uuid.uuid1)
-    image = models.ImageField(upload_to="cantaloupe")
-
-    class Meta:
-        managed = True
-        db_table = "manifest_images"
-
-
-=======
->>>>>>> e821b0f3
 class GroupMapSettings(models.Model):
     group = models.OneToOneField(Group, on_delete=models.CASCADE)
     min_zoom = models.IntegerField(default=0)
