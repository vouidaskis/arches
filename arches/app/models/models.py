# This is an auto-generated Django model module.
# You'll have to do the following manually to clean this up:
#   * Rearrange models' order
#   * Make sure each model has one field with primary_key=True
#   * Remove `managed = False` lines if you wish to allow Django to create, modify, and delete the table
# Feel free to rename the models, but don't rename db_table values or field names.
#
# Also note: You'll have to insert the output of 'django-admin sqlcustom [app_label]'
# into your database.

from __future__ import unicode_literals

import os
import uuid
from django.conf import settings
from django.contrib.gis.db import models
from django.contrib.postgres.fields import JSONField
from django.core.files.storage import FileSystemStorage
from django.db.models import Q

widget_storage_location = FileSystemStorage(location=os.path.join(settings.ROOT_DIR, 'app/templates/views/forms/widgets/'))


class Address(models.Model):
    addressnum = models.TextField(blank=True, null=True)
    addressstreet = models.TextField(blank=True, null=True)
    vintage = models.TextField(blank=True, null=True)
    city = models.TextField(blank=True, null=True)
    postalcode = models.TextField(blank=True, null=True)
    addressesid = models.AutoField(primary_key=True)
    geometry = models.PointField(blank=True, null=True)
    objects = models.GeoManager()

    class Meta:
        managed = True
        db_table = 'addresses'


class GraphMetadata(models.Model):
    graphmetadataid = models.UUIDField(primary_key=True, default=uuid.uuid1)  # This field type is a guess.
    name = models.TextField(blank=True, null=True)
    description = models.TextField(blank=True, null=True)
    deploymentfile = models.TextField(blank=True, null=True)
    author = models.TextField(blank=True, null=True)
    deploymentdate = models.DateTimeField(blank=True, null=True)
    version = models.TextField(blank=True, null=True)
    isresource = models.BooleanField()
    isactive = models.BooleanField()
    iconclass = models.TextField(blank=True, null=True)
    subtitle = models.TextField(blank=True, null=True)

    class Meta:
        managed = True
        db_table = 'graph_metadata'


class Card(models.Model):
    cardid = models.UUIDField(primary_key=True, default=uuid.uuid1)  # This field type is a guess.
    name = models.TextField(blank=True, null=True)
    title = models.TextField(blank=True, null=True)
    subtitle = models.TextField(blank=True, null=True)
    helptext = models.TextField(blank=True, null=True)
    nodegroup = models.ForeignKey('NodeGroup', db_column='nodegroupid', blank=True, null=True)
    parentcard = models.ForeignKey('self', db_column='parentcardid', blank=True, null=True) #Allows for cards within cards (ie cardgroups)

    class Meta:
        managed = True
        db_table = 'cards'


class CardXNodeXWidget(models.Model):
    id = models.UUIDField(primary_key=True, default=uuid.uuid1)
    node = models.ForeignKey('Node', db_column='nodeid')
    card = models.ForeignKey('Card', db_column='cardid')
    widget = models.ForeignKey('Widget', db_column='widgetid')
    function = models.ForeignKey('Function', db_column='functionid')
    inputmask = models.TextField(blank=True, null=True)
    inputlabel = models.TextField(blank=True, null=True)

    class Meta:
        managed = True
        db_table = 'cards_x_nodes_x_widgets'
        unique_together = (('node', 'card', 'widget'),)


class Concept(models.Model):
    conceptid = models.UUIDField(primary_key=True, default=uuid.uuid1)  # This field type is a guess.
    nodetype = models.ForeignKey('DNodeType', db_column='nodetype')
    legacyoid = models.TextField(unique=True)

    class Meta:
        managed = True
        db_table = 'concepts'

class DDataType(models.Model):
    datatype = models.TextField(primary_key=True)
    iconclass = models.TextField()

    class Meta:
        managed = True
        db_table = 'd_data_types'

class DLanguage(models.Model):
    languageid = models.TextField(primary_key=True)
    languagename = models.TextField()
    isdefault = models.BooleanField()

    class Meta:
        managed = True
        db_table = 'd_languages'


class DNodeType(models.Model):
    nodetype = models.TextField(primary_key=True)
    namespace = models.TextField()

    class Meta:
        managed = True
        db_table = 'd_node_types'


class DRelationType(models.Model):
    relationtype = models.TextField(primary_key=True)
    category = models.TextField()
    namespace = models.TextField()

    class Meta:
        managed = True
        db_table = 'd_relation_types'


class DValueType(models.Model):
    valuetype = models.TextField(primary_key=True)
    category = models.TextField(blank=True, null=True)
    description = models.TextField(blank=True, null=True)
    namespace = models.TextField()
    datatype = models.TextField(blank=True, null=True)

    class Meta:
        managed = True
        db_table = 'd_value_types'


class Edge(models.Model):
    edgeid = models.UUIDField(primary_key=True, default=uuid.uuid1)  # This field type is a guess.
    name = models.TextField(blank=True, null=True)
    description = models.TextField(blank=True, null=True)
    ontologyproperty = models.TextField(blank=True, null=True)
    domainnode = models.ForeignKey('Node', db_column='domainnodeid', related_name='edge_domains')
    rangenode = models.ForeignKey('Node', db_column='rangenodeid', related_name='edge_ranges')
    graphmetadata = models.ForeignKey(GraphMetadata, db_column='graphmetadataid', blank=True, null=True)

    class Meta:
        managed = True
        db_table = 'edges'
        unique_together = (('rangenode', 'domainnode'),)


class EditLog(models.Model):
    editlogid = models.UUIDField(primary_key=True, default=uuid.uuid1)  # This field type is a guess.
    resourceclassid = models.TextField(blank=True, null=True)  # This field type is a guess.
    resourceinstanceid = models.TextField(blank=True, null=True)  # This field type is a guess.
    attributenodeid = models.TextField(blank=True, null=True)  # This field type is a guess.
    tileinstanceid = models.TextField(blank=True, null=True)  # This field type is a guess.
    edittype = models.TextField(blank=True, null=True)
    newvalue = models.TextField(blank=True, null=True)
    oldvalue = models.TextField(blank=True, null=True)
    timestamp = models.DateTimeField(blank=True, null=True)
    userid = models.TextField(blank=True, null=True)
    user_firstname = models.TextField(blank=True, null=True)
    user_lastname = models.TextField(blank=True, null=True)
    user_email = models.TextField(blank=True, null=True)
    note = models.TextField(blank=True, null=True)

    class Meta:
        managed = True
        db_table = 'edit_log'


class Form(models.Model):
    formid = models.UUIDField(primary_key=True, default=uuid.uuid1)  # This field type is a guess.
    title = models.TextField(blank=True, null=True)
    subtitle = models.TextField(blank=True, null=True)

    class Meta:
        managed = True
        db_table = 'forms'


class FormXCard(models.Model):
    id = models.UUIDField(primary_key=True, default=uuid.uuid1)
    form = models.ForeignKey(Form, db_column='formid')
    card = models.ForeignKey(Card, db_column='cardid')

    class Meta:
        managed = True
        db_table = 'forms_x_card'
        unique_together = (('form', 'card'),)


class Function(models.Model):
    functionid = models.UUIDField(primary_key=True, default=uuid.uuid1)  # This field type is a guess.
    functiontype = models.TextField(blank=True, null=True)
    function = models.TextField()
    name = models.TextField(blank=True, null=True)
    description = models.TextField(blank=True, null=True)

    class Meta:
        managed = True
        db_table = 'functions'


class Icon(models.Model):
    id = models.AutoField(primary_key=True)
    name = models.TextField(blank=True, null=True)
    cssclass = models.TextField(blank=True, null=True)

    class Meta:
        managed = True
        db_table = 'icons'


class NodeGroup(models.Model):
    nodegroupid = models.UUIDField(primary_key=True, default=uuid.uuid1)  # This field type is a guess.
    cardinality = models.TextField(blank=True, default='n')
    legacygroupid = models.TextField(blank=True, null=True)
    parentnodegroup = models.ForeignKey('self', db_column='parentnodegroupid', blank=True, null=True)  #Allows nodegroups within nodegroups

    class Meta:
        managed = True
        db_table = 'node_groups'


class Node(models.Model):
    """
    Name is unique across all resources because it ties a node to values within tiles. Recommend prepending resource class to node name.

    """

    nodeid = models.UUIDField(primary_key=True, default=uuid.uuid1)
    name = models.TextField()
    description = models.TextField(blank=True, null=True)
    istopnode = models.BooleanField()
<<<<<<< HEAD
    isresource = models.BooleanField()
    isactive = models.BooleanField()
    ontologyclass = models.ForeignKey(Concept, db_column='ontologyclass', blank=True, null=True)
=======
    ontologyclass = models.TextField()
>>>>>>> 9d595f24
    datatype = models.TextField()
    nodegroup = models.ForeignKey(NodeGroup, db_column='nodegroupid', blank=True, null=True)
    graphmetadata = models.ForeignKey(GraphMetadata, db_column='graphmetadataid', blank=True, null=True)
    validations = models.ManyToManyField(to='Validation', db_table='validations_x_nodes')

    def _traverse_graph(self):
        """
        gather up the child nodes and edges of this node

        returns a tuple of nodes and edges

        """

        nodes = []
        edges = []
        for edge in Edge.objects.filter(domainnode=self):
            nodes.append(edge.rangenode)
            edges.append(edge)

            child_nodes, child_edges = edge.rangenode._traverse_graph()
            nodes.extend(child_nodes)
            edges.extend(child_edges)
        return (nodes, edges)

    def get_child_nodes_and_edges(self):
        """
        _traverse_graph does the bulk of the work in gathering up the child nodes and edges

        what we do here is make sure that the common node referenced by two or more edges is the same node reference in memory
        that way if a user updates a node attribute that update is reflected accross all edges that reference that node

        """

        nodes, edges = self._traverse_graph()
        node_mapping = {node.pk:node for node in nodes}
        for edge in edges:
            if edge.domainnode.pk == self.pk:
                edge.domainnode = self
            else:
                edge.domainnode = node_mapping[edge.domainnode.pk]
            edge.rangenode = node_mapping[edge.rangenode.pk]
        return (nodes, edges)

    def is_collector(self):
        return self.nodeid == self.nodegroup_id

    def get_relatable_resources(self):
        relatable_resource_ids = [r2r.resourceclassfrom for r2r in Resource2ResourceConstraint.objects.filter(resourceclassto_id=self.nodeid)]
        relatable_resource_ids = relatable_resource_ids + [r2r.resourceclassto for r2r in Resource2ResourceConstraint.objects.filter(resourceclassfrom_id=self.nodeid)]
        return relatable_resource_ids

    def set_relatable_resources(self, new_ids):
        old_ids = [res.nodeid for res in self.get_relatable_resources()]
        for old_id in old_ids:
            if old_id not in new_ids:
                Resource2ResourceConstraint.objects.filter(Q(resourceclassto_id=self.nodeid) | Q(resourceclassfrom_id=self.nodeid), Q(resourceclassto_id=old_id) | Q(resourceclassfrom_id=old_id)).delete()
        for new_id in new_ids:
            if new_id not in old_ids:
                new_r2r = Resource2ResourceConstraint.objects.create(resourceclassfrom_id=self.nodeid, resourceclassto_id=new_id)
                new_r2r.save()


    class Meta:
        managed = True
        db_table = 'nodes'


class Overlay(models.Model):
    overlaytyp = models.TextField(blank=True, null=True)
    overlayval = models.TextField(blank=True, null=True)
    overlayid = models.AutoField(primary_key=True)  # This field type is a guess.
    geometry = models.PolygonField(blank=True, null=True)
    objects = models.GeoManager()

    class Meta:
        managed = True
        db_table = 'overlays'


class Parcel(models.Model):
    parcelapn = models.TextField(blank=True, null=True)
    vintage = models.TextField(blank=True, null=True)
    parcelsid = models.AutoField(primary_key=True)
    geometry = models.PolygonField(blank=True, null=True)
    objects = models.GeoManager()

    class Meta:
        managed = True
        db_table = 'parcels'


class Relation(models.Model):
    conceptfrom = models.ForeignKey(Concept, db_column='conceptidfrom', related_name='relation_concepts_from')
    conceptto = models.ForeignKey(Concept, db_column='conceptidto', related_name='relation_concepts_to')
    relationtype = models.ForeignKey(DRelationType, db_column='relationtype')
    relationid = models.UUIDField(primary_key=True, default=uuid.uuid1)  # This field type is a guess.

    class Meta:
        managed = True
        db_table = 'relations'


class Resource2ResourceConstraint(models.Model):
    resource2resourceid = models.UUIDField(primary_key=True, default=uuid.uuid1)  # This field type is a guess.
    resourceclassfrom = models.ForeignKey(Node, db_column='resourceclassfrom', blank=True, null=True, related_name='resxres_contstraint_classes_from')
    resourceclassto = models.ForeignKey(Node, db_column='resourceclassto', blank=True, null=True, related_name='resxres_contstraint_classes_to')
    cardinality = models.TextField(blank=True, null=True)

    class Meta:
        managed = True
        db_table = 'resource_2_resource_constraints'


class ResourceXResource(models.Model):
    resourcexid = models.AutoField(primary_key=True)
    resourceinstanceidfrom = models.ForeignKey('ResourceInstance', db_column='resourceinstanceidfrom', blank=True, null=True, related_name='resxres_resource_instance_ids_from')
    resourceinstanceidto = models.ForeignKey('ResourceInstance', db_column='resourceinstanceidto', blank=True, null=True, related_name='resxres_resource_instance_ids_to')
    notes = models.TextField(blank=True, null=True)
    relationshiptype = models.ForeignKey('Value', db_column='relationshiptype')
    datestarted = models.DateField(blank=True, null=True)
    dateended = models.DateField(blank=True, null=True)

    class Meta:
        managed = True
        db_table = 'resource_x_resource'


class ResourceClassXForm(models.Model):
    id = models.UUIDField(primary_key=True, default=uuid.uuid1)
    resourceclass = models.ForeignKey(Node, db_column='resourceclassid', blank=True, null=True)
    form = models.ForeignKey(Form, db_column='formid')
    status = models.TextField(blank=True, null=True) #This hides forms that may be deployed by an implementor for testing purposes. Once the switch is flipped to "prod" then regular permissions (defined at the nodegroup level) come into play.

    class Meta:
        managed = True
        db_table = 'resource_classes_x_forms'
        unique_together = (('resourceclass', 'form'),)


class ResourceInstance(models.Model):
    resourceinstanceid = models.UUIDField(primary_key=True, default=uuid.uuid1)  # This field type is a guess.
    resourceclass = models.ForeignKey(Node, db_column='resourceclassid')
    resourceinstancesecurity = models.TextField(blank=True, null=True) #Intended to support flagging individual resources as unavailable to given user roles.

    class Meta:
        managed = True
        db_table = 'resource_instances'


class Tile(models.Model): #Tile
    tileid = models.UUIDField(primary_key=True, default=uuid.uuid1)  # This field type is a guess.
    resourceinstance = models.ForeignKey(ResourceInstance, db_column='resourceinstanceid')
    parenttile = models.ForeignKey('self', db_column='parenttileid', blank=True, null=True)
    data = JSONField(blank=True, null=True, db_column='tiledata')  # This field type is a guess.
    nodegroup = models.ForeignKey(NodeGroup, db_column='nodegroupid')

    class Meta:
        managed = True
        db_table = 'tiles'


class Validation(models.Model):
    validationid = models.UUIDField(primary_key=True, default=uuid.uuid1)  # This field type is a guess.
    validation = models.TextField(blank=True, null=True)
    validationtype = models.TextField(blank=True, null=True)
    name = models.TextField(blank=True, null=True)
    description = models.TextField(blank=True, null=True)

    class Meta:
        managed = True
        db_table = 'validations'


class Value(models.Model):
    valueid = models.UUIDField(primary_key=True, default=uuid.uuid1)  # This field type is a guess.
    concept = models.ForeignKey('Concept', db_column='conceptid')
    valuetype = models.ForeignKey(DValueType, db_column='valuetype')
    value = models.TextField()
    language = models.ForeignKey(DLanguage, db_column='languageid', blank=True, null=True)

    class Meta:
        managed = True
        db_table = 'values'


class Widget(models.Model):
    widgetid = models.UUIDField(primary_key=True, default=uuid.uuid1)  # This field type is a guess.
    name = models.TextField()
    template = models.FileField(storage=widget_storage_location)
    defaultlabel = models.TextField(blank=True, null=True)
    defaultmask = models.TextField(blank=True, null=True)
    helptext = models.TextField(blank=True, null=True)

    class Meta:
        managed = True
        db_table = 'widgets'


class WidgetXDataType(models.Model):
    id = models.UUIDField(primary_key=True, default=uuid.uuid1)  # This field type is a guess.
    widget = models.ForeignKey(db_column='widgetid', to='models.Widget')
    datatype = models.ForeignKey(db_column='datatypeid', to='models.DDataType')

    class Meta:
        managed = True
        db_table = 'widgets_x_datatypes'<|MERGE_RESOLUTION|>--- conflicted
+++ resolved
@@ -241,13 +241,7 @@
     name = models.TextField()
     description = models.TextField(blank=True, null=True)
     istopnode = models.BooleanField()
-<<<<<<< HEAD
-    isresource = models.BooleanField()
-    isactive = models.BooleanField()
     ontologyclass = models.ForeignKey(Concept, db_column='ontologyclass', blank=True, null=True)
-=======
-    ontologyclass = models.TextField()
->>>>>>> 9d595f24
     datatype = models.TextField()
     nodegroup = models.ForeignKey(NodeGroup, db_column='nodegroupid', blank=True, null=True)
     graphmetadata = models.ForeignKey(GraphMetadata, db_column='graphmetadataid', blank=True, null=True)
