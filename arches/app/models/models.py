--- conflicted
+++ resolved
@@ -479,8 +479,6 @@
             return _("This Model is not active, and is not available for instance creation.")
         return False
 
-<<<<<<< HEAD
-=======
     def is_editable(self):
         if settings.OVERRIDE_RESOURCE_MODEL_LOCK == True:
             return True
@@ -500,7 +498,6 @@
 
         return graph
 
->>>>>>> 77f84858
     def __str__(self):
         return str(self.name)
 
