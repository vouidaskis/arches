--- conflicted
+++ resolved
@@ -1139,15 +1139,13 @@
         if not self.tileid:
             self.tileid = uuid.uuid4()
 
-<<<<<<< HEAD
     @property
     def nodegroup(self):
         nodegroup_query = NodeGroup.objects.filter(pk=self.nodegroup_id)
         return nodegroup_query.first()
-=======
+
     def is_fully_provisional(self):
         return bool(self.provisionaledits and not any(self.data.values()))
->>>>>>> b45521ad
 
     def save(self, *args, **kwargs):
         if self.sortorder is None or self.is_fully_provisional():
