--- conflicted
+++ resolved
@@ -2078,19 +2078,14 @@
         ],
         unique=True,
     )
-<<<<<<< HEAD
-    description = models.TextField(default="arches spatial view")  # provide a description of the spatial view
-    geometrynode = models.ForeignKey(Node, on_delete=models.CASCADE, db_column="geometrynodeid")
-=======
-    description = models.TextField(
-        default="arches spatial view"
-    )  # provide a description of the spatial view
-    geometrynodeid = models.ForeignKey(
+    description = models.TextField(default="arches spatial view")
+    geometrynode = models.ForeignKey(
         Node, on_delete=models.CASCADE, db_column="geometrynodeid"
     )
->>>>>>> a96b03a1
     ismixedgeometrytypes = models.BooleanField(default=False)
-    language = models.ForeignKey(Language, db_column="languageid", to_field="code", on_delete=models.CASCADE)
+    language = models.ForeignKey(
+        Language, db_column="languageid", to_field="code", on_delete=models.CASCADE
+    )
     attributenodes = JSONField(blank=True, null=True, db_column="attributenodes")
     isactive = models.BooleanField(
         default=True
