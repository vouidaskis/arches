--- conflicted
+++ resolved
@@ -1529,12 +1529,8 @@
                 instance.save()
         except Exception as e:
             logger = logging.getLogger(__name__)
-<<<<<<< HEAD
-            logger.warning("Email Server not correctly set up. See settings to configure.")
-=======
             logger.warning(e)
             logger.warning("Error occurred sending email.  See previous stack trace.")
->>>>>>> b040c63d
 
     return False
 
