--- conflicted
+++ resolved
@@ -274,28 +274,6 @@
         db_table = "edit_log"
 
 
-<<<<<<< HEAD
-=======
-class MobileSyncLog(models.Model):
-    logid = models.UUIDField(primary_key=True)
-    survey = models.ForeignKey("MobileSurveyModel", on_delete=models.CASCADE, related_name="surveyid")
-    userid = models.IntegerField(null=True)  # not a ForeignKey so we can track deletions
-    started = models.DateTimeField(auto_now_add=True, null=True)
-    finished = models.DateTimeField(auto_now=True, null=True)
-    message = models.TextField(blank=True, null=True)
-    status = models.TextField(blank=True, null=True)
-
-    def __init__(self, *args, **kwargs):
-        super(MobileSyncLog, self).__init__(*args, **kwargs)
-        if not self.logid:
-            self.logid = uuid.uuid4()
-
-    class Meta:
-        managed = True
-        db_table = "mobile_sync_log"
-
-
->>>>>>> d67b7e9d
 class ResourceRevisionLog(models.Model):
     logid = models.UUIDField(primary_key=True)
     resourceid = models.UUIDField(default=uuid.uuid1)
@@ -313,29 +291,6 @@
         db_table = "resource_revision_log"
 
 
-<<<<<<< HEAD
-=======
-class TileRevisionLog(models.Model):
-    logid = models.UUIDField(primary_key=True)
-    tileid = models.UUIDField(default=uuid.uuid1)  # not a ForeignKey so we can track deletions
-    resourceid = models.UUIDField(default=uuid.uuid1)
-    revisionid = models.TextField(null=False)  # not a ForeignKey so we can track deletions
-    survey = models.ForeignKey("MobileSurveyModel", on_delete=models.CASCADE, related_name="survey_id")
-    synclog = models.ForeignKey("MobileSyncLog", on_delete=models.CASCADE, related_name="mobile_sync_log")
-    synctimestamp = models.DateTimeField(auto_now_add=True, null=False)
-    action = models.TextField(blank=True, null=True)
-
-    def __init__(self, *args, **kwargs):
-        super(TileRevisionLog, self).__init__(*args, **kwargs)
-        if not self.logid:
-            self.logid = uuid.uuid4()
-
-    class Meta:
-        managed = True
-        db_table = "tile_revision_log"
-
-
->>>>>>> d67b7e9d
 class File(models.Model):
     fileid = models.UUIDField(primary_key=True)
     path = models.FileField(upload_to="uploadedfiles")
@@ -1498,101 +1453,6 @@
     return dict(download=False, count=100, resources=[], custom=None)
 
 
-<<<<<<< HEAD
-=======
-class MobileSurveyModel(models.Model):
-    id = models.UUIDField(primary_key=True)
-    name = models.TextField(null=True)
-    active = models.BooleanField(default=False)
-    createdby = models.ForeignKey(User, related_name="createdby", on_delete=models.CASCADE)
-    lasteditedby = models.ForeignKey(User, related_name="lasteditedby", on_delete=models.CASCADE)
-    users = models.ManyToManyField(to=User, through="MobileSurveyXUser")
-    groups = models.ManyToManyField(to=Group, through="MobileSurveyXGroup")
-    cards = models.ManyToManyField(to=CardModel, through="MobileSurveyXCard")
-    startdate = models.DateField(blank=True, null=True)
-    enddate = models.DateField(blank=True, null=True)
-    description = models.TextField(null=True)
-    bounds = models.MultiPolygonField(null=True)
-    tilecache = models.TextField(null=True)
-    onlinebasemaps = JSONField(blank=True, null=True, db_column="onlinebasemaps")
-    datadownloadconfig = JSONField(blank=True, null=True, default=getDataDownloadConfigDefaults)
-
-    def __str__(self):
-        return self.name
-
-    def __init__(self, *args, **kwargs):
-        super(MobileSurveyModel, self).__init__(*args, **kwargs)
-        if not self.id:
-            self.id = uuid.uuid4()
-
-    class Meta:
-        managed = True
-        db_table = "mobile_surveys"
-
-    @property
-    def expired(self):
-        result = False
-        if self.enddate is not None:
-            enddate = datetime.datetime.strftime(self.enddate, "%Y-%m-%d")
-            result = (datetime.datetime.strptime(enddate, "%Y-%m-%d") - datetime.datetime.now() + timedelta(hours=24)).days < 0
-        return result
-
-    def deactivate_expired_survey(self):
-        if self.expired:
-            self.active = False
-            self.save()
-
-
-class MobileSurveyXUser(models.Model):
-    mobile_survey_x_user_id = models.UUIDField(primary_key=True, serialize=False)
-    user = models.ForeignKey(User, on_delete=models.CASCADE)
-    mobile_survey = models.ForeignKey(MobileSurveyModel, on_delete=models.CASCADE, null=True)
-
-    def __init__(self, *args, **kwargs):
-        super(MobileSurveyXUser, self).__init__(*args, **kwargs)
-        if not self.mobile_survey_x_user_id:
-            self.mobile_survey_x_user_id = uuid.uuid4()
-
-    class Meta:
-        managed = True
-        db_table = "mobile_surveys_x_users"
-        unique_together = ("mobile_survey", "user")
-
-
-class MobileSurveyXGroup(models.Model):
-    mobile_survey_x_group_id = models.UUIDField(primary_key=True, serialize=False)
-    group = models.ForeignKey(Group, on_delete=models.CASCADE)
-    mobile_survey = models.ForeignKey(MobileSurveyModel, on_delete=models.CASCADE, null=True)
-
-    def __init__(self, *args, **kwargs):
-        super(MobileSurveyXGroup, self).__init__(*args, **kwargs)
-        if not self.mobile_survey_x_group_id:
-            self.mobile_survey_x_group_id = uuid.uuid4()
-
-    class Meta:
-        managed = True
-        db_table = "mobile_surveys_x_groups"
-        unique_together = ("mobile_survey", "group")
-
-
-class MobileSurveyXCard(models.Model):
-    mobile_survey_x_card_id = models.UUIDField(primary_key=True, serialize=False)
-    card = models.ForeignKey(CardModel, on_delete=models.CASCADE)
-    mobile_survey = models.ForeignKey(MobileSurveyModel, on_delete=models.CASCADE, null=True)
-    sortorder = models.IntegerField(default=0)
-
-    def __init__(self, *args, **kwargs):
-        super(MobileSurveyXCard, self).__init__(*args, **kwargs)
-        if not self.mobile_survey_x_card_id:
-            self.mobile_survey_x_card_id = uuid.uuid4()
-
-    class Meta:
-        managed = True
-        db_table = "mobile_surveys_x_cards"
-        unique_together = ("mobile_survey", "card")
-
-
->>>>>>> d67b7e9d
 class MapMarker(models.Model):
     name = models.TextField(unique=True)
     url = models.TextField()
