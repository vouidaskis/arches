import json
import copy
from django.utils.translation import gettext_lazy as _
from arches.app.models.system_settings import settings
from django.contrib.postgres.fields import JSONField
from django.db.models.sql.compiler import SQLInsertCompiler
from django.utils.translation import get_language


class I18n_String(object):
    def __init__(self, value=None, lang=None, use_nulls=False, attname=None):
        self.attname = attname
        self.value = value
        self.raw_value = {}
        self.value_is_primitive = False
        self.lang = get_language() if lang is None else lang

        self._parse(self.value, self.lang, use_nulls)

    def _parse(self, value, lang, use_nulls):
        ret = {}

        if isinstance(value, str) and value != "null":
            try:
                ret = json.loads(value)
            except:
                ret[lang] = value
                self.value_is_primitive = True
        elif value is None or value == "null":
            ret[lang] = None if use_nulls else ""
        elif isinstance(value, I18n_String):
            ret = value.raw_value
        elif isinstance(value, dict):
            ret = value
        self.raw_value = ret

    def as_sql(self, compiler, connection):
        """
        The "as_sql" method of this class is called by Django when the sql statement
        for each field in a model instance is being generated.
        If we're inserting a new value then we can just set the localzed column to the json object.
        If we're updating a value for a specific language, then use the postgres "jsonb_set" command to do that
        https://www.postgresql.org/docs/9.5/functions-json.html
        """

        if (self.value_is_primitive or self.value is None) and not isinstance(compiler, SQLInsertCompiler):
            self.sql = "jsonb_set(" + self.attname + ", %s, %s)"
            params = (f"{{{self.lang}}}", json.dumps(self.value))
        else:
            params = [json.dumps(self.raw_value)]
            self.sql = "%s"

        return self.sql, params

    # need this to avoid a Django error when setting
    # the default value on the i18n_TextField
    def __call__(self):
        return self

    def __str__(self):
        ret = None
        try:
            ret = self.raw_value[get_language()]
        except KeyError as e:
            try:
                # if you can't return the requested language because the value doesn't exist then
                # return the default language.
                # the reasoning is that for display in the UI, we want to show what the user initially entered
                ret = self.raw_value[settings.LANGUAGE_CODE]
            except KeyError as e:
                try:
                    # if the default language doesn't exist then return the first language available
                    ret = list(self.raw_value.values())[0]
                except:
                    # if there are no languages available return an empty string
                    ret = ""
        return json.dumps(ret) if ret is None else ret

    def __eq__(self, other):
        # this is here so you can compare a string against an instance of this class
        # eg I18n_String("toast") == "toast" would return True
        return str(self) == str(other)

    def serialize(self):
        return str(self)

    # Use this to call all the sting methods on our class so
    # this class can emulate the "string" type
    def __getattr__(self, name):
        string_methods = [
            "capitalize",
            "casefold",
            "center",
            "count",
            "encode",
            "endswith",
            "expandtabs",
            "find",
            "format",
            "format_map",
            "index",
            "isalnum",
            "isalpha",
            "isascii",
            "isdecimal",
            "isdigit",
            "isidentifier",
            "islower",
            "isnumeric",
            "isprintable",
            "isspace",
            "istitle",
            "isupper",
            "join",
            "ljust",
            "lower",
            "lstrip",
            "maketrans",
            "partition",
            "replace",
            "rfind",
            "rindex",
            "rjust",
            "rpartition",
            "rsplit",
            "rstrip",
            "split",
            "splitlines",
            "startswith",
            "strip",
            "swapcase",
            "title",
            "translate",
            "upper",
            "zfill",
        ]
        if name in string_methods:
            return getattr(str(self), name)
        raise AttributeError


class I18n_TextField(JSONField):
    description = _("A I18n_TextField object")

    def __init__(self, *args, **kwargs):
        self.use_nulls = kwargs.get("null", False)
        kwargs["default"] = I18n_String(use_nulls=self.use_nulls)
        super().__init__(*args, **kwargs)

    def from_db_value(self, value, expression, connection):
        if value is not None:
            return I18n_String(value, use_nulls=self.use_nulls)
        return None

    def to_python(self, value):
        if isinstance(value, I18n_String):
            return value
        if value is None:
            return value
        return I18n_String(value, use_nulls=self.use_nulls)

    def value_to_string(self, obj):
        value = self.value_from_object(obj)
        return str(value)

    def get_prep_value(self, value):
        """
        If the value was set to a string, then check to see if it's
        a json object like {"en": "boat", "es": "barco"}, or just a simple string like "boat".
        If it's a json object then use the I18n_String.as_sql method to insert it directly to the database.
        If it's just a simple string then use the I18n_String.as_sql method is used to update one language value
        out of potentially several previously stored languages using the currently active language.
        See I18n_String.as_sql to see how this magic happens.  :)
        """

        return I18n_String(value, attname=self.attname, use_nulls=self.use_nulls)


class I18n_JSON(object):
    def __init__(self, value=None, lang=None, use_nulls=False, attname=None):
        self.attname = attname
        self.value = value
        self.raw_value = {}
        self.i18n_properties = []
        self.lang = get_language() if lang is None else lang

        self._parse(self.value, self.lang, use_nulls)

    def _parse(self, value, lang, use_nulls):
        ret = {}

        if isinstance(value, str):
            ret = json.loads(value)
        elif value is None:
            ret[lang] = None if use_nulls else ""
        elif isinstance(value, I18n_JSON):
            ret = value.raw_value
        elif isinstance(value, dict):
            ret = value
        self.raw_value = ret

        if "i18n_properties" in self.raw_value:
            self.i18n_properties = self.raw_value["i18n_properties"]

    def as_sql(self, compiler, connection):
        """
        The "as_sql" method of this class is called by Django when the sql statement
        for each field in a model instance is being generated.
        If we're inserting a new value then we can just set the localzed column to the json object.
        If we're updating a value for a specific language, then use the postgres "jsonb_set" command to do that
        https://www.postgresql.org/docs/9.5/functions-json.html
        """

        if len(self.i18n_properties) == 0 or isinstance(compiler, SQLInsertCompiler):
            params = [json.dumps(self.raw_value)]
            self.sql = "%s"
        else:
            self.sql = self.attname
            params = []
            for prop in self.raw_value["i18n_properties"]:
                self.sql = f"jsonb_set({self.sql}, '{{{prop},{self.lang}}}', %s)"
                params.append(json.dumps(self.raw_value[prop]))
        return self.sql, params

    # need this to avoid a Django error when setting
    # the default value on the I18n_JSONField
    def __call__(self):
        return self

    def __str__(self):
        return json.dumps(self.serialize())

    # adding this so that we can treat it like a dict object
    def __getitem__(self, item):
        return self.raw_value[item]

    def __setitem__(self, item, value):
        self.raw_value[item] = value

    def __iter__(self):
        return self.raw_value.__iter__()

    # Use this to call all the sting methods on our class so
    # this class can emulate the "string" type
    # see https://docs.python.org/3/reference/datamodel.html?emulating-container-types#emulating-container-types
    def __getattr__(self, name):
<<<<<<< HEAD
        mapping_methods = [
            "keys", 
            "values", 
            "items", 
            "get", 
            "clear", 
            "setdefault", 
            "pop", 
            "popitem", 
            "copy", 
            "update"
        ]
=======
        mapping_methods = ["keys", "values", "items", "get", "clear", "setdefault", "pop", "popitem", "copy", "update"]
        print("in gettattr: " + name)
>>>>>>> e48b8c4a
        if name in mapping_methods:
            return getattr(self.raw_value, name)
        raise AttributeError

    def serialize(self):
        ret = copy.deepcopy(self.raw_value)
        if "i18n_properties" in ret:
            for prop in ret["i18n_properties"]:
                ret[prop] = str(I18n_String(ret[prop]))
        return ret


class I18n_JSONField(JSONField):
    description = _("A I18n_JSONField object")

    def __init__(self, *args, **kwargs):
        super().__init__(*args, **kwargs)

    def from_db_value(self, value, expression, connection):
        if value is not None:
            return I18n_JSON(value)
        return I18n_JSON("{}")

    def to_python(self, value):
        if isinstance(value, I18n_JSON):
            return value
        if value is None:
            return value
        return I18n_JSON(value)

    def value_to_string(self, obj):
        value = self.value_from_object(obj)
        return str(value)

    def get_prep_value(self, value):
        """
        Perpares the value for insertion into the database
        """

        return I18n_JSON(value, attname=self.attname)<|MERGE_RESOLUTION|>--- conflicted
+++ resolved
@@ -244,23 +244,7 @@
     # this class can emulate the "string" type
     # see https://docs.python.org/3/reference/datamodel.html?emulating-container-types#emulating-container-types
     def __getattr__(self, name):
-<<<<<<< HEAD
-        mapping_methods = [
-            "keys", 
-            "values", 
-            "items", 
-            "get", 
-            "clear", 
-            "setdefault", 
-            "pop", 
-            "popitem", 
-            "copy", 
-            "update"
-        ]
-=======
         mapping_methods = ["keys", "values", "items", "get", "clear", "setdefault", "pop", "popitem", "copy", "update"]
-        print("in gettattr: " + name)
->>>>>>> e48b8c4a
         if name in mapping_methods:
             return getattr(self.raw_value, name)
         raise AttributeError
