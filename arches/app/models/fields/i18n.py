--- conflicted
+++ resolved
@@ -93,22 +93,11 @@
         super().__init__(*args, **kwargs)
 
     def from_db_value(self, value, expression, connection):
-<<<<<<< HEAD
-        # print("in from_db_value")
-        if value is not None:
-            # print(str(I18n_String(value)))
-            return I18n_String(value)
-        return None
-
-    def to_python(self, value):
-        # print("in to_python")
-=======
         if value is not None:
             return I18n_String(value, use_nulls=self.use_nulls)
         return None
 
     def to_python(self, value):
->>>>>>> b51b41d2
         if isinstance(value, I18n_String):
             return value
         if value is None:
@@ -117,11 +106,6 @@
         return I18n_String(value, use_nulls=self.use_nulls)
 
     def get_prep_value(self, value):
-<<<<<<< HEAD
-        # print(type(value))
-        # print(f"in get_prep_value, value={value}")
-=======
->>>>>>> b51b41d2
         """
         If the value was set to a string, then check to see if it's
         a json object like {"en": "boat", "es": "barco"}, or just a simple string like "boat".
@@ -131,17 +115,8 @@
         See I18n_String.as_sql to see how this magic happens.  :)
         """
 
-        return I18n_String(value, attname=self.attname)
-
-
-
-# from json import JSONEncoder
-
-# def _default(self, obj):
-#     return getattr(obj.__class__, "__str__", _default.default)(obj)
-
-# _default.default = JSONEncoder().default
-# JSONEncoder.default = _default
+        return I18n_String(value, attname=self.attname, use_nulls=self.use_nulls)
+
 class I18n_JSON(object):
     def __init__(self, value=None, lang=None, use_nulls=False, attname=None):
         self.attname = attname
@@ -254,8 +229,4 @@
         See I18n_String.as_sql to see how this magic happens.  :)
         """
 
-<<<<<<< HEAD
-        return I18n_JSON(value, attname=self.attname)
-=======
-        return I18n_String(value, attname=self.attname, use_nulls=self.use_nulls)
->>>>>>> b51b41d2
+        return I18n_JSON(value, attname=self.attname)