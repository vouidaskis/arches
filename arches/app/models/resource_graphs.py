'''
ARCHES - a program developed to inventory and manage immovable cultural heritage.
Copyright (C) 2013 J. Paul Getty Trust and World Monuments Fund

This program is free software: you can redistribute it and/or modify
it under the terms of the GNU Affero General Public License as
published by the Free Software Foundation, either version 3 of the
License, or (at your option) any later version.

This program is distributed in the hope that it will be useful,
but WITHOUT ANY WARRANTY; without even the implied warranty of
MERCHANTABILITY or FITNESS FOR A PARTICULAR PURPOSE. See the
GNU Affero General Public License for more details.

You should have received a copy of the GNU Affero General Public License
along with this program. If not, see <http://www.gnu.org/licenses/>.
'''

import uuid
from django.contrib.gis.db import models
from arches.app.utils.betterJSONSerializer import JSONSerializer, JSONDeserializer

class ResourceGraph(object):
    """
    Used for mapping complete resource graph objects to and from the database

    """

    def __init__(self, *args, **kwargs):
        self.nodes = []
        self.edges = []
        if isinstance(args[0], basestring):
            try:
                uuid.UUID(args[0])
                root = models.Node.objects.get(pk=args[0])
                self.get_nodes_and_edges(root)
            except(ValueError):
                pass
                #self.load(JSONDeserializer().deserialize(args[0]))  
        elif args[0]["nodes"] and args[0]["edges"]:
            self.nodes = args[0]["nodes"]
            self.edges = args[0]["edges"]

    def _save(self):
        """
        Saves an entity back to the db, returns a DB model instance, not an instance of self

        """

        for node in self.nodes:
            newNode = models.Node()

            try:
                uuid.UUID(str(node['nodeid']))
                newNode.nodeid = node['nodeid']
            except(ValueError):
                node['nodeid'] = str(uuid.uuid4())

            newNode.nodeid = node.get('nodeid')
            newNode.name = node.get('name', '')
            newNode.description = node.get('description','')
            newNode.istopnode = node.get('istopnode','')
            newNode.crmclass = node.get('crmclass','')
            newNode.datatype = node.get('datatype','')
            newNode.status = node.get('status','')

            node['nodeid'] = newNode.nodeid
            newNode.save()


        for edge in self.edges:
            newEdge = models.Edge()
            # self.get_node_id_from_text()

            try:
                uuid.UUID(edge['edgeid'])
            except(ValueError):
                edge['edgeid'] = str(uuid.uuid4())

            newEdge.edgeid = edge.get('edgeid')
            newEdge.rangenode_id = edge.get('rangenodeid')
            newEdge.domainnode_id = edge.get('domainnodeid')
            newEdge.ontologyproperty = edge.get('ontologyproperty', '')
            newEdge.branchmetadataid = edge.get('branchmetadataid', '')

            edge['edgeid'] = newEdge.edgeid
            newEdge.save()

    def get_nodes_and_edges(self, node):
        """
        Populate a ResourceGraph with the child nodes and edges of parameter: 'node'

<<<<<<< HEAD
    def get_graph_from_rootid(self, rootid):
        root = archesmodels.Node.objects.get(pk=rootid)
        self.nodes.append(root)

        def get_related_edges_and_nodes(node):
            edges = archesmodels.Edge.objects.filter(domainnode=node)
            self.edges = self.edges + list(edges)
            for edge in edges:
                self.nodes.append(edge.rangenode)
                get_related_edges_and_nodes(edge.rangenode)

        get_related_edges_and_nodes(root)

=======
        """

        self.nodes.append(node)
        edges = models.Edge.objects.filter(domainnode=node)
        for edge in edges:
            self.edges.append(edge)
            self.get_nodes_and_edges(edge.rangenode)
>>>>>>> 37a838e5

    def get_node_id_from_text(self):
        for edge in self.edges:
            for node in self.nodes:
                if edge['domainnodeid'] == node['name']:
                    edge['domainnodeid'] = node['nodeid']
                if edge['rangenodeid'] == node['name']:
                    edge['rangenodeid'] = node['nodeid']<|MERGE_RESOLUTION|>--- conflicted
+++ resolved
@@ -90,21 +90,6 @@
         """
         Populate a ResourceGraph with the child nodes and edges of parameter: 'node'
 
-<<<<<<< HEAD
-    def get_graph_from_rootid(self, rootid):
-        root = archesmodels.Node.objects.get(pk=rootid)
-        self.nodes.append(root)
-
-        def get_related_edges_and_nodes(node):
-            edges = archesmodels.Edge.objects.filter(domainnode=node)
-            self.edges = self.edges + list(edges)
-            for edge in edges:
-                self.nodes.append(edge.rangenode)
-                get_related_edges_and_nodes(edge.rangenode)
-
-        get_related_edges_and_nodes(root)
-
-=======
         """
 
         self.nodes.append(node)
@@ -112,7 +97,6 @@
         for edge in edges:
             self.edges.append(edge)
             self.get_nodes_and_edges(edge.rangenode)
->>>>>>> 37a838e5
 
     def get_node_id_from_text(self):
         for edge in self.edges:
