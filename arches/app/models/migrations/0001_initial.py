# -*- coding: utf-8 -*-
from __future__ import unicode_literals

import os
from django.conf import settings
from django.db import migrations, models
from django.contrib.postgres.fields import JSONField
import uuid
import django.contrib.gis.db.models.fields
from arches.db.migration_operations.extras import CreateExtension, CreateAutoPopulateUUIDField, CreateFunction

def get_sql_string_from_file(pathtofile):
    ret = []
    with open(pathtofile) as f:
        ret = f.read()
        #print sqlparse.split(sqlparse.format(ret,strip_comments=True))
        # for stmt in sqlparse.split(sqlparse.format(f.read(),strip_comments=True)):
        #     if stmt.strip() != '':
        #         ret.append(stmt)
    return ret

def forwards_func(apps, schema_editor):
    # We get the model from the versioned app registry;
    # if we directly import it, it'll be the wrong version

    Group = apps.get_model("auth", "Group")
    User = apps.get_model("auth", "User")
    db_alias = schema_editor.connection.alias

    edit_group = Group.objects.using(db_alias).create(name='edit')
    read_group = Group.objects.using(db_alias).create(name='read')

    admin_user = User.objects.using(db_alias).get(username='admin')
    admin_user.groups.add(edit_group)
    admin_user.groups.add(read_group)

    anonymous_user = User.objects.using(db_alias).get(username='anonymous')
    anonymous_user.groups.add(read_group)

def reverse_func(apps, schema_editor):
    # forwards_func() creates two Country instances,
    # so reverse_func() should delete them.
    pass
    # Country = apps.get_model("myapp", "Country")
    # db_alias = schema_editor.connection.alias
    # Country.objects.using(db_alias).filter(name="USA", code="us").delete()
    # Country.objects.using(db_alias).filter(name="France", code="fr").delete()

class Migration(migrations.Migration):

    dependencies = []

    initial = True

    operations = [
        CreateExtension(name='uuid-ossp'),

        migrations.RunSQL(get_sql_string_from_file(os.path.join(settings.ROOT_DIR, 'db', 'install', 'dependencies', 'postgis_backward_compatibility.sql')), ''),

        CreateFunction(
           name='insert_relation',
           arguments=[
               'p_label text',
               'p_relationtype text',
               'p_legacyid2 text'
           ],
           declarations=[
               'v_conceptidfrom uuid = null;',
               'v_conceptidto uuid = null;'
           ],
           language='plpgsql',
           body='''
               v_conceptidfrom =
                    (select conceptid from concepts c
                    where trim(legacyoid) = trim(p_legacyid1));

                v_conceptidto = (select conceptid from concepts c
                    where trim(legacyoid) = trim(p_legacyid2));

                IF v_conceptidfrom is not null and v_conceptidto is not null and
                   v_conceptidto <> v_conceptidfrom and
                   v_conceptidfrom::text||v_conceptidto::text NOT IN (SELECT conceptidfrom::text||conceptidto::text FROM relations) then
                            INSERT INTO relations(relationid, conceptidfrom, conceptidto, relationtype) VALUES (uuid_generate_v1mc(), v_conceptidfrom, v_conceptidto, p_relationtype);
                            return 'success!';

                ELSE return 'fail! no relation inserted.';

                END IF;
           ''',
           returntype='text'
       ),

        CreateFunction(
           name='get_conceptid',
           arguments=[
               'p_label text'
           ],
           declarations=[
               'v_return text;',
           ],
           language='plpgsql',
           body='''
               v_return =
                    (select a.conceptid from concepts a, values b
                    where 1=1 and
                    b.valuetype = 'prefLabel' and
                    b.value = p_label and
                    b.conceptid = a.conceptid LIMIT 1);

                    return v_return;
           ''',
           returntype='uuid'
       ),

        CreateFunction(
           name='insert_concept',
           arguments=[
               'p_label text',
               'p_note text',
               'p_languageid text',
               'p_legacyid text',
               'p_nodetype text'
           ],
           declarations=[
               'v_conceptid uuid = public.uuid_generate_v1mc();',
               'v_valueid uuid = public.uuid_generate_v1mc();',
               'v_languageid text = p_languageid;',
           ],
           language='plpgsql',
           body='''
               INSERT INTO concepts(conceptid, nodetype, legacyoid) VALUES (v_conceptid, p_nodetype, p_legacyid);

               IF trim(p_label) is not null and p_label<>'' then
                 INSERT INTO values (valueid, conceptid, valuetype, value, languageid)
                 VALUES (v_valueid, v_conceptid, 'prefLabel', trim(initcap(p_label)), v_languageid);
               END IF;

               IF trim(p_note) is not null and p_note <> '' then
                 INSERT INTO values (valueid, conceptid, valuetype, value, languageid)
                 VALUES (v_valueid, v_conceptid, 'scopeNote', p_note, v_languageid);
               END IF;

               return v_conceptid;
           ''',
           returntype='uuid'
       ),


        migrations.CreateModel(
            name='NodeGroup',
            fields=[
                ('nodegroupid', models.UUIDField(default=uuid.uuid1, serialize=False, primary_key=True)),
                ('cardinality', models.TextField()),
                ('legacygroupid', models.TextField(null=True, blank=True)),
            ],
            options={
                'db_table': 'node_groups',
                'managed': True,
            },
        ),
        migrations.CreateModel(
            name='Address',
            fields=[
                ('addressnum', models.TextField(null=True, blank=True)),
                ('addressstreet', models.TextField(null=True, blank=True)),
                ('vintage', models.TextField(null=True, blank=True)),
                ('city', models.TextField(null=True, blank=True)),
                ('postalcode', models.TextField(null=True, blank=True)),
                ('addressesid', models.AutoField(serialize=False, primary_key=True)),
                ('geometry', django.contrib.gis.db.models.fields.PointField(srid=4326, null=True, blank=True)),
            ],
            options={
                'db_table': 'addresses',
                'managed': True,
            },
        ),
        migrations.CreateModel(
            name='BranchMetadata',
            fields=[
                ('branchmetadataid', models.UUIDField(default=uuid.uuid1, serialize=False, editable=False, primary_key=True)),
                ('name', models.BigIntegerField(null=True, blank=True)),
                ('deploymentfile', models.TextField(null=True, blank=True)),
                ('author', models.TextField(null=True, blank=True)),
                ('deploymentdate', models.DateTimeField(null=True, blank=True)),
                ('version', models.TextField(null=True, blank=True)),
            ],
            options={
                'db_table': 'branch_metadata',
                'managed': True,
            },
        ),
        migrations.CreateModel(
            name='Card',
            fields=[
                ('cardid', models.UUIDField(default=uuid.uuid1, serialize=False, primary_key=True)),
                ('name', models.TextField()),
                ('title', models.TextField()),
                ('subtitle', models.TextField(null=True, blank=True)),
                ('helptext', models.TextField(null=True, blank=True)),
                ('nodegroup', models.ForeignKey(to='models.NodeGroup', db_column='nodegroupid', null=True, blank=True)),
                ('parentcardid', models.TextField(null=True, blank=True)),
            ],
            options={
                'db_table': 'cards',
                'managed': True,
            },
        ),
        migrations.CreateModel(
            name='CardXNodeXWidget',
            fields=[
                ('id', models.AutoField(verbose_name='ID', serialize=False, auto_created=True, primary_key=True)),
                ('card', models.ForeignKey(to='models.Card', db_column='cardid')),
            ],
            options={
                'db_table': 'cards_x_nodes_x_widgets',
                'managed': True,
            },
        ),
        migrations.CreateModel(
            name='Concept',
            fields=[
                ('conceptid', models.UUIDField(default=uuid.uuid1, serialize=False, primary_key=True)),
                ('legacyoid', models.TextField(unique=True)),
            ],
            options={
                'db_table': 'concepts',
                'managed': True,
            },
        ),
        migrations.CreateModel(
            name='DLanguage',
            fields=[
                ('languageid', models.TextField(serialize=False, primary_key=True)),
                ('languagename', models.TextField()),
                ('isdefault', models.BooleanField()),
            ],
            options={
                'db_table': 'd_languages',
                'managed': True,
            },
        ),
        migrations.CreateModel(
            name='DNodeType',
            fields=[
                ('nodetype', models.TextField(serialize=False, primary_key=True)),
                ('namespace', models.TextField()),
            ],
            options={
                'db_table': 'd_node_types',
                'managed': True,
            },
        ),
        migrations.CreateModel(
            name='DRelationType',
            fields=[
                ('relationtype', models.TextField(serialize=False, primary_key=True)),
                ('category', models.TextField()),
                ('namespace', models.TextField()),
            ],
            options={
                'db_table': 'd_relation_types',
                'managed': True,
            },
        ),
        migrations.CreateModel(
            name='DValueType',
            fields=[
                ('valuetype', models.TextField(serialize=False, primary_key=True)),
                ('category', models.TextField(null=True, blank=True)),
                ('description', models.TextField(null=True, blank=True)),
                ('namespace', models.TextField()),
                ('datatype', models.TextField(null=True, blank=True)),
            ],
            options={
                'db_table': 'd_value_types',
                'managed': True,
            },
        ),
        migrations.CreateModel(
            name='Edge',
            fields=[
                ('edgeid', models.UUIDField(default=uuid.uuid1, serialize=False, primary_key=True)),
                ('name', models.TextField()),
                ('description', models.TextField()),
                ('crmproperty', models.TextField()),
                ('branchmetadata', models.ForeignKey(db_column='branchmetadataid', blank=True, to='models.BranchMetadata', null=True)),
            ],
            options={
                'db_table': 'edges',
                'managed': True,
            },
        ),
        migrations.CreateModel(
            name='EditLog',
            fields=[
                ('editlogid', models.UUIDField(default=uuid.uuid1, serialize=False, primary_key=True)),
                ('resourceclassid', models.TextField(null=True, blank=True)),
                ('resourceinstanceid', models.TextField(null=True, blank=True)),
                ('attributenodeid', models.TextField(null=True, blank=True)),
                ('tileinstanceid', models.TextField(null=True, blank=True)),
                ('edittype', models.TextField(null=True, blank=True)),
                ('newvalue', models.TextField(null=True, blank=True)),
                ('oldvalue', models.TextField(null=True, blank=True)),
                ('timestamp', models.DateTimeField(null=True, blank=True)),
                ('userid', models.TextField(null=True, blank=True)),
                ('user_firstname', models.TextField(null=True, blank=True)),
                ('user_lastname', models.TextField(null=True, blank=True)),
                ('user_email', models.TextField(null=True, blank=True)),
                ('note', models.TextField(null=True, blank=True)),
            ],
            options={
                'db_table': 'edit_log',
                'managed': True,
            },
        ),
        migrations.CreateModel(
            name='Form',
            fields=[
                ('formid', models.UUIDField(default=uuid.uuid1, serialize=False, primary_key=True)),
                ('name', models.TextField()),
                ('title', models.TextField(null=True, blank=True)),
                ('subtitle', models.TextField(null=True, blank=True)),
            ],
            options={
                'db_table': 'forms',
                'managed': True,
            },
        ),
        migrations.CreateModel(
            name='FormXCard',
            fields=[
                ('id', models.AutoField(verbose_name='ID', serialize=False, auto_created=True, primary_key=True)),
                ('parentcard', models.ForeignKey(to='models.Card', db_column='parentcardid')),
                ('form', models.ForeignKey(to='models.Form', db_column='formid')),
            ],
            options={
                'db_table': 'forms_x_card',
                'managed': True,
            },
        ),
        migrations.CreateModel(
            name='Node',
            fields=[
                ('nodeid', models.UUIDField(default=uuid.uuid1, serialize=False, primary_key=True)),
                ('name', models.TextField()),
                ('description', models.TextField()),
                ('istopnode', models.BooleanField()),
                ('crmclass', models.TextField()),
                ('datatype', models.TextField()),
                ('validation', models.TextField(null=True, blank=True)),
                ('inputlabel', models.TextField(null=True, blank=True)),
                ('inputmask', models.TextField(null=True, blank=True)),
                ('status', models.BigIntegerField(null=True, blank=True)),
                ('branchmetadata', models.ForeignKey(db_column='branchmetadataid', blank=True, to='models.BranchMetadata', null=True)),
                ('nodegroup', models.ForeignKey(db_column='nodegroupid', blank=True, to='models.NodeGroup', null=True)),
            ],
            options={
                'db_table': 'nodes',
                'managed': True,
            },
        ),
        migrations.CreateModel(
            name='Overlay',
            fields=[
                ('overlaytyp', models.TextField(null=True, blank=True)),
                ('overlayval', models.TextField(null=True, blank=True)),
                ('overlayid', models.AutoField(serialize=False, primary_key=True)),
                ('geometry', django.contrib.gis.db.models.fields.PolygonField(srid=4326, null=True, blank=True)),
            ],
            options={
                'db_table': 'overlays',
                'managed': True,
            },
        ),
        migrations.CreateModel(
            name='Parcel',
            fields=[
                ('parcelapn', models.TextField(null=True, blank=True)),
                ('vintage', models.TextField(null=True, blank=True)),
                ('parcelsid', models.AutoField(serialize=False, primary_key=True)),
                ('geometry', django.contrib.gis.db.models.fields.PolygonField(srid=4326, null=True, blank=True)),
            ],
            options={
                'db_table': 'parcels',
                'managed': True,
            },
        ),
        migrations.CreateModel(
            name='Relation',
            fields=[
                ('relationid', models.UUIDField(default=uuid.uuid1, serialize=False, primary_key=True)),
                ('conceptfrom', models.ForeignKey(related_name='relation_concepts_from', db_column='conceptidfrom', to='models.Concept')),
                ('conceptto', models.ForeignKey(related_name='relation_concepts_to', db_column='conceptidto', to='models.Concept')),
                ('relationtype', models.ForeignKey(to='models.DRelationType', db_column='relationtype')),
            ],
            options={
                'db_table': 'relations',
                'managed': True,
            },
        ),
        migrations.CreateModel(
            name='Resource2ResourceConstraint',
            fields=[
                ('resource2resourceid', models.UUIDField(default=uuid.uuid1, serialize=False, primary_key=True)),
                ('cardinality', models.TextField(null=True, blank=True)),
                ('resourceclassfrom', models.ForeignKey(related_name='resxres_contstraint_classes_from', db_column='resourceclassfrom', blank=True, to='models.Node', null=True)),
                ('resourceclassto', models.ForeignKey(related_name='resxres_contstraint_classes_to', db_column='resourceclassto', blank=True, to='models.Node', null=True)),
            ],
            options={
                'db_table': 'resource_2_resource_constraints',
                'managed': True,
            },
        ),
        migrations.CreateModel(
            name='ResourceClassXForm',
            fields=[
                ('id', models.AutoField(verbose_name='ID', serialize=False, auto_created=True, primary_key=True)),
                ('form', models.ForeignKey(to='models.Form', db_column='formid')),
                ('resourceclass', models.ForeignKey(db_column='resourceclassid', blank=True, to='models.Node', null=True)),
            ],
            options={
                'db_table': 'resource_classes_x_forms',
                'managed': True,
            },
        ),
        migrations.CreateModel(
            name='ResourceInstance',
            fields=[
                ('resourceinstanceid', models.UUIDField(default=uuid.uuid1, serialize=False, primary_key=True)),
                ('resourceclass', models.ForeignKey(to='models.Node', db_column='resourceclassid')),
                ('col1', models.TextField(null=True, blank=True)),
            ],
            options={
                'db_table': 'resource_instances',
                'managed': True,
            },
        ),
        migrations.CreateModel(
            name='ResourceXResource',
            fields=[
                ('resourcexid', models.AutoField(serialize=False, primary_key=True)),
                ('notes', models.TextField(null=True, blank=True)),
                ('datestarted', models.DateField(null=True, blank=True)),
                ('dateended', models.DateField(null=True, blank=True)),
            ],
            options={
                'db_table': 'resource_x_resource',
                'managed': True,
            },
        ),
        migrations.CreateModel(
            name='Tile',
            fields=[
                ('tileid', models.UUIDField(default=uuid.uuid1, serialize=False, primary_key=True)),
<<<<<<< HEAD
                ('nodegroupid', models.ForeignKey('NodeGroup', db_column='nodegroupid')),
                ('data', JSONField(null=True, blank=True, db_column='tiledata')),
                ('parenttileid', models.ForeignKey(db_column='parenttileid', blank=True, to='models.Tile', null=True)),
                ('resourceinstanceid', models.ForeignKey(to='models.ResourceInstance', db_column='resourceinstanceid')),
=======
                ('nodegroup', models.ForeignKey('NodeGroup', db_column='nodegroupid')),
                ('tiledata', JSONField(null=True, blank=True, db_column='tiledata')),
                ('parenttile', models.ForeignKey(db_column='parenttileid', blank=True, to='models.Tile', null=True)),
                ('resourceinstance', models.ForeignKey(to='models.ResourceInstance', db_column='resourceinstanceid')),
>>>>>>> e7822712
            ],
            options={
                'db_table': 'tiles',
                'managed': True,
            },
        ),
        migrations.CreateModel(
            name='Value',
            fields=[
                ('valueid', models.UUIDField(default=uuid.uuid1, serialize=False, primary_key=True)),
                ('value', models.TextField()),
                ('conceptid', models.ForeignKey(to='models.Concept', db_column='conceptid')),
                ('language', models.ForeignKey(to='models.DLanguage', db_column='languageid', blank=True, null=True)),
                ('valuetype', models.ForeignKey(to='models.DValueType', db_column='valuetype')),
            ],
            options={
                'db_table': 'values',
                'managed': True,
            },
        ),
        migrations.CreateModel(
            name='Widget',
            fields=[
                ('widgetid', models.UUIDField(default=uuid.uuid1, serialize=False, primary_key=True)),
                ('name', models.TextField()),
                ('template', models.FileField(upload_to='app/templates/views/forms/widgets/')),
                ('defaultlabel', models.TextField(null=True, blank=True)),
                ('defaultmask', models.TextField(null=True, blank=True)),
            ],
            options={
                'db_table': 'widgets',
                'managed': True,
            },
        ),
        migrations.AddField(
            model_name='resourcexresource',
            name='relationshiptype',
            field=models.ForeignKey(to='models.Value', db_column='relationshiptype'),
        ),
        migrations.AddField(
            model_name='resourcexresource',
            name='resourceinstanceidfrom',
            field=models.ForeignKey(related_name='resxres_resource_instance_ids_from', db_column='resourceinstanceidfrom', blank=True, to='models.ResourceInstance', null=True),
        ),
        migrations.AddField(
            model_name='resourcexresource',
            name='resourceinstanceidto',
            field=models.ForeignKey(related_name='resxres_resource_instance_ids_to', db_column='resourceinstanceidto', blank=True, to='models.ResourceInstance', null=True),
        ),
        migrations.AddField(
            model_name='edge',
            name='domainnode',
            field=models.ForeignKey(related_name='edge_domains', db_column='domainnodeid', to='models.Node'),
        ),
        migrations.AddField(
            model_name='edge',
            name='rangenode',
            field=models.ForeignKey(related_name='edge_ranges', db_column='rangenodeid', to='models.Node'),
        ),
        migrations.AddField(
            model_name='concept',
            name='nodetype',
            field=models.ForeignKey(to='models.DNodeType', db_column='nodetype'),
        ),
        migrations.AddField(
            model_name='cardxnodexwidget',
            name='node',
            field=models.ForeignKey(to='models.Node', db_column='nodeid'),
        ),
        migrations.AddField(
            model_name='cardxnodexwidget',
            name='widget',
            field=models.ForeignKey(to='models.Widget', db_column='widgetid'),
        ),
        migrations.AlterUniqueTogether(
            name='resourceclassxform',
            unique_together=set([('resourceclass', 'form')]),
        ),
        migrations.AlterUniqueTogether(
            name='formxcard',
            unique_together=set([('form', 'parentcard')]),
        ),
        migrations.AlterUniqueTogether(
            name='edge',
            unique_together=set([('rangenode', 'domainnode')]),
        ),
        migrations.AlterUniqueTogether(
            name='cardxnodexwidget',
            unique_together=set([('node', 'card', 'widget')]),
        ),

        CreateAutoPopulateUUIDField('branch_metadata', ['branchmetadataid']),
        CreateAutoPopulateUUIDField('cards', ['cardid']),
        CreateAutoPopulateUUIDField('concepts', ['conceptid']),
        CreateAutoPopulateUUIDField('edges', ['edgeid']),
        CreateAutoPopulateUUIDField('edit_log', ['editlogid']),
        CreateAutoPopulateUUIDField('forms', ['formid']),
        CreateAutoPopulateUUIDField('node_groups', ['nodegroupid']),
        CreateAutoPopulateUUIDField('nodes', ['nodeid']),
        CreateAutoPopulateUUIDField('relations', ['relationid']),
        CreateAutoPopulateUUIDField('resource_2_resource_constraints', ['resource2resourceid']),
        CreateAutoPopulateUUIDField('resource_instances', ['resourceinstanceid']),
        CreateAutoPopulateUUIDField('tiles', ['tileid']),
        CreateAutoPopulateUUIDField('values', ['valueid']),
        CreateAutoPopulateUUIDField('widgets', ['widgetid']),

        migrations.RunSQL(get_sql_string_from_file(os.path.join(settings.ROOT_DIR, 'db', 'dml', 'db_data.sql')), ''),
        migrations.RunPython(forwards_func, reverse_func),
    ]<|MERGE_RESOLUTION|>--- conflicted
+++ resolved
@@ -452,17 +452,10 @@
             name='Tile',
             fields=[
                 ('tileid', models.UUIDField(default=uuid.uuid1, serialize=False, primary_key=True)),
-<<<<<<< HEAD
-                ('nodegroupid', models.ForeignKey('NodeGroup', db_column='nodegroupid')),
+                ('nodegroup', models.ForeignKey('NodeGroup', db_column='nodegroupid')),
                 ('data', JSONField(null=True, blank=True, db_column='tiledata')),
-                ('parenttileid', models.ForeignKey(db_column='parenttileid', blank=True, to='models.Tile', null=True)),
-                ('resourceinstanceid', models.ForeignKey(to='models.ResourceInstance', db_column='resourceinstanceid')),
-=======
-                ('nodegroup', models.ForeignKey('NodeGroup', db_column='nodegroupid')),
-                ('tiledata', JSONField(null=True, blank=True, db_column='tiledata')),
                 ('parenttile', models.ForeignKey(db_column='parenttileid', blank=True, to='models.Tile', null=True)),
                 ('resourceinstance', models.ForeignKey(to='models.ResourceInstance', db_column='resourceinstanceid')),
->>>>>>> e7822712
             ],
             options={
                 'db_table': 'tiles',
