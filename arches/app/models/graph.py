--- conflicted
+++ resolved
@@ -1797,9 +1797,6 @@
                 else:
                     raise GraphValidationError(_("Another resource model already uses the slug '{self.slug}'").format(**locals()), 1007)
 
-<<<<<<< HEAD
-    def create_editable_future_graph(self):
-=======
     def update_published_graphs(self):
         """
         Changes information in in GraphPublication models without creating
@@ -1832,8 +1829,7 @@
                 published_graph.save()
                 translation.deactivate()
 
-    def publish(self, user, notes=None):
->>>>>>> 09d50084
+    def create_editable_future_graph(self):
         """
         Creates an additional entry in the Graphs table that represents an editable version of the current graph
         """
