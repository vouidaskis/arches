--- conflicted
+++ resolved
@@ -1309,11 +1309,7 @@
         exclude = [] if exclude is None else exclude
 
         if self.publication and not force_recalculation:
-<<<<<<< HEAD
-            deserialized_graph = self.publication.serialized_graph
-=======
             serialized_graph = self.publication.serialized_graph
->>>>>>> 7681cb70
 
             for key in exclude:
                 if serialized_graph.get(key) is not None:  # explicit None comparison so falsey values will still return
@@ -1383,17 +1379,14 @@
                 unpermitted_edits = []
                 db_nodes = models.Node.objects.filter(graph=self)
                 for db_node in db_nodes:
-                    try:
-                        unpermitted_node_edits = find_unpermitted_edits(
-                            db_node,
-                            self.nodes[db_node.nodeid],
-                            ["name", "issearchable", "ontologyclass", "description", "isrequired", "fieldname", "exportable"],
-                            "node",
-                        )
-                        if unpermitted_node_edits is not None:
-                            unpermitted_edits.append(unpermitted_node_edits)
-                    except KeyError:
-                        pass
+                    unpermitted_node_edits = find_unpermitted_edits(
+                        db_node,
+                        self.nodes[db_node.nodeid],
+                        ["name", "issearchable", "ontologyclass", "description", "isrequired", "fieldname", "exportable"],
+                        "node",
+                    )
+                    if unpermitted_node_edits is not None:
+                        unpermitted_edits.append(unpermitted_node_edits)
                 db_graph = Graph.objects.get(pk=self.graphid)
                 unpermitted_graph_edits = find_unpermitted_edits(
                     db_graph,
@@ -1595,20 +1588,6 @@
         Adds a row to the GraphPublication table
         Assigns GraphPublication id to Graph
         """
-<<<<<<< HEAD
-        try:
-            publication = models.GraphPublication.objects.create(
-                graph=self,
-                serialized_graph=JSONDeserializer().deserialize(JSONSerializer().serialize(self, force_recalculation=True)),
-                notes=notes,
-            )
-            publication.save()
-
-            self.publication = publication
-            self.save()
-        except Exception as e:
-            raise UnpublishedModelError(e)
-=======
         with transaction.atomic():
             try:
                 publication = models.GraphPublication.objects.create(
@@ -1625,7 +1604,6 @@
                 self.save(validate=False)
             except Exception as e:
                 raise UnpublishedModelError(e)
->>>>>>> 7681cb70
 
     def unpublish(self):
         """
