'''
ARCHES - a program developed to inventory and manage immovable cultural heritage.
Copyright (C) 2013 J. Paul Getty Trust and World Monuments Fund

This program is free software: you can redistribute it and/or modify
it under the terms of the GNU Affero General Public License as
published by the Free Software Foundation, either version 3 of the
License, or (at your option) any later version.

This program is distributed in the hope that it will be useful,
but WITHOUT ANY WARRANTY; without even the implied warranty of
MERCHANTABILITY or FITNESS FOR A PARTICULAR PURPOSE. See the
GNU Affero General Public License for more details.

You should have received a copy of the GNU Affero General Public License
along with this program. If not, see <http://www.gnu.org/licenses/>.
'''

import uuid
from copy import copy
from django.db import transaction
from arches.app.models import models
from arches.app.utils.betterJSONSerializer import JSONSerializer, JSONDeserializer


class Graph(object):
    """
    Used for mapping complete resource graph objects to and from the database

    """

    def __init__(self, *args, **kwargs):
        self.root = None
        self.nodes = {}
        self.edges = {}
        self.nodegroups = {}

        if args:
            if (isinstance(args[0], basestring) or
               isinstance(args[0], uuid.UUID)):
                root = models.Node.objects.get(pk=args[0])
                self.get_nodes_and_edges(root)
            elif isinstance(args[0], models.Node):
                self.get_nodes_and_edges(args[0])
            elif args[0]["nodes"] and args[0]["edges"]:
                for node in args[0]["nodes"]:
                    newNode = self.add_node(node)
                    if node['istopnode']:
                        self.root = newNode

                for edge in args[0]["edges"]:
                    self.add_edge(edge)

                self.populate_null_nodegroups()

    def add_node(self, node):
        """
        Adds a node to this graph

        Arguments:
        node -- a dictionary representing a Node instance or an actual models.Node instance

        """

        if not isinstance(node, models.Node):
            nodeobj = node.copy()
            node = models.Node()
            node.nodeid = nodeobj.get('nodeid', None)
            node.name = nodeobj.get('name', '')
            node.description = nodeobj.get('description','')
            node.istopnode = nodeobj.get('istopnode','')
<<<<<<< HEAD
            node.isresource = nodeobj.get('isresource','')
            node.isactive = nodeobj.get('isactive','')
            node.ontologyclass_id = nodeobj.get('ontologyclass','')
=======
            node.ontologyclass = nodeobj.get('ontologyclass','')
>>>>>>> 9d595f24
            node.datatype = nodeobj.get('datatype','')
            node.nodegroup_id = nodeobj.get('nodegroupid','')
            node.graphmetadata_id = nodeobj.get('graphmetadataid','')

            if node.nodegroup_id != None and node.nodegroup_id != '':
                node.nodegroup = models.NodeGroup(
                    pk=node.nodegroup_id,
                    cardinality=nodeobj.get('cardinality', '')
                )

        if node.pk == None:
            node.pk = uuid.uuid1()
        if node.nodegroup != None:
            self.nodegroups[node.nodegroup.pk] = node.nodegroup
        self.nodes[node.pk] = node
        return node

    def add_edge(self, edge):
        """
        Adds an edge to this graph

        will throw an error if the domain or range nodes referenced in this edge haven't
        already been added to this graph

        Arguments:
        edge -- a dictionary representing a Edge instance or an actual models.Edge instance

        """

        if not isinstance(edge, models.Edge):
            egdeobj = edge.copy()
            edge = models.Edge()
            edge.edgeid = egdeobj.get('edgeid', None)
            edge.rangenode = self.nodes[egdeobj.get('rangenodeid')]
            edge.domainnode = self.nodes[egdeobj.get('domainnodeid')]
            edge.ontologyproperty = egdeobj.get('ontologyproperty', '')
            edge.graphmetadataid = egdeobj.get('graphmetadataid', '')

        if edge.pk == None:
            edge.pk = uuid.uuid1()
        self.edges[edge.pk] = edge
        return edge

    def save(self):
        """
        Saves an entity back to the db, returns a DB model instance, not an instance of self

        """

        with transaction.atomic():
            for nodegroup_id, nodegroup in self.nodegroups.iteritems():
                nodegroup.save()

            for node_id, node in self.nodes.iteritems():
                node.save()

            for edge_id, edge in self.edges.iteritems():
                edge.save()

            if self.root.graphmetadata is None:
                metadata = models.GraphMetadata.objects.create(name=self.root.name, isresource=False, isactive=False)
                self.root.graphmetadata = metadata
                self.root.save()
            self.root.graphmetadata.save()

    def get_tree(self, root=None):
        """
        returns a tree based representation of this graph

        Keyword Arguments:
        root -- the node from which to root the tree, defaults to the root node of this graph

        """

        tree = {
            'node': root if root else self.root,
            'children': []
        }

        def find_child_edges(tree):
            for edge_id, edge in self.edges.iteritems():
                if edge.domainnode == tree['node']:
                    tree['children'].append(find_child_edges({
                        'node': edge.rangenode,
                        'children':[]
                    }))

            return tree

        return find_child_edges(tree)

    def populate_null_nodegroups(self):
        """
        populates any blank nodegroup ids of the nodes in this graph with the nearest parent node

        """

        tree = self.get_tree()

        def traverse_tree(tree, current_nodegroup=None):
            if tree['node'].nodegroup == None:
                tree['node'].nodegroup = current_nodegroup
            else:
                current_nodegroup = models.NodeGroup(
                    pk=tree['node'].nodegroup_id,
                    parentnodegroup=current_nodegroup
                )

            for child in tree['children']:
                traverse_tree(child, current_nodegroup)
            return tree

        return traverse_tree(tree)

    def get_nodes_and_edges(self, node):
        """
        Populate a Graph from the database with the child nodes and edges of parameter: 'node'

        Arguments:
        node -- the root node from which to gather all the child nodes and edges

        """

        self.root = node
        self.add_node(node)

        child_nodes, child_edges = node.get_child_nodes_and_edges()

        for node in child_nodes:
            self.add_node(node)
        for edge in child_edges:
            self.add_edge(edge)

    def append_branch(self, property, nodeid=None, branch_root=None, graphmetadataid=None):
        """
        Appends a branch onto this graph

        Arguments:
        property -- the property to use when appending the branch

        Keyword Arguments:
        nodeid -- if given will append the branch to this node, if not supplied will
        append the branch to the root of this graph

        branch_root -- the root node of the branch you want to append

        graphmetadataid -- get the branch to append based on the graphmetadataid,
        if given, branch_root takes precedence

        """

        if not branch_root:
            branch_root = models.Node.objects.get(graphmetadata=graphmetadataid, istopnode=True)
        branch_graph = Graph(branch_root)

        branch_copy = branch_graph.copy()
        branch_copy.root.istopnode = False

        with transaction.atomic():
            newEdge = models.Edge(
                domainnode = (self.nodes[uuid.UUID(nodeid)] if nodeid else self.root),
                rangenode = branch_copy.root,
                ontologyproperty = property
            )
            branch_copy.add_edge(newEdge)
        for key, node in branch_copy.nodes.iteritems():
            self.add_node(node)
        for key, edge in branch_copy.edges.iteritems():
            self.add_edge(edge)

        self.populate_null_nodegroups()
        return branch_copy

    def copy(self):
        """
        returns an unsaved copy of self

        """

        new_nodegroups = {}

        copy_of_self = Graph(self.root.pk)
        node_ids = sorted(copy_of_self.nodes, key=lambda node_id: copy_of_self.nodes[node_id].is_collector(), reverse=True)

        for node_id in node_ids:
            node = copy_of_self.nodes[node_id]
            is_collector = node.is_collector()
            node.pk = uuid.uuid1()
            if is_collector:
                new_nodegroups[node.nodegroup.pk] = node.nodegroup
                node.nodegroup_id = node.nodegroup.pk = node.pk
            elif node.nodegroup and node.nodegroup.pk in new_nodegroups:
                node.nodegroup_id = new_nodegroups[node.nodegroup.pk].pk
                node.nodegroup = new_nodegroups[node.nodegroup.pk]

        copy_of_self.nodes = {node.pk:node for node_id, node in copy_of_self.nodes.iteritems()}

        for edge_id, edge in copy_of_self.edges.iteritems():
            edge.pk = uuid.uuid1()
            edge.domainnode_id = edge.domainnode.pk
            edge.rangenode_id = edge.rangenode.pk

        copy_of_self.edges = {edge.pk:edge for edge_id, edge in copy_of_self.edges.iteritems()}

        copy_of_self.nodegroups = new_nodegroups

        return copy_of_self

    def move_node(self, nodeid, property, newparentnodeid):
        """
        move a node and it's children to a different location within this graph

        Arguments:
        nodeid -- the id of node being moved

        property -- the property value to conect the node to it's new parent nodegroup

        newparentnodeid -- the parent node id that the node is being moved to

        """

        ret = {'nodes':[], 'edges':[]}
        nodegroup = None
        node = self.nodes[uuid.UUID(str(nodeid))]
        if not node.is_collector():
            nodegroup = node.nodegroup

            # make a graph of node, so that we can easily get all the child nodes
            graph = Graph(node)
            for node_id, node in graph.nodes.iteritems():
                if node.nodegroup == nodegroup:
                    self.nodes[node_id].nodegroup = None
                    ret['nodes'].append(self.nodes[node_id])

        for edge_id, edge in self.edges.iteritems():
            if edge.rangenode == node:
                edge.domainnode = self.nodes[uuid.UUID(str(newparentnodeid))]
                ret['edges'].append(edge)

        self.populate_null_nodegroups()
        return ret

    def serialize(self):
        ret = {}
        ret['root'] = self.root
        ret['nodegroups'] = [nodegroup for key, nodegroup in self.nodegroups.iteritems()]
        ret['nodes'] = [node for key, node in self.nodes.iteritems()]
        ret['edges'] = [edge for key, edge in self.edges.iteritems()]
        return ret<|MERGE_RESOLUTION|>--- conflicted
+++ resolved
@@ -69,13 +69,7 @@
             node.name = nodeobj.get('name', '')
             node.description = nodeobj.get('description','')
             node.istopnode = nodeobj.get('istopnode','')
-<<<<<<< HEAD
-            node.isresource = nodeobj.get('isresource','')
-            node.isactive = nodeobj.get('isactive','')
             node.ontologyclass_id = nodeobj.get('ontologyclass','')
-=======
-            node.ontologyclass = nodeobj.get('ontologyclass','')
->>>>>>> 9d595f24
             node.datatype = nodeobj.get('datatype','')
             node.nodegroup_id = nodeobj.get('nodegroupid','')
             node.graphmetadata_id = nodeobj.get('graphmetadataid','')
