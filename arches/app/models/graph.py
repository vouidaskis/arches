"""
ARCHES - a program developed to inventory and manage immovable cultural heritage.
Copyright (C) 2013 J. Paul Getty Trust and World Monuments Fund

This program is free software: you can redistribute it and/or modify
it under the terms of the GNU Affero General Public License as
published by the Free Software Foundation, either version 3 of the
License, or (at your option) any later version.

This program is distributed in the hope that it will be useful,
but WITHOUT ANY WARRANTY; without even the implied warranty of
MERCHANTABILITY or FITNESS FOR A PARTICULAR PURPOSE. See the
GNU Affero General Public License for more details.

You should have received a copy of the GNU Affero General Public License
along with this program. If not, see <http://www.gnu.org/licenses/>.
"""

import json
import logging
import pyprind
import uuid
from copy import copy, deepcopy
from django.core.cache import cache
from django.core.exceptions import ObjectDoesNotExist
from django.db import transaction, connection
from django.db.utils import IntegrityError
from arches.app.models import models
from arches.app.models.resource import Resource, UnpublishedModelError
from arches.app.models.system_settings import settings
from arches.app.datatypes.datatypes import DataTypeFactory
from arches.app.utils.betterJSONSerializer import JSONSerializer, JSONDeserializer
from arches.app.search.search_engine_factory import SearchEngineFactory
from django.utils.translation import ugettext as _
from pyld.jsonld import compact, JsonLdError
from django.db.models.base import Deferred

logger = logging.getLogger(__name__)

class Graph(models.GraphModel):
    """
    Used for mapping complete resource graph objects to and from the database

    """

    class Meta:
        proxy = True

    def __init__(self, *args, **kwargs):
        super(Graph, self).__init__(*args, **kwargs)
        # from models.GraphModel
        # self.graphid = None
        # self.name = ''
        # self.description = ''
        # self.deploymentfile = ''
        # self.author = ''
        # self.deploymentdate = None
        # self.version = ''
        # self.isresource = False
        # self.iconclass = ''
        # self.color = ''
        # self.subtitle = ''
        # self.ontology = None
        # self.functions = []
        # end from models.GraphModel
        self.root = None
        self.nodes = {}
        self.edges = {}
        self.cards = {}
        self.widgets = {}
        self._nodegroups_to_delete = []
        self._functions = []
        self._card_constraints = []
        self._constraints_x_nodes = []
        self.temp_node_name = _("New Node")
        self.serialized_graph = None

        if args:
            if isinstance(args[0], dict):

                for key, value in args[0].items():
                    if key not in ("root", "nodes", "edges", "cards", "functions", "is_editable", "publication"):
                        setattr(self, key, value)

                nodegroups = dict((item["nodegroupid"], item) for item in args[0]["nodegroups"])
                for node in args[0]["nodes"]:
                    self.add_node(node, nodegroups)

                for edge in args[0]["edges"]:
                    self.add_edge(edge)

                for card in args[0]["cards"]:
                    self.add_card(card)

                def check_default_configs(default_configs, configs):
                    if default_configs is not None:
                        if configs is None:
                            configs = {}
                        for default_key in default_configs:
                            if default_key not in configs:
                                configs[default_key] = default_configs[default_key]
                    return configs

                if "functions_x_graphs" in args[0]:
                    for function in args[0]["functions_x_graphs"]:
                        function_x_graph_config = function["config"]
                        default_config = models.Function.objects.get(functionid=function["function_id"]).defaultconfig
                        function["config"] = check_default_configs(default_config, function_x_graph_config)

                        self.add_function(function)

                self.populate_null_nodegroups()

                if "publication" in args[0]:
                    publication_data = args[0]["publication"]
                    publication_data["serialized_graph"] = JSONDeserializer().deserialize(
                        JSONSerializer().serialize(self, force_recalculation=True)
                    )

                    self.publication = models.GraphPublication(**publication_data)

            else:
                if len(args) == 1 and (isinstance(args[0], str) or isinstance(args[0], uuid.UUID)):
                    for key, value in models.GraphModel.objects.get(pk=args[0]).__dict__.items():
                        setattr(self, key, value)

                has_deferred_args = False
                for arg in args:
                    if type(arg) == Deferred:
                        has_deferred_args = True

                #  accessing the graph publication while deferring args results in a recursive loop
                if not has_deferred_args and self.publication and self.publication.serialized_graph:
                    self.serialized_graph = self.serialize()  # reads from graph_publication table and returns serialized graph as dict

                    # filter out keys from the serialized_graph that would cause an error on instantiation
                    node_slugs = []
                    for node_dict in self.serialized_graph["nodes"]:
                        node_slugs.append({key: value for key, value in node_dict.items() if key not in ["is_collector", "parentproperty"]})

                    # filter out keys from the serialized_graph that would cause an error on instantiation
                    card_slugs = []
                    for card_dict in self.serialized_graph["cards"]:
                        card_slugs.append({key: value for key, value in card_dict.items() if key not in ["constraints", "is_editable"]})

                    nodes = [models.Node(**node_slug) for node_slug in node_slugs]
                    cards = [models.CardModel(**card_slug) for card_slug in card_slugs]
                    edges = [models.Edge(**edge_dict) for edge_dict in self.serialized_graph["edges"]]
                    card_x_node_x_widgets = [
                        models.CardXNodeXWidget(**card_x_node_x_widget_dict)
                        for card_x_node_x_widget_dict in self.serialized_graph["widgets"]
                    ]

                    edge_lookup = {edge["edgeid"]: edge for edge in self.serialized_graph["edges"]}
                    self.widgets = {widget.pk: widget for widget in card_x_node_x_widgets}
                else:
                    nodes = self.node_set.all()
                    edges = self.edge_set.all()
                    cards = self.cardmodel_set.all()

                    edge_lookup = {edge["edgeid"]: edge for edge in json.loads(JSONSerializer().serialize(edges))}

                    for card in cards:
                        widgets = list(card.cardxnodexwidget_set.all())
                        for widget in widgets:
                            self.widgets[widget.pk] = widget

                node_lookup = {}
                for node in nodes:
                    self.add_node(node)
                    node_lookup[str(node.nodeid)] = node

                for edge in edges:
                    edge_dict = edge_lookup[str(edge.edgeid)]
                    edge.domainnode = node_lookup[edge_dict["domainnode_id"]]
                    edge.rangenode = node_lookup[edge_dict["rangenode_id"]]
                    self.add_edge(edge)

                for card in cards:
                    self.add_card(card)

                self.populate_null_nodegroups()

    @staticmethod
    def new(name="", is_resource=False, author=""):
        newid = uuid.uuid1()
        nodegroup = None
        graph = models.GraphModel.objects.create(
            name=name,
            subtitle="",
            author=author,
            description="",
            version="",
            isresource=is_resource,
            iconclass="",
            ontology=None,
            slug=None,
        )
        if not is_resource:
            nodegroup = models.NodeGroup.objects.create(pk=newid)
            models.CardModel.objects.create(nodegroup=nodegroup, name=name, graph=graph)
        root = models.Node.objects.create(
            pk=newid,
            name=_("Top Node"),
            description="",
            istopnode=True,
            ontologyclass=None,
            datatype="semantic",
            nodegroup=nodegroup,
            graph=graph,
        )

        return Graph.objects.get(pk=graph.graphid)

    def add_node(self, node, nodegroups=None):
        """
        Adds a node to this graph

        Arguments:
        node -- a dictionary representing a Node instance or an actual models.Node instance

        """
        if not isinstance(node, models.Node):
            nodeobj = node.copy()
            node = models.Node()
            node.nodeid = nodeobj.get("nodeid", None)
            node.name = nodeobj.get("name", "")
            node.description = nodeobj.get("description", "")
            node.istopnode = nodeobj.get("istopnode", "")
            node.ontologyclass = nodeobj.get("ontologyclass", "")
            node.datatype = nodeobj.get("datatype", "")
            node.nodegroup_id = nodeobj.get("nodegroup_id", "")
            node.config = nodeobj.get("config", None)
            node.issearchable = nodeobj.get("issearchable", True)
            node.isrequired = nodeobj.get("isrequired", False)
            node.exportable = nodeobj.get("exportable", False)
            node.fieldname = nodeobj.get("fieldname", "")
            self.create_node_alias(node)

            node.nodeid = uuid.UUID(str(node.nodeid))

            if node.nodegroup_id is not None and node.nodegroup_id != "":
                node.nodegroup_id = uuid.UUID(str(node.nodegroup_id))
                node.nodegroup = self.get_or_create_nodegroup(nodegroupid=node.nodegroup_id)
                if nodegroups is not None and str(node.nodegroup_id) in nodegroups:
                    node.nodegroup.cardinality = nodegroups[str(node.nodegroup_id)]["cardinality"]
                    node.nodegroup.legacygroupid = nodegroups[str(node.nodegroup_id)]["legacygroupid"]
                    node.nodegroup.parentnodegroupid = nodegroups[str(node.nodegroup_id)]["parentnodegroup_id"]
            else:
                node.nodegroup = None

        node.graph = self

        if self.ontology is None:
            node.ontologyclass = None
        if node.pk is None:
            node.pk = uuid.uuid1()
        if isinstance(node.pk, str):
            node.pk = uuid.UUID(node.pk)
        if node.istopnode:
            self.root = node
        self.nodes[node.pk] = node

        return node

    def add_edge(self, edge):
        """
        Adds an edge to this graph

        will throw an error if the domain or range nodes referenced in this edge haven't
        already been added to this graph

        Arguments:
        edge -- a dictionary representing a Edge instance or an actual models.Edge instance

        """

        if not isinstance(edge, models.Edge):
            egdeobj = edge.copy()
            edge = models.Edge()
            edge.edgeid = egdeobj.get("edgeid", None)
            edge.rangenode = self.nodes[uuid.UUID(str(egdeobj.get("rangenode_id")))]
            edge.domainnode = self.nodes[uuid.UUID(str(egdeobj.get("domainnode_id")))]
            edge.ontologyproperty = egdeobj.get("ontologyproperty", "")

        edge.graph = self

        if edge.pk is None:
            edge.pk = uuid.uuid1()
        if self.ontology is None:
            edge.ontologyproperty = None
        self.edges[edge.pk] = edge
        return edge

    def add_card_contraint(self, constraint, card):
        unique_to_all = constraint.get("uniquetoallinstances", False)
        constraint_model = models.ConstraintModel()
        constraint_model.constraintid = constraint.get("constraintid", None)
        constraint_model.uniquetoallinstances = constraint.get("uniquetoallinstances", False)
        constraint_model.card = card
        self._card_constraints.append(constraint_model)
        for nodeid in constraint.get("nodes", []):
            constraint_x_node = {"constraint": constraint_model, "node": nodeid}
            self._constraints_x_nodes.append(constraint_x_node)

    def add_card(self, card):
        """
        Adds a card to this graph

        Arguments:
        card -- a dictionary representing a Card instance or an actual models.CardModel instance

        """
        if not isinstance(card, models.CardModel):
            cardobj = card.copy()
            card = models.CardModel()
            card.cardid = cardobj.get("cardid", None)
            card.name = cardobj.get("name", "")
            card.description = cardobj.get("description", "")
            card.instructions = cardobj.get("instructions", "")
            card.helpenabled = cardobj.get("helpenabled", "")
            card.helptitle = cardobj.get("helptitle", "")
            card.helptext = cardobj.get("helptext", "")
            card.cssclass = cardobj.get("cssclass", "")
            card.active = cardobj.get("active", "")
            card.visible = cardobj.get("visible", "")
            card.sortorder = cardobj.get("sortorder", "")
            card.component_id = cardobj.get("component_id", uuid.UUID("f05e4d3a-53c1-11e8-b0ea-784f435179ea"))
            card.nodegroup_id = uuid.UUID(str(cardobj.get("nodegroup_id", "")))
            card.nodegroup = self.get_or_create_nodegroup(nodegroupid=card.nodegroup_id)
            card.config = cardobj.get("config", None)
            constraints = cardobj.get("constraints", "")
            for constraint in constraints:
                self.add_card_contraint(constraint, card)

        card.graph = self

        if card.pk is None:
            card.pk = uuid.uuid1()

        self.cards[card.pk] = card

        return card

    def add_function(self, function):
        """
        Adds a FunctionXGraph record to this graph

        Arguments:
        node -- an object representing a FunctionXGraph instance or an actual models.CardModel instance

        """

        if not isinstance(function, models.FunctionXGraph):
            if isinstance(function, dict):
                functionobj = models.FunctionXGraph(**function.copy())
            else:
                functionobj = function.copy()
            function = models.FunctionXGraph()
            function.function_id = functionobj.function_id
            function.config = functionobj.config

        function.graph = self

        self._functions.append(function)

        return function

    def _compare(self, obj1, obj2, additional_excepted_keys=[]):
        excluded_keys = ["_state"] + additional_excepted_keys
        d1, d2 = obj1.__dict__, obj2.__dict__
        old, new = {}, {}
        for k, v in list(d1.items()):
            if k in excluded_keys:
                continue
            try:
                if v != d2[k]:
                    old.update({k: v})
                    new.update({k: d2[k]})
            except KeyError:
                old.update({k: v})
        return old, new

    def update_es_node_mapping(self, node, datatype_factory, se):
        already_saved = models.Node.objects.filter(pk=node.nodeid).exists()
        saved_node_datatype = None
        if already_saved:
            saved_node = models.Node.objects.get(pk=node.nodeid)
            saved_node_datatype = saved_node.datatype
        if saved_node_datatype != node.datatype:
            datatype = datatype_factory.get_instance(node.datatype)
            datatype_mapping = datatype.get_es_mapping(node.nodeid)
            if datatype_mapping and datatype_factory.datatypes[node.datatype].defaultwidget:
                se.create_mapping("resources", body=datatype_mapping)

    def save(self, validate=True, nodeid=None):
        """
        Saves an a graph and its nodes, edges, and nodegroups back to the db
        creates associated card objects if any of the nodegroups don't already have a card

        Arguments:
        validate -- True to validate the graph before saving, defaults to True

        """

        if validate:
            self.validate()

        with transaction.atomic():
            super(Graph, self).save()
            for nodegroup in self.get_nodegroups():
                nodegroup.save()

            se = SearchEngineFactory().create()
            datatype_factory = DataTypeFactory()

            if nodeid is not None:
                node = self.nodes[nodeid]
                self.update_es_node_mapping(node, datatype_factory, se)
                self.create_node_alias(node)
                node.save()
            else:
                for node in self.nodes.values():
                    self.update_es_node_mapping(node, datatype_factory, se)
                    node.save()

            for edge in self.edges.values():
                edge.save()

            for card in self.cards.values():
                card.save()

            for constraint in self._card_constraints:
                constraint.save()

            for constraint_x_node in self._constraints_x_nodes:
                node_constraint = models.ConstraintXNode()
                node_constraint.node = models.Node.objects.get(pk=constraint_x_node["node"])
                node_constraint.constraint = constraint_x_node["constraint"]
                node_constraint.save()

            if self.widgets:
                for widget in self.widgets.values():
                    widget.save()

            for functionxgraph in self._functions:
                # Right now this only saves a functionxgraph record if the function is present in the database. Otherwise it silently fails.
                if functionxgraph.function_id in [str(id) for id in models.Function.objects.values_list("functionid", flat=True)]:
                    functionxgraph.save()

            for nodegroup in self._nodegroups_to_delete:
                nodegroup.delete()
            self._nodegroups_to_delete = []

        return self

    def delete(self):
        if self.is_editable() is True:
            with transaction.atomic():
                for nodegroup in self.get_nodegroups():
                    nodegroup.delete()

                for edge in self.edges.values():
                    edge.delete()

                for node in self.nodes.values():
                    node.delete()

                for card in self.cards.values():
                    card.delete()

                for widget in self.widgets.values():
                    widget.delete()

                super(Graph, self).delete()
        else:
            raise GraphValidationError(
                _("Your resource model: {0}, already has instances saved. You cannot delete a Resource Model with instances.").format(
                    self.name
                )
            )

    def delete_instances(self, verbose=False):
        """
        deletes all associated resource instances

        """
        if verbose is True:
            bar = pyprind.ProgBar(Resource.objects.filter(graph_id=self.graphid).count())
        for resource in Resource.objects.filter(graph_id=self.graphid):
            resource.delete()
            if verbose is True:
                bar.update()
        if verbose is True:
            print(bar)

    def get_tree(self, root=None):
        """
        returns a tree based representation of this graph

        Keyword Arguments:
        root -- the node from which to root the tree, defaults to the root node of this graph

        """

        tree = {"node": root if root else self.root, "children": [], "parent_edge": None}

        def find_child_edges(tree):
            for edge_id, edge in self.edges.items():
                if edge.domainnode == tree["node"]:
                    tree["children"].append(find_child_edges({"node": edge.rangenode, "children": [], "parent_edge": edge}))

            return tree

        return find_child_edges(tree)

    def populate_null_nodegroups(self):
        """
        populates any blank nodegroup ids of the nodes in this graph with the nearest parent node

        """

        tree = self.get_tree()
        nodegroups = self.get_nodegroups()

        def traverse_tree(tree, current_nodegroup=None):
            if tree["node"]:
                if tree["node"].is_collector:
                    nodegroup = self.get_or_create_nodegroup(nodegroupid=tree["node"].nodegroup_id, nodegroups_list=nodegroups)
                    nodegroup.parentnodegroup = current_nodegroup
                    current_nodegroup = nodegroup

                tree["node"].nodegroup = current_nodegroup

            for child in tree["children"]:
                traverse_tree(child, current_nodegroup)
            return tree

        traverse_tree(tree)

        return tree

    def append_branch(self, property, nodeid=None, graphid=None, skip_validation=False):
        """
        Appends a branch onto this graph

        Arguments:
        property -- the property to use when appending the branch

        Keyword Arguments:
        nodeid -- if given will append the branch to this node, if not supplied will
        append the branch to the root of this graph

        graphid -- get the branch to append based on the graphid

        skip_validation -- don't validate the resultant graph (post append), defaults to False

        """

        branch_graph = Graph(graphid)
        nodeToAppendTo = self.nodes[uuid.UUID(str(nodeid))] if nodeid else self.root

        if skip_validation or self.can_append(branch_graph, nodeToAppendTo):
            branch_copy = branch_graph.copy()["copy"]
            branch_copy.root.istopnode = False

            newEdge = models.Edge(domainnode=nodeToAppendTo, rangenode=branch_copy.root, ontologyproperty=property, graph=self)
            branch_copy.add_edge(newEdge)

            for node in branch_copy.nodes.values():
                self.add_node(node)
            for card in branch_copy.get_cards():
                self.add_card(card)
            for edge in branch_copy.edges.values():
                self.add_edge(edge)
            for widget in branch_copy.widgets.values():
                self.widgets[widget.pk] = widget

            self.populate_null_nodegroups()
            sibling_node_names = [node.name for node in self.get_sibling_nodes(branch_copy.root)]
            branch_copy.root.name = self.make_name_unique(branch_copy.root.name, sibling_node_names)
            branch_copy.root.description = branch_graph.description

            if self.ontology is None:
                branch_copy.clear_ontology_references()

            return branch_copy

    def make_name_unique(self, name, names_to_check, suffix_delimiter="_"):
        """
        Makes a name unique among a list of names

        Arguments:
        name -- the name to check and modfiy to make unique in the list of "names_to_check"
        names_to_check -- a list of names that "name" should be unique among
        """

        i = 1
        temp_node_name = name
        while temp_node_name in names_to_check:
            temp_node_name = "{0}{1}{2}".format(name, suffix_delimiter, i)
            i += 1
        return temp_node_name

    def append_node(self, nodeid=None):
        """
        Appends a single node onto this graph

        Keyword Arguments:
        nodeid -- if given will append the node to this node, if not supplied will
        append the node to the root of this graph

        """

        node_names = [node.name for node in self.nodes.values()]
        temp_node_name = self.make_name_unique(self.temp_node_name, node_names)
        nodeToAppendTo = self.nodes[uuid.UUID(str(nodeid))] if nodeid else self.root
        card = None

        if not settings.OVERRIDE_RESOURCE_MODEL_LOCK:
            tile_count = models.TileModel.objects.filter(nodegroup_id=nodeToAppendTo.nodegroup_id).count()
            if tile_count > 0:
                raise GraphValidationError(
                    _("Your resource model: {0}, already has instances saved. You cannot modify a Resource Model with instances.").format(
                        self.name
                    ),
                    1006,
                )

        nodegroup = None
        if nodeToAppendTo.nodeid == self.root.nodeid and self.isresource is True:
            newid = uuid.uuid1()
            nodegroup = models.NodeGroup.objects.create(pk=newid)
            card = models.CardModel.objects.create(nodegroup=nodegroup, name=temp_node_name, graph=self)
            newNode = models.Node(
                nodeid=newid, name=temp_node_name, istopnode=False, ontologyclass=None, datatype="semantic", nodegroup=nodegroup, graph=self
            )
        else:
            newNode = models.Node(
                nodeid=uuid.uuid1(), name=temp_node_name, istopnode=False, ontologyclass=None, datatype="semantic", graph=self
            )

        newEdge = models.Edge(domainnode=nodeToAppendTo, rangenode=newNode, ontologyproperty=None, graph=self)
        self.add_node(newNode)
        self.add_edge(newEdge)

        self.populate_null_nodegroups()

        # assign the first class and property found
        if self.ontology:
            ontology_classes = self.get_valid_ontology_classes(newNode.nodeid, nodeToAppendTo.nodeid)
            if len(ontology_classes) > 0:
                newEdge.ontologyproperty = ontology_classes[0]["ontology_property"]
                newNode.ontologyclass = ontology_classes[0]["ontology_classes"][0]
            else:
                raise GraphValidationError(_("Ontology rules don't allow this node to be appended"))
        return {"node": newNode, "edge": newEdge, "card": card, "nodegroup": nodegroup}

    def clear_ontology_references(self):
        """
        removes any references to ontology classes and properties in a graph

        """

        for node_id, node in self.nodes.items():
            node.ontologyclass = None

        for edge_id, edge in self.edges.items():
            edge.ontologyproperty = None

        self.ontology = None

    def replace_config_ids(self, config, maps=[]):
        """
        Replaces node, nodegroup, card, and formids in configuration json objects during
        graph cloning/copying
        """
        str_forms_config = json.dumps(config)
        for map in maps:
            for k, v in map.items():
                str_forms_config = str_forms_config.replace(str(k), str(v))
        return json.loads(str_forms_config)

    def copy_functions(self, other_graph, id_maps=[]):
        """
        Copies the graph_x_function relationships from a different graph and relates
        the same functions to this graph.

        """
        for function_x_graph in other_graph.functionxgraph_set.all():
            config_copy = self.replace_config_ids(function_x_graph.config, id_maps)
            function_copy = models.FunctionXGraph(function=function_x_graph.function, config=config_copy, graph=self)
            function_copy.save()

    def copy(self, root=None):
        """
        returns an unsaved copy of self

        """

        nodegroup_map = {}

        copy_of_self = deepcopy(self)

        if root is not None:
            root["nodegroup_id"] = root["nodeid"]
            root["istopnode"] = True
            updated_values = copy_of_self.update_node(root)
            root_node = updated_values["node"]
            root_card = updated_values["card"]
            tree = self.get_tree(root_node)

            def flatten_tree(tree, node_id_list=[]):
                node_id_list.append(tree["node"].pk)
                for node in tree["children"]:
                    flatten_tree(node, node_id_list)
                return node_id_list

            node_ids = flatten_tree(tree)
            copy_of_self.edges = {edge_id: edge for edge_id, edge in copy_of_self.edges.items() if edge.domainnode_id in node_ids}
            copy_of_self.nodes = {node_id: node for node_id, node in copy_of_self.nodes.items() if node_id in node_ids}
            copy_of_self.cards = {card_id: card for card_id, card in copy_of_self.cards.items() if card.nodegroup_id in node_ids}
            copy_of_self.widgets = {
                widget_id: widget for widget_id, widget in copy_of_self.widgets.items() if widget.card.nodegroup_id in node_ids
            }
            for widget_id, widget in copy_of_self.widgets.items():
                if widget.card.nodegroup_id not in node_ids:
                    widget.card = root_card
            copy_of_self.root = root_node
            copy_of_self.name = root_node.name
            copy_of_self.isresource = False
            copy_of_self.subtitle = ""
            copy_of_self.description = ""
            copy_of_self.author = ""

        # returns a list of node ids sorted by nodes that are collector nodes first and then others last
        node_ids = sorted(copy_of_self.nodes, key=lambda node_id: copy_of_self.nodes[node_id].is_collector, reverse=True)

        for nodeid, node in copy_of_self.nodes.items():
            if node.datatype == "geojson-feature-collection":
                node.config["advancedStyle"] = ""
                node.config["advancedStyling"] = False
        copy_of_self.pk = uuid.uuid1()
        node_map = {}
        card_map = {}
        for node_id in node_ids:
            node = copy_of_self.nodes[node_id]
            if node == self.root:
                copy_of_self.root = node
            node.graph = copy_of_self
            is_collector = node.is_collector
            node.pk = uuid.uuid1()
            node_map[node_id] = node.pk
            if is_collector:
                old_nodegroup_id = node.nodegroup_id
                node.nodegroup = models.NodeGroup(pk=node.pk, cardinality=node.nodegroup.cardinality)
                if old_nodegroup_id not in nodegroup_map:
                    nodegroup_map[old_nodegroup_id] = node.nodegroup_id
                for card in copy_of_self.cards.values():
                    if str(card.nodegroup_id) == str(old_nodegroup_id):
                        new_id = uuid.uuid1()
                        card_map[card.pk] = new_id
                        card.pk = new_id
                        card.nodegroup = node.nodegroup
                        card.graph = copy_of_self

            else:
                node.nodegroup = None

        for widget in copy_of_self.widgets.values():
            widget.pk = uuid.uuid1()
            widget.node_id = node_map[widget.node_id]
            widget.card_id = card_map[widget.card_id]

        copy_of_self.populate_null_nodegroups()

        copy_of_self.nodes = {node.pk: node for node_id, node in copy_of_self.nodes.items()}

        for edge_id, edge in copy_of_self.edges.items():
            edge.pk = uuid.uuid1()
            edge.graph = copy_of_self
            edge.domainnode_id = edge.domainnode.pk
            edge.rangenode_id = edge.rangenode.pk

        copy_of_self.edges = {edge.pk: edge for edge_id, edge in copy_of_self.edges.items()}

        return {"copy": copy_of_self, "cards": card_map, "nodes": node_map, "nodegroups": nodegroup_map}

    def move_node(self, nodeid, property, newparentnodeid, skip_validation=False):
        """
        move a node and it's children to a different location within this graph

        Arguments:
        nodeid -- the id of node being moved

        property -- the property value to conect the node to it's new parent nodegroup

        newparentnodeid -- the parent node id that the node is being moved to

        skip_validation -- don't validate the resultant graph (post move), defaults to False

        """

        ret = {"nodes": [], "edges": []}
        nodegroup = None
        node = self.nodes[uuid.UUID(str(nodeid))]

        graph_dict = self.serialized_graph or self.serialize()
        graph_dict["nodes"] = []
        graph_dict["edges"] = []
        graph_dict["cards"] = []

        def traverse_tree(tree):
            graph_dict["nodes"].append(tree["node"])
            for child in tree["children"]:
                graph_dict["edges"].append({"domainnode_id": tree["node"]["nodeid"], "rangenode_id": child["node"]["nodeid"]})
                traverse_tree(child)

        tree = JSONSerializer().serializeToPython(self.get_tree(node))
        tree["node"]["istopnode"] = True
        traverse_tree(tree)

        if skip_validation or self.can_append(Graph(graph_dict), self.nodes[uuid.UUID(str(newparentnodeid))]):
            if not node.is_collector:
                nodegroup = node.nodegroup

                child_nodes, child_edges = node.get_child_nodes_and_edges()
                child_nodes.append(node)
                for child_node in child_nodes:
                    if child_node.nodegroup == nodegroup:
                        self.nodes[child_node.pk].nodegroup = None
                        ret["nodes"].append(child_node)

            for edge_id, edge in self.edges.items():
                if edge.rangenode == node:
                    edge.domainnode = self.nodes[uuid.UUID(str(newparentnodeid))]
                    ret["edges"].append(edge)

            self.populate_null_nodegroups()
            return ret

    def update_node(self, node):
        """
        updates a node in the graph

        Arguments:
        node -- a python dictionary representing a node object to be used to update the graph

        """
        node["nodeid"] = uuid.UUID(str(node.get("nodeid")))
        old_node = self.nodes.pop(node["nodeid"])
        new_node = self.add_node(node)
        new_card = None

        for edge_id, edge in self.edges.items():
            if edge.domainnode_id == new_node.nodeid:
                edge.domainnode = new_node
            if edge.rangenode_id == new_node.nodeid:
                edge.rangenode = new_node
                edge.ontologyproperty = node.get("parentproperty", None)

        if node["exportable"] is not None:
            new_node.exportable = node["exportable"]
        if node["fieldname"] is not None:
            new_node.fieldname = node["fieldname"]
        self.populate_null_nodegroups()

        # new_node will always have a nodegroup id even it if was set to None becuase populate_null_nodegroups
        # will populate the nodegroup id with the parent nodegroup
        # add/remove a card if a nodegroup was added/removed
        if new_node.nodegroup_id != old_node.nodegroup_id:
            if new_node.is_collector:
                # add a card
                new_card = models.CardModel(name=new_node.name, nodegroup=new_node.nodegroup)
                self.add_card(new_card)
            else:
                self._nodegroups_to_delete = [old_node.nodegroup]
                # remove a card
                self.cards = {card_id: card for card_id, card in self.cards.items() if card.nodegroup_id != old_node.nodegroup_id}

        try:
            new_card = models.CardModel.objects.get(name=old_node.name, nodegroup=new_node.nodegroup)
            for cardid, card in self.cards.items():
                if cardid == new_card.cardid:
                    card.name = new_node.name
        except ObjectDoesNotExist:
            pass

        return {"card": new_card, "node": new_node}

    def delete_node(self, node=None):
        """
        deletes a node and all if it's children from a graph

        Arguments:
        node -- a node id or Node model to delete from the graph

        """

        if node is not None:
            if not isinstance(node, models.Node):
                node = self.nodes[uuid.UUID(str(node))]

            nodes = []
            edges = []
            nodegroups = []

            tree = self.get_tree(root=node)
            tile_count = models.TileModel.objects.filter(nodegroup=node.nodegroup).count()
            if self.is_editable() is False and tile_count > 0:
                raise GraphValidationError(
                    _(
                        "Your resource model: {self.name}, already has instances saved. \
                            You cannot delete nodes from a Resource Model with instances."
                    ).format(**locals()),
                    1006,
                )

            def traverse_tree(tree):
                nodes.append(tree["node"])
                if tree["node"].is_collector:
                    nodegroups.append(tree["node"].nodegroup)
                for child in tree["children"]:
                    edges.append(child["parent_edge"])
                    traverse_tree(child)

            traverse_tree(tree)

            with transaction.atomic():
                [nodegroup.delete() for nodegroup in nodegroups]
                [edge.delete() for edge in edges]
                [node.delete() for node in nodes]

    def can_append(self, graphToAppend, nodeToAppendTo):
        """
        can_append - test to see whether or not a graph can be appened to this graph at a specific location

        returns true if the graph can be appended, false otherwise

        Arguments:
        graphToAppend -- the Graph to test appending on to this graph
        nodeToAppendTo -- the node from which to append the graph

        """

        found = False
        if self.ontology is not None and graphToAppend.ontology is None:
            raise GraphValidationError(_("The graph you wish to append needs to define an ontology"))

        if self.ontology is not None and graphToAppend.ontology is not None:
            for domain_connection in graphToAppend.get_valid_domain_ontology_classes():
                for ontology_class in domain_connection["ontology_classes"]:
                    if ontology_class == nodeToAppendTo.ontologyclass:
                        found = True
                        break

                if found:
                    break

            if not found:
                raise GraphValidationError(_("Ontology rules don't allow this graph to be appended"))
        return True

    def get_parent_node(self, nodeid):
        """
        get the parent node of a node with the given nodeid

        Arguments:
        nodeid -- the node we want to find the parent of

        """

        if str(self.root.nodeid) == str(nodeid):
            return None

        for edge_id, edge in self.edges.items():
            if str(edge.rangenode_id) == str(nodeid):
                return edge.domainnode
        return None

    def get_child_nodes(self, nodeid):
        """
        get the child nodes of a node with the given nodeid

        Arguments:
        nodeid -- the node we want to find the children of

        """

        ret = []
        for edge in self.get_out_edges(nodeid):
            ret.append(edge.rangenode)
            ret.extend(self.get_child_nodes(edge.rangenode_id))
        return ret

    def get_sibling_nodes(self, node):
        """
        Given a node will get all of that nodes siblings excluding the given node itself

        """

        sibling_nodes = []
        if node.istopnode is False:
            incoming_edge = list(filter(lambda x: x.rangenode_id == node.nodeid, self.edges.values()))[0]
            parent_node_id = incoming_edge.domainnode_id
            sibling_nodes = [
                edge.rangenode
                for edge in filter(lambda x: x.domainnode_id == parent_node_id, self.edges.values())
                if edge.rangenode.nodeid != node.nodeid
            ]
        return sibling_nodes

    def get_out_edges(self, nodeid):
        """
        get all the edges of a node with the given nodeid where that node is the domainnode

        Arguments:
        nodeid -- the nodeid of the node we want to find the edges of

        """

        ret = []
        for edge_id, edge in self.edges.items():
            if str(edge.domainnode_id) == str(nodeid):
                ret.append(edge)
        return ret

    def is_node_in_child_group(self, node):
        """
        test to see if the node is in a group that is a child to another group

        return true if the node is in a child group, false otherwise

        Arguments:
        node -- the node to test

        """

        hasParentGroup = False
        nodegroup_id = node.nodegroup_id
        if not nodegroup_id:
            return False

        for node in self.get_parent_nodes_and_edges(node)["nodes"]:
            if node.nodegroup is not None and node.nodegroup_id != nodegroup_id:
                hasParentGroup = True

        return hasParentGroup

    def get_parent_nodes_and_edges(self, node):
        """
        given a node, get all the parent nodes and edges

        returns an object with a list of nodes and edges

        Arguments:
        node -- the node from which to get the node's parents

        """

        nodes = []
        edges = []
        for edge in self.edges.values():
            if edge.rangenode_id == node.nodeid:
                edges.append(edge)
                nodes.append(edge.domainnode)

                nodesAndEdges = self.get_parent_nodes_and_edges(edge.domainnode)
                nodes.extend(nodesAndEdges["nodes"])
                edges.extend(nodesAndEdges["edges"])

        return {"nodes": nodes, "edges": edges}

    def is_group_semantic(self, node):
        """
        test to see if all the nodes in a group are semantic

        returns true if the group contains only semantic nodes, otherwise false

        Arguments:
        node -- the node to use as a basis of finding the group

        """

        for node in self.get_grouped_nodes(node):
            if node.datatype != "semantic":
                return False

        return True

    def get_grouped_nodes(self, node):
        """
        given a node, get any other nodes that share the same group

        returns a list of nodes

        Arguments:
        node -- the node to use as a basis of finding the group

        """

        ret = []
        nodegroup_id = node.nodegroup_id
        if nodegroup_id == "":
            return [node]

        for node in self.nodes.values():
            if node.nodegroup_id == nodegroup_id:
                ret.append(node)

        return ret

    def get_valid_domain_ontology_classes(self, nodeid=None):
        """
        gets the ontology properties (and related classes) this graph can have with a parent node

        Keyword Arguments:
        nodeid -- {default=root node id} the id of the node to use as the lookup for valid ontologyclasses

        """
        if self.ontology is not None:
            source = self.nodes[uuid.UUID(str(nodeid))].ontologyclass if nodeid is not None else self.root.ontologyclass
            ontology_classes = models.OntologyClass.objects.get(source=source, ontology=self.ontology)
            return ontology_classes.target["up"]
        else:
            return []

    def get_valid_ontology_classes(self, nodeid=None, parent_nodeid=None):
        """
        get possible ontology properties (and related classes) a node with the given nodeid can have
        taking into consideration its current position in the graph

        Arguments:
        nodeid -- the id of the node in question

        """

        ret = []
        if nodeid and self.ontology_id is not None:
            if parent_nodeid is None:
                parent_node = self.get_parent_node(nodeid)
            else:
                parent_node = models.Node.objects.get(pk=parent_nodeid)
            out_edges = self.get_out_edges(nodeid)

            ontology_classes = set()

            ontology_dict = {
                ontology.source: ontology
                for ontology in models.OntologyClass.objects.filter(
                    source__in=[edge.rangenode.ontologyclass for edge in out_edges], ontology_id=self.ontology_id
                )
            }

            if len(out_edges) > 0:
                for edge in out_edges:

                    for ontology_property in ontology_dict.get(edge.rangenode.ontologyclass).target["up"]:
                        if edge.ontologyproperty == ontology_property["ontology_property"]:
                            if len(ontology_classes) == 0:
                                ontology_classes = set(ontology_property["ontology_classes"])
                            else:
                                ontology_classes = ontology_classes.intersection(set(ontology_property["ontology_classes"]))

                            if len(ontology_classes) == 0:
                                break

            # get a list of properties (and corresponding classes) that could be used to relate to my parent node
            # limit the list of properties based on the intersection between the property's classes and the list of
            # ontology classes we found above
            if parent_node:
                range_ontologies = models.OntologyClass.objects.get(source=parent_node.ontologyclass, ontology_id=self.ontology_id).target[
                    "down"
                ]
                if len(out_edges) == 0:
                    return range_ontologies
                else:
                    for ontology_property in range_ontologies:
                        ontology_property["ontology_classes"] = list(
                            set(ontology_property["ontology_classes"]).intersection(ontology_classes)
                        )

                        if len(ontology_property["ontology_classes"]) > 0:
                            ret.append(ontology_property)

            else:
                # if a brand new resource
                if len(out_edges) == 0:
                    ret = [
                        {
                            "ontology_property": "",
                            "ontology_classes": models.OntologyClass.objects.values_list("source", flat=True).filter(
                                ontology_id=self.ontology_id
                            ),
                        }
                    ]
                else:
                    # if no parent node then just use the list of ontology classes from above, there will be no properties to return
                    ret = [{"ontology_property": "", "ontology_classes": list(ontology_classes)}]
        return ret

    def get_nodegroups(self):
        """
        get the nodegroups associated with this graph

        """
        if self.serialized_graph:
            return [models.NodeGroup(**nodegroup_dict) for nodegroup_dict in self.serialized_graph["nodegroups"]]
        else:
            nodegroups = set()
            for node in self.nodes.values():
                if node.is_collector:
                    nodegroups.add(node.nodegroup)
            for card in self.cards.values():
                nodegroups.add(card.nodegroup)
            return list(nodegroups)

    def get_or_create_nodegroup(self, nodegroupid, nodegroups_list=[]):
        """
        get a nodegroup from an id by first looking through the nodes and cards associated with this graph.
        if not found then get the nodegroup instance from the database, otherwise return a new instance of a nodegroup

        Keyword Arguments

        nodegroupid -- return a nodegroup with this id
        nodegroups_list -- list of nodegroups from which to filter
        """

        for nodegroup in nodegroups_list or self.get_nodegroups():
            if str(nodegroup.nodegroupid) == str(nodegroupid):
                return nodegroup
        try:
            return models.NodeGroup.objects.get(pk=nodegroupid)
        except models.NodeGroup.DoesNotExist:
            return models.NodeGroup(pk=nodegroupid)

    def get_root_nodegroup(self):
        """
        gets the top level nodegroup (the first nodegroup that doesn't have a parentnodegroup)

        """

        for nodegroup in self.get_nodegroups():
            if nodegroup.parentnodegroup is None:
                return nodegroup

    def get_root_card(self):
        """
        gets the top level card/card container

        """

        for card in self.cards.values():
            if card.nodegroup.parentnodegroup is None:
                return card

    def get_cards(self, check_if_editable=True, use_raw_i18n_json=False):
        """
        get the card data (if any) associated with this graph

        """

        cards = []
        for card in self.cards.values():
            is_editable = True
            if self.isresource:
                if not card.name:
                    card.name = self.nodes[card.nodegroup_id].name
                if str(card.description) in ["null", ""]:
                    try:
                        card.description = self.nodes[card.nodegroup_id].description
                    except KeyError as e:
                        print("Error: card.description not accessible, nodegroup_id not in self.nodes: ", e)
                if check_if_editable:
                    is_editable = card.is_editable()
            else:
                if card.nodegroup.parentnodegroup_id is None:
                    card.name = self.name
                    card.description = self.description
                else:
                    if not card.name:
                        card.name = self.nodes[card.nodegroup_id].name
                    if str(card.description) in ["null", ""]:
                        card.description = self.nodes[card.nodegroup_id].description
            card_dict = JSONSerializer().serializeToPython(card, use_raw_i18n_json=use_raw_i18n_json)
            card_dict["is_editable"] = is_editable
            card_constraints = card.constraintmodel_set.all()
            card_dict["constraints"] = JSONSerializer().serializeToPython(card_constraints)
            cards.append(card_dict)
        return cards

    def get_widgets(self, use_raw_i18n_json=False):
        """
        get the widget data (if any) associated with this graph

        """
<<<<<<< HEAD
        widgets = []
        for widget in self.widgets.values():
            widget_dict = JSONSerializer().serializeToPython(widget, use_raw_i18n_json=use_raw_i18n_json)
            widgets.append(widget_dict)
=======
        if self.serialized_graph:
            return self.serialized_graph["widgets"]
        else:
            widgets = []
>>>>>>> 60b6e516

            if self.widgets:
                for widget in self.widgets.values():
                    widget_dict = JSONSerializer().serializeToPython(widget)
                    widgets.append(widget_dict)

            return widgets

<<<<<<< HEAD
    def serialize(self, fields=None, exclude=None, use_raw_i18n_json=False, **kwargs):
=======
    def serialize(self, fields=None, exclude=None, force_recalculation=False):
>>>>>>> 60b6e516
        """
        serialize to a different form than used by the internal class structure

        used to append additional values (like parent ontology properties) that
        internal objects (like models.Nodes) don't support

        """
        exclude = [] if exclude is None else exclude

<<<<<<< HEAD
        ret = JSONSerializer().handle_model(self, fields=fields, exclude=exclude, use_raw_i18n_json=use_raw_i18n_json)
        ret["root"] = self.root
=======
        if self.publication and not force_recalculation:
            serialized_graph = self.publication.serialized_graph
>>>>>>> 60b6e516

            for key in exclude:
                if serialized_graph.get(key) is not None:  # explicit None comparison so falsey values will still return
                    serialized_graph[key] = None

            return serialized_graph
        else:
            ret = JSONSerializer().handle_model(self, fields, exclude)
            ret["root"] = self.root

<<<<<<< HEAD
        check_if_editable = "is_editable" not in exclude
        ret["is_editable"] = self.is_editable() if check_if_editable else ret.pop("is_editable", None)
        ret["cards"] = (
            self.get_cards(check_if_editable=check_if_editable, use_raw_i18n_json=use_raw_i18n_json)
            if "cards" not in exclude
            else ret.pop("cards", None)
        )

        if "widgets" not in exclude:
            ret["widgets"] = self.get_widgets(use_raw_i18n_json=use_raw_i18n_json)
        ret["nodegroups"] = self.get_nodegroups() if "nodegroups" not in exclude else ret.pop("nodegroups", None)
        ret["domain_connections"] = (
            self.get_valid_domain_ontology_classes() if "domain_connections" not in exclude else ret.pop("domain_connections", None)
        )
        ret["is_editable"] = self.is_editable() if "is_editable" not in exclude else ret.pop("is_editable", None)
        ret["functions"] = (
            models.FunctionXGraph.objects.filter(graph_id=self.graphid) if "functions" not in exclude else ret.pop("functions", None)
        )
=======
            if "relatable_resource_model_ids" not in exclude:
                ret["relatable_resource_model_ids"] = [
                    str(relatable_node.graph_id) for relatable_node in self.root.get_relatable_resources()
                ]
            else:
                ret.pop("relatable_resource_model_ids", None)

            check_if_editable = "is_editable" not in exclude
            ret["is_editable"] = self.is_editable() if check_if_editable else ret.pop("is_editable", None)
            ret["cards"] = self.get_cards(check_if_editable=check_if_editable) if "cards" not in exclude else ret.pop("cards", None)
>>>>>>> 60b6e516

            if "widgets" not in exclude:
                ret["widgets"] = self.get_widgets()
            ret["nodegroups"] = self.get_nodegroups() if "nodegroups" not in exclude else ret.pop("nodegroups", None)
            ret["domain_connections"] = (
                self.get_valid_domain_ontology_classes() if "domain_connections" not in exclude else ret.pop("domain_connections", None)
            )
            ret["is_editable"] = self.is_editable() if "is_editable" not in exclude else ret.pop("is_editable", None)
            ret["functions"] = (
                models.FunctionXGraph.objects.filter(graph_id=self.graphid) if "functions" not in exclude else ret.pop("functions", None)
            )

            parentproperties = {self.root.nodeid: ""}

            for edge_id, edge in self.edges.items():
                parentproperties[edge.rangenode_id] = edge.ontologyproperty

<<<<<<< HEAD
        if "nodes" not in exclude:
            ret["nodes"] = []
            for key, node in self.nodes.items():
                nodeobj = JSONSerializer().serializeToPython(node, use_raw_i18n_json=use_raw_i18n_json)
                nodeobj["parentproperty"] = parentproperties[node.nodeid]
                ret["nodes"].append(nodeobj)
        else:
            ret.pop("nodes", None)

        res = JSONSerializer().serializeToPython(ret, use_raw_i18n_json=use_raw_i18n_json)
=======
            ret["edges"] = [edge for key, edge in self.edges.items()] if "edges" not in exclude else ret.pop("edges", None)

            if "nodes" not in exclude:
                ret["nodes"] = []
                for key, node in self.nodes.items():
                    nodeobj = JSONSerializer().serializeToPython(node)
                    nodeobj["parentproperty"] = parentproperties[node.nodeid]
                    ret["nodes"].append(nodeobj)
            else:
                ret.pop("nodes", None)

            res = JSONSerializer().serializeToPython(ret)
>>>>>>> 60b6e516

            return res

    def check_if_resource_is_editable(self):
        def find_unpermitted_edits(obj_a, obj_b, ignore_list, obj_type):
            # if node_tile_count > 0:
            res = None
            pre_diff = self._compare(obj_a, obj_b, ignore_list)
            diff = [x for x in pre_diff if len(list(x.keys())) > 0]
            if len(diff) > 0:
                if obj_type == "node":
                    tile_count = models.TileModel.objects.filter(nodegroup_id=db_node.nodegroup_id).count()
                    res = diff if tile_count > 0 else None  # If your node has no data, you can change any property
            return res

        if self.isresource is True:
            if self.is_editable() is False:
                unpermitted_edits = []
                db_nodes = models.Node.objects.filter(graph=self)
                for db_node in db_nodes:
                    unpermitted_node_edits = find_unpermitted_edits(
                        db_node,
                        self.nodes[db_node.nodeid],
                        ["name", "issearchable", "ontologyclass", "description", "isrequired", "fieldname", "exportable"],
                        "node",
                    )
                    if unpermitted_node_edits is not None:
                        unpermitted_edits.append(unpermitted_node_edits)
                db_graph = Graph.objects.get(pk=self.graphid)
                unpermitted_graph_edits = find_unpermitted_edits(
                    db_graph,
                    self,
                    [
                        "name",
                        "ontology_id",
                        "subtitle",
                        "iconclass",
                        "author",
                        "description",
                        "color",
                        "nodes",
                        "edges",
                        "cards",
                        "nodegroup_id",
                    ],
                    "graph",
                )
                if unpermitted_graph_edits is not None:
                    unpermitted_edits.append(unpermitted_graph_edits)
                if len(unpermitted_edits) > 0:
                    raise GraphValidationError(
                        _(
                            "Your resource model: {self.name}, already has instances saved. \
                                You cannot modify a Resource Model with instances."
                        ).format(**locals()),
                        1006,
                    )

    def _validate_node_name(self, node):
        """
        Verifies a node's name is unique to its nodegroup
        Prevents a user from changing the name of a node that already has tiles.
        Verifies a node's name is unique to its sibling nodes.
        """

        if node.istopnode:
            return
        else:
            names_in_nodegroup = [v.name for k, v in self.nodes.items() if v.nodegroup_id == node.nodegroup_id]
            unique_names_in_nodegroup = {n for n in names_in_nodegroup}
            if len(names_in_nodegroup) > len(unique_names_in_nodegroup):
                message = _('Duplicate node name: "{0}". All node names in a card must be unique.'.format(node.name))
                raise GraphValidationError(message)
            elif node.is_editable() is False:
                if node.name != models.Node.objects.values_list("name", flat=True).get(pk=node.nodeid):
                    message = "The name of this node cannot be changed because business data has already been saved to a card that this node is part of."
                    raise GraphValidationError(_(message))
            else:
                sibling_node_names = [node.name for node in self.get_sibling_nodes(node)]
                if node.name in sibling_node_names:
                    message = _('Duplicate node name: "{0}". All sibling node names must be unique.'.format(node.name))
                    raise GraphValidationError(message)

    def create_node_alias(self, node):
        """
        Assigns a unique, slugified version of a node's name as that node's alias.
        """

        with connection.cursor() as cursor:
            cursor.callproc("__arches_slugify", [node.name])
            row = cursor.fetchone()
            aliases = [n.alias for n in self.nodes.values() if node.alias != n.alias]
            node.alias = self.make_name_unique(row[0], aliases, "_n")
        return node.alias

    def validate(self):
        """
        validates certain aspects of resource graphs according to defined rules:
            - The root node of a "Resource" can only be a semantic node, and must be a collector
            - A node group that has child node groups may not itself be a child node group
            - A node group can only have child node groups if the node group only contains semantic nodes
            - If graph has an ontology, nodes must have classes and edges must have properties that are ontologically valid
            - If the graph has no ontology, nodes and edges should have null values for ontology class and property respectively

        """
        # validates that the resource graph is editable despite having saved instances.
        self.check_if_resource_is_editable()

        # validates that the top node of a resource graph is semantic and a collector
        if self.isresource is True:
            if self.root.is_collector is True:
                raise GraphValidationError(
                    _(
                        "The top node of your resource graph: {self.root.name} needs to be a collector. \
                            Hint: check that nodegroup_id of your resource node(s) are not null."
                    ).format(**locals()),
                    997,
                )
            if self.root.datatype != "semantic":
                raise GraphValidationError(_("The top node of your resource graph must have a datatype of 'semantic'."), 998)
        else:
            if self.root.is_collector is False:
                if len(self.nodes) > 1:
                    raise GraphValidationError(
                        _("If your graph contains more than one node and is not a resource the root must be a collector."), 999
                    )

        def validate_fieldname(fieldname, fieldnames):
            if node.fieldname == "":
                raise GraphValidationError(_("Field name must not be blank."), 1008)
            if fieldname.replace("_", "").isalnum() is False:
                raise GraphValidationError(_("Field name must contain only alpha-numeric characters or underscores."), 1010)
            if fieldname[0] == "_" or fieldname[0].isdigit():
                raise GraphValidationError(_("Field name cannot begin with an underscore or number"), 1011)
            if len(fieldname) > 10:
                fieldname = fieldname[:10]
            try:
                dupe = fieldnames[fieldname]
                raise GraphValidationError(
                    _("Field name must be unique to the graph; '{fieldname}' already exists.").format(**locals()), 1009
                )
            except KeyError:
                fieldnames[fieldname] = True

            return fieldname

        fieldnames = {}
        for node_id, node in self.nodes.items():
            self._validate_node_name(node)
            if node.exportable is True:
                if node.fieldname is not None:
                    validated_fieldname = validate_fieldname(node.fieldname, fieldnames)
                    if validated_fieldname != node.fieldname:
                        node.fieldname = validated_fieldname

        # validate that nodes in a resource graph belong to the ontology assigned to the resource graph
        if self.ontology is not None:
            ontology_classes = self.ontology.ontologyclasses.values_list("source", flat=True)

            for node_id, node in self.nodes.items():
                if node.ontologyclass == "":
                    raise GraphValidationError(_("A valid {0} ontology class must be selected").format(self.ontology.name), 1000)
                if node.ontologyclass not in ontology_classes:
                    raise GraphValidationError(
                        _("'{0}' is not a valid {1} ontology class").format(node.ontologyclass, self.ontology.name), 1001
                    )

            for edge_id, edge in self.edges.items():
                # print 'checking %s-%s-%s' % (edge.domainnode.ontologyclass,edge.ontologyproperty, edge.rangenode.ontologyclass)
                if edge.ontologyproperty is None:
                    raise GraphValidationError(
                        _(
                            "You must specify an ontology property. Your graph isn't semantically valid. \
                                Entity domain '{edge.domainnode.ontologyclass}' and \
                                Entity range '{edge.rangenode.ontologyclass}' can not be related via Property '{edge.ontologyproperty}'."
                        ).format(**locals()),
                        1002,
                    )
                property_found = False
                okay = False
                ontology_classes = self.ontology.ontologyclasses.get(source=edge.domainnode.ontologyclass)
                for classes in ontology_classes.target["down"]:
                    if classes["ontology_property"] == edge.ontologyproperty:
                        property_found = True
                        if edge.rangenode.ontologyclass in classes["ontology_classes"]:
                            okay = True
                            break

                if not okay:
                    raise GraphValidationError(
                        _(
                            "Your graph isn't semantically valid. Entity domain '{edge.domainnode.ontologyclass}' and \
                                Entity range '{edge.rangenode.ontologyclass}' cannot \
                                be related via Property '{edge.ontologyproperty}'."
                        ).format(**locals()),
                        1003,
                    )
                elif not property_found:
                    raise GraphValidationError(
                        _("'{0}' is not found in the {1} ontology or is not a valid ontology property for Entity domain '{2}'.").format(
                            edge.ontologyproperty, self.ontology.name, edge.domainnode.ontologyclass
                        ),
                        1004,
                    )
        else:
            for node_id, node in self.nodes.items():
                if node.ontologyclass is not None:
                    raise GraphValidationError(
                        _("You have assigned ontology classes to your graph nodes but not assigned an ontology to your graph."), 1005
                    )

        # make sure the supplied json-ld context is valid
        # https://www.w3.org/TR/json-ld/#the-context
        context = self.jsonldcontext
        try:
            if context is None:
                context = {"@context": {}}
            else:
                context = JSONDeserializer().deserialize(context)
        except ValueError:
            if context == "":
                context = {}
            context = {"@context": context}
        except AttributeError:
            context = {"@context": {}}

        try:
            out = compact({}, context)
        except JsonLdError:
            raise GraphValidationError(_("The json-ld context you supplied wasn't formatted correctly."), 1006)

        if self.slug is not None:
            graphs_with_matching_slug = models.GraphModel.objects.exclude(slug__isnull=True).filter(slug=self.slug)
            if graphs_with_matching_slug.exists() and graphs_with_matching_slug[0].graphid != self.graphid:
                raise GraphValidationError(_("Another resource model already uses the slug '{self.slug}'").format(**locals()), 1007)

    def publish(self, notes=None):
        """
        Adds a row to the GraphPublication table
        Assigns GraphPublication id to Graph
        """
        with transaction.atomic():
            try:
                publication = models.GraphPublication.objects.create(
                    graph=self,
                    serialized_graph=JSONDeserializer().deserialize(JSONSerializer().serialize(self, force_recalculation=True)),
                    notes=notes,
                )
                publication.save()
            except Exception as e:
                raise UnpublishedModelError(e)

            try:
                self.publication = publication
                self.save(validate=False)
            except Exception as e:
                raise UnpublishedModelError(e)

    def unpublish(self):
        """
        Unassigns GraphPublication id from Graph
        """
        self.publication = None
        self.save(validate=False)


class GraphValidationError(Exception):
    def __init__(self, message, code=None):
        self.title = _("Graph Validation Error")
        self.message = message
        self.code = code

    def __str__(self):
        return repr(self.message)<|MERGE_RESOLUTION|>--- conflicted
+++ resolved
@@ -1294,30 +1294,18 @@
         get the widget data (if any) associated with this graph
 
         """
-<<<<<<< HEAD
-        widgets = []
-        for widget in self.widgets.values():
-            widget_dict = JSONSerializer().serializeToPython(widget, use_raw_i18n_json=use_raw_i18n_json)
-            widgets.append(widget_dict)
-=======
         if self.serialized_graph:
             return self.serialized_graph["widgets"]
         else:
             widgets = []
->>>>>>> 60b6e516
-
             if self.widgets:
                 for widget in self.widgets.values():
-                    widget_dict = JSONSerializer().serializeToPython(widget)
+                    widget_dict = JSONSerializer().serializeToPython(widget, use_raw_i18n_json=use_raw_i18n_json)
                     widgets.append(widget_dict)
 
             return widgets
 
-<<<<<<< HEAD
-    def serialize(self, fields=None, exclude=None, use_raw_i18n_json=False, **kwargs):
-=======
-    def serialize(self, fields=None, exclude=None, force_recalculation=False):
->>>>>>> 60b6e516
+    def serialize(self, fields=None, exclude=None, force_recalculation=False, use_raw_i18n_json=False, **kwargs):
         """
         serialize to a different form than used by the internal class structure
 
@@ -1327,13 +1315,8 @@
         """
         exclude = [] if exclude is None else exclude
 
-<<<<<<< HEAD
-        ret = JSONSerializer().handle_model(self, fields=fields, exclude=exclude, use_raw_i18n_json=use_raw_i18n_json)
-        ret["root"] = self.root
-=======
         if self.publication and not force_recalculation:
             serialized_graph = self.publication.serialized_graph
->>>>>>> 60b6e516
 
             for key in exclude:
                 if serialized_graph.get(key) is not None:  # explicit None comparison so falsey values will still return
@@ -1341,29 +1324,9 @@
 
             return serialized_graph
         else:
-            ret = JSONSerializer().handle_model(self, fields, exclude)
+            ret = JSONSerializer().handle_model(self, fields=fields, exclude=exclude, use_raw_i18n_json=use_raw_i18n_json)
             ret["root"] = self.root
 
-<<<<<<< HEAD
-        check_if_editable = "is_editable" not in exclude
-        ret["is_editable"] = self.is_editable() if check_if_editable else ret.pop("is_editable", None)
-        ret["cards"] = (
-            self.get_cards(check_if_editable=check_if_editable, use_raw_i18n_json=use_raw_i18n_json)
-            if "cards" not in exclude
-            else ret.pop("cards", None)
-        )
-
-        if "widgets" not in exclude:
-            ret["widgets"] = self.get_widgets(use_raw_i18n_json=use_raw_i18n_json)
-        ret["nodegroups"] = self.get_nodegroups() if "nodegroups" not in exclude else ret.pop("nodegroups", None)
-        ret["domain_connections"] = (
-            self.get_valid_domain_ontology_classes() if "domain_connections" not in exclude else ret.pop("domain_connections", None)
-        )
-        ret["is_editable"] = self.is_editable() if "is_editable" not in exclude else ret.pop("is_editable", None)
-        ret["functions"] = (
-            models.FunctionXGraph.objects.filter(graph_id=self.graphid) if "functions" not in exclude else ret.pop("functions", None)
-        )
-=======
             if "relatable_resource_model_ids" not in exclude:
                 ret["relatable_resource_model_ids"] = [
                     str(relatable_node.graph_id) for relatable_node in self.root.get_relatable_resources()
@@ -1373,16 +1336,14 @@
 
             check_if_editable = "is_editable" not in exclude
             ret["is_editable"] = self.is_editable() if check_if_editable else ret.pop("is_editable", None)
-            ret["cards"] = self.get_cards(check_if_editable=check_if_editable) if "cards" not in exclude else ret.pop("cards", None)
->>>>>>> 60b6e516
+            ret["cards"] = self.get_cards(check_if_editable=check_if_editable, use_raw_i18n_json=use_raw_i18n_json) if "cards" not in exclude else ret.pop("cards", None)
 
             if "widgets" not in exclude:
-                ret["widgets"] = self.get_widgets()
+                ret["widgets"] = self.get_widgets(use_raw_i18n_json=use_raw_i18n_json)
             ret["nodegroups"] = self.get_nodegroups() if "nodegroups" not in exclude else ret.pop("nodegroups", None)
             ret["domain_connections"] = (
                 self.get_valid_domain_ontology_classes() if "domain_connections" not in exclude else ret.pop("domain_connections", None)
             )
-            ret["is_editable"] = self.is_editable() if "is_editable" not in exclude else ret.pop("is_editable", None)
             ret["functions"] = (
                 models.FunctionXGraph.objects.filter(graph_id=self.graphid) if "functions" not in exclude else ret.pop("functions", None)
             )
@@ -1392,31 +1353,18 @@
             for edge_id, edge in self.edges.items():
                 parentproperties[edge.rangenode_id] = edge.ontologyproperty
 
-<<<<<<< HEAD
-        if "nodes" not in exclude:
-            ret["nodes"] = []
-            for key, node in self.nodes.items():
-                nodeobj = JSONSerializer().serializeToPython(node, use_raw_i18n_json=use_raw_i18n_json)
-                nodeobj["parentproperty"] = parentproperties[node.nodeid]
-                ret["nodes"].append(nodeobj)
-        else:
-            ret.pop("nodes", None)
-
-        res = JSONSerializer().serializeToPython(ret, use_raw_i18n_json=use_raw_i18n_json)
-=======
             ret["edges"] = [edge for key, edge in self.edges.items()] if "edges" not in exclude else ret.pop("edges", None)
 
             if "nodes" not in exclude:
                 ret["nodes"] = []
                 for key, node in self.nodes.items():
-                    nodeobj = JSONSerializer().serializeToPython(node)
+                    nodeobj = JSONSerializer().serializeToPython(node, use_raw_i18n_json=use_raw_i18n_json)
                     nodeobj["parentproperty"] = parentproperties[node.nodeid]
                     ret["nodes"].append(nodeobj)
             else:
                 ret.pop("nodes", None)
 
-            res = JSONSerializer().serializeToPython(ret)
->>>>>>> 60b6e516
+            res = JSONSerializer().serializeToPython(ret, use_raw_i18n_json=use_raw_i18n_json)
 
             return res
 
