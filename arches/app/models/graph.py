"""
ARCHES - a program developed to inventory and manage immovable cultural heritage.
Copyright (C) 2013 J. Paul Getty Trust and World Monuments Fund

This program is free software: you can redistribute it and/or modify
it under the terms of the GNU Affero General Public License as
published by the Free Software Foundation, either version 3 of the
License, or (at your option) any later version.

This program is distributed in the hope that it will be useful,
but WITHOUT ANY WARRANTY; without even the implied warranty of
MERCHANTABILITY or FITNESS FOR A PARTICULAR PURPOSE. See the
GNU Affero General Public License for more details.

You should have received a copy of the GNU Affero General Public License
along with this program. If not, see <http://www.gnu.org/licenses/>.
"""

import json
import logging
import pyprind
import uuid
from copy import deepcopy
from django.core.exceptions import ObjectDoesNotExist
from django.db import transaction, connection
from django.db.utils import IntegrityError
from arches.app.models import models
from arches.app.models.card import Card
from arches.app.models.resource import Resource
from arches.app.models.system_settings import settings
from arches.app.datatypes.datatypes import DataTypeFactory
from arches.app.utils.betterJSONSerializer import JSONSerializer, JSONDeserializer
from arches.app.search.search_engine_factory import SearchEngineFactory
from django.utils.translation import ugettext as _
from pyld.jsonld import compact, JsonLdError
from django.db.models.base import Deferred
from django.utils import translation


logger = logging.getLogger(__name__)

class Graph(models.GraphModel):
    """
    Used for mapping complete resource graph objects to and from the database

    """

    class Meta:
        proxy = True

    def __init__(self, *args, **kwargs):
        super(Graph, self).__init__(*args, **kwargs)
        # from models.GraphModel
        # self.graphid = None
        # self.name = ''
        # self.description = ''
        # self.deploymentfile = ''
        # self.author = ''
        # self.deploymentdate = None
        # self.version = ''
        # self.isresource = False
        # self.iconclass = ''
        # self.color = ''
        # self.subtitle = ''
        # self.ontology = None
        # self.functions = []
        # end from models.GraphModel
        self.root = None
        self.nodes = {}
        self.edges = {}
        self.cards = {}
        self.widgets = {}
        self._nodegroups_to_delete = []
        self._functions = []
        self._card_constraints = []
        self._constraints_x_nodes = []
        self.temp_node_name = _("New Node")
        self.serialized_graph = None

        if args:
            if isinstance(args[0], dict):
                for key, value in args[0].items():
                    if key not in ("root", "nodes", "edges", "cards", "functions", "is_editable", "publication"):
                        setattr(self, key, value)

                nodegroups = dict((item["nodegroupid"], item) for item in args[0]["nodegroups"])
                for node in args[0]["nodes"]:
                    self.add_node(node, nodegroups)

                for edge in args[0]["edges"]:
                    self.add_edge(edge)

                for card in args[0]["cards"]:
                    self.add_card(card)

                def check_default_configs(default_configs, configs):
                    if default_configs is not None:
                        if configs is None:
                            configs = {}
                        for default_key in default_configs:
                            if default_key not in configs:
                                configs[default_key] = default_configs[default_key]
                    return configs

                if "functions_x_graphs" in args[0]:
                    for function in args[0]["functions_x_graphs"]:
                        function_x_graph_config = function["config"]
                        default_config = models.Function.objects.get(functionid=function["function_id"]).defaultconfig
                        function["config"] = check_default_configs(default_config, function_x_graph_config)

                        self.add_function(function)

                self.populate_null_nodegroups()

                if "publication" in args[0] and args[0]["publication"] is not None:
                    publication_data = args[0]["publication"]
                    self.publication = models.GraphXPublishedGraph(**publication_data)
            else:
                if len(args) == 1 and (isinstance(args[0], str) or isinstance(args[0], uuid.UUID)):
                    for key, value in models.GraphModel.objects.get(pk=args[0]).__dict__.items():
                        setattr(self, key, value)

                has_deferred_args = False
                for arg in args:
                    if type(arg) == Deferred:
                        has_deferred_args = True

                #  accessing the graph publication while deferring args results in a recursive loop
                if self.publication and not self.source_identifier_id and not has_deferred_args:
                    self.serialized_graph = self.serialize()  # reads from graph_publication table and returns serialized graph as dict

                    node_slugs = []
                    for node_dict in self.serialized_graph["nodes"]:
                        node_slug = {}

                        for key, value in node_dict.items():
                            # filter out keys from the serialized_graph that would cause an error on instantiation
                            if key not in ["is_collector", "parentproperty"]:
                                if isinstance(value, str):
                                    try:
                                        value = uuid.UUID(value)
                                    except ValueError:
                                        pass
                                node_slug[key] = value

                        node_slugs.append(node_slug)

                    card_slugs = []
                    for card_dict in self.serialized_graph["cards"]:
                        card_slug = {}

                        for key, value in card_dict.items():
                            # filter out keys from the serialized_graph that would cause an error on instantiation
                            if key not in ["constraints", "is_editable"]:
                                if isinstance(value, str):
                                    try:
                                        value = uuid.UUID(value)
                                    except ValueError:
                                        pass
                                card_slug[key] = value

                        card_slugs.append(card_slug)

                    edge_slugs = []
                    for edge_dict in self.serialized_graph["edges"]:
                        edge_slug = {}

                        for key, value in edge_dict.items():
                            if isinstance(value, str):
                                try:
                                    value = uuid.UUID(value)
                                except ValueError:
                                    pass
                            edge_slug[key] = value

                        edge_slugs.append(edge_slug)

                    nodes = [models.Node(**node_slug) for node_slug in node_slugs]
                    edges = [models.Edge(**edge_dict) for edge_dict in edge_slugs]
                    cards = [models.CardModel(**card_slug) for card_slug in card_slugs]
                else:
                    nodes = self.node_set.all()
                    edges = self.edge_set.all()
                    cards = self.cardmodel_set.all()

                edge_lookup = {edge["edgeid"]: edge for edge in json.loads(JSONSerializer().serialize(edges))}
                for card in cards:
                    widgets = list(card.cardxnodexwidget_set.all())
                    for widget in widgets:
                        self.widgets[widget.pk] = widget
                node_lookup = {}
                for node in nodes:
                    self.add_node(node)
                    node_lookup[str(node.nodeid)] = node
                for edge in edges:
                    edge_dict = edge_lookup[str(edge.edgeid)]
                    edge.domainnode = node_lookup[edge_dict["domainnode_id"]]
                    edge.rangenode = node_lookup[edge_dict["rangenode_id"]]
                    self.add_edge(edge)
                for card in cards:
                    self.add_card(card)

                self.populate_null_nodegroups()

    def refresh_from_database(self):
        """
        Updates card, edge, and node data from the database, bypassing the
        cached version of the graph
        """
        self.nodes = {}
        self.edges = {}
        self.cards = {}

        nodes = self.node_set.all()
        edges = self.edge_set.all()
        cards = self.cardmodel_set.all()

        edge_lookup = {edge["edgeid"]: edge for edge in json.loads(JSONSerializer().serialize(edges))}

        for card in cards:
            widgets = list(card.cardxnodexwidget_set.all())
            for widget in widgets:
                self.widgets[widget.pk] = widget

        node_lookup = {}
        for node in nodes:
            self.add_node(node)
            node_lookup[str(node.nodeid)] = node

        for edge in edges:
            edge_dict = edge_lookup[str(edge.edgeid)]
            edge.domainnode = node_lookup[edge_dict["domainnode_id"]]
            edge.rangenode = node_lookup[edge_dict["rangenode_id"]]
            self.add_edge(edge)

        for card in cards:
            self.add_card(card)

        self.populate_null_nodegroups()

    @staticmethod
    def new(name="", is_resource=False, author=""):
        newid = uuid.uuid1()
        nodegroup = None
        graph_model = models.GraphModel.objects.create(
            name=name,
            subtitle="",
            author=author,
            description="",
            version="",
            isresource=is_resource,
            iconclass="",
            ontology=None,
            slug=None,
        )
        if not is_resource:
            nodegroup = models.NodeGroup.objects.create(pk=newid)
            models.CardModel.objects.create(nodegroup=nodegroup, name=name, graph=graph_model)
        root = models.Node.objects.create(
            pk=newid,
            name=_("Top Node"),
            description="",
            istopnode=True,
            ontologyclass=None,
            datatype="semantic",
            nodegroup=nodegroup,
            graph=graph_model,
        )

        graph = Graph.objects.get(pk=graph_model.graphid)

        if not graph.source_identifier_id:
            graph.create_editable_future_graph()

        return graph

    def add_node(self, node, nodegroups=None):
        """
        Adds a node to this graph

        Arguments:
        node -- a dictionary representing a Node instance or an actual models.Node instance

        """
        if not isinstance(node, models.Node):
            nodeobj = node.copy()
            node = models.Node()
            node.nodeid = nodeobj.get("nodeid", None)
            node.source_identifier_id = nodeobj.get("source_identifier_id", None)
            node.name = nodeobj.get("name", "")
            node.description = nodeobj.get("description", "")
            node.istopnode = nodeobj.get("istopnode", "")
            node.ontologyclass = nodeobj.get("ontologyclass", "")
            node.datatype = nodeobj.get("datatype", "")
            node.nodegroup_id = nodeobj.get("nodegroup_id", "")
            node.config = nodeobj.get("config", None)
            node.issearchable = nodeobj.get("issearchable", True)
            node.isrequired = nodeobj.get("isrequired", False)
            node.exportable = nodeobj.get("exportable", False)
            node.fieldname = nodeobj.get("fieldname", "")
            node.hascustomalias = nodeobj.get("hascustomalias", False)
            node.sourcebranchpublication_id = nodeobj.get("sourcebranchpublication_id", None)
            if node.hascustomalias or nodeobj.get("alias", False) is not False:
                node.alias = nodeobj.get("alias", "")
            else:
                self.create_node_alias(node)

            node.nodeid = uuid.UUID(str(node.nodeid))

            if node.nodegroup_id is not None and node.nodegroup_id != "":
                node.nodegroup_id = uuid.UUID(str(node.nodegroup_id))
                node.nodegroup = self.get_or_create_nodegroup(nodegroupid=node.nodegroup_id)
                if nodegroups is not None and str(node.nodegroup_id) in nodegroups:
                    node.nodegroup.cardinality = nodegroups[str(node.nodegroup_id)]["cardinality"]
                    node.nodegroup.legacygroupid = nodegroups[str(node.nodegroup_id)]["legacygroupid"]
                    node.nodegroup.parentnodegroupid = nodegroups[str(node.nodegroup_id)]["parentnodegroup_id"]
            else:
                node.nodegroup = None

        node.graph = self

        if self.ontology_id is None:
            node.ontologyclass = None
        if node.pk is None:
            node.pk = uuid.uuid1()
        if isinstance(node.pk, str):
            node.pk = uuid.UUID(node.pk)
        if node.istopnode:
            self.root = node
        self.nodes[node.pk] = node

        return node

    def add_edge(self, edge):
        """
        Adds an edge to this graph

        will throw an error if the domain or range nodes referenced in this edge haven't
        already been added to this graph

        Arguments:
        edge -- a dictionary representing a Edge instance or an actual models.Edge instance

        """

        if not isinstance(edge, models.Edge):
            egdeobj = edge.copy()
            edge = models.Edge()
            edge.edgeid = egdeobj.get("edgeid", None)
            edge.rangenode = self.nodes[uuid.UUID(str(egdeobj.get("rangenode_id")))]
            edge.domainnode = self.nodes[uuid.UUID(str(egdeobj.get("domainnode_id")))]
            edge.ontologyproperty = egdeobj.get("ontologyproperty", "")

        edge.graph = self

        if edge.pk is None:
            edge.pk = uuid.uuid1()
        if self.ontology is None:
            edge.ontologyproperty = None
        self.edges[edge.pk] = edge
        return edge

    def add_card_contraint(self, constraint, card):
        constraint_model = models.ConstraintModel()
        constraint_model.constraintid = constraint.get("constraintid", None)
        constraint_model.uniquetoallinstances = constraint.get("uniquetoallinstances", False)
        constraint_model.card = card
        self._card_constraints.append(constraint_model)
        for nodeid in constraint.get("nodes", []):
            constraint_x_node = {"constraint": constraint_model, "node": nodeid}
            self._constraints_x_nodes.append(constraint_x_node)

    def add_card(self, card):
        """
        Adds a card to this graph

        Arguments:
        card -- a dictionary representing a Card instance or an actual models.CardModel instance

        """
        if not isinstance(card, models.CardModel):
            cardobj = card.copy()
            card = models.CardModel()
            card.cardid = cardobj.get("cardid", None)
            card.name = cardobj.get("name", "")
            card.description = cardobj.get("description", "")
            card.instructions = cardobj.get("instructions", "")
            card.helpenabled = cardobj.get("helpenabled", "")
            card.helptitle = cardobj.get("helptitle", "")
            card.helptext = cardobj.get("helptext", "")
            card.cssclass = cardobj.get("cssclass", "")
            card.active = cardobj.get("active", "")
            card.visible = cardobj.get("visible", "")
            card.sortorder = cardobj.get("sortorder", "")
            card.component_id = cardobj.get("component_id", uuid.UUID("f05e4d3a-53c1-11e8-b0ea-784f435179ea"))
            card.nodegroup_id = uuid.UUID(str(cardobj.get("nodegroup_id", "")))
            card.nodegroup = self.get_or_create_nodegroup(nodegroupid=card.nodegroup_id)
            card.config = cardobj.get("config", None)
            constraints = cardobj.get("constraints", "")
            constraints_with_nodes = [c for c in constraints if len(c["nodes"])]
            for constraint in constraints_with_nodes:
                self.add_card_contraint(constraint, card)

        card.graph = self

        if card.pk is None:
            card.pk = uuid.uuid1()

        self.cards[card.pk] = card

        return card

    def add_function(self, function):
        """
        Adds a FunctionXGraph record to this graph

        Arguments:
        node -- an object representing a FunctionXGraph instance or an actual models.CardModel instance

        """

        if not isinstance(function, models.FunctionXGraph):
            if isinstance(function, dict):
                functionobj = models.FunctionXGraph(**function.copy())
            else:
                functionobj = function.copy()
            function = models.FunctionXGraph()
            function.function_id = functionobj.function_id
            function.config = functionobj.config

        function.graph = self

        self._functions.append(function)

        return function

    def _compare(self, obj1, obj2, additional_excepted_keys=[]):
        excluded_keys = ["_state"] + additional_excepted_keys
        d1, d2 = obj1.__dict__, obj2.__dict__
        old, new = {}, {}
        for k, v in list(d1.items()):
            if k in excluded_keys:
                continue
            try:
                if v != d2[k]:
                    old.update({k: v})
                    new.update({k: d2[k]})
            except KeyError:
                old.update({k: v})
        return old, new

    def update_es_node_mapping(self, node, datatype_factory, se):
        already_saved = models.Node.objects.filter(pk=node.nodeid).exists()
        saved_node_datatype = None
        if already_saved:
            saved_node = models.Node.objects.get(pk=node.nodeid)
            saved_node_datatype = saved_node.datatype
        if saved_node_datatype != node.datatype:
            datatype = datatype_factory.get_instance(node.datatype)
            datatype_mapping = datatype.get_es_mapping(node.nodeid)
            if datatype_mapping and datatype_factory.datatypes[node.datatype].defaultwidget:
                se.create_mapping("resources", body=datatype_mapping)

    def save(self, validate=True, nodeid=None):
        """
        Saves an a graph and its nodes, edges, and nodegroups back to the db
        creates associated card objects if any of the nodegroups don't already have a card

        Arguments:
        validate -- True to validate the graph before saving, defaults to True

        """

        if validate:
            self.validate()

        with transaction.atomic():
            super(Graph, self).save()
            for nodegroup in self.get_nodegroups(force_recalculation=True):
                nodegroup.save()

            se = SearchEngineFactory().create()
            datatype_factory = DataTypeFactory()

            if nodeid is not None:
                node = self.nodes[nodeid]
                branch_publication_id = node.sourcebranchpublication_id
                self.update_es_node_mapping(node, datatype_factory, se)
                self.create_node_alias(node)
                try:
                    node.sourcebranchpublication_id = None
                    node.save()
                except IntegrityError as err:
                    if "unique_alias_graph" in str(err):
                        message = _('Duplicate node alias: "{0}". All aliases must be unique in a resource model.'.format(node.alias))
                        raise GraphValidationError(message)
                    else:
                        logger.error(err)
                        message = _('Fail to save node "{0}".'.format(node.name))
                        raise GraphValidationError(message)
                if branch_publication_id:
                    for branch_node in models.Node.objects.filter(sourcebranchpublication_id=branch_publication_id, graph=node.graph):
                        branch_node.sourcebranchpublication_id = None
                        branch_node.save()

            else:
                for node in self.nodes.values():
                    self.update_es_node_mapping(node, datatype_factory, se)
                    node.save()

            for edge in self.edges.values():
                edge.save()

            for card in self.cards.values():
                card.save()

            for constraint in self._card_constraints:
                constraint.save()

            for constraint_x_node in self._constraints_x_nodes:
                node_constraint = models.ConstraintXNode()
                node_constraint.node = models.Node.objects.get(pk=constraint_x_node["node"])
                node_constraint.constraint = constraint_x_node["constraint"]
                node_constraint.save()

            if self.widgets:
                for widget in self.widgets.values():
                    widget.save()

            for functionxgraph in self._functions:
                # Right now this only saves a functionxgraph record if the function is present in the database. Otherwise it silently fails.
                if functionxgraph.function_id in [str(id) for id in models.Function.objects.values_list("functionid", flat=True)]:
                    functionxgraph.save()

            for nodegroup in self._nodegroups_to_delete:
                nodegroup.delete()
            self._nodegroups_to_delete = []

        return self

    def delete(self):
        if self.is_editable() is True:
            with transaction.atomic():
                try:
                    editable_future_graph = models.GraphModel.objects.get(source_identifier_id=self.graphid)
                    editable_future_graph.delete()
                except models.GraphModel.DoesNotExist:
                    pass  # no editable future graph to delete

                for nodegroup in self.get_nodegroups():
                    nodegroup.delete()

                for edge in self.edges.values():
                    edge.delete()

                for node in self.nodes.values():
                    node.delete()

                for card in self.cards.values():
                    card.delete()

                for widget in self.widgets.values():
                    widget.delete()

                super(Graph, self).delete()
        else:
            raise GraphValidationError(
                _("Your resource model: {0}, already has instances saved. You cannot delete a Resource Model with instances.").format(
                    self.name
                )
            )

    def delete_instances(self, verbose=False):
        """
        deletes all associated resource instances

        """
        if verbose is True:
            bar = pyprind.ProgBar(Resource.objects.filter(graph_id=self.graphid).count())
        for resource in Resource.objects.filter(graph_id=self.graphid):
            resource.delete()
            if verbose is True:
                bar.update()
        if verbose is True:
            print(bar)

    def get_tree(self, root=None):
        """
        returns a tree based representation of this graph

        Keyword Arguments:
        root -- the node from which to root the tree, defaults to the root node of this graph

        """

        tree = {"node": root if root else self.root, "children": [], "parent_edge": None}

        def find_child_edges(tree):
            for edge_id, edge in self.edges.items():
                if edge.domainnode == tree["node"]:
                    tree["children"].append(find_child_edges({"node": edge.rangenode, "children": [], "parent_edge": edge}))

            return tree

        return find_child_edges(tree)

    def populate_null_nodegroups(self):
        """
        populates any blank nodegroup ids of the nodes in this graph with the nearest parent node

        """

        tree = self.get_tree()
        nodegroups = self.get_nodegroups()

        def traverse_tree(tree, current_nodegroup=None):
            if tree["node"]:
                if tree["node"].is_collector:
                    nodegroup = self.get_or_create_nodegroup(nodegroupid=tree["node"].nodegroup_id, nodegroups_list=nodegroups)
                    nodegroup.parentnodegroup = current_nodegroup
                    current_nodegroup = nodegroup

                tree["node"].nodegroup = current_nodegroup

            for child in tree["children"]:
                traverse_tree(child, current_nodegroup)
            return tree

        traverse_tree(tree)

        return tree

    def append_branch(self, property, nodeid=None, graphid=None, skip_validation=False, return_appended_graph=False):
        """
        Appends a branch onto this graph

        Arguments:
        property -- the property to use when appending the branch

        Keyword Arguments:
        nodeid -- if given will append the branch to this node, if not supplied will
        append the branch to the root of this graph

        graphid -- get the branch to append based on the graphid

        skip_validation -- don't validate the resultant graph (post append), defaults to False

        """

        branch_graph = Graph(graphid)
        nodeToAppendTo = self.nodes[uuid.UUID(str(nodeid))] if nodeid else self.root

        if skip_validation or self.can_append(branch_graph, nodeToAppendTo):
            branch_copy = branch_graph.copy()["copy"]
            branch_publication_id = branch_graph.publication_id  # == branch_copy.publication_id
            branch_copy.root.istopnode = False

            newEdge = models.Edge(domainnode=nodeToAppendTo, rangenode=branch_copy.root, ontologyproperty=property, graph=self)
            branch_copy.add_edge(newEdge)

            aliases = [n.alias for n in self.nodes.values()]

            for node in branch_copy.nodes.values():
                node.sourcebranchpublication_id = branch_publication_id
                if node.alias and node.alias in aliases:
                    node.alias = self.make_name_unique(node.alias, aliases, "_n")
                self.add_node(node)
            for card in branch_copy.get_cards():
                self.add_card(card)
            for edge in branch_copy.edges.values():
                self.add_edge(edge)
            for widget in branch_copy.widgets.values():
                self.widgets[widget.pk] = widget

            self.populate_null_nodegroups()
            sibling_node_names = [node.name for node in self.get_sibling_nodes(branch_copy.root)]
            branch_copy.root.name = self.make_name_unique(branch_copy.root.name, sibling_node_names)
            branch_copy.root.description = branch_graph.description

            if self.ontology is None:
                branch_copy.clear_ontology_references()

            if return_appended_graph:
                return self
            else:
                return branch_copy

    def make_name_unique(self, name, names_to_check, suffix_delimiter="_"):
        """
        Makes a name unique among a list of names

        Arguments:
        name -- the name to check and modfiy to make unique in the list of "names_to_check"
        names_to_check -- a list of names that "name" should be unique among
        """

        i = 1
        temp_node_name = name
        while temp_node_name in names_to_check:
            temp_node_name = "{0}{1}{2}".format(name, suffix_delimiter, i)
            i += 1
        return temp_node_name

    def append_node(self, nodeid=None):
        """
        Appends a single node onto this graph

        Keyword Arguments:
        nodeid -- if given will append the node to this node, if not supplied will
        append the node to the root of this graph

        """

        node_names = [node.name for node in self.nodes.values()]
        temp_node_name = self.make_name_unique(self.temp_node_name, node_names)
        nodeToAppendTo = self.nodes[uuid.UUID(str(nodeid))] if nodeid else self.root
        card = None

        if not settings.OVERRIDE_RESOURCE_MODEL_LOCK:
            tile_count = models.TileModel.objects.filter(nodegroup_id=nodeToAppendTo.nodegroup_id).count()
            if tile_count > 0:
                raise GraphValidationError(
                    _("Your resource model: {0}, already has instances saved. You cannot modify a Resource Model with instances.").format(
                        self.name
                    ),
                    1006,
                )

        nodegroup = None
        if nodeToAppendTo.nodeid == self.root.nodeid and self.isresource is True:
            newid = uuid.uuid1()
            nodegroup = models.NodeGroup.objects.create(pk=newid)
            card = models.CardModel.objects.create(nodegroup=nodegroup, name=temp_node_name, graph=self)
            newNode = models.Node(
                nodeid=newid, name=temp_node_name, istopnode=False, ontologyclass=None, datatype="semantic", nodegroup=nodegroup, graph=self
            )
        else:
            newNode = models.Node(
                nodeid=uuid.uuid1(), name=temp_node_name, istopnode=False, ontologyclass=None, datatype="semantic", graph=self
            )

        newEdge = models.Edge(domainnode=nodeToAppendTo, rangenode=newNode, ontologyproperty=None, graph=self)
        self.add_node(newNode)
        self.add_edge(newEdge)

        self.populate_null_nodegroups()

        # assign the first class and property found
        if self.ontology:
            ontology_classes = self.get_valid_ontology_classes(newNode.nodeid, nodeToAppendTo.nodeid)
            if len(ontology_classes) > 0:
                newEdge.ontologyproperty = ontology_classes[0]["ontology_property"]
                newNode.ontologyclass = ontology_classes[0]["ontology_classes"][0]
            else:
                raise GraphValidationError(_("Ontology rules don't allow this node to be appended"))
        return {"node": newNode, "edge": newEdge, "card": card, "nodegroup": nodegroup}

    def clear_ontology_references(self):
        """
        removes any references to ontology classes and properties in a graph

        """

        for node_id, node in self.nodes.items():
            node.ontologyclass = None

        for edge_id, edge in self.edges.items():
            edge.ontologyproperty = None

        self.ontology = None

    def replace_config_ids(self, config, maps=[]):
        """
        Replaces node, nodegroup, card, and formids in configuration json objects during
        graph cloning/copying
        """
        str_forms_config = json.dumps(config)
        for map in maps:
            for k, v in map.items():
                str_forms_config = str_forms_config.replace(str(k), str(v))
        return json.loads(str_forms_config)

    def copy_functions(self, other_graph, id_maps=[]):
        """
        Copies the graph_x_function relationships from a different graph and relates
        the same functions to this graph.

        """
        for function_x_graph in other_graph.functionxgraph_set.all():
            config_copy = self.replace_config_ids(function_x_graph.config, id_maps)
            function_copy = models.FunctionXGraph(function=function_x_graph.function, config=config_copy, graph=self)
            function_copy.save()

    def copy(self, root=None, set_source=False):
        """
        returns an unsaved copy of self

        """
        nodegroup_map = {}
        copy_of_self = deepcopy(self)

        if root is not None:
            root["nodegroup_id"] = root["nodeid"]
            root["istopnode"] = True
            updated_values = copy_of_self.update_node(root)
            root_node = updated_values["node"]
            root_card = updated_values["card"]
            tree = self.get_tree(root_node)

            def flatten_tree(tree, node_id_list=[]):
                node_id_list.append(tree["node"].pk)
                for node in tree["children"]:
                    flatten_tree(node, node_id_list)
                return node_id_list

            node_ids = flatten_tree(tree)
            copy_of_self.edges = {edge_id: edge for edge_id, edge in copy_of_self.edges.items() if edge.domainnode_id in node_ids}
            copy_of_self.nodes = {node_id: node for node_id, node in copy_of_self.nodes.items() if node_id in node_ids}
            copy_of_self.cards = {card_id: card for card_id, card in copy_of_self.cards.items() if card.nodegroup_id in node_ids}
            copy_of_self.widgets = {
                widget_id: widget for widget_id, widget in copy_of_self.widgets.items() if widget.card.nodegroup_id in node_ids
            }
            for widget_id, widget in copy_of_self.widgets.items():
                if widget.card.nodegroup_id not in node_ids:
                    widget.card = root_card
            copy_of_self.root = root_node
            copy_of_self.name = root_node.name
            copy_of_self.isresource = False
            copy_of_self.subtitle = ""
            copy_of_self.description = ""
            copy_of_self.author = ""

        # returns a list of node ids sorted by nodes that are collector nodes first and then others last
        node_ids = sorted(copy_of_self.nodes, key=lambda node_id: copy_of_self.nodes[node_id].is_collector, reverse=True)

        for nodeid, node in copy_of_self.nodes.items():
            if node.datatype == "geojson-feature-collection":
                node.config["advancedStyle"] = ""
                node.config["advancedStyling"] = False
        copy_of_self.pk = uuid.uuid1()
        node_map = {}
        card_map = {}
        for node_id in node_ids:
            node = copy_of_self.nodes[node_id]
            if node == self.root:
                copy_of_self.root = node
            node.graph = copy_of_self
            is_collector = node.is_collector
            if set_source:
                node.source_identifier_id = node.pk
            node.pk = uuid.uuid1()
            node_map[node_id] = node.pk

            if is_collector:
                old_nodegroup_id = node.nodegroup_id
                node.nodegroup = models.NodeGroup(pk=node.pk, cardinality=node.nodegroup.cardinality)
                if old_nodegroup_id not in nodegroup_map:
                    nodegroup_map[old_nodegroup_id] = node.nodegroup_id
                for card in copy_of_self.cards.values():
                    if str(card.nodegroup_id) == str(old_nodegroup_id):
                        new_id = uuid.uuid1()
                        if set_source:
                            card.source_identifier_id = card.pk
                        card_map[card.pk] = new_id
                        card.pk = new_id
                        card.nodegroup = node.nodegroup
                        card.graph = copy_of_self

            else:
                node.nodegroup = None

        for widget in copy_of_self.widgets.values():
            widget.pk = uuid.uuid1()
            widget.node_id = node_map[widget.node_id]
            widget.card_id = card_map[widget.card_id]

        copy_of_self.populate_null_nodegroups()

        copy_of_self.nodes = {node.pk: node for node_id, node in copy_of_self.nodes.items()}

        for edge_id, edge in copy_of_self.edges.items():
            if set_source:
                edge.source_identifier_id = edge.pk
            edge.pk = uuid.uuid1()
            edge.graph = copy_of_self
            copied_domainnode = edge.domainnode
            copied_rangenode = edge.rangenode
            # edge.domainnode_id and rangenode_id refer to orignial nodeid - not new id.
            # edge.domainnode and edge.rangenode point to the new copied nodes
            # We have to update those identifiers here
            edge.domainnode_id = edge.domainnode.pk
            edge.rangenode_id = edge.rangenode.pk
            # in Django 3, this breaks the reference to the domainnode and rangenode
            # so we have to repair them here
            edge.domainnode = copied_domainnode
            edge.rangenode = copied_rangenode

        copy_of_self.edges = {edge.pk: edge for edge_id, edge in copy_of_self.edges.items()}

        for copied_card in copy_of_self.cards.values():
            if str(copied_card.component_id) == "2f9054d8-de57-45cd-8a9c-58bbb1619030":  # grouping card
                grouped_card_ids = []
                for copied_grouped_card_id in copied_card.config["groupedCardIds"]:
                    grouped_card_id = card_map.get(uuid.UUID(copied_grouped_card_id))

                    if grouped_card_id:
                        grouped_card_ids.append(str(grouped_card_id))

                copied_card.config["groupedCardIds"] = grouped_card_ids

                sorted_widget_ids = []
                for copied_widget_id in copied_card.config["sortedWidgetIds"]:
                    widget_id = card_map.get(uuid.UUID(copied_widget_id))

                    if widget_id:
                        sorted_widget_ids.append(str(widget_id))

                copied_card.config["sortedWidgetIds"] = sorted_widget_ids

        return {"copy": copy_of_self, "cards": card_map, "nodes": node_map, "nodegroups": nodegroup_map}

    def move_node(self, nodeid, property, newparentnodeid, skip_validation=False):
        """
        move a node and it's children to a different location within this graph

        Arguments:
        nodeid -- the id of node being moved

        property -- the property value to conect the node to it's new parent nodegroup

        newparentnodeid -- the parent node id that the node is being moved to

        skip_validation -- don't validate the resultant graph (post move), defaults to False

        """

        ret = {"nodes": [], "edges": []}
        nodegroup = None
        node = self.nodes[uuid.UUID(str(nodeid))]

        graph_dict = self.serialized_graph or self.serialize()
        graph_dict["nodes"] = []
        graph_dict["edges"] = []
        graph_dict["cards"] = []

        def traverse_tree(tree):
            graph_dict["nodes"].append(tree["node"])
            for child in tree["children"]:
                graph_dict["edges"].append({"domainnode_id": tree["node"]["nodeid"], "rangenode_id": child["node"]["nodeid"]})
                traverse_tree(child)

        tree = JSONSerializer().serializeToPython(self.get_tree(node))
        tree["node"]["istopnode"] = True
        traverse_tree(tree)

        if skip_validation or self.can_append(Graph(graph_dict), self.nodes[uuid.UUID(str(newparentnodeid))]):
            if not node.is_collector:
                nodegroup = node.nodegroup

                child_nodes, child_edges = node.get_child_nodes_and_edges()
                child_nodes.append(node)
                for child_node in child_nodes:
                    if child_node.nodegroup == nodegroup:
                        self.nodes[child_node.pk].nodegroup = None
                        ret["nodes"].append(child_node)

            for edge_id, edge in self.edges.items():
                if edge.rangenode == node:
                    edge.domainnode = self.nodes[uuid.UUID(str(newparentnodeid))]
                    ret["edges"].append(edge)

            self.populate_null_nodegroups()
            return ret

    def update_node(self, node):
        """
        updates a node in the graph

        Arguments:
        node -- a python dictionary representing a node object to be used to update the graph

        """
        node["nodeid"] = uuid.UUID(str(node.get("nodeid")))

        if node["source_identifier_id"]:
            node["source_identifier_id"] = uuid.UUID(str(node.get("source_identifier_id")))

        old_node = self.nodes.pop(node["nodeid"])
        new_node = self.add_node(node)
        new_card = None

        for edge_id, edge in self.edges.items():
            if edge.domainnode_id == new_node.nodeid:
                edge.domainnode = new_node
            if edge.rangenode_id == new_node.nodeid:
                edge.rangenode = new_node
                edge.ontologyproperty = node.get("parentproperty", None)

        if node["exportable"] is not None:
            new_node.exportable = node["exportable"]
        if node["fieldname"] is not None:
            new_node.fieldname = node["fieldname"]
        self.populate_null_nodegroups()

        # new_node will always have a nodegroup id even it if was set to None becuase populate_null_nodegroups
        # will populate the nodegroup id with the parent nodegroup
        # add/remove a card if a nodegroup was added/removed
        if new_node.nodegroup_id != old_node.nodegroup_id:
            if new_node.is_collector:
                # add a card
                new_card = models.CardModel(name=new_node.name, nodegroup=new_node.nodegroup)
                self.add_card(new_card)
            else:
                self._nodegroups_to_delete = [old_node.nodegroup]
                # remove a card
                self.cards = {card_id: card for card_id, card in self.cards.items() if card.nodegroup_id != old_node.nodegroup_id}

        try:
            new_card = models.CardModel.objects.get(name=old_node.name, nodegroup=new_node.nodegroup)
            for cardid, card in self.cards.items():
                if cardid == new_card.cardid:
                    card.name = new_node.name
        except ObjectDoesNotExist:
            pass

        return {"card": new_card, "node": new_node}

    def delete_node(self, node=None):
        """
        deletes a node and all if it's children from a graph

        Arguments:
        node -- a node id or Node model to delete from the graph

        """

        if node is not None:
            if not isinstance(node, models.Node):
                node = self.nodes[uuid.UUID(str(node))]

            nodes = []
            edges = []
            nodegroups = []

            tree = self.get_tree(root=node)
            tile_count = models.TileModel.objects.filter(nodegroup=node.nodegroup).count()
            if self.is_editable() is False and tile_count > 0:
                raise GraphValidationError(
                    _(
                        "Your resource model: {self.name}, already has instances saved. \
                            You cannot delete nodes from a Resource Model with instances."
                    ).format(**locals()),
                    1006,
                )

            def traverse_tree(tree):
                nodes.append(tree["node"])
                if tree["node"].is_collector:
                    nodegroups.append(tree["node"].nodegroup)
                for child in tree["children"]:
                    edges.append(child["parent_edge"])
                    traverse_tree(child)

            traverse_tree(tree)

            with transaction.atomic():
                [nodegroup.delete() for nodegroup in nodegroups]
                [edge.delete() for edge in edges]
                [node.delete() for node in nodes]

    def can_append(self, graphToAppend, nodeToAppendTo):
        """
        can_append - test to see whether or not a graph can be appened to this graph at a specific location

        returns true if the graph can be appended, false otherwise

        Arguments:
        graphToAppend -- the Graph to test appending on to this graph
        nodeToAppendTo -- the node from which to append the graph

        """

        found = False
        if self.ontology is not None and graphToAppend.ontology is None:
            raise GraphValidationError(_("The graph you wish to append needs to define an ontology"))

        if self.ontology is not None and graphToAppend.ontology is not None:
            for domain_connection in graphToAppend.get_valid_domain_ontology_classes():
                for ontology_class in domain_connection["ontology_classes"]:
                    if ontology_class == nodeToAppendTo.ontologyclass:
                        found = True
                        break

                if found:
                    break

            if not found:
                raise GraphValidationError(_("Ontology rules don't allow this graph to be appended"))
        return True

    def get_parent_node(self, nodeid):
        """
        get the parent node of a node with the given nodeid

        Arguments:
        nodeid -- the node we want to find the parent of

        """

        if str(self.root.nodeid) == str(nodeid):
            return None

        for edge_id, edge in self.edges.items():
            if str(edge.rangenode_id) == str(nodeid):
                return edge.domainnode
        return None

    def get_child_nodes(self, nodeid):
        """
        get the child nodes of a node with the given nodeid

        Arguments:
        nodeid -- the node we want to find the children of

        """

        ret = []
        for edge in self.get_out_edges(nodeid):
            ret.append(edge.rangenode)
            ret.extend(self.get_child_nodes(edge.rangenode_id))
        return ret

    def get_sibling_nodes(self, node):
        """
        Given a node will get all of that nodes siblings excluding the given node itself

        """

        sibling_nodes = []
        if node.istopnode is False:
            incoming_edge = list(filter(lambda x: x.rangenode_id == node.nodeid, self.edges.values()))[0]
            parent_node_id = incoming_edge.domainnode_id
            sibling_nodes = [
                edge.rangenode
                for edge in filter(lambda x: x.domainnode_id == parent_node_id, self.edges.values())
                if edge.rangenode.nodeid != node.nodeid
            ]
        return sibling_nodes

    def get_out_edges(self, nodeid):
        """
        get all the edges of a node with the given nodeid where that node is the domainnode

        Arguments:
        nodeid -- the nodeid of the node we want to find the edges of

        """

        ret = []
        for edge_id, edge in self.edges.items():
            if str(edge.domainnode_id) == str(nodeid):
                ret.append(edge)
        return ret

    def is_node_in_child_group(self, node):
        """
        test to see if the node is in a group that is a child to another group

        return true if the node is in a child group, false otherwise

        Arguments:
        node -- the node to test

        """

        hasParentGroup = False
        nodegroup_id = node.nodegroup_id
        if not nodegroup_id:
            return False

        for node in self.get_parent_nodes_and_edges(node)["nodes"]:
            if node.nodegroup is not None and node.nodegroup_id != nodegroup_id:
                hasParentGroup = True

        return hasParentGroup

    def get_parent_nodes_and_edges(self, node):
        """
        given a node, get all the parent nodes and edges

        returns an object with a list of nodes and edges

        Arguments:
        node -- the node from which to get the node's parents

        """

        nodes = []
        edges = []
        for edge in self.edges.values():
            if edge.rangenode_id == node.nodeid:
                edges.append(edge)
                nodes.append(edge.domainnode)

                nodesAndEdges = self.get_parent_nodes_and_edges(edge.domainnode)
                nodes.extend(nodesAndEdges["nodes"])
                edges.extend(nodesAndEdges["edges"])

        return {"nodes": nodes, "edges": edges}

    def is_group_semantic(self, node):
        """
        test to see if all the nodes in a group are semantic

        returns true if the group contains only semantic nodes, otherwise false

        Arguments:
        node -- the node to use as a basis of finding the group

        """

        for node in self.get_grouped_nodes(node):
            if node.datatype != "semantic":
                return False

        return True

    def get_grouped_nodes(self, node):
        """
        given a node, get any other nodes that share the same group

        returns a list of nodes

        Arguments:
        node -- the node to use as a basis of finding the group

        """

        ret = []
        nodegroup_id = node.nodegroup_id
        if nodegroup_id == "":
            return [node]

        for node in self.nodes.values():
            if node.nodegroup_id == nodegroup_id:
                ret.append(node)

        return ret

    def get_valid_domain_ontology_classes(self, nodeid=None):
        """
        gets the ontology properties (and related classes) this graph can have with a parent node

        Keyword Arguments:
        nodeid -- {default=root node id} the id of the node to use as the lookup for valid ontologyclasses

        """
        if self.ontology is not None:
            source = self.nodes[uuid.UUID(str(nodeid))].ontologyclass if nodeid is not None else self.root.ontologyclass
            ontology_classes = models.OntologyClass.objects.get(source=source, ontology=self.ontology)
            return ontology_classes.target["up"]
        else:
            return []

    def get_valid_ontology_classes(self, nodeid=None, parent_nodeid=None):
        """
        get possible ontology properties (and related classes) a node with the given nodeid can have
        taking into consideration its current position in the graph

        Arguments:
        nodeid -- the id of the node in question

        """

        ret = []
        if nodeid and self.ontology_id is not None:
            if parent_nodeid is None:
                parent_node = self.get_parent_node(nodeid)
            else:
                parent_node = models.Node.objects.get(pk=parent_nodeid)
            out_edges = self.get_out_edges(nodeid)

            ontology_classes = set()

            ontology_dict = {
                ontology.source: ontology
                for ontology in models.OntologyClass.objects.filter(
                    source__in=[edge.rangenode.ontologyclass for edge in out_edges], ontology_id=self.ontology_id
                )
            }

            if len(out_edges) > 0:
                for edge in out_edges:

                    for ontology_property in ontology_dict.get(edge.rangenode.ontologyclass).target["up"]:
                        if edge.ontologyproperty == ontology_property["ontology_property"]:
                            if len(ontology_classes) == 0:
                                ontology_classes = set(ontology_property["ontology_classes"])
                            else:
                                ontology_classes = ontology_classes.intersection(set(ontology_property["ontology_classes"]))

                            if len(ontology_classes) == 0:
                                break

            # get a list of properties (and corresponding classes) that could be used to relate to my parent node
            # limit the list of properties based on the intersection between the property's classes and the list of
            # ontology classes we found above
            if parent_node:
                range_ontologies = models.OntologyClass.objects.get(source=parent_node.ontologyclass, ontology_id=self.ontology_id).target[
                    "down"
                ]
                if len(out_edges) == 0:
                    return range_ontologies
                else:
                    for ontology_property in range_ontologies:
                        ontology_property["ontology_classes"] = list(
                            set(ontology_property["ontology_classes"]).intersection(ontology_classes)
                        )

                        if len(ontology_property["ontology_classes"]) > 0:
                            ret.append(ontology_property)

            else:
                # if a brand new resource
                if len(out_edges) == 0:
                    ret = [
                        {
                            "ontology_property": "",
                            "ontology_classes": models.OntologyClass.objects.values_list("source", flat=True).filter(
                                ontology_id=self.ontology_id
                            ),
                        }
                    ]
                else:
                    # if no parent node then just use the list of ontology classes from above, there will be no properties to return
                    ret = [{"ontology_property": "", "ontology_classes": list(ontology_classes)}]
        return ret

    def get_nodegroups(self, force_recalculation=False):
        """
        get the nodegroups associated with this graph

        """
        if self.serialized_graph and not self.source_identifier_id and not force_recalculation:
            nodegroups = self.serialized_graph["nodegroups"]
            for nodegroup in nodegroups:
                if isinstance(nodegroup["nodegroupid"], str):
                    nodegroup["nodegroupid"] = uuid.UUID(nodegroup["nodegroupid"])
            return [models.NodeGroup(**nodegroup_dict) for nodegroup_dict in nodegroups]
        else:
            nodegroups = set()
            for node in self.nodes.values():
                if node.is_collector:
                    nodegroups.add(node.nodegroup)
            for card in self.cards.values():
                nodegroups.add(card.nodegroup)
            return list(nodegroups)

    def get_or_create_nodegroup(self, nodegroupid, nodegroups_list=[]):
        """
        get a nodegroup from an id by first looking through the nodes and cards associated with this graph.
        if not found then get the nodegroup instance from the database, otherwise return a new instance of a nodegroup

        Keyword Arguments

        nodegroupid -- return a nodegroup with this id
        nodegroups_list -- list of nodegroups from which to filter
        """

        for nodegroup in nodegroups_list or self.get_nodegroups():
            if str(nodegroup.nodegroupid) == str(nodegroupid):
                return nodegroup
        try:
            return models.NodeGroup.objects.get(pk=nodegroupid)
        except models.NodeGroup.DoesNotExist:
            return models.NodeGroup(pk=nodegroupid)

    def get_root_nodegroup(self):
        """
        gets the top level nodegroup (the first nodegroup that doesn't have a parentnodegroup)

        """

        for nodegroup in self.get_nodegroups():
            if nodegroup.parentnodegroup is None:
                return nodegroup

    def get_root_card(self):
        """
        gets the top level card/card container

        """

        for card in self.cards.values():
            if card.nodegroup.parentnodegroup is None:
                return card

    def get_cards(self, check_if_editable=True, use_raw_i18n_json=False):
        """
        get the card data (if any) associated with this graph

        """

        cards = []
        for card in self.cards.values():
            is_editable = True
            if self.isresource:
                if not card.name:
                    card.name = self.nodes[card.nodegroup_id].name
                if str(card.description) in ["null", ""]:
                    try:
                        card.description = self.nodes[card.nodegroup_id].description
                    except KeyError as e:
                        print("Error: card.description not accessible, nodegroup_id not in self.nodes: ", e)
                if check_if_editable:
                    is_editable = card.is_editable()
            else:
                if card.nodegroup.parentnodegroup_id is None:
                    card.name = self.name
                    card.description = self.description
                else:
                    if not card.name:
                        card.name = self.nodes[card.nodegroup_id].name
                    if str(card.description) in ["null", ""]:
                        card.description = self.nodes[card.nodegroup_id].description
            card_dict = JSONSerializer().serializeToPython(card, use_raw_i18n_json=use_raw_i18n_json)
            card_dict["is_editable"] = is_editable
            card_constraints = card.constraintmodel_set.all()
            card_dict["constraints"] = JSONSerializer().serializeToPython(card_constraints)
            cards.append(card_dict)
        return cards

    def get_widgets(self, use_raw_i18n_json=False, force_recalculation=False):
        """
        get the widget data (if any) associated with this graph

        """
        if self.serialized_graph and not self.source_identifier_id and not force_recalculation:
            return self.serialized_graph["widgets"]
        else:
            widgets = []
            if self.widgets:
                for widget in self.widgets.values():
                    widget_dict = JSONSerializer().serializeToPython(widget, use_raw_i18n_json=use_raw_i18n_json)
                    widgets.append(widget_dict)

            return sorted(widgets, key=lambda k: k["id"])

    def serialize(self, fields=None, exclude=None, force_recalculation=False, use_raw_i18n_json=False, **kwargs):
        """
        serialize to a different form than used by the internal class structure

        used to append additional values (like parent ontology properties) that
        internal objects (like models.Nodes) don't support

        """
        exclude = [] if exclude is None else exclude
        if self.publication and not self.source_identifier_id and not force_recalculation:
            try:
                user_language = translation.get_language()
                published_graph = models.PublishedGraph.objects.get(publication=self.publication, language=user_language)
                serialized_graph = published_graph.serialized_graph
                for key in exclude:
                    if serialized_graph.get(key) is not None:  # explicit None comparison so falsey values will still return
                        serialized_graph[key] = None

                return serialized_graph
            except:
                self.refresh_from_database()
                return self.serialize(
                    fields=fields, exclude=exclude, force_recalculation=True, use_raw_i18n_json=use_raw_i18n_json, **kwargs
                )

        else:
            ret = JSONSerializer().handle_model(self, fields=fields, exclude=exclude, use_raw_i18n_json=use_raw_i18n_json)
            ret["root"] = self.root

            if "relatable_resource_model_ids" not in exclude:
                ret["relatable_resource_model_ids"] = [
                    str(relatable_node.graph_id) for relatable_node in self.root.get_relatable_resources()
                ]
            else:
                ret.pop("relatable_resource_model_ids", None)

            check_if_editable = "is_editable" not in exclude
            ret["is_editable"] = self.is_editable() if check_if_editable else ret.pop("is_editable", None)

            if "cards" not in exclude:
                cards = self.get_cards(check_if_editable=check_if_editable, use_raw_i18n_json=use_raw_i18n_json)
                ret["cards"] = sorted(cards, key=lambda k: (k["sortorder"] or 0, k["cardid"] or 0))
            else:
                ret.pop("cards", None)

            if "widgets" not in exclude:
                ret["widgets"] = self.get_widgets(use_raw_i18n_json=use_raw_i18n_json, force_recalculation=force_recalculation)

            if "nodegroups" not in exclude:
                nodegroups = self.get_nodegroups(force_recalculation=force_recalculation)
                ret["nodegroups"] = sorted(nodegroups, key=lambda k: k.pk)
            else:
                ret.pop("nodegroups", None)

            ret["domain_connections"] = (
                self.get_valid_domain_ontology_classes() if "domain_connections" not in exclude else ret.pop("domain_connections", None)
            )
            ret["functions"] = (
                models.FunctionXGraph.objects.filter(graph_id=self.graphid) if "functions" not in exclude else ret.pop("functions", None)
            )

            parentproperties = {self.root.nodeid: ""}

            for edge_id, edge in self.edges.items():
                parentproperties[edge.rangenode_id] = edge.ontologyproperty

            if "edges" not in exclude:
                ret["edges"] = sorted([edge for edge in self.edges.values()], key=lambda k: k.edgeid)
            else:
                ret.pop("edges", None)

            if "nodes" not in exclude:
                nodes = []
                for key, node in self.nodes.items():
                    nodeobj = JSONSerializer().serializeToPython(node, use_raw_i18n_json=use_raw_i18n_json)
                    nodeobj["parentproperty"] = parentproperties[node.nodeid]
                    nodes.append(nodeobj)
                ret["nodes"] = sorted(nodes, key=lambda k: (k["sortorder"], k["nodeid"]))
            else:
                ret.pop("nodes", None)

            res = JSONSerializer().serializeToPython(ret, use_raw_i18n_json=use_raw_i18n_json)

            return res

    def check_if_resource_is_editable(self):
        def find_unpermitted_edits(obj_a, obj_b, ignore_list, obj_type):
            # if node_tile_count > 0:
            res = None
            pre_diff = self._compare(obj_a, obj_b, ignore_list)
            diff = [x for x in pre_diff if len(list(x.keys())) > 0]
            if len(diff) > 0:
                if obj_type == "node":
                    tile_count = models.TileModel.objects.filter(nodegroup_id=db_node.nodegroup_id).count()
                    res = diff if tile_count > 0 else None  # If your node has no data, you can change any property
            return res

        if self.isresource is True:
            if self.is_editable() is False:
                unpermitted_edits = []
                db_nodes = models.Node.objects.filter(graph=self)
                for db_node in db_nodes:
                    unpermitted_node_edits = find_unpermitted_edits(
                        db_node,
                        self.nodes[db_node.nodeid],
                        [
                            "name",
                            "alias",
                            "hascustomalias",
                            "issearchable",
                            "ontologyclass",
                            "description",
                            "isrequired",
                            "fieldname",
                            "exportable",
                            "config",
                        ],
                        "node",
                    )
                    if unpermitted_node_edits is not None:
                        unpermitted_edits.append(unpermitted_node_edits)
                db_graph = Graph.objects.get(pk=self.graphid)
                unpermitted_graph_edits = find_unpermitted_edits(
                    db_graph,
                    self,
                    [
                        "name",
                        "ontology_id",
                        "subtitle",
                        "iconclass",
                        "author",
                        "description",
                        "color",
                        "nodes",
                        "edges",
                        "cards",
                        "nodegroup_id",
                    ],
                    "graph",
                )
                if unpermitted_graph_edits is not None:
                    unpermitted_edits.append(unpermitted_graph_edits)
                if len(unpermitted_edits) > 0:
                    raise GraphValidationError(
                        _(
                            "Your resource model: {self.name}, already has instances saved. \
                                You cannot modify a Resource Model with instances."
                        ).format(**locals()),
                        1006,
                    )

    def _validate_node_name(self, node):
        """
        Verifies a node's name is unique to its nodegroup
        Prevents a user from changing the name of a node that already has tiles.
        Verifies a node's name is unique to its sibling nodes.
        """

        if node.istopnode:
            return
        else:
            names_in_nodegroup = [v.name for k, v in self.nodes.items() if v.nodegroup_id == node.nodegroup_id]
            unique_names_in_nodegroup = {n for n in names_in_nodegroup}
            if len(names_in_nodegroup) > len(unique_names_in_nodegroup):
                message = _('Duplicate node name: "{0}". All node names in a card must be unique.'.format(node.name))
                raise GraphValidationError(message)
            elif node.is_editable() is False:
                if node.name != models.Node.objects.values_list("name", flat=True).get(pk=node.nodeid):
                    message = "The name of this node cannot be changed because business data has already been saved to a card that this node is part of."
                    raise GraphValidationError(_(message))
            else:
                sibling_node_names = [node.name for node in self.get_sibling_nodes(node)]
                if node.name in sibling_node_names:
                    message = _('Duplicate node name: "{0}". All sibling node names must be unique.'.format(node.name))
                    raise GraphValidationError(message)

    def create_node_alias(self, node):
        """
        Assigns a unique, slugified version of a node's name as that node's alias.
        """
        with connection.cursor() as cursor:
            if node.hascustomalias:
                cursor.callproc("__arches_slugify", [node.alias])
                node.alias = cursor.fetchone()[0]
            else:
                cursor.callproc("__arches_slugify", [node.name])
                row = cursor.fetchone()
                aliases = [n.alias for n in self.nodes.values() if node.alias != n.alias]
                node.alias = self.make_name_unique(row[0], aliases, "_n")
        return node.alias

    def validate(self):
        """
        validates certain aspects of resource graphs according to defined rules:
            - The root node of a "Resource" can only be a semantic node, and must be a collector
            - A node group that has child node groups may not itself be a child node group
            - A node group can only have child node groups if the node group only contains semantic nodes
            - If graph has an ontology, nodes must have classes and edges must have properties that are ontologically valid
            - If the graph has no ontology, nodes and edges should have null values for ontology class and property respectively

        """
        # validates that the resource graph is editable despite having saved instances.
        self.check_if_resource_is_editable()

        # validates that the top node of a resource graph is semantic and a collector
        if self.isresource is True:
            if self.root.is_collector is True:
                raise GraphValidationError(
                    _(
                        "The top node of your resource graph: {self.root.name} needs to be a collector. \
                            Hint: check that nodegroup_id of your resource node(s) are not null."
                    ).format(**locals()),
                    997,
                )
            if self.root.datatype != "semantic":
                raise GraphValidationError(_("The top node of your resource graph must have a datatype of 'semantic'."), 998)
        else:
            if self.root.is_collector is False:
                if len(self.nodes) > 1:
                    raise GraphValidationError(
                        _("If your graph contains more than one node and is not a resource the root must be a collector."), 999
                    )

        def validate_fieldname(fieldname, fieldnames):
            if node.fieldname == "":
                raise GraphValidationError(_("Field name must not be blank."), 1008)
            if fieldname.replace("_", "").isalnum() is False:
                raise GraphValidationError(_("Field name must contain only alpha-numeric characters or underscores."), 1010)
            if fieldname[0] == "_" or fieldname[0].isdigit():
                raise GraphValidationError(_("Field name cannot begin with an underscore or number"), 1011)
            if len(fieldname) > 10:
                fieldname = fieldname[:10]
            try:
                dupe = fieldnames[fieldname]
                raise GraphValidationError(
                    _("Field name must be unique to the graph; '{fieldname}' already exists.").format(**locals()), 1009
                )
            except KeyError:
                fieldnames[fieldname] = True

            return fieldname

        fieldnames = {}
        for node_id, node in self.nodes.items():
            self._validate_node_name(node)
            if node.exportable is True:
                if node.fieldname is not None:
                    validated_fieldname = validate_fieldname(node.fieldname, fieldnames)
                    if validated_fieldname != node.fieldname:
                        node.fieldname = validated_fieldname

        # validate that nodes in a resource graph belong to the ontology assigned to the resource graph
        if self.ontology is not None:
            ontology_classes = self.ontology.ontologyclasses.values_list("source", flat=True)

            for node_id, node in self.nodes.items():
                if node.ontologyclass == "":
                    raise GraphValidationError(_("A valid {0} ontology class must be selected").format(self.ontology.name), 1000)
                if node.ontologyclass not in ontology_classes:
                    raise GraphValidationError(
                        _("'{0}' is not a valid {1} ontology class").format(node.ontologyclass, self.ontology.name), 1001
                    )

            for edge_id, edge in self.edges.items():
                # print 'checking %s-%s-%s' % (edge.domainnode.ontologyclass,edge.ontologyproperty, edge.rangenode.ontologyclass)
                if edge.ontologyproperty is None:
                    raise GraphValidationError(
                        _(
                            "You must specify an ontology property. Your graph isn't semantically valid. \
                                Entity domain '{edge.domainnode.ontologyclass}' and \
                                Entity range '{edge.rangenode.ontologyclass}' can not be related via Property '{edge.ontologyproperty}'."
                        ).format(**locals()),
                        1002,
                    )
                property_found = False
                okay = False
                ontology_classes = self.ontology.ontologyclasses.get(source=edge.domainnode.ontologyclass)
                for classes in ontology_classes.target["down"]:
                    if classes["ontology_property"] == edge.ontologyproperty:
                        property_found = True
                        if edge.rangenode.ontologyclass in classes["ontology_classes"]:
                            okay = True
                            break

                if not okay:
                    raise GraphValidationError(
                        _(
                            "Your graph isn't semantically valid. Entity domain '{edge.domainnode.ontologyclass}' and \
                                Entity range '{edge.rangenode.ontologyclass}' cannot \
                                be related via Property '{edge.ontologyproperty}'."
                        ).format(**locals()),
                        1003,
                    )
                elif not property_found:
                    raise GraphValidationError(
                        _("'{0}' is not found in the {1} ontology or is not a valid ontology property for Entity domain '{2}'.").format(
                            edge.ontologyproperty, self.ontology.name, edge.domainnode.ontologyclass
                        ),
                        1004,
                    )
        else:
            for node_id, node in self.nodes.items():
                if node.ontologyclass is not None:
                    raise GraphValidationError(
                        _("You have assigned ontology classes to your graph nodes but not assigned an ontology to your graph."), 1005
                    )

        # make sure the supplied json-ld context is valid
        # https://www.w3.org/TR/json-ld/#the-context
        context = self.jsonldcontext
        try:
            if context is None:
                context = {"@context": {}}
            else:
                context = JSONDeserializer().deserialize(context)
        except ValueError:
            if context == "":
                context = {}
            context = {"@context": context}
        except AttributeError:
            context = {"@context": {}}

        try:
            out = compact({}, context)
        except JsonLdError:
            raise GraphValidationError(_("The json-ld context you supplied wasn't formatted correctly."), 1006)

        if self.slug is not None:
            graphs_with_matching_slug = models.GraphModel.objects.exclude(slug__isnull=True).filter(slug=self.slug)
            if graphs_with_matching_slug.exists() and graphs_with_matching_slug[0].graphid != self.graphid:
                if self.source_identifier_id:
                    if self.source_identifier_id != graphs_with_matching_slug[0].graphid:
                        raise GraphValidationError(_("Another resource model already uses the slug '{self.slug}'").format(**locals()), 1007)
                else:
                    raise GraphValidationError(_("Another resource model already uses the slug '{self.slug}'").format(**locals()), 1007)

    def create_editable_future_graph(self):
        """
        Creates an additional entry in the Graphs table that represents an editable version of the current graph
        """
        with transaction.atomic():
            try:
                previous_editable_future_graph = models.GraphModel.objects.get(source_identifier_id=self.graphid)
                previous_editable_future_graph.delete()
            except models.GraphModel.DoesNotExist:
                previous_editable_future_graph = None

            graph_copy = self.copy(set_source=True)

            editable_future_graph = graph_copy["copy"]
            editable_future_graph.source_identifier_id = self.graphid
<<<<<<< HEAD
            editable_future_graph.slug = None  # workaround to allow editable_future_graph to be saved without conflicts

            editable_future_graph.save()
            editable_future_graph.publish()
=======
            editable_future_graph.has_unpublished_changes = False
            editable_future_graph.slug = None  # workaround to allow editable_future_graph to be saved without conflicts

            editable_future_graph.save()
>>>>>>> 1dd19649

            return editable_future_graph

    def update_from_editable_future_graph(self):
        """
        Updates the graph with any changes made to the editable future graph,
        removes the editable future graph and related resources, then creates
        an editable future graph from the updated graph.
        """
        try:
            editable_future_graph = Graph.objects.get(source_identifier_id=self.pk)
        except:
            raise Exception(_("No identifiable future Graph"))

        def _update_source_nodegroup_hierarchy(nodegroup):
            if not nodegroup:
                return None

            node = models.Node.objects.get(pk=nodegroup.pk)
            if node.source_identifier_id:
                source_nodegroup = models.NodeGroup.objects.get(pk=node.source_identifier_id)

                source_nodegroup.cardinality = nodegroup.cardinality
                source_nodegroup.legacygroupid = nodegroup.legacygroupid

                if nodegroup.parentnodegroup_id:
                    nodegroup_parent_node = models.Node.objects.get(pk=nodegroup.parentnodegroup_id)

                    if nodegroup_parent_node.source_identifier_id:
                        source_nodegroup.parentnodegroup_id = nodegroup_parent_node.source_identifier_id

                source_nodegroup.save()

            if nodegroup.parentnodegroup:
                _update_source_nodegroup_hierarchy(nodegroup=nodegroup.parentnodegroup)

        previous_card_ids = [str(card.pk) for card in self.cards.values()]
        previous_node_ids = [str(node.pk) for node in self.nodes.values()]
        previous_edge_ids = [str(edge.pk) for edge in self.edges.values()]
        previous_widget_ids = [str(widget.pk) for widget in self.widgets.values()]

        self.cards = {}
        self.nodes = {}
        self.edges = {}
        self.widgets = {}

        # BEGIN update related models
        # Iterates over cards, nodes, and edges of the editable_future_graph. If the item
        # has a `source_identifier` attribute, it represents an item related to the source
        # graph ( the graph mapped to `self` ); we iterate over the item attributes and map
        # them to source item. If the item does not have a `source_identifier` attribute, it
        # has been newly created; we update the `graph_id` to match the source graph. We are
        # not saving in this block so updates can accur in any order.
        for future_widget in list(editable_future_graph.widgets.values()):
            # deep handling of card and node are happenening in below iterations
            if future_widget.card.source_identifier_id:
                future_widget.card = Card.objects.get(pk=future_widget.card.source_identifier_id)
            if future_widget.node.source_identifier_id:
                future_widget.node = models.Node.objects.get(pk=future_widget.node.source_identifier_id)

            self.widgets[future_widget.pk] = future_widget

        for future_card in list(editable_future_graph.cards.values()):
            future_card_nodegroup_node = models.Node.objects.get(pk=future_card.nodegroup.pk)

            if future_card.source_identifier:
                source_card = future_card.source_identifier

                for key in vars(source_card).keys():
                    if key not in ["graph_id", "cardid", "nodegroup_id", "source_identifier_id"]:
                        if key == "config" and str(future_card.component_id) == "2f9054d8-de57-45cd-8a9c-58bbb1619030":  # grouping card
                            grouped_card_ids = []
                            for grouped_card_id in future_card.config["groupedCardIds"]:
                                grouped_card = Card.objects.get(pk=grouped_card_id)
                                grouped_card_ids.append(str(grouped_card.source_identifier_id))

                            source_card.config["groupedCardIds"] = grouped_card_ids

                            sorted_widget_ids = []
                            for node_id in future_card.config["sortedWidgetIds"]:
                                sorted_widget = models.Node.objects.get(pk=node_id)
                                sorted_widget_ids.append(str(sorted_widget.source_identifier_id))

                            source_card.config["sortedWidgetIds"] = sorted_widget_ids
                        else:
                            setattr(source_card, key, getattr(future_card, key))

                source_card.nodegroup_id = future_card_nodegroup_node.nodegroup_id
                if future_card_nodegroup_node.source_identifier_id:
                    source_card.nodegroup_id = future_card_nodegroup_node.source_identifier_id

                self.cards[source_card.pk] = source_card
            else:  # newly-created card
                future_card.graph_id = self.pk
                future_card.source_identifier_id = None

                future_card.nodegroup_id = future_card_nodegroup_node.nodegroup_id
                if future_card_nodegroup_node.source_identifier_id:
                    future_card.nodegroup_id = future_card_nodegroup_node.source_identifier_id

                del editable_future_graph.cards[future_card.pk]
                self.cards[future_card.pk] = future_card

            _update_source_nodegroup_hierarchy(future_card.nodegroup)

        for future_edge in list(editable_future_graph.edges.values()):
            if future_edge.source_identifier_id:
                source_edge = future_edge.source_identifier

                for key in vars(source_edge).keys():
                    if key not in ["domainnode_id", "edgeid", "graph_id", "rangenode_id", "source_identifier_id"]:
                        setattr(source_edge, key, getattr(future_edge, key))

                source_edge.domainnode_id = future_edge.domainnode_id
                if future_edge.domainnode.source_identifier:
                    source_edge.domainnode_id = future_edge.domainnode.source_identifier.pk

                source_edge.rangenode_id = future_edge.rangenode_id
                if future_edge.rangenode.source_identifier:
                    source_edge.rangenode_id = future_edge.rangenode.source_identifier.pk

                self.edges[source_edge.pk] = source_edge
            else:  # newly-created edge
                future_edge.graph_id = self.pk
                future_edge.source_identfier_id = None

                if future_edge.domainnode.source_identifier_id:
                    future_edge.domainnode_id = future_edge.domainnode.source_identifier_id

                if future_edge.rangenode.source_identifier_id:
                    future_edge.rangenode_id = future_edge.rangenode.source_identifier_id

                del editable_future_graph.edges[future_edge.pk]
                self.edges[future_edge.pk] = future_edge

        for future_node in list(editable_future_graph.nodes.values()):
            future_node_nodegroup_node = models.Node.objects.get(pk=future_node.nodegroup.pk) if future_node.nodegroup else None

            if future_node.source_identifier:
                source_node = future_node.source_identifier

                for key in vars(source_node).keys():
                    if key not in ["graph_id", "nodeid", "nodegroup_id", "source_identifier_id", "is_collector"]:
                        setattr(source_node, key, getattr(future_node, key))

                source_node.nodegroup_id = future_node.nodegroup_id
                if future_node_nodegroup_node and future_node_nodegroup_node.source_identifier_id:
                    source_node.nodegroup_id = future_node_nodegroup_node.source_identifier_id

                self.nodes[source_node.pk] = source_node
            else:  # newly-created node
                future_node.graph_id = self.pk
                future_node.source_identifier_id = None

                if future_node_nodegroup_node and future_node_nodegroup_node.source_identifier_id:
                    future_node.nodegroup_id = future_node_nodegroup_node.source_identifier_id

                del editable_future_graph.nodes[future_node.pk]
                self.nodes[future_node.pk] = future_node

            _update_source_nodegroup_hierarchy(future_node.nodegroup)
        # END update related models

        # BEGIN copy attrs from editable_future_graph to source_graph
        for key, value in vars(editable_future_graph).items():
            if key not in [
                "_state",
                "graphid",
                "cards",
                "nodes",
                "edges",
                "widgets",
                "root",
                "slug",
                "source_identifier",
                "source_identifier_id",
                "publication_id",
                "_nodegroups_to_delete",
                "_functions",
                "_card_constraints",
                "_constraints_x_nodes",
                "serialized_graph",
            ]:
                setattr(self, key, value)

        self.root = models.Node.objects.get(pk=editable_future_graph.root.source_identifier_id)  # refresh from db
        # END copy attrs from editable_future_graph to source_graph

        # BEGIN save related models
        # save order is _very_ important!
        for widget in self.widgets.values():
            try:
                widget_from_database = models.CardXNodeXWidget.objects.get(
                    card_id=widget.card_id, node_id=widget.node_id, widget_id=widget.widget_id
                )
                widget_from_database.delete()
            except models.CardXNodeXWidget.DoesNotExist:
                pass

            widget.save()

        for card in editable_future_graph.cards.values():
            card.delete()
        for card in self.cards.values():
            card.save()

        for edge in editable_future_graph.edges.values():
            edge.delete()
        for edge in self.edges.values():
            edge.save()

        for node in editable_future_graph.nodes.values():
            node.delete()
        for node in self.nodes.values():
            node.save()
        # END save related models

        self.save(validate=False)

        # BEGIN delete superflous models
        # Compares UUIDs between models related to the source graph and models related to
        # the editable_future_graph. If the item related to the source graph exists, but the item
        # related to the editable_future_graph does not exist, the item related to the source graph
        # should be deleted.
        updated_card_ids = [str(card.source_identifier_id) for card in editable_future_graph.cards.values()]
        updated_node_ids = [str(node.source_identifier_id) for node in editable_future_graph.nodes.values()]
        updated_edge_ids = [str(edge.source_identifier_id) for edge in editable_future_graph.edges.values()]
        updated_widget_ids = [str(widget.pk) for widget in editable_future_graph.widgets.values()]

        updated_node_ids.append(str(self.root.pk))

        for previous_widget_id in previous_widget_ids:
            if previous_widget_id not in updated_widget_ids:
                try:
                    widget = models.CardXNodeXWidget.objects.get(pk=previous_widget_id)
                    widget.delete()
                except ObjectDoesNotExist:  # already deleted
                    pass

        for previous_card_id in previous_card_ids:
            if previous_card_id not in updated_card_ids:
                try:
                    card = models.CardModel.objects.get(pk=previous_card_id)
                    card.delete()
                except ObjectDoesNotExist:  # already deleted
                    pass

        for previous_node_id in previous_node_ids:
            if previous_node_id not in updated_node_ids:
                try:
                    node = models.Node.objects.get(pk=previous_node_id)
                    node.delete()
                except ObjectDoesNotExist:  # already deleted
                    pass

        for previous_edge_id in previous_edge_ids:
            if previous_edge_id not in updated_edge_ids:
                try:
                    edge = models.Edge.objects.get(pk=previous_edge_id)
                    edge.delete()
                except ObjectDoesNotExist:  # already deleted
                    pass
        # END delete superflous models

        # This ensures essential objects that have been re-assigned to the `source_graph`
        # are NOT deleted via waterfall deletion when the `editable_future_graph` is deleted.
        editable_future_graph.cards = {}
        editable_future_graph.nodes = {}
        editable_future_graph.edges = {}
        editable_future_graph.widgets = {}

        editable_future_graph.delete()

        graph_from_database = type(self).objects.get(pk=self.pk)  # returns an updated copy of self
        graph_from_database.create_editable_future_graph()

        return graph_from_database

    def revert(self):
        """
        Reverts a Graph's editable_future_graph to represent the source,
        discarding all changes
        """
        self.has_unpublished_changes = False
        self.save()

        self.create_editable_future_graph()

    def publish(self, user=None, notes=None):
        """
        Adds a corresponding entry to the GraphXPublishedGraph table,
        and creates a PublishedGraph entry for every active language
        """
        self.publication = None

        with transaction.atomic():
            if not self.source_identifier:
                self.update_from_editable_future_graph()

            publication = models.GraphXPublishedGraph.objects.create(graph=self, notes=notes, user=user)
            publication.save()

            self.publication = publication
            self.has_unpublished_changes = False

            self.save(validate=False)

            for language_tuple in settings.LANGUAGES:
                language = models.Language.objects.get(code=language_tuple[0])

                translation.activate(language=language_tuple[0])

                published_graph = models.PublishedGraph.objects.create(
                    publication=publication,
                    serialized_graph=JSONDeserializer().deserialize(JSONSerializer().serialize(self, force_recalculation=True)),
                    language=language,
                )

                published_graph.save()

            translation.deactivate()


class GraphValidationError(Exception):
    def __init__(self, message, code=None):
        self.title = _("Graph Validation Error")
        self.message = message
        self.code = code

    def __str__(self):
        return repr(self.message)<|MERGE_RESOLUTION|>--- conflicted
+++ resolved
@@ -1797,17 +1797,10 @@
 
             editable_future_graph = graph_copy["copy"]
             editable_future_graph.source_identifier_id = self.graphid
-<<<<<<< HEAD
-            editable_future_graph.slug = None  # workaround to allow editable_future_graph to be saved without conflicts
-
-            editable_future_graph.save()
-            editable_future_graph.publish()
-=======
             editable_future_graph.has_unpublished_changes = False
             editable_future_graph.slug = None  # workaround to allow editable_future_graph to be saved without conflicts
 
             editable_future_graph.save()
->>>>>>> 1dd19649
 
             return editable_future_graph
 
